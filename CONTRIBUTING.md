Hi there, thank you for your interest in contributing!
Please read the contribution guidelines below, before submitting your first pull request to the InvenTree codebase.

## Quickstart

The following commands will get you quickly configure and run a development server, complete with a demo dataset to work with:

### Bare Metal

```bash
git clone https://github.com/inventree/InvenTree.git && cd InvenTree
python3 -m venv env && source env/bin/activate
pip install invoke && invoke
pip install invoke && invoke setup-dev --tests
```

### Docker

```bash
git clone https://github.com/inventree/InvenTree.git && cd InvenTree
docker compose run inventree-dev-server invoke install
docker compose run inventree-dev-server invoke setup-test --dev
docker compose up -d
```

Read the [InvenTree setup documentation](https://docs.inventree.org/en/latest/start/intro/) for a complete installation reference guide.

### Setup Devtools

Run the following command to set up all toolsets for development.

```bash
invoke setup-dev
```

*We recommend you run this command before starting to contribute. This will install and set up `pre-commit` to run some checks before each commit and help reduce errors.*

## Branches, Versioning and File Structure

InvenTree roughly follow the [GitLab flow](https://docs.gitlab.com/ee/topics/gitlab_flow.html) branching style, to allow simple management of multiple tagged releases, short-lived branches, and development on the main branch.

### Version Numbering

InvenTree version numbering follows the [semantic versioning](https://semver.org/) specification.

### Master Branch

The HEAD of the "main" or "master" branch of InvenTree represents the current "latest" state of code development.

- All feature branches are merged into master
- All bug fixes are merged into master

**No pushing to master:** New features must be submitted as a pull request from a separate branch (one branch per feature).

### Feature Branches

Feature branches should be branched *from* the *master* branch.

- One major feature per branch / pull request
- Feature pull requests are merged back *into* the master branch
- Features *may* also be merged into a release candidate branch

### Stable Branch

The HEAD of the "stable" branch represents the latest stable release code.

- Versioned releases are merged into the "stable" branch
- Bug fix branches are made *from* the "stable" branch

#### Release Candidate Branches

- Release candidate branches are made from master, and merged into stable.
- RC branches are targeted at a major/minor version e.g. "0.5"
- When a release candidate branch is merged into *stable*, the release is tagged

#### Bugfix Branches

- If a bug is discovered in a tagged release version of InvenTree, a "bugfix" or "hotfix" branch should be made *from* that tagged release
- When approved, the branch is merged back *into* stable, with an incremented PATCH number (e.g. 0.4.1 -> 0.4.2)
- The bugfix *must* also be cherry picked into the *master* branch.

<<<<<<< HEAD
### Project File Structure

The InvenTree project is split into two main components: frontend and backend. This source is located in the `src` directory. All other files are used for project management, documentation, and testing.

```bash
InvenTree/
├─ .devops/                            # Files for Azure DevOps
├─ .github/                            # Files for GitHub
│  ├─ actions/                         # Reused actions
│  ├─ ISSUE_TEMPLATE/                  # Templates for issues and pull requests
│  ├─ workflows/                       # CI/CD flows
│  ├─ scripts/                         # CI scripts
├─ .vscode/                            # Settings for Visual Code IDE
├─ assets/                             # General project assets
├─ contrib/                            # Files needed for deployments
│  ├─ container/                       # Files related to building container images
│  ├─ installer/                       # Files needed to build single-file installer
│  ├─ packager.io/                     # Files needed for Debian/Ubuntu packages
├─ docs/                               # Directory for documentation / General helper files
│  ├─ ci/                              # CI for documentation
│  ├─ docs/                            # Source for documentation
├─ src/                                # Source for application
│  ├─ backend/                         # Directory for backend parts
│  │  ├─ InvenTree/                    # Source for backend
│  │  ├─ requirements.txt              # Dependencies for backend
│  │  ├─ package.json                  # Dependencies for backend HTML linting
│  ├─ frontend/                        # Directory for frontend parts
│  │  ├─ src/                          # Source for frontend
│  │  │  ├─ main.tsx                   # Entry point for frontend
│  │  ├─ tests/                        # Tests for frontend
│  │  ├─ netlify.toml                  # Settings for frontend previews (Netlify)
│  │  ├─ package.json                  # Dependencies for frontend
│  │  ├─ playwright.config.ts          # Settings for frontend tests
│  │  ├─ tsconfig.json                 # Settings for frontend compilation
├─ .pkgr.yml                           # Build definition for Debian/Ubuntu packages
├─ .pre-commit-config.yaml             # Code formatter/linter configuration
├─ CONTRIBUTING.md                     # Contirbution guidelines and overview
├─ Procfile                            # Process definition for Debian/Ubuntu packages
├─ README.md                           # General project information and overview
├─ runtime.txt                         # Python runtime settings for Debian/Ubuntu packages build
├─ SECURITY.md                         # Project security policy
├─ tasks.py                            # Action definitions for development, testing and deployment
```
=======
## API versioning

The [API version](https://github.com/inventree/InvenTree/blob/master/InvenTree/InvenTree/api_version.py) needs to be bumped every time when the API is changed.
>>>>>>> 325841db

## Environment
### Target version
We are currently targeting:
| Name | Minimum version | Note |
|---|---| --- |
| Python | 3.9 | |
| Django | 3.2 | |
| Node | 18 | Only needed for frontend development |

### Auto creating updates
The following tools can be used to auto-upgrade syntax that was depreciated in new versions:
```bash
pip install pyupgrade
pip install django-upgrade
```

To update the codebase run the following script.
```bash
pyupgrade `find . -name "*.py"`
django-upgrade --target-version 3.2 `find . -name "*.py"`
```

## Credits
If you add any new dependencies / libraries, they need to be added to [the docs](https://github.com/inventree/inventree/blob/master/docs/docs/credits.md). Please try to do that as timely as possible.


## Migration Files

Any required migration files **must** be included in the commit, or the pull-request will be rejected. If you change the underlying database schema, make sure you run `invoke migrate` and commit the migration files before submitting the PR.

*Note: A github action checks for unstaged migration files and will reject the PR if it finds any!*

## Unit Testing

Any new code should be covered by unit tests - a submitted PR may not be accepted if the code coverage for any new features is insufficient, or the overall code coverage is decreased.

The InvenTree code base makes use of [GitHub actions](https://github.com/features/actions) to run a suite of automated tests against the code base every time a new pull request is received. These actions include (but are not limited to):

- Checking Python and Javascript code against standard style guides
- Running unit test suite
- Automated building and pushing of docker images
- Generating translation files

The various github actions can be found in the `./github/workflows` directory

### Run tests locally

To run test locally, use:
```
invoke test
```

To run only partial tests, for example for a module use:
```
invoke test --runtest order
```

To see all the available options:

```
invoke test --help
```

## Code Style

Code style is automatically checked as part of the project's CI pipeline on GitHub. This means that any pull requests which do not conform to the style guidelines will fail CI checks.

### Backend Code

Backend code (Python) is checked against the [PEP style guidelines](https://peps.python.org/pep-0008/). Please write docstrings for each function and class - we follow the [google doc-style](https://google.github.io/styleguide/pyguide.html#38-comments-and-docstrings) for python.

### Frontend Code

Frontend code (Javascript) is checked using [eslint](https://eslint.org/). While docstrings are not enforced for front-end code, good code documentation is encouraged!

### Running Checks Locally

If you have followed the setup devtools procedure, then code style checking is performend automatically whenever you commit changes to the code.

### Django templates

Django are checked by [djlint](https://github.com/Riverside-Healthcare/djlint) through pre-commit.

The following rules out of the [default set](https://djlint.com/docs/linter/) are not applied:
```bash
D018: (Django) Internal links should use the { % url ... % } pattern
H006: Img tag should have height and width attributes
H008: Attributes should be double quoted
H021: Inline styles should be avoided
H023: Do not use entity references
H025: Tag seems to be an orphan
H030: Consider adding a meta description
H031: Consider adding meta keywords
T002: Double quotes should be used in tags
```


## Documentation

New features or updates to existing features should be accompanied by user documentation.

## Translations

Any user-facing strings *must* be passed through the translation engine.

- InvenTree code is written in English
- User translatable strings are provided in English as the primary language
- Secondary language translations are provided [via Crowdin](https://crowdin.com/project/inventree)

*Note: Translation files are updated via GitHub actions - you do not need to compile translations files before submitting a pull request!*

### Python Code

For strings exposed via Python code, use the following format:

```python
from django.utils.translation import gettext_lazy as _

user_facing_string = _('This string will be exposed to the translation engine!')
```

### Templated Strings

HTML and javascript files are passed through the django templating engine. Translatable strings are implemented as follows:

```html
{ % load i18n % }

<span>{ % trans "This string will be translated" % } - this string will not!</span>
```

## Github use

### Tags

The tags describe issues and PRs in multiple areas:

| Area | Name | Description |
| --- | --- | --- |
| Triage Labels |  |  |
|  | triage:not-checked | Item was not checked by the core team  |
|  | triage:not-approved | Item is not green-light by maintainer |
| Type Labels |  |  |
|  | breaking | Indicates a major update or change which breaks compatibility |
|  | bug | Identifies a bug which needs to be addressed |
|  | dependency | Relates to a project dependency |
|  | duplicate | Duplicate of another issue or PR |
|  | enhancement | This is an suggested enhancement, extending the functionality of an existing feature |
|  | experimental | This is a new *experimental* feature which needs to be enabled manually |
|  | feature | This is a new feature, introducing novel functionality |
|  | help wanted | Assistance required |
|  | invalid | This issue or PR is considered invalid |
|  | inactive | Indicates lack of activity |
|  | migration | Database migration, requires special attention |
|  | question | This is a question |
|  | roadmap | This is a roadmap feature with no immediate plans for implementation |
|  | security | Relates to a security issue |
|  | starter | Good issue for a developer new to the project |
|  | wontfix | No work will be done against this issue or PR |
| Feature Labels |  |  |
|  | API | Relates to the API |
|  | barcode | Barcode scanning and integration |
|  | build | Build orders |
|  | importer | Data importing and processing |
|  | order | Purchase order and sales orders |
|  | part | Parts |
|  | plugin | Plugin ecosystem |
|  | pricing | Pricing functionality |
|  | report | Report generation |
|  | stock | Stock item management |
|  | user interface | User interface |
| Ecosystem Labels |  |  |
|  | backport | Tags that the issue will be backported to a stable branch as a bug-fix |
|  | demo | Relates to the InvenTree demo server or dataset |
|  | docker | Docker / docker-compose |
|  | CI | CI / unit testing ecosystem |
|  | refactor | Refactoring existing code |
|  | setup | Relates to the InvenTree setup / installation process |<|MERGE_RESOLUTION|>--- conflicted
+++ resolved
@@ -79,7 +79,6 @@
 - When approved, the branch is merged back *into* stable, with an incremented PATCH number (e.g. 0.4.1 -> 0.4.2)
 - The bugfix *must* also be cherry picked into the *master* branch.
 
-<<<<<<< HEAD
 ### Project File Structure
 
 The InvenTree project is split into two main components: frontend and backend. This source is located in the `src` directory. All other files are used for project management, documentation, and testing.
@@ -123,11 +122,10 @@
 ├─ SECURITY.md                         # Project security policy
 ├─ tasks.py                            # Action definitions for development, testing and deployment
 ```
-=======
+
 ## API versioning
 
 The [API version](https://github.com/inventree/InvenTree/blob/master/InvenTree/InvenTree/api_version.py) needs to be bumped every time when the API is changed.
->>>>>>> 325841db
 
 ## Environment
 ### Target version
