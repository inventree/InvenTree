--- conflicted
+++ resolved
@@ -1,24 +1,11 @@
 version = 1
 exclude_patterns = [
-<<<<<<< HEAD
-  "docs/docs/javascripts/**",
-  "docs/ci/**",
-  "src/backend/InvenTree/InvenTree/static/**",
-  ".github/scripts/**",
-  "src/backend/InvenTree/**/migrations/*.py"
-]
-test_patterns = [
-  "**/test_*.py",
-  "**/test.py",
-  "**/tests.py"
-=======
-  "docs/docs/javascripts/**",      # Docs: Helpers
-  "docs/ci/**",                    # Docs: CI
-  "InvenTree/InvenTree/static/**", # Backend: CUI static files
-  "ci/**",                         # Backend: CI
-  "InvenTree/**/migrations/*.py",  # Backend: Migration files
-  "src/frontend/src/locales/**",   # Frontend: Translations
->>>>>>> fb7020a8
+  "docs/docs/javascripts/**",                  # Docs: Helpers
+  "docs/ci/**",                                # Docs: CI
+  "src/backend/InvenTree/InvenTree/static/**", # Backend: CUI static files
+  "src/backend/InvenTree/**/migrations/*.py",  # Backend: Migration files
+  ".github/scripts/ci/**",                     # Backend: CI
+  "src/frontend/src/locales/**",               # Frontend: Translations
 ]
 test_patterns = ["**/test_*.py", "**/test.py", "**/tests.py"]
 
