clean:
	find . -path '*/__pycache__/*' -delete
	find . -type d -name '__pycache__' -empty -delete
	find . -name *.pyc -o -name *.pyo -delete
	rm -rf *.egg-info
	rm -rf .cache
	rm -rf .tox
	rm -f .coverage

style:
	flake8 InvenTree --ignore=C901,E501

test:
	python InvenTree/manage.py check
	python InvenTree/manage.py test build company part stock

migrate:
	python InvenTree/manage.py makemigrations company
	python InvenTree/manage.py makemigrations part
	python InvenTree/manage.py makemigrations stock
	python InvenTree/manage.py makemigrations build
	python InvenTree/manage.py migrate --run-syncdb
	python InvenTree/manage.py check

install:
<<<<<<< HEAD
	pip install -U -r requirements/base.txt
=======
	pip install -U -r requirements.txt
	
	# Generate a secret key
>>>>>>> 77298c8f
	python InvenTree/key.py

setup: install migrate

coverage:
	python InvenTree/manage.py check
	coverage run InvenTree/manage.py test build company part stock
	coverage html

superuser:
	python InvenTree/manage.py createsuperuser<|MERGE_RESOLUTION|>--- conflicted
+++ resolved
@@ -23,13 +23,7 @@
 	python InvenTree/manage.py check
 
 install:
-<<<<<<< HEAD
-	pip install -U -r requirements/base.txt
-=======
 	pip install -U -r requirements.txt
-	
-	# Generate a secret key
->>>>>>> 77298c8f
 	python InvenTree/key.py
 
 setup: install migrate
