# See https://pre-commit.com for more information
# See https://pre-commit.com/hooks.html for more hooks
exclude: |
    (?x)^(
        src/backend/InvenTree/InvenTree/static/.*|
        src/backend/InvenTree/locale/.*|
        src/frontend/src/locales/.* |
        .*/migrations/.* |
        src/frontend/yarn.lock
    )$
repos:
-   repo: https://github.com/pre-commit/pre-commit-hooks
    rev: v5.0.0
    hooks:
    -   id: trailing-whitespace
    -   id: end-of-file-fixer
    -   id: check-yaml
        exclude: mkdocs.yml
    -   id: mixed-line-ending
-   repo: https://github.com/astral-sh/ruff-pre-commit
    rev: v0.11.13
    hooks:
    - id: ruff-format
      args: [--preview]
    - id: ruff
      args: [
        --fix,
        # --unsafe-fixes,
        --preview
      ]
-   repo: https://github.com/astral-sh/uv-pre-commit
    rev: 0.7.12
    hooks:
      - id: pip-compile
        name: pip-compile backend requirements-dev.in
        args: [src/backend/requirements-dev.in, -o, src/backend/requirements-dev.txt, --no-strip-extras, --generate-hashes]
        files: src/backend/requirements-dev\.(in|txt)$
      - id: pip-compile
        name: pip-compile backend requirements.txt
        args: [src/backend/requirements.in, -o, src/backend/requirements.txt, --no-strip-extras, --generate-hashes]
        files: src/backend/requirements\.(in|txt)$
      - id: pip-compile
<<<<<<< HEAD
        name: pip-compile backend requirements.txt for 3.12
        args: [src/backend/requirements.in, -o, src/backend/requirements-3-12.txt, --no-strip-extras, --generate-hashes, --python-version=3.12]
        files: src/backend/(requirements\.in|requirements-3-12\.txt)$
      - id: pip-compile
        name: pip-compile dev requirements.txt
        args: [contrib/dev_reqs/requirements.in, -o, contrib/dev_reqs/requirements.txt, --no-strip-extras, --generate-hashes]
        files: contrib/dev_reqs/requirements\.(in|txt)$
      - id: pip-compile
        name: pip-compile docs requirements.txt
        args: [docs/requirements.in, -o, docs/requirements.txt, --no-strip-extras, --generate-hashes]
        files: docs/requirements\.(in|txt)$
      - id: pip-compile
        name: pip-compile container requirements.txt
        args: [contrib/container/requirements.in, -o, contrib/container/requirements.txt, --python-version=3.11, --no-strip-extras, --generate-hashes]
=======
        name: pip-compile requirements.txt
        args: [contrib/dev_reqs/requirements.in, -o, contrib/dev_reqs/requirements.txt, --no-strip-extras, --generate-hashes, -b, src/backend/requirements.txt]
        files: contrib/dev_reqs/requirements\.(in|txt)$
      - id: pip-compile
        name: pip-compile requirements.txt
        args: [docs/requirements.in, -o, docs/requirements.txt, --no-strip-extras, --generate-hashes, -b, src/backend/requirements.txt]
        files: docs/requirements\.(in|txt)$
      - id: pip-compile
        name: pip-compile requirements.txt
        args: [contrib/container/requirements.in, -o, contrib/container/requirements.txt, --python-version=3.11, --no-strip-extras, --generate-hashes, -b, src/backend/requirements.txt]
>>>>>>> e7382380
        files: contrib/container/requirements\.(in|txt)$
-   repo: https://github.com/Riverside-Healthcare/djLint
    rev: v1.36.4
    hooks:
      - id: djlint-django
- repo: https://github.com/codespell-project/codespell
  rev: v2.4.1
  hooks:
  - id: codespell
    additional_dependencies:
      - tomli
    exclude: >
      (?x)^(
          docs/docs/stylesheets/.*|
          docs/docs/javascripts/.*|
          docs/docs/webfonts/.* |
          src/frontend/src/locales/.* |
          pyproject.toml |
          src/frontend/vite.config.ts |
      )$
-   repo: https://github.com/biomejs/pre-commit
    rev: v2.0.0-beta.5
    hooks:
    -   id: biome-check
        additional_dependencies: ["@biomejs/biome@1.9.4"]
        files: ^src/frontend/.*\.(js|ts|tsx)$
-   repo: https://github.com/gitleaks/gitleaks
    rev: v8.27.2
    hooks:
    -   id: gitleaks
        language_version: 1.23.6
#-   repo: https://github.com/jumanjihouse/pre-commit-hooks
#    rev: 3.0.0
#    hooks:
#    -   id: shellcheck
-   repo: https://github.com/isidentical/teyit
    rev: 0.4.3
    hooks:
    -   id: teyit<|MERGE_RESOLUTION|>--- conflicted
+++ resolved
@@ -32,6 +32,10 @@
     rev: 0.7.12
     hooks:
       - id: pip-compile
+        name: pip-compile backend requirements.txt for 3.12
+        args: [src/backend/requirements.in, -o, src/backend/requirements-3-12.txt, --no-strip-extras, --generate-hashes, --python-version=3.12]
+        files: src/backend/(requirements\.in|requirements-3-12\.txt)$
+      - id: pip-compile
         name: pip-compile backend requirements-dev.in
         args: [src/backend/requirements-dev.in, -o, src/backend/requirements-dev.txt, --no-strip-extras, --generate-hashes]
         files: src/backend/requirements-dev\.(in|txt)$
@@ -40,22 +44,6 @@
         args: [src/backend/requirements.in, -o, src/backend/requirements.txt, --no-strip-extras, --generate-hashes]
         files: src/backend/requirements\.(in|txt)$
       - id: pip-compile
-<<<<<<< HEAD
-        name: pip-compile backend requirements.txt for 3.12
-        args: [src/backend/requirements.in, -o, src/backend/requirements-3-12.txt, --no-strip-extras, --generate-hashes, --python-version=3.12]
-        files: src/backend/(requirements\.in|requirements-3-12\.txt)$
-      - id: pip-compile
-        name: pip-compile dev requirements.txt
-        args: [contrib/dev_reqs/requirements.in, -o, contrib/dev_reqs/requirements.txt, --no-strip-extras, --generate-hashes]
-        files: contrib/dev_reqs/requirements\.(in|txt)$
-      - id: pip-compile
-        name: pip-compile docs requirements.txt
-        args: [docs/requirements.in, -o, docs/requirements.txt, --no-strip-extras, --generate-hashes]
-        files: docs/requirements\.(in|txt)$
-      - id: pip-compile
-        name: pip-compile container requirements.txt
-        args: [contrib/container/requirements.in, -o, contrib/container/requirements.txt, --python-version=3.11, --no-strip-extras, --generate-hashes]
-=======
         name: pip-compile requirements.txt
         args: [contrib/dev_reqs/requirements.in, -o, contrib/dev_reqs/requirements.txt, --no-strip-extras, --generate-hashes, -b, src/backend/requirements.txt]
         files: contrib/dev_reqs/requirements\.(in|txt)$
@@ -66,7 +54,6 @@
       - id: pip-compile
         name: pip-compile requirements.txt
         args: [contrib/container/requirements.in, -o, contrib/container/requirements.txt, --python-version=3.11, --no-strip-extras, --generate-hashes, -b, src/backend/requirements.txt]
->>>>>>> e7382380
         files: contrib/container/requirements\.(in|txt)$
 -   repo: https://github.com/Riverside-Healthcare/djLint
     rev: v1.36.4
