# See https://pre-commit.com for more information
# See https://pre-commit.com/hooks.html for more hooks
exclude: |
    (?x)^(
        src/backend/InvenTree/InvenTree/static/.*|
        src/backend/InvenTree/locale/.*|
        src/frontend/src/locales/.* |
        .*/migrations/.* |
        src/frontend/yarn.lock
    )$
repos:
-   repo: https://github.com/pre-commit/pre-commit-hooks
    rev: v5.0.0
    hooks:
    -   id: trailing-whitespace
    -   id: end-of-file-fixer
    -   id: check-yaml
    -   id: mixed-line-ending
-   repo: https://github.com/astral-sh/ruff-pre-commit
    rev: v0.9.6
    hooks:
    - id: ruff-format
      args: [--preview]
    - id: ruff
      args: [
        --fix,
        # --unsafe-fixes,
        --preview
      ]
-   repo: https://github.com/astral-sh/uv-pre-commit
    rev: 0.6.0
    hooks:
      - id: pip-compile
        name: pip-compile requirements-dev.in
        args: [src/backend/requirements-dev.in, -o, src/backend/requirements-dev.txt, --no-strip-extras, --generate-hashes]
        files: src/backend/requirements-dev\.(in|txt)$
      - id: pip-compile
        name: pip-compile requirements.txt
        args: [src/backend/requirements.in, -o, src/backend/requirements.txt, --no-strip-extras, --generate-hashes]
        files: src/backend/requirements\.(in|txt)$
      - id: pip-compile
        name: pip-compile requirements.txt
        args: [contrib/dev_reqs/requirements.in, -o, contrib/dev_reqs/requirements.txt, --no-strip-extras, --generate-hashes]
        files: contrib/dev_reqs/requirements\.(in|txt)$
      - id: pip-compile
        name: pip-compile requirements.txt
        args: [docs/requirements.in, -o, docs/requirements.txt, --no-strip-extras, --generate-hashes]
        files: docs/requirements\.(in|txt)$
      - id: pip-compile
        name: pip-compile requirements.txt
        args: [contrib/container/requirements.in, -o, contrib/container/requirements.txt, --python-version=3.11, --no-strip-extras, --generate-hashes]
        files: contrib/container/requirements\.(in|txt)$
-   repo: https://github.com/Riverside-Healthcare/djLint
    rev: v1.36.4
    hooks:
      - id: djlint-django
- repo: https://github.com/codespell-project/codespell
  rev: v2.4.1
  hooks:
  - id: codespell
    additional_dependencies:
      - tomli
    exclude: >
      (?x)^(
          docs/docs/stylesheets/.*|
          docs/docs/javascripts/.*|
          docs/docs/webfonts/.* |
          src/frontend/src/locales/.* |
          pyproject.toml |
          src/frontend/vite.config.ts |
      )$
-   repo: https://github.com/biomejs/pre-commit
    rev: "v0.6.1"
    hooks:
    -   id: biome-check
        additional_dependencies: ["@biomejs/biome@1.9.4"]
        files: ^src/frontend/.*\.(js|ts|tsx)$
-   repo: https://github.com/gitleaks/gitleaks
<<<<<<< HEAD
    rev: v8.23.3
=======
    rev: v8.23.2
>>>>>>> 480536a0
    hooks:
    -   id: gitleaks
        language_version: 1.23.6
#-   repo: https://github.com/jumanjihouse/pre-commit-hooks
#    rev: 3.0.0
#    hooks:
#    -   id: shellcheck
-   repo: https://github.com/isidentical/teyit
    rev: 0.4.3
    hooks:
    -   id: teyit<|MERGE_RESOLUTION|>--- conflicted
+++ resolved
@@ -76,11 +76,7 @@
         additional_dependencies: ["@biomejs/biome@1.9.4"]
         files: ^src/frontend/.*\.(js|ts|tsx)$
 -   repo: https://github.com/gitleaks/gitleaks
-<<<<<<< HEAD
     rev: v8.23.3
-=======
-    rev: v8.23.2
->>>>>>> 480536a0
     hooks:
     -   id: gitleaks
         language_version: 1.23.6
