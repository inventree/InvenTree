--- conflicted
+++ resolved
@@ -41,10 +41,6 @@
         args: [requirements.in, -o, requirements.txt]
         files: ^requirements\.(in|txt)$
 -   repo: https://github.com/Riverside-Healthcare/djLint
-<<<<<<< HEAD
-    rev: v1.28.0
-=======
     rev: v1.29.0
->>>>>>> 2c05e3e7
     hooks:
       - id: djlint-django