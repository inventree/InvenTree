--- conflicted
+++ resolved
@@ -27,11 +27,7 @@
         --preview
       ]
 -   repo: https://github.com/astral-sh/uv-pre-commit
-<<<<<<< HEAD
-    rev: 0.1.31
-=======
     rev: 0.1.35
->>>>>>> 7e9d2f79
     hooks:
       - id: pip-compile
         name: pip-compile requirements-dev.in
