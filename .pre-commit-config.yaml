# See https://pre-commit.com for more information
# See https://pre-commit.com/hooks.html for more hooks
exclude: |
    (?x)^(
        src/backend/InvenTree/InvenTree/static/.*|
        src/backend/InvenTree/locale/.*|
        src/frontend/src/locales/.* |
        .*/migrations/.* |
        src/frontend/yarn.lock
    )$
repos:
-   repo: https://github.com/pre-commit/pre-commit-hooks
    rev: v5.0.0
    hooks:
    -   id: trailing-whitespace
    -   id: end-of-file-fixer
    -   id: check-yaml
    -   id: mixed-line-ending
-   repo: https://github.com/astral-sh/ruff-pre-commit
    rev: v0.9.6
    hooks:
    - id: ruff-format
      args: [--preview]
    - id: ruff
      args: [
        --fix,
        # --unsafe-fixes,
        --preview
      ]
-   repo: https://github.com/astral-sh/uv-pre-commit
    rev: 0.6.0
    hooks:
      - id: pip-compile
        name: pip-compile requirements-dev.in
        args: [src/backend/requirements-dev.in, -o, src/backend/requirements-dev.txt, --no-strip-extras, --generate-hashes]
        files: src/backend/requirements-dev\.(in|txt)$
      - id: pip-compile
        name: pip-compile requirements.txt
        args: [src/backend/requirements.in, -o, src/backend/requirements.txt, --no-strip-extras, --generate-hashes]
        files: src/backend/requirements\.(in|txt)$
      - id: pip-compile
        name: pip-compile requirements.txt
<<<<<<< HEAD
        args: [.github/requirements.in, -o, .github/requirements.txt,--python-version=3.9, --no-strip-extras, --generate-hashes]
        files: .github/requirements\.(in|txt)$
      - id: pip-compile
        name: pip-compile requirements.txt
        args: [docs/requirements.in, -o, docs/requirements.txt,--python-version=3.9, --no-strip-extras, --generate-hashes]
        files: docs/requirements\.(in|txt)$
      - id: pip-compile
        name: pip-compile requirements.txt
        args: [contrib/container/requirements.in, -o, contrib/container/requirements.txt,--python-version=3.11, --no-strip-extras, --generate-hashes]
=======
        args: [contrib/dev_reqs/requirements.in, -o, contrib/dev_reqs/requirements.txt, --no-strip-extras, --generate-hashes]
        files: contrib/dev_reqs/requirements\.(in|txt)$
      - id: pip-compile
        name: pip-compile requirements.txt
        args: [docs/requirements.in, -o, docs/requirements.txt, --no-strip-extras, --generate-hashes]
        files: docs/requirements\.(in|txt)$
      - id: pip-compile
        name: pip-compile requirements.txt
        args: [contrib/container/requirements.in, -o, contrib/container/requirements.txt, --python-version=3.11, --no-strip-extras, --generate-hashes]
>>>>>>> 06961c6a
        files: contrib/container/requirements\.(in|txt)$
-   repo: https://github.com/Riverside-Healthcare/djLint
    rev: v1.36.4
    hooks:
      - id: djlint-django
- repo: https://github.com/codespell-project/codespell
  rev: v2.4.1
  hooks:
  - id: codespell
    additional_dependencies:
      - tomli
    exclude: >
      (?x)^(
          docs/docs/stylesheets/.*|
          docs/docs/javascripts/.*|
          docs/docs/webfonts/.* |
          src/frontend/src/locales/.* |
          pyproject.toml |
          src/frontend/vite.config.ts |
      )$
-   repo: https://github.com/biomejs/pre-commit
    rev: "v0.6.1"
    hooks:
    -   id: biome-check
        additional_dependencies: ["@biomejs/biome@1.9.4"]
        files: ^src/frontend/.*\.(js|ts|tsx)$
-   repo: https://github.com/gitleaks/gitleaks
    rev: v8.23.3
    hooks:
    -   id: gitleaks
        language_version: 1.23.6
#-   repo: https://github.com/jumanjihouse/pre-commit-hooks
#    rev: 3.0.0
#    hooks:
#    -   id: shellcheck
-   repo: https://github.com/isidentical/teyit
    rev: 0.4.3
    hooks:
    -   id: teyit<|MERGE_RESOLUTION|>--- conflicted
+++ resolved
@@ -40,17 +40,6 @@
         files: src/backend/requirements\.(in|txt)$
       - id: pip-compile
         name: pip-compile requirements.txt
-<<<<<<< HEAD
-        args: [.github/requirements.in, -o, .github/requirements.txt,--python-version=3.9, --no-strip-extras, --generate-hashes]
-        files: .github/requirements\.(in|txt)$
-      - id: pip-compile
-        name: pip-compile requirements.txt
-        args: [docs/requirements.in, -o, docs/requirements.txt,--python-version=3.9, --no-strip-extras, --generate-hashes]
-        files: docs/requirements\.(in|txt)$
-      - id: pip-compile
-        name: pip-compile requirements.txt
-        args: [contrib/container/requirements.in, -o, contrib/container/requirements.txt,--python-version=3.11, --no-strip-extras, --generate-hashes]
-=======
         args: [contrib/dev_reqs/requirements.in, -o, contrib/dev_reqs/requirements.txt, --no-strip-extras, --generate-hashes]
         files: contrib/dev_reqs/requirements\.(in|txt)$
       - id: pip-compile
@@ -60,7 +49,6 @@
       - id: pip-compile
         name: pip-compile requirements.txt
         args: [contrib/container/requirements.in, -o, contrib/container/requirements.txt, --python-version=3.11, --no-strip-extras, --generate-hashes]
->>>>>>> 06961c6a
         files: contrib/container/requirements\.(in|txt)$
 -   repo: https://github.com/Riverside-Healthcare/djLint
     rev: v1.36.4
