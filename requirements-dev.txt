#
# This file is autogenerated by pip-compile with Python 3.9
# by the following command:
#
#    pip-compile --output-file=requirements-dev.txt requirements-dev.in
#
asgiref==3.7.2
    # via
    #   -c requirements.txt
    #   django
build==0.10.0
    # via pip-tools
certifi==2023.7.22
    # via
    #   -c requirements.txt
    #   requests
cfgv==3.3.1
    # via pre-commit
charset-normalizer==3.2.0
    # via
    #   -c requirements.txt
    #   requests
click==8.1.6
    # via pip-tools
coverage==5.5
    # via
    #   -r requirements-dev.in
    #   coveralls
coveralls==2.1.2
    # via -r requirements-dev.in
distlib==0.3.7
    # via virtualenv
<<<<<<< HEAD
django==4.1.10
=======
django==3.2.20
>>>>>>> 6e13034b
    # via
    #   -c requirements.txt
    #   django-debug-toolbar
    #   django-slowtests
django-debug-toolbar==4.1.0
    # via -r requirements-dev.in
django-slowtests==1.1.1
    # via -r requirements-dev.in
django-test-migrations==1.3.0
    # via -r requirements-dev.in
docopt==0.6.2
    # via coveralls
filelock==3.12.2
    # via virtualenv
flake8==6.1.0
    # via
    #   -r requirements-dev.in
    #   flake8-docstrings
    #   pep8-naming
flake8-docstrings==1.7.0
    # via -r requirements-dev.in
identify==2.5.26
    # via pre-commit
idna==3.4
    # via
    #   -c requirements.txt
    #   requests
isort==5.12.0
    # via -r requirements-dev.in
mccabe==0.7.0
    # via flake8
nodeenv==1.8.0
    # via pre-commit
packaging==23.1
    # via
    #   -c requirements.txt
    #   build
pep8-naming==0.13.3
    # via -r requirements-dev.in
<<<<<<< HEAD
pip-tools==6.14.0
    # via -r requirements-dev.in
platformdirs==3.8.0
=======
pip-tools==7.2.0
    # via -r requirements-dev.in
platformdirs==3.10.0
>>>>>>> 6e13034b
    # via virtualenv
pre-commit==3.3.3
    # via -r requirements-dev.in
pycodestyle==2.11.0
    # via flake8
pydocstyle==6.3.0
    # via flake8-docstrings
pyflakes==3.1.0
    # via flake8
pyproject-hooks==1.0.0
    # via build
<<<<<<< HEAD
pyyaml==6.0
=======
pytz==2023.3
    # via
    #   -c requirements.txt
    #   django
pyyaml==6.0.1
>>>>>>> 6e13034b
    # via
    #   -c requirements.txt
    #   pre-commit
requests==2.31.0
    # via
    #   -c requirements.txt
    #   coveralls
snowballstemmer==2.2.0
    # via pydocstyle
sqlparse==0.4.4
    # via
    #   -c requirements.txt
    #   django
    #   django-debug-toolbar
tomli==2.0.1
    # via
    #   build
    #   pip-tools
    #   pyproject-hooks
typing-extensions==4.7.1
    # via
    #   -c requirements.txt
    #   asgiref
    #   django-test-migrations
<<<<<<< HEAD
urllib3==2.0.3
    # via
    #   -c requirements.txt
    #   requests
virtualenv==20.23.1
=======
urllib3==2.0.4
    # via
    #   -c requirements.txt
    #   requests
virtualenv==20.24.2
>>>>>>> 6e13034b
    # via pre-commit
wheel==0.41.1
    # via pip-tools

# The following packages are considered to be unsafe in a requirements file:
# pip
# setuptools<|MERGE_RESOLUTION|>--- conflicted
+++ resolved
@@ -30,11 +30,7 @@
     # via -r requirements-dev.in
 distlib==0.3.7
     # via virtualenv
-<<<<<<< HEAD
-django==4.1.10
-=======
 django==3.2.20
->>>>>>> 6e13034b
     # via
     #   -c requirements.txt
     #   django-debug-toolbar
@@ -74,15 +70,9 @@
     #   build
 pep8-naming==0.13.3
     # via -r requirements-dev.in
-<<<<<<< HEAD
-pip-tools==6.14.0
-    # via -r requirements-dev.in
-platformdirs==3.8.0
-=======
 pip-tools==7.2.0
     # via -r requirements-dev.in
 platformdirs==3.10.0
->>>>>>> 6e13034b
     # via virtualenv
 pre-commit==3.3.3
     # via -r requirements-dev.in
@@ -94,15 +84,11 @@
     # via flake8
 pyproject-hooks==1.0.0
     # via build
-<<<<<<< HEAD
-pyyaml==6.0
-=======
 pytz==2023.3
     # via
     #   -c requirements.txt
     #   django
 pyyaml==6.0.1
->>>>>>> 6e13034b
     # via
     #   -c requirements.txt
     #   pre-commit
@@ -127,19 +113,11 @@
     #   -c requirements.txt
     #   asgiref
     #   django-test-migrations
-<<<<<<< HEAD
-urllib3==2.0.3
-    # via
-    #   -c requirements.txt
-    #   requests
-virtualenv==20.23.1
-=======
 urllib3==2.0.4
     # via
     #   -c requirements.txt
     #   requests
 virtualenv==20.24.2
->>>>>>> 6e13034b
     # via pre-commit
 wheel==0.41.1
     # via pip-tools
