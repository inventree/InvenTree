# Project
site_url: https://inventree.readthedocs.io
site_name: InvenTree Documentation
site_description: InvenTree - Open Source Inventory Management
site_author: InvenTree

# Repository
repo_url: https://github.com/inventree/inventree
repo_name: inventree/inventree


# Theme
theme:
  name: material
  font:
    text: Roboto
  custom_dir: _includes/overrides
  palette:
    - media: "(prefers-color-scheme: light)"
      scheme: default
      primary: blue
      accent: light blue
      toggle:
        icon: material/toggle-switch
        name: Switch to dark mode
    - media: "(prefers-color-scheme: dark)"
      scheme: slate
      primary: blue
      accent: light blue
      toggle:
        icon: material/toggle-switch-off-outline
        name: Switch to light mode
  logo: assets/logo.png
  favicon: assets/favicon.ico
  icon:
    repo: fontawesome/brands/github
  features:
    - content.code.copy
    - header.autohide
    - navigation.expand
    - navigation.footer
    - navigation.indexes
    - navigation.instant
    # - navigation.sections
    - navigation.tracking
    - navigation.tabs
    - navigation.tabs.sticky
    - navigation.top
    - search.highlight
    - toc.autohide
    - toc.follow
edit_uri: "" # Disable "Edit" button
extra_css:
  - stylesheets/brands.css
  - stylesheets/regular.css
  - stylesheets/solid.css
  - stylesheets/bootstrap.css
  - stylesheets/splide.min.css
  - stylesheets/extra.css
  - stylesheets/neoteroi-mkdocs.css
  - https://cdn.jsdelivr.net/npm/@tabler/icons-webfont@3.31.0/dist/tabler-icons.min.css
extra_javascript:
  - javascripts/extra.js
  - javascripts/fontawesome.js
  - javascripts/brands.js
  - javascripts/regular.js
  - javascripts/solid.js
  - javascripts/splide.min.js
  - https://code.jquery.com/jquery-3.6.0.js
  - https://maxcdn.bootstrapcdn.com/bootstrap/3.4.1/js/bootstrap.js

# Navigation
nav:
  - InvenTree:
    - InvenTree: index.md
    - FAQ: faq.md
    - Demo: demo.md
    - Release Notes: releases/release_notes.md
    - Core Concepts:
      - Terminology: concepts/terminology.md
      - Threat Model: concepts/threat_model.md
      - Physical Units: concepts/units.md
      - Companies: concepts/company.md
      - Custom States: concepts/custom_states.md
      - Pricing: concepts/pricing.md
      - Project Codes: concepts/project_codes.md
      - Barcodes:
        - Barcode Support: barcodes/index.md
        - Internal Barcodes: barcodes/internal.md
        - External Barcodes: barcodes/external.md
        - Custom Barcodes: barcodes/custom.md
    - Development:
      - Contributing: develop/contributing.md
      - Architecture: develop/architecture.md
      - Roadmap: develop/roadmap.md
      - Devcontainer: develop/devcontainer.md
      - React Frontend: develop/react-frontend.md
    - Mobile App:
      - Mobile App: app/index.md
      - Connect: app/connect.md
      - Navigation: app/navigation.md
      - Search: app/search.md
      - Barcodes: app/barcode.md
      - Parts: app/part.md
      - Stock: app/stock.md
      - Purchase Orders: app/po.md
      - Sales Orders: app/so.md
      - Settings: app/settings.md
      - Privacy: app/privacy.md
      - Translation: app/translation.md
      - Suggestions: app/issues.md
    - InvenTree API:
      - Overview: api/index.md
      - API Schema: api/schema.md
      - Model Metadata: api/metadata.md
      - Download Data: api/download.md
      - Bulk Delete: api/bulk_delete.md
      - Interactive API: api/browse.md
    - Python Interface:
      - Overview: api/python/index.md
      - Currency Support: api/python/currency.md
      - Examples: api/python/examples.md
    - Project Details:
      - Governance: project/governance.md
      - Project Security: security.md
      - Resources: project/resources.md
      - Privacy: privacy.md
  - Install:
    - Introduction: start/index.md
    - Processes: start/processes.md
    - Configuration: start/config.md
    - Docker:
        - Introduction: start/docker.md
        - Installation: start/docker_install.md
    - Bare Metal:
        - Introduction: start/install.md
        - Installer: start/installer.md
        - Production: start/bare_prod.md
        - Development: start/bare_dev.md
    - User Accounts: start/accounts.md
    - Data Backup: start/backup.md
    - Invoke: start/invoke.md
    - Migrating Data: start/migrate.md
    - Advanced Topics: start/advanced.md
  - Parts:
    - Parts: part/index.md
    - Creating Parts: part/create.md
    - Virtual Parts: part/virtual.md
    - Part Views: part/views.md
    - Tracking: part/trackable.md
    - Parameters: part/parameter.md
    - Revisions: part/revision.md
    - Templates: part/template.md
    - Tests: part/test.md
    - Pricing: part/pricing.md
    - Stocktake: part/stocktake.md
    - Notifications: part/notification.md
  - Stock:
    - Stock Items: stock/index.md
    - Stock Status: stock/status.md
    - Stock Tracking: stock/tracking.md
    - Adjusting Stock: stock/adjust.md
    - Stock Expiry: stock/expiry.md
    - Stock Ownership: stock/owner.md
    - Test Results: stock/test.md
  - Manufacturing:
    - Manufacturing: manufacturing/index.md
    - Bill of Materials: manufacturing/bom.md
    - Build Orders: manufacturing/build.md
    - Build Outputs: manufacturing/output.md
    - Allocating Stock: manufacturing/allocate.md
    - External Manufacturing: manufacturing/external.md
    - Example Build Order: manufacturing/example.md
  - Purchasing:
    - Purchasing: purchasing/index.md
    - Suppliers: purchasing/supplier.md
    - Manufacturers: purchasing/manufacturer.md
    - Purchase Orders: purchasing/purchase_order.md
  - Sales:
    - Sales: sales/index.md
    - Customers: sales/customer.md
    - Sales Orders: sales/sales_order.md
    - Return Orders: sales/return_order.md
  - Report:
    - Templates: report/index.md
    - Template Rendering: report/weasyprint.md
    - Template Editor: report/template_editor.md
    - Reports: report/report.md
    - Labels: report/labels.md
    - Context Variables: report/context_variables.md
    - Helper Functions: report/helpers.md
    - Barcodes: report/barcodes.md
    - Sample Templates: report/samples.md
  - Administration:
    - Global Settings: settings/global.md
    - User Settings: settings/user.md
    - Reference Patterns: settings/reference.md
    - Admin Interface: settings/admin.md
    - Setup:
      - User Permissions: settings/permissions.md
      - Single Sign on: settings/SSO.md
      - Multi Factor Authentication: settings/MFA.md
      - Email: settings/email.md
      - Experimental Features: settings/experimental.md
    - Export Data: settings/export.md
    - Import Data: settings/import.md
    - Operations:
      - Background Tasks: settings/tasks.md
      - Error Logs: settings/logs.md
      - Error Codes: settings/error_codes.md
  - Plugins:
    - Overview: plugins/index.md
    - Installation: plugins/install.md
    - Developing a Plugin: plugins/develop.md
    - Frontend Integration: plugins/frontend.md
    - Plugin Creator: plugins/creator.md
    - Plugin Walkthrough: plugins/walkthrough.md
    - Model Metadata: plugins/metadata.md
    - Tags: plugins/tags.md
    - Unit Test: plugins/test.md
    - Plugin Mixins:
      - Action Mixin: plugins/mixins/action.md
      - API Mixin: plugins/mixins/api.md
      - App Mixin: plugins/mixins/app.md
      - Barcode Mixin: plugins/mixins/barcode.md
      - Currency Mixin: plugins/mixins/currency.md
      - Event Mixin: plugins/mixins/event.md
      - Data Export Mixin: plugins/mixins/export.md
      - Icon Pack Mixin: plugins/mixins/icon.md
      - Label Printing Mixin: plugins/mixins/label.md
      - Locate Mixin: plugins/mixins/locate.md
      - Machine Mixin: plugins/mixins/machine.md
      - Mail Mixin: plugins/mixins/mail.md
      - Navigation Mixin: plugins/mixins/navigation.md
      - Notification Mixin: plugins/mixins/notification.md
      - Report Mixin: plugins/mixins/report.md
      - Schedule Mixin: plugins/mixins/schedule.md
      - Settings Mixin: plugins/mixins/settings.md
<<<<<<< HEAD
      - Supplier Mixin: plugins/mixins/supplier.md
=======
      - Transition Mixin: plugins/mixins/transition.md
>>>>>>> f3ec708a
      - URL Mixin: plugins/mixins/urls.md
      - User Interface Mixin: plugins/mixins/ui.md
      - Validation Mixin: plugins/mixins/validation.md
    - Machines:
      - Overview: plugins/machines/overview.md
      - Label Printer: plugins/machines/label_printer.md
    - Builtin Plugins:
      - Builtin Plugins: plugins/builtin/index.md
      - Barcode Plugins:
        - Barcode Plugins: plugins/builtin/barcode_index.md
        - InvenTree Barcode: plugins/builtin/inventree_barcode.md
        - DigiKey Barcode Plugin: plugins/builtin/barcode_digikey.md
        - LCSC Barcode Plugin: plugins/builtin/barcode_lcsc.md
        - Mouser Barcode Plugin: plugins/builtin/barcode_mouser.md
        - TME Barcode Plugin: plugins/builtin/barcode_tme.md
      - Event Plugins:
        - Auto Create Builds: plugins/builtin/auto_create_builds.md
        - Auto Issue: plugins/builtin/auto_issue.md
        - Part Update Notification: plugins/builtin/part_notifications.md
      - Export Plugins:
        - BOM Exporter: plugins/builtin/bom_exporter.md
        - InvenTree Exporter: plugins/builtin/inventree_exporter.md
        - Parameter Exporter: plugins/builtin/part_parameter_exporter.md
        - Stocktake Exporter: plugins/builtin/stocktake_exporter.md
      - Label Printing:
        - Label Printer: plugins/builtin/inventree_label.md
        - Label Machine: plugins/builtin/inventree_label_machine.md
        - Label Sheet: plugins/builtin/inventree_label_sheet.md
      - Notification Plugins:
        - Email Notifications: plugins/builtin/email_notification.md
        - Slack Notifications: plugins/builtin/slack_notification.md
        - UI Notifications: plugins/builtin/ui_notification.md
      - Currency Exchange: plugins/builtin/currency_exchange.md

# Plugins
plugins:
  - neoteroi.mkdocsoad:
      use_pymdownx: true
  - include-markdown:
      opening_tag: "{!"
      closing_tag: "!}"
  - search
  - mermaid2:
      # version: 11.6.0
      javascript: javascripts/mermaid.min.js
  - git-revision-date-localized
  - mkdocs-simple-hooks:
      hooks:
        on_config: "docs.docs.hooks:on_config"
        on_post_build: "docs.docs.hooks:on_post_build"
  - macros:
      include_dir: docs/_includes
      module_name: main
  - mkdocstrings:
      default_handler: python
      handlers:
        python:
          paths:
            - ../src/backend/InvenTree
          options:
            show_symbol_type_heading: true
            show_symbol_type_toc: true
            show_root_heading: false
            show_root_toc_entry: false
  - redirects:
      redirect_maps:
        'sref/faq.md': 'faq.md' #  https://docs.inventree.org/en/latest/faq/
        'sref/contrib.md': 'develop/contributing.md'  #  https://github.com/inventree/InvenTree/blob/master/CONTRIBUTING.md.
        'sref/docs.md': 'index.md' #   https://docs.inventree.org/en/latest/
        'sref/api.md': 'api/index.md' #  https://demo.inventree.org/api-doc/
        'sref/architecture.md': 'develop/architecture.md'
        'sref/roadmap.md': 'develop/roadmap.md'
        'sref/code.md': 'https://github.com/inventree/InvenTree/tree/master' #  https://github.com/inventree/InvenTree/tree/master
        'sref/oci-image.md': 'https://hub.docker.com/r/inventree/inventree/tags' #  https://hub.docker.com/r/inventree/inventree/tags
        'sref/releases.md': 'https://github.com/inventree/InvenTree/releases' # https://github.com/inventree/InvenTree/releases
        'sref/issues.md': 'https://github.com/inventree/InvenTree/issues' # https://github.com/inventree/InvenTree/issues
        'sref/security-policy.md': 'https://github.com/inventree/InvenTree/security/policy' # https://github.com/inventree/InvenTree/security/policy
        'sref/security-history.md': 'https://huntr.dev/repos/inventree/inventree/' # https://huntr.dev/repos/inventree/inventree/
        'sref/ci.md': 'https://github.com/inventree/InvenTree/actions' # https://github.com/inventree/InvenTree/actions
        'sref/ci-sample.md': 'https://github.com/inventree/InvenTree/blob/master/.github/workflows/qc_checks.yaml' # https://github.com/inventree/InvenTree/blob/master/.github/workflows/qc_checks.yaml
        'sref/ci-pre.md': 'https://github.com/inventree/InvenTree/blob/master/.pre-commit-config.yaml' # https://github.com/inventree/InvenTree/blob/master/.pre-commit-config.yaml
        'sref/test-sample.md': 'https://github.com/inventree/InvenTree/blob/master/src/backend/InvenTree/InvenTree/tests.py' # https://github.com/inventree/InvenTree/blob/master/src/backend/InvenTree/InvenTree/tests.py
        'sref/coverage.md': 'https://coveralls.io/github/inventree/InvenTree' # https://coveralls.io/github/inventree/InvenTree
        'sref/error-codes.md': 'settings/error_codes.md'

# Extensions
markdown_extensions:
  - admonition
  - attr_list
  - meta
  - pymdownx.details
  - pymdownx.highlight
  - pymdownx.tabbed:
      alternate_style: true
  - pymdownx.superfences:
      custom_fences:
        - name: mermaid
          class: mermaid
          format: !!python/name:mermaid2.fence_mermaid_custom
  # - pymdownx.emoji:
  #     emoji_index: !!python/name:materialx.emoji.twemoji
  #     emoji_generator: !!python/name:materialx.emoji.to_svg
  - toc:
      permalink: true

# Global Variables
extra:
  static_folder_source: ./src/backend/InvenTree/InvenTree/static/
  static_folder_local_default: ./inventree_static/

  # Site Analytics
  # See https://squidfunk.github.io/mkdocs-material/setup/setting-up-site-analytics/
  # analytics:
  #  provider: google
  #  property: UA-143467500-1

  min_python_version: 3.9
  min_invoke_version: 2.0.0
  django_version: 4.2
  docker_postgres_version: 16

  version:
    default: stable
    provider: mike

  social:
    - icon: fontawesome/brands/github
      link: https://github.com/inventree/inventree
      name: InvenTree on GitHub
    - icon: fontawesome/brands/twitter
      link: https://twitter.com/inventreedb
      name: InvenTree on Twitter
    - icon: fontawesome/brands/docker
      link: https://hub.docker.com/r/inventree/inventree
      name: InvenTree on Docker
    - icon: fontawesome/brands/reddit
      name: InvenTree on Reddit
      link: https://reddit.com/r/inventree

use_directory_urls: true
strict: true<|MERGE_RESOLUTION|>--- conflicted
+++ resolved
@@ -236,11 +236,8 @@
       - Report Mixin: plugins/mixins/report.md
       - Schedule Mixin: plugins/mixins/schedule.md
       - Settings Mixin: plugins/mixins/settings.md
-<<<<<<< HEAD
       - Supplier Mixin: plugins/mixins/supplier.md
-=======
       - Transition Mixin: plugins/mixins/transition.md
->>>>>>> f3ec708a
       - URL Mixin: plugins/mixins/urls.md
       - User Interface Mixin: plugins/mixins/ui.md
       - Validation Mixin: plugins/mixins/validation.md
