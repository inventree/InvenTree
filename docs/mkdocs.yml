# Project
site_url: https://inventree.readthedocs.io
site_name: InvenTree Documentation
site_description: InvenTree - Open Source Inventory Management
site_author: InvenTree

# Repository
repo_url: https://github.com/inventree/inventree
repo_name: inventree/inventree


# Theme
theme:
  name: material
  font:
    text: Roboto
  custom_dir: _includes/overrides
  palette:
    - media: "(prefers-color-scheme: light)"
      scheme: default
      primary: blue
      accent: light blue
      toggle:
        icon: material/toggle-switch
        name: Switch to dark mode
    - media: "(prefers-color-scheme: dark)"
      scheme: slate
      primary: blue
      accent: light blue
      toggle:
        icon: material/toggle-switch-off-outline
        name: Switch to light mode
  logo: assets/logo.png
  favicon: assets/favicon.ico
  icon:
    repo: fontawesome/brands/github
  features:
    - content.code.copy
    - header.autohide
    - navigation.expand
    - navigation.footer
    - navigation.indexes
    - navigation.instant
    # - navigation.sections
    - navigation.tracking
    - navigation.tabs
    - navigation.tabs.sticky
    - navigation.top
    - search.highlight
    - toc.autohide
    - toc.follow
edit_uri: "" # Disable "Edit" button
extra_css:
  - stylesheets/brands.css
  - stylesheets/regular.css
  - stylesheets/solid.css
  - stylesheets/bootstrap.css
  - stylesheets/splide.min.css
  - stylesheets/extra.css
  - stylesheets/neoteroi-mkdocs.css
  - https://cdn.jsdelivr.net/npm/@tabler/icons-webfont@3.31.0/dist/tabler-icons.min.css
extra_javascript:
  - javascripts/extra.js
  - javascripts/fontawesome.js
  - javascripts/brands.js
  - javascripts/regular.js
  - javascripts/solid.js
  - javascripts/splide.min.js
  - https://code.jquery.com/jquery-3.6.0.js
  - https://maxcdn.bootstrapcdn.com/bootstrap/3.4.1/js/bootstrap.js

# Navigation
nav:
  - InvenTree:
    - InvenTree: index.md
    - FAQ: faq.md
    - Demo: demo.md
    - Release Notes: releases/release_notes.md
    - Core Concepts:
      - Terminology: concepts/terminology.md
      - Threat Model: concepts/threat_model.md
      - Physical Units: concepts/units.md
      - Companies: concepts/company.md
      - Custom States: concepts/custom_states.md
      - Pricing: concepts/pricing.md
      - Project Codes: concepts/project_codes.md
      - Barcodes:
        - Barcode Support: barcodes/index.md
        - Internal Barcodes: barcodes/internal.md
        - External Barcodes: barcodes/external.md
        - Custom Barcodes: barcodes/custom.md
    - Development:
      - Contributing: develop/contributing.md
      - Architecture: develop/architecture.md
      - Roadmap: develop/roadmap.md
      - Devcontainer: develop/devcontainer.md
      - React Frontend: develop/react-frontend.md
    - Mobile App:
      - Mobile App: app/index.md
      - Connect: app/connect.md
      - Navigation: app/navigation.md
      - Search: app/search.md
      - Barcodes: app/barcode.md
      - Parts: app/part.md
      - Stock: app/stock.md
      - Purchase Orders: app/po.md
      - Sales Orders: app/so.md
      - Settings: app/settings.md
      - Privacy: app/privacy.md
      - Translation: app/translation.md
      - Suggestions: app/issues.md
    - InvenTree API:
      - Overview: api/index.md
      - API Schema: api/schema.md
      - Model Metadata: api/metadata.md
      - Download Data: api/download.md
      - Bulk Delete: api/bulk_delete.md
      - Interactive API: api/browse.md
    - Python Interface:
      - Overview: api/python/index.md
      - Currency Support: api/python/currency.md
      - Examples: api/python/examples.md
    - Project Details:
      - Governance: project/governance.md
      - Project Security: security.md
      - Resources: project/resources.md
      - Privacy: privacy.md
  - Install:
    - Introduction: start/index.md
    - Processes: start/processes.md
    - Configuration: start/config.md
    - Docker:
        - Introduction: start/docker.md
        - Installation: start/docker_install.md
    - Bare Metal:
        - Introduction: start/install.md
        - Installer: start/installer.md
        - Production: start/bare_prod.md
        - Development: start/bare_dev.md
    - User Accounts: start/accounts.md
    - Data Backup: start/backup.md
    - Invoke: start/invoke.md
    - Migrating Data: start/migrate.md
    - Advanced Topics: start/advanced.md
  - Parts:
    - Parts: part/index.md
    - Creating Parts: part/create.md
    - Part Views: part/views.md
    - Tracking: part/trackable.md
    - Parameters: part/parameter.md
    - Revisions: part/revision.md
    - Templates: part/template.md
    - Tests: part/test.md
    - Pricing: part/pricing.md
    - Stocktake: part/stocktake.md
    - Notifications: part/notification.md
  - Stock:
    - Stock Items: stock/index.md
    - Stock Status: stock/status.md
    - Stock Tracking: stock/tracking.md
    - Adjusting Stock: stock/adjust.md
    - Stock Expiry: stock/expiry.md
    - Stock Ownership: stock/owner.md
    - Test Results: stock/test.md
  - Manufacturing:
    - Manufacturing: manufacturing/index.md
    - Bill of Materials: manufacturing/bom.md
    - Build Orders: manufacturing/build.md
    - Build Outputs: manufacturing/output.md
    - Allocating Stock: manufacturing/allocate.md
    - External Manufacturing: manufacturing/external.md
    - Example Build Order: manufacturing/example.md
  - Purchasing:
    - Purchasing: purchasing/index.md
    - Suppliers: purchasing/supplier.md
    - Manufacturers: purchasing/manufacturer.md
    - Purchase Orders: purchasing/purchase_order.md
  - Sales:
    - Sales: sales/index.md
    - Customers: sales/customer.md
    - Sales Orders: sales/sales_order.md
    - Return Orders: sales/return_order.md
  - Report:
    - Templates: report/index.md
    - Template Rendering: report/weasyprint.md
    - Template Editor: report/template_editor.md
    - Reports: report/report.md
    - Labels: report/labels.md
    - Context Variables: report/context_variables.md
    - Helper Functions: report/helpers.md
    - Barcodes: report/barcodes.md
    - Sample Templates: report/samples.md
  - Administration:
    - Global Settings: settings/global.md
    - User Settings: settings/user.md
    - Reference Patterns: settings/reference.md
    - Admin Interface: settings/admin.md
    - Setup:
      - User Permissions: settings/permissions.md
      - Single Sign on: settings/SSO.md
      - Multi Factor Authentication: settings/MFA.md
      - Email: settings/email.md
      - Experimental Features: settings/experimental.md
    - Export Data: settings/export.md
    - Import Data: settings/import.md
    - Operations:
      - Background Tasks: settings/tasks.md
      - Error Logs: settings/logs.md
      - Error Codes: settings/error_codes.md
  - Plugins:
    - Overview: plugins/index.md
    - Installation: plugins/install.md
    - Developing a Plugin: plugins/how_to.md
    - Plugin Development Walkthrough: plugins/walkthrough.md
    - Model Metadata: plugins/metadata.md
    - Tags: plugins/tags.md
    - Unit Test: plugins/test.md
    - Plugin Mixins:
      - Action Mixin: plugins/mixins/action.md
      - API Mixin: plugins/mixins/api.md
      - App Mixin: plugins/mixins/app.md
      - Barcode Mixin: plugins/mixins/barcode.md
      - Currency Mixin: plugins/mixins/currency.md
      - Event Mixin: plugins/mixins/event.md
      - Data Export Mixin: plugins/mixins/export.md
      - Icon Pack Mixin: plugins/mixins/icon.md
      - Label Printing Mixin: plugins/mixins/label.md
      - Locate Mixin: plugins/mixins/locate.md
      - Navigation Mixin: plugins/mixins/navigation.md
      - Notification Mixin: plugins/mixins/notification.md
      - Report Mixin: plugins/mixins/report.md
      - Schedule Mixin: plugins/mixins/schedule.md
      - Settings Mixin: plugins/mixins/settings.md
      - URL Mixin: plugins/mixins/urls.md
      - User Interface Mixin: plugins/mixins/ui.md
      - Validation Mixin: plugins/mixins/validation.md
    - Machines:
      - Overview: plugins/machines/overview.md
      - Label Printer: plugins/machines/label_printer.md
    - Builtin Plugins:
      - Builtin Plugins: plugins/builtin/index.md
      - Auto Create Builds: plugins/builtin/auto_create_builds.md
      - Auto Issue: plugins/builtin/auto_issue.md
      - BOM Exporter: plugins/builtin/bom_exporter.md
      - Currency Exchange: plugins/builtin/currency_exchange.md
<<<<<<< HEAD
      - DigiKey: plugins/builtin/digikey.md
      - Email Notifications: plugins/builtin/email_notification.md
=======
>>>>>>> 4840782c
      - InvenTree Barcode: plugins/builtin/inventree_barcode.md
      - InvenTree Exporter: plugins/builtin/inventree_exporter.md
      - Label Printer: plugins/builtin/inventree_label.md
      - Label Machine: plugins/builtin/inventree_label_machine.md
      - Label Sheet: plugins/builtin/inventree_label_sheet.md
<<<<<<< HEAD
      - LCSC: plugins/builtin/lcsc.md
      - Mouser: plugins/builtin/mouser.md
      - Parameter Exporter: plugins/builtin/part_parameter_exporter.md
      - Part Update Notification: plugins/builtin/part_notifications.md
      - Slack Notifications: plugins/builtin/slack_notification.md
      - TME: plugins/builtin/tme.md
      - UI Notifications: plugins/builtin/ui_notification.md
=======
      - Notification: plugins/builtin/notifications.md
      - Parameter Exporter: plugins/builtin/part_parameter_exporter.md
      - Part Notifications: plugins/builtin/part_notifications.md
      - Barcode Plugins:
        - Barcode Plugins: plugins/builtin/barcode_index.md
        - DigiKey Barcode Plugin: plugins/builtin/barcode_digikey.md
        - LCSC Barcode Plugin: plugins/builtin/barcode_lcsc.md
        - Mouser Barcode Plugin: plugins/builtin/barcode_mouser.md
        - TME Barcode Plugin: plugins/builtin/barcode_tme.md
>>>>>>> 4840782c
    - Third-Party: plugins/integrate.md

# Plugins
plugins:
  - neoteroi.mkdocsoad:
      use_pymdownx: true
  - include-markdown:
      opening_tag: "{!"
      closing_tag: "!}"
  - search
  - mermaid2:
      # version: 11.6.0
      javascript: javascripts/mermaid.min.js
  - git-revision-date-localized
  - mkdocs-simple-hooks:
      hooks:
        on_config: "docs.docs.hooks:on_config"
        on_post_build: "docs.docs.hooks:on_post_build"
  - macros:
      include_dir: docs/_includes
      module_name: main
  - mkdocstrings:
      default_handler: python
      handlers:
        python:
          paths:
            - ../src/backend/InvenTree
          options:
            show_symbol_type_heading: true
            show_symbol_type_toc: true
            show_root_heading: false
            show_root_toc_entry: false
  - redirects:
      redirect_maps:
        'sref/faq.md': 'faq.md' #  https://docs.inventree.org/en/latest/faq/
        'sref/contrib.md': 'develop/contributing.md'  #  https://github.com/inventree/InvenTree/blob/master/CONTRIBUTING.md.
        'sref/docs.md': 'index.md' #   https://docs.inventree.org/en/latest/
        'sref/api.md': 'api/index.md' #  https://demo.inventree.org/api-doc/
        'sref/architecture.md': 'develop/architecture.md'
        'sref/roadmap.md': 'develop/roadmap.md'
        'sref/code.md': 'https://github.com/inventree/InvenTree/tree/master' #  https://github.com/inventree/InvenTree/tree/master
        'sref/oci-image.md': 'https://hub.docker.com/r/inventree/inventree/tags' #  https://hub.docker.com/r/inventree/inventree/tags
        'sref/releases.md': 'https://github.com/inventree/InvenTree/releases' # https://github.com/inventree/InvenTree/releases
        'sref/issues.md': 'https://github.com/inventree/InvenTree/issues' # https://github.com/inventree/InvenTree/issues
        'sref/security-policy.md': 'https://github.com/inventree/InvenTree/security/policy' # https://github.com/inventree/InvenTree/security/policy
        'sref/security-history.md': 'https://huntr.dev/repos/inventree/inventree/' # https://huntr.dev/repos/inventree/inventree/
        'sref/ci.md': 'https://github.com/inventree/InvenTree/actions' # https://github.com/inventree/InvenTree/actions
        'sref/ci-sample.md': 'https://github.com/inventree/InvenTree/blob/master/.github/workflows/qc_checks.yaml' # https://github.com/inventree/InvenTree/blob/master/.github/workflows/qc_checks.yaml
        'sref/ci-pre.md': 'https://github.com/inventree/InvenTree/blob/master/.pre-commit-config.yaml' # https://github.com/inventree/InvenTree/blob/master/.pre-commit-config.yaml
        'sref/test-sample.md': 'https://github.com/inventree/InvenTree/blob/master/src/backend/InvenTree/InvenTree/tests.py' # https://github.com/inventree/InvenTree/blob/master/src/backend/InvenTree/InvenTree/tests.py
        'sref/coverage.md': 'https://coveralls.io/github/inventree/InvenTree' # https://coveralls.io/github/inventree/InvenTree
        'sref/error-codes.md': 'settings/error_codes.md'

# Extensions
markdown_extensions:
  - admonition
  - attr_list
  - meta
  - pymdownx.details
  - pymdownx.highlight
  - pymdownx.tabbed:
      alternate_style: true
  - pymdownx.superfences:
      custom_fences:
        - name: mermaid
          class: mermaid
          format: !!python/name:mermaid2.fence_mermaid_custom
  # - pymdownx.emoji:
  #     emoji_index: !!python/name:materialx.emoji.twemoji
  #     emoji_generator: !!python/name:materialx.emoji.to_svg
  - toc:
      permalink: true

# Global Variables
extra:
  static_folder_source: ./src/backend/InvenTree/InvenTree/static/
  static_folder_local_default: ./inventree_static/

  # Site Analytics
  # See https://squidfunk.github.io/mkdocs-material/setup/setting-up-site-analytics/
  # analytics:
  #  provider: google
  #  property: UA-143467500-1

  min_python_version: 3.9
  min_invoke_version: 2.0.0
  django_version: 4.2
  docker_postgres_version: 16

  version:
    default: stable
    provider: mike

  social:
    - icon: fontawesome/brands/github
      link: https://github.com/inventree/inventree
      name: InvenTree on GitHub
    - icon: fontawesome/brands/twitter
      link: https://twitter.com/inventreedb
      name: InvenTree on Twitter
    - icon: fontawesome/brands/docker
      link: https://hub.docker.com/r/inventree/inventree
      name: InvenTree on Docker
    - icon: fontawesome/brands/reddit
      name: InvenTree on Reddit
      link: https://reddit.com/r/inventree

use_directory_urls: true
strict: true<|MERGE_RESOLUTION|>--- conflicted
+++ resolved
@@ -239,39 +239,30 @@
       - Label Printer: plugins/machines/label_printer.md
     - Builtin Plugins:
       - Builtin Plugins: plugins/builtin/index.md
-      - Auto Create Builds: plugins/builtin/auto_create_builds.md
-      - Auto Issue: plugins/builtin/auto_issue.md
-      - BOM Exporter: plugins/builtin/bom_exporter.md
-      - Currency Exchange: plugins/builtin/currency_exchange.md
-<<<<<<< HEAD
-      - DigiKey: plugins/builtin/digikey.md
-      - Email Notifications: plugins/builtin/email_notification.md
-=======
->>>>>>> 4840782c
-      - InvenTree Barcode: plugins/builtin/inventree_barcode.md
-      - InvenTree Exporter: plugins/builtin/inventree_exporter.md
-      - Label Printer: plugins/builtin/inventree_label.md
-      - Label Machine: plugins/builtin/inventree_label_machine.md
-      - Label Sheet: plugins/builtin/inventree_label_sheet.md
-<<<<<<< HEAD
-      - LCSC: plugins/builtin/lcsc.md
-      - Mouser: plugins/builtin/mouser.md
-      - Parameter Exporter: plugins/builtin/part_parameter_exporter.md
-      - Part Update Notification: plugins/builtin/part_notifications.md
-      - Slack Notifications: plugins/builtin/slack_notification.md
-      - TME: plugins/builtin/tme.md
-      - UI Notifications: plugins/builtin/ui_notification.md
-=======
-      - Notification: plugins/builtin/notifications.md
-      - Parameter Exporter: plugins/builtin/part_parameter_exporter.md
-      - Part Notifications: plugins/builtin/part_notifications.md
       - Barcode Plugins:
         - Barcode Plugins: plugins/builtin/barcode_index.md
+        - InvenTree Barcode: plugins/builtin/inventree_barcode.md
         - DigiKey Barcode Plugin: plugins/builtin/barcode_digikey.md
         - LCSC Barcode Plugin: plugins/builtin/barcode_lcsc.md
         - Mouser Barcode Plugin: plugins/builtin/barcode_mouser.md
         - TME Barcode Plugin: plugins/builtin/barcode_tme.md
->>>>>>> 4840782c
+      - Event Plugins:
+        - Auto Create Builds: plugins/builtin/auto_create_builds.md
+        - Auto Issue: plugins/builtin/auto_issue.md
+        - Part Update Notification: plugins/builtin/part_notifications.md
+      - Export Plugins:
+        - BOM Exporter: plugins/builtin/bom_exporter.md
+        - InvenTree Exporter: plugins/builtin/inventree_exporter.md
+        - Parameter Exporter: plugins/builtin/part_parameter_exporter.md
+      - Label Printing:
+        - Label Printer: plugins/builtin/inventree_label.md
+        - Label Machine: plugins/builtin/inventree_label_machine.md
+        - Label Sheet: plugins/builtin/inventree_label_sheet.md
+      - Notification Plugins:
+        - Email Notifications: plugins/builtin/email_notification.md
+        - Slack Notifications: plugins/builtin/slack_notification.md
+        - UI Notifications: plugins/builtin/ui_notification.md
+      - Currency Exchange: plugins/builtin/currency_exchange.md
     - Third-Party: plugins/integrate.md
 
 # Plugins
