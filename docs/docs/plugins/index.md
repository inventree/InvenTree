---
title: Plugins
---

## InvenTree Plugin Architecture

The InvenTree server code supports an extensible plugin architecture, allowing custom plugins to be integrated directly into the InvenTree installation. This allows development of complex behaviors which are decoupled from core InvenTree code.

Plugins can be added from multiple sources:

- Plugins can be installed using the PIP Python package manager
- Plugins can be placed in the external [plugins directory](../start/config.md#plugin-options)
- InvenTree [built-in](./builtin/index.md) plugins are located within the InvenTree source code

For further information, read more about [installing plugins](./install.md).

### Configuration Options

Plugin behaviour can be controlled via the InvenTree configuration options. Refer to the [configuration guide](../start/config.md#plugin-options) for the available plugin configuration options.

## Developing a Plugin

If you are interested in developing a custom plugin for InvenTree, refer to the [plugin development guide](./develop.md). This guide provides an overview of the plugin architecture, and how to create a new plugin.

### Plugin Creator

To assist in creating a new plugin, we provide a [plugin creator command line tool](./creator.md). This allows developers to quickly scaffold a new InvenTree plugin, and provides a basic structure to build upon.

### Plugin Walkthrough

Check out our [plugin development walkthrough](./walkthrough.md) to learn how to create an example plugin. This guide will take you through the steps to add a new part panel that displays an image carousel from images attached to the selected part.

## Available Plugins

InvenTree plugins can be provided from a variety of sources, including built-in plugins, sample plugins, mandatory plugins, and third-party plugins.

### Built-in Plugins

InvenTree comes with a number of built-in plugins that provide additional functionality. These plugins are included in the InvenTree source code, and can be enabled or disabled via the configuration options.

Refer to the [built-in plugins documentation](./builtin/index.md) for more information on the available built-in plugins.

### Sample Plugins

If the InvenTree server is running in [debug mode](../start/config.md#debug-mode), an additional set of *sample* plugins are available. These plugins are intended to demonstrate some of the available capabilities provided by the InvenTree plugin architecture, and can be used as a starting point for developing your own plugins.

!!! info "Debug Mode Only"
    Sample plugins are only available when the InvenTree server is running in debug mode. This is typically used during development, and is not recommended for production environments.

### Third Party Plugins

A list of known third-party InvenTree extensions is provided [on our website](https://inventree.org/extend/integrate/) If you have an extension that should be listed here, contact the InvenTree team on [GitHub](https://github.com/inventree/). Refer to the [InvenTree website](https://inventree.org/plugins.html) for a (non exhaustive) list of plugins that are available for InvenTree. This includes both official and third-party plugins.

<<<<<<< HEAD
| Mixin | Description |
| --- | --- |
| [ActionMixin](./mixins/action.md) | Run custom actions |
| [APICallMixin](./mixins/api.md) | Perform calls to external APIs |
| [AppMixin](./mixins/app.md) | Integrate additional database tables |
| [BarcodeMixin](./mixins/barcode.md) | Support custom barcode actions |
| [CurrencyExchangeMixin](./mixins/currency.md) | Custom interfaces for currency exchange rates |
| [DataExport](./mixins/export.md) | Customize data export functionality |
| [EventMixin](./mixins/event.md) | Respond to events |
| [LabelPrintingMixin](./mixins/label.md) | Custom label printing support |
| [LocateMixin](./mixins/locate.md) | Locate and identify stock items |
| [NavigationMixin](./mixins/navigation.md) | Add custom pages to the web interface |
| [NotificationMixin](./mixins/notification.md) | Send custom notifications in response to system events |
| [ReportMixin](./mixins/report.md) | Add custom context data to reports |
| [ScheduleMixin](./mixins/schedule.md) | Schedule periodic tasks |
| [SettingsMixin](./mixins/settings.md) | Integrate user configurable settings |
| [TransitionMixin](./mixins/transition.md) | Provide custom state transition logic |
| [UserInterfaceMixin](./mixins/ui.md) | Add custom user interface features |
| [UrlsMixin](./mixins/urls.md) | Respond to custom URL endpoints |
| [ValidationMixin](./mixins/validation.md) | Provide custom validation of database models |
=======
## Mandatory Plugins
>>>>>>> b8ea75b2

Some plugins are mandatory for InvenTree to function correctly. These plugins are included in the InvenTree source code, and cannot be disabled. They provide essential functionality that is required for the core InvenTree features to work.

### Mandatory Third-Party Plugins

It may be desirable to mark a third-party plugin as mandatory, meaning that once installed, it is automatically enabled and cannot be disabled. This is useful in situations where a particular plugin is required for crucial functionality and it it imperative that it cannot be disabled by user interaction.

In such as case, the plugin(s) should be marked as "mandatory" at run-time in the [configuration file](../start/config.md#plugin-options). This will ensure that these plugins are always enabled, and cannot be disabled by the user.<|MERGE_RESOLUTION|>--- conflicted
+++ resolved
@@ -51,30 +51,7 @@
 
 A list of known third-party InvenTree extensions is provided [on our website](https://inventree.org/extend/integrate/) If you have an extension that should be listed here, contact the InvenTree team on [GitHub](https://github.com/inventree/). Refer to the [InvenTree website](https://inventree.org/plugins.html) for a (non exhaustive) list of plugins that are available for InvenTree. This includes both official and third-party plugins.
 
-<<<<<<< HEAD
-| Mixin | Description |
-| --- | --- |
-| [ActionMixin](./mixins/action.md) | Run custom actions |
-| [APICallMixin](./mixins/api.md) | Perform calls to external APIs |
-| [AppMixin](./mixins/app.md) | Integrate additional database tables |
-| [BarcodeMixin](./mixins/barcode.md) | Support custom barcode actions |
-| [CurrencyExchangeMixin](./mixins/currency.md) | Custom interfaces for currency exchange rates |
-| [DataExport](./mixins/export.md) | Customize data export functionality |
-| [EventMixin](./mixins/event.md) | Respond to events |
-| [LabelPrintingMixin](./mixins/label.md) | Custom label printing support |
-| [LocateMixin](./mixins/locate.md) | Locate and identify stock items |
-| [NavigationMixin](./mixins/navigation.md) | Add custom pages to the web interface |
-| [NotificationMixin](./mixins/notification.md) | Send custom notifications in response to system events |
-| [ReportMixin](./mixins/report.md) | Add custom context data to reports |
-| [ScheduleMixin](./mixins/schedule.md) | Schedule periodic tasks |
-| [SettingsMixin](./mixins/settings.md) | Integrate user configurable settings |
-| [TransitionMixin](./mixins/transition.md) | Provide custom state transition logic |
-| [UserInterfaceMixin](./mixins/ui.md) | Add custom user interface features |
-| [UrlsMixin](./mixins/urls.md) | Respond to custom URL endpoints |
-| [ValidationMixin](./mixins/validation.md) | Provide custom validation of database models |
-=======
 ## Mandatory Plugins
->>>>>>> b8ea75b2
 
 Some plugins are mandatory for InvenTree to function correctly. These plugins are included in the InvenTree source code, and cannot be disabled. They provide essential functionality that is required for the core InvenTree features to work.
 
