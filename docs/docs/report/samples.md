--- conflicted
+++ resolved
@@ -14,17 +14,6 @@
 
 | Template | Model Type | Description |
 | --- | --- | --- |
-<<<<<<< HEAD
-| [Bill of Materials](#bill-of-materials-report) | [Part](../part/part.md) | Bill of Materials report |
-| [Build Order](#build-order) | [BuildOrder](../build/build.md) | Build Order report |
-| [Purchase Order](#purchase-order) | [PurchaseOrder](../order/purchase_order.md) | Purchase Order report |
-| [Return Order](#return-order) | [ReturnOrder](../order/return_order.md) | Return Order report |
-| [Sales Order](#sales-order) | [SalesOrder](../order/sales_order.md) | Sales Order report |
-| [Sales Order Shipment](#sales-order-shipment) | [SalesOrderShipment](../order/sales_order.md) | Sales Order Shipment report |
-| [Stock Location](#stock-location) | [StockLocation](../stock/stock.md#stock-location) | Stock Location report |
-| [Test Report](#test-report) | [StockItem](../stock/stock.md#stock-item) | Test Report |
-| [Selected Stock Items Report](#selected-stock-items-report) | [StockItem](../stock/stock.md#stock-item) | Selected Stock Items report |
-=======
 | [Bill of Materials](#bill-of-materials-report) | [Part](../part/index.md) | Bill of Materials report |
 | [Build Order](#build-order) | [BuildOrder](../manufacturing/build.md) | Build Order report |
 | [Purchase Order](#purchase-order) | [PurchaseOrder](../purchasing/purchase_order.md) | Purchase Order report |
@@ -33,7 +22,8 @@
 | [Sales Order Shipment](#sales-order-shipment) | [SalesOrderShipment](../sales/sales_order.md) | Sales Order Shipment report |
 | [Stock Location](#stock-location) | [StockLocation](../stock/index.md#stock-location) | Stock Location report |
 | [Test Report](#test-report) | [StockItem](../stock/index.md#stock-item) | Test Report |
->>>>>>> 22b6dcd6
+| [Selected Stock Items Report](#selected-stock-items-report) | [StockItem](../stock/stock.md#stock-item) | Selected Stock Items report |
+
 
 ### Bill of Materials Report
 
