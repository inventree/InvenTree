--- conflicted
+++ resolved
@@ -165,8 +165,6 @@
     """
     rtd = os.environ.get('READTHEDOCS', None)
 
-<<<<<<< HEAD
-=======
     # Note: version selection is handled by RTD internally
     # Check for 'versions.json' file
     # If it does not exist, we need to fetch it from the RTD API
@@ -175,7 +173,6 @@
     # else:
     #    fetch_rtd_versions()
 
->>>>>>> 7a984f83
     if rtd:
         rtd_version = os.environ.get('READTHEDOCS_VERSION')
         rtd_language = os.environ.get('READTHEDOCS_LANGUAGE')
