--- conflicted
+++ resolved
@@ -241,14 +241,12 @@
 {{ globalsetting("ENABLE_PLUGINS_EVENTS") }}
 {{ globalsetting("ENABLE_PLUGINS_INTERFACE") }}
 
-<<<<<<< HEAD
+### Project Codes
+
+Refer to the [project code settings](../concepts/project_codes.md).
+
 ## Override Global Settings
 
 The *global settings* can be overridden via environment variables or the configuration file.
 
-Refer to the [configuration guide](../start/config.md#override-global-settings) for more information on how to override global settings.
-=======
-### Project Codes
-
-Refer to the [project code settings](../concepts/project_codes.md).
->>>>>>> 5dc6b7cf
+Refer to the [configuration guide](../start/config.md#override-global-settings) for more information on how to override global settings.