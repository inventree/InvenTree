---
title: User Interface Mixin
---

## User Interface Mixin

The *User Interface* mixin class provides a set of methods to implement custom functionality for the InvenTree web interface.

### Enable User Interface Mixin

To enable user interface plugins, the global setting `ENABLE_PLUGINS_INTERFACE` must be enabled, in the [plugin settings](../../settings/global.md#plugin-settings).

## Plugin Context

When rendering certain content in the user interface, the rendering functions are passed a `context` object which contains information about the current page being rendered. The type of the `context` object is defined in the `PluginContext` file:

{{ includefile("src/frontend/src/components/plugins/PluginContext.tsx", title="Plugin Context", fmt="javascript") }}

## Custom Panels

Many of the pages in the InvenTree web interface are built using a series of "panels" which are displayed on the page. Custom panels can be added to these pages, by implementing the `get_ui_panels` method:

<<<<<<< HEAD
::: plugin.base.ui.mixins.UserInterfaceMixin.get_custom_panels
=======
::: plugin.base.integration.UserInterfaceMixin.UserInterfaceMixin.get_ui_panels
>>>>>>> 8514970d
    options:
      show_bases: False
      show_root_heading: False
      show_root_toc_entry: False
      show_sources: True
      summary: False
      members: []

The custom panels can display content which is generated either on the server side, or on the client side (see below).

### Server Side Rendering

The panel content can be generated on the server side, by returning a 'content' attribute in the response. This 'content' attribute is expected to be raw HTML, and is rendered directly into the page. This is particularly useful for displaying static content.

Server-side rendering is simple to implement, and can make use of the powerful Django templating system.

Refer to the [sample plugin](#sample-plugin) for an example of how to implement server side rendering for custom panels.

**Advantages:**

- Simple to implement
- Can use Django templates to render content
- Has access to the full InvenTree database, and content not available on the client side (via the API)

**Disadvantages:**

- Content is rendered on the server side, and cannot be updated without a page refresh
- Content is not interactive

### Client Side Rendering

The panel content can also be generated on the client side, by returning a 'source' attribute in the response. This 'source' attribute is expected to be a URL which points to a JavaScript file which will be loaded by the client.

Refer to the [sample plugin](#sample-plugin) for an example of how to implement client side rendering for custom panels.

#### Panel Render Function

The JavaScript file must implement a `renderPanel` function, which is called by the client when the panel is rendered. This function is passed two parameters:

- `target`: The HTML element which the panel content should be rendered into
- `context`: A dictionary of context data which can be used to render the panel content


**Example**

```javascript
export function renderPanel(target, context) {
    target.innerHTML = "<h1>Hello, world!</h1>";
}
```

#### Panel Visibility Function

The JavaScript file can also implement a `isPanelHidden` function, which is called by the client to determine if the panel is displayed. This function is passed a single parameter, *context* - which is the same as the context data passed to the `renderPanel` function.

The `isPanelHidden` function should return a boolean value, which determines if the panel is displayed or not, based on the context data.

If the `isPanelHidden` function is not implemented, the panel will be displayed by default.

**Example**

```javascript
export function isPanelHidden(context) {
    // Only visible for active parts
    return context.model == 'part' && context.instance?.active;
}
```

## Custom UI Functions

User interface plugins can also provide additional user interface functions. These functions can be provided via the `get_ui_features` method:

::: plugin.base.ui.mixins.UserInterfaceMixin.get_ui_features
    options:
      show_bases: False
      show_root_heading: False
      show_root_toc_entry: False
      show_sources: True
      summary: False
      members: []

::: plugin.samples.integration.user_interface_sample.SampleUserInterfacePlugin.get_ui_features
    options:
        show_bases: False
        show_root_heading: False
        show_root_toc_entry: False
        show_source: True
        members: []


Currently the following functions can be extended:

### Template editors

The `template_editor` feature type can be used to provide custom template editors.

**Example:**

{{ includefile("src/backend/InvenTree/plugin/samples/static/plugin/sample_template.js", title="sample_template.js", fmt="javascript") }}

### Template previews

The `template_preview` feature type can be used to provide custom template previews. For an example see:

**Example:**

{{ includefile("src/backend/InvenTree/plugin/samples/static/plugin/sample_template.js", title="sample_template.js", fmt="javascript") }}

## Sample Plugin

A sample plugin which implements custom user interface functionality is provided in the InvenTree source code:

::: plugin.samples.integration.user_interface_sample.SampleUserInterfacePlugin
    options:
        show_bases: False
        show_root_heading: False
        show_root_toc_entry: False
        show_source: True
        members: []<|MERGE_RESOLUTION|>--- conflicted
+++ resolved
@@ -20,11 +20,7 @@
 
 Many of the pages in the InvenTree web interface are built using a series of "panels" which are displayed on the page. Custom panels can be added to these pages, by implementing the `get_ui_panels` method:
 
-<<<<<<< HEAD
-::: plugin.base.ui.mixins.UserInterfaceMixin.get_custom_panels
-=======
-::: plugin.base.integration.UserInterfaceMixin.UserInterfaceMixin.get_ui_panels
->>>>>>> 8514970d
+::: plugin.base.ui.mixins.UserInterfaceMixin.get_ui_panels
     options:
       show_bases: False
       show_root_heading: False
