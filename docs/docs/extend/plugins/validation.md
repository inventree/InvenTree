--- conflicted
+++ resolved
@@ -16,11 +16,7 @@
 
 ### Part Name
 
-<<<<<<< HEAD
 By default, part names are not subject to any particular naming conventions or requirements. However if custom validation is required, the `validate_part_name` method can be implemented to ensure that a part name conforms to a required convention.
-=======
-By default, part names are not subject to any particular naming conventions or requirements. However if custom validation is required, the `validate_part_name` method can be implement to ensure that a part name conforms to a required convention.
->>>>>>> b0338e18
 
 If the custom method determines that the part name is *objectionable*, it should throw a `ValidationError` which will be handled upstream by parent calling methods.
 
