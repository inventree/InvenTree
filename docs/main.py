"""Main entry point for the documentation build process."""

import json
import os
import subprocess
import textwrap
from pathlib import Path
from typing import Literal, Optional

import requests
import yaml

# Debugging output - useful for diagnosing CI build issues
print('loading ./docs/main.py...')

# Print out some useful debugging information
# Ref: https://docs.readthedocs.io/en/stable/reference/environment-variables.html
for key in [
    'GITHUB_ACTIONS',
    'GITHUB_REF',
    'READTHEDOCS',
    'READTHEDOCS_GIT_IDENTIFIER',
    'READTHEDOCS_GIT_CLONE_URL',
    'READTHEDOCS_GIT_COMMIT_HASH',
    'READTHEDOCS_PROJECT',
    'READTHEDOCS_VERSION',
    'READTHEDOCS_VERSION_NAME',
    'READTHEDOCS_VERSION_TYPE',
]:
    val = os.environ.get(key, None) or '-- MISSING --'
    print(f' - {key}: {val}')

# Cached settings dict values
global GLOBAL_SETTINGS
global USER_SETTINGS
global TAGS
global FILTERS
global REPORT_CONTEXT

# Read in the InvenTree settings file
here = Path(__file__).parent
gen_base = here.joinpath('generated')

with open(gen_base.joinpath('inventree_settings.json'), encoding='utf-8') as sf:
    settings = json.load(sf)

    GLOBAL_SETTINGS = settings['global']
    USER_SETTINGS = settings['user']

# Tags
with open(gen_base.joinpath('inventree_tags.yml'), encoding='utf-8') as f:
    TAGS = yaml.load(f, yaml.BaseLoader)
# Filters
with open(gen_base.joinpath('inventree_filters.yml'), encoding='utf-8') as f:
    FILTERS = yaml.load(f, yaml.BaseLoader)
# Report context
with open(gen_base.joinpath('inventree_report_context.json'), encoding='utf-8') as f:
    REPORT_CONTEXT = json.load(f)


def get_repo_url(raw=False):
    """Return the repository URL for the current project."""
    mkdocs_yml = here.joinpath('mkdocs.yml')

    with open(mkdocs_yml, encoding='utf-8') as f:
        mkdocs_config = yaml.safe_load(f)
        repo_name = mkdocs_config['repo_name']

    if raw:
        return f'https://raw.githubusercontent.com/{repo_name}'
    else:
        return f'https://github.com/{repo_name}'


def check_link(url) -> bool:
    """Check that a provided URL is valid.

    We allow a number attempts and a lengthy timeout,
    as we do not want false negatives.
    """
    CACHE_FILE = gen_base.joinpath('url_cache.txt')

    # Keep a local cache file of URLs we have already checked
    if CACHE_FILE.exists():
        with open(CACHE_FILE, encoding='utf-8') as f:
            cache = f.read().splitlines()

        if url in cache:
            return True

    print(f'Checking external URL: {url}')

    attempts = 5

    while attempts > 0:
        response = requests.head(url, timeout=5000)
<<<<<<< HEAD
=======

>>>>>>> 0ff86103
        # Ensure GH is not causing issues
        if response.status_code in (200, 429):
            # Update the cache file
            with open(CACHE_FILE, 'a', encoding='utf-8') as f:
                f.write(f'{url}\n')

            return True

        attempts -= 1

        print(f' - URL check failed with status code {response.status_code}')

    return False


def get_build_environment() -> str:
    """Returns the branch we are currently building on, based on the environment variables of the various CI platforms."""
    # Check if we are in ReadTheDocs
    if os.environ.get('READTHEDOCS') == 'True':
        for var in ['READTHEDOCS_GIT_COMMIT_HASH', 'READTHEDOCS_GIT_IDENTIFIER']:
            if val := os.environ.get(var):
                return val
    # We are in GitHub Actions
    elif os.environ.get('GITHUB_ACTIONS') == 'true':
        return os.environ.get('GITHUB_REF')

    # Default to 'master' branch
    return 'master'


def define_env(env):
    """Define custom environment variables for the documentation build process."""

    @env.macro
    def sourcedir(dirname: str, branch=None):
        """Return a link to a directory within the source code repository.

        Arguments:
            dirname: The name of the directory to link to (relative to the top-level directory)
            branch: The branch of the repository to link to (defaults to the current build environment)

        Returns:
            A fully qualified URL to the source code directory on GitHub

        Raises:
            FileNotFoundError: If the directory does not exist, or the generated URL is invalid
        """
        if branch == None:
            branch = get_build_environment()

        if dirname.startswith('/'):
            dirname = dirname[1:]

        # This file exists at ./docs/main.py, so any directory we link to must be relative to the top-level directory
        directory = here.parent.joinpath(dirname)
        if not directory.exists() or not directory.is_dir():
            raise FileNotFoundError(f'Source directory {dirname} does not exist.')

        repo_url = get_repo_url()

        url = f'{repo_url}/tree/{branch}/{dirname}'

        # Check that the URL exists before returning it
        if not check_link(url):
            raise FileNotFoundError(f'URL {url} does not exist.')

        return url

    @env.macro
    def sourcefile(filename, branch=None, raw=False):
        """Return a link to a file within the source code repository.

        Arguments:
            filename: The name of the file to link to (relative to the top-level directory)
            branch: The branch of the repository to link to (defaults to the current build environment)
            raw: If True, return the raw URL to the file (defaults to False)

        Returns:
            A fully qualified URL to the source code file on GitHub

        Raises:
            FileNotFoundError: If the file does not exist, or the generated URL is invalid
        """
        if branch == None:
            branch = get_build_environment()

        if filename.startswith('/'):
            filename = filename[1:]

        # This file exists at ./docs/main.py, so any file we link to must be relative to the top-level directory
        file_path = here.parent.joinpath(filename)
        if not file_path.exists():
            raise FileNotFoundError(f'Source file {filename} does not exist.')

        # Construct repo URL
        repo_url = get_repo_url(raw=False)
        url = f'{repo_url}/blob/{branch}/{filename}'

        # Check that the URL exists before returning it
        if not check_link(url):
            raise FileNotFoundError(f'URL {url} does not exist.')

        if raw:
            # If requesting the 'raw' URL, take this into account here...
            repo_url = get_repo_url(raw=True)
            url = f'{repo_url}/{branch}/{filename}'

        return url

    @env.macro
    def invoke_commands():
        """Provides an output of the available commands."""
        tasks = here.parent.joinpath('tasks.py')
        output = gen_base.joinpath('invoke-commands.txt')

        command = f'invoke -f {tasks} --list > {output}'

        assert subprocess.call(command, shell=True) == 0

        with open(output, encoding='utf-8') as f:
            content = f.read()

        return content

    @env.macro
    def listimages(subdir):
        """Return a listing of all asset files in the provided subdir."""
        directory = here.joinpath('docs', 'assets', 'images', subdir)

        assets = []

        allowed = ['.png', '.jpg']

        for asset in directory.iterdir():
            if any(str(asset).endswith(x) for x in allowed):
                assets.append(str(subdir / asset.relative_to(directory)))

        return assets

    @env.macro
    def includefile(filename: str, title: str, fmt: str = ''):
        """Include a file in the documentation, in a 'collapse' block.

        Arguments:
            filename: The name of the file to include (relative to the top-level directory)
            title: The title of the collapse block in the documentation
            fmt: The format of the included file (e.g., 'python', 'html', etc.)
        """
        path = here.parent.joinpath(filename)

        if not path.exists():
            raise FileNotFoundError(f'Required file {path} does not exist.')

        with open(path, encoding='utf-8') as f:
            content = f.read()

        data = f'??? abstract "{title}"\n\n'
        data += f'    ```{fmt}\n'
        data += textwrap.indent(content, '    ')
        data += '\n\n'
        data += '    ```\n\n'

        return data

    @env.macro
    def templatefile(filename):
        """Include code for a provided template file."""
        base = Path(filename).name
        fn = Path('src', 'backend', 'InvenTree', 'report', 'templates', filename)

        return includefile(fn, f'Template: {base}', fmt='html')

    @env.macro
    def rendersetting(key: str, setting: dict):
        """Render a provided setting object into a table row."""
        name = setting['name']
        description = setting['description']
        default = setting.get('default')
        units = setting.get('units')

        default = f'`{default}`' if default else ''
        units = f'`{units}`' if units else ''

        return (
            f'| <div title="{key}">{name}</div> | {description} | {default} | {units} |'
        )

    @env.macro
    def globalsetting(key: str):
        """Extract information on a particular global setting.

        Arguments:
            key: The name of the global setting to extract information for.
        """
        global GLOBAL_SETTINGS
        setting = GLOBAL_SETTINGS[key]

        return rendersetting(key, setting)

    @env.macro
    def usersetting(key: str):
        """Extract information on a particular user setting.

        Arguments:
            key: The name of the user setting to extract information for.
        """
        global USER_SETTINGS
        setting = USER_SETTINGS[key]

        return rendersetting(key, setting)

    @env.macro
    def tags_and_filters():
        """Return a list of all tags and filters."""
        global TAGS
        global FILTERS

        ret_data = ''
        for ref in [['Tags', TAGS], ['Filters', FILTERS]]:
            ret_data += f'### {ref[0]}\n\n| Namespace | Name | Description |\n| --- | --- | --- |\n'
            for value in ref[1]:
                title = (
                    value['title']
                    .replace('\n', ' ')
                    .replace('<', '&lt;')
                    .replace('>', '&gt;')
                )
                ret_data += f'| {value["library"]} | {value["name"]} | {title} |\n'
            ret_data += '\n'
        ret_data += '\n'

        return ret_data

    @env.macro
    def report_context(type_: Literal['models', 'base'], model: str):
        """Extract information on a particular report context."""
        global REPORT_CONTEXT

        context = REPORT_CONTEXT.get(type_).get(model)

        ret_data = '| Variable | Type | Description |\n| --- | --- | --- |\n'
        for k, v in context['context'].items():
            ret_data += f'| {k} | `{v["type"]}` | {v["description"]} |\n'

        return ret_data

    @env.macro
    def icon(
        source: str,
        size: str = '20px',
        color: Optional[str] = None,
        title: Optional[str] = None,
    ):
        """Return a tabler icon for a given source.

        Arguments:
            source: The name of the icon to display (e.g. 'check', 'cross', etc.)
            size: The size of the icon (default: 20px)
            color: The color of the icon (default: None)
            title: The title of the icon (default: None)

        Requires CSS to be loaded from:
        https://cdn.jsdelivr.net/npm/@tabler/icons-webfont@3.31.0/dist/tabler-icons.min.css
        """
        c = f' color: {color};' if color else ''
        t = f' <i>{title}</i>' if title else ''

        return f"<i class='ti ti-{source}' style='font-size: {size};{c}'></i>{t}"<|MERGE_RESOLUTION|>--- conflicted
+++ resolved
@@ -94,10 +94,7 @@
 
     while attempts > 0:
         response = requests.head(url, timeout=5000)
-<<<<<<< HEAD
-=======
-
->>>>>>> 0ff86103
+
         # Ensure GH is not causing issues
         if response.status_code in (200, 429):
             # Update the cache file
