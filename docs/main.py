"""Main entry point for the documentation build process."""

import json
import os
import subprocess
import textwrap
from pathlib import Path
from typing import Literal, Optional

import requests
import yaml

# Debugging output - useful for diagnosing CI build issues
print('loading ./docs/main.py...')

# Print out some useful debugging information
# Ref: https://docs.readthedocs.io/en/stable/reference/environment-variables.html
for key in [
    'GITHUB_ACTIONS',
    'GITHUB_REF',
    'READTHEDOCS',
    'READTHEDOCS_GIT_IDENTIFIER',
    'READTHEDOCS_GIT_CLONE_URL',
    'READTHEDOCS_GIT_COMMIT_HASH',
    'READTHEDOCS_PROJECT',
    'READTHEDOCS_VERSION',
    'READTHEDOCS_VERSION_NAME',
    'READTHEDOCS_VERSION_TYPE',
]:
    val = os.environ.get(key, None) or '-- MISSING --'
    print(f' - {key}: {val}')

# Cached settings dict values
global GLOBAL_SETTINGS
global USER_SETTINGS
global TAGS
global FILTERS
global REPORT_CONTEXT

# Read in the InvenTree settings file
<<<<<<< HEAD
here = os.path.dirname(__file__)

# File where we expect to find the settings definitions
settings_file = os.path.join(here, 'inventree_settings.json')

# File where we will *store* information on the settings we have observed
observed_settings_file = os.path.join(here, 'observed_settings.json')

# Overwrite the observed settings file
with open(observed_settings_file, 'w', encoding='utf-8') as f:
    data = {'global': {}, 'user': {}}

    # Write an empty dict to the file
    # This is used to track which settings we have observed during the build process
    f.write(json.dumps(data, indent=4))

with open(settings_file, encoding='utf-8') as sf:
=======
here = Path(__file__).parent
gen_base = here.joinpath('generated')

with open(gen_base.joinpath('inventree_settings.json'), encoding='utf-8') as sf:
>>>>>>> 7a984f83
    settings = json.load(sf)

    GLOBAL_SETTINGS = settings['global']
    USER_SETTINGS = settings['user']

# Tags
with open(gen_base.joinpath('inventree_tags.yml'), encoding='utf-8') as f:
    TAGS = yaml.load(f, yaml.BaseLoader)
# Filters
with open(gen_base.joinpath('inventree_filters.yml'), encoding='utf-8') as f:
    FILTERS = yaml.load(f, yaml.BaseLoader)
# Report context
with open(gen_base.joinpath('inventree_report_context.json'), encoding='utf-8') as f:
    REPORT_CONTEXT = json.load(f)


def get_repo_url(raw=False):
    """Return the repository URL for the current project."""
    mkdocs_yml = here.joinpath('mkdocs.yml')

    with open(mkdocs_yml, encoding='utf-8') as f:
        mkdocs_config = yaml.safe_load(f)
        repo_name = mkdocs_config['repo_name']

    if raw:
        return f'https://raw.githubusercontent.com/{repo_name}'
    else:
        return f'https://github.com/{repo_name}'


def check_link(url) -> bool:
    """Check that a provided URL is valid.

    We allow a number attempts and a lengthy timeout,
    as we do not want false negatives.
    """
    CACHE_FILE = gen_base.joinpath('url_cache.txt')

    # Keep a local cache file of URLs we have already checked
    if CACHE_FILE.exists():
        with open(CACHE_FILE, encoding='utf-8') as f:
            cache = f.read().splitlines()

        if url in cache:
            return True

    print(f'Checking external URL: {url}')

    attempts = 5

    while attempts > 0:
        response = requests.head(url, timeout=5000)

        # Ensure GH is not causing issues
        if response.status_code in (200, 429):
            # Update the cache file
            with open(CACHE_FILE, 'a', encoding='utf-8') as f:
                f.write(f'{url}\n')

            return True

        attempts -= 1

        print(f' - URL check failed with status code {response.status_code}')

    return False


def get_build_environment() -> str:
    """Returns the branch we are currently building on, based on the environment variables of the various CI platforms."""
    # Check if we are in ReadTheDocs
    if os.environ.get('READTHEDOCS') == 'True':
        for var in ['READTHEDOCS_GIT_COMMIT_HASH', 'READTHEDOCS_GIT_IDENTIFIER']:
            if val := os.environ.get(var):
                return val
    # We are in GitHub Actions
    elif os.environ.get('GITHUB_ACTIONS') == 'true':
        return os.environ.get('GITHUB_REF')

    # Default to 'master' branch
    return 'master'


def define_env(env):
    """Define custom environment variables for the documentation build process."""
    config = env.config
    assets_dir = config.get('assets_dir', None)

    if assets_dir is None:
        # Construct the assets directory based on the current build environment
        rtd_version = os.environ.get('READTHEDOCS_VERSION')
        rtd_language = os.environ.get('READTHEDOCS_LANGUAGE')

        if rtd_version and rtd_language:
            assets_dir = f'/{rtd_language}/{rtd_version}/assets'
        else:
            assets_dir = '/assets'

    @env.macro
    def sourcedir(dirname: str, branch=None):
        """Return a link to a directory within the source code repository.

        Arguments:
            dirname: The name of the directory to link to (relative to the top-level directory)
            branch: The branch of the repository to link to (defaults to the current build environment)

        Returns:
            A fully qualified URL to the source code directory on GitHub

        Raises:
            FileNotFoundError: If the directory does not exist, or the generated URL is invalid
        """
        if branch == None:
            branch = get_build_environment()

        if dirname.startswith('/'):
            dirname = dirname[1:]

        # This file exists at ./docs/main.py, so any directory we link to must be relative to the top-level directory
        directory = here.parent.joinpath(dirname)
        if not directory.exists() or not directory.is_dir():
            raise FileNotFoundError(f'Source directory {dirname} does not exist.')

        repo_url = get_repo_url()

        url = f'{repo_url}/tree/{branch}/{dirname}'

        # Check that the URL exists before returning it
        if not check_link(url):
            raise FileNotFoundError(f'URL {url} does not exist.')

        return url

    @env.macro
    def sourcefile(filename, branch=None, raw=False):
        """Return a link to a file within the source code repository.

        Arguments:
            filename: The name of the file to link to (relative to the top-level directory)
            branch: The branch of the repository to link to (defaults to the current build environment)
            raw: If True, return the raw URL to the file (defaults to False)

        Returns:
            A fully qualified URL to the source code file on GitHub

        Raises:
            FileNotFoundError: If the file does not exist, or the generated URL is invalid
        """
        if branch == None:
            branch = get_build_environment()

        if filename.startswith('/'):
            filename = filename[1:]

        # This file exists at ./docs/main.py, so any file we link to must be relative to the top-level directory
        file_path = here.parent.joinpath(filename)
        if not file_path.exists():
            raise FileNotFoundError(f'Source file {filename} does not exist.')

        # Construct repo URL
        repo_url = get_repo_url(raw=False)
        url = f'{repo_url}/blob/{branch}/{filename}'

        # Check that the URL exists before returning it
        if not check_link(url):
            raise FileNotFoundError(f'URL {url} does not exist.')

        if raw:
            # If requesting the 'raw' URL, take this into account here...
            repo_url = get_repo_url(raw=True)
            url = f'{repo_url}/{branch}/{filename}'

        return url

    @env.macro
    def invoke_commands():
        """Provides an output of the available commands."""
        tasks = here.parent.joinpath('tasks.py')
        output = gen_base.joinpath('invoke-commands.txt')

        command = f'invoke -f {tasks} --list > {output}'

        assert subprocess.call(command, shell=True) == 0

        with open(output, encoding='utf-8') as f:
            content = f.read()

        return content

    @env.macro
    def listimages(subdir):
        """Return a listing of all asset files in the provided subdir."""
        directory = here.joinpath('docs', 'assets', 'images', subdir)

        assets = []

        allowed = ['.png', '.jpg']

        for asset in directory.iterdir():
            if any(str(asset).endswith(x) for x in allowed):
                assets.append(str(subdir / asset.relative_to(directory)))

        return assets

    @env.macro
    def includefile(filename: str, title: str, fmt: str = ''):
        """Include a file in the documentation, in a 'collapse' block.

        Arguments:
            filename: The name of the file to include (relative to the top-level directory)
            title: The title of the collapse block in the documentation
            fmt: The format of the included file (e.g., 'python', 'html', etc.)
        """
        path = here.parent.joinpath(filename)

        if not path.exists():
            raise FileNotFoundError(f'Required file {path} does not exist.')

        with open(path, encoding='utf-8') as f:
            content = f.read()

        data = f'??? abstract "{title}"\n\n'
        data += f'    ```{fmt}\n'
        data += textwrap.indent(content, '    ')
        data += '\n\n'
        data += '    ```\n\n'

        return data

    @env.macro
    def templatefile(filename):
        """Include code for a provided template file."""
        base = Path(filename).name
        fn = Path('src', 'backend', 'InvenTree', 'report', 'templates', filename)

        return includefile(fn, f'Template: {base}', fmt='html')

    def observe_setting(key: str, group: str):
        """Record that a particular setting has been observed.

        This is used to ensure that all settings are documented in the generated documentation.

        Arguments:
            key: The name of the setting to observe
            group: The group of the setting (e.g. 'global', 'user')
        """
        # Read the observed settings file
        with open(observed_settings_file, encoding='utf-8') as f:
            data = json.load(f)

        if group not in data:
            data[group] = {}

        data[group][key] = True

        # Write the updated data back to the file
        with open(observed_settings_file, 'w', encoding='utf-8') as f:
            json.dump(data, f, indent=4)

    @env.macro
    def rendersetting(key: str, setting: dict):
        """Render a provided setting object into a table row."""
        name = setting['name']
        description = setting['description']
        default = setting.get('default')
        units = setting.get('units')

        default = f'`{default}`' if default else ''
        units = f'`{units}`' if units else ''

        return (
            f'| <div title="{key}">{name}</div> | {description} | {default} | {units} |'
        )

    @env.macro
    def globalsetting(key: str):
        """Extract information on a particular global setting.

        Arguments:
            key: The name of the global setting to extract information for.
        """
        global GLOBAL_SETTINGS
        setting = GLOBAL_SETTINGS[key]

        observe_setting(key, 'global')

        return rendersetting(key, setting)

    @env.macro
    def usersetting(key: str):
        """Extract information on a particular user setting.

        Arguments:
            key: The name of the user setting to extract information for.
        """
        global USER_SETTINGS
        setting = USER_SETTINGS[key]

        observe_setting(key, 'user')

        return rendersetting(key, setting)

    @env.macro
    def tags_and_filters():
        """Return a list of all tags and filters."""
        global TAGS
        global FILTERS

        ret_data = ''
        for ref in [['Tags', TAGS], ['Filters', FILTERS]]:
            ret_data += f'### {ref[0]}\n\n| Namespace | Name | Description |\n| --- | --- | --- |\n'
            for value in ref[1]:
                title = (
                    value['title']
                    .replace('\n', ' ')
                    .replace('<', '&lt;')
                    .replace('>', '&gt;')
                )
                ret_data += f'| {value["library"]} | {value["name"]} | {title} |\n'
            ret_data += '\n'
        ret_data += '\n'

        return ret_data

    @env.macro
    def report_context(type_: Literal['models', 'base'], model: str):
        """Extract information on a particular report context."""
        global REPORT_CONTEXT

        context = REPORT_CONTEXT.get(type_).get(model)

        ret_data = '| Variable | Type | Description |\n| --- | --- | --- |\n'
        for k, v in context['context'].items():
            ret_data += f'| {k} | `{v["type"]}` | {v["description"]} |\n'

        return ret_data

    @env.macro
    def icon(
        source: str,
        size: str = '20px',
        color: Optional[str] = None,
        title: Optional[str] = None,
    ):
        """Return a tabler icon for a given source.

        Arguments:
            source: The name of the icon to display (e.g. 'check', 'cross', etc.)
            size: The size of the icon (default: 20px)
            color: The color of the icon (default: None)
            title: The title of the icon (default: None)

        Requires CSS to be loaded from:
        https://cdn.jsdelivr.net/npm/@tabler/icons-webfont@3.31.0/dist/tabler-icons.min.css
        """
        c = f' color: {color};' if color else ''
        t = f' <i>{title}</i>' if title else ''

        return f"<i class='ti ti-{source}' style='font-size: {size};{c}'></i>{t}"

    @env.macro
    def image(
        source: str,
        title: Optional[str] = '',
        iid: Optional[str] = '',
        alt: Optional[str] = '',
        base: Optional[str] = '',
        maxwidth: Optional[str] = '',
        maxheight: Optional[str] = '',
    ):
        """Render an image within the documentation.

        Arguments:
            title: The title of the image (default: '')
            source: The name of the image to display (e.g. 'check', 'cross', etc.)
            iid: The ID of the image (default: '')
            alt: The alt text for the image (default: '')
            base: The base directory for the image (default: './assets/images/')
            maxwidth: The maximum width of the image (default: '')
            maxheight: The maximum height of the image (default: '')

        - This will render an image which can be clicked on to expand to full size.
        - It will also validate that the image exists in the specified directory.

        The image must be located in the './docs/assets/images/' directory
        """
        # Allow external images too - without validation
        if source.startswith('http'):
            img = source
        else:
            basedir = os.path.dirname(__file__)
            basedir = os.path.join(basedir, 'docs', 'assets', 'images')

            if base:
                basedir = os.path.abspath(os.path.join(basedir, base))
            filename = os.path.join(basedir, source)

            if not os.path.exists(filename):
                raise FileNotFoundError(f'Image {filename} does not exist.')

            # Now, create a proper URL to the image
            img = os.path.join(assets_dir, 'images', base, source)

        if not title:
            title = os.path.splitext(source)[0]

        if not iid:
            iid = title.replace(' ', '_').replace('-', '_')

        if not alt:
            alt = iid

        styles = []

        if maxwidth:
            styles.append(f'max-width: {maxwidth};')
        if maxheight:
            styles.append(f'max-height: {maxheight};')

        style = f"style='{' '.join(styles)}' " if styles else ''

        return textwrap.dedent(f"""
        <figure class='image image-inventree'>
            <a href='#{iid}'>
                <img class='img-inline' src='{img}' alt='{alt}' title='{title}' {style}/>
            </a>
            <a href='#_' class='overlay' id='{iid}'>
                <img src='{img}' alt='{alt}' />
            </a>
        </figure>
        """)<|MERGE_RESOLUTION|>--- conflicted
+++ resolved
@@ -38,14 +38,13 @@
 global REPORT_CONTEXT
 
 # Read in the InvenTree settings file
-<<<<<<< HEAD
-here = os.path.dirname(__file__)
+here = Path(__file__).parent
 
 # File where we expect to find the settings definitions
-settings_file = os.path.join(here, 'inventree_settings.json')
+settings_file = here.joinpath('inventree_settings.json')
 
 # File where we will *store* information on the settings we have observed
-observed_settings_file = os.path.join(here, 'observed_settings.json')
+observed_settings_file = here.joinpath('observed_settings.json')
 
 # Overwrite the observed settings file
 with open(observed_settings_file, 'w', encoding='utf-8') as f:
@@ -55,13 +54,9 @@
     # This is used to track which settings we have observed during the build process
     f.write(json.dumps(data, indent=4))
 
-with open(settings_file, encoding='utf-8') as sf:
-=======
-here = Path(__file__).parent
 gen_base = here.joinpath('generated')
 
 with open(gen_base.joinpath('inventree_settings.json'), encoding='utf-8') as sf:
->>>>>>> 7a984f83
     settings = json.load(sf)
 
     GLOBAL_SETTINGS = settings['global']
