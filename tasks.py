"""Tasks for automating certain actions and interacting with InvenTree from the CLI."""

import json
import os
import pathlib
import re
import shutil
import subprocess
import sys
from pathlib import Path
from platform import python_version

from invoke import task


def apps():
    """Returns a list of installed apps."""
    return [
        'build',
        'common',
        'company',
        'label',
        'order',
        'part',
        'report',
        'stock',
        'users',
        'plugin',
        'InvenTree',
    ]


def content_excludes():
    """Returns a list of content types to exclude from import/export."""
    excludes = [
        "contenttypes",
        "auth.permission",
        "authtoken.token",
        "error_report.error",
        "admin.logentry",
        "django_q.schedule",
        "django_q.task",
        "django_q.ormq",
        "users.owner",
        "exchange.rate",
        "exchange.exchangebackend",
        "common.notificationentry",
        "common.notificationmessage",
        "user_sessions.session",
    ]

    output = ""

    for e in excludes:
        output += f"--exclude {e} "

    return output


def localDir() -> Path:
    """Returns the directory of *THIS* file.

    Used to ensure that the various scripts always run
    in the correct directory.
    """
    return Path(__file__).parent.resolve()


def managePyDir():
    """Returns the directory of the manage.py file."""
    return localDir().joinpath('InvenTree')


def managePyPath():
    """Return the path of the manage.py file."""
    return managePyDir().joinpath('manage.py')


def manage(c, cmd, pty: bool = False):
    """Runs a given command against django's "manage.py" script.

    Args:
        c: Command line context.
        cmd: Django command to run.
        pty (bool, optional): Run an interactive session. Defaults to False.
    """
    c.run('cd "{path}" && python3 manage.py {cmd}'.format(
        path=managePyDir(),
        cmd=cmd
    ), pty=pty)


def yarn(c, cmd, pty: bool = False):
    """Runs a given command against the yarn package manager.

    Args:
        c: Command line context.
        cmd: Yarn command to run.
        pty (bool, optional): Run an interactive session. Defaults to False.
    """

    path = managePyDir().parent.joinpath('src').joinpath('frontend')
    c.run(f'cd "{path}" && {cmd}', pty=pty)


<<<<<<< HEAD
=======
def node_available(versions: bool = False, bypass_yarn: bool = False):
    """Checks if the frontend environment (ie node and yarn in bash) is available."""
    def ret(val, val0=None, val1=None):
        if versions:
            return val, val0, val1
        return val

    def check(cmd):
        try:
            return str(subprocess.check_output([cmd], stderr=subprocess.STDOUT, shell=True), encoding='utf-8').strip()
        except subprocess.CalledProcessError:
            return None
        except FileNotFoundError:
            return None

    yarn_version = check('yarn --version')
    node_version = check('node --version')

    # Either yarn is available or we don't care about yarn
    yarn_passes = bypass_yarn or yarn_version

    # Print a warning if node is available but yarn is not
    if node_version and not yarn_passes:
        print('Node is available but yarn is not. Install yarn if you wish to build the frontend.')

    # Return the result
    return ret((not yarn_passes or not node_version), node_version, yarn_version)


>>>>>>> f70294b2
def check_file_existance(filename: str, overwrite: bool = False):
    """Checks if a file exists and asks the user if it should be overwritten.

    Args:
        filename (str): Name of the file to check.
        overwrite (bool, optional): Overwrite the file without asking. Defaults to False.
    """
    if Path(filename).is_file() and overwrite is False:
        response = input("Warning: file already exists. Do you want to overwrite? [y/N]: ")
        response = str(response).strip().lower()

        if response not in ['y', 'yes']:
            print("Cancelled export operation")
            sys.exit(1)


# Install tasks
@task
def plugins(c):
    """Installs all plugins as specified in 'plugins.txt'."""
    from InvenTree.InvenTree.config import get_plugin_file

    plugin_file = get_plugin_file()

    print(f"Installing plugin packages from '{plugin_file}'")

    # Install the plugins
    c.run(f"pip3 install --disable-pip-version-check -U -r '{plugin_file}'")


@task(post=[plugins])
def install(c):
    """Installs required python packages."""
    print("Installing required python packages from 'requirements.txt'")

    # Install required Python packages with PIP
    c.run('pip3 install --upgrade pip')
    c.run('pip3 install --no-cache-dir --disable-pip-version-check -U -r requirements.txt')


@task(help={'tests': 'Set up test dataset at the end'})
def setup_dev(c, tests=False):
    """Sets up everything needed for the dev environment."""
    print("Installing required python packages from 'requirements-dev.txt'")

    # Install required Python packages with PIP
    c.run('pip3 install -U -r requirements-dev.txt')

    # Install pre-commit hook
    print("Installing pre-commit for checks before git commits...")
    c.run('pre-commit install')

    # Update all the hooks
    c.run('pre-commit autoupdate')
    print("pre-commit set up is done...")

    # Set up test-data if flag is set
    if tests:
        setup_test(c)


# Setup / maintenance tasks
@task
def superuser(c):
    """Create a superuser/admin account for the database."""
    manage(c, 'createsuperuser', pty=True)


@task
def rebuild_models(c):
    """Rebuild database models with MPTT structures."""
    manage(c, "rebuild_models", pty=True)


@task
def rebuild_thumbnails(c):
    """Rebuild missing image thumbnails."""
    manage(c, "rebuild_thumbnails", pty=True)


@task
def clean_settings(c):
    """Clean the setting tables of old settings."""
    manage(c, "clean_settings")


@task(help={'mail': "mail of the user who's MFA should be disabled"})
def remove_mfa(c, mail=''):
    """Remove MFA for a user."""
    if not mail:
        print('You must provide a users mail')

    manage(c, f"remove_mfa {mail}")


@task(
    help={
        'frontend': 'Build the frontend',
    }
)
def static(c, frontend=False):
    """Copies required static files to the STATIC_ROOT directory, as per Django requirements."""
    manage(c, "prerender")
<<<<<<< HEAD
    frontend_build(c)
=======
    if frontend and node_available():
        frontend_build(c)
>>>>>>> f70294b2
    manage(c, "collectstatic --no-input")


@task
def translate_stats(c):
    """Collect translation stats.

    The file generated from this is needed for the UI.
    """

    # Recompile the translation files (.mo)
    # We do not run 'invoke translate' here, as that will touch the source (.po) files too!
    try:
        manage(c, 'compilemessages', pty=True)
    except Exception:
        print("WARNING: Translation files could not be compiled:")

    path = Path('InvenTree', 'script', 'translation_stats.py')
    c.run(f'python3 {path}')


@task(post=[translate_stats])
def translate(c):
    """Rebuild translation source files. Advanced use only!

    Note: This command should not be used on a local install,
    it is performed as part of the InvenTree translation toolchain.
    """
    # Translate applicable .py / .html / .js / .tsx files
    manage(c, "makemessages --all -e py,html,js --no-wrap")
    manage(c, "compilemessages")

    if node_available():
        frontend_trans(c)
        frontend_build(c)

    # Update static files
    static(c)


@task
def backup(c):
    """Backup the database and media files."""

    print("Backing up InvenTree database...")
    manage(c, "dbbackup --noinput --clean --compress")
    print("Backing up InvenTree media files...")
    manage(c, "mediabackup --noinput --clean --compress")


@task
def restore(c):
    """Restore the database and media files."""

    print("Restoring InvenTree database...")
    manage(c, "dbrestore --noinput --uncompress")
    print("Restoring InvenTree media files...")
    manage(c, "mediarestore --noinput --uncompress")


@task(post=[rebuild_models, rebuild_thumbnails])
def migrate(c):
    """Performs database migrations.

    This is a critical step if the database schema have been altered!
    """
    print("Running InvenTree database migrations...")
    print("========================================")

    manage(c, "makemigrations")
    manage(c, "migrate --noinput")
    manage(c, "migrate --run-syncdb")
    manage(c, "check")

    print("========================================")
    print("InvenTree database migrations completed!")


@task(
    post=[static, clean_settings, translate_stats],
    help={
        'skip_backup': 'Skip database backup step (advanced users)',
        'no_frontend': 'Skip frontend compilation/download step (is already included with docker image)',
        'frontend': 'Force frontend compilation/download step (ignores INVENTREE_DOCKER)',
    }
)
def update(c, skip_backup=False, no_frontend: bool = False, frontend: bool = False):
    """Update InvenTree installation.

    This command should be invoked after source code has been updated,
    e.g. downloading new code from GitHub.

    The following tasks are performed, in order:

    - install
    - backup (optional)
    - migrate
    - frontend_compile or frontend_download
    - static
    - clean_settings
    - translate_stats
    """

    # Ensure required components are installed
    install(c)

    if not skip_backup:
        backup(c)

    # Perform database migrations
    migrate(c)

<<<<<<< HEAD
    # Compile frontend
    frontend_compile(c)
=======
    # Stop here if we are not building/downloading the frontend
    # If:
    # - INVENTREE_DOCKER is set (by the docker image eg.) and not overridden by `--frontend` flag
    # - `--no-frontend` flag is set
    if (os.environ.get('INVENTREE_DOCKER', False) and not frontend) or no_frontend:
        return

    # Decide if we should compile the frontend or try to download it
    if node_available(bypass_yarn=True):
        frontend_compile(c)
    else:
        frontend_download(c)
>>>>>>> f70294b2


# Data tasks
@task(help={
    'filename': "Output filename (default = 'data.json')",
    'overwrite': "Overwrite existing files without asking first (default = off/False)",
    'include_permissions': "Include user and group permissions in the output file (filename) (default = off/False)",
    'delete_temp': "Delete temporary files (containing permissions) at end of run. Note that this will delete temporary files from previous runs as well. (default = off/False)"
})
def export_records(c, filename='data.json', overwrite=False, include_permissions=False, delete_temp=False):
    """Export all database records to a file.

    Write data to the file defined by filename.
    If --overwrite is not set, the user will be prompted about overwriting an existing files.
    If --include-permissions is not set, the file defined by filename will have permissions specified for a user or group removed.
    If --delete-temp is not set, the temporary file (which includes permissions) will not be deleted. This file is named filename.tmp

    For historical reasons, calling this function without any arguments will thus result in two files:
    - data.json: does not include permissions
    - data.json.tmp: includes permissions

    If you want the script to overwrite any existing files without asking, add argument -o / --overwrite.

    If you only want one file, add argument - d / --delete-temp.

    If you want only one file, with permissions, then additionally add argument -i / --include-permissions
    """
    # Get an absolute path to the file
    if not os.path.isabs(filename):
        filename = localDir().joinpath(filename).resolve()

    print(f"Exporting database records to file '{filename}'")

    check_file_existance(filename, overwrite)

    tmpfile = f"{filename}.tmp"

    cmd = f"dumpdata --indent 2 --output '{tmpfile}' {content_excludes()}"

    # Dump data to temporary file
    manage(c, cmd, pty=True)

    print("Running data post-processing step...")

    # Post-process the file, to remove any "permissions" specified for a user or group
    with open(tmpfile, "r") as f_in:
        data = json.loads(f_in.read())

    if include_permissions is False:
        for entry in data:
            if "model" in entry:

                # Clear out any permissions specified for a group
                if entry["model"] == "auth.group":
                    entry["fields"]["permissions"] = []

                # Clear out any permissions specified for a user
                if entry["model"] == "auth.user":
                    entry["fields"]["user_permissions"] = []

    # Write the processed data to file
    with open(filename, "w") as f_out:
        f_out.write(json.dumps(data, indent=2))

    print("Data export completed")

    if delete_temp is True:
        print("Removing temporary file")
        os.remove(tmpfile)


@task(help={'filename': 'Input filename', 'clear': 'Clear existing data before import'}, post=[rebuild_models, rebuild_thumbnails])
def import_records(c, filename='data.json', clear=False):
    """Import database records from a file."""
    # Get an absolute path to the supplied filename
    if not os.path.isabs(filename):
        filename = localDir().joinpath(filename)

    if not os.path.exists(filename):
        print(f"Error: File '{filename}' does not exist")
        sys.exit(1)

    if clear:
        delete_data(c, force=True)

    print(f"Importing database records from '{filename}'")

    # Pre-process the data, to remove any "permissions" specified for a user or group
    tmpfile = f"{filename}.tmp.json"

    with open(filename, "r") as f_in:
        data = json.loads(f_in.read())

    for entry in data:
        if "model" in entry:

            # Clear out any permissions specified for a group
            if entry["model"] == "auth.group":
                entry["fields"]["permissions"] = []

            # Clear out any permissions specified for a user
            if entry["model"] == "auth.user":
                entry["fields"]["user_permissions"] = []

    # Write the processed data to the tmp file
    with open(tmpfile, "w") as f_out:
        f_out.write(json.dumps(data, indent=2))

    cmd = f"loaddata '{tmpfile}' -i {content_excludes()}"

    manage(c, cmd, pty=True)

    print("Data import completed")


@task
def delete_data(c, force=False):
    """Delete all database records!

    Warning: This will REALLY delete all records in the database!!
    """
    print("Deleting all data from InvenTree database...")

    if force:
        manage(c, 'flush --noinput')
    else:
        manage(c, 'flush')


@task(post=[rebuild_models, rebuild_thumbnails])
def import_fixtures(c):
    """Import fixture data into the database.

    This command imports all existing test fixture data into the database.

    Warning:
        - Intended for testing / development only!
        - Running this command may overwrite existing database data!!
        - Don't say you were not warned...
    """
    fixtures = [
        # Build model
        'build',

        # Common models
        'settings',

        # Company model
        'company',
        'price_breaks',
        'supplier_part',

        # Order model
        'order',

        # Part model
        'bom',
        'category',
        'params',
        'part',
        'test_templates',

        # Stock model
        'location',
        'stock_tests',
        'stock',

        # Users
        'users'
    ]

    command = 'loaddata ' + ' '.join(fixtures)

    manage(c, command, pty=True)


# Execution tasks
@task
def wait(c):
    """Wait until the database connection is ready."""
    return manage(c, "wait_for_db")


@task(pre=[wait], help={'address': 'Server address:port (default=127.0.0.1:8000)'})
def server(c, address="127.0.0.1:8000"):
    """Launch a (deveopment) server using Django's in-built webserver.

    Note: This is *not* sufficient for a production installation.
    """
    manage(c, "runserver {address}".format(address=address), pty=True)


@task(pre=[wait])
def worker(c):
    """Run the InvenTree background worker process."""
    manage(c, 'qcluster', pty=True)


# Testing tasks
@task
def render_js_files(c):
    """Render templated javascript files (used for static testing)."""
    manage(c, "test InvenTree.ci_render_js")


@task(post=[translate_stats, static, server])
def test_translations(c):
    """Add a fictional language to test if each component is ready for translations."""
    import django
    from django.conf import settings

    # setup django
    base_path = Path.cwd()
    new_base_path = pathlib.Path('InvenTree').resolve()
    sys.path.append(str(new_base_path))
    os.chdir(new_base_path)
    os.environ.setdefault('DJANGO_SETTINGS_MODULE', 'InvenTree.settings')
    django.setup()

    # Add language
    print("Add dummy language...")
    print("========================================")
    manage(c, "makemessages -e py,html,js --no-wrap -l xx")

    # change translation
    print("Fill in dummy translations...")
    print("========================================")

    file_path = pathlib.Path(settings.LOCALE_PATHS[0], 'xx', 'LC_MESSAGES', 'django.po')
    new_file_path = str(file_path) + '_new'

    # compile regex
    reg = re.compile(
        r"[a-zA-Z0-9]{1}" +  # match any single letter and number  # noqa: W504
        r"(?![^{\(\<]*[}\)\>])" +  # that is not inside curly brackets, brackets or a tag  # noqa: W504
        r"(?<![^\%][^\(][)][a-z])" +  # that is not a specially formatted variable with singles  # noqa: W504
        r"(?![^\\][\n])"  # that is not a newline
    )
    last_string = ''

    # loop through input file lines
    with open(file_path, "rt") as file_org:
        with open(new_file_path, "wt") as file_new:
            for line in file_org:
                if line.startswith('msgstr "'):
                    # write output -> replace regex matches with x in the read in (multi)string
                    file_new.write(f'msgstr "{reg.sub("x", last_string[7:-2])}"\n')
                    last_string = ""  # reset (multi)string
                elif line.startswith('msgid "'):
                    last_string = last_string + line  # a new translatable string starts -> start append
                    file_new.write(line)
                else:
                    if last_string:
                        last_string = last_string + line  # a string is being read in -> continue appending
                    file_new.write(line)

    # change out translation files
    file_path.rename(str(file_path) + '_old')
    new_file_path.rename(file_path)

    # compile languages
    print("Compile languages ...")
    print("========================================")
    manage(c, "compilemessages")

    # reset cwd
    os.chdir(base_path)

    # set env flag
    os.environ['TEST_TRANSLATIONS'] = 'True'


@task(
    help={
        'disable_pty': 'Disable PTY',
        'runtest': 'Specify which tests to run, in format <module>.<file>.<class>.<method>',
        'migrations': 'Run migration unit tests',
        'report': 'Display a report of slow tests',
        'coverage': 'Run code coverage analysis (requires coverage package)',
    }
)
def test(c, disable_pty=False, runtest='', migrations=False, report=False, coverage=False):
    """Run unit-tests for InvenTree codebase.

    To run only certain test, use the argument --runtest.
    This can filter all the way down to:
        <module>.<file>.<class>.<method>

    Example:
        test --runtest=company.test_api
    will run tests in the company/test_api.py file.
    """
    # Run sanity check on the django install
    manage(c, 'check')

    pty = not disable_pty

    _apps = ' '.join(apps())

    cmd = 'test'

    if runtest:
        # Specific tests to run
        cmd += f' {runtest}'
    else:
        # Run all tests
        cmd += f' {_apps}'

    if report:
        cmd += ' --slowreport'

    if migrations:
        cmd += ' --tag migration_test'
    else:
        cmd += ' --exclude-tag migration_test'

    if coverage:
        # Run tests within coverage environment, and generate report
        c.run(f'coverage run {managePyPath()} {cmd}')
        c.run('coverage html -i')
    else:
        # Run simple test runner, without coverage
        manage(c, cmd, pty=pty)


@task(help={'dev': 'Set up development environment at the end'})
def setup_test(c, ignore_update=False, dev=False, path="inventree-demo-dataset"):
    """Setup a testing environment."""

    from InvenTree.InvenTree.config import get_media_dir

    if not ignore_update:
        update(c)

    # Remove old data directory
    if os.path.exists(path):
        print("Removing old data ...")
        c.run(f'rm {path} -r')

    # Get test data
    print("Cloning demo dataset ...")
    c.run(f'git clone https://github.com/inventree/demo-dataset {path} -v --depth=1')
    print("========================================")

    # Make sure migrations are done - might have just deleted sqlite database
    if not ignore_update:
        migrate(c)

    # Load data
    print("Loading database records ...")
    import_records(c, filename=f'{path}/inventree_data.json', clear=True)

    # Copy media files
    print("Copying media files ...")
    src = Path(path).joinpath('media').resolve()
    dst = get_media_dir()

    shutil.copytree(src, dst, dirs_exist_ok=True)

    print("Done setting up test environment...")
    print("========================================")

    # Set up development setup if flag is set
    if dev:
        setup_dev(c)


@task(help={
    'filename': "Output filename (default = 'schema.yml')",
    'overwrite': "Overwrite existing files without asking first (default = off/False)",
})
def schema(c, filename='schema.yml', overwrite=False):
    """Export current API schema."""
    check_file_existance(filename, overwrite)
    manage(c, f'spectacular --file {filename}')


@task(default=True)
def version(c):
    """Show the current version of InvenTree."""
    import InvenTree.InvenTree.version as InvenTreeVersion
    from InvenTree.InvenTree.config import (get_config_file, get_media_dir,
                                            get_static_dir)

    # Gather frontend version information
    _, node, yarn = node_available(versions=True)

    print(f"""
InvenTree - inventree.org
The Open-Source Inventory Management System\n

Installation paths:
Base        {localDir()}
Config      {get_config_file()}
Media       {get_media_dir()}
Static      {get_static_dir()}

Versions:
Python      {python_version()}
Django      {InvenTreeVersion.inventreeDjangoVersion()}
InvenTree   {InvenTreeVersion.inventreeVersion()}
API         {InvenTreeVersion.inventreeApiVersion()}
Node        {node if node else 'N/A'}
Yarn        {yarn if yarn else 'N/A'}

Commit hash:{InvenTreeVersion.inventreeCommitHash()}
Commit date:{InvenTreeVersion.inventreeCommitDate()}""")
    if len(sys.argv) == 1 and sys.argv[0].startswith('/opt/inventree/env/lib/python'):
        print("""
You are probably running the package installer / single-line installer. Please mentioned that in any bug reports!

Use '--list' for a list of available commands
Use '--help' for help on a specific command""")


<<<<<<< HEAD
=======
@task()
def frontend_check(c):
    """Check if frontend is available."""
    print(node_available())


>>>>>>> f70294b2
@task
def frontend_compile(c):
    """Generate react frontend.

    Args:
        c: Context variable
    """

    frontend_install(c)
    frontend_trans(c)
    frontend_build(c)


@task
def frontend_install(c):
    """Install frontend requirements.

    Args:
        c: Context variable
    """
    print("Installing frontend dependencies")
    yarn(c, "yarn install")


@task
def frontend_trans(c):
    """Compile frontend translations.

    Args:
        c: Context variable
    """
    print("Compiling frontend translations")
    yarn(c, "yarn run extract")
    yarn(c, "yarn run compile")


@task
def frontend_build(c):
    """Build frontend.

    Args:
        c: Context variable
    """
    print("Building frontend")
    yarn(c, "yarn run build --emptyOutDir")


@task
<<<<<<< HEAD
def frontend_serve(c):
    """Serve frontend files via yarn, for development."""
    print("Serving frontend")
    yarn(c, "yarn run dev")
=======
def frontend_dev(c):
    """Start frontend development server.

    Args:
        c: Context variable
    """
    print("Starting frontend development server")
    yarn(c, "yarn run dev")


@task(help={
    'ref': "git ref, default: current git ref",
    'tag': "git tag to look for release",
    'file': "destination to frontend-build.zip file",
    'repo': "GitHub repository, default: InvenTree/inventree",
    'extract': "Also extract and place at the correct destination, default: True",
    'clean': "Delete old files from InvenTree/web/static/web first, default: True",
})
def frontend_download(c, ref=None, tag=None, file=None, repo="InvenTree/inventree", extract=True, clean=True):
    """Download a pre-build frontend from GitHub if you dont want to install nodejs on your machine.

    There are 3 possibilities to install the frontend:
    1. invoke frontend-download --ref 01f2aa5f746a36706e9a5e588c4242b7bf1996d5
       if ref is omitted, it tries to auto detect the current git ref via `git rev-parse HEAD`.
       Note: GitHub doesn't allow workflow artifacts to be downloaded from anonymous users, so
             this will output a link where you can download the frontend with a signed in browser
             and then continue with option 3
    2. invoke frontend-download --tag 0.13.0
       Downloads the frontend build from the releases.
    3. invoke frontend-download --file /home/vscode/Downloads/frontend-build.zip
       This will extract your zip file and place the contents at the correct destination
    """

    import functools
    import subprocess
    from tempfile import NamedTemporaryFile
    from zipfile import ZipFile

    import requests

    # globals
    default_headers = {"Accept": "application/vnd.github.v3+json"}

    # helper functions
    def find_resource(resource, key, value):
        for obj in resource:
            if obj[key] == value:
                return obj
        return None

    def handle_extract(file):
        # if no extract is requested, exit here
        if not extract:
            return

        dest_path = Path(__file__).parent / "InvenTree/web/static/web"

        # if clean, delete static/web directory
        if clean:
            shutil.rmtree(dest_path, ignore_errors=True)
            os.makedirs(dest_path)
            print(f"Cleaned directory: {dest_path}")

        # unzip build to static folder
        with ZipFile(file, "r") as zip_ref:
            zip_ref.extractall(dest_path)

        print(f"Unzipped downloaded frontend build to: {dest_path}")

    def handle_download(url):
        # download frontend-build.zip to temporary file
        with requests.get(url, headers=default_headers, stream=True, allow_redirects=True) as response, NamedTemporaryFile(suffix=".zip") as dst:
            response.raise_for_status()

            # auto decode the gzipped raw data
            response.raw.read = functools.partial(response.raw.read, decode_content=True)
            with open(dst.name, "wb") as f:
                shutil.copyfileobj(response.raw, f)
            print(f"Downloaded frontend build to temporary file: {dst.name}")

            handle_extract(dst.name)

    # if zip file is specified, try to extract it directly
    if file:
        handle_extract(file)
        return

    # check arguments
    if ref is not None and tag is not None:
        print("[ERROR] Do not set ref and tag.")
        return

    if ref is None and tag is None:
        try:
            ref = subprocess.check_output(["git", "rev-parse", "HEAD"], encoding="utf-8").strip()
        except Exception:
            print("[ERROR] Cannot get current ref via 'git rev-parse HEAD'")
            return

    if ref is None and tag is None:
        print("[ERROR] Either ref or tag needs to be set.")

    if tag:
        tag = tag.lstrip("v")
        try:
            handle_download(f"https://github.com/{repo}/releases/download/{tag}/frontend-build.zip")
        except Exception as e:
            if not isinstance(e, requests.HTTPError):
                raise e
            print(f"""[ERROR] An Error occurred. Unable to download frontend build, release or build does not exist,
try downloading the frontend-build.zip yourself via: https://github.com/{repo}/releases
Then try continuing by running: invoke frontend-download --file <path-to-downloaded-zip-file>""")

        return

    if ref:
        # get workflow run from all workflow runs on that particular ref
        workflow_runs = requests.get(f"https://api.github.com/repos/{repo}/actions/runs?head_sha={ref}", headers=default_headers).json()

        if not (qc_run := find_resource(workflow_runs["workflow_runs"], "name", "QC")):
            print("[ERROR] Cannot find any workflow runs for current sha")
            return
        print(f"Found workflow {qc_run['name']} (run {qc_run['run_number']}-{qc_run['run_attempt']})")

        # get frontend-build artifact from all artifacts available for this workflow run
        artifacts = requests.get(qc_run["artifacts_url"], headers=default_headers).json()
        if not (frontend_artifact := find_resource(artifacts["artifacts"], "name", "frontend-build")):
            print("[ERROR] Cannot find frontend-build.zip attachment for current sha")
            return
        print(f"Found artifact {frontend_artifact['name']} with id {frontend_artifact['id']} ({frontend_artifact['size_in_bytes']/1e6:.2f}MB).")

        print(f"""
GitHub doesn't allow artifact downloads from anonymous users. Either download the following file
via your signed in browser, or consider using a point release download via invoke frontend-download --tag <git-tag>

    Download: https://github.com/{repo}/suites/{qc_run['check_suite_id']}/artifacts/{frontend_artifact['id']} manually and
    continue by running: invoke frontend-download --file <path-to-downloaded-zip-file>""")
>>>>>>> f70294b2
<|MERGE_RESOLUTION|>--- conflicted
+++ resolved
@@ -103,8 +103,6 @@
     c.run(f'cd "{path}" && {cmd}', pty=pty)
 
 
-<<<<<<< HEAD
-=======
 def node_available(versions: bool = False, bypass_yarn: bool = False):
     """Checks if the frontend environment (ie node and yarn in bash) is available."""
     def ret(val, val0=None, val1=None):
@@ -134,7 +132,6 @@
     return ret((not yarn_passes or not node_version), node_version, yarn_version)
 
 
->>>>>>> f70294b2
 def check_file_existance(filename: str, overwrite: bool = False):
     """Checks if a file exists and asks the user if it should be overwritten.
 
@@ -238,12 +235,8 @@
 def static(c, frontend=False):
     """Copies required static files to the STATIC_ROOT directory, as per Django requirements."""
     manage(c, "prerender")
-<<<<<<< HEAD
-    frontend_build(c)
-=======
     if frontend and node_available():
         frontend_build(c)
->>>>>>> f70294b2
     manage(c, "collectstatic --no-input")
 
 
@@ -356,10 +349,6 @@
     # Perform database migrations
     migrate(c)
 
-<<<<<<< HEAD
-    # Compile frontend
-    frontend_compile(c)
-=======
     # Stop here if we are not building/downloading the frontend
     # If:
     # - INVENTREE_DOCKER is set (by the docker image eg.) and not overridden by `--frontend` flag
@@ -372,7 +361,6 @@
         frontend_compile(c)
     else:
         frontend_download(c)
->>>>>>> f70294b2
 
 
 # Data tasks
@@ -788,15 +776,12 @@
 Use '--help' for help on a specific command""")
 
 
-<<<<<<< HEAD
-=======
 @task()
 def frontend_check(c):
     """Check if frontend is available."""
     print(node_available())
 
 
->>>>>>> f70294b2
 @task
 def frontend_compile(c):
     """Generate react frontend.
@@ -845,12 +830,6 @@
 
 
 @task
-<<<<<<< HEAD
-def frontend_serve(c):
-    """Serve frontend files via yarn, for development."""
-    print("Serving frontend")
-    yarn(c, "yarn run dev")
-=======
 def frontend_dev(c):
     """Start frontend development server.
 
@@ -987,5 +966,4 @@
 via your signed in browser, or consider using a point release download via invoke frontend-download --tag <git-tag>
 
     Download: https://github.com/{repo}/suites/{qc_run['check_suite_id']}/artifacts/{frontend_artifact['id']} manually and
-    continue by running: invoke frontend-download --file <path-to-downloaded-zip-file>""")
->>>>>>> f70294b2
+    continue by running: invoke frontend-download --file <path-to-downloaded-zip-file>""")