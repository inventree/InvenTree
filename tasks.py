--- conflicted
+++ resolved
@@ -31,9 +31,6 @@
     return is_true(os.environ.get('READTHEDOCS', 'False'))
 
 
-<<<<<<< HEAD
-# region execution logging helpers
-=======
 def is_deb_environment():
     """Check if the InvenTree environment is running in a debug environment."""
     from src.backend.InvenTree.InvenTree.config import is_true
@@ -43,7 +40,7 @@
     )
 
 
->>>>>>> 9a49c9f1
+# region execution logging helpers
 def task_exception_handler(t, v, tb):
     """Handle exceptions raised by tasks.
 
@@ -96,13 +93,6 @@
     print(wrap_color(msg, '94'))
 
 
-<<<<<<< HEAD
-# endregion
-
-
-# region environment checks
-def check_invoke_version():
-=======
 def state_logger(fn=None, method_name=None):
     """Decorator to log state markers before/after function execution, optionally accepting arguments."""
 
@@ -127,8 +117,11 @@
     return decorator
 
 
-def checkInvokeVersion():
->>>>>>> 9a49c9f1
+# endregion
+
+
+# region environment checks
+def check_invoke_version():
     """Check that the installed invoke version meets minimum requirements."""
     MIN_INVOKE_VERSION = '2.0.0'
 
