--- conflicted
+++ resolved
@@ -112,13 +112,9 @@
         'exchange.exchangebackend',
         'common.notificationentry',
         'common.notificationmessage',
-<<<<<<< HEAD
-=======
-        'user_sessions.session',
         'importer.dataimportsession',
         'importer.dataimportcolumnmap',
         'importer.dataimportrow',
->>>>>>> aa905166
         'report.labeloutput',
         'report.reportoutput',
     ]
