--- conflicted
+++ resolved
@@ -760,13 +760,4 @@
         c: Context variable
     """
     print("Building frontend")
-<<<<<<< HEAD
-    yarn(c, "yarn run build --emptyOutDir ")
-
-
-@task
-def frontend_serve(c):
-    yarn(c, "yarn run dev")
-=======
-    yarn(c, "yarn run build --emptyOutDir")
->>>>>>> 29c22fb9
+    yarn(c, "yarn run build --emptyOutDir")