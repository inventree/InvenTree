"""Tasks for automating certain actions and interacting with InvenTree from the CLI."""

import json
import os
import pathlib
import re
import shutil
import subprocess
import sys
from pathlib import Path
from platform import python_version

from invoke import task


def checkPythonVersion():
    """Check that the installed python version meets minimum requirements.

    If the python version is not sufficient, exits with a non-zero exit code.
    """
    REQ_MAJOR = 3
    REQ_MINOR = 9

    version = sys.version.split(' ')[0]

    valid = True

    if sys.version_info.major < REQ_MAJOR:
        valid = False

    elif sys.version_info.major == REQ_MAJOR and sys.version_info.minor < REQ_MINOR:
        valid = False

    if not valid:
        print(f'The installed python version ({version}) is not supported!')
        print(f'InvenTree requires Python {REQ_MAJOR}.{REQ_MINOR} or above')
        sys.exit(1)


if __name__ in ['__main__', 'tasks']:
    checkPythonVersion()


def apps():
    """Returns a list of installed apps."""
    return [
        'build',
        'common',
        'company',
        'label',
        'order',
        'part',
        'report',
        'stock',
        'users',
        'plugin',
        'InvenTree',
    ]


def content_excludes(
    allow_auth: bool = True,
    allow_tokens: bool = True,
    allow_plugins: bool = True,
    allow_sso: bool = True,
):
    """Returns a list of content types to exclude from import/export.

    Arguments:
        allow_tokens (bool): Allow tokens to be exported/importe
        allow_plugins (bool): Allow plugin information to be exported/imported
        allow_sso (bool): Allow SSO tokens to be exported/imported
    """
    excludes = [
        'contenttypes',
        'auth.permission',
        'error_report.error',
        'admin.logentry',
        'django_q.schedule',
        'django_q.task',
        'django_q.ormq',
        'exchange.rate',
        'exchange.exchangebackend',
        'common.notificationentry',
        'common.notificationmessage',
        'user_sessions.session',
    ]

    # Optionally exclude user auth data
    if not allow_auth:
        excludes.append('auth.group')
        excludes.append('auth.user')

    # Optionally exclude user token information
    if not allow_tokens:
        excludes.append('users.apitoken')

    # Optionally exclude plugin information
    if not allow_plugins:
        excludes.append('plugin.pluginconfig')
        excludes.append('plugin.pluginsetting')

    # Optionally exclude SSO application information
    if not allow_sso:
        excludes.append('socialaccount.socialapp')
        excludes.append('socialaccount.socialtoken')

    return ' '.join([f'--exclude {e}' for e in excludes])


def localDir() -> Path:
    """Returns the directory of *THIS* file.

    Used to ensure that the various scripts always run
    in the correct directory.
    """
    return Path(__file__).parent.resolve()


def managePyDir():
    """Returns the directory of the manage.py file."""
    return localDir().joinpath('src', 'backend', 'InvenTree')


def managePyPath():
    """Return the path of the manage.py file."""
    return managePyDir().joinpath('manage.py')


def manage(c, cmd, pty: bool = False):
    """Runs a given command against django's "manage.py" script.

    Args:
        c: Command line context.
        cmd: Django command to run.
        pty (bool, optional): Run an interactive session. Defaults to False.
    """
    c.run(
        'cd "{path}" && python3 manage.py {cmd}'.format(path=managePyDir(), cmd=cmd),
        pty=pty,
    )


def yarn(c, cmd, pty: bool = False):
    """Runs a given command against the yarn package manager.

    Args:
        c: Command line context.
        cmd: Yarn command to run.
        pty (bool, optional): Run an interactive session. Defaults to False.
    """
    path = localDir().joinpath('src').joinpath('frontend')
    c.run(f'cd "{path}" && {cmd}', pty=pty)


def node_available(versions: bool = False, bypass_yarn: bool = False):
    """Checks if the frontend environment (ie node and yarn in bash) is available."""

    def ret(val, val0=None, val1=None):
        if versions:
            return val, val0, val1
        return val

    def check(cmd):
        try:
            return str(
                subprocess.check_output([cmd], stderr=subprocess.STDOUT, shell=True),
                encoding='utf-8',
            ).strip()
        except subprocess.CalledProcessError:
            return None
        except FileNotFoundError:
            return None

    yarn_version = check('yarn --version')
    node_version = check('node --version')

    # Either yarn is available or we don't care about yarn
    yarn_passes = bypass_yarn or yarn_version

    # Print a warning if node is available but yarn is not
    if node_version and not yarn_passes:
        print(
            'Node is available but yarn is not. Install yarn if you wish to build the frontend.'
        )

    # Return the result
    return ret(yarn_passes and node_version, node_version, yarn_version)


def check_file_existance(filename: str, overwrite: bool = False):
    """Checks if a file exists and asks the user if it should be overwritten.

    Args:
        filename (str): Name of the file to check.
        overwrite (bool, optional): Overwrite the file without asking. Defaults to False.
    """
    if Path(filename).is_file() and overwrite is False:
        response = input(
            'Warning: file already exists. Do you want to overwrite? [y/N]: '
        )
        response = str(response).strip().lower()

        if response not in ['y', 'yes']:
            print('Cancelled export operation')
            sys.exit(1)


# Install tasks
@task(help={'uv': 'Use UV (experimental package manager)'})
def plugins(c, uv=False):
    """Installs all plugins as specified in 'plugins.txt'."""
    from src.backend.InvenTree.InvenTree.config import get_plugin_file

    plugin_file = get_plugin_file()

    print(f"Installing plugin packages from '{plugin_file}'")

    # Install the plugins
    if not uv:
        c.run(f"pip3 install --disable-pip-version-check -U -r '{plugin_file}'")
    else:
        c.run('pip3 install --no-cache-dir --disable-pip-version-check uv')
        c.run(f"uv pip install -r '{plugin_file}'")


@task(help={'uv': 'Use UV package manager (experimental)'})
def install(c, uv=False):
    """Installs required python packages."""
    print("Installing required python packages from 'src/backend/requirements.txt'")

    # Install required Python packages with PIP
<<<<<<< HEAD
    c.run('pip3 install --upgrade pip')
    c.run('pip3 install --upgrade setuptools')
    c.run(
        'pip3 install --no-cache-dir --disable-pip-version-check -U -r src/backend/requirements.txt'
    )
=======
    if not uv:
        c.run('pip3 install --upgrade pip')
        c.run('pip3 install --upgrade setuptools')
        c.run(
            'pip3 install --no-cache-dir --disable-pip-version-check -U -r requirements.txt'
        )
    else:
        c.run('pip3 install --upgrade uv')
        c.run('uv pip install --upgrade setuptools')
        c.run('uv pip install -U -r requirements.txt')

    # Run plugins install
    plugins(c, uv=uv)
>>>>>>> cbd2794a


@task(help={'tests': 'Set up test dataset at the end'})
def setup_dev(c, tests=False):
    """Sets up everything needed for the dev environment."""
    print("Installing required python packages from 'src/backend/requirements-dev.txt'")

    # Install required Python packages with PIP
    c.run('pip3 install -U -r src/backend/requirements-dev.txt')

    # Install pre-commit hook
    print('Installing pre-commit for checks before git commits...')
    c.run('pre-commit install')

    # Update all the hooks
    c.run('pre-commit autoupdate')
    print('pre-commit set up is done...')

    # Set up test-data if flag is set
    if tests:
        setup_test(c)


# Setup / maintenance tasks
@task
def superuser(c):
    """Create a superuser/admin account for the database."""
    manage(c, 'createsuperuser', pty=True)


@task
def rebuild_models(c):
    """Rebuild database models with MPTT structures."""
    manage(c, 'rebuild_models', pty=True)


@task
def rebuild_thumbnails(c):
    """Rebuild missing image thumbnails."""
    manage(c, 'rebuild_thumbnails', pty=True)


@task
def clean_settings(c):
    """Clean the setting tables of old settings."""
    manage(c, 'clean_settings')


@task(help={'mail': "mail of the user who's MFA should be disabled"})
def remove_mfa(c, mail=''):
    """Remove MFA for a user."""
    if not mail:
        print('You must provide a users mail')

    manage(c, f'remove_mfa {mail}')


@task(help={'frontend': 'Build the frontend'})
def static(c, frontend=False):
    """Copies required static files to the STATIC_ROOT directory, as per Django requirements."""
    manage(c, 'prerender')
    if frontend and node_available():
        frontend_build(c)

    print('Collecting static files...')
    manage(c, 'collectstatic --no-input --clear --verbosity 0')


@task
def translate_stats(c):
    """Collect translation stats.

    The file generated from this is needed for the UI.
    """
    # Recompile the translation files (.mo)
    # We do not run 'invoke translate' here, as that will touch the source (.po) files too!
    try:
        manage(c, 'compilemessages', pty=True)
    except Exception:
        print('WARNING: Translation files could not be compiled:')

    path = Path('src', 'backend', 'InvenTree', 'script', 'translation_stats.py')
    c.run(f'python3 {path}')


@task(post=[translate_stats])
def translate(c, ignore_static=False, no_frontend=False):
    """Rebuild translation source files. Advanced use only!

    Note: This command should not be used on a local install,
    it is performed as part of the InvenTree translation toolchain.
    """
    # Translate applicable .py / .html / .js files
    manage(c, 'makemessages --all -e py,html,js --no-wrap')
    manage(c, 'compilemessages')

    if not no_frontend and node_available():
        frontend_install(c)
        frontend_trans(c)
        frontend_build(c)

    # Update static files
    if not ignore_static:
        static(c)


@task
def backup(c):
    """Backup the database and media files."""
    print('Backing up InvenTree database...')
    manage(c, 'dbbackup --noinput --clean --compress')
    print('Backing up InvenTree media files...')
    manage(c, 'mediabackup --noinput --clean --compress')


@task
def restore(c):
    """Restore the database and media files."""
    print('Restoring InvenTree database...')
    manage(c, 'dbrestore --noinput --uncompress')
    print('Restoring InvenTree media files...')
    manage(c, 'mediarestore --noinput --uncompress')


@task(post=[rebuild_models, rebuild_thumbnails])
def migrate(c):
    """Performs database migrations.

    This is a critical step if the database schema have been altered!
    """
    print('Running InvenTree database migrations...')
    print('========================================')

    # Run custom management command which wraps migrations in "maintenance mode"
    manage(c, 'makemigrations')
    manage(c, 'runmigrations', pty=True)
    manage(c, 'migrate --run-syncdb')

    print('========================================')
    print('InvenTree database migrations completed!')


@task(
    post=[clean_settings, translate_stats],
    help={
        'skip_backup': 'Skip database backup step (advanced users)',
        'frontend': 'Force frontend compilation/download step (ignores INVENTREE_DOCKER)',
        'no_frontend': 'Skip frontend compilation/download step',
        'skip_static': 'Skip static file collection step',
        'uv': 'Use UV (experimental package manager)',
    },
)
def update(
    c,
    skip_backup: bool = False,
    frontend: bool = False,
    no_frontend: bool = False,
    skip_static: bool = False,
    uv: bool = False,
):
    """Update InvenTree installation.

    This command should be invoked after source code has been updated,
    e.g. downloading new code from GitHub.

    The following tasks are performed, in order:

    - install
    - backup (optional)
    - migrate
    - frontend_compile or frontend_download (optional)
    - static (optional)
    - clean_settings
    - translate_stats
    """
    # Ensure required components are installed
    install(c, uv=uv)

    if not skip_backup:
        backup(c)

    # Perform database migrations
    migrate(c)

    # Stop here if we are not building/downloading the frontend
    # If:
    # - INVENTREE_DOCKER is set (by the docker image eg.) and not overridden by `--frontend` flag
    # - `--no-frontend` flag is set
    if (os.environ.get('INVENTREE_DOCKER', False) and not frontend) or no_frontend:
        print('Skipping frontend update!')
        frontend = False
        no_frontend = True
    else:
        print('Updating frontend...')
        # Decide if we should compile the frontend or try to download it
        if node_available(bypass_yarn=True):
            frontend_compile(c)
        else:
            frontend_download(c)

    if not skip_static:
        static(c, frontend=not no_frontend)


# Data tasks
@task(
    help={
        'filename': "Output filename (default = 'data.json')",
        'overwrite': 'Overwrite existing files without asking first (default = False)',
        'include_permissions': 'Include user and group permissions in the output file (default = False)',
        'include_tokens': 'Include API tokens in the output file (default = False)',
        'exclude_plugins': 'Exclude plugin data from the output file (default = False)',
        'include_sso': 'Include SSO token data in the output file (default = False)',
        'retain_temp': 'Retain temporary files (containing permissions) at end of process (default = False)',
    }
)
def export_records(
    c,
    filename='data.json',
    overwrite=False,
    include_permissions=False,
    include_tokens=False,
    exclude_plugins=False,
    include_sso=False,
    retain_temp=False,
):
    """Export all database records to a file.

    Write data to the file defined by filename.
    If --overwrite is not set, the user will be prompted about overwriting an existing files.
    If --include-permissions is not set, the file defined by filename will have permissions specified for a user or group removed.
    If --delete-temp is not set, the temporary file (which includes permissions) will not be deleted. This file is named filename.tmp

    For historical reasons, calling this function without any arguments will thus result in two files:
    - data.json: does not include permissions
    - data.json.tmp: includes permissions

    If you want the script to overwrite any existing files without asking, add argument -o / --overwrite.

    If you only want one file, add argument - d / --delete-temp.

    If you want only one file, with permissions, then additionally add argument -i / --include-permissions
    """
    # Get an absolute path to the file
    if not os.path.isabs(filename):
        filename = localDir().joinpath(filename).resolve()

    print(f"Exporting database records to file '{filename}'")

    check_file_existance(filename, overwrite)

    tmpfile = f'{filename}.tmp'

    excludes = content_excludes(
        allow_tokens=include_tokens,
        allow_plugins=not exclude_plugins,
        allow_sso=include_sso,
    )

    cmd = f"dumpdata --natural-foreign --indent 2 --output '{tmpfile}' {excludes}"

    # Dump data to temporary file
    manage(c, cmd, pty=True)

    print('Running data post-processing step...')

    # Post-process the file, to remove any "permissions" specified for a user or group
    with open(tmpfile, 'r') as f_in:
        data = json.loads(f_in.read())

    data_out = []

    if include_permissions is False:
        for entry in data:
            model_name = entry.get('model', None)

            # Ignore any temporary settings (start with underscore)
            if model_name in ['common.inventreesetting', 'common.inventreeusersetting']:
                if entry['fields'].get('key', '').startswith('_'):
                    continue

            if model_name == 'auth.group':
                entry['fields']['permissions'] = []

            if model_name == 'auth.user':
                entry['fields']['user_permissions'] = []

            data_out.append(entry)

    # Write the processed data to file
    with open(filename, 'w') as f_out:
        f_out.write(json.dumps(data_out, indent=2))

    print('Data export completed')

    if not retain_temp:
        print('Removing temporary files')
        os.remove(tmpfile)


@task(
    help={
        'filename': 'Input filename',
        'clear': 'Clear existing data before import',
        'retain_temp': 'Retain temporary files at end of process (default = False)',
    },
    post=[rebuild_models, rebuild_thumbnails],
)
def import_records(
    c, filename='data.json', clear: bool = False, retain_temp: bool = False
):
    """Import database records from a file."""
    # Get an absolute path to the supplied filename
    if not os.path.isabs(filename):
        filename = localDir().joinpath(filename)

    if not os.path.exists(filename):
        print(f"Error: File '{filename}' does not exist")
        sys.exit(1)

    if clear:
        delete_data(c, force=True)

    print(f"Importing database records from '{filename}'")

    # We need to load 'auth' data (users / groups) *first*
    # This is due to the users.owner model, which has a ContentType foreign key
    authfile = f'{filename}.auth.json'

    # Pre-process the data, to remove any "permissions" specified for a user or group
    datafile = f'{filename}.data.json'

    with open(filename, 'r') as f_in:
        try:
            data = json.loads(f_in.read())
        except json.JSONDecodeError as exc:
            print(f'Error: Failed to decode JSON file: {exc}')
            sys.exit(1)

    auth_data = []
    load_data = []

    for entry in data:
        if 'model' in entry:
            # Clear out any permissions specified for a group
            if entry['model'] == 'auth.group':
                entry['fields']['permissions'] = []

            # Clear out any permissions specified for a user
            if entry['model'] == 'auth.user':
                entry['fields']['user_permissions'] = []

            # Save auth data for later
            if entry['model'].startswith('auth.'):
                auth_data.append(entry)
            else:
                load_data.append(entry)
        else:
            print('Warning: Invalid entry in data file')
            print(entry)

    # Write the auth file data
    with open(authfile, 'w') as f_out:
        f_out.write(json.dumps(auth_data, indent=2))

    # Write the processed data to the tmp file
    with open(datafile, 'w') as f_out:
        f_out.write(json.dumps(load_data, indent=2))

    excludes = content_excludes(allow_auth=False)

    # Import auth models first
    print('Importing user auth data...')
    cmd = f"loaddata '{authfile}'"
    manage(c, cmd, pty=True)

    # Import everything else next
    print('Importing database records...')
    cmd = f"loaddata '{datafile}' -i {excludes}"

    manage(c, cmd, pty=True)

    if not retain_temp:
        print('Removing temporary files')
        os.remove(datafile)
        os.remove(authfile)

    print('Data import completed')


@task
def delete_data(c, force=False):
    """Delete all database records!

    Warning: This will REALLY delete all records in the database!!
    """
    print('Deleting all data from InvenTree database...')

    if force:
        manage(c, 'flush --noinput')
    else:
        manage(c, 'flush')


@task(post=[rebuild_models, rebuild_thumbnails])
def import_fixtures(c):
    """Import fixture data into the database.

    This command imports all existing test fixture data into the database.

    Warning:
        - Intended for testing / development only!
        - Running this command may overwrite existing database data!!
        - Don't say you were not warned...
    """
    fixtures = [
        # Build model
        'build',
        # Common models
        'settings',
        # Company model
        'company',
        'price_breaks',
        'supplier_part',
        # Order model
        'order',
        # Part model
        'bom',
        'category',
        'params',
        'part',
        'test_templates',
        # Stock model
        'location',
        'stock_tests',
        'stock',
        # Users
        'users',
    ]

    command = 'loaddata ' + ' '.join(fixtures)

    manage(c, command, pty=True)


# Execution tasks
@task
def wait(c):
    """Wait until the database connection is ready."""
    return manage(c, 'wait_for_db')


@task(pre=[wait], help={'address': 'Server address:port (default=0.0.0.0:8000)'})
def gunicorn(c, address='0.0.0.0:8000'):
    """Launch a gunicorn webserver.

    Note: This server will not auto-reload in response to code changes.
    """
    c.run(
        'gunicorn -c ./docker/gunicorn.conf.py InvenTree.wsgi -b {address} --chdir ./InvenTree'.format(
            address=address
        ),
        pty=True,
    )


@task(pre=[wait], help={'address': 'Server address:port (default=127.0.0.1:8000)'})
def server(c, address='127.0.0.1:8000'):
    """Launch a (development) server using Django's in-built webserver.

    Note: This is *not* sufficient for a production installation.
    """
    manage(c, 'runserver {address}'.format(address=address), pty=True)


@task(pre=[wait])
def worker(c):
    """Run the InvenTree background worker process."""
    manage(c, 'qcluster', pty=True)


# Testing tasks
@task
def render_js_files(c):
    """Render templated javascript files (used for static testing)."""
    manage(c, 'test InvenTree.ci_render_js')


@task(post=[translate_stats, static, server])
def test_translations(c):
    """Add a fictional language to test if each component is ready for translations."""
    import django
    from django.conf import settings

    # setup django
    base_path = Path.cwd()
    new_base_path = pathlib.Path('InvenTree').resolve()
    sys.path.append(str(new_base_path))
    os.chdir(new_base_path)
    os.environ.setdefault('DJANGO_SETTINGS_MODULE', 'InvenTree.settings')
    django.setup()

    # Add language
    print('Add dummy language...')
    print('========================================')
    manage(c, 'makemessages -e py,html,js --no-wrap -l xx')

    # change translation
    print('Fill in dummy translations...')
    print('========================================')

    file_path = pathlib.Path(settings.LOCALE_PATHS[0], 'xx', 'LC_MESSAGES', 'django.po')
    new_file_path = str(file_path) + '_new'

    # compile regex
    reg = re.compile(
        r'[a-zA-Z0-9]{1}'  # match any single letter and number  # noqa: W504
        + r'(?![^{\(\<]*[}\)\>])'  # that is not inside curly brackets, brackets or a tag  # noqa: W504
        + r'(?<![^\%][^\(][)][a-z])'  # that is not a specially formatted variable with singles  # noqa: W504
        + r'(?![^\\][\n])'  # that is not a newline
    )
    last_string = ''

    # loop through input file lines
    with open(file_path, 'rt') as file_org:
        with open(new_file_path, 'wt') as file_new:
            for line in file_org:
                if line.startswith('msgstr "'):
                    # write output -> replace regex matches with x in the read in (multi)string
                    file_new.write(f'msgstr "{reg.sub("x", last_string[7:-2])}"\n')
                    last_string = ''  # reset (multi)string
                elif line.startswith('msgid "'):
                    last_string = (
                        last_string + line
                    )  # a new translatable string starts -> start append
                    file_new.write(line)
                else:
                    if last_string:
                        last_string = (
                            last_string + line
                        )  # a string is being read in -> continue appending
                    file_new.write(line)

    # change out translation files
    file_path.rename(str(file_path) + '_old')
    new_file_path.rename(file_path)

    # compile languages
    print('Compile languages ...')
    print('========================================')
    manage(c, 'compilemessages')

    # reset cwd
    os.chdir(base_path)

    # set env flag
    os.environ['TEST_TRANSLATIONS'] = 'True'


@task(
    help={
        'disable_pty': 'Disable PTY',
        'runtest': 'Specify which tests to run, in format <module>.<file>.<class>.<method>',
        'migrations': 'Run migration unit tests',
        'report': 'Display a report of slow tests',
        'coverage': 'Run code coverage analysis (requires coverage package)',
        'cui': 'Do not run CUI tests',
    }
)
def test(
    c,
    disable_pty=False,
    runtest='',
    migrations=False,
    report=False,
    coverage=False,
    cui=False,
):
    """Run unit-tests for InvenTree codebase.

    To run only certain test, use the argument --runtest.
    This can filter all the way down to:
        <module>.<file>.<class>.<method>

    Example:
        test --runtest=company.test_api
    will run tests in the company/test_api.py file.
    """
    # Run sanity check on the django install
    manage(c, 'check')

    pty = not disable_pty

    _apps = ' '.join(apps())

    cmd = 'test'

    if runtest:
        # Specific tests to run
        cmd += f' {runtest}'
    else:
        # Run all tests
        cmd += f' {_apps}'

    if report:
        cmd += ' --slowreport'

    if migrations:
        cmd += ' --tag migration_test'
    else:
        cmd += ' --exclude-tag migration_test'

    if cui:
        cmd += ' --exclude-tag=cui'

    if coverage:
        # Run tests within coverage environment, and generate report
        c.run(f'coverage run {managePyPath()} {cmd}')
        c.run('coverage html -i')
    else:
        # Run simple test runner, without coverage
        manage(c, cmd, pty=pty)


@task(help={'dev': 'Set up development environment at the end'})
def setup_test(c, ignore_update=False, dev=False, path='inventree-demo-dataset'):
    """Setup a testing environment."""
    from src.backend.InvenTree.InvenTree.config import get_media_dir

    if not ignore_update:
        update(c)

    # Remove old data directory
    if os.path.exists(path):
        print('Removing old data ...')
        c.run(f'rm {path} -r')

    # Get test data
    print('Cloning demo dataset ...')
    c.run(f'git clone https://github.com/inventree/demo-dataset {path} -v --depth=1')
    print('========================================')

    # Make sure migrations are done - might have just deleted sqlite database
    if not ignore_update:
        migrate(c)

    # Load data
    print('Loading database records ...')
    import_records(c, filename=f'{path}/inventree_data.json', clear=True)

    # Copy media files
    print('Copying media files ...')
    src = Path(path).joinpath('media').resolve()
    dst = get_media_dir()

    shutil.copytree(src, dst, dirs_exist_ok=True)

    print('Done setting up test environment...')
    print('========================================')

    # Set up development setup if flag is set
    if dev:
        setup_dev(c)


@task(
    help={
        'filename': "Output filename (default = 'schema.yml')",
        'overwrite': 'Overwrite existing files without asking first (default = off/False)',
    }
)
def schema(c, filename='schema.yml', overwrite=False, ignore_warnings=False):
    """Export current API schema."""
    check_file_existance(filename, overwrite)

    cmd = f'spectacular --file {filename} --validate --color'

    if not ignore_warnings:
        cmd += ' --fail-on-warn'

    manage(c, cmd, pty=True)


@task(default=True)
def version(c):
    """Show the current version of InvenTree."""
    import src.backend.InvenTree.InvenTree.version as InvenTreeVersion
    from src.backend.InvenTree.InvenTree.config import (
        get_config_file,
        get_media_dir,
        get_static_dir,
    )

    # Gather frontend version information
    _, node, yarn = node_available(versions=True)

    print(
        f"""
InvenTree - inventree.org
The Open-Source Inventory Management System\n

Installation paths:
Base        {localDir()}
Config      {get_config_file()}
Media       {get_media_dir()}
Static      {get_static_dir()}

Versions:
Python      {python_version()}
Django      {InvenTreeVersion.inventreeDjangoVersion()}
InvenTree   {InvenTreeVersion.inventreeVersion()}
API         {InvenTreeVersion.inventreeApiVersion()}
Node        {node if node else 'N/A'}
Yarn        {yarn if yarn else 'N/A'}

Commit hash:{InvenTreeVersion.inventreeCommitHash()}
Commit date:{InvenTreeVersion.inventreeCommitDate()}"""
    )
    if len(sys.argv) == 1 and sys.argv[0].startswith('/opt/inventree/env/lib/python'):
        print(
            """
You are probably running the package installer / single-line installer. Please mentioned that in any bug reports!

Use '--list' for a list of available commands
Use '--help' for help on a specific command"""
        )


@task()
def frontend_check(c):
    """Check if frontend is available."""
    print(node_available())


@task
def frontend_compile(c):
    """Generate react frontend.

    Args:
        c: Context variable
    """
    print('Compiling frontend code...')

    frontend_install(c)
    frontend_trans(c)
    frontend_build(c)


@task
def frontend_install(c):
    """Install frontend requirements.

    Args:
        c: Context variable
    """
    print('Installing frontend dependencies')
    yarn(c, 'yarn install')


@task
def frontend_trans(c):
    """Compile frontend translations.

    Args:
        c: Context variable
    """
    print('Compiling frontend translations')
    yarn(c, 'yarn run extract')
    yarn(c, 'yarn run compile')


@task
def frontend_build(c):
    """Build frontend.

    Args:
        c: Context variable
    """
    print('Building frontend')
    yarn(c, 'yarn run build --emptyOutDir')


@task
def frontend_dev(c):
    """Start frontend development server.

    Args:
        c: Context variable
    """
    print('Starting frontend development server')
    yarn(c, 'yarn run compile')
    yarn(c, 'yarn run dev')


@task(
    help={
        'ref': 'git ref, default: current git ref',
        'tag': 'git tag to look for release',
        'file': 'destination to frontend-build.zip file',
        'repo': 'GitHub repository, default: InvenTree/inventree',
        'extract': 'Also extract and place at the correct destination, default: True',
        'clean': 'Delete old files from InvenTree/web/static/web first, default: True',
    }
)
def frontend_download(
    c,
    ref=None,
    tag=None,
    file=None,
    repo='InvenTree/inventree',
    extract=True,
    clean=True,
):
    """Download a pre-build frontend from GitHub if you dont want to install nodejs on your machine.

    There are 3 possibilities to install the frontend:
    1. invoke frontend-download --ref 01f2aa5f746a36706e9a5e588c4242b7bf1996d5
       if ref is omitted, it tries to auto detect the current git ref via `git rev-parse HEAD`.
       Note: GitHub doesn't allow workflow artifacts to be downloaded from anonymous users, so
             this will output a link where you can download the frontend with a signed in browser
             and then continue with option 3
    2. invoke frontend-download --tag 0.13.0
       Downloads the frontend build from the releases.
    3. invoke frontend-download --file /home/vscode/Downloads/frontend-build.zip
       This will extract your zip file and place the contents at the correct destination
    """
    import functools
    import subprocess
    from tempfile import NamedTemporaryFile
    from zipfile import ZipFile

    import requests

    print('Downloading frontend...')

    # globals
    default_headers = {'Accept': 'application/vnd.github.v3+json'}

    # helper functions
    def find_resource(resource, key, value):
        for obj in resource:
            if obj[key] == value:
                return obj
        return None

    def handle_extract(file):
        # if no extract is requested, exit here
        if not extract:
            return

        dest_path = Path(__file__).parent / 'src/backend' / 'InvenTree/web/static/web'

        # if clean, delete static/web directory
        if clean:
            shutil.rmtree(dest_path, ignore_errors=True)
            os.makedirs(dest_path)
            print(f'Cleaned directory: {dest_path}')

        # unzip build to static folder
        with ZipFile(file, 'r') as zip_ref:
            zip_ref.extractall(dest_path)

        print(f'Unzipped downloaded frontend build to: {dest_path}')

    def handle_download(url):
        # download frontend-build.zip to temporary file
        with requests.get(
            url, headers=default_headers, stream=True, allow_redirects=True
        ) as response, NamedTemporaryFile(suffix='.zip') as dst:
            response.raise_for_status()

            # auto decode the gzipped raw data
            response.raw.read = functools.partial(
                response.raw.read, decode_content=True
            )
            with open(dst.name, 'wb') as f:
                shutil.copyfileobj(response.raw, f)
            print(f'Downloaded frontend build to temporary file: {dst.name}')

            handle_extract(dst.name)

    # if zip file is specified, try to extract it directly
    if file:
        handle_extract(file)
        return

    # check arguments
    if ref is not None and tag is not None:
        print('[ERROR] Do not set ref and tag.')
        return

    if ref is None and tag is None:
        try:
            ref = subprocess.check_output(
                ['git', 'rev-parse', 'HEAD'], encoding='utf-8'
            ).strip()
        except Exception:
            print("[ERROR] Cannot get current ref via 'git rev-parse HEAD'")
            return

    if ref is None and tag is None:
        print('[ERROR] Either ref or tag needs to be set.')

    if tag:
        tag = tag.lstrip('v')
        try:
            handle_download(
                f'https://github.com/{repo}/releases/download/{tag}/frontend-build.zip'
            )
        except Exception as e:
            if not isinstance(e, requests.HTTPError):
                raise e
            print(
                f"""[ERROR] An Error occurred. Unable to download frontend build, release or build does not exist,
try downloading the frontend-build.zip yourself via: https://github.com/{repo}/releases
Then try continuing by running: invoke frontend-download --file <path-to-downloaded-zip-file>"""
            )

        return

    if ref:
        # get workflow run from all workflow runs on that particular ref
        workflow_runs = requests.get(
            f'https://api.github.com/repos/{repo}/actions/runs?head_sha={ref}',
            headers=default_headers,
        ).json()

        if not (qc_run := find_resource(workflow_runs['workflow_runs'], 'name', 'QC')):
            print('[ERROR] Cannot find any workflow runs for current sha')
            return
        print(
            f"Found workflow {qc_run['name']} (run {qc_run['run_number']}-{qc_run['run_attempt']})"
        )

        # get frontend-build artifact from all artifacts available for this workflow run
        artifacts = requests.get(
            qc_run['artifacts_url'], headers=default_headers
        ).json()
        if not (
            frontend_artifact := find_resource(
                artifacts['artifacts'], 'name', 'frontend-build'
            )
        ):
            print('[ERROR] Cannot find frontend-build.zip attachment for current sha')
            return
        print(
            f"Found artifact {frontend_artifact['name']} with id {frontend_artifact['id']} ({frontend_artifact['size_in_bytes'] / 1e6:.2f}MB)."
        )

        print(
            f"""
GitHub doesn't allow artifact downloads from anonymous users. Either download the following file
via your signed in browser, or consider using a point release download via invoke frontend-download --tag <git-tag>

    Download: https://github.com/{repo}/suites/{qc_run['check_suite_id']}/artifacts/{frontend_artifact['id']} manually and
    continue by running: invoke frontend-download --file <path-to-downloaded-zip-file>"""
        )<|MERGE_RESOLUTION|>--- conflicted
+++ resolved
@@ -230,27 +230,19 @@
     print("Installing required python packages from 'src/backend/requirements.txt'")
 
     # Install required Python packages with PIP
-<<<<<<< HEAD
-    c.run('pip3 install --upgrade pip')
-    c.run('pip3 install --upgrade setuptools')
-    c.run(
-        'pip3 install --no-cache-dir --disable-pip-version-check -U -r src/backend/requirements.txt'
-    )
-=======
     if not uv:
         c.run('pip3 install --upgrade pip')
         c.run('pip3 install --upgrade setuptools')
         c.run(
-            'pip3 install --no-cache-dir --disable-pip-version-check -U -r requirements.txt'
+            'pip3 install --no-cache-dir --disable-pip-version-check -U -r -r src/backend/requirements.txt'
         )
     else:
         c.run('pip3 install --upgrade uv')
         c.run('uv pip install --upgrade setuptools')
-        c.run('uv pip install -U -r requirements.txt')
+        c.run('uv pip install -U -r -r src/backend/requirements.txt')
 
     # Run plugins install
     plugins(c, uv=uv)
->>>>>>> cbd2794a
 
 
 @task(help={'tests': 'Set up test dataset at the end'})
