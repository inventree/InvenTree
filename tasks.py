"""Tasks for automating certain actions and interacting with InvenTree from the CLI."""

import json
import os
import pathlib
import re
import shutil
import subprocess
import sys
from pathlib import Path
from platform import python_version
from typing import Optional

import invoke
from invoke import Collection, task
from invoke.exceptions import UnexpectedExit


def is_docker_environment():
    """Check if the InvenTree environment is running in a Docker container."""
    from src.backend.InvenTree.InvenTree.config import is_true

    return is_true(os.environ.get('INVENTREE_DOCKER', 'False'))


def is_rtd_environment():
    """Check if the InvenTree environment is running on ReadTheDocs."""
    from src.backend.InvenTree.InvenTree.config import is_true

    return is_true(os.environ.get('READTHEDOCS', 'False'))


def task_exception_handler(t, v, tb):
    """Handle exceptions raised by tasks.

    The intent here is to provide more 'useful' error messages when tasks fail.
    """
    sys.__excepthook__(t, v, tb)

    if t is ModuleNotFoundError:
        mod_name = str(v).split(' ')[-1].strip("'")

        error(f'Error importing required module: {mod_name}')
        warning('- Ensure the correct Python virtual environment is active')
        warning(
            '- Ensure that the invoke tool is installed in the active Python environment'
        )
        warning(
            "- Ensure all required packages are installed by running 'invoke install'"
        )


sys.excepthook = task_exception_handler


def wrap_color(text: str, color: str) -> str:
    """Wrap text in a color code."""
    return f'\033[{color}m{text}\033[0m'


def success(*args):
    """Print a success message to the console."""
    msg = ' '.join(map(str, args))
    print(wrap_color(msg, '92'))


def error(*args):
    """Print an error message to the console."""
    msg = ' '.join(map(str, args))
    print(wrap_color(msg, '91'))


def warning(*args):
    """Print a warning message to the console."""
    msg = ' '.join(map(str, args))
    print(wrap_color(msg, '93'))


def info(*args):
    """Print an informational message to the console."""
    msg = ' '.join(map(str, args))
    print(wrap_color(msg, '94'))


def checkInvokeVersion():
    """Check that the installed invoke version meets minimum requirements."""
    MIN_INVOKE_VERSION = '2.0.0'

    min_version = tuple(map(int, MIN_INVOKE_VERSION.split('.')))
    invoke_version = tuple(map(int, invoke.__version__.split('.')))  # noqa: RUF048

    if invoke_version < min_version:
        error(f'The installed invoke version ({invoke.__version__}) is not supported!')
        error(f'InvenTree requires invoke version {MIN_INVOKE_VERSION} or above')
        sys.exit(1)


def chceckInvokePath():
    """Check that the path of the used invoke is correct."""
    if is_docker_environment() or is_rtd_environment():
        return

    invoke_path = Path(invoke.__file__)
    env_path = Path(sys.prefix).resolve()
    loc_path = Path(__file__).parent.resolve()
    if not invoke_path.is_relative_to(loc_path) and not invoke_path.is_relative_to(
        env_path
    ):
        error('INVE-E2 - Wrong Invoke Path')
        error(
            f'The invoke tool `{invoke_path}` is not correctly located, ensure you are using the invoke installed in an environment in `{loc_path}` or `{env_path}`'
        )
        sys.exit(1)


def checkPythonVersion():
    """Check that the installed python version meets minimum requirements.

    If the python version is not sufficient, exits with a non-zero exit code.
    """
    REQ_MAJOR = 3
    REQ_MINOR = 9

    version = sys.version.split(' ')[0]

    valid = True

    if sys.version_info.major < REQ_MAJOR or (
        sys.version_info.major == REQ_MAJOR and sys.version_info.minor < REQ_MINOR
    ):
        valid = False

    if not valid:
        error(f'The installed python version ({version}) is not supported!')
        error(f'InvenTree requires Python {REQ_MAJOR}.{REQ_MINOR} or above')
        sys.exit(1)


if __name__ in ['__main__', 'tasks']:
    checkInvokeVersion()
    chceckInvokePath()
    checkPythonVersion()


def apps():
    """Returns a list of installed apps."""
    return [
        'build',
        'common',
        'company',
        'importer',
        'machine',
        'order',
        'part',
        'report',
        'stock',
        'users',
        'plugin',
        'InvenTree',
        'generic',
        'machine',
        'web',
    ]


def content_excludes(
    allow_auth: bool = True,
    allow_tokens: bool = True,
    allow_plugins: bool = True,
    allow_sso: bool = True,
):
    """Returns a list of content types to exclude from import/export.

    Arguments:
        allow_tokens (bool): Allow tokens to be exported/importe
        allow_plugins (bool): Allow plugin information to be exported/imported
        allow_sso (bool): Allow SSO tokens to be exported/imported
    """
    excludes = [
        'contenttypes',
        'auth.permission',
        'error_report.error',
        'admin.logentry',
        'django_q.schedule',
        'django_q.task',
        'django_q.ormq',
        'exchange.rate',
        'exchange.exchangebackend',
        'common.notificationentry',
        'common.notificationmessage',
        'importer.dataimportsession',
        'importer.dataimportcolumnmap',
        'importer.dataimportrow',
        'report.labeloutput',
        'report.reportoutput',
    ]

    # Optionally exclude user auth data
    if not allow_auth:
        excludes.append('auth.group')
        excludes.append('auth.user')

    # Optionally exclude user token information
    if not allow_tokens:
        excludes.append('users.apitoken')

    # Optionally exclude plugin information
    if not allow_plugins:
        excludes.append('plugin.pluginconfig')
        excludes.append('plugin.pluginsetting')

    # Optionally exclude SSO application information
    if not allow_sso:
        excludes.append('socialaccount.socialapp')
        excludes.append('socialaccount.socialtoken')

    return ' '.join([f'--exclude {e}' for e in excludes])


def localDir() -> Path:
    """Returns the directory of *THIS* file.

    Used to ensure that the various scripts always run
    in the correct directory.
    """
    return Path(__file__).parent.resolve()


def managePyDir():
    """Returns the directory of the manage.py file."""
    return localDir().joinpath('src', 'backend', 'InvenTree')


def managePyPath():
    """Return the path of the manage.py file."""
    return managePyDir().joinpath('manage.py')


def run(c, cmd, path: Optional[Path] = None, pty=False, env=None):
    """Runs a given command a given path.

    Args:
        c: Command line context.
        cmd: Command to run.
        path: Path to run the command in.
        pty (bool, optional): Run an interactive session. Defaults to False.
    """
    env = env or {}
    path = path or localDir()

    try:
        c.run(f'cd "{path}" && {cmd}', pty=pty, env=env)
    except UnexpectedExit as e:
        error(f"ERROR: InvenTree command failed: '{cmd}'")
        warning('- Refer to the error messages in the log above for more information')
        raise e


def manage(c, cmd, pty: bool = False, env=None):
    """Runs a given command against django's "manage.py" script.

    Args:
        c: Command line context.
        cmd: Django command to run.
        pty (bool, optional): Run an interactive session. Defaults to False.
        env (dict, optional): Environment variables to pass to the command. Defaults to None.
    """
    run(c, f'python3 manage.py {cmd}', managePyDir(), pty, env)


def yarn(c, cmd):
    """Runs a given command against the yarn package manager.

    Args:
        c: Command line context.
        cmd: Yarn command to run.
    """
    path = localDir().joinpath('src', 'frontend')
    run(c, cmd, path, False)


def node_available(versions: bool = False, bypass_yarn: bool = False):
    """Checks if the frontend environment (ie node and yarn in bash) is available."""

    def ret(val, val0=None, val1=None):
        if versions:
            return val, val0, val1
        return val

    def check(cmd):
        try:
            return str(
                subprocess.check_output([cmd], stderr=subprocess.STDOUT, shell=True),
                encoding='utf-8',
            ).strip()
        except subprocess.CalledProcessError:
            return None
        except FileNotFoundError:
            return None

    yarn_version = check('yarn --version')
    node_version = check('node --version')

    # Either yarn is available or we don't care about yarn
    yarn_passes = bypass_yarn or yarn_version

    # Print a warning if node is available but yarn is not
    if node_version and not yarn_passes:
        warning(
            'Node is available but yarn is not. Install yarn if you wish to build the frontend.'
        )

    # Return the result
    return ret(yarn_passes and node_version, node_version, yarn_version)


def check_file_existence(filename: Path, overwrite: bool = False):
    """Checks if a file exists and asks the user if it should be overwritten.

    Args:
        filename (str): Name of the file to check.
        overwrite (bool, optional): Overwrite the file without asking. Defaults to False.
    """
    if filename.is_file() and overwrite is False:
        response = input(
            'Warning: file already exists. Do you want to overwrite? [y/N]: '
        )
        response = str(response).strip().lower()

        if response not in ['y', 'yes']:
            error('Cancelled export operation')
            sys.exit(1)


# Install tasks
@task(help={'uv': 'Use UV (experimental package manager)'})
def plugins(c, uv=False):
    """Installs all plugins as specified in 'plugins.txt'."""
    from src.backend.InvenTree.InvenTree.config import get_plugin_file

    plugin_file = get_plugin_file()

    info(f"Installing plugin packages from '{plugin_file}'")

    # Install the plugins
    if not uv:
        run(c, f"pip3 install --disable-pip-version-check -U -r '{plugin_file}'")
    else:
        run(c, 'pip3 install --no-cache-dir --disable-pip-version-check uv')
        run(c, f"uv pip install -r '{plugin_file}'")

    # Collect plugin static files
    manage(c, 'collectplugins')


@task(
    help={
        'uv': 'Use UV package manager (experimental)',
        'skip_plugins': 'Skip plugin installation',
    }
)
def install(c, uv=False, skip_plugins=False):
    """Installs required python packages."""
    # Ensure path is relative to *this* directory
    INSTALL_FILE = localDir().joinpath('src/backend/requirements.txt')

    info(f"Installing required python packages from '{INSTALL_FILE}'")

    if not Path(INSTALL_FILE).is_file():
        raise FileNotFoundError(f"Requirements file '{INSTALL_FILE}' not found")

    # Install required Python packages with PIP
    if not uv:
<<<<<<< HEAD
        c.run(
            'pip3 install --no-cache-dir --disable-pip-version-check -U pip setuptools'
        )
        c.run(
            'pip3 install --no-cache-dir --disable-pip-version-check -U --require-hashes -r src/backend/requirements.txt'
        )
    else:
        c.run(
            'pip3 install --no-cache-dir --disable-pip-version-check -U uv setuptools'
        )
        c.run('uv pip install -U --require-hashes  -r src/backend/requirements.txt')
=======
        run(
            c,
            'pip3 install --no-cache-dir --disable-pip-version-check -U pip setuptools',
        )
        run(
            c,
            f'pip3 install --no-cache-dir --disable-pip-version-check -U --require-hashes -r {INSTALL_FILE}',
        )
    else:
        run(
            c,
            'pip3 install --no-cache-dir --disable-pip-version-check -U uv setuptools',
        )
        run(c, f'uv pip install -U --require-hashes  -r {INSTALL_FILE}')
>>>>>>> 06961c6a

    # Run plugins install
    if not skip_plugins:
        plugins(c, uv=uv)

    # Compile license information
    lic_path = managePyDir().joinpath('InvenTree', 'licenses.txt')
    run(
        c,
        f'pip-licenses --format=json --with-license-file --no-license-path > {lic_path}',
    )

    success('Dependency installation complete')


@task(help={'tests': 'Set up test dataset at the end'})
def setup_dev(c, tests=False):
    """Sets up everything needed for the dev environment."""
    info("Installing required python packages from 'src/backend/requirements-dev.txt'")

    # Install required Python packages with PIP
    run(c, 'pip3 install -U --require-hashes -r src/backend/requirements-dev.txt')

    # Install pre-commit hook
    info('Installing pre-commit for checks before git commits...')
    run(c, 'pre-commit install')

    # Update all the hooks
    run(c, 'pre-commit autoupdate')

    success('pre-commit set up complete')

    # Set up test-data if flag is set
    if tests:
        setup_test(c)


# Setup / maintenance tasks
@task
def superuser(c):
    """Create a superuser/admin account for the database."""
    manage(c, 'createsuperuser', pty=True)


@task
def rebuild_models(c):
    """Rebuild database models with MPTT structures."""
    info('Rebuilding internal database structures')
    manage(c, 'rebuild_models', pty=True)


@task
def rebuild_thumbnails(c):
    """Rebuild missing image thumbnails."""
    from src.backend.InvenTree.InvenTree.config import get_media_dir

    info(f'Rebuilding image thumbnails in {get_media_dir()}')
    manage(c, 'rebuild_thumbnails', pty=True)


@task
def clean_settings(c):
    """Clean the setting tables of old settings."""
    info('Cleaning old settings from the database')
    manage(c, 'clean_settings')
    success('Settings cleaned successfully')


@task(help={'mail': "mail of the user who's MFA should be disabled"})
def remove_mfa(c, mail=''):
    """Remove MFA for a user."""
    if not mail:
        warning('You must provide a users mail')
        return

    manage(c, f'remove_mfa {mail}')


@task(
    help={
        'frontend': 'Build the frontend',
        'clear': 'Remove existing static files',
        'skip_plugins': 'Ignore collection of plugin static files',
    }
)
def static(c, frontend=False, clear=True, skip_plugins=False):
    """Copies required static files to the STATIC_ROOT directory, as per Django requirements."""
    if frontend and node_available():
        frontend_trans(c, extract=False)
        frontend_build(c)

    info('Collecting static files...')

    cmd = 'collectstatic --no-input --verbosity 0'

    if clear:
        cmd += ' --clear'

    manage(c, cmd)

    # Collect plugin static files
    if not skip_plugins:
        manage(c, 'collectplugins')

    success('Static files collected successfully')


@task
def translate(c, ignore_static=False, no_frontend=False):
    """Rebuild translation source files. Advanced use only!

    Note: This command should not be used on a local install,
    it is performed as part of the InvenTree translation toolchain.
    """
    info('Building translation files')

    # Translate applicable .py / .html / .js files
    manage(c, 'makemessages --all -e py,html,js --no-wrap')
    manage(c, 'compilemessages')

    if not no_frontend and node_available():
        frontend_install(c)
        frontend_trans(c)
        frontend_build(c)

    # Update static files
    if not ignore_static:
        static(c)

    success('Translation files built successfully')


@task(
    help={
        'clean': 'Clean up old backup files',
        'path': 'Specify path for generated backup files (leave blank for default path)',
    }
)
def backup(c, clean=False, path=None):
    """Backup the database and media files."""
    info('Backing up InvenTree database...')

    cmd = '--noinput --compress -v 2'

    if path:
        # Resolve the provided path
        path = Path(path)
        if not os.path.isabs(path):
            path = localDir().joinpath(path).resolve()

        cmd += f' -O {path}'

    if clean:
        cmd += ' --clean'

    manage(c, f'dbbackup {cmd}')
    info('Backing up InvenTree media files...')
    manage(c, f'mediabackup {cmd}')

    success('Backup completed successfully')


@task(
    help={
        'path': 'Specify path to locate backup files (leave blank for default path)',
        'db_file': 'Specify filename of compressed database archive (leave blank to use most recent backup)',
        'media_file': 'Specify filename of compressed media archive (leave blank to use most recent backup)',
        'ignore_media': 'Do not import media archive (database restore only)',
        'ignore_database': 'Do not import database archive (media restore only)',
    }
)
def restore(
    c,
    path=None,
    db_file=None,
    media_file=None,
    ignore_media=False,
    ignore_database=False,
):
    """Restore the database and media files."""
    base_cmd = '--noinput --uncompress -v 2'

    if path:
        # Resolve the provided path
        path = Path(path)
        if not os.path.isabs(path):
            path = localDir().joinpath(path).resolve()

        base_cmd += f' -I {path}'

    if ignore_database:
        info('Skipping database archive...')
    else:
        info('Restoring InvenTree database')
        cmd = f'dbrestore {base_cmd}'

        if db_file:
            cmd += f' -i {db_file}'

        manage(c, cmd)

    if ignore_media:
        info('Skipping media restore...')
    else:
        info('Restoring InvenTree media files')
        cmd = f'mediarestore {base_cmd}'

        if media_file:
            cmd += f' -i {media_file}'

        manage(c, cmd)


@task(post=[rebuild_models, rebuild_thumbnails])
def migrate(c):
    """Performs database migrations.

    This is a critical step if the database schema have been altered!
    """
    info('Running InvenTree database migrations...')

    # Run custom management command which wraps migrations in "maintenance mode"
    manage(c, 'makemigrations')
    manage(c, 'runmigrations', pty=True)
    manage(c, 'migrate --run-syncdb')
    manage(c, 'remove_stale_contenttypes --include-stale-apps --no-input', pty=True)

    success('InvenTree database migrations completed')


@task(help={'app': 'Specify an app to show migrations for (leave blank for all apps)'})
def showmigrations(c, app=''):
    """Show the migration status of the database."""
    manage(c, f'showmigrations {app}', pty=True)


@task(
    post=[clean_settings],
    help={
        'skip_backup': 'Skip database backup step (advanced users)',
        'frontend': 'Force frontend compilation/download step (ignores INVENTREE_DOCKER)',
        'no_frontend': 'Skip frontend compilation/download step',
        'skip_static': 'Skip static file collection step',
        'uv': 'Use UV (experimental package manager)',
    },
)
def update(
    c,
    skip_backup: bool = False,
    frontend: bool = False,
    no_frontend: bool = False,
    skip_static: bool = False,
    uv: bool = False,
):
    """Update InvenTree installation.

    This command should be invoked after source code has been updated,
    e.g. downloading new code from GitHub.

    The following tasks are performed, in order:

    - install
    - backup (optional)
    - migrate
    - frontend_compile or frontend_download (optional)
    - static (optional)
    - clean_settings
    """
    info('Updating InvenTree installation...')

    # Ensure required components are installed
    install(c, uv=uv)

    if not skip_backup:
        backup(c)

    # Perform database migrations
    migrate(c)

    # Stop here if we are not building/downloading the frontend
    # If:
    # - INVENTREE_DOCKER is set (by the docker image eg.) and not overridden by `--frontend` flag
    # - `--no-frontend` flag is set
    if (is_docker_environment() and not frontend) or no_frontend:
        if no_frontend:
            info('Skipping frontend update (no_frontend flag set)')
        else:
            info('Skipping frontend update (INVENTREE_DOCKER flag set)')

        frontend = False
        no_frontend = True
    else:
        info('Updating frontend...')
        # Decide if we should compile the frontend or try to download it
        if node_available(bypass_yarn=True):
            frontend_compile(c)
        else:
            frontend_download(c)

    if not skip_static:
        static(c, frontend=not no_frontend)

    success('InvenTree update complete!')


# Data tasks
@task(
    help={
        'filename': "Output filename (default = 'data.json')",
        'overwrite': 'Overwrite existing files without asking first (default = False)',
        'include_permissions': 'Include user and group permissions in the output file (default = False)',
        'include_tokens': 'Include API tokens in the output file (default = False)',
        'exclude_plugins': 'Exclude plugin data from the output file (default = False)',
        'include_sso': 'Include SSO token data in the output file (default = False)',
        'retain_temp': 'Retain temporary files (containing permissions) at end of process (default = False)',
    }
)
def export_records(
    c,
    filename='data.json',
    overwrite=False,
    include_permissions=False,
    include_tokens=False,
    exclude_plugins=False,
    include_sso=False,
    retain_temp=False,
):
    """Export all database records to a file.

    Write data to the file defined by filename.
    If --overwrite is not set, the user will be prompted about overwriting an existing files.
    If --include-permissions is not set, the file defined by filename will have permissions specified for a user or group removed.
    If --delete-temp is not set, the temporary file (which includes permissions) will not be deleted. This file is named filename.tmp

    For historical reasons, calling this function without any arguments will thus result in two files:
    - data.json: does not include permissions
    - data.json.tmp: includes permissions

    If you want the script to overwrite any existing files without asking, add argument -o / --overwrite.

    If you only want one file, add argument - d / --delete-temp.

    If you want only one file, with permissions, then additionally add argument -i / --include-permissions
    """
    # Get an absolute path to the file
    target = Path(filename)
    if not target.is_absolute():
        target = localDir().joinpath(filename).resolve()

    info(f"Exporting database records to file '{target}'")

    check_file_existence(target, overwrite)

    tmpfile = f'{target}.tmp'

    excludes = content_excludes(
        allow_tokens=include_tokens,
        allow_plugins=not exclude_plugins,
        allow_sso=include_sso,
    )

    cmd = f"dumpdata --natural-foreign --indent 2 --output '{tmpfile}' {excludes}"

    # Dump data to temporary file
    manage(c, cmd, pty=True)

    info('Running data post-processing step...')

    # Post-process the file, to remove any "permissions" specified for a user or group
    with open(tmpfile, encoding='utf-8') as f_in:
        data = json.loads(f_in.read())

    data_out = []

    if include_permissions is False:
        for entry in data:
            model_name = entry.get('model', None)

            # Ignore any temporary settings (start with underscore)
            if model_name in ['common.inventreesetting', 'common.inventreeusersetting']:
                if entry['fields'].get('key', '').startswith('_'):
                    continue

            if model_name == 'auth.group':
                entry['fields']['permissions'] = []

            if model_name == 'auth.user':
                entry['fields']['user_permissions'] = []

            data_out.append(entry)

    # Write the processed data to file
    with open(target, 'w', encoding='utf-8') as f_out:
        f_out.write(json.dumps(data_out, indent=2))

    if not retain_temp:
        info('Removing temporary files')
        os.remove(tmpfile)

    success('Data export completed')


@task(
    help={
        'filename': 'Input filename',
        'clear': 'Clear existing data before import',
        'retain_temp': 'Retain temporary files at end of process (default = False)',
    },
    post=[rebuild_models, rebuild_thumbnails],
)
def import_records(
    c, filename='data.json', clear: bool = False, retain_temp: bool = False
):
    """Import database records from a file."""
    # Get an absolute path to the supplied filename
    target = Path(filename)
    if not target.is_absolute():
        target = localDir().joinpath(filename)

    if not target.exists():
        error(f"ERROR: File '{target}' does not exist")
        sys.exit(1)

    if clear:
        delete_data(c, force=True)

    info(f"Importing database records from '{target}'")

    # We need to load 'auth' data (users / groups) *first*
    # This is due to the users.owner model, which has a ContentType foreign key
    authfile = f'{target}.auth.json'

    # Pre-process the data, to remove any "permissions" specified for a user or group
    datafile = f'{target}.data.json'

    with open(target, encoding='utf-8') as f_in:
        try:
            data = json.loads(f_in.read())
        except json.JSONDecodeError as exc:
            error(f'ERROR: Failed to decode JSON file: {exc}')
            sys.exit(1)

    auth_data = []
    load_data = []

    for entry in data:
        if 'model' in entry:
            # Clear out any permissions specified for a group
            if entry['model'] == 'auth.group':
                entry['fields']['permissions'] = []

            # Clear out any permissions specified for a user
            if entry['model'] == 'auth.user':
                entry['fields']['user_permissions'] = []

            # Save auth data for later
            if entry['model'].startswith('auth.'):
                auth_data.append(entry)
            else:
                load_data.append(entry)
        else:
            warning('WARNING: Invalid entry in data file')
            print(entry)

    # Write the auth file data
    with open(authfile, 'w', encoding='utf-8') as f_out:
        f_out.write(json.dumps(auth_data, indent=2))

    # Write the processed data to the tmp file
    with open(datafile, 'w', encoding='utf-8') as f_out:
        f_out.write(json.dumps(load_data, indent=2))

    excludes = content_excludes(allow_auth=False)

    # Import auth models first
    info('Importing user auth data...')
    cmd = f"loaddata '{authfile}'"
    manage(c, cmd, pty=True)

    # Import everything else next
    info('Importing database records...')
    cmd = f"loaddata '{datafile}' -i {excludes}"

    manage(c, cmd, pty=True)

    if not retain_temp:
        info('Removing temporary files')
        os.remove(datafile)
        os.remove(authfile)

    info('Data import completed')


@task
def delete_data(c, force=False):
    """Delete all database records!

    Warning: This will REALLY delete all records in the database!!
    """
    info('Deleting all data from InvenTree database...')

    if force:
        manage(c, 'flush --noinput')
    else:
        manage(c, 'flush')


@task(post=[rebuild_models, rebuild_thumbnails])
def import_fixtures(c):
    """Import fixture data into the database.

    This command imports all existing test fixture data into the database.

    Warning:
        - Intended for testing / development only!
        - Running this command may overwrite existing database data!!
        - Don't say you were not warned...
    """
    fixtures = [
        # Build model
        'build',
        # Common models
        'settings',
        # Company model
        'company',
        'price_breaks',
        'supplier_part',
        # Order model
        'order',
        # Part model
        'bom',
        'category',
        'params',
        'part',
        'test_templates',
        # Stock model
        'location',
        'stock_tests',
        'stock',
        # Users
        'users',
    ]

    command = 'loaddata ' + ' '.join(fixtures)

    manage(c, command, pty=True)


# Execution tasks
@task
def wait(c):
    """Wait until the database connection is ready."""
    info('Waiting for database connection...')
    return manage(c, 'wait_for_db')


@task(
    pre=[wait],
    help={
        'address': 'Server address:port (default=0.0.0.0:8000)',
        'workers': 'Specify number of worker threads (override config file)',
    },
)
def gunicorn(c, address='0.0.0.0:8000', workers=None):
    """Launch a gunicorn webserver.

    Note: This server will not auto-reload in response to code changes.
    """
    config_file = localDir().joinpath('contrib', 'container', 'gunicorn.conf.py')
    cmd = (
        f'gunicorn -c {config_file} InvenTree.wsgi -b {address} --chdir {managePyDir()}'
    )

    if workers:
        cmd += f' --workers={workers}'

    info(f'Starting Gunicorn Server: {cmd}')
    run(c, cmd, pty=True)


@task(
    pre=[wait],
    help={
        'address': 'Server address:port (default=127.0.0.1:8000)',
        'no_reload': 'Do not automatically reload the server in response to code changes',
        'no_threading': 'Disable multi-threading for the development server',
    },
)
def server(c, address='127.0.0.1:8000', no_reload=False, no_threading=False):
    """Launch a (development) server using Django's in-built webserver.

    Note: This is *not* sufficient for a production installation.
    """
    cmd = f'runserver {address}'

    if no_reload:
        cmd += ' --noreload'

    if no_threading:
        cmd += ' --nothreading'

    manage(c, cmd, pty=True)


@task(pre=[wait])
def worker(c):
    """Run the InvenTree background worker process."""
    manage(c, 'qcluster', pty=True)


@task(post=[static, server])
def test_translations(c):
    """Add a fictional language to test if each component is ready for translations."""
    import django
    from django.conf import settings

    # setup django
    base_path = Path.cwd()
    new_base_path = pathlib.Path('InvenTree').resolve()
    sys.path.append(str(new_base_path))
    os.chdir(new_base_path)
    os.environ.setdefault('DJANGO_SETTINGS_MODULE', 'InvenTree.settings')
    django.setup()

    # Add language
    info('Add dummy language...')
    manage(c, 'makemessages -e py,html,js --no-wrap -l xx')

    # change translation
    info('Fill in dummy translations...')

    file_path = pathlib.Path(settings.LOCALE_PATHS[0], 'xx', 'LC_MESSAGES', 'django.po')
    new_file_path = str(file_path) + '_new'

    # compile regex
    reg = re.compile(
        r'[a-zA-Z0-9]{1}'  # match any single letter and number
        + r'(?![^{\(\<]*[}\)\>])'  # that is not inside curly brackets, brackets or a tag
        + r'(?<![^\%][^\(][)][a-z])'  # that is not a specially formatted variable with singles
        + r'(?![^\\][\n])'  # that is not a newline
    )
    last_string = ''

    # loop through input file lines
    with open(file_path, encoding='utf-8') as file_org:
        with open(new_file_path, 'w', encoding='utf-8') as file_new:
            for line in file_org:
                if line.startswith('msgstr "'):
                    # write output -> replace regex matches with x in the read in (multi)string
                    file_new.write(f'msgstr "{reg.sub("x", last_string[7:-2])}"\n')
                    last_string = ''  # reset (multi)string
                elif line.startswith('msgid "'):
                    last_string = (
                        last_string + line
                    )  # a new translatable string starts -> start append
                    file_new.write(line)
                else:
                    if last_string:
                        last_string = (
                            last_string + line
                        )  # a string is being read in -> continue appending
                    file_new.write(line)

    # change out translation files
    file_path.rename(str(file_path) + '_old')
    new_file_path.rename(file_path)

    # compile languages
    info('Compile languages ...')
    manage(c, 'compilemessages')

    # reset cwd
    os.chdir(base_path)

    # set env flag
    os.environ['TEST_TRANSLATIONS'] = 'True'


@task(
    help={
        'disable_pty': 'Disable PTY',
        'runtest': 'Specify which tests to run, in format <module>.<file>.<class>.<method>',
        'migrations': 'Run migration unit tests',
        'report': 'Display a report of slow tests',
        'coverage': 'Run code coverage analysis (requires coverage package)',
    }
)
def test(
    c,
    disable_pty=False,
    runtest='',
    migrations=False,
    report=False,
    coverage=False,
    translations=False,
):
    """Run unit-tests for InvenTree codebase.

    Arguments:
        disable_pty (bool): Disable PTY (default = False)
        runtest (str): Specify which tests to run, in format <module>.<file>.<class>.<method> (default = '')
        migrations (bool): Run migration unit tests (default = False)
        report (bool): Display a report of slow tests (default = False)
        coverage (bool): Run code coverage analysis (requires coverage package) (default = False)
        translations (bool): Compile translations before running tests (default = False)

    To run only certain test, use the argument --runtest.
    This can filter all the way down to:
        <module>.<file>.<class>.<method>

    Example:
        test --runtest=company.test_api
    will run tests in the company/test_api.py file.
    """
    # Run sanity check on the django install
    manage(c, 'check')

    if translations:
        try:
            manage(c, 'compilemessages', pty=True)
        except Exception:
            warning('Failed to compile translations')

    pty = not disable_pty

    tested_apps = ' '.join(apps())

    cmd = 'test'

    if runtest:
        # Specific tests to run
        cmd += f' {runtest}'
    else:
        # Run all tests
        cmd += f' {tested_apps}'

    if report:
        cmd += ' --slowreport'

    if migrations:
        cmd += ' --tag migration_test'
    else:
        cmd += ' --exclude-tag migration_test'

    if coverage:
        # Run tests within coverage environment, and generate report
        run(c, f'coverage run {managePyPath()} {cmd}')
        run(c, 'coverage xml -i')
    else:
        # Run simple test runner, without coverage
        manage(c, cmd, pty=pty)


@task(
    help={
        'dev': 'Set up development environment at the end',
        'validate_files': 'Validate media files are correctly copied',
    }
)
def setup_test(
    c,
    ignore_update=False,
    dev=False,
    validate_files=False,
    path='inventree-demo-dataset',
):
    """Setup a testing environment."""
    from src.backend.InvenTree.InvenTree.config import get_media_dir

    if not ignore_update:
        update(c)

    template_dir = localDir().joinpath(path)

    # Remove old data directory
    if template_dir.exists():
        info('Removing old data ...')
        run(c, f'rm {template_dir} -r')

    # Get test data
    info('Cloning demo dataset ...')
    run(
        c,
        f'git clone https://github.com/inventree/demo-dataset {template_dir} -v --depth=1',
    )

    # Make sure migrations are done - might have just deleted sqlite database
    if not ignore_update:
        migrate(c)

    # Load data
    info('Loading database records ...')
    import_records(c, filename=template_dir.joinpath('inventree_data.json'), clear=True)

    # Copy media files
    src = template_dir.joinpath('media')
    dst = get_media_dir()
    info(f'Copying media files - "{src}" to "{dst}"')
    shutil.copytree(src, dst, dirs_exist_ok=True)

    if validate_files:
        info(' - Validating media files')
        missing = False
        # Check that the media files are correctly copied across
        for dirpath, _dirnames, filenames in os.walk(src):
            rel_path = os.path.relpath(dirpath, src)
            dst_path = os.path.join(dst, rel_path)

            if not os.path.exists(dst_path):
                error(f' - Missing directory: {dst_path}')
                missing = True
                continue

            for filename in filenames:
                dst_file = os.path.join(dst_path, filename)
                if not os.path.exists(dst_file):
                    missing = True
                    error(f' - Missing file: {dst_file}')

        if missing:
            raise FileNotFoundError('Media files not correctly copied')
        else:
            success(' - All media files correctly copied')

    info('Done setting up test environment...')

    # Set up development setup if flag is set
    if dev:
        setup_dev(c)


@task(
    help={
        'filename': "Output filename (default = 'schema.yml')",
        'overwrite': 'Overwrite existing files without asking first (default = off/False)',
        'no_default': 'Do not use default settings for schema (default = off/False)',
    }
)
def schema(
    c, filename='schema.yml', overwrite=False, ignore_warnings=False, no_default=False
):
    """Export current API schema."""
    filename = Path(filename).resolve()
    check_file_existence(filename, overwrite)

    info(f"Exporting schema file to '{filename}'")

    cmd = f'schema --file {filename} --validate --color'

    if not ignore_warnings:
        cmd += ' --fail-on-warn'

    envs = {}
    if not no_default:
        envs['INVENTREE_SITE_URL'] = (
            'http://localhost:8000'  # Default site URL - to ensure server field is stable
        )
        envs['INVENTREE_PLUGINS_ENABLED'] = (
            'False'  # Disable plugins to ensure they are kep out of schema
        )
        envs['INVENTREE_CURRENCY_CODES'] = (
            'AUD,CNY,EUR,USD'  # Default currency codes to ensure they are stable
        )

    manage(c, cmd, pty=True, env=envs)

    assert filename.exists()

    success(f'Schema export completed: {filename}')


@task
def export_settings_definitions(c, filename='inventree_settings.json', overwrite=False):
    """Export settings definition to a JSON file."""
    filename = Path(filename).resolve()
    check_file_existence(filename, overwrite)

    info(f"Exporting settings definition to '{filename}'...")
    manage(c, f'export_settings_definitions {filename}', pty=True)


@task(help={'basedir': 'Export to a base directory (default = False)'})
def export_definitions(c, basedir: str = ''):
    """Export various definitions."""
    if basedir != '' and basedir.endswith('/') is False:
        basedir += '/'

    filenames = [
        Path(basedir + 'inventree_settings.json').resolve(),
        Path(basedir + 'inventree_tags.yml').resolve(),
        Path(basedir + 'inventree_filters.yml').resolve(),
    ]

    info('Exporting definitions...')
    export_settings_definitions(c, overwrite=True, filename=filenames[0])

    check_file_existence(filenames[1], overwrite=True)
    manage(c, f'export_tags {filenames[1]}', pty=True)

    check_file_existence(filenames[2], overwrite=True)
    manage(c, f'export_filters {filenames[2]}', pty=True)

    info('Exporting definitions complete')


@task(default=True)
def version(c):
    """Show the current version of InvenTree."""
    import src.backend.InvenTree.InvenTree.version as InvenTreeVersion
    from src.backend.InvenTree.InvenTree.config import (
        get_backup_dir,
        get_config_file,
        get_media_dir,
        get_plugin_file,
        get_static_dir,
    )

    # Gather frontend version information
    _, node, yarn = node_available(versions=True)

    invoke_path = Path(invoke.__file__).resolve()

    # Special output messages
    NOT_SPECIFIED = wrap_color('NOT SPECIFIED', '91')
    NA = wrap_color('N/A', '93')

    print(
        f"""
InvenTree - inventree.org
The Open-Source Inventory Management System\n

Python paths:
Executable  {sys.executable}
Environment {sys.prefix}
Invoke Tool {invoke_path}

Installation paths:
Base        {localDir()}
Config      {get_config_file()}
Plugin File {get_plugin_file() or NOT_SPECIFIED}
Media       {get_media_dir(error=False) or NOT_SPECIFIED}
Static      {get_static_dir(error=False) or NOT_SPECIFIED}
Backup      {get_backup_dir(error=False) or NOT_SPECIFIED}

Versions:
Python      {python_version()}
Django      {InvenTreeVersion.inventreeDjangoVersion()}
InvenTree   {InvenTreeVersion.inventreeVersion()}
API         {InvenTreeVersion.inventreeApiVersion()}
Node        {node if node else NA}
Yarn        {yarn if yarn else NA}

Environment:
Docker      {is_docker_environment()}
RTD         {is_rtd_environment()}

Commit hash: {InvenTreeVersion.inventreeCommitHash()}
Commit date: {InvenTreeVersion.inventreeCommitDate()}"""
    )
    if len(sys.argv) == 1 and sys.argv[0].startswith('/opt/inventree/env/lib/python'):
        print(
            """
You are probably running the package installer / single-line installer. Please mention this in any bug reports!

Use '--list' for a list of available commands
Use '--help' for help on a specific command"""
        )


@task()
def frontend_check(c):
    """Check if frontend is available."""
    print(node_available())


@task
def frontend_compile(c):
    """Generate react frontend.

    Args:
        c: Context variable
    """
    info('Compiling frontend code...')
    frontend_install(c)
    frontend_trans(c, extract=False)
    frontend_build(c)
    success('Frontend compilation complete')


@task
def frontend_install(c):
    """Install frontend requirements.

    Args:
        c: Context variable
    """
    info('Installing frontend dependencies')
    yarn(c, 'yarn install')


@task(help={'extract': 'Extract translations (changes sourcecode), default: True'})
def frontend_trans(c, extract: bool = True):
    """Compile frontend translations.

    Args:
        c: Context variable
    """
    info('Compiling frontend translations')
    if extract:
        yarn(c, 'yarn run extract')
    yarn(c, 'yarn run compile')


@task
def frontend_build(c):
    """Build frontend.

    Args:
        c: Context variable
    """
    info('Building frontend')
    yarn(c, 'yarn run build --emptyOutDir')


@task
def frontend_server(c):
    """Start frontend development server.

    Args:
        c: Context variable
    """
    info('Starting frontend development server')
    yarn(c, 'yarn run compile')
    yarn(c, 'yarn run dev --host')


@task(
    help={
        'ref': 'git ref, default: current git ref',
        'tag': 'git tag to look for release',
        'file': 'destination to frontend-build.zip file',
        'repo': 'GitHub repository, default: InvenTree/inventree',
        'extract': 'Also extract and place at the correct destination, default: True',
        'clean': 'Delete old files from InvenTree/web/static/web first, default: True',
    }
)
def frontend_download(
    c,
    ref=None,
    tag=None,
    file=None,
    repo='InvenTree/inventree',
    extract=True,
    clean=True,
):
    """Download a pre-build frontend from GitHub if you dont want to install nodejs on your machine.

    There are 3 possibilities to install the frontend:
    1. invoke frontend-download --ref 01f2aa5f746a36706e9a5e588c4242b7bf1996d5
       if ref is omitted, it tries to auto detect the current git ref via `git rev-parse HEAD`.
       Note: GitHub doesn't allow workflow artifacts to be downloaded from anonymous users, so
             this will output a link where you can download the frontend with a signed in browser
             and then continue with option 3
    2. invoke frontend-download --tag 0.13.0
       Downloads the frontend build from the releases.
    3. invoke frontend-download --file /home/vscode/Downloads/frontend-build.zip
       This will extract your zip file and place the contents at the correct destination
    """
    import functools
    import subprocess
    from tempfile import NamedTemporaryFile
    from zipfile import ZipFile

    import requests

    info('Downloading frontend...')

    # globals
    default_headers = {'Accept': 'application/vnd.github.v3+json'}

    # helper functions
    def find_resource(resource, key, value):
        for obj in resource:
            if obj[key] == value:
                return obj
        return None

    def handle_extract(file):
        # if no extract is requested, exit here
        if not extract:
            return

        dest_path = managePyDir().joinpath('web', 'static', 'web')

        # if clean, delete static/web directory
        if clean:
            shutil.rmtree(dest_path, ignore_errors=True)
            dest_path.mkdir()
            info(f'Cleaned directory: {dest_path}')

        # unzip build to static folder
        with ZipFile(file, 'r') as zip_ref:
            zip_ref.extractall(dest_path)

        info(f'Unzipped downloaded frontend build to: {dest_path}')

    def handle_download(url):
        # download frontend-build.zip to temporary file
        with (
            requests.get(
                url, headers=default_headers, stream=True, allow_redirects=True
            ) as response,
            NamedTemporaryFile(suffix='.zip') as dst,
        ):
            response.raise_for_status()

            # auto decode the gzipped raw data
            response.raw.read = functools.partial(
                response.raw.read, decode_content=True
            )
            with open(dst.name, 'wb') as f:
                shutil.copyfileobj(response.raw, f)
            info(f'Downloaded frontend build to temporary file: {dst.name}')

            handle_extract(dst.name)

    def check_already_current(tag=None, sha=None):
        """Check if the currently available frontend is already the requested one."""
        ref = 'tag' if tag else 'commit'

        if tag:
            current = managePyDir().joinpath('web', 'static', 'web', '.vite', 'tag.txt')
        elif sha:
            current = managePyDir().joinpath('web', 'static', 'web', '.vite', 'sha.txt')
        else:
            raise ValueError('Either tag or sha needs to be set')

        if not current.exists():
            warning(
                f'Current frontend information for {ref} is not available in {current!s} - this is expected in some cases'
            )
            return False

        current_content = current.read_text().strip()
        ref_value = tag or sha
        if current_content == ref_value:
            info(f'Frontend {ref} is already `{ref_value}`')
            return True
        else:
            info(
                f'Frontend {ref} is not expected `{ref_value}` but `{current_content}` - new version will be downloaded'
            )
            return False

    # if zip file is specified, try to extract it directly
    if file:
        handle_extract(file)
        return

    # check arguments
    if ref is not None and tag is not None:
        error('ERROR: Do not set ref and tag.')
        return

    if ref is None and tag is None:
        try:
            ref = subprocess.check_output(
                ['git', 'rev-parse', 'HEAD'], encoding='utf-8'
            ).strip()
        except Exception:
            # .deb Packages contain extra information in the VERSION file
            version_file = localDir().joinpath('VERSION')
            if not version_file.exists():
                return
            from dotenv import dotenv_values

            content = dotenv_values(version_file)
            if (
                'INVENTREE_PKG_INSTALLER' in content
                and content['INVENTREE_PKG_INSTALLER'] == 'PKG'
            ):
                ref = content.get('INVENTREE_COMMIT_SHA')
                info(
                    f'[INFO] Running in package environment, got commit "{ref}" from VERSION file'
                )
            else:
                error("ERROR: Cannot get current ref via 'git rev-parse HEAD'")
                return

    if ref is None and tag is None:
        error('ERROR: Either ref or tag needs to be set.')

    if tag:
        tag = tag.lstrip('v')
        try:
            if check_already_current(tag=tag):
                return
            handle_download(
                f'https://github.com/{repo}/releases/download/{tag}/frontend-build.zip'
            )
        except Exception as e:
            if not isinstance(e, requests.HTTPError):
                raise e
            error(
                f"""ERROR: An Error occurred. Unable to download frontend build, release or build does not exist,
try downloading the frontend-build.zip yourself via: https://github.com/{repo}/releases
Then try continuing by running: invoke frontend-download --file <path-to-downloaded-zip-file>"""
            )

        return

    if ref:
        if check_already_current(sha=ref):
            return
        # get workflow run from all workflow runs on that particular ref
        workflow_runs = requests.get(
            f'https://api.github.com/repos/{repo}/actions/runs?head_sha={ref}',
            headers=default_headers,
        ).json()

        if not (qc_run := find_resource(workflow_runs['workflow_runs'], 'name', 'QC')):
            error(f'ERROR: Cannot find any workflow runs for current SHA {ref}')
            return

        info(
            f'Found workflow {qc_run["name"]} (run {qc_run["run_number"]}-{qc_run["run_attempt"]})'
        )

        # get frontend-build artifact from all artifacts available for this workflow run
        artifacts = requests.get(
            qc_run['artifacts_url'], headers=default_headers
        ).json()
        if not (
            frontend_artifact := find_resource(
                artifacts['artifacts'], 'name', 'frontend-build'
            )
        ):
            error('[ERROR] Cannot find frontend-build.zip attachment for current sha')
            return

        info(
            f'Found artifact {frontend_artifact["name"]} with id {frontend_artifact["id"]} ({frontend_artifact["size_in_bytes"] / 1e6:.2f}MB).'
        )

        print(
            f"""
GitHub doesn't allow artifact downloads from anonymous users. Either download the following file
via your signed in browser, or consider using a point release download via invoke frontend-download --tag <git-tag>

    Download: https://github.com/{repo}/suites/{qc_run['check_suite_id']}/artifacts/{frontend_artifact['id']} manually and
    continue by running: invoke frontend-download --file <path-to-downloaded-zip-file>"""
        )


@task(
    help={
        'address': 'Host and port to run the server on (default: localhost:8080)',
        'compile_schema': 'Compile the schema documentation first (default: False)',
    }
)
def docs_server(c, address='localhost:8080', compile_schema=False):
    """Start a local mkdocs server to view the documentation."""
    # Extract settings definitions
    export_definitions(c, basedir='docs')

    if compile_schema:
        # Build the schema docs first
        schema(c, ignore_warnings=True, overwrite=True, filename='docs/schema.yml')
        run(c, 'python docs/extract_schema.py docs/schema.yml')

    run(c, f'mkdocs serve -a {address} -f docs/mkdocs.yml')


@task
def clear_generated(c):
    """Clear generated files from `invoke update`."""
    # pyc/pyo files
    run(c, 'find src -name "*.pyc" -exec rm -f {} +')
    run(c, 'find src -name "*.pyo" -exec rm -f {} +')

    # cache folders
    run(c, 'find src -name "__pycache__" -exec rm -rf {} +')

    # Generated translations
    run(c, 'find src -name "django.mo" -exec rm -f {} +')
    run(c, 'find src -name "messages.mo" -exec rm -f {} +')


# Collection sorting
development = Collection(
    delete_data,
    docs_server,
    frontend_server,
    gunicorn,
    import_fixtures,
    schema,
    server,
    setup_dev,
    setup_test,
    test,
    test_translations,
    translate,
)

internal = Collection(
    clean_settings,
    clear_generated,
    export_settings_definitions,
    export_definitions,
    frontend_build,
    frontend_check,
    frontend_compile,
    frontend_install,
    frontend_trans,
    rebuild_models,
    rebuild_thumbnails,
    showmigrations,
)

ns = Collection(
    backup,
    export_records,
    frontend_download,
    import_records,
    install,
    migrate,
    plugins,
    remove_mfa,
    restore,
    static,
    superuser,
    update,
    version,
    wait,
    worker,
)

ns.add_collection(development, 'dev')
ns.add_collection(internal, 'int')<|MERGE_RESOLUTION|>--- conflicted
+++ resolved
@@ -371,19 +371,6 @@
 
     # Install required Python packages with PIP
     if not uv:
-<<<<<<< HEAD
-        c.run(
-            'pip3 install --no-cache-dir --disable-pip-version-check -U pip setuptools'
-        )
-        c.run(
-            'pip3 install --no-cache-dir --disable-pip-version-check -U --require-hashes -r src/backend/requirements.txt'
-        )
-    else:
-        c.run(
-            'pip3 install --no-cache-dir --disable-pip-version-check -U uv setuptools'
-        )
-        c.run('uv pip install -U --require-hashes  -r src/backend/requirements.txt')
-=======
         run(
             c,
             'pip3 install --no-cache-dir --disable-pip-version-check -U pip setuptools',
@@ -398,7 +385,6 @@
             'pip3 install --no-cache-dir --disable-pip-version-check -U uv setuptools',
         )
         run(c, f'uv pip install -U --require-hashes  -r {INSTALL_FILE}')
->>>>>>> 06961c6a
 
     # Run plugins install
     if not skip_plugins:
