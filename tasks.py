--- conflicted
+++ resolved
@@ -169,13 +169,8 @@
         c: Command line context.
         cmd: Yarn command to run.
     """
-<<<<<<< HEAD
-    path = localDir().joinpath('src').joinpath('frontend')
+    path = localDir().joinpath('src', 'frontend')
     run(c, cmd, path, False)
-=======
-    path = localDir().joinpath('src', 'frontend')
-    c.run(f'cd "{path}" && {cmd}', pty=pty)
->>>>>>> 9a6cfb43
 
 
 def node_available(versions: bool = False, bypass_yarn: bool = False):
