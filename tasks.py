"""Tasks for automating certain actions and interacting with InvenTree from the CLI."""

import json
import os
import pathlib
import re
import shutil
import subprocess
import sys
from pathlib import Path
from platform import python_version

from invoke import task


def apps():
    """Returns a list of installed apps."""
    return [
        'build',
        'common',
        'company',
        'label',
        'order',
        'part',
        'report',
        'stock',
        'users',
        'plugin',
        'InvenTree',
    ]


def content_excludes():
    """Returns a list of content types to exclude from import/export."""
    excludes = [
        "contenttypes",
        "auth.permission",
        "authtoken.token",
        "error_report.error",
        "admin.logentry",
        "django_q.schedule",
        "django_q.task",
        "django_q.ormq",
        "users.owner",
        "exchange.rate",
        "exchange.exchangebackend",
        "common.notificationentry",
        "common.notificationmessage",
        "user_sessions.session",
    ]

    output = ""

    for e in excludes:
        output += f"--exclude {e} "

    return output


def localDir() -> Path:
    """Returns the directory of *THIS* file.

    Used to ensure that the various scripts always run
    in the correct directory.
    """
    return Path(__file__).parent.resolve()


def managePyDir():
    """Returns the directory of the manage.py file."""
    return localDir().joinpath('InvenTree')


def managePyPath():
    """Return the path of the manage.py file."""
    return managePyDir().joinpath('manage.py')


def manage(c, cmd, pty: bool = False):
    """Runs a given command against django's "manage.py" script.

    Args:
        c: Command line context.
        cmd: Django command to run.
        pty (bool, optional): Run an interactive session. Defaults to False.
    """
    c.run('cd "{path}" && python3 manage.py {cmd}'.format(
        path=managePyDir(),
        cmd=cmd
    ), pty=pty)


def yarn(c, cmd, pty: bool = False):
    """Runs a given command against the yarn package manager.

    Args:
        c: Command line context.
        cmd: Yarn command to run.
        pty (bool, optional): Run an interactive session. Defaults to False.
    """

    path = managePyDir().parent.joinpath('src').joinpath('frontend')
    c.run(f'cd "{path}" && {cmd}', pty=pty)


def node_available(versions: bool = False):
    """Checks if the frontend environment (ie node and yarn in bash) is available."""
    def ret(val, val0=None, val1=None):
        if versions:
            return val, val0, val1
        return val

    def check(cmd):
        try:
            return str(subprocess.check_output([cmd], stderr=subprocess.STDOUT, shell=True), encoding='utf-8').strip()
        except subprocess.CalledProcessError:
            return None
        except FileNotFoundError:
            return None

    yarn_version = check('yarn --version')
    node_version = check('node --version')
    if node_version and not yarn_version:
        print('Node is available but yarn is not. Install yarn if you wish to build the frontend.')
    return ret((not yarn_version or not node_version), node_version, yarn_version)


def check_file_existance(filename: str, overwrite: bool = False):
    """Checks if a file exists and asks the user if it should be overwritten.

    Args:
        filename (str): Name of the file to check.
        overwrite (bool, optional): Overwrite the file without asking. Defaults to False.
    """
    if Path(filename).is_file() and overwrite is False:
        response = input("Warning: file already exists. Do you want to overwrite? [y/N]: ")
        response = str(response).strip().lower()

        if response not in ['y', 'yes']:
            print("Cancelled export operation")
            sys.exit(1)


# Install tasks
@task
def plugins(c):
    """Installs all plugins as specified in 'plugins.txt'."""
    from InvenTree.InvenTree.config import get_plugin_file

    plugin_file = get_plugin_file()

    print(f"Installing plugin packages from '{plugin_file}'")

    # Install the plugins
    c.run(f"pip3 install --disable-pip-version-check -U -r '{plugin_file}'")


@task(post=[plugins])
def install(c):
    """Installs required python packages."""
    print("Installing required python packages from 'requirements.txt'")

    # Install required Python packages with PIP
    c.run('pip3 install --upgrade pip')
    c.run('pip3 install --no-cache-dir --disable-pip-version-check -U -r requirements.txt')


@task(help={'tests': 'Set up test dataset at the end'})
def setup_dev(c, tests=False):
    """Sets up everything needed for the dev environment."""
    print("Installing required python packages from 'requirements-dev.txt'")

    # Install required Python packages with PIP
    c.run('pip3 install -U -r requirements-dev.txt')

    # Install pre-commit hook
    print("Installing pre-commit for checks before git commits...")
    c.run('pre-commit install')

    # Update all the hooks
    c.run('pre-commit autoupdate')
    print("pre-commit set up is done...")

    # Set up test-data if flag is set
    if tests:
        setup_test(c)


# Setup / maintenance tasks
@task
def superuser(c):
    """Create a superuser/admin account for the database."""
    manage(c, 'createsuperuser', pty=True)


@task
def rebuild_models(c):
    """Rebuild database models with MPTT structures."""
    manage(c, "rebuild_models", pty=True)


@task
def rebuild_thumbnails(c):
    """Rebuild missing image thumbnails."""
    manage(c, "rebuild_thumbnails", pty=True)


@task
def clean_settings(c):
    """Clean the setting tables of old settings."""
    manage(c, "clean_settings")


@task(help={'mail': "mail of the user who's MFA should be disabled"})
def remove_mfa(c, mail=''):
    """Remove MFA for a user."""
    if not mail:
        print('You must provide a users mail')

    manage(c, f"remove_mfa {mail}")


@task(
    help={
        'frontend': 'Build the frontend',
    }
)
def static(c, frontend=False):
    """Copies required static files to the STATIC_ROOT directory, as per Django requirements."""
    manage(c, "prerender")
    if frontend and node_available():
        frontend_build(c)
    manage(c, "collectstatic --no-input")


@task
def translate_stats(c):
    """Collect translation stats.

    The file generated from this is needed for the UI.
    """

    # Recompile the translation files (.mo)
    # We do not run 'invoke translate' here, as that will touch the source (.po) files too!
    try:
        manage(c, 'compilemessages', pty=True)
    except Exception:
        print("WARNING: Translation files could not be compiled:")

    path = Path('InvenTree', 'script', 'translation_stats.py')
    c.run(f'python3 {path}')


@task(post=[translate_stats])
def translate(c, skip_static=False):
    """Rebuild translation source files. Advanced use only!

    Note: This command should not be used on a local install,
    it is performed as part of the InvenTree translation toolchain.
    """
    # Translate applicable .py / .html / .js / .tsx files
    manage(c, "makemessages --all -e py,html,js --no-wrap")
    manage(c, "compilemessages")

<<<<<<< HEAD
    if node_available():
        frontend_trans(c)
        frontend_build(c)
=======
    if not skip_static:
        # Update static files
        static(c)
>>>>>>> be59d1eb


@task
def backup(c):
    """Backup the database and media files."""

    print("Backing up InvenTree database...")
    manage(c, "dbbackup --noinput --clean --compress")
    print("Backing up InvenTree media files...")
    manage(c, "mediabackup --noinput --clean --compress")


@task
def restore(c):
    """Restore the database and media files."""

    print("Restoring InvenTree database...")
    manage(c, "dbrestore --noinput --uncompress")
    print("Restoring InvenTree media files...")
    manage(c, "mediarestore --noinput --uncompress")


@task(post=[rebuild_models, rebuild_thumbnails])
def migrate(c):
    """Performs database migrations.

    This is a critical step if the database schema have been altered!
    """
    print("Running InvenTree database migrations...")
    print("========================================")

    manage(c, "makemigrations")
    manage(c, "migrate --noinput")
    manage(c, "migrate --run-syncdb")
    manage(c, "check")

    print("========================================")
    print("InvenTree database migrations completed!")


@task(
    post=[static, clean_settings, translate_stats],
    help={
        'skip_backup': 'Skip database backup step (advanced users)',
        'no_frontend': 'Skip frontend compilation/download step (is already included with docker image)',
    }
)
def update(c, skip_backup=False, no_frontend=False):
    """Update InvenTree installation.

    This command should be invoked after source code has been updated,
    e.g. downloading new code from GitHub.

    The following tasks are performed, in order:

    - install
    - backup (optional)
    - migrate
    - frontend_compile or frontend_download
    - static
    - clean_settings
    - translate_stats
    """

    # Ensure required components are installed
    install(c)

    if not skip_backup:
        backup(c)

    # Perform database migrations
    migrate(c)

    # Stop here if we are not building/downloading the frontend
    if no_frontend:
        return

    # Decide if we should compile the frontend or try to download it
    if node_available():
        frontend_compile(c)
    else:
        frontend_download(c)


# Data tasks
@task(help={
    'filename': "Output filename (default = 'data.json')",
    'overwrite': "Overwrite existing files without asking first (default = off/False)",
    'include_permissions': "Include user and group permissions in the output file (filename) (default = off/False)",
    'delete_temp': "Delete temporary files (containing permissions) at end of run. Note that this will delete temporary files from previous runs as well. (default = off/False)"
})
def export_records(c, filename='data.json', overwrite=False, include_permissions=False, delete_temp=False):
    """Export all database records to a file.

    Write data to the file defined by filename.
    If --overwrite is not set, the user will be prompted about overwriting an existing files.
    If --include-permissions is not set, the file defined by filename will have permissions specified for a user or group removed.
    If --delete-temp is not set, the temporary file (which includes permissions) will not be deleted. This file is named filename.tmp

    For historical reasons, calling this function without any arguments will thus result in two files:
    - data.json: does not include permissions
    - data.json.tmp: includes permissions

    If you want the script to overwrite any existing files without asking, add argument -o / --overwrite.

    If you only want one file, add argument - d / --delete-temp.

    If you want only one file, with permissions, then additionally add argument -i / --include-permissions
    """
    # Get an absolute path to the file
    if not os.path.isabs(filename):
        filename = localDir().joinpath(filename).resolve()

    print(f"Exporting database records to file '{filename}'")

    check_file_existance(filename, overwrite)

    tmpfile = f"{filename}.tmp"

    cmd = f"dumpdata --indent 2 --output '{tmpfile}' {content_excludes()}"

    # Dump data to temporary file
    manage(c, cmd, pty=True)

    print("Running data post-processing step...")

    # Post-process the file, to remove any "permissions" specified for a user or group
    with open(tmpfile, "r") as f_in:
        data = json.loads(f_in.read())

    if include_permissions is False:
        for entry in data:
            if "model" in entry:

                # Clear out any permissions specified for a group
                if entry["model"] == "auth.group":
                    entry["fields"]["permissions"] = []

                # Clear out any permissions specified for a user
                if entry["model"] == "auth.user":
                    entry["fields"]["user_permissions"] = []

    # Write the processed data to file
    with open(filename, "w") as f_out:
        f_out.write(json.dumps(data, indent=2))

    print("Data export completed")

    if delete_temp is True:
        print("Removing temporary file")
        os.remove(tmpfile)


@task(help={'filename': 'Input filename', 'clear': 'Clear existing data before import'}, post=[rebuild_models, rebuild_thumbnails])
def import_records(c, filename='data.json', clear=False):
    """Import database records from a file."""
    # Get an absolute path to the supplied filename
    if not os.path.isabs(filename):
        filename = localDir().joinpath(filename)

    if not os.path.exists(filename):
        print(f"Error: File '{filename}' does not exist")
        sys.exit(1)

    if clear:
        delete_data(c, force=True)

    print(f"Importing database records from '{filename}'")

    # Pre-process the data, to remove any "permissions" specified for a user or group
    tmpfile = f"{filename}.tmp.json"

    with open(filename, "r") as f_in:
        data = json.loads(f_in.read())

    for entry in data:
        if "model" in entry:

            # Clear out any permissions specified for a group
            if entry["model"] == "auth.group":
                entry["fields"]["permissions"] = []

            # Clear out any permissions specified for a user
            if entry["model"] == "auth.user":
                entry["fields"]["user_permissions"] = []

    # Write the processed data to the tmp file
    with open(tmpfile, "w") as f_out:
        f_out.write(json.dumps(data, indent=2))

    cmd = f"loaddata '{tmpfile}' -i {content_excludes()}"

    manage(c, cmd, pty=True)

    print("Data import completed")


@task
def delete_data(c, force=False):
    """Delete all database records!

    Warning: This will REALLY delete all records in the database!!
    """
    print("Deleting all data from InvenTree database...")

    if force:
        manage(c, 'flush --noinput')
    else:
        manage(c, 'flush')


@task(post=[rebuild_models, rebuild_thumbnails])
def import_fixtures(c):
    """Import fixture data into the database.

    This command imports all existing test fixture data into the database.

    Warning:
        - Intended for testing / development only!
        - Running this command may overwrite existing database data!!
        - Don't say you were not warned...
    """
    fixtures = [
        # Build model
        'build',

        # Common models
        'settings',

        # Company model
        'company',
        'price_breaks',
        'supplier_part',

        # Order model
        'order',

        # Part model
        'bom',
        'category',
        'params',
        'part',
        'test_templates',

        # Stock model
        'location',
        'stock_tests',
        'stock',

        # Users
        'users'
    ]

    command = 'loaddata ' + ' '.join(fixtures)

    manage(c, command, pty=True)


# Execution tasks
@task
def wait(c):
    """Wait until the database connection is ready."""
    return manage(c, "wait_for_db")


@task(pre=[wait], help={'address': 'Server address:port (default=127.0.0.1:8000)'})
def server(c, address="127.0.0.1:8000"):
    """Launch a (deveopment) server using Django's in-built webserver.

    Note: This is *not* sufficient for a production installation.
    """
    manage(c, "runserver {address}".format(address=address), pty=True)


@task(pre=[wait])
def worker(c):
    """Run the InvenTree background worker process."""
    manage(c, 'qcluster', pty=True)


# Testing tasks
@task
def render_js_files(c):
    """Render templated javascript files (used for static testing)."""
    manage(c, "test InvenTree.ci_render_js")


@task(post=[translate_stats, static, server])
def test_translations(c):
    """Add a fictional language to test if each component is ready for translations."""
    import django
    from django.conf import settings

    # setup django
    base_path = Path.cwd()
    new_base_path = pathlib.Path('InvenTree').resolve()
    sys.path.append(str(new_base_path))
    os.chdir(new_base_path)
    os.environ.setdefault('DJANGO_SETTINGS_MODULE', 'InvenTree.settings')
    django.setup()

    # Add language
    print("Add dummy language...")
    print("========================================")
    manage(c, "makemessages -e py,html,js --no-wrap -l xx")

    # change translation
    print("Fill in dummy translations...")
    print("========================================")

    file_path = pathlib.Path(settings.LOCALE_PATHS[0], 'xx', 'LC_MESSAGES', 'django.po')
    new_file_path = str(file_path) + '_new'

    # compile regex
    reg = re.compile(
        r"[a-zA-Z0-9]{1}" +  # match any single letter and number  # noqa: W504
        r"(?![^{\(\<]*[}\)\>])" +  # that is not inside curly brackets, brackets or a tag  # noqa: W504
        r"(?<![^\%][^\(][)][a-z])" +  # that is not a specially formatted variable with singles  # noqa: W504
        r"(?![^\\][\n])"  # that is not a newline
    )
    last_string = ''

    # loop through input file lines
    with open(file_path, "rt") as file_org:
        with open(new_file_path, "wt") as file_new:
            for line in file_org:
                if line.startswith('msgstr "'):
                    # write output -> replace regex matches with x in the read in (multi)string
                    file_new.write(f'msgstr "{reg.sub("x", last_string[7:-2])}"\n')
                    last_string = ""  # reset (multi)string
                elif line.startswith('msgid "'):
                    last_string = last_string + line  # a new translatable string starts -> start append
                    file_new.write(line)
                else:
                    if last_string:
                        last_string = last_string + line  # a string is being read in -> continue appending
                    file_new.write(line)

    # change out translation files
    file_path.rename(str(file_path) + '_old')
    new_file_path.rename(file_path)

    # compile languages
    print("Compile languages ...")
    print("========================================")
    manage(c, "compilemessages")

    # reset cwd
    os.chdir(base_path)

    # set env flag
    os.environ['TEST_TRANSLATIONS'] = 'True'


@task(
    help={
        'disable_pty': 'Disable PTY',
        'runtest': 'Specify which tests to run, in format <module>.<file>.<class>.<method>',
        'migrations': 'Run migration unit tests',
        'report': 'Display a report of slow tests',
        'coverage': 'Run code coverage analysis (requires coverage package)',
    }
)
def test(c, disable_pty=False, runtest='', migrations=False, report=False, coverage=False):
    """Run unit-tests for InvenTree codebase.

    To run only certain test, use the argument --runtest.
    This can filter all the way down to:
        <module>.<file>.<class>.<method>

    Example:
        test --runtest=company.test_api
    will run tests in the company/test_api.py file.
    """
    # Run sanity check on the django install
    manage(c, 'check')

    pty = not disable_pty

    _apps = ' '.join(apps())

    cmd = 'test'

    if runtest:
        # Specific tests to run
        cmd += f' {runtest}'
    else:
        # Run all tests
        cmd += f' {_apps}'

    if report:
        cmd += ' --slowreport'

    if migrations:
        cmd += ' --tag migration_test'
    else:
        cmd += ' --exclude-tag migration_test'

    if coverage:
        # Run tests within coverage environment, and generate report
        c.run(f'coverage run {managePyPath()} {cmd}')
        c.run('coverage html -i')
    else:
        # Run simple test runner, without coverage
        manage(c, cmd, pty=pty)


@task(help={'dev': 'Set up development environment at the end'})
def setup_test(c, ignore_update=False, dev=False, path="inventree-demo-dataset"):
    """Setup a testing environment."""

    from InvenTree.InvenTree.config import get_media_dir

    if not ignore_update:
        update(c)

    # Remove old data directory
    if os.path.exists(path):
        print("Removing old data ...")
        c.run(f'rm {path} -r')

    # Get test data
    print("Cloning demo dataset ...")
    c.run(f'git clone https://github.com/inventree/demo-dataset {path} -v --depth=1')
    print("========================================")

    # Make sure migrations are done - might have just deleted sqlite database
    if not ignore_update:
        migrate(c)

    # Load data
    print("Loading database records ...")
    import_records(c, filename=f'{path}/inventree_data.json', clear=True)

    # Copy media files
    print("Copying media files ...")
    src = Path(path).joinpath('media').resolve()
    dst = get_media_dir()

    shutil.copytree(src, dst, dirs_exist_ok=True)

    print("Done setting up test environment...")
    print("========================================")

    # Set up development setup if flag is set
    if dev:
        setup_dev(c)


@task(help={
    'filename': "Output filename (default = 'schema.yml')",
    'overwrite': "Overwrite existing files without asking first (default = off/False)",
})
def schema(c, filename='schema.yml', overwrite=False):
    """Export current API schema."""
    check_file_existance(filename, overwrite)
    manage(c, f'spectacular --file {filename}')


@task(default=True)
def version(c):
    """Show the current version of InvenTree."""
    import InvenTree.InvenTree.version as InvenTreeVersion
    from InvenTree.InvenTree.config import (get_config_file, get_media_dir,
                                            get_static_dir)

    # Gather frontend version information
    _, node, yarn = node_available(versions=True)

    print(f"""
InvenTree - inventree.org
The Open-Source Inventory Management System\n

Installation paths:
Base        {localDir()}
Config      {get_config_file()}
Media       {get_media_dir()}
Static      {get_static_dir()}

Versions:
Python      {python_version()}
Django      {InvenTreeVersion.inventreeDjangoVersion()}
InvenTree   {InvenTreeVersion.inventreeVersion()}
API         {InvenTreeVersion.inventreeApiVersion()}
Node        {node if node else 'N/A'}
Yarn        {yarn if yarn else 'N/A'}

Commit hash:{InvenTreeVersion.inventreeCommitHash()}
Commit date:{InvenTreeVersion.inventreeCommitDate()}""")
    if len(sys.argv) == 1 and sys.argv[0].startswith('/opt/inventree/env/lib/python'):
        print("""
You are probably running the package installer / single-line installer. Please mentioned that in any bug reports!

Use '--list' for a list of available commands
Use '--help' for help on a specific command""")


@task()
def frontend_check(c):
    """Check if frontend is available."""
    print(node_available())


@task
def frontend_compile(c):
    """Generate react frontend.

    Args:
        c: Context variable
    """

    frontend_install(c)
    frontend_trans(c)
    frontend_build(c)


@task
def frontend_install(c):
    """Install frontend requirements.

    Args:
        c: Context variable
    """
    print("Installing frontend dependencies")
    yarn(c, "yarn install")


@task
def frontend_trans(c):
    """Compile frontend translations.

    Args:
        c: Context variable
    """
    print("Compiling frontend translations")
    yarn(c, "yarn run extract")
    yarn(c, "yarn run compile")


@task
def frontend_build(c):
    """Build frontend.

    Args:
        c: Context variable
    """
    print("Building frontend")
    yarn(c, "yarn run build --emptyOutDir")


@task(help={
    'ref': "git ref, default: current git ref",
    'tag': "git tag to look for release",
    'file': "destination to frontend-build.zip file",
    'repo': "GitHub repository, default: InvenTree/inventree",
    'extract': "Also extract and place at the correct destination, default: True",
    'clean': "Delete old files from InvenTree/web/static/web first, default: True",
})
def frontend_download(c, ref=None, tag=None, file=None, repo="InvenTree/inventree", extract=True, clean=True):
    """Download a pre-build frontend from GitHub if you dont want to install nodejs on your machine.

    There are 3 possibilities to install the frontend:
    1. invoke frontend-download --ref 01f2aa5f746a36706e9a5e588c4242b7bf1996d5
       if ref is omitted, it tries to auto detect the current git ref via `git rev-parse HEAD`.
       Note: GitHub doesn't allow workflow artifacts to be downloaded from anonymous users, so
             this will output a link where you can download the frontend with a signed in browser
             and then continue with option 3
    2. invoke frontend-download --tag 0.13.0
       Downloads the frontend build from the releases.
    3. invoke frontend-download --file /home/vscode/Downloads/frontend-build.zip
       This will extract your zip file and place the contents at the correct destination
    """

    import functools
    import subprocess
    from tempfile import NamedTemporaryFile
    from zipfile import ZipFile

    import requests

    # globals
    default_headers = {"Accept": "application/vnd.github.v3+json"}

    # helper functions
    def find_resource(resource, key, value):
        for obj in resource:
            if obj[key] == value:
                return obj
        return None

    def handle_extract(file):
        # if no extract is requested, exit here
        if not extract:
            return

        dest_path = Path(__file__).parent / "InvenTree/web/static/web"

        # if clean, delete static/web directory
        if clean:
            shutil.rmtree(dest_path, ignore_errors=True)
            os.makedirs(dest_path)
            print(f"Cleaned directory: {dest_path}")

        # unzip build to static folder
        with ZipFile(file, "r") as zip_ref:
            zip_ref.extractall(dest_path)

        print(f"Unzipped downloaded frontend build to: {dest_path}")

    def handle_download(url):
        # download frontend-build.zip to temporary file
        with requests.get(url, headers=default_headers, stream=True, allow_redirects=True) as response, NamedTemporaryFile(suffix=".zip") as dst:
            response.raise_for_status()

            # auto decode the gzipped raw data
            response.raw.read = functools.partial(response.raw.read, decode_content=True)
            with open(dst.name, "wb") as f:
                shutil.copyfileobj(response.raw, f)
            print(f"Downloaded frontend build to temporary file: {dst.name}")

            handle_extract(dst.name)

    # if zip file is specified, try to extract it directly
    if file:
        handle_extract(file)
        return

    # check arguments
    if ref is not None and tag is not None:
        print("[ERROR] Do not set ref and tag.")
        return

    if ref is None and tag is None:
        try:
            ref = subprocess.check_output(["git", "rev-parse", "HEAD"], encoding="utf-8").strip()
        except Exception:
            print("[ERROR] Cannot get current ref via 'git rev-parse HEAD'")
            return

    if ref is None and tag is None:
        print("[ERROR] Either ref or tag needs to be set.")

    if tag:
        tag = tag.lstrip("v")
        try:
            handle_download(f"https://github.com/{repo}/releases/download/{tag}/frontend-build.zip")
        except Exception as e:
            if not isinstance(e, requests.HTTPError):
                raise e
            print(f"""[ERROR] An Error occurred. Unable to download frontend build, release or build does not exist,
try downloading the frontend-build.zip yourself via: https://github.com/{repo}/releases
Then try continuing by running: invoke frontend-download --file <path-to-downloaded-zip-file>""")

        return

    if ref:
        # get workflow run from all workflow runs on that particular ref
        workflow_runs = requests.get(f"https://api.github.com/repos/{repo}/actions/runs?head_sha={ref}", headers=default_headers).json()

        if not (qc_run := find_resource(workflow_runs["workflow_runs"], "name", "QC")):
            print("[ERROR] Cannot find any workflow runs for current sha")
            return
        print(f"Found workflow {qc_run['name']} (run {qc_run['run_number']}-{qc_run['run_attempt']})")

        # get frontend-build artifact from all artifacts available for this workflow run
        artifacts = requests.get(qc_run["artifacts_url"], headers=default_headers).json()
        if not (frontend_artifact := find_resource(artifacts["artifacts"], "name", "frontend-build")):
            print("[ERROR] Cannot find frontend-build.zip attachment for current sha")
            return
        print(f"Found artifact {frontend_artifact['name']} with id {frontend_artifact['id']} ({frontend_artifact['size_in_bytes']/1e6:.2f}MB).")

        print(f"""
GitHub doesn't allow artifact downloads from anonymous users. Either download the following file
via your signed in browser, or consider using a point release download via invoke frontend-download --tag <git-tag>

    Download: https://github.com/{repo}/suites/{qc_run['check_suite_id']}/artifacts/{frontend_artifact['id']} manually and
    continue by running: invoke frontend-download --file <path-to-downloaded-zip-file>""")<|MERGE_RESOLUTION|>--- conflicted
+++ resolved
@@ -262,15 +262,13 @@
     manage(c, "makemessages --all -e py,html,js --no-wrap")
     manage(c, "compilemessages")
 
-<<<<<<< HEAD
-    if node_available():
-        frontend_trans(c)
-        frontend_build(c)
-=======
     if not skip_static:
+        if node_available():
+            frontend_trans(c)
+            frontend_build(c)
+
         # Update static files
         static(c)
->>>>>>> be59d1eb
 
 
 @task
