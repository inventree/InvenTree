name: Update Translation Files

on:
  push:
    branches:
      - master

env:
  python_version: 3.9
  node_version: 16

jobs:
  build:

    runs-on: ubuntu-latest

    env:
      GITHUB_TOKEN: ${{ secrets.GITHUB_TOKEN }}
      INVENTREE_DB_NAME: './test_db.sqlite'
      INVENTREE_DB_ENGINE: django.db.backends.sqlite3
      INVENTREE_DEBUG: info
      INVENTREE_MEDIA_ROOT: ./media
      INVENTREE_STATIC_ROOT: ./static
      INVENTREE_BACKUP_DIR: ./backup

    steps:
      - name: Checkout Code
        uses: actions/checkout@b4ffde65f46336ab88eb53be808477a3936bae11 # pin@v4.1.1
      - name: Environment Setup
        uses: ./.github/actions/setup
        with:
<<<<<<< HEAD
          node-version: 16
          cache-dependency-path: src/backend/package-lock.json
      - name: Install Dependencies
        run: |
          sudo apt-get update
          sudo apt-get install -y gettext
          pip3 install invoke
          invoke install
=======
          install: true
          npm: true
          apt-dependency: gettext
>>>>>>> cbd2794a
      - name: Make Translations
        run: invoke translate
      - name: Commit files
        run: |
          git config --local user.email "41898282+github-actions[bot]@users.noreply.github.com"
          git config --local user.name "github-actions[bot]"
          git checkout -b l10_local
          git add "*.po"
          git commit -m "updated translation base"
      - name: Push changes
        uses: ad-m/github-push-action@d91a481090679876dfc4178fef17f286781251df # pin@v0.8.0
        with:
          github_token: ${{ secrets.GITHUB_TOKEN }}
          branch: l10
          force: true<|MERGE_RESOLUTION|>--- conflicted
+++ resolved
@@ -29,20 +29,9 @@
       - name: Environment Setup
         uses: ./.github/actions/setup
         with:
-<<<<<<< HEAD
-          node-version: 16
-          cache-dependency-path: src/backend/package-lock.json
-      - name: Install Dependencies
-        run: |
-          sudo apt-get update
-          sudo apt-get install -y gettext
-          pip3 install invoke
-          invoke install
-=======
           install: true
           npm: true
           apt-dependency: gettext
->>>>>>> cbd2794a
       - name: Make Translations
         run: invoke translate
       - name: Commit files
