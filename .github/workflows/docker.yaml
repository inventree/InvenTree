--- conflicted
+++ resolved
@@ -43,13 +43,9 @@
       docker: ${{ steps.filter.outputs.docker }}
 
     steps:
-<<<<<<< HEAD
-      - uses: actions/checkout@44c2b7a8a4ea60a981eaca3cf939b5f4305c123b # pin@v4.1.5
-=======
       - uses: actions/checkout@11bd71901bbe5b1630ceea73d27597364c9af683 # pin@v4.2.2
         with:
           persist-credentials: false
->>>>>>> 06961c6a
       - uses: dorny/paths-filter@de90cc6fb38fc0963ad72b210f1f284cd68cea36 # pin@v3.0.2
         id: filter
         with:
@@ -77,13 +73,9 @@
 
     steps:
       - name: Check out repo
-<<<<<<< HEAD
-        uses: actions/checkout@44c2b7a8a4ea60a981eaca3cf939b5f4305c123b # pin@v4.1.5
-=======
         uses: actions/checkout@11bd71901bbe5b1630ceea73d27597364c9af683 # pin@v4.2.2
         with:
           persist-credentials: false
->>>>>>> 06961c6a
       - name: Set Up Python ${{ env.python_version }}
         uses: actions/setup-python@42375524e23c412d93fb67b49958b491fce71c38 # pin@v5.4.0
         with:
@@ -146,12 +138,6 @@
         if: github.event_name != 'pull_request'
         uses: docker/setup-qemu-action@4574d27a4764455b42196d70a065bc6853246a25 # pin@v3.4.0
       - name: Set up Docker Buildx
-<<<<<<< HEAD
-        uses: docker/setup-buildx-action@d70bba72b1f3fd22344832f00baa16ece964efeb # pin@v3.3.0
-      - name: Set up cosign
-        if: github.event_name != 'pull_request'
-        uses: sigstore/cosign-installer@59acb6260d9c0ba8f4a2f9d9b48431a222b68e20 # pin@v3.5.0
-=======
         if: github.event_name != 'pull_request'
         uses: docker/setup-buildx-action@f7ce87c1d6bead3e36075b2ce75da1f6cc28aaca # pin@v3.9.0
       - name: Set up cosign
@@ -171,7 +157,6 @@
         with:
           username: ${{ secrets.DOCKER_USERNAME }}
           password: ${{ secrets.DOCKER_PASSWORD }}
->>>>>>> 06961c6a
 
       - name: Log into registry ghcr.io
         if: github.event_name != 'pull_request'
@@ -187,18 +172,6 @@
         uses: docker/metadata-action@369eb591f429131d6889c46b94e711f089e6ca96 # pin@v5.6.1
         with:
           images: |
-<<<<<<< HEAD
-            ${{ env.image }}
-
-      - name: Set SOURCE_DATE_EPOCH
-        run: echo "SOURCE_DATE_EPOCH=$(git log -1 --pretty=%ct)" >> $GITHUB_OUTPUT
-        shell: bash
-        id: epoch
-
-      - name: Push Docker Images
-        id: push-docker
-        uses: docker/build-push-action@2cdde995de11925a030ce8070c3d77a52ffcf1c0 # pin@v5.3.0
-=======
             inventree/inventree
             ghcr.io/${{ github.repository }}
       - uses: depot/setup-action@v1
@@ -206,7 +179,6 @@
         id: push-docker
         if: github.event_name != 'pull_request'
         uses: depot/build-push-action@v1
->>>>>>> 06961c6a
         with:
           project: jczzbjkk68
           context: .
