--- conflicted
+++ resolved
@@ -91,15 +91,6 @@
           docker run --rm inventree-test pg_dump --version
       - name: Build Docker Image
         # Build the development docker image (using docker-compose.yml)
-<<<<<<< HEAD
-        run: docker compose build --no-cache
-      - name: Update Docker Image
-        run: |
-          docker compose run inventree-dev-server invoke update
-          docker compose run inventree-dev-server invoke setup-dev
-          docker compose up -d
-          docker compose run inventree-dev-server invoke wait
-=======
         run: docker compose --project-directory . -f contrib/container/dev-docker-compose.yml build --no-cache
       - name: Update Docker Image
         run: |
@@ -107,7 +98,6 @@
           docker compose --project-directory . -f contrib/container/dev-docker-compose.yml run inventree-dev-server invoke setup-dev
           docker compose --project-directory . -f contrib/container/dev-docker-compose.yml up -d
           docker compose --project-directory . -f contrib/container/dev-docker-compose.yml run inventree-dev-server invoke wait
->>>>>>> 5bec4ebb
       - name: Check Data Directory
         # The following file structure should have been created by the docker image
         run: |
@@ -122,17 +112,10 @@
           test -f data/secret_key.txt
       - name: Run Unit Tests
         run: |
-<<<<<<< HEAD
-          echo "GITHUB_TOKEN=${{ secrets.GITHUB_TOKEN }}" >> docker.dev.env
-          docker compose run inventree-dev-server invoke test --disable-pty
-          docker compose run inventree-dev-server invoke test --migrations --disable-pty
-          docker compose down
-=======
           echo "GITHUB_TOKEN=${{ secrets.GITHUB_TOKEN }}" >> contrib/container/docker.dev.env
           docker compose --project-directory . -f contrib/container/dev-docker-compose.yml run inventree-dev-server invoke test --disable-pty
           docker compose --project-directory . -f contrib/container/dev-docker-compose.yml run inventree-dev-server invoke test --migrations --disable-pty
           docker compose --project-directory . -f contrib/container/dev-docker-compose.yml down
->>>>>>> 5bec4ebb
       - name: Clean up test folder
         run: |
           rm -rf InvenTree/_testfolder
