--- conflicted
+++ resolved
@@ -57,26 +57,15 @@
       id-token: write
     env:
       GITHUB_TOKEN: ${{ secrets.GITHUB_TOKEN }}
-<<<<<<< HEAD
-      python_version: '3.11'
-    strategy:
-      matrix:
-        platform: ["linux/amd64","linux/arm64"]
-=======
       python_version: "3.11"
     strategy:
       matrix:
         platform: ["linux/amd64", "linux/arm64"]
->>>>>>> 078610b3
         include:
           - platform: linux/amd64
             os: ubuntu-latest
           - platform: linux/arm64
-<<<<<<< HEAD
-            os: ubuntu-latest  # in the future we can try to use alternative runners here
-=======
             os: ubuntu-latest # in the future we can try to use alternative runners here
->>>>>>> 078610b3
     runs-on: ${{ matrix.os }}
 
     steps:
@@ -95,10 +84,6 @@
           echo "git_commit_date=$(git show -s --format=%ci)" >> $GITHUB_ENV
       - name: Build Docker Image
         # Build the development docker image (using docker-compose.yml)
-<<<<<<< HEAD
-        run: |
-          docker-compose build --no-cache
-=======
         run: docker-compose build --no-cache
       - name: Update Docker Image
         run: |
@@ -124,7 +109,6 @@
           docker-compose run inventree-dev-server invoke test --disable-pty
           docker-compose run inventree-dev-server invoke test --migrations --disable-pty
           docker-compose down
->>>>>>> 078610b3
       - name: Set up QEMU
         if: github.event_name != 'pull_request'
         uses: docker/setup-qemu-action@68827325e0b33c7199eb31dd4e31fbe9023e06e3 # pin@v3.0.0
