--- conflicted
+++ resolved
@@ -623,12 +623,7 @@
       - name: Report coverage
         run: cd src/frontend && npx nyc report --report-dir ./coverage --temp-dir .nyc_output --reporter=lcov --exclude-after-remap false
       - name: Upload coverage reports to Codecov
-<<<<<<< HEAD
-        uses: codecov/codecov-action@ad3126e916f78f00edff4ed0317cf185271ccc2d # pin@v5.4.2
-=======
         uses: codecov/codecov-action@18283e04ce6e62d37312384ff67231eb8fd56d24 # pin@v5.4.3
-        if: github.event_name != 'pull_request'
->>>>>>> 9d9948ed
         with:
           token: ${{ secrets.CODECOV_TOKEN }}
           slug: inventree/InvenTree
