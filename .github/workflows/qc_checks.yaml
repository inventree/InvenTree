--- conflicted
+++ resolved
@@ -204,18 +204,9 @@
       - name: Check Migration Files
         run: python3 ci/check_migration_files.py
       - name: Coverage Tests
-<<<<<<< HEAD
-        run: invoke coverage
-      #- name: Upload Coverage Report
-      #  uses: coverallsapp/github-action@v2
-      #  with:
-      #    github-token: ${{ secrets.GITHUB_TOKEN }}
-      - uses: actions/upload-artifact@v3
-=======
         run: invoke test --coverage
       - name: Upload Coverage Report
         uses: coverallsapp/github-action@v2
->>>>>>> 24b554a8
         with:
           name: my-artifact
           path: |
