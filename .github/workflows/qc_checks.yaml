# Checks for each PR / push

name: QC

on:
  push:
    branches-ignore: [ 'l10*' ]
  pull_request:
    branches-ignore: [ 'l10*' ]

env:
  python_version: 3.9
  node_version: 18
  # The OS version must be set per job
  server_start_sleep: 60

  GITHUB_TOKEN: ${{ secrets.GITHUB_TOKEN }}
  INVENTREE_DB_ENGINE: sqlite3
  INVENTREE_DB_NAME: inventree
  INVENTREE_MEDIA_ROOT: ../test_inventree_media
  INVENTREE_STATIC_ROOT: ../test_inventree_static
  INVENTREE_BACKUP_DIR: ../test_inventree_backup
  INVENTREE_SITE_URL: http://localhost:8000

permissions:
  contents: read
jobs:
  paths-filter:
    name: Filter
    runs-on: ubuntu-latest

    outputs:
      server: ${{ steps.filter.outputs.server }}
      migrations: ${{ steps.filter.outputs.migrations }}
      frontend: ${{ steps.filter.outputs.frontend }}
      api: ${{ steps.filter.outputs.api }}

    steps:
      - uses: actions/checkout@b4ffde65f46336ab88eb53be808477a3936bae11 # pin@v4.1.1
      - uses: dorny/paths-filter@de90cc6fb38fc0963ad72b210f1f284cd68cea36 # pin@v3.0.2
        id: filter
        with:
          filters: |
            server:
              - 'src/backend/InvenTree/**'
              - 'src/backend/requirements.txt'
              - 'src/backend/requirements-dev.txt'
            migrations:
              - '**/migrations/**'
              - '.github/workflows**'
              - 'src/backend/requirements.txt'
            api:
              - 'src/backend/InvenTree/InvenTree/api_version.py'
            frontend:
              - 'src/frontend/**'

  javascript:
    name: Style - Classic UI [JS]
    runs-on: ubuntu-20.04

    needs: [ 'pre-commit' ]

    steps:
      - uses: actions/checkout@b4ffde65f46336ab88eb53be808477a3936bae11 # pin@v4.1.1
      - name: Environment Setup
        uses: ./.github/actions/setup
        with:
          npm: true
          install: true
      - name: Check Templated JS Files
        run: |
          cd .github/scripts
          python3 check_js_templates.py
      - name: Lint Javascript Files
        run: |
          python src/backend/InvenTree/manage.py prerender
          cd src/backend && npx eslint InvenTree/InvenTree/static_i18n/i18n/*.js

  pre-commit:
    name: Style [pre-commit]
    runs-on: ubuntu-20.04
    needs: paths-filter
    if: needs.paths-filter.outputs.server == 'true' || needs.paths-filter.outputs.frontend == 'true'

    steps:
      - uses: actions/checkout@b4ffde65f46336ab88eb53be808477a3936bae11 # pin@v4.1.1
      - name: Set up Python ${{ env.python_version }}
        uses: actions/setup-python@82c7e631bb3cdc910f68e0081d67478d79c6982d # pin@v5.1.0
        with:
          python-version: ${{ env.python_version }}
          cache: 'pip'
      - name: Run pre-commit Checks
        uses: pre-commit/action@2c7b3805fd2a0fd8c1884dcaebf91fc102a13ecd # pin@v3.0.1
      - name: Check Version
        run: |
          pip install requests==2.31.0
          python3 .github/scripts/version_check.py

  mkdocs:
    name: Style [Documentation]
    runs-on: ubuntu-20.04

    needs: paths-filter

    steps:
      - name: Checkout Code
        uses: actions/checkout@b4ffde65f46336ab88eb53be808477a3936bae11 # pin@v4.1.1
      - name: Set up Python ${{ env.python_version }}
        uses: actions/setup-python@82c7e631bb3cdc910f68e0081d67478d79c6982d # pin@v5.1.0
        with:
          python-version: ${{ env.python_version }}
      - name: Check Config
        run: |
          pip install pyyaml==6.0.1
          pip install -r docs/requirements.txt
          python docs/ci/check_mkdocs_config.py
      - name: Check Links
        uses: gaurav-nelson/github-action-markdown-link-check@5c5dfc0ac2e225883c0e5f03a85311ec2830d368 # v1
        with:
          folder-path: docs
          config-file: docs/mlc_config.json
          check-modified-files-only: 'yes'
          use-quiet-mode: 'yes'

  schema:
    name: Tests - API Schema Documentation
    runs-on: ubuntu-20.04
    needs: paths-filter
    if: needs.paths-filter.outputs.server == 'true'
    env:
      INVENTREE_DB_ENGINE: django.db.backends.sqlite3
      INVENTREE_DB_NAME: ../inventree_unit_test_db.sqlite3
      INVENTREE_ADMIN_USER: testuser
      INVENTREE_ADMIN_PASSWORD: testpassword
      INVENTREE_ADMIN_EMAIL: test@test.com
      INVENTREE_PYTHON_TEST_SERVER: http://localhost:12345
      INVENTREE_PYTHON_TEST_USERNAME: testuser
      INVENTREE_PYTHON_TEST_PASSWORD: testpassword
    outputs:
      version: ${{ steps.version.outputs.version }}

    steps:
      - uses: actions/checkout@b4ffde65f46336ab88eb53be808477a3936bae11 # pin@v4.1.1
      - name: Environment Setup
        uses: ./.github/actions/setup
        with:
          apt-dependency: gettext poppler-utils
          dev-install: true
          update: true
      - name: Export API Documentation
        run: invoke schema --ignore-warnings --filename src/backend/InvenTree/schema.yml
      - name: Upload schema
        uses: actions/upload-artifact@5d5d22a31266ced268874388b861e4b58bb5c2f3 # pin@v4.3.1
        with:
          name: schema.yml
          path: src/backend/InvenTree/schema.yml
      - name: Download public schema
        if: needs.paths-filter.outputs.api == 'false'
        run: |
          pip install requests==2.31.0 >/dev/null 2>&1
          version="$(python3 .github/scripts/version_check.py only_version 2>&1)"
          echo "Version: $version"
          url="https://raw.githubusercontent.com/inventree/schema/main/export/${version}/api.yaml"
          echo "URL: $url"
          curl -s -o api.yaml $url
          echo "Downloaded api.yaml"
      - name: Check for differences in API Schema
        if: needs.paths-filter.outputs.api == 'false'
        run: |
          diff --color -u src/backend/InvenTree/schema.yml api.yaml
          diff -u src/backend/InvenTree/schema.yml api.yaml && echo "no difference in API schema " || exit 2
      - name: Check schema - including warnings
        run: invoke schema
        continue-on-error: true
      - name: Extract version for publishing
        id: version
        if: github.ref == 'refs/heads/master' && needs.paths-filter.outputs.api == 'true'
        run: |
          pip install requests==2.31.0 >/dev/null 2>&1
          version="$(python3 .github/scripts/version_check.py only_version 2>&1)"
          echo "Version: $version"
          echo "version=$version" >> "$GITHUB_OUTPUT"

  schema-push:
            name: Push new schema
            runs-on: ubuntu-20.04
            needs: [paths-filter, schema]
            if: needs.schema.result == 'success' && github.ref == 'refs/heads/master' && needs.paths-filter.outputs.api == 'true' && github.repository_owner == 'inventree'
            env:
              version: ${{ needs.schema.outputs.version }}

            steps:
              - uses: actions/checkout@b4ffde65f46336ab88eb53be808477a3936bae11 # v4.1.1
                with:
                    repository: inventree/schema
                    token: ${{ secrets.SCHEMA_PAT }}
              - name: Download schema artifact
                uses: actions/download-artifact@c850b930e6ba138125429b7e5c93fc707a7f8427 # v4.1.4
                with:
                  name: schema.yml
              - name: Move schema to correct location
                run: |
                  echo "Version: $version"
                  mkdir export/${version}
                  mv schema.yml export/${version}/api.yaml
              - uses: stefanzweifel/git-auto-commit-action@8756aa072ef5b4a080af5dc8fef36c5d586e521d # v5.0.0
                with:
                  commit_message: "Update API schema for ${version}"

  python:
    name: Tests - inventree-python
    runs-on: ubuntu-20.04

    needs: pre-commit

    env:
      wrapper_name: inventree-python
      INVENTREE_DB_ENGINE: django.db.backends.sqlite3
      INVENTREE_DB_NAME: ../inventree_unit_test_db.sqlite3
      INVENTREE_ADMIN_USER: testuser
      INVENTREE_ADMIN_PASSWORD: testpassword
      INVENTREE_ADMIN_EMAIL: test@test.com
      INVENTREE_PYTHON_TEST_SERVER: http://127.0.0.1:12345
      INVENTREE_PYTHON_TEST_USERNAME: testuser
      INVENTREE_PYTHON_TEST_PASSWORD: testpassword
      INVENTREE_SITE_URL: http://127.0.0.1:12345

    steps:
      - uses: actions/checkout@b4ffde65f46336ab88eb53be808477a3936bae11 # pin@v4.1.1
      - name: Environment Setup
        uses: ./.github/actions/setup
        with:
          apt-dependency: gettext poppler-utils
          dev-install: true
          update: true
          npm: true
      - name: Download Python Code For `${{ env.wrapper_name }}`
        run: git clone --depth 1 https://github.com/inventree/${{ env.wrapper_name }} ./${{ env.wrapper_name }}
      - name: Start InvenTree Server
        run: |
          invoke delete-data -f
          invoke import-fixtures
          invoke server -a 127.0.0.1:12345 &
          invoke wait
      - name: Run Tests For `${{ env.wrapper_name }}`
        run: |
          cd ${{ env.wrapper_name }}
          invoke check-server
          coverage run -m unittest discover -s test/

  coverage:
    name: Tests - DB [SQLite] + Coverage
    runs-on: ubuntu-20.04

    needs: [ 'pre-commit' ]
    continue-on-error: true # continue if a step fails so that coverage gets pushed

    env:
      INVENTREE_DB_NAME: ./inventree.sqlite
      INVENTREE_DB_ENGINE: sqlite3
      INVENTREE_PLUGINS_ENABLED: true
      GITHUB_TOKEN: ${{ secrets.GITHUB_TOKEN }}

    steps:
      - uses: actions/checkout@b4ffde65f46336ab88eb53be808477a3936bae11 # pin@v4.1.1
      - name: Environment Setup
        uses: ./.github/actions/setup
        with:
          apt-dependency: gettext poppler-utils
          dev-install: true
          update: true
      - name: Data Export Test
        uses: ./.github/actions/migration
      - name: Test Translations
        run: invoke translate
      - name: Check Migration Files
        run: python3 .github/scripts/check_migration_files.py
      - name: Coverage Tests
        run: invoke test --coverage
      - name: Upload Coverage Report
        uses: coverallsapp/github-action@3dfc5567390f6fa9267c0ee9c251e4c8c3f18949 # pin@v2.2.3
        with:
          github-token: ${{ secrets.GITHUB_TOKEN }}
          flag-name: backend
<<<<<<< HEAD
          file: coverage.xml
          git-commit: ${{ github.sha }}
          git-branch: ${{ github.ref }}
=======
          parallel: true
      - name: Upload coverage reports to Codecov
        uses: codecov/codecov-action@v4.0.1
        with:
          token: ${{ secrets.CODECOV_TOKEN }}
          slug: inventree/InvenTree
          flags: backend
>>>>>>> cc045bcc

  postgres:
    name: Tests - DB [PostgreSQL]
    runs-on: ubuntu-20.04
    needs: [ 'pre-commit' ]

    env:
      INVENTREE_DB_ENGINE: django.db.backends.postgresql
      INVENTREE_DB_USER: inventree
      INVENTREE_DB_PASSWORD: password
      INVENTREE_DB_HOST: '127.0.0.1'
      INVENTREE_DB_PORT: 5432
      INVENTREE_DEBUG: info
      INVENTREE_CACHE_HOST: localhost
      INVENTREE_PLUGINS_ENABLED: true

    services:
      postgres:
        image: postgres:14
        env:
          POSTGRES_USER: inventree
          POSTGRES_PASSWORD: password
        ports:
          - 5432:5432

      redis:
        image: redis
        ports:
          - 6379:6379

    steps:
      - uses: actions/checkout@b4ffde65f46336ab88eb53be808477a3936bae11 # pin@v4.1.1
      - name: Environment Setup
        uses: ./.github/actions/setup
        with:
          apt-dependency: gettext poppler-utils libpq-dev
          pip-dependency: psycopg django-redis>=5.0.0
          dev-install: true
          update: true
      - name: Run Tests
        run: invoke test
      - name: Data Export Test
        uses: ./.github/actions/migration

  mysql:
    name: Tests - DB [MySQL]
    runs-on: ubuntu-20.04

    needs: [ 'pre-commit' ]

    env:
      # Database backend configuration
      INVENTREE_DB_ENGINE: django.db.backends.mysql
      INVENTREE_DB_USER: root
      INVENTREE_DB_PASSWORD: password
      INVENTREE_DB_HOST: '127.0.0.1'
      INVENTREE_DB_PORT: 3306
      INVENTREE_DEBUG: info
      INVENTREE_PLUGINS_ENABLED: true

    services:
      mysql:
        image: mysql:latest
        env:
          MYSQL_ALLOW_EMPTY_PASSWORD: yes
          MYSQL_DATABASE: ${{ env.INVENTREE_DB_NAME }}
          MYSQL_USER: inventree
          MYSQL_PASSWORD: password
          MYSQL_ROOT_PASSWORD: password
        options: --health-cmd="mysqladmin ping" --health-interval=5s --health-timeout=2s --health-retries=3
        ports:
          - 3306:3306

    steps:
      - uses: actions/checkout@b4ffde65f46336ab88eb53be808477a3936bae11 # pin@v4.1.1
      - name: Environment Setup
        uses: ./.github/actions/setup
        with:
          apt-dependency: gettext poppler-utils libmysqlclient-dev
          pip-dependency: mysqlclient
          dev-install: true
          update: true
      - name: Run Tests
        run: invoke test
      - name: Data Export Test
        uses: ./.github/actions/migration

  migration-tests:
    name: Tests - Migrations [PostgreSQL]
    runs-on: ubuntu-latest
    needs: paths-filter
    if: github.ref == 'refs/heads/master' && needs.paths-filter.outputs.migrations == 'true'

    env:
      INVENTREE_DB_ENGINE: django.db.backends.postgresql
      INVENTREE_DB_NAME: inventree
      INVENTREE_DB_USER: inventree
      INVENTREE_DB_PASSWORD: password
      INVENTREE_DB_HOST: '127.0.0.1'
      INVENTREE_DB_PORT: 5432
      INVENTREE_DEBUG: info
      INVENTREE_PLUGINS_ENABLED: false

    services:
      postgres:
        image: postgres:14
        env:
          POSTGRES_USER: inventree
          POSTGRES_PASSWORD: password
        ports:
          - 5432:5432

    steps:
      - uses: actions/checkout@b4ffde65f46336ab88eb53be808477a3936bae11 # pin@v4.1.1
      - name: Environment Setup
        uses: ./.github/actions/setup
        with:
          apt-dependency: gettext poppler-utils libpq-dev
          pip-dependency: psycopg
          dev-install: true
          update: true
      - name: Run Tests
        run: invoke test --migrations --report

  migrations-checks:
    name: Tests - Full Migration [SQLite]
    runs-on: ubuntu-latest
    needs: paths-filter
    if: github.ref == 'refs/heads/master' && needs.paths-filter.outputs.migrations == 'true'

    env:
      INVENTREE_DB_ENGINE: sqlite3
      INVENTREE_DB_NAME: /home/runner/work/InvenTree/db.sqlite3
      INVENTREE_DEBUG: info
      INVENTREE_PLUGINS_ENABLED: false

    steps:
      - uses: actions/checkout@b4ffde65f46336ab88eb53be808477a3936bae11 # pin@v4.1.1
        name: Checkout Code
      - name: Environment Setup
        uses: ./.github/actions/setup
        with:
          install: true
      - name: Fetch Database
        run: git clone --depth 1 https://github.com/inventree/test-db ./test-db

      - name: Latest Database
        run: |
          cp test-db/latest.sqlite3 /home/runner/work/InvenTree/db.sqlite3
          chmod +rw /home/runner/work/InvenTree/db.sqlite3
          invoke migrate

      - name: 0.10.0 Database
        run: |
          rm /home/runner/work/InvenTree/db.sqlite3
          cp test-db/stable_0.10.0.sqlite3 /home/runner/work/InvenTree/db.sqlite3
          chmod +rw /home/runner/work/InvenTree/db.sqlite3
          invoke migrate

      - name: 0.11.0 Database
        run: |
          rm /home/runner/work/InvenTree/db.sqlite3
          cp test-db/stable_0.11.0.sqlite3 /home/runner/work/InvenTree/db.sqlite3
          chmod +rw /home/runner/work/InvenTree/db.sqlite3
          invoke migrate

      - name: 0.12.0 Database
        run: |
          rm /home/runner/work/InvenTree/db.sqlite3
          cp test-db/stable_0.12.0.sqlite3 /home/runner/work/InvenTree/db.sqlite3
          chmod +rw /home/runner/work/InvenTree/db.sqlite3
          invoke migrate

      - name: 0.13.5 Database
        run: |
          rm /home/runner/work/InvenTree/db.sqlite3
          cp test-db/stable_0.13.5.sqlite3 /home/runner/work/InvenTree/db.sqlite3
          chmod +rw /home/runner/work/InvenTree/db.sqlite3
          invoke migrate

  platform_ui:
    name: Tests - Platform UI
    runs-on: ubuntu-20.04
    timeout-minutes: 60
    needs: [ 'pre-commit', 'paths-filter' ]
    if: needs.paths-filter.outputs.frontend == 'true'
    env:
      INVENTREE_DB_ENGINE: sqlite3
      INVENTREE_DB_NAME: /home/runner/work/InvenTree/db.sqlite3
      INVENTREE_DEBUG: True
      INVENTREE_PLUGINS_ENABLED: false
      VITE_COVERAGE: true

    steps:
      - uses: actions/checkout@b4ffde65f46336ab88eb53be808477a3936bae11 # pin@v4.1.1
      - name: Environment Setup
        uses: ./.github/actions/setup
        with:
          npm: true
          install: true
          update: true
      - name: Set up test data
        run: invoke setup-test -i
      - name: Install dependencies
        run: inv frontend-compile
      - name: Install Playwright Browsers
        run: cd src/frontend && npx playwright install --with-deps
      - name: Run Playwright tests
        run: cd src/frontend && npx nyc playwright test
      - uses: actions/upload-artifact@5d5d22a31266ced268874388b861e4b58bb5c2f3 # pin@v4.3.1
        name: Upload playwright report
        if: always()
        with:
          name: playwright-report
          path: src/frontend/playwright-report/
          retention-days: 30
      - name: Report coverage
        if: always()
        run: cd src/frontend && npx nyc report --report-dir ./coverage --temp-dir .nyc_output --reporter=lcov --exclude-after-remap false
      - uses: actions/upload-artifact@5d5d22a31266ced268874388b861e4b58bb5c2f3 # pin@v4.3.1
        name: Upload coverage report
        if: always()
        with:
          name: coverage
          path: src/frontend/coverage/
          retention-days: 30
      - name: Upload Coverage Report
        if: always()
        uses: coverallsapp/github-action@3dfc5567390f6fa9267c0ee9c251e4c8c3f18949 # pin@v2.2.3
        with:
          github-token: ${{ secrets.GITHUB_TOKEN }}
          flag-name: pui
<<<<<<< HEAD
          git-commit: ${{ github.sha }}
          git-branch: ${{ github.ref }}
=======
          parallel: true
      - name: Upload coverage reports to Codecov
        uses: codecov/codecov-action@v4.0.1
        with:
          token: ${{ secrets.CODECOV_TOKEN }}
          slug: inventree/InvenTree
          flags: pui
>>>>>>> cc045bcc

  platform_ui_build:
    name: Build - UI Platform
    runs-on: ubuntu-20.04
    timeout-minutes: 60

    steps:
      - uses: actions/checkout@b4ffde65f46336ab88eb53be808477a3936bae11 # pin@v4.1.1
      - name: Environment Setup
        uses: ./.github/actions/setup
        with:
          npm: true
      - name: Install dependencies
        run: cd src/frontend && yarn install
      - name: Build frontend
        run: cd src/frontend && yarn run compile && yarn run build
      - name: Zip frontend
        run: |
          cd src/backend/InvenTree/web/static
          zip -r frontend-build.zip web/ web/.vite
      - uses: actions/upload-artifact@5d5d22a31266ced268874388b861e4b58bb5c2f3 # pin@v4.3.1
        with:
          name: frontend-build
          path: src/backend/InvenTree/web/static/web

  finish_coverage:
    name: Finish Coverage
    runs-on: ubuntu-20.04
    needs: ["platform_ui", "coverage", "paths-filter"]
    if: needs.paths-filter.outputs.server == 'true' || needs.paths-filter.outputs.frontend == 'true'

    steps:
      - name: Finish coverage reporting
        uses: coverallsapp/github-action@3dfc5567390f6fa9267c0ee9c251e4c8c3f18949 # pin@v2.2.3
        with:
          github-token: ${{ secrets.GITHUB_TOKEN }}
          carryforward: "pui,backend"
          parallel-finished: true<|MERGE_RESOLUTION|>--- conflicted
+++ resolved
@@ -282,11 +282,9 @@
         with:
           github-token: ${{ secrets.GITHUB_TOKEN }}
           flag-name: backend
-<<<<<<< HEAD
           file: coverage.xml
           git-commit: ${{ github.sha }}
           git-branch: ${{ github.ref }}
-=======
           parallel: true
       - name: Upload coverage reports to Codecov
         uses: codecov/codecov-action@v4.0.1
@@ -294,7 +292,6 @@
           token: ${{ secrets.CODECOV_TOKEN }}
           slug: inventree/InvenTree
           flags: backend
->>>>>>> cc045bcc
 
   postgres:
     name: Tests - DB [PostgreSQL]
@@ -527,10 +524,8 @@
         with:
           github-token: ${{ secrets.GITHUB_TOKEN }}
           flag-name: pui
-<<<<<<< HEAD
           git-commit: ${{ github.sha }}
           git-branch: ${{ github.ref }}
-=======
           parallel: true
       - name: Upload coverage reports to Codecov
         uses: codecov/codecov-action@v4.0.1
@@ -538,7 +533,6 @@
           token: ${{ secrets.CODECOV_TOKEN }}
           slug: inventree/InvenTree
           flags: pui
->>>>>>> cc045bcc
 
   platform_ui_build:
     name: Build - UI Platform
