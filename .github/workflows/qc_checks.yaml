# Checks for each PR / push

name: QC

on:
  push:
    branches-ignore: ['l10*']
  pull_request:
    branches-ignore: ['l10*']

env:
  python_version: 3.9
  node_version: 16
  # The OS version must be set per job
  server_start_sleep: 60

  GITHUB_TOKEN: ${{ secrets.GITHUB_TOKEN }}
  INVENTREE_DB_ENGINE: sqlite3
  INVENTREE_DB_NAME: inventree
  INVENTREE_MEDIA_ROOT: ../test_inventree_media
  INVENTREE_STATIC_ROOT: ../test_inventree_static
  INVENTREE_BACKUP_DIR: ../test_inventree_backup

jobs:
  paths-filter:
    name: Filter
    runs-on: ubuntu-latest

    outputs:
      server: ${{ steps.filter.outputs.server }}
      migrations: ${{ steps.filter.outputs.migrations }}
      frontend: ${{ steps.filter.outputs.frontend }}

    steps:
    - uses: actions/checkout@93ea575cb5d8a053eaa0ac8fa3b40d7e05a33cc8 # pin@v3.1.0
    - uses: dorny/paths-filter@v2
      id: filter
      with:
        filters: |
          server:
            - 'InvenTree/**'
            - 'requirements.txt'
            - 'requirements-dev.txt'
          migrations:
            - '**/migrations/**'
            - '.github/workflows**'
          frontend:
            - 'src/frontend/**'

  pep_style:
    name: Style [Python]
    runs-on: ubuntu-20.04

    needs: paths-filter
    if: needs.paths-filter.outputs.server == 'true'

    steps:
      - uses: actions/checkout@93ea575cb5d8a053eaa0ac8fa3b40d7e05a33cc8 # pin@v3.1.0
      - name: Environment Setup
        uses: ./.github/actions/setup
        with:
          dev-install: true
      - name: Run flake8
        run: flake8 InvenTree --extend-ignore=D

  javascript:
    name: Style [JS]
    runs-on: ubuntu-20.04

    needs: pep_style

    steps:
      - uses: actions/checkout@93ea575cb5d8a053eaa0ac8fa3b40d7e05a33cc8 # pin@v3.1.0
      - name: Environment Setup
        uses: ./.github/actions/setup
        with:
          npm: true
          install: true
      - name: Check Templated JS Files
        run: |
          cd ci
          python3 check_js_templates.py
      - name: Lint Javascript Files
        run: |
          python InvenTree/manage.py prerender
          npx eslint InvenTree/InvenTree/static_i18n/i18n/*.js

  pre-commit:
    name: Style [pre-commit]
    runs-on: ubuntu-20.04

    needs: pep_style

    steps:
      - uses: actions/checkout@93ea575cb5d8a053eaa0ac8fa3b40d7e05a33cc8 # pin@v3.1.0
      - name: Set up Python ${{ env.python_version }}
        uses: actions/setup-python@13ae5bb136fac2878aff31522b9efb785519f984 # pin@v4.3.0
        with:
          python-version: ${{ env.python_version }}
          cache: 'pip'
      - name: Run pre-commit Checks
        uses: pre-commit/action@646c83fcd040023954eafda54b4db0192ce70507 # pin@v3.0.0
      - name: Check Version
        run: |
          pip install requests
          python3 ci/version_check.py

  mkdocs:
    name: Style [Documentation]
    runs-on: ubuntu-20.04

    needs: paths-filter

    steps:
      - name: Checkout Code
        uses: actions/checkout@93ea575cb5d8a053eaa0ac8fa3b40d7e05a33cc8 # pin@v3.1.0
      - name: Set up Python ${{ env.python_version }}
        uses: actions/setup-python@13ae5bb136fac2878aff31522b9efb785519f984 # pin@v4.3.0
        with:
          python-version: ${{ env.python_version }}
      - name: Check Config
        run: |
          pip install pyyaml
          python docs/ci/check_mkdocs_config.py
      - name: Check Links
        run: |
          pip install linkcheckmd requests
          python -m linkcheckmd docs --recurse

  python:
    name: Tests - inventree-python
    runs-on: ubuntu-20.04

    needs: pre-commit

    env:
      wrapper_name: inventree-python
      INVENTREE_DB_ENGINE: django.db.backends.sqlite3
      INVENTREE_DB_NAME: ../inventree_unit_test_db.sqlite3
      INVENTREE_ADMIN_USER: testuser
      INVENTREE_ADMIN_PASSWORD: testpassword
      INVENTREE_ADMIN_EMAIL: test@test.com
      INVENTREE_PYTHON_TEST_SERVER: http://localhost:12345
      INVENTREE_PYTHON_TEST_USERNAME: testuser
      INVENTREE_PYTHON_TEST_PASSWORD: testpassword

    steps:
      - uses: actions/checkout@93ea575cb5d8a053eaa0ac8fa3b40d7e05a33cc8 # pin@v3.1.0
      - name: Environment Setup
        uses: ./.github/actions/setup
        with:
          apt-dependency: gettext poppler-utils
          dev-install: true
          update: true
      - name: Download Python Code For `${{ env.wrapper_name }}`
        run: git clone --depth 1 https://github.com/inventree/${{ env.wrapper_name }}
          ./${{ env.wrapper_name }}
      - name: Start InvenTree Server
        run: |
          invoke delete-data -f
          invoke import-fixtures
          invoke server -a 127.0.0.1:12345 &
          invoke wait
      - name: Run Tests For `${{ env.wrapper_name }}`
        run: |
          cd ${{ env.wrapper_name }}
          invoke check-server
          coverage run -m unittest discover -s test/

  docstyle:
    name: Style [Python Docstrings]
    runs-on: ubuntu-20.04

    needs: pre-commit
    continue-on-error: true

    steps:
      - uses: actions/checkout@93ea575cb5d8a053eaa0ac8fa3b40d7e05a33cc8 # pin@v3.1.0
      - name: Environment Setup
        uses: ./.github/actions/setup
        with:
          install: true
      - name: Run flake8
        run: flake8 InvenTree --statistics

  coverage:
    name: Tests - DB [SQLite] + Coverage
    runs-on: ubuntu-20.04

    needs: [ 'javascript', 'pre-commit' ]
    continue-on-error: true # continue if a step fails so that coverage gets pushed

    env:
      INVENTREE_DB_NAME: ./inventree.sqlite
      INVENTREE_DB_ENGINE: sqlite3
      INVENTREE_PLUGINS_ENABLED: true
      GITHUB_TOKEN: ${{ secrets.GITHUB_TOKEN }}

    steps:
      - uses: actions/checkout@93ea575cb5d8a053eaa0ac8fa3b40d7e05a33cc8 # pin@v3.1.0
      - name: Environment Setup
        uses: ./.github/actions/setup
        with:
          apt-dependency: gettext poppler-utils
          dev-install: true
          update: true
      - name: Data Export Test
        uses: ./.github/actions/migration
      - name: Test Translations
        run: invoke translate
      - name: Check Migration Files
        run: python3 ci/check_migration_files.py
      - name: Coverage Tests
        run: invoke test --coverage
      - name: Upload Coverage Report
        uses: coverallsapp/github-action@v2
        with:
          github-token: ${{ secrets.GITHUB_TOKEN }}

  postgres:
    name: Tests - DB [PostgreSQL]
    runs-on: ubuntu-20.04
    needs: [ 'javascript', 'pre-commit' ]

    env:
      INVENTREE_DB_ENGINE: django.db.backends.postgresql
      INVENTREE_DB_USER: inventree
      INVENTREE_DB_PASSWORD: password
      INVENTREE_DB_HOST: '127.0.0.1'
      INVENTREE_DB_PORT: 5432
      INVENTREE_DEBUG: info
      INVENTREE_CACHE_HOST: localhost
      INVENTREE_PLUGINS_ENABLED: true

    services:
      postgres:
        image: postgres:14
        env:
          POSTGRES_USER: inventree
          POSTGRES_PASSWORD: password
        ports:
          - 5432:5432

      redis:
        image: redis
        ports:
          - 6379:6379

    steps:
      - uses: actions/checkout@93ea575cb5d8a053eaa0ac8fa3b40d7e05a33cc8 # pin@v3.1.0
      - name: Environment Setup
        uses: ./.github/actions/setup
        with:
          apt-dependency: gettext poppler-utils libpq-dev
          pip-dependency: psycopg2 django-redis>=5.0.0
          dev-install: true
          update: true
      - name: Run Tests
        run: invoke test
      - name: Data Export Test
        uses: ./.github/actions/migration

  mysql:
    name: Tests - DB [MySQL]
    runs-on: ubuntu-20.04

    needs: [ 'javascript', 'pre-commit' ]
    if: github.event_name == 'push'

    env:
      # Database backend configuration
      INVENTREE_DB_ENGINE: django.db.backends.mysql
      INVENTREE_DB_USER: root
      INVENTREE_DB_PASSWORD: password
      INVENTREE_DB_HOST: '127.0.0.1'
      INVENTREE_DB_PORT: 3306
      INVENTREE_DEBUG: info
      INVENTREE_PLUGINS_ENABLED: true

    services:
      mysql:
        image: mysql:latest
        env:
          MYSQL_ALLOW_EMPTY_PASSWORD: yes
          MYSQL_DATABASE: ${{ env.INVENTREE_DB_NAME }}
          MYSQL_USER: inventree
          MYSQL_PASSWORD: password
          MYSQL_ROOT_PASSWORD: password
        options: --health-cmd="mysqladmin ping" --health-interval=5s --health-timeout=2s
          --health-retries=3
        ports:
          - 3306:3306

    steps:
      - uses: actions/checkout@93ea575cb5d8a053eaa0ac8fa3b40d7e05a33cc8 # pin@v3.1.0
      - name: Environment Setup
        uses: ./.github/actions/setup
        with:
          apt-dependency: gettext poppler-utils libmysqlclient-dev
          pip-dependency: mysqlclient
          dev-install: true
          update: true
      - name: Run Tests
        run: invoke test
      - name: Data Export Test
        uses: ./.github/actions/migration

  migration-tests:
    name: Run Migration Unit Tests
    runs-on: ubuntu-latest
    needs: paths-filter
    if: github.ref == 'refs/heads/master' && needs.paths-filter.outputs.migrations == 'true'

    env:
      INVENTREE_DB_ENGINE: django.db.backends.postgresql
      INVENTREE_DB_NAME: inventree
      INVENTREE_DB_USER: inventree
      INVENTREE_DB_PASSWORD: password
      INVENTREE_DB_HOST: '127.0.0.1'
      INVENTREE_DB_PORT: 5432
      INVENTREE_DEBUG: info
      INVENTREE_PLUGINS_ENABLED: false

    services:
      postgres:
        image: postgres:14
        env:
          POSTGRES_USER: inventree
          POSTGRES_PASSWORD: password
        ports:
          - 5432:5432

    steps:
      - uses: actions/checkout@93ea575cb5d8a053eaa0ac8fa3b40d7e05a33cc8 # pin@v3.1.0
      - name: Environment Setup
        uses: ./.github/actions/setup
        with:
          apt-dependency: gettext poppler-utils libpq-dev
          pip-dependency: psycopg2
          dev-install: true
          update: true
      - name: Run Tests
        run: invoke test --migrations --report

  migrations-checks:
    name: Run Database Migrations
    runs-on: ubuntu-latest
    needs: paths-filter
    if: github.ref == 'refs/heads/master' && needs.paths-filter.outputs.migrations == 'true'

    env:
      INVENTREE_DB_ENGINE: sqlite3
      INVENTREE_DB_NAME: /home/runner/work/InvenTree/db.sqlite3
      INVENTREE_DEBUG: info
      INVENTREE_PLUGINS_ENABLED: false

    steps:
    - uses: actions/checkout@v3
      name: Checkout Code
    - name: Environment Setup
      uses: ./.github/actions/setup
      with:
        install: true
    - name: Fetch Database
      run: git clone --depth 1 https://github.com/inventree/test-db ./test-db

    - name: Latest Database
      run: |
        cp test-db/latest.sqlite3 /home/runner/work/InvenTree/db.sqlite3
        chmod +rw /home/runner/work/InvenTree/db.sqlite3
        invoke migrate

    - name: 0.10.0 Database
      run: |
        rm /home/runner/work/InvenTree/db.sqlite3
        cp test-db/stable_0.10.0.sqlite3 /home/runner/work/InvenTree/db.sqlite3
        chmod +rw /home/runner/work/InvenTree/db.sqlite3
        invoke migrate

    - name: 0.11.0 Database
      run: |
        rm /home/runner/work/InvenTree/db.sqlite3
        cp test-db/stable_0.11.0.sqlite3 /home/runner/work/InvenTree/db.sqlite3
        chmod +rw /home/runner/work/InvenTree/db.sqlite3
        invoke migrate

<<<<<<< HEAD
=======
    - name: 0.12.0 Database
      run: |
        rm /home/runner/work/InvenTree/db.sqlite3
        cp test-db/stable_0.12.0.sqlite3 /home/runner/work/InvenTree/db.sqlite3
        chmod +rw /home/runner/work/InvenTree/db.sqlite3
        invoke migrate

>>>>>>> 6d1fd970
  plattform_ui:
    name: Tests - UI Platform
    runs-on: ubuntu-20.04
    timeout-minutes: 60
    needs: paths-filter
    if: needs.paths-filter.outputs.frontend == 'true'
    env:
      INVENTREE_DB_ENGINE: sqlite3
      INVENTREE_DB_NAME: /home/runner/work/InvenTree/db.sqlite3
      INVENTREE_DEBUG: True
      INVENTREE_PLUGINS_ENABLED: false

    steps:
      - uses: actions/checkout@93ea575cb5d8a053eaa0ac8fa3b40d7e05a33cc8 # pin@v3.1.0
      - name: Environment Setup
        uses: ./.github/actions/setup
        with:
          npm: true
          install: true
          update: true
      - name: Set up test data
        run: invoke setup-test -i
      - name: Install dependencies
        run: cd src/frontend && yarn install
      - name: Install Playwright Browsers
        run: cd src/frontend && npx playwright install --with-deps
      - name: Run Playwright tests
        run: cd src/frontend &&  npx playwright test
      - uses: actions/upload-artifact@v3
        if: always()
        with:
          name: playwright-report
          path: src/frontend/playwright-report/
          retention-days: 30<|MERGE_RESOLUTION|>--- conflicted
+++ resolved
@@ -384,8 +384,6 @@
         chmod +rw /home/runner/work/InvenTree/db.sqlite3
         invoke migrate
 
-<<<<<<< HEAD
-=======
     - name: 0.12.0 Database
       run: |
         rm /home/runner/work/InvenTree/db.sqlite3
@@ -393,7 +391,6 @@
         chmod +rw /home/runner/work/InvenTree/db.sqlite3
         invoke migrate
 
->>>>>>> 6d1fd970
   plattform_ui:
     name: Tests - UI Platform
     runs-on: ubuntu-20.04
