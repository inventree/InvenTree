# Checks for each PR / push

name: QC

on:
  push:
    branches-ignore: [ 'l10*' ]
  pull_request:
    branches-ignore: [ 'l10*' ]

env:
  python_version: 3.9
  node_version: 18
  # The OS version must be set per job
  server_start_sleep: 60

  GITHUB_TOKEN: ${{ secrets.GITHUB_TOKEN }}
  INVENTREE_DB_ENGINE: sqlite3
  INVENTREE_DB_NAME: inventree
  INVENTREE_MEDIA_ROOT: ../test_inventree_media
  INVENTREE_STATIC_ROOT: ../test_inventree_static
  INVENTREE_BACKUP_DIR: ../test_inventree_backup
  INVENTREE_SITE_URL: http://localhost:8000

permissions:
  contents: read

jobs:
  paths-filter:
    name: Filter
    runs-on: ubuntu-latest

    outputs:
      server: ${{ steps.filter.outputs.server }}
      migrations: ${{ steps.filter.outputs.migrations }}
      frontend: ${{ steps.filter.outputs.frontend }}
      api: ${{ steps.filter.outputs.api }}
      force: ${{ steps.force.outputs.force }}

    steps:
      - uses: actions/checkout@b4ffde65f46336ab88eb53be808477a3936bae11 # pin@v4.1.1
      - uses: dorny/paths-filter@de90cc6fb38fc0963ad72b210f1f284cd68cea36 # pin@v3.0.2
        id: filter
        with:
          filters: |
            server:
              - 'src/backend/InvenTree/**'
              - 'src/backend/requirements.txt'
              - 'src/backend/requirements-dev.txt'
            migrations:
              - '**/migrations/**'
              - '.github/workflows**'
              - 'src/backend/requirements.txt'
            api:
              - 'src/backend/InvenTree/InvenTree/api_version.py'
            frontend:
              - 'src/frontend/**'
      - name: Is CI being forced?
        run: echo "force=true" >> $GITHUB_OUTPUT
        id: force
        if: |
          contains(github.event.pull_request.labels.*.name, 'dependency') ||
          contains(github.event.pull_request.labels.*.name, 'full-run')


  javascript:
    name: Style - Classic UI [JS]
    runs-on: ubuntu-20.04

    needs: [ 'pre-commit' ]

    steps:
      - uses: actions/checkout@b4ffde65f46336ab88eb53be808477a3936bae11 # pin@v4.1.1
      - name: Environment Setup
        uses: ./.github/actions/setup
        with:
          npm: true
          install: true
      - name: Check Templated JS Files
        run: |
          cd .github/scripts
          python3 check_js_templates.py
      - name: Lint Javascript Files
        run: |
          python src/backend/InvenTree/manage.py prerender
          cd src/backend && npx eslint InvenTree/InvenTree/static_i18n/i18n/*.js

  pre-commit:
    name: Style [pre-commit]
    runs-on: ubuntu-20.04
    needs: paths-filter
    if: needs.paths-filter.outputs.server == 'true' || needs.paths-filter.outputs.frontend == 'true' || needs.paths-filter.outputs.force == 'true'

    steps:
      - uses: actions/checkout@b4ffde65f46336ab88eb53be808477a3936bae11 # pin@v4.1.1
      - name: Set up Python ${{ env.python_version }}
        uses: actions/setup-python@82c7e631bb3cdc910f68e0081d67478d79c6982d # pin@v5.1.0
        with:
          python-version: ${{ env.python_version }}
          cache: 'pip'
      - name: Run pre-commit Checks
        uses: pre-commit/action@2c7b3805fd2a0fd8c1884dcaebf91fc102a13ecd # pin@v3.0.1
      - name: Check Version
        run: |
          pip install requests==2.31.0
          python3 .github/scripts/version_check.py

  mkdocs:
    name: Style [Documentation]
    runs-on: ubuntu-20.04

    needs: paths-filter

    steps:
      - name: Checkout Code
        uses: actions/checkout@b4ffde65f46336ab88eb53be808477a3936bae11 # pin@v4.1.1
      - name: Set up Python ${{ env.python_version }}
        uses: actions/setup-python@82c7e631bb3cdc910f68e0081d67478d79c6982d # pin@v5.1.0
        with:
          python-version: ${{ env.python_version }}
      - name: Check Config
        run: |
          pip install pyyaml==6.0.1
          pip install -r docs/requirements.txt
          python docs/ci/check_mkdocs_config.py
      - name: Check Links
        uses: gaurav-nelson/github-action-markdown-link-check@5c5dfc0ac2e225883c0e5f03a85311ec2830d368 # v1
        with:
          folder-path: docs
          config-file: docs/mlc_config.json
          check-modified-files-only: 'yes'
          use-quiet-mode: 'yes'

  schema:
    name: Tests - API Schema Documentation
    runs-on: ubuntu-20.04
    needs: paths-filter
    if: needs.paths-filter.outputs.server == 'true' || needs.paths-filter.outputs.force == 'true'
    env:
      INVENTREE_DB_ENGINE: django.db.backends.sqlite3
      INVENTREE_DB_NAME: ../inventree_unit_test_db.sqlite3
      INVENTREE_ADMIN_USER: testuser
      INVENTREE_ADMIN_PASSWORD: testpassword
      INVENTREE_ADMIN_EMAIL: test@test.com
      INVENTREE_PYTHON_TEST_SERVER: http://localhost:12345
      INVENTREE_PYTHON_TEST_USERNAME: testuser
      INVENTREE_PYTHON_TEST_PASSWORD: testpassword
    outputs:
      version: ${{ steps.version.outputs.version }}

    steps:
      - uses: actions/checkout@b4ffde65f46336ab88eb53be808477a3936bae11 # pin@v4.1.1
      - name: Environment Setup
        uses: ./.github/actions/setup
        with:
          apt-dependency: gettext poppler-utils
          dev-install: true
          update: true
      - name: Export API Documentation
        run: invoke schema --ignore-warnings --filename src/backend/InvenTree/schema.yml
      - name: Upload schema
        uses: actions/upload-artifact@5d5d22a31266ced268874388b861e4b58bb5c2f3 # pin@v4.3.1
        with:
          name: schema.yml
          path: src/backend/InvenTree/schema.yml
      - name: Download public schema
        if: needs.paths-filter.outputs.api == 'false'
        run: |
          pip install requests==2.31.0 >/dev/null 2>&1
          version="$(python3 .github/scripts/version_check.py only_version 2>&1)"
          echo "Version: $version"
          url="https://raw.githubusercontent.com/inventree/schema/main/export/${version}/api.yaml"
          echo "URL: $url"
          curl -s -o api.yaml $url
          echo "Downloaded api.yaml"
      - name: Check for differences in API Schema
        if: needs.paths-filter.outputs.api == 'false'
        run: |
          diff --color -u src/backend/InvenTree/schema.yml api.yaml
          diff -u src/backend/InvenTree/schema.yml api.yaml && echo "no difference in API schema " || exit 2
      - name: Check schema - including warnings
        run: invoke schema
        continue-on-error: true
      - name: Extract version for publishing
        id: version
        if: github.ref == 'refs/heads/master' && needs.paths-filter.outputs.api == 'true'
        run: |
          pip install requests==2.31.0 >/dev/null 2>&1
          version="$(python3 .github/scripts/version_check.py only_version 2>&1)"
          echo "Version: $version"
          echo "version=$version" >> "$GITHUB_OUTPUT"

  schema-push:
            name: Push new schema
            runs-on: ubuntu-20.04
            needs: [paths-filter, schema]
            if: needs.schema.result == 'success' && github.ref == 'refs/heads/master' && needs.paths-filter.outputs.api == 'true' && github.repository_owner == 'inventree'
            env:
              version: ${{ needs.schema.outputs.version }}

            steps:
              - uses: actions/checkout@b4ffde65f46336ab88eb53be808477a3936bae11 # v4.1.1
                with:
                    repository: inventree/schema
                    token: ${{ secrets.SCHEMA_PAT }}
              - name: Download schema artifact
                uses: actions/download-artifact@c850b930e6ba138125429b7e5c93fc707a7f8427 # v4.1.4
                with:
                  name: schema.yml
              - name: Move schema to correct location
                run: |
                  echo "Version: $version"
                  mkdir export/${version}
                  mv schema.yml export/${version}/api.yaml
              - uses: stefanzweifel/git-auto-commit-action@8756aa072ef5b4a080af5dc8fef36c5d586e521d # v5.0.0
                with:
                  commit_message: "Update API schema for ${version}"

  python:
    name: Tests - inventree-python
    runs-on: ubuntu-20.04

    needs: pre-commit

    env:
      wrapper_name: inventree-python
      INVENTREE_DB_ENGINE: django.db.backends.sqlite3
      INVENTREE_DB_NAME: ../inventree_unit_test_db.sqlite3
      INVENTREE_ADMIN_USER: testuser
      INVENTREE_ADMIN_PASSWORD: testpassword
      INVENTREE_ADMIN_EMAIL: test@test.com
      INVENTREE_PYTHON_TEST_SERVER: http://127.0.0.1:12345
      INVENTREE_PYTHON_TEST_USERNAME: testuser
      INVENTREE_PYTHON_TEST_PASSWORD: testpassword
      INVENTREE_SITE_URL: http://127.0.0.1:12345

    steps:
      - uses: actions/checkout@b4ffde65f46336ab88eb53be808477a3936bae11 # pin@v4.1.1
      - name: Environment Setup
        uses: ./.github/actions/setup
        with:
          apt-dependency: gettext poppler-utils
          dev-install: true
          update: true
          npm: true
      - name: Download Python Code For `${{ env.wrapper_name }}`
        run: git clone --depth 1 https://github.com/inventree/${{ env.wrapper_name }} ./${{ env.wrapper_name }}
      - name: Start InvenTree Server
        run: |
          invoke delete-data -f
          invoke import-fixtures
          invoke server -a 127.0.0.1:12345 &
          invoke wait
      - name: Run Tests For `${{ env.wrapper_name }}`
        run: |
          cd ${{ env.wrapper_name }}
          invoke check-server
          coverage run -m unittest discover -s test/

  coverage:
    name: Tests - DB [SQLite] + Coverage
    runs-on: ubuntu-20.04

    needs: [ 'pre-commit' ]
    continue-on-error: true # continue if a step fails so that coverage gets pushed

    env:
      INVENTREE_DB_NAME: ./inventree.sqlite
      INVENTREE_DB_ENGINE: sqlite3
      INVENTREE_PLUGINS_ENABLED: true
      GITHUB_TOKEN: ${{ secrets.GITHUB_TOKEN }}

    steps:
      - uses: actions/checkout@b4ffde65f46336ab88eb53be808477a3936bae11 # pin@v4.1.1
      - name: Environment Setup
        uses: ./.github/actions/setup
        with:
          apt-dependency: gettext poppler-utils
          dev-install: true
          update: true
      - name: Data Export Test
        uses: ./.github/actions/migration
      - name: Test Translations
        run: invoke translate
      - name: Check Migration Files
        run: python3 .github/scripts/check_migration_files.py
      - name: Coverage Tests
        run: invoke test --coverage
      - name: Upload Coverage Report to Coveralls
        if: always()
        uses: coverallsapp/github-action@3dfc5567390f6fa9267c0ee9c251e4c8c3f18949 # pin@v2.2.3
        with:
          github-token: ${{ secrets.GITHUB_TOKEN }}
          flag-name: backend
<<<<<<< HEAD
          file: coverage.xml
=======
>>>>>>> 4adce85e
          git-commit: ${{ github.sha }}
          git-branch: ${{ github.ref }}
          parallel: true
      - name: Upload coverage reports to Codecov
        uses: codecov/codecov-action@v4.0.1
        with:
          token: ${{ secrets.CODECOV_TOKEN }}
          slug: inventree/InvenTree
          flags: backend

  postgres:
    name: Tests - DB [PostgreSQL]
    runs-on: ubuntu-20.04
    needs: [ 'pre-commit' ]

    env:
      INVENTREE_DB_ENGINE: django.db.backends.postgresql
      INVENTREE_DB_USER: inventree
      INVENTREE_DB_PASSWORD: password
      INVENTREE_DB_HOST: '127.0.0.1'
      INVENTREE_DB_PORT: 5432
      INVENTREE_DEBUG: info
      INVENTREE_CACHE_HOST: localhost
      INVENTREE_PLUGINS_ENABLED: true

    services:
      postgres:
        image: postgres:14
        env:
          POSTGRES_USER: inventree
          POSTGRES_PASSWORD: password
        ports:
          - 5432:5432

      redis:
        image: redis
        ports:
          - 6379:6379

    steps:
      - uses: actions/checkout@b4ffde65f46336ab88eb53be808477a3936bae11 # pin@v4.1.1
      - name: Environment Setup
        uses: ./.github/actions/setup
        with:
          apt-dependency: gettext poppler-utils libpq-dev
          pip-dependency: psycopg django-redis>=5.0.0
          dev-install: true
          update: true
      - name: Run Tests
        run: invoke test
      - name: Data Export Test
        uses: ./.github/actions/migration

  mysql:
    name: Tests - DB [MySQL]
    runs-on: ubuntu-20.04

    needs: [ 'pre-commit' ]

    env:
      # Database backend configuration
      INVENTREE_DB_ENGINE: django.db.backends.mysql
      INVENTREE_DB_USER: root
      INVENTREE_DB_PASSWORD: password
      INVENTREE_DB_HOST: '127.0.0.1'
      INVENTREE_DB_PORT: 3306
      INVENTREE_DEBUG: info
      INVENTREE_PLUGINS_ENABLED: true

    services:
      mysql:
        image: mysql:latest
        env:
          MYSQL_ALLOW_EMPTY_PASSWORD: yes
          MYSQL_DATABASE: ${{ env.INVENTREE_DB_NAME }}
          MYSQL_USER: inventree
          MYSQL_PASSWORD: password
          MYSQL_ROOT_PASSWORD: password
        options: --health-cmd="mysqladmin ping" --health-interval=5s --health-timeout=2s --health-retries=3
        ports:
          - 3306:3306

    steps:
      - uses: actions/checkout@b4ffde65f46336ab88eb53be808477a3936bae11 # pin@v4.1.1
      - name: Environment Setup
        uses: ./.github/actions/setup
        with:
          apt-dependency: gettext poppler-utils libmysqlclient-dev
          pip-dependency: mysqlclient
          dev-install: true
          update: true
      - name: Run Tests
        run: invoke test
      - name: Data Export Test
        uses: ./.github/actions/migration

  migration-tests:
    name: Tests - Migrations [PostgreSQL]
    runs-on: ubuntu-latest
    needs: paths-filter
    if: ${{ (needs.paths-filter.outputs.force == 'true') || (github.ref == 'refs/heads/master' && needs.paths-filter.outputs.migrations == 'true') }}

    env:
      INVENTREE_DB_ENGINE: django.db.backends.postgresql
      INVENTREE_DB_NAME: inventree
      INVENTREE_DB_USER: inventree
      INVENTREE_DB_PASSWORD: password
      INVENTREE_DB_HOST: '127.0.0.1'
      INVENTREE_DB_PORT: 5432
      INVENTREE_DEBUG: info
      INVENTREE_PLUGINS_ENABLED: false

    services:
      postgres:
        image: postgres:14
        env:
          POSTGRES_USER: inventree
          POSTGRES_PASSWORD: password
        ports:
          - 5432:5432

    steps:
      - uses: actions/checkout@b4ffde65f46336ab88eb53be808477a3936bae11 # pin@v4.1.1
      - name: Environment Setup
        uses: ./.github/actions/setup
        with:
          apt-dependency: gettext poppler-utils libpq-dev
          pip-dependency: psycopg
          dev-install: true
          update: true
      - name: Run Tests
        run: invoke test --migrations --report --coverage
      - name: Upload Coverage Report to Coveralls
        if: always()
        uses: coverallsapp/github-action@3dfc5567390f6fa9267c0ee9c251e4c8c3f18949 # pin@v2.2.3
        with:
          github-token: ${{ secrets.GITHUB_TOKEN }}
          flag-name: migrations
          git-commit: ${{ github.sha }}
          git-branch: ${{ github.ref }}
<<<<<<< HEAD
=======
      - name: Upload coverage reports to Codecov
        uses: codecov/codecov-action@v4.0.1
        with:
          token: ${{ secrets.CODECOV_TOKEN }}
          slug: inventree/InvenTree
          flags: migrations
>>>>>>> 4adce85e

  migrations-checks:
    name: Tests - Full Migration [SQLite]
    runs-on: ubuntu-latest
    needs: paths-filter
    if: ${{ (needs.paths-filter.outputs.force == 'true') || (github.ref == 'refs/heads/master' && needs.paths-filter.outputs.migrations == 'true') }}

    env:
      INVENTREE_DB_ENGINE: sqlite3
      INVENTREE_DB_NAME: /home/runner/work/InvenTree/db.sqlite3
      INVENTREE_DEBUG: info
      INVENTREE_PLUGINS_ENABLED: false

    steps:
      - uses: actions/checkout@b4ffde65f46336ab88eb53be808477a3936bae11 # pin@v4.1.1
        name: Checkout Code
      - name: Environment Setup
        uses: ./.github/actions/setup
        with:
          install: true
      - name: Fetch Database
        run: git clone --depth 1 https://github.com/inventree/test-db ./test-db

      - name: Latest Database
        run: |
          cp test-db/latest.sqlite3 /home/runner/work/InvenTree/db.sqlite3
          chmod +rw /home/runner/work/InvenTree/db.sqlite3
          invoke migrate

      - name: 0.10.0 Database
        run: |
          rm /home/runner/work/InvenTree/db.sqlite3
          cp test-db/stable_0.10.0.sqlite3 /home/runner/work/InvenTree/db.sqlite3
          chmod +rw /home/runner/work/InvenTree/db.sqlite3
          invoke migrate

      - name: 0.11.0 Database
        run: |
          rm /home/runner/work/InvenTree/db.sqlite3
          cp test-db/stable_0.11.0.sqlite3 /home/runner/work/InvenTree/db.sqlite3
          chmod +rw /home/runner/work/InvenTree/db.sqlite3
          invoke migrate

      - name: 0.12.0 Database
        run: |
          rm /home/runner/work/InvenTree/db.sqlite3
          cp test-db/stable_0.12.0.sqlite3 /home/runner/work/InvenTree/db.sqlite3
          chmod +rw /home/runner/work/InvenTree/db.sqlite3
          invoke migrate

      - name: 0.13.5 Database
        run: |
          rm /home/runner/work/InvenTree/db.sqlite3
          cp test-db/stable_0.13.5.sqlite3 /home/runner/work/InvenTree/db.sqlite3
          chmod +rw /home/runner/work/InvenTree/db.sqlite3
          invoke migrate

  platform_ui:
    name: Tests - Platform UI
    runs-on: ubuntu-20.04
    timeout-minutes: 60
    needs: [ 'pre-commit', 'paths-filter' ]
    if: needs.paths-filter.outputs.frontend == 'true' || needs.paths-filter.outputs.force == 'true'
    env:
      INVENTREE_DB_ENGINE: sqlite3
      INVENTREE_DB_NAME: /home/runner/work/InvenTree/db.sqlite3
      INVENTREE_DEBUG: True
      INVENTREE_PLUGINS_ENABLED: false
      VITE_COVERAGE: true

    steps:
      - uses: actions/checkout@b4ffde65f46336ab88eb53be808477a3936bae11 # pin@v4.1.1
      - name: Environment Setup
        uses: ./.github/actions/setup
        with:
          npm: true
          install: true
          update: true
      - name: Set up test data
        run: invoke setup-test -i
      - name: Install dependencies
        run: inv frontend-compile
      - name: Install Playwright Browsers
        run: cd src/frontend && npx playwright install --with-deps
      - name: Run Playwright tests
        run: cd src/frontend && npx nyc playwright test
      - name: Report coverage
        if: always()
        run: cd src/frontend && npx nyc report --report-dir ./coverage --temp-dir .nyc_output --reporter=lcov --exclude-after-remap false
      - name: Upload Coverage Report to Coveralls
        if: always()
        uses: coverallsapp/github-action@3dfc5567390f6fa9267c0ee9c251e4c8c3f18949 # pin@v2.2.3
        with:
          github-token: ${{ secrets.GITHUB_TOKEN }}
          flag-name: pui
          git-commit: ${{ github.sha }}
          git-branch: ${{ github.ref }}
          parallel: true
      - name: Upload coverage reports to Codecov
        uses: codecov/codecov-action@v4.0.1
        with:
          token: ${{ secrets.CODECOV_TOKEN }}
          slug: inventree/InvenTree
          flags: pui

  platform_ui_build:
    name: Build - UI Platform
    runs-on: ubuntu-20.04
    timeout-minutes: 60

    steps:
      - uses: actions/checkout@b4ffde65f46336ab88eb53be808477a3936bae11 # pin@v4.1.1
      - name: Environment Setup
        uses: ./.github/actions/setup
        with:
          npm: true
      - name: Install dependencies
        run: cd src/frontend && yarn install
      - name: Build frontend
        run: cd src/frontend && yarn run compile && yarn run build
      - name: Zip frontend
        run: |
          cd src/backend/InvenTree/web/static
          zip -r frontend-build.zip web/ web/.vite
      - uses: actions/upload-artifact@5d5d22a31266ced268874388b861e4b58bb5c2f3 # pin@v4.3.1
        with:
          name: frontend-build
          path: src/backend/InvenTree/web/static/web

  finish_coverage:
    name: Finish Coverage
    runs-on: ubuntu-20.04
    needs: ["platform_ui", "coverage", "migration-tests", "paths-filter"]
    if: (needs.paths-filter.outputs.server == 'true' || needs.paths-filter.outputs.frontend == 'true' || needs.paths-filter.outputs.force == 'true') && (needs.platform_ui.result == 'success' || needs.coverage.result == 'success' || needs.migration-tests.result == 'success')

    steps:
      - name: Finish coverage reporting
        uses: coverallsapp/github-action@3dfc5567390f6fa9267c0ee9c251e4c8c3f18949 # pin@v2.2.3
        with:
          github-token: ${{ secrets.GITHUB_TOKEN }}
          carryforward: "pui,backend,migrations"
          parallel-finished: true
          git-commit: ${{ github.sha }}
          git-branch: ${{ github.ref }}<|MERGE_RESOLUTION|>--- conflicted
+++ resolved
@@ -292,10 +292,7 @@
         with:
           github-token: ${{ secrets.GITHUB_TOKEN }}
           flag-name: backend
-<<<<<<< HEAD
           file: coverage.xml
-=======
->>>>>>> 4adce85e
           git-commit: ${{ github.sha }}
           git-branch: ${{ github.ref }}
           parallel: true
@@ -436,15 +433,12 @@
           flag-name: migrations
           git-commit: ${{ github.sha }}
           git-branch: ${{ github.ref }}
-<<<<<<< HEAD
-=======
       - name: Upload coverage reports to Codecov
         uses: codecov/codecov-action@v4.0.1
         with:
           token: ${{ secrets.CODECOV_TOKEN }}
           slug: inventree/InvenTree
           flags: migrations
->>>>>>> 4adce85e
 
   migrations-checks:
     name: Tests - Full Migration [SQLite]
