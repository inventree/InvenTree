--- conflicted
+++ resolved
@@ -292,10 +292,7 @@
         with:
           github-token: ${{ secrets.GITHUB_TOKEN }}
           flag-name: backend
-<<<<<<< HEAD
           file: coverage.xml
-=======
->>>>>>> 6f434e4d
           git-commit: ${{ github.sha }}
           git-branch: ${{ github.ref }}
           parallel: true
