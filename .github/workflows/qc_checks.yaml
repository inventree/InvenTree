--- conflicted
+++ resolved
@@ -63,31 +63,6 @@
           contains(github.event.pull_request.labels.*.name, 'dependency') ||
           contains(github.event.pull_request.labels.*.name, 'full-run')
 
-<<<<<<< HEAD
-=======
-  javascript:
-    name: Style - Classic UI [JS]
-    runs-on: ubuntu-20.04
-
-    needs: ["pre-commit"]
-
-    steps:
-      - uses: actions/checkout@11bd71901bbe5b1630ceea73d27597364c9af683 # pin@v4.2.2
-      - name: Environment Setup
-        uses: ./.github/actions/setup
-        with:
-          npm: true
-          install: true
-      - name: Check Templated JS Files
-        run: |
-          cd .github/scripts
-          python3 check_js_templates.py
-      - name: Lint Javascript Files
-        run: |
-          python src/backend/InvenTree/manage.py prerender
-          cd src/backend && npx eslint InvenTree/InvenTree/static_i18n/i18n/*.js
-
->>>>>>> 9cd0394d
   pre-commit:
     name: Style [pre-commit]
     runs-on: ubuntu-20.04
