# Checks for each PR / push

name: QC

on:
  push:
    branches-ignore: ["l10*"]
  pull_request:
    branches-ignore: ["l10*"]

env:
  python_version: 3.9
  node_version: 20
  # The OS version must be set per job
  server_start_sleep: 60

  GITHUB_TOKEN: ${{ secrets.GITHUB_TOKEN }}
  INVENTREE_DB_ENGINE: sqlite3
  INVENTREE_DB_NAME: inventree
  INVENTREE_MEDIA_ROOT: ../test_inventree_media
  INVENTREE_STATIC_ROOT: ../test_inventree_static
  INVENTREE_BACKUP_DIR: ../test_inventree_backup
  INVENTREE_SITE_URL: http://localhost:8000

permissions:
  contents: read

jobs:
  paths-filter:
    name: Filter
    runs-on: ubuntu-latest

    outputs:
      server: ${{ steps.filter.outputs.server }}
      migrations: ${{ steps.filter.outputs.migrations }}
      frontend: ${{ steps.filter.outputs.frontend }}
      api: ${{ steps.filter.outputs.api }}
      force: ${{ steps.force.outputs.force }}

    steps:
      - uses: actions/checkout@692973e3d937129bcbf40652eb9f2f61becf3332 # pin@v4.1.7
      - uses: dorny/paths-filter@de90cc6fb38fc0963ad72b210f1f284cd68cea36 # pin@v3.0.2
        id: filter
        with:
          filters: |
            server:
              - 'src/backend/InvenTree/**'
              - 'src/backend/requirements.txt'
              - 'src/backend/requirements-dev.txt'
            migrations:
              - '**/test_migrations.py'
              - '**/migrations/**'
              - '.github/workflows**'
              - 'src/backend/requirements.txt'
            api:
              - 'src/backend/InvenTree/InvenTree/api_version.py'
            frontend:
              - 'src/frontend/**'
      - name: Is CI being forced?
        run: echo "force=true" >> $GITHUB_OUTPUT
        id: force
        if: |
          contains(github.event.pull_request.labels.*.name, 'dependency') ||
          contains(github.event.pull_request.labels.*.name, 'full-run')

  javascript:
    name: Style - Classic UI [JS]
    runs-on: ubuntu-20.04

    needs: ["pre-commit"]

    steps:
      - uses: actions/checkout@692973e3d937129bcbf40652eb9f2f61becf3332 # pin@v4.1.7
      - name: Environment Setup
        uses: ./.github/actions/setup
        with:
          npm: true
          install: true
      - name: Check Templated JS Files
        run: |
          cd .github/scripts
          python3 check_js_templates.py
      - name: Lint Javascript Files
        run: |
          python src/backend/InvenTree/manage.py prerender
          cd src/backend && npx eslint InvenTree/InvenTree/static_i18n/i18n/*.js

  pre-commit:
    name: Style [pre-commit]
    runs-on: ubuntu-20.04
    needs: paths-filter
    if: needs.paths-filter.outputs.server == 'true' || needs.paths-filter.outputs.frontend == 'true' || needs.paths-filter.outputs.force == 'true'

    steps:
      - uses: actions/checkout@692973e3d937129bcbf40652eb9f2f61becf3332 # pin@v4.1.7
      - name: Set up Python ${{ env.python_version }}
        uses: actions/setup-python@f677139bbe7f9c59b41e40162b753c062f5d49a3 # pin@v5.2.0
        with:
          python-version: ${{ env.python_version }}
          cache: "pip"
      - name: Run pre-commit Checks
        uses: pre-commit/action@2c7b3805fd2a0fd8c1884dcaebf91fc102a13ecd # pin@v3.0.1
      - name: Check Version
        run: |
          pip install --require-hashes -r contrib/dev_reqs/requirements.txt
          python3 .github/scripts/version_check.py

  mkdocs:
    name: Style [Documentation]
    runs-on: ubuntu-20.04

    needs: paths-filter

    steps:
      - name: Checkout Code
        uses: actions/checkout@692973e3d937129bcbf40652eb9f2f61becf3332 # pin@v4.1.7
      - name: Set up Python ${{ env.python_version }}
        uses: actions/setup-python@f677139bbe7f9c59b41e40162b753c062f5d49a3 # pin@v5.2.0
        with:
          python-version: ${{ env.python_version }}
      - name: Check Config
        run: |
          pip install --require-hashes -r contrib/dev_reqs/requirements.txt
          pip install --require-hashes -r docs/requirements.txt
          python docs/ci/check_mkdocs_config.py
      - name: Check Links
        uses: gaurav-nelson/github-action-markdown-link-check@5c5dfc0ac2e225883c0e5f03a85311ec2830d368 # v1
        with:
          folder-path: docs
          config-file: docs/mlc_config.json
          check-modified-files-only: "yes"
          use-quiet-mode: "yes"

  schema:
    name: Tests - API Schema Documentation
    runs-on: ubuntu-20.04
    needs: paths-filter
    if: needs.paths-filter.outputs.server == 'true' || needs.paths-filter.outputs.force == 'true'
    env:
      INVENTREE_DB_ENGINE: django.db.backends.sqlite3
      INVENTREE_DB_NAME: ../inventree_unit_test_db.sqlite3
      INVENTREE_ADMIN_USER: testuser
      INVENTREE_ADMIN_PASSWORD: testpassword
      INVENTREE_ADMIN_EMAIL: test@test.com
      INVENTREE_PYTHON_TEST_SERVER: http://localhost:12345
      INVENTREE_PYTHON_TEST_USERNAME: testuser
      INVENTREE_PYTHON_TEST_PASSWORD: testpassword
    outputs:
      version: ${{ steps.version.outputs.version }}

    steps:
      - uses: actions/checkout@692973e3d937129bcbf40652eb9f2f61becf3332 # pin@v4.1.7
      - name: Environment Setup
        uses: ./.github/actions/setup
        with:
          apt-dependency: gettext poppler-utils
          dev-install: true
          update: true
      - name: Export API Documentation
        run: invoke schema --ignore-warnings --filename src/backend/InvenTree/schema.yml
      - name: Upload schema
        uses: actions/upload-artifact@50769540e7f4bd5e21e526ee35c689e35e0d6874 # pin@v4.4.0
        with:
          name: schema.yml
          path: src/backend/InvenTree/schema.yml
      - name: Download public schema
        run: |
          pip install --require-hashes -r contrib/dev_reqs/requirements.txt >/dev/null 2>&1
          version="$(python3 .github/scripts/version_check.py only_version ${{ needs.paths-filter.outputs.api }} 2>&1)"
          echo "Version: $version"
          url="https://raw.githubusercontent.com/inventree/schema/main/export/${version}/api.yaml"
          echo "URL: $url"
          code=$(curl -s -o api.yaml $url --write-out '%{http_code}' --silent)
          if [ "$code" != "200" ]; then
            exit 1
          fi
          echo "Downloaded api.yaml"
      - name: Running OpenAPI Spec diff action
        id: breaking_changes
        uses: oasdiff/oasdiff-action/diff@a2ff6682b27d175162a74c09ace8771bd3d512f8  # pin@main
        with:
          base: 'api.yaml'
          revision: 'src/backend/InvenTree/schema.yml'
          format: 'html'
      - name: Echoing diff to step
        run: echo "${{ steps.breaking_changes.outputs.diff }}" >> $GITHUB_STEP_SUMMARY

      - name: Check for differences in API Schema
        if: needs.paths-filter.outputs.api == 'false'
        run: |
          diff --color -u src/backend/InvenTree/schema.yml api.yaml
          diff -u src/backend/InvenTree/schema.yml api.yaml && echo "no difference in API schema " || exit 2
      - name: Check schema - including warnings
        run: invoke schema
        continue-on-error: true
      - name: Extract version for publishing
        id: version
        if: github.ref == 'refs/heads/master' && needs.paths-filter.outputs.api == 'true'
        run: |
          pip install --require-hashes -r contrib/dev_reqs/requirements.txt >/dev/null 2>&1
          version="$(python3 .github/scripts/version_check.py only_version 2>&1)"
          echo "Version: $version"
          echo "version=$version" >> "$GITHUB_OUTPUT"

  schema-push:
    name: Push new schema
    runs-on: ubuntu-20.04
    needs: [paths-filter, schema]
    if: needs.schema.result == 'success' && github.ref == 'refs/heads/master' && needs.paths-filter.outputs.api == 'true' && github.repository_owner == 'inventree'
    env:
      version: ${{ needs.schema.outputs.version }}

    steps:
      - uses: actions/checkout@692973e3d937129bcbf40652eb9f2f61becf3332 # v4.1.7
        name: Checkout Code
        with:
          repository: inventree/schema
          token: ${{ secrets.SCHEMA_PAT }}
      - name: Download schema artifact
        uses: actions/download-artifact@fa0a91b85d4f404e444e00e005971372dc801d16 # v4.1.8
        with:
          name: schema.yml
      - name: Move schema to correct location
        run: |
          echo "Version: $version"
          mkdir export/${version}
          mv schema.yml export/${version}/api.yaml
      - uses: stefanzweifel/git-auto-commit-action@8621497c8c39c72f3e2a999a26b4ca1b5058a842 # v5.0.1
        name: Commit schema changes
        with:
          commit_message: "Update API schema for ${{ env.version }} / ${{ github.sha }}"

  python:
    name: Tests - inventree-python
    runs-on: ubuntu-20.04

    needs: ["pre-commit", "paths-filter"]
    if: needs.paths-filter.outputs.server == 'true' || needs.paths-filter.outputs.force == 'true'

    env:
      wrapper_name: inventree-python
      INVENTREE_DB_ENGINE: django.db.backends.sqlite3
      INVENTREE_DB_NAME: ../inventree_unit_test_db.sqlite3
      INVENTREE_ADMIN_USER: testuser
      INVENTREE_ADMIN_PASSWORD: testpassword
      INVENTREE_ADMIN_EMAIL: test@test.com
      INVENTREE_PYTHON_TEST_SERVER: http://127.0.0.1:12345
      INVENTREE_PYTHON_TEST_USERNAME: testuser
      INVENTREE_PYTHON_TEST_PASSWORD: testpassword
      INVENTREE_SITE_URL: http://127.0.0.1:12345

    steps:
      - uses: actions/checkout@692973e3d937129bcbf40652eb9f2f61becf3332 # pin@v4.1.7
      - name: Environment Setup
        uses: ./.github/actions/setup
        with:
          apt-dependency: gettext poppler-utils
          dev-install: true
          update: true
          npm: true
      - name: Download Python Code For `${{ env.wrapper_name }}`
        run: git clone --depth 1 https://github.com/inventree/${{ env.wrapper_name }} ./${{ env.wrapper_name }}
      - name: Start InvenTree Server
        run: |
          invoke delete-data -f
          invoke import-fixtures
          invoke server -a 127.0.0.1:12345 &
          invoke wait
      - name: Run Tests For `${{ env.wrapper_name }}`
        run: |
          cd ${{ env.wrapper_name }}
          invoke check-server
          coverage run -m unittest discover -s test/

  coverage:
    name: Tests - DB [SQLite] + Coverage ${{ matrix.python_version }}
    runs-on: ubuntu-20.04

    needs: ["pre-commit", "paths-filter"]
    if: needs.paths-filter.outputs.server == 'true' || needs.paths-filter.outputs.force == 'true'
    continue-on-error: true # continue if a step fails so that coverage gets pushed
    strategy:
      matrix:
        python_version: [3.9]
        # python_version: [3.9, 3.12]  # Disabled due to requirement issues

    env:
      INVENTREE_DB_NAME: ./inventree.sqlite
      INVENTREE_DB_ENGINE: sqlite3
      INVENTREE_PLUGINS_ENABLED: true
      GITHUB_TOKEN: ${{ secrets.GITHUB_TOKEN }}
      python_version: ${{ matrix.python_version }}

    steps:
      - uses: actions/checkout@692973e3d937129bcbf40652eb9f2f61becf3332 # pin@v4.1.7
      - name: Environment Setup
        uses: ./.github/actions/setup
        with:
          apt-dependency: gettext poppler-utils
          dev-install: true
          update: true
      - name: Data Export Test
        uses: ./.github/actions/migration
      - name: Test Translations
        run: invoke translate
      - name: Check Migration Files
        run: python3 .github/scripts/check_migration_files.py
      - name: Coverage Tests
        run: invoke test --coverage
      - name: Upload coverage reports to Codecov
        uses: codecov/codecov-action@e28ff129e5465c2c0dcc6f003fc735cb6ae0c673 # pin@v4.5.0
        if: always()
        with:
          token: ${{ secrets.CODECOV_TOKEN }}
          slug: inventree/InvenTree
          flags: backend

  postgres:
    name: Tests - DB [PostgreSQL]
    runs-on: ubuntu-20.04
    needs: ["pre-commit", "paths-filter"]
    if: needs.paths-filter.outputs.server == 'true' || needs.paths-filter.outputs.force == 'true'

    env:
      INVENTREE_DB_ENGINE: django.db.backends.postgresql
      INVENTREE_DB_USER: inventree
      INVENTREE_DB_PASSWORD: password
      INVENTREE_DB_HOST: "127.0.0.1"
      INVENTREE_DB_PORT: 5432
      INVENTREE_DEBUG: info
      INVENTREE_CACHE_HOST: localhost
      INVENTREE_PLUGINS_ENABLED: true

    services:
      postgres:
        image: postgres:14
        env:
          POSTGRES_USER: inventree
          POSTGRES_PASSWORD: password
        ports:
          - 5432:5432

      redis:
        image: redis
        ports:
          - 6379:6379

    steps:
      - uses: actions/checkout@692973e3d937129bcbf40652eb9f2f61becf3332 # pin@v4.1.7
      - name: Environment Setup
        uses: ./.github/actions/setup
        with:
          apt-dependency: gettext poppler-utils libpq-dev
          pip-dependency: psycopg django-redis>=5.0.0
          dev-install: true
          update: true
      - name: Run Tests
        run: invoke test
      - name: Data Export Test
        uses: ./.github/actions/migration

  mysql:
    name: Tests - DB [MySQL]
    runs-on: ubuntu-20.04

    needs: ["pre-commit", "paths-filter"]
    if: needs.paths-filter.outputs.server == 'true' || needs.paths-filter.outputs.force == 'true'

    env:
      # Database backend configuration
      INVENTREE_DB_ENGINE: django.db.backends.mysql
      INVENTREE_DB_USER: root
      INVENTREE_DB_PASSWORD: password
      INVENTREE_DB_HOST: "127.0.0.1"
      INVENTREE_DB_PORT: 3306
      INVENTREE_DEBUG: info
      INVENTREE_PLUGINS_ENABLED: true

    services:
      mysql:
        image: mysql:latest
        env:
          MYSQL_ALLOW_EMPTY_PASSWORD: yes
          MYSQL_DATABASE: ${{ env.INVENTREE_DB_NAME }}
          MYSQL_USER: inventree
          MYSQL_PASSWORD: password
          MYSQL_ROOT_PASSWORD: password
        options: --health-cmd="mysqladmin ping" --health-interval=5s --health-timeout=2s --health-retries=3
        ports:
          - 3306:3306

    steps:
      - uses: actions/checkout@692973e3d937129bcbf40652eb9f2f61becf3332 # pin@v4.1.7
      - name: Environment Setup
        uses: ./.github/actions/setup
        with:
          apt-dependency: gettext poppler-utils libmysqlclient-dev
          pip-dependency: mysqlclient
          dev-install: true
          update: true
      - name: Run Tests
        run: invoke test
      - name: Data Export Test
        uses: ./.github/actions/migration

  migration-tests:
    name: Tests - Migrations [PostgreSQL]
    runs-on: ubuntu-latest
    needs: paths-filter
    if: ${{ (needs.paths-filter.outputs.force == 'true') || (github.ref == 'refs/heads/master' && needs.paths-filter.outputs.migrations == 'true') }}

    env:
      INVENTREE_DB_ENGINE: django.db.backends.postgresql
      INVENTREE_DB_NAME: inventree
      INVENTREE_DB_USER: inventree
      INVENTREE_DB_PASSWORD: password
      INVENTREE_DB_HOST: "127.0.0.1"
      INVENTREE_DB_PORT: 5432
      INVENTREE_DEBUG: info
      INVENTREE_PLUGINS_ENABLED: false

    services:
      postgres:
        image: postgres:14
        env:
          POSTGRES_USER: inventree
          POSTGRES_PASSWORD: password
        ports:
          - 5432:5432

    steps:
      - uses: actions/checkout@692973e3d937129bcbf40652eb9f2f61becf3332 # pin@v4.1.7
      - name: Environment Setup
        uses: ./.github/actions/setup
        with:
          apt-dependency: gettext poppler-utils libpq-dev
          pip-dependency: psycopg
          dev-install: true
          update: true
      - name: Run Tests
        run: invoke test --migrations --report --coverage
      - name: Upload coverage reports to Codecov
        uses: codecov/codecov-action@e28ff129e5465c2c0dcc6f003fc735cb6ae0c673 # pin@v4.5.0
        if: always()
        with:
          token: ${{ secrets.CODECOV_TOKEN }}
          slug: inventree/InvenTree
          flags: migrations

  migrations-checks:
    name: Tests - Full Migration [SQLite]
    runs-on: ubuntu-latest
    needs: paths-filter
    if: ${{ (needs.paths-filter.outputs.force == 'true') || (github.ref == 'refs/heads/master' && needs.paths-filter.outputs.migrations == 'true') }}

    env:
      INVENTREE_DB_ENGINE: sqlite3
      INVENTREE_DB_NAME: /home/runner/work/InvenTree/db.sqlite3
      INVENTREE_DEBUG: info
      INVENTREE_PLUGINS_ENABLED: false

    steps:
      - uses: actions/checkout@692973e3d937129bcbf40652eb9f2f61becf3332 # pin@v4.1.7
        name: Checkout Code
      - name: Environment Setup
        uses: ./.github/actions/setup
        with:
          install: true
      - name: Fetch Database
        run: git clone --depth 1 https://github.com/inventree/test-db ./test-db

      - name: Latest Database
        run: |
          cp test-db/latest.sqlite3 /home/runner/work/InvenTree/db.sqlite3
          chmod +rw /home/runner/work/InvenTree/db.sqlite3
          invoke migrate

      - name: 0.10.0 Database
        run: |
          rm /home/runner/work/InvenTree/db.sqlite3
          cp test-db/stable_0.10.0.sqlite3 /home/runner/work/InvenTree/db.sqlite3
          chmod +rw /home/runner/work/InvenTree/db.sqlite3
          invoke migrate

      - name: 0.11.0 Database
        run: |
          rm /home/runner/work/InvenTree/db.sqlite3
          cp test-db/stable_0.11.0.sqlite3 /home/runner/work/InvenTree/db.sqlite3
          chmod +rw /home/runner/work/InvenTree/db.sqlite3
          invoke migrate

      - name: 0.12.0 Database
        run: |
          rm /home/runner/work/InvenTree/db.sqlite3
          cp test-db/stable_0.12.0.sqlite3 /home/runner/work/InvenTree/db.sqlite3
          chmod +rw /home/runner/work/InvenTree/db.sqlite3
          invoke migrate

      - name: 0.13.5 Database
        run: |
          rm /home/runner/work/InvenTree/db.sqlite3
          cp test-db/stable_0.13.5.sqlite3 /home/runner/work/InvenTree/db.sqlite3
          chmod +rw /home/runner/work/InvenTree/db.sqlite3
          invoke migrate

  platform_ui:
    name: Tests - Platform UI
    runs-on: ubuntu-20.04
    timeout-minutes: 60
    needs: ["pre-commit", "paths-filter"]
    if: needs.paths-filter.outputs.frontend == 'true' || needs.paths-filter.outputs.force == 'true'
    env:
      INVENTREE_DB_ENGINE: sqlite3
      INVENTREE_DB_NAME: /home/runner/work/InvenTree/db.sqlite3
      INVENTREE_DEBUG: True
      INVENTREE_PLUGINS_ENABLED: false
      VITE_COVERAGE: true

    steps:
      - uses: actions/checkout@692973e3d937129bcbf40652eb9f2f61becf3332 # pin@v4.1.7
      - name: Environment Setup
        uses: ./.github/actions/setup
        with:
          npm: true
          install: true
          update: true
      - name: Set up test data
        run: invoke setup-test -i
      - name: Rebuild thumbnails
        run: invoke rebuild-thumbnails
      - name: Install dependencies
        run: inv frontend-compile
      - name: Install Playwright Browsers
        run: cd src/frontend && npx playwright install --with-deps
      - name: Run Playwright tests
        id: tests
<<<<<<< HEAD
        run: cd src/frontend && npx nyc playwright test --project desktop_*
      - uses: actions/upload-artifact@834a144ee995460fba8ed112a2fc961b36a5ec5a # pin@v4
=======
        run: cd src/frontend && npx nyc playwright test
      - uses: actions/upload-artifact@50769540e7f4bd5e21e526ee35c689e35e0d6874 # pin@v4
>>>>>>> 355b4937
        if: ${{ !cancelled() && steps.tests.outcome == 'failure' }}
        with:
          name: playwright-report
          path: src/frontend/playwright-report/
          retention-days: 14
      - name: Report coverage
        if: always()
        run: cd src/frontend && npx nyc report --report-dir ./coverage --temp-dir .nyc_output --reporter=lcov --exclude-after-remap false
      - name: Upload coverage reports to Codecov
        uses: codecov/codecov-action@e28ff129e5465c2c0dcc6f003fc735cb6ae0c673 # pin@v4.5.0
        if: always()
        with:
          token: ${{ secrets.CODECOV_TOKEN }}
          slug: inventree/InvenTree
          flags: pui

  platform_ui_build:
    name: Build - UI Platform
    runs-on: ubuntu-20.04
    timeout-minutes: 60

    steps:
      - uses: actions/checkout@692973e3d937129bcbf40652eb9f2f61becf3332 # pin@v4.1.7
      - name: Environment Setup
        uses: ./.github/actions/setup
        with:
          npm: true
      - name: Install dependencies
        run: cd src/frontend && yarn install
      - name: Build frontend
        run: cd src/frontend && yarn run compile && yarn run build
      - name: Write version file - SHA
        run: cd src/backend/InvenTree/web/static/web/.vite && echo "$GITHUB_SHA" > sha.txt
      - name: Zip frontend
        run: |
          cd src/backend/InvenTree/web/static
          zip -r frontend-build.zip web/ web/.vite
      - uses: actions/upload-artifact@50769540e7f4bd5e21e526ee35c689e35e0d6874 # pin@v4.4.0
        with:
          name: frontend-build
          path: src/backend/InvenTree/web/static/web<|MERGE_RESOLUTION|>--- conflicted
+++ resolved
@@ -534,13 +534,8 @@
         run: cd src/frontend && npx playwright install --with-deps
       - name: Run Playwright tests
         id: tests
-<<<<<<< HEAD
-        run: cd src/frontend && npx nyc playwright test --project desktop_*
-      - uses: actions/upload-artifact@834a144ee995460fba8ed112a2fc961b36a5ec5a # pin@v4
-=======
-        run: cd src/frontend && npx nyc playwright test
+        run: cd src/frontend && npx nyc playwright test  --project desktop_*
       - uses: actions/upload-artifact@50769540e7f4bd5e21e526ee35c689e35e0d6874 # pin@v4
->>>>>>> 355b4937
         if: ${{ !cancelled() && steps.tests.outcome == 'failure' }}
         with:
           name: playwright-report
