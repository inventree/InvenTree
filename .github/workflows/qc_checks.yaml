--- conflicted
+++ resolved
@@ -68,33 +68,6 @@
           contains(github.event.pull_request.labels.*.name, 'dependency') ||
           contains(github.event.pull_request.labels.*.name, 'full-run')
 
-<<<<<<< HEAD
-=======
-  javascript:
-    name: Style - Classic UI [JS]
-    runs-on: ubuntu-20.04
-
-    needs: ["pre-commit"]
-
-    steps:
-      - uses: actions/checkout@11bd71901bbe5b1630ceea73d27597364c9af683 # pin@v4.2.2
-        with:
-          persist-credentials: false
-      - name: Environment Setup
-        uses: ./.github/actions/setup
-        with:
-          npm: true
-          install: true
-      - name: Check Templated JS Files
-        run: |
-          cd .github/scripts
-          python3 check_js_templates.py
-      - name: Lint Javascript Files
-        run: |
-          python src/backend/InvenTree/manage.py prerender
-          cd src/backend && npx eslint InvenTree/InvenTree/static_i18n/i18n/*.js
-
->>>>>>> 6fc7c4d2
   pre-commit:
     name: Style [pre-commit]
     runs-on: ubuntu-20.04
@@ -280,14 +253,8 @@
           apt-dependency: gettext poppler-utils
           dev-install: true
           update: true
-<<<<<<< HEAD
-      - name: Download Python Code For `${{ env.wrapper_name }}`
-        run: git clone --depth 1 https://github.com/inventree/${{ env.wrapper_name }} ./${{ env.wrapper_name }}
-=======
-          npm: true
       - name: Download Python Code For `${WRAPPER_NAME}`
         run: git clone --depth 1 https://github.com/inventree/${WRAPPER_NAME} ./${WRAPPER_NAME}
->>>>>>> 6fc7c4d2
       - name: Start InvenTree Server
         run: |
           invoke dev.delete-data -f
