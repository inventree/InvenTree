--- conflicted
+++ resolved
@@ -555,13 +555,8 @@
           invoke migrate
 
   platform_ui:
-<<<<<<< HEAD
-    name: Tests - Platform UI
-    runs-on: ubuntu-24.04
-=======
     name: Tests - Web UI
-    runs-on: ubuntu-20.04
->>>>>>> b397affa
+    runs-on: ubuntu-24.04
     timeout-minutes: 60
     needs: ["pre-commit", "paths-filter"]
     if: needs.paths-filter.outputs.frontend == 'true' || needs.paths-filter.outputs.force == 'true'
@@ -639,13 +634,8 @@
           yarn run build
 
   platform_ui_build:
-<<<<<<< HEAD
-    name: Build - UI Platform
-    runs-on: ubuntu-24.04
-=======
     name: Build - Web UI
-    runs-on: ubuntu-20.04
->>>>>>> b397affa
+    runs-on: ubuntu-24.04
     timeout-minutes: 60
 
     steps:
