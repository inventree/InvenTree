# This workflow uses actions that are not certified by GitHub. They are provided
# by a third-party and are governed by separate terms of service, privacy
# policy, and support documentation.

name: Scorecard supply-chain security
on:
  # For Branch-Protection check. Only the default branch is supported. See
  # https://github.com/ossf/scorecard/blob/main/docs/checks.md#branch-protection
  branch_protection_rule:
  # To guarantee Maintained check is occasionally updated. See
  # https://github.com/ossf/scorecard/blob/main/docs/checks.md#maintained
  schedule:
    - cron: "32 0 * * 0"
  push:
    branches: ["main"]

# Declare default permissions as read only.
permissions: read-all

jobs:
  analysis:
    name: Scorecard analysis
    runs-on: ubuntu-latest
    permissions:
      # Needed to upload the results to code-scanning dashboard.
      security-events: write
      # Needed to publish results and get a badge (see publish_results below).
      id-token: write
      # Uncomment the permissions below if installing in a private repository.
      # contents: read
      # actions: read

    steps:
      - name: "Checkout code"
<<<<<<< HEAD
        uses: actions/checkout@44c2b7a8a4ea60a981eaca3cf939b5f4305c123b # v4.1.5
=======
        uses: actions/checkout@11bd71901bbe5b1630ceea73d27597364c9af683 # v4.2.2
>>>>>>> 06961c6a
        with:
          persist-credentials: false

      - name: "Run analysis"
        uses: ossf/scorecard-action@f49aabe0b5af0936a0987cfb85d86b75731b0186 # v2.4.1
        with:
          results_file: results.sarif
          results_format: sarif
          # (Optional) "write" PAT token. Uncomment the `repo_token` line below if:
          # - you want to enable the Branch-Protection check on a *public* repository, or
          # - you are installing Scorecard on a *private* repository
          # To create the PAT, follow the steps in https://github.com/ossf/scorecard-action#authentication-with-pat.
          # repo_token: ${{ secrets.SCORECARD_TOKEN }}

          # Public repositories:
          #   - Publish results to OpenSSF REST API for easy access by consumers
          #   - Allows the repository to include the Scorecard badge.
          #   - See https://github.com/ossf/scorecard-action#publishing-results.
          # For private repositories:
          #   - `publish_results` will always be set to `false`, regardless
          #     of the value entered here.
          publish_results: true

      # Upload the results as artifacts (optional). Commenting out will disable uploads of run results in SARIF
      # format to the repository Actions tab.
      - name: "Upload artifact"
<<<<<<< HEAD
        uses: actions/upload-artifact@65462800fd760344b1a7b4382951275a0abb4808 # v4.3.3
=======
        uses: actions/upload-artifact@4cec3d8aa04e39d1a68397de0c4cd6fb9dce8ec1 # v4.6.1
>>>>>>> 06961c6a
        with:
          name: SARIF file
          path: results.sarif
          retention-days: 5

      # Upload the results to GitHub's code scanning dashboard.
      - name: "Upload to code-scanning"
<<<<<<< HEAD
        uses: github/codeql-action/upload-sarif@d39d31e687223d841ef683f52467bd88e9b21c14 # v3.25.3
=======
        uses: github/codeql-action/upload-sarif@b56ba49b26e50535fa1e7f7db0f4f7b4bf65d80d # v3.28.10
>>>>>>> 06961c6a
        with:
          sarif_file: results.sarif<|MERGE_RESOLUTION|>--- conflicted
+++ resolved
@@ -32,11 +32,7 @@
 
     steps:
       - name: "Checkout code"
-<<<<<<< HEAD
-        uses: actions/checkout@44c2b7a8a4ea60a981eaca3cf939b5f4305c123b # v4.1.5
-=======
         uses: actions/checkout@11bd71901bbe5b1630ceea73d27597364c9af683 # v4.2.2
->>>>>>> 06961c6a
         with:
           persist-credentials: false
 
@@ -63,11 +59,7 @@
       # Upload the results as artifacts (optional). Commenting out will disable uploads of run results in SARIF
       # format to the repository Actions tab.
       - name: "Upload artifact"
-<<<<<<< HEAD
-        uses: actions/upload-artifact@65462800fd760344b1a7b4382951275a0abb4808 # v4.3.3
-=======
         uses: actions/upload-artifact@4cec3d8aa04e39d1a68397de0c4cd6fb9dce8ec1 # v4.6.1
->>>>>>> 06961c6a
         with:
           name: SARIF file
           path: results.sarif
@@ -75,10 +67,6 @@
 
       # Upload the results to GitHub's code scanning dashboard.
       - name: "Upload to code-scanning"
-<<<<<<< HEAD
-        uses: github/codeql-action/upload-sarif@d39d31e687223d841ef683f52467bd88e9b21c14 # v3.25.3
-=======
         uses: github/codeql-action/upload-sarif@b56ba49b26e50535fa1e7f7db0f4f7b4bf65d80d # v3.28.10
->>>>>>> 06961c6a
         with:
           sarif_file: results.sarif