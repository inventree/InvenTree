--- conflicted
+++ resolved
@@ -135,13 +135,7 @@
     for release in data:
         tag = release['tag_name'].strip()
 
-<<<<<<< HEAD
-        if not match or len(match.groups()) != 3:
-            print(f"Version '{tag}' did not match expected pattern")
-            continue
-=======
         version_tuple = version_number_to_tuple(tag)
->>>>>>> 9679e582
 
         if len(version_tuple) >= 4 and version_tuple[3]:
             # Skip prerelease tags
@@ -190,11 +184,8 @@
     return highest_release
 
 
-<<<<<<< HEAD
 def main() -> bool:
-    """Main function to check the version number."""
-=======
-if __name__ == '__main__':
+    """Run the version check."""
     parser = argparse.ArgumentParser(description='InvenTree Version Check')
     parser.add_argument(
         '--show-version',
@@ -228,28 +219,12 @@
         print(inventree_api_version)
         sys.exit(0)
 
->>>>>>> 9679e582
     # Ensure that we are running in GH Actions
     if os.environ.get('GITHUB_ACTIONS', '') != 'true':
         print('This script is intended to be run within a GitHub Action!')
         return False
 
-<<<<<<< HEAD
-    if 'only_version' in sys.argv:
-        here = Path(__file__).parent.absolute()
-        version_file = here.joinpath(
-            '..', '..', 'src', 'backend', 'InvenTree', 'InvenTree', 'api_version.py'
-        )
-        text = version_file.read_text()
-        results = re.findall(r"""INVENTREE_API_VERSION = (.*)""", text)
-        # If 2. args is true lower the version number by 1
-        if len(sys.argv) > 2 and sys.argv[2] == 'true':
-            results[0] = str(int(results[0]) - 1)
-        print(results[0])
-        return True
-=======
     print('Running InvenTree version check...')
->>>>>>> 9679e582
 
     # GITHUB_REF_TYPE may be either 'branch' or 'tag'
     GITHUB_REF_TYPE = os.environ['GITHUB_REF_TYPE']
@@ -268,26 +243,7 @@
     print(
         f"InvenTree Version: '{inventree_version}' - {version_number_to_tuple(inventree_version)}"
     )
-<<<<<<< HEAD
-
-    version = None
-
-    with open(version_file, encoding='utf-8') as f:
-        text = f.read()
-
-        # Extract the InvenTree software version
-        results = re.findall(r"""INVENTREE_SW_VERSION = '(.*)'""", text)
-
-        if len(results) != 1:
-            print(f'Could not find INVENTREE_SW_VERSION in {version_file}')
-            return False
-
-        version = results[0]
-
-    print(f"InvenTree Version: '{version}'")
-=======
     print(f"InvenTree API Version: '{inventree_api_version}'")
->>>>>>> 9679e582
 
     # Check version number and look for existing versions
     # If a release is found which matches the current tag, throw an error
@@ -314,17 +270,11 @@
         version_tag: str = GITHUB_REF.split('/')[-1]
         print(f"Checking requirements for tagged release - '{version_tag}':")
 
-<<<<<<< HEAD
-        if version_tag != version:
-            print(f"Version number '{version}' does not match tag '{version_tag}'")
-            return True
-=======
         if version_tag != inventree_version:
             print(
                 f"Version number '{inventree_version}' does not match tag '{version_tag}'"
             )
             sys.exit
->>>>>>> 9679e582
 
         docker_tags = [version_tag, 'stable'] if highest_release else [version_tag]
 
