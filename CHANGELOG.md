--- conflicted
+++ resolved
@@ -19,12 +19,9 @@
 - Adds optional shipping address against individual sales order shipments in [#10650](https://github.com/inventree/InvenTree/pull/10650)
 - Adds UI elements to "check" and "uncheck" sales order shipments in [#10654](https://github.com/inventree/InvenTree/pull/10654)
 - Allow assigning project codes to order line items in [#10657](https://github.com/inventree/InvenTree/pull/10657)
-<<<<<<< HEAD
-- Support for S3 and SFTP storage backends for media and static files ([#10140](https://github.com/inventree/InvenTree/pull/10140))
-=======
 - Added support for webauthn login for the frontend in [#9729](https://github.com/inventree/InvenTree/pull/9729)
 - Added support for Debian 12, Ubuntu 22.04 and Ubuntu 24.04 in the installer and package in [#10705](https://github.com/inventree/InvenTree/pull/10705)
->>>>>>> c1bbef1a
+- Support for S3 and SFTP storage backends for media and static files ([#10140](https://github.com/inventree/InvenTree/pull/10140))
 
 ### Changed
 
