# Changelog

All notable changes to this project will be documented in this file (starting with 1.0.0).

The format is based on [Keep a Changelog](https://keepachangelog.com/en/1.1.0/),
and this project adheres to [Semantic Versioning](https://semver.org/spec/v2.0.0.html).

## [Unreleased] - yyyy-mm-dd (in UTC)

### Added

<<<<<<< HEAD
Support for S3 and SFTP storage backends for media and static files ([#10140](https://github.com/inventree/InvenTree/pull/10140))
=======
- Added `order_queryset` report helper function in [#10439](https://github.com/inventree/InvenTree/pull/10439)
>>>>>>> 2e7e8d5e

### Changed

- Changed site URL check to allow protocol mismatches if `INVENTREE_SITE_LAX_PROTOCOL` is set to `True` (default) in [#10454](https://github.com/inventree/InvenTree/pull/10454)

### Removed


## [1.0.0 ] - 2025-09-15

The first "stable" release following semver but not extensively other than the previous releases. The use of 1.0 indicates the stability that users already expect from InvenTree.

An overarching theme of this release is the complete switch to a new UI framework and paradigm (PUI). The old templating based UI (CUI) is now removed. This makes major improvements in the security and portability of InvenTree possible.

Our blog holds [a few articles](https://inventree.org/blog/2024/09/23/ui-roadmap) on the topic. This journey started in [March 2022](https://github.com/inventree/InvenTree/issues/2789) and was announced [in 2023](https://inventree.org/blog/2023/08/28/react).


Specific entries to the changelog will be kept for all stable channel minor releases, for changes in 1.0 please refer to the [blog posts](https://inventree.org/blog/2025/09/15/1.0.0) and the [milestone](https://github.com/inventree/InvenTree/milestone/17)<|MERGE_RESOLUTION|>--- conflicted
+++ resolved
@@ -9,11 +9,8 @@
 
 ### Added
 
-<<<<<<< HEAD
-Support for S3 and SFTP storage backends for media and static files ([#10140](https://github.com/inventree/InvenTree/pull/10140))
-=======
 - Added `order_queryset` report helper function in [#10439](https://github.com/inventree/InvenTree/pull/10439)
->>>>>>> 2e7e8d5e
+- Support for S3 and SFTP storage backends for media and static files ([#10140](https://github.com/inventree/InvenTree/pull/10140))
 
 ### Changed
 
