--- conflicted
+++ resolved
@@ -6,13 +6,7 @@
 from __future__ import unicode_literals
 
 from django.utils.translation import ugettext_lazy as _
-<<<<<<< HEAD
-from django.core.exceptions import ValidationError
 from django.views.generic import DetailView, ListView
-from django.forms import HiddenInput
-=======
-from django.views.generic import DetailView, ListView
->>>>>>> 887e6295
 
 from .models import Build
 from . import forms
@@ -82,175 +76,8 @@
 
 class BuildDetail(InvenTreeRoleMixin, DetailView):
     """
-<<<<<<< HEAD
-
-    model = Build
-    form_class = forms.CompleteBuildOutputForm
-    context_object_name = "build"
-    ajax_form_title = _("Complete Build Output")
-    ajax_template_name = "build/complete_output.html"
-
-    def get_form(self):
-
-        build = self.get_object()
-
-        form = super().get_form()
-
-        # Extract the build output object
-        output = None
-        output_id = form['output'].value()
-
-        try:
-            output = StockItem.objects.get(pk=output_id)
-        except (ValueError, StockItem.DoesNotExist):
-            pass
-
-        if output:
-            if build.isFullyAllocated(output):
-                form.fields['confirm_incomplete'].widget = HiddenInput()
-
-        return form
-
-    def validate(self, build, form, **kwargs):
-        """
-        Custom validation steps for the BuildOutputComplete" form
-        """
-
-        data = form.cleaned_data
-
-        output = data.get('output', None)
-
-        stock_status = data.get('stock_status', StockStatus.OK)
-
-        # Any "invalid" stock status defaults to OK
-        try:
-            stock_status = int(stock_status)
-        except (ValueError):
-            stock_status = StockStatus.OK
-
-        if int(stock_status) not in StockStatus.keys():
-            form.add_error('stock_status', _('Invalid stock status value selected'))
-
-        if output:
-
-            quantity = data.get('quantity', None)
-
-            if quantity and quantity > output.quantity:
-                form.add_error('quantity', _('Quantity to complete cannot exceed build output quantity'))
-
-            if not build.isFullyAllocated(output):
-                confirm = str2bool(data.get('confirm_incomplete', False))
-
-                if not confirm:
-                    form.add_error('confirm_incomplete', _('Confirm completion of incomplete build'))
-
-        else:
-            form.add_error(None, _('Build output must be specified'))
-
-    def get_initial(self):
-        """ Get initial form data for the CompleteBuild form
-
-        - If the part being built has a default location, pre-select that location
-        """
-
-        initials = super().get_initial()
-        build = self.get_object()
-
-        if build.part.default_location is not None:
-            try:
-                location = StockLocation.objects.get(pk=build.part.default_location.id)
-                initials['location'] = location
-            except StockLocation.DoesNotExist:
-                pass
-
-        output = self.get_param('output', None)
-
-        if output:
-            try:
-                output = StockItem.objects.get(pk=output)
-            except (ValueError, StockItem.DoesNotExist):
-                output = None
-
-        # Output has not been supplied? Try to "guess"
-        if not output:
-
-            incomplete = build.get_build_outputs(complete=False)
-
-            if incomplete.count() == 1:
-                output = incomplete[0]
-
-        if output is not None:
-            initials['output'] = output
-
-        initials['location'] = build.destination
-
-        return initials
-
-    def get_context_data(self, **kwargs):
-        """
-        Get context data for passing to the rendered form
-
-        - Build information is required
-        """
-
-        build = self.get_object()
-
-        context = {}
-
-        # Build object
-        context['build'] = build
-
-        form = self.get_form()
-
-        output = form['output'].value()
-
-        if output:
-            try:
-                output = StockItem.objects.get(pk=output)
-                context['output'] = output
-                context['fully_allocated'] = build.isFullyAllocated(output)
-                context['allocated_parts'] = build.allocatedParts(output)
-                context['unallocated_parts'] = build.unallocatedParts(output)
-            except (ValueError, StockItem.DoesNotExist):
-                pass
-
-        return context
-
-    def save(self, build, form, **kwargs):
-
-        data = form.cleaned_data
-
-        location = data.get('location', None)
-        output = data.get('output', None)
-        stock_status = data.get('stock_status', StockStatus.OK)
-
-        # Any "invalid" stock status defaults to OK
-        try:
-            stock_status = int(stock_status)
-        except (ValueError):
-            stock_status = StockStatus.OK
-
-        # Complete the build output
-        build.completeBuildOutput(
-            output,
-            self.request.user,
-            location=location,
-            status=stock_status,
-        )
-
-    def get_data(self):
-        """ Provide feedback data back to the form """
-        return {
-            'success': _('Build output completed')
-        }
-
-
-class BuildDetail(InvenTreeRoleMixin, DetailView):
-    """ Detail view of a single Build object. """
-=======
     Detail view of a single Build object.
     """
->>>>>>> 887e6295
 
     model = Build
     template_name = 'build/detail.html'
@@ -278,13 +105,9 @@
 
 
 class BuildDelete(AjaxDeleteView):
-<<<<<<< HEAD
-    """ View to delete a build """
-=======
     """
     View to delete a build
     """
->>>>>>> 887e6295
 
     model = Build
     ajax_template_name = 'build/delete_build.html'
