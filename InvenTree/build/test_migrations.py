--- conflicted
+++ resolved
@@ -2,23 +2,14 @@
 
 from django_test_migrations.contrib.unittest_case import MigratorTestCase
 
-<<<<<<< HEAD
-from InvenTree import unit_tests
-=======
 from InvenTree import unit_test
->>>>>>> 8ca02cb1
 
 
 class TestForwardMigrations(MigratorTestCase):
     """Test entire schema migration sequence for the build app."""
 
-<<<<<<< HEAD
-    migrate_from = ('build', unit_tests.getOldestMigrationFile('build'))
-    migrate_to = ('build', unit_tests.getNewestMigrationFile('build'))
-=======
     migrate_from = ('build', unit_test.getOldestMigrationFile('build'))
     migrate_to = ('build', unit_test.getNewestMigrationFile('build'))
->>>>>>> 8ca02cb1
 
     def prepare(self):
         """Create initial data!"""
@@ -60,11 +51,7 @@
 class TestReferenceMigration(MigratorTestCase):
     """Test custom migration which adds 'reference' field to Build model."""
 
-<<<<<<< HEAD
-    migrate_from = ('build', unit_tests.getOldestMigrationFile('build'))
-=======
     migrate_from = ('build', unit_test.getOldestMigrationFile('build'))
->>>>>>> 8ca02cb1
     migrate_to = ('build', '0018_build_reference')
 
     def prepare(self):
@@ -120,11 +107,7 @@
     """
 
     migrate_from = ('build', '0019_auto_20201019_1302')
-<<<<<<< HEAD
-    migrate_to = ('build', unit_tests.getNewestMigrationFile('build'))
-=======
     migrate_to = ('build', unit_test.getNewestMigrationFile('build'))
->>>>>>> 8ca02cb1
 
     def prepare(self):
         """Create some initial data prior to migration"""
