"""
JSON serializers for Build API
"""

# -*- coding: utf-8 -*-
from __future__ import unicode_literals

from django.db import transaction
from django.core.exceptions import ValidationError as DjangoValidationError
from django.utils.translation import ugettext_lazy as _

from django.db.models import Case, When, Value
from django.db.models import BooleanField

from rest_framework import serializers
from rest_framework.serializers import ValidationError

from InvenTree.serializers import InvenTreeModelSerializer, InvenTreeAttachmentSerializer
from InvenTree.serializers import UserSerializerBrief, ReferenceIndexingSerializerMixin

<<<<<<< HEAD
from InvenTree.serializers import InvenTreeModelSerializer, InvenTreeAttachmentSerializer
from InvenTree.serializers import InvenTreeAttachmentSerializerField, UserSerializerBrief
=======
import InvenTree.helpers
from InvenTree.helpers import extract_serial_numbers
from InvenTree.serializers import InvenTreeDecimalField
from InvenTree.status_codes import StockStatus
>>>>>>> 887e6295

from stock.models import StockItem, StockLocation
from stock.serializers import StockItemSerializerBrief, LocationSerializer

from part.models import BomItem
from part.serializers import PartSerializer, PartBriefSerializer
from users.serializers import OwnerSerializer

from .models import Build, BuildItem, BuildOrderAttachment


class BuildSerializer(ReferenceIndexingSerializerMixin, InvenTreeModelSerializer):
    """
    Serializes a Build object
    """

    url = serializers.CharField(source='get_absolute_url', read_only=True)
    status_text = serializers.CharField(source='get_status_display', read_only=True)

    part_detail = PartBriefSerializer(source='part', many=False, read_only=True)

    quantity = InvenTreeDecimalField()

    overdue = serializers.BooleanField(required=False, read_only=True)

    issued_by_detail = UserSerializerBrief(source='issued_by', read_only=True)

    responsible_detail = OwnerSerializer(source='responsible', read_only=True)

    @staticmethod
    def annotate_queryset(queryset):
        """
        Add custom annotations to the BuildSerializer queryset,
        performing database queries as efficiently as possible.

        The following annoted fields are added:

        - overdue: True if the build is outstanding *and* the completion date has past

        """

        # Annotate a boolean 'overdue' flag

        queryset = queryset.annotate(
            overdue=Case(
                When(
                    Build.OVERDUE_FILTER, then=Value(True, output_field=BooleanField()),
                ),
                default=Value(False, output_field=BooleanField())
            )
        )

        return queryset

    def __init__(self, *args, **kwargs):
        part_detail = kwargs.pop('part_detail', True)

        super().__init__(*args, **kwargs)

        if part_detail is not True:
            self.fields.pop('part_detail')

    class Meta:
        model = Build
        fields = [
            'pk',
            'url',
            'title',
            'batch',
            'creation_date',
            'completed',
            'completion_date',
            'destination',
            'parent',
            'part',
            'part_detail',
            'overdue',
            'reference',
            'sales_order',
            'quantity',
            'status',
            'status_text',
            'target_date',
            'take_from',
            'notes',
            'link',
            'issued_by',
            'issued_by_detail',
            'responsible',
            'responsible_detail',
        ]

        read_only_fields = [
            'completed',
            'creation_date',
            'completion_data',
            'status',
            'status_text',
        ]


class BuildOutputSerializer(serializers.Serializer):
    """
    Serializer for a "BuildOutput"

    Note that a "BuildOutput" is really just a StockItem which is "in production"!
    """

    output = serializers.PrimaryKeyRelatedField(
        queryset=StockItem.objects.all(),
        many=False,
        allow_null=False,
        required=True,
        label=_('Build Output'),
    )

    def validate_output(self, output):

        build = self.context['build']

        # As this serializer can be used in multiple contexts, we need to work out why we are here
        to_complete = self.context.get('to_complete', False)

        # The stock item must point to the build
        if output.build != build:
            raise ValidationError(_("Build output does not match the parent build"))

        # The part must match!
        if output.part != build.part:
            raise ValidationError(_("Output part does not match BuildOrder part"))

        # The build output must be "in production"
        if not output.is_building:
            raise ValidationError(_("This build output has already been completed"))

        if to_complete:

            # The build output must have all tracked parts allocated
            if not build.isFullyAllocated(output):
                raise ValidationError(_("This build output is not fully allocated"))

        return output

    class Meta:
        fields = [
            'output',
        ]


class BuildOutputCreateSerializer(serializers.Serializer):
    """
    Serializer for creating a new BuildOutput against a BuildOrder.

    URL pattern is "/api/build/<pk>/create-output/", where <pk> is the PK of a Build.

    The Build object is provided to the serializer context.
    """

    quantity = serializers.DecimalField(
        max_digits=15,
        decimal_places=5,
        min_value=0,
        required=True,
        label=_('Quantity'),
        help_text=_('Enter quantity for build output'),
    )

    def get_build(self):
        return self.context["build"]

    def get_part(self):
        return self.get_build().part

    def validate_quantity(self, quantity):

        if quantity < 0:
            raise ValidationError(_("Quantity must be greater than zero"))

        part = self.get_part()

        if int(quantity) != quantity:
            # Quantity must be an integer value if the part being built is trackable
            if part.trackable:
                raise ValidationError(_("Integer quantity required for trackable parts"))

            if part.has_trackable_parts():
                raise ValidationError(_("Integer quantity required, as the bill of materials contains trackable parts"))

        return quantity

    batch_code = serializers.CharField(
        required=False,
        allow_blank=True,
        label=_('Batch Code'),
        help_text=_('Batch code for this build output'),
    )

    serial_numbers = serializers.CharField(
        allow_blank=True,
        required=False,
        label=_('Serial Numbers'),
        help_text=_('Enter serial numbers for build outputs'),
    )

    def validate_serial_numbers(self, serial_numbers):

        serial_numbers = serial_numbers.strip()

        # TODO: Field level validation necessary here?
        return serial_numbers

    auto_allocate = serializers.BooleanField(
        required=False,
        default=False,
        label=_('Auto Allocate Serial Numbers'),
        help_text=_('Automatically allocate required items with matching serial numbers'),
    )

    def validate(self, data):
        """
        Perform form validation
        """

        part = self.get_part()

        # Cache a list of serial numbers (to be used in the "save" method)
        self.serials = None

        quantity = data['quantity']
        serial_numbers = data.get('serial_numbers', '')

        if serial_numbers:

            try:
                self.serials = extract_serial_numbers(serial_numbers, quantity, part.getLatestSerialNumberInt())
            except DjangoValidationError as e:
                raise ValidationError({
                    'serial_numbers': e.messages,
                })

            # Check for conflicting serial numbesr
            existing = []

            for serial in self.serials:
                if part.checkIfSerialNumberExists(serial):
                    existing.append(serial)

            if len(existing) > 0:

                msg = _("The following serial numbers already exist")
                msg += " : "
                msg += ",".join([str(e) for e in existing])

                raise ValidationError({
                    'serial_numbers': msg,
                })

        return data

    def save(self):
        """
        Generate the new build output(s)
        """

        data = self.validated_data

        quantity = data['quantity']
        batch_code = data.get('batch_code', '')
        auto_allocate = data.get('auto_allocate', False)

        build = self.get_build()

        build.create_build_output(
            quantity,
            serials=self.serials,
            batch=batch_code,
            auto_allocate=auto_allocate,
        )


class BuildOutputDeleteSerializer(serializers.Serializer):
    """
    DRF serializer for deleting (cancelling) one or more build outputs
    """

    class Meta:
        fields = [
            'outputs',
        ]

    outputs = BuildOutputSerializer(
        many=True,
        required=True,
    )

    def validate(self, data):

        data = super().validate(data)

        outputs = data.get('outputs', [])

        if len(outputs) == 0:
            raise ValidationError(_("A list of build outputs must be provided"))

        return data

    def save(self):
        """
        'save' the serializer to delete the build outputs
        """

        data = self.validated_data
        outputs = data.get('outputs', [])

        build = self.context['build']

        with transaction.atomic():
            for item in outputs:
                output = item['output']
                build.delete_output(output)


class BuildOutputCompleteSerializer(serializers.Serializer):
    """
    DRF serializer for completing one or more build outputs
    """

    class Meta:
        fields = [
            'outputs',
            'location',
            'status',
            'notes',
        ]

    outputs = BuildOutputSerializer(
        many=True,
        required=True,
    )

    location = serializers.PrimaryKeyRelatedField(
        queryset=StockLocation.objects.all(),
        required=True,
        many=False,
        label=_("Location"),
        help_text=_("Location for completed build outputs"),
    )

    status = serializers.ChoiceField(
        choices=list(StockStatus.items()),
        default=StockStatus.OK,
        label=_("Status"),
    )

    notes = serializers.CharField(
        label=_("Notes"),
        required=False,
        allow_blank=True,
    )

    def validate(self, data):

        super().validate(data)

        outputs = data.get('outputs', [])

        if len(outputs) == 0:
            raise ValidationError(_("A list of build outputs must be provided"))

        return data

    def save(self):
        """
        "save" the serializer to complete the build outputs
        """

        build = self.context['build']
        request = self.context['request']

        data = self.validated_data

        outputs = data.get('outputs', [])

        # Mark the specified build outputs as "complete"
        with transaction.atomic():
            for item in outputs:

                output = item['output']

                build.complete_build_output(
                    output,
                    request.user,
                    status=data['status'],
                    notes=data.get('notes', '')
                )


class BuildCompleteSerializer(serializers.Serializer):
    """
    DRF serializer for marking a BuildOrder as complete
    """

    accept_unallocated = serializers.BooleanField(
        label=_('Accept Unallocated'),
        help_text=_('Accept that stock items have not been fully allocated to this build order'),
        required=False,
        default=False,
    )

    def validate_accept_unallocated(self, value):

        build = self.context['build']

        if not build.areUntrackedPartsFullyAllocated() and not value:
            raise ValidationError(_('Required stock has not been fully allocated'))

        return value

    accept_incomplete = serializers.BooleanField(
        label=_('Accept Incomplete'),
        help_text=_('Accept that the required number of build outputs have not been completed'),
        required=False,
        default=False,
    )

    def validate_accept_incomplete(self, value):

        build = self.context['build']

        if build.remaining > 0 and not value:
            raise ValidationError(_('Required build quantity has not been completed'))

        return value

    def validate(self, data):

        build = self.context['build']

        if build.incomplete_count > 0:
            raise ValidationError(_("Build order has incomplete outputs"))

        if not build.has_build_outputs():
            raise ValidationError(_("No build outputs have been created for this build order"))

        return data

    def save(self):

        request = self.context['request']
        build = self.context['build']

        build.complete_build(request.user)


class BuildUnallocationSerializer(serializers.Serializer):
    """
    DRF serializer for unallocating stock from a BuildOrder

    Allocated stock can be unallocated with a number of filters:

    - output: Filter against a particular build output (blank = untracked stock)
    - bom_item: Filter against a particular BOM line item

    """

    bom_item = serializers.PrimaryKeyRelatedField(
        queryset=BomItem.objects.all(),
        many=False,
        allow_null=True,
        required=False,
        label=_('BOM Item'),
    )

    output = serializers.PrimaryKeyRelatedField(
        queryset=StockItem.objects.filter(
            is_building=True,
        ),
        many=False,
        allow_null=True,
        required=False,
        label=_("Build output"),
    )

    def validate_output(self, stock_item):

        # Stock item must point to the same build order!
        build = self.context['build']

        if stock_item and stock_item.build != build:
            raise ValidationError(_("Build output must point to the same build"))

        return stock_item

    def save(self):
        """
        'Save' the serializer data.
        This performs the actual unallocation against the build order
        """

        build = self.context['build']

        data = self.validated_data

        build.unallocateStock(
            bom_item=data['bom_item'],
            output=data['output']
        )


class BuildAllocationItemSerializer(serializers.Serializer):
    """
    A serializer for allocating a single stock item against a build order
    """

    bom_item = serializers.PrimaryKeyRelatedField(
        queryset=BomItem.objects.all(),
        many=False,
        allow_null=False,
        required=True,
        label=_('BOM Item'),
    )

    def validate_bom_item(self, bom_item):
        """
        Check if the parts match!
        """

        build = self.context['build']

        # BomItem should point to the same 'part' as the parent build
        if build.part != bom_item.part:

            # If not, it may be marked as "inherited" from a parent part
            if bom_item.inherited and build.part in bom_item.part.get_descendants(include_self=False):
                pass
            else:
                raise ValidationError(_("bom_item.part must point to the same part as the build order"))

        return bom_item

    stock_item = serializers.PrimaryKeyRelatedField(
        queryset=StockItem.objects.all(),
        many=False,
        allow_null=False,
        required=True,
        label=_('Stock Item'),
    )

    def validate_stock_item(self, stock_item):

        if not stock_item.in_stock:
            raise ValidationError(_("Item must be in stock"))

        return stock_item

    quantity = serializers.DecimalField(
        max_digits=15,
        decimal_places=5,
        min_value=0,
        required=True
    )

    def validate_quantity(self, quantity):

        if quantity <= 0:
            raise ValidationError(_("Quantity must be greater than zero"))

        return quantity

    output = serializers.PrimaryKeyRelatedField(
        queryset=StockItem.objects.filter(is_building=True),
        many=False,
        allow_null=True,
        required=False,
        label=_('Build Output'),
    )

    class Meta:
        fields = [
            'bom_item',
            'stock_item',
            'quantity',
            'output',
        ]

    def validate(self, data):

        super().validate(data)

        bom_item = data['bom_item']
        stock_item = data['stock_item']
        quantity = data['quantity']
        output = data.get('output', None)

        # build = self.context['build']

        # TODO: Check that the "stock item" is valid for the referenced "sub_part"
        # Note: Because of allow_variants options, it may not be a direct match!

        # Check that the quantity does not exceed the available amount from the stock item
        q = stock_item.unallocated_quantity()

        if quantity > q:

            q = InvenTree.helpers.clean_decimal(q)

            raise ValidationError({
                'quantity': _(f"Available quantity ({q}) exceeded")
            })

        # Output *must* be set for trackable parts
        if output is None and bom_item.sub_part.trackable:
            raise ValidationError({
                'output': _('Build output must be specified for allocation of tracked parts')
            })

        # Output *cannot* be set for un-tracked parts
        if output is not None and not bom_item.sub_part.trackable:

            raise ValidationError({
                'output': _('Build output cannot be specified for allocation of untracked parts')
            })

        return data


class BuildAllocationSerializer(serializers.Serializer):
    """
    DRF serializer for allocation stock items against a build order
    """

    items = BuildAllocationItemSerializer(many=True)

    class Meta:
        fields = [
            'items',
        ]

    def validate(self, data):
        """
        Validation
        """

        data = super().validate(data)

        items = data.get('items', [])

        if len(items) == 0:
            raise ValidationError(_('Allocation items must be provided'))

        return data

    def save(self):

        data = self.validated_data

        items = data.get('items', [])

        build = self.context['build']

        with transaction.atomic():
            for item in items:
                bom_item = item['bom_item']
                stock_item = item['stock_item']
                quantity = item['quantity']
                output = item.get('output', None)

                try:
                    # Create a new BuildItem to allocate stock
                    BuildItem.objects.create(
                        build=build,
                        bom_item=bom_item,
                        stock_item=stock_item,
                        quantity=quantity,
                        install_into=output
                    )
                except (ValidationError, DjangoValidationError) as exc:
                    # Catch model errors and re-throw as DRF errors
                    raise ValidationError(detail=serializers.as_serializer_error(exc))


class BuildItemSerializer(InvenTreeModelSerializer):
    """ Serializes a BuildItem object """

    bom_part = serializers.IntegerField(source='bom_item.sub_part.pk', read_only=True)
    part = serializers.IntegerField(source='stock_item.part.pk', read_only=True)
    location = serializers.IntegerField(source='stock_item.location.pk', read_only=True)

    # Extra (optional) detail fields
    part_detail = PartSerializer(source='stock_item.part', many=False, read_only=True)
    build_detail = BuildSerializer(source='build', many=False, read_only=True)
    stock_item_detail = StockItemSerializerBrief(source='stock_item', read_only=True)
    location_detail = LocationSerializer(source='stock_item.location', read_only=True)

    quantity = InvenTreeDecimalField()

    def __init__(self, *args, **kwargs):

        build_detail = kwargs.pop('build_detail', False)
        part_detail = kwargs.pop('part_detail', False)
        location_detail = kwargs.pop('location_detail', False)

        super().__init__(*args, **kwargs)

        if not build_detail:
            self.fields.pop('build_detail')

        if not part_detail:
            self.fields.pop('part_detail')

        if not location_detail:
            self.fields.pop('location_detail')

    class Meta:
        model = BuildItem
        fields = [
            'pk',
            'bom_part',
            'build',
            'build_detail',
            'install_into',
            'location',
            'location_detail',
            'part',
            'part_detail',
            'stock_item',
            'stock_item_detail',
            'quantity'
        ]


class BuildAttachmentSerializer(InvenTreeAttachmentSerializer):
    """
    Serializer for a BuildAttachment
    """

    class Meta:
        model = BuildOrderAttachment

        fields = [
            'pk',
            'build',
            'attachment',
<<<<<<< HEAD
=======
            'link',
>>>>>>> 887e6295
            'filename',
            'comment',
            'upload_date',
        ]

        read_only_fields = [
            'upload_date',
        ]<|MERGE_RESOLUTION|>--- conflicted
+++ resolved
@@ -18,15 +18,10 @@
 from InvenTree.serializers import InvenTreeModelSerializer, InvenTreeAttachmentSerializer
 from InvenTree.serializers import UserSerializerBrief, ReferenceIndexingSerializerMixin
 
-<<<<<<< HEAD
-from InvenTree.serializers import InvenTreeModelSerializer, InvenTreeAttachmentSerializer
-from InvenTree.serializers import InvenTreeAttachmentSerializerField, UserSerializerBrief
-=======
 import InvenTree.helpers
 from InvenTree.helpers import extract_serial_numbers
 from InvenTree.serializers import InvenTreeDecimalField
 from InvenTree.status_codes import StockStatus
->>>>>>> 887e6295
 
 from stock.models import StockItem, StockLocation
 from stock.serializers import StockItemSerializerBrief, LocationSerializer
@@ -770,10 +765,7 @@
             'pk',
             'build',
             'attachment',
-<<<<<<< HEAD
-=======
             'link',
->>>>>>> 887e6295
             'filename',
             'comment',
             'upload_date',
