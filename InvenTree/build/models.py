"""Build database model definitions."""

import decimal

import os
from datetime import datetime

from django.contrib.auth.models import User
from django.core.exceptions import ValidationError
from django.core.validators import MinValueValidator
from django.db import models, transaction
from django.db.models import Sum, Q
from django.db.models.functions import Coalesce
from django.db.models.signals import post_save
from django.dispatch.dispatcher import receiver
from django.urls import reverse
from django.utils.translation import gettext_lazy as _

from markdownx.models import MarkdownxField

from mptt.models import MPTTModel, TreeForeignKey
from mptt.exceptions import InvalidMove

from rest_framework import serializers

from InvenTree.status_codes import BuildStatus, StockStatus, StockHistoryCode
from InvenTree.helpers import increment, getSetting, normalize, MakeBarcode, notify_responsible
from InvenTree.models import InvenTreeAttachment, ReferenceIndexingMixin
from InvenTree.validators import validate_build_order_reference

import InvenTree.fields
import InvenTree.helpers
import InvenTree.tasks

from plugin.events import trigger_event

from part import models as PartModels
from stock import models as StockModels
from users import models as UserModels


def get_next_build_number():
    """Returns the next available BuildOrder reference number."""
    if Build.objects.count() == 0:
        return '0001'

    build = Build.objects.exclude(reference=None).last()

    attempts = {build.reference}

    reference = build.reference

    while 1:
        reference = increment(reference)

        if reference in attempts:
            # Escape infinite recursion
            return reference

        if Build.objects.filter(reference=reference).exists():
            attempts.add(reference)
        else:
            break

    return reference


class Build(MPTTModel, ReferenceIndexingMixin):
    """A Build object organises the creation of new StockItem objects from other existing StockItem objects.

    Attributes:
        part: The part to be built (from component BOM items)
        reference: Build order reference (required, must be unique)
        title: Brief title describing the build (required)
        quantity: Number of units to be built
        parent: Reference to a Build object for which this Build is required
        sales_order: References to a SalesOrder object for which this Build is required (e.g. the output of this build will be used to fulfil a sales order)
        take_from: Location to take stock from to make this build (if blank, can take from anywhere)
        status: Build status code
        batch: Batch code transferred to build parts (optional)
        creation_date: Date the build was created (auto)
        target_date: Date the build will be overdue
        completion_date: Date the build was completed (or, if incomplete, the expected date of completion)
        link: External URL for extra information
        notes: Text notes
        completed_by: User that completed the build
        issued_by: User that issued the build
        responsible: User (or group) responsible for completing the build
    """

    OVERDUE_FILTER = Q(status__in=BuildStatus.ACTIVE_CODES) & ~Q(target_date=None) & Q(target_date__lte=datetime.now().date())

    @staticmethod
    def get_api_url():
        """Return the API URL associated with the BuildOrder model"""
        return reverse('api-build-list')

    def api_instance_filters(self):
        """Returns custom API filters for the particular BuildOrder instance"""
        return {
            'parent': {
                'exclude_tree': self.pk,
            }
        }

    @classmethod
    def api_defaults(cls, request):
        """Return default values for this model when issuing an API OPTIONS request."""
        defaults = {
            'reference': get_next_build_number(),
        }

        if request and request.user:
            defaults['issued_by'] = request.user.pk

        return defaults

    def save(self, *args, **kwargs):
        """Custom save method for the BuildOrder model"""
        self.rebuild_reference_field()

        try:
            super().save(*args, **kwargs)
        except InvalidMove:
            raise ValidationError({
                'parent': _('Invalid choice for parent build'),
            })

    class Meta:
        """Metaclass options for the BuildOrder model"""
        verbose_name = _("Build Order")
        verbose_name_plural = _("Build Orders")

    def format_barcode(self, **kwargs):
        """Return a JSON string to represent this build as a barcode."""
        return MakeBarcode(
            "buildorder",
            self.pk,
            {
                "reference": self.title,
                "url": self.get_absolute_url(),
            }
        )

    @staticmethod
    def filterByDate(queryset, min_date, max_date):
        """Filter by 'minimum and maximum date range'.

        - Specified as min_date, max_date
        - Both must be specified for filter to be applied
        """
        date_fmt = '%Y-%m-%d'  # ISO format date string

        # Ensure that both dates are valid
        try:
            min_date = datetime.strptime(str(min_date), date_fmt).date()
            max_date = datetime.strptime(str(max_date), date_fmt).date()
        except (ValueError, TypeError):
            # Date processing error, return queryset unchanged
            return queryset

        # Order was completed within the specified range
        completed = Q(status=BuildStatus.COMPLETE) & Q(completion_date__gte=min_date) & Q(completion_date__lte=max_date)

        # Order target date falls witin specified range
        pending = Q(status__in=BuildStatus.ACTIVE_CODES) & ~Q(target_date=None) & Q(target_date__gte=min_date) & Q(target_date__lte=max_date)

        # TODO - Construct a queryset for "overdue" orders

        queryset = queryset.filter(completed | pending)

        return queryset

    def __str__(self):
        """String representation of a BuildOrder"""
        prefix = getSetting("BUILDORDER_REFERENCE_PREFIX")

        return f"{prefix}{self.reference}"

    def get_absolute_url(self):
        """Return the web URL associated with this BuildOrder"""
        return reverse('build-detail', kwargs={'pk': self.id})

    reference = models.CharField(
        unique=True,
        max_length=64,
        blank=False,
        help_text=_('Build Order Reference'),
        verbose_name=_('Reference'),
        default=get_next_build_number,
        validators=[
            validate_build_order_reference
        ]
    )

    title = models.CharField(
        verbose_name=_('Description'),
        blank=False,
        max_length=100,
        help_text=_('Brief description of the build')
    )

    # TODO - Perhaps delete the build "tree"
    parent = TreeForeignKey(
        'self',
        on_delete=models.SET_NULL,
        blank=True, null=True,
        related_name='children',
        verbose_name=_('Parent Build'),
        help_text=_('BuildOrder to which this build is allocated'),
    )

    part = models.ForeignKey(
        'part.Part',
        verbose_name=_('Part'),
        on_delete=models.CASCADE,
        related_name='builds',
        limit_choices_to={
            'assembly': True,
            'active': True,
            'virtual': False,
        },
        help_text=_('Select part to build'),
    )

    sales_order = models.ForeignKey(
        'order.SalesOrder',
        verbose_name=_('Sales Order Reference'),
        on_delete=models.SET_NULL,
        related_name='builds',
        null=True, blank=True,
        help_text=_('SalesOrder to which this build is allocated')
    )

    take_from = models.ForeignKey(
        'stock.StockLocation',
        verbose_name=_('Source Location'),
        on_delete=models.SET_NULL,
        related_name='sourcing_builds',
        null=True, blank=True,
        help_text=_('Select location to take stock from for this build (leave blank to take from any stock location)')
    )

    destination = models.ForeignKey(
        'stock.StockLocation',
        verbose_name=_('Destination Location'),
        on_delete=models.SET_NULL,
        related_name='incoming_builds',
        null=True, blank=True,
        help_text=_('Select location where the completed items will be stored'),
    )

    quantity = models.PositiveIntegerField(
        verbose_name=_('Build Quantity'),
        default=1,
        validators=[MinValueValidator(1)],
        help_text=_('Number of stock items to build')
    )

    completed = models.PositiveIntegerField(
        verbose_name=_('Completed items'),
        default=0,
        help_text=_('Number of stock items which have been completed')
    )

    status = models.PositiveIntegerField(
        verbose_name=_('Build Status'),
        default=BuildStatus.PENDING,
        choices=BuildStatus.items(),
        validators=[MinValueValidator(0)],
        help_text=_('Build status code')
    )

    batch = models.CharField(
        verbose_name=_('Batch Code'),
        max_length=100,
        blank=True,
        null=True,
        help_text=_('Batch code for this build output')
    )

    creation_date = models.DateField(auto_now_add=True, editable=False, verbose_name=_('Creation Date'))

    target_date = models.DateField(
        null=True, blank=True,
        verbose_name=_('Target completion date'),
        help_text=_('Target date for build completion. Build will be overdue after this date.')
    )

    completion_date = models.DateField(null=True, blank=True, verbose_name=_('Completion Date'))

    completed_by = models.ForeignKey(
        User,
        on_delete=models.SET_NULL,
        blank=True, null=True,
        verbose_name=_('completed by'),
        related_name='builds_completed'
    )

    issued_by = models.ForeignKey(
        User,
        on_delete=models.SET_NULL,
        blank=True, null=True,
        verbose_name=_('Issued by'),
        help_text=_('User who issued this build order'),
        related_name='builds_issued',
    )

    responsible = models.ForeignKey(
        UserModels.Owner,
        on_delete=models.SET_NULL,
        blank=True, null=True,
        verbose_name=_('Responsible'),
        help_text=_('User responsible for this build order'),
        related_name='builds_responsible',
    )

    link = InvenTree.fields.InvenTreeURLField(
        verbose_name=_('External Link'),
        blank=True, help_text=_('Link to external URL')
    )

    notes = MarkdownxField(
        verbose_name=_('Notes'),
        blank=True, help_text=_('Extra build notes')
    )

    def sub_builds(self, cascade=True):
        """Return all Build Order objects under this one."""
        if cascade:
            return Build.objects.filter(parent=self.pk)
        else:
            descendants = self.get_descendants(include_self=True)
            Build.objects.filter(parent__pk__in=[d.pk for d in descendants])

    def sub_build_count(self, cascade=True):
        """Return the number of sub builds under this one.

        Args:
            cascade: If True (defualt), include cascading builds under sub builds
        """
        return self.sub_builds(cascade=cascade).count()

    @property
    def is_overdue(self):
        """Returns true if this build is "overdue".

        Makes use of the OVERDUE_FILTER to avoid code duplication

        Returns:
            bool: Is the build overdue
        """
        query = Build.objects.filter(pk=self.pk)
        query = query.filter(Build.OVERDUE_FILTER)

        return query.exists()

    @property
    def active(self):
        """Return True if this build is active."""
        return self.status in BuildStatus.ACTIVE_CODES

    @property
    def bom_items(self):
        """Returns the BOM items for the part referenced by this BuildOrder."""
        return self.part.get_bom_items()

    @property
    def tracked_bom_items(self):
        """Returns the "trackable" BOM items for this BuildOrder."""
        items = self.bom_items
        items = items.filter(sub_part__trackable=True)

        return items

    def has_tracked_bom_items(self):
        """Returns True if this BuildOrder has trackable BomItems."""
        return self.tracked_bom_items.count() > 0

    @property
    def untracked_bom_items(self):
        """Returns the "non trackable" BOM items for this BuildOrder."""
        items = self.bom_items
        items = items.filter(sub_part__trackable=False)

        return items

    def has_untracked_bom_items(self):
        """Returns True if this BuildOrder has non trackable BomItems."""
        return self.untracked_bom_items.count() > 0

    @property
    def remaining(self):
        """Return the number of outputs remaining to be completed."""
        return max(0, self.quantity - self.completed)

    @property
    def output_count(self):
        """Return the number of build outputs (StockItem) associated with this build order"""
        return self.build_outputs.count()

    def has_build_outputs(self):
        """Returns True if this build has more than zero build outputs"""
        return self.output_count > 0

    def get_build_outputs(self, **kwargs):
        """Return a list of build outputs.

        kwargs:
            complete = (True / False) - If supplied, filter by completed status
            in_stock = (True / False) - If supplied, filter by 'in-stock' status
        """
        outputs = self.build_outputs.all()

        # Filter by 'in stock' status
        in_stock = kwargs.get('in_stock', None)

        if in_stock is not None:
            if in_stock:
                outputs = outputs.filter(StockModels.StockItem.IN_STOCK_FILTER)
            else:
                outputs = outputs.exclude(StockModels.StockItem.IN_STOCK_FILTER)

        # Filter by 'complete' status
        complete = kwargs.get('complete', None)

        if complete is not None:
            if complete:
                outputs = outputs.filter(is_building=False)
            else:
                outputs = outputs.filter(is_building=True)

        return outputs

    @property
    def complete_outputs(self):
        """Return all the "completed" build outputs."""
        outputs = self.get_build_outputs(complete=True)

        return outputs

    @property
    def complete_count(self):
        """Return the total quantity of completed outputs"""
        quantity = 0

        for output in self.complete_outputs:
            quantity += output.quantity

        return quantity

    @property
    def incomplete_outputs(self):
        """Return all the "incomplete" build outputs."""
        outputs = self.get_build_outputs(complete=False)

        return outputs

    @property
    def incomplete_count(self):
        """Return the total number of "incomplete" outputs."""
        quantity = 0

        for output in self.incomplete_outputs:
            quantity += output.quantity

        return quantity

    @classmethod
    def getNextBuildNumber(cls):
        """Try to predict the next Build Order reference."""
        if cls.objects.count() == 0:
            return None

        # Extract the "most recent" build order reference
        builds = cls.objects.exclude(reference=None)

        if not builds.exists():
            return None

        build = builds.last()
        ref = build.reference

        if not ref:
            return None

        tries = set(ref)

        new_ref = ref

        while 1:
            new_ref = increment(new_ref)

            if new_ref in tries:
                # We are potentially stuck in a loop - simply return the original reference
                return ref

            # Check if the existing build reference exists
            if cls.objects.filter(reference=new_ref).exists():
                tries.add(new_ref)
            else:
                break

        return new_ref

    @property
    def can_complete(self):
        """Returns True if this build can be "completed".

        - Must not have any outstanding build outputs
        - 'completed' value must meet (or exceed) the 'quantity' value
        """
        if self.incomplete_count > 0:
            return False

        if self.remaining > 0:
            return False

        if not self.are_untracked_parts_allocated():
            return False

        # No issues!
        return True

    @transaction.atomic
    def complete_build(self, user):
        """Mark this build as complete."""
        if self.incomplete_count > 0:
            return

        self.completion_date = datetime.now().date()
        self.completed_by = user
        self.status = BuildStatus.COMPLETE
        self.save()

        # Remove untracked allocated stock
        self.subtract_allocated_stock(user)

        # Ensure that there are no longer any BuildItem objects
        # which point to thisFcan Build Order
        self.allocated_stock.all().delete()

        # Register an event
        trigger_event('build.completed', id=self.pk)

    @transaction.atomic
    def cancel_build(self, user, **kwargs):
        """Mark the Build as CANCELLED.

        - Delete any pending BuildItem objects (but do not remove items from stock)
        - Set build status to CANCELLED
        - Save the Build object
        """
        remove_allocated_stock = kwargs.get('remove_allocated_stock', False)
        remove_incomplete_outputs = kwargs.get('remove_incomplete_outputs', False)

        # Handle stock allocations
        for build_item in self.allocated_stock.all():

            if remove_allocated_stock:
                build_item.complete_allocation(user)

            build_item.delete()

        # Remove incomplete outputs (if required)
        if remove_incomplete_outputs:
            outputs = self.build_outputs.filter(is_building=True)

            for output in outputs:
                output.delete()

        # Date of 'completion' is the date the build was cancelled
        self.completion_date = datetime.now().date()
        self.completed_by = user

        self.status = BuildStatus.CANCELLED
        self.save()

        trigger_event('build.cancelled', id=self.pk)

    @transaction.atomic
    def unallocateStock(self, bom_item=None, output=None):
        """Unallocate stock from this Build.

        Args:
            bom_item: Specify a particular BomItem to unallocate stock against
            output: Specify a particular StockItem (output) to unallocate stock against
        """
        allocations = BuildItem.objects.filter(
            build=self,
            install_into=output
        )

        if bom_item:
            allocations = allocations.filter(bom_item=bom_item)

        allocations.delete()

    @transaction.atomic
    def create_build_output(self, quantity, **kwargs):
        """Create a new build output against this BuildOrder.

        Args:
            quantity: The quantity of the item to produce

        Kwargs:
            batch: Override batch code
            serials: Serial numbers
            location: Override location
            auto_allocate: Automatically allocate stock with matching serial numbers
        """
        batch = kwargs.get('batch', self.batch)
        location = kwargs.get('location', self.destination)
        serials = kwargs.get('serials', None)
        auto_allocate = kwargs.get('auto_allocate', False)

        """
        Determine if we can create a single output (with quantity > 0),
        or multiple outputs (with quantity = 1)
        """

        multiple = False

        # Serial numbers are provided? We need to split!
        if serials:
            multiple = True

        # BOM has trackable parts, so we must split!
        if self.part.has_trackable_parts:
            multiple = True

        if multiple:
            """Create multiple build outputs with a single quantity of 1."""

            # Quantity *must* be an integer at this point!
            quantity = int(quantity)

            for ii in range(quantity):

                if serials:
                    serial = serials[ii]
                else:
                    serial = None

                output = StockModels.StockItem.objects.create(
                    quantity=1,
                    location=location,
                    part=self.part,
                    build=self,
                    batch=batch,
                    serial=serial,
                    is_building=True,
                )

                if auto_allocate and serial is not None:

                    # Get a list of BomItem objects which point to "trackable" parts

                    for bom_item in self.part.get_trackable_parts():

                        parts = bom_item.get_valid_parts_for_allocation()

                        for part in parts:

                            items = StockModels.StockItem.objects.filter(
                                part=part,
                                serial=str(serial),
                                quantity=1,
                            ).filter(StockModels.StockItem.IN_STOCK_FILTER)

                            """
                            Test if there is a matching serial number!
                            """
                            if items.exists() and items.count() == 1:
                                stock_item = items[0]

                                # Allocate the stock item
                                BuildItem.objects.create(
                                    build=self,
                                    bom_item=bom_item,
                                    stock_item=stock_item,
                                    quantity=1,
                                    install_into=output,
                                )

        else:
            """Create a single build output of the given quantity."""

            StockModels.StockItem.objects.create(
                quantity=quantity,
                location=location,
                part=self.part,
                build=self,
                batch=batch,
                is_building=True
            )

        if self.status == BuildStatus.PENDING:
            self.status = BuildStatus.PRODUCTION
            self.save()

    @transaction.atomic
    def delete_output(self, output):
        """Remove a build output from the database.

        Executes:
        - Unallocate any build items against the output
        - Delete the output StockItem
        """
        if not output:
            raise ValidationError(_("No build output specified"))

        if not output.is_building:
            raise ValidationError(_("Build output is already completed"))

        if output.build != self:
            raise ValidationError(_("Build output does not match Build Order"))

        # Unallocate all build items against the output
        self.unallocateStock(output=output)

        # Remove the build output from the database
        output.delete()

    @transaction.atomic
    def subtract_allocated_stock(self, user):
        """Called when the Build is marked as "complete", this function removes the allocated untracked items from stock."""
        items = self.allocated_stock.filter(
            stock_item__part__trackable=False
        )

        # Remove stock
        for item in items:
            item.complete_allocation(user)

        # Delete allocation
        items.all().delete()

    @transaction.atomic
    def complete_build_output(self, output, user, **kwargs):
        """Complete a particular build output.

        - Remove allocated StockItems
        - Mark the output as complete
        """
        # Select the location for the build output
        location = kwargs.get('location', self.destination)
        status = kwargs.get('status', StockStatus.OK)
        notes = kwargs.get('notes', '')

        # List the allocated BuildItem objects for the given output
        allocated_items = output.items_to_install.all()

        for build_item in allocated_items:
            # Complete the allocation of stock for that item
            build_item.complete_allocation(user)

        # Delete the BuildItem objects from the database
        allocated_items.all().delete()

        # Ensure that the output is updated correctly
        output.build = self
        output.is_building = False
        output.location = location
        output.status = status

        output.save()

        output.add_tracking_entry(
            StockHistoryCode.BUILD_OUTPUT_COMPLETED,
            user,
            notes=notes,
            deltas={
                'status': status,
            }
        )

        # Increase the completed quantity for this build
        self.completed += output.quantity

        self.save()

    @transaction.atomic
    def auto_allocate_stock(self, **kwargs):
        """Automatically allocate stock items against this build order.

        Following a number of 'guidelines':
        - Only "untracked" BOM items are considered (tracked BOM items must be manually allocated)
        - If a particular BOM item is already fully allocated, it is skipped
        - Extract all available stock items for the BOM part
            - If variant stock is allowed, extract stock for those too
            - If substitute parts are available, extract stock for those also
        - If a single stock item is found, we can allocate that and move on!
        - If multiple stock items are found, we *may* be able to allocate:
            - If the calling function has specified that items are interchangeable
        """
        location = kwargs.get('location', None)
        exclude_location = kwargs.get('exclude_location', None)
        interchangeable = kwargs.get('interchangeable', False)
        substitutes = kwargs.get('substitutes', True)

        # Get a list of all 'untracked' BOM items
        for bom_item in self.untracked_bom_items:

            variant_parts = bom_item.sub_part.get_descendants(include_self=False)

            unallocated_quantity = self.unallocated_quantity(bom_item)

            if unallocated_quantity <= 0:
                # This BomItem is fully allocated, we can continue
                continue

            # Check which parts we can "use" (may include variants and substitutes)
            available_parts = bom_item.get_valid_parts_for_allocation(
                allow_variants=True,
                allow_substitutes=substitutes,
            )

            # Look for available stock items
            available_stock = StockModels.StockItem.objects.filter(StockModels.StockItem.IN_STOCK_FILTER)

            # Filter by list of available parts
            available_stock = available_stock.filter(
                part__in=[p for p in available_parts],
            )

            # Filter out "serialized" stock items, these cannot be auto-allocated
            available_stock = available_stock.filter(Q(serial=None) | Q(serial=''))

            if location:
                # Filter only stock items located "below" the specified location
                sublocations = location.get_descendants(include_self=True)
                available_stock = available_stock.filter(location__in=[loc for loc in sublocations])

            if exclude_location:
                # Exclude any stock items from the provided location
                sublocations = exclude_location.get_descendants(include_self=True)
                available_stock = available_stock.exclude(location__in=[loc for loc in sublocations])

            """
            Next, we sort the available stock items with the following priority:
            1. Direct part matches (+1)
            2. Variant part matches (+2)
            3. Substitute part matches (+3)

            This ensures that allocation priority is first given to "direct" parts
            """
            def stock_sort(item):
                if item.part == bom_item.sub_part:
                    return 1
                elif item.part in variant_parts:
                    return 2
                else:
                    return 3

            available_stock = sorted(available_stock, key=stock_sort)

            if len(available_stock) == 0:
                # No stock items are available
                continue
            elif len(available_stock) == 1 or interchangeable:
                # Either there is only a single stock item available,
                # or all items are "interchangeable" and we don't care where we take stock from

                for stock_item in available_stock:
                    # How much of the stock item is "available" for allocation?
                    quantity = min(unallocated_quantity, stock_item.unallocated_quantity())

                    if quantity > 0:

                        try:
                            BuildItem.objects.create(
                                build=self,
                                bom_item=bom_item,
                                stock_item=stock_item,
                                quantity=quantity,
                            )

                            # Subtract the required quantity
                            unallocated_quantity -= quantity

                        except (ValidationError, serializers.ValidationError) as exc:
                            # Catch model errors and re-throw as DRF errors
                            raise ValidationError(detail=serializers.as_serializer_error(exc))

                    if unallocated_quantity <= 0:
                        # We have now fully-allocated this BomItem - no need to continue!
                        break

    def required_quantity(self, bom_item, output=None):
        """Get the quantity of a part required to complete the particular build output.

        Args:
            bom_item: The Part object
            output: The particular build output (StockItem)
        """
        quantity = bom_item.quantity

        if output:
            quantity *= output.quantity
        else:
            quantity *= self.quantity

        return quantity

    def allocated_bom_items(self, bom_item, output=None):
        """Return all BuildItem objects which allocate stock of <bom_item> to <output>.

        Note that the bom_item may allow variants, or direct substitutes,
        making things difficult.

        Args:
            bom_item: The BomItem object
            output: Build output (StockItem).
        """
        allocations = BuildItem.objects.filter(
            build=self,
            bom_item=bom_item,
            install_into=output,
        )

        return allocations

    def allocated_quantity(self, bom_item, output=None):
        """Return the total quantity of given part allocated to a given build output."""
        allocations = self.allocated_bom_items(bom_item, output)

        allocated = allocations.aggregate(
            q=Coalesce(
                Sum('quantity'),
                0,
                output_field=models.DecimalField(),
            )
        )

        return allocated['q']

    def unallocated_quantity(self, bom_item, output=None):
        """Return the total unallocated (remaining) quantity of a part against a particular output."""
        required = self.required_quantity(bom_item, output)
        allocated = self.allocated_quantity(bom_item, output)

        return max(required - allocated, 0)

    def is_bom_item_allocated(self, bom_item, output=None):
        """Test if the supplied BomItem has been fully allocated!"""
        return self.unallocated_quantity(bom_item, output) == 0

    def is_fully_allocated(self, output):
        """Returns True if the particular build output is fully allocated."""
        # If output is not specified, we are talking about "untracked" items
        if output is None:
            bom_items = self.untracked_bom_items
        else:
            bom_items = self.tracked_bom_items

        for bom_item in bom_items:

            if not self.is_bom_item_allocated(bom_item, output):
                return False

        # All parts must be fully allocated!
        return True

    def is_partially_allocated(self, output):
        """Returns True if the particular build output is (at least) partially allocated."""
        # If output is not specified, we are talking about "untracked" items
        if output is None:
            bom_items = self.untracked_bom_items
        else:
            bom_items = self.tracked_bom_items

        for bom_item in bom_items:

            if self.allocated_quantity(bom_item, output) > 0:
                return True

        return False

    def are_untracked_parts_allocated(self):
        """Returns True if the un-tracked parts are fully allocated for this BuildOrder."""
        return self.is_fully_allocated(None)

    def unallocated_bom_items(self, output):
        """Return a list of bom items which have *not* been fully allocated against a particular output."""
        unallocated = []

        # If output is not specified, we are talking about "untracked" items
        if output is None:
            bom_items = self.untracked_bom_items
        else:
            bom_items = self.tracked_bom_items

        for bom_item in bom_items:

            if not self.is_bom_item_allocated(bom_item, output):
                unallocated.append(bom_item)

        return unallocated

    @property
    def required_parts(self):
        """Returns a list of parts required to build this part (BOM)."""
        parts = []

        for item in self.bom_items:
            parts.append(item.sub_part)

        return parts

    @property
    def required_parts_to_complete_build(self):
        """Returns a list of parts required to complete the full build."""
        parts = []

        for bom_item in self.bom_items:
            # Get remaining quantity needed
            required_quantity_to_complete_build = self.remaining * bom_item.quantity
            # Compare to net stock
            if bom_item.sub_part.net_stock < required_quantity_to_complete_build:
                parts.append(bom_item.sub_part)

        return parts

    @property
    def is_active(self):
        """Is this build active?

        An active build is either:
        - PENDING
        - HOLDING
        """
        return self.status in BuildStatus.ACTIVE_CODES

    @property
    def is_complete(self):
        """Returns True if the build status is COMPLETE."""
        return self.status == BuildStatus.COMPLETE


@receiver(post_save, sender=Build, dispatch_uid='build_post_save_log')
def after_save_build(sender, instance: Build, created: bool, **kwargs):
    """Callback function to be executed after a Build instance is saved."""
    from . import tasks as build_tasks

    if created:
        # A new Build has just been created

        # Run checks on required parts
        InvenTree.tasks.offload_task(build_tasks.check_build_stock, instance)

        # Notify the responsible users that the build order has been created
<<<<<<< HEAD
        if instance.responsible is not None:

            # Notify the responsible user(s) that the new build order has been created
            name = _("New Build Order")
            context = {
                'build': instance,
                'name': name,
                'message': _("A new Build Order has been created and assigned to you"),
                'link': InvenTree.helpers.construct_absolute_url(instance.get_absolute_url()),
                'template': {
                    'html': 'email/new_order_assigned.html',
                    'subject': name,
                }
            }

            common.notifications.trigger_notification(
                instance,
                'build.new_build_order',
                targets=set([instance.responsible]),
                target_exclude=set([instance.issued_by]),
                context=context,
            )
=======
        notify_responsible(instance, sender, exclude=instance.issued_by)
>>>>>>> 798fd0dc


class BuildOrderAttachment(InvenTreeAttachment):
    """Model for storing file attachments against a BuildOrder object."""

    def getSubdir(self):
        """Return the media file subdirectory for storing BuildOrder attachments"""
        return os.path.join('bo_files', str(self.build.id))

    build = models.ForeignKey(Build, on_delete=models.CASCADE, related_name='attachments')


class BuildItem(models.Model):
    """A BuildItem links multiple StockItem objects to a Build.

    These are used to allocate part stock to a build. Once the Build is completed, the parts are removed from stock and the BuildItemAllocation objects are removed.

    Attributes:
        build: Link to a Build object
        bom_item: Link to a BomItem object (may or may not point to the same part as the build)
        stock_item: Link to a StockItem object
        quantity: Number of units allocated
        install_into: Destination stock item (or None)
    """

    @staticmethod
    def get_api_url():
        """Return the API URL used to access this model"""
        return reverse('api-build-item-list')

    class Meta:
        """Serializer metaclass"""
        unique_together = [
            ('build', 'stock_item', 'install_into'),
        ]

    def save(self, *args, **kwargs):
        """Custom save method for the BuildItem model"""
        self.clean()

        super().save()

    def clean(self):
        """Check validity of this BuildItem instance.

        The following checks are performed:
        - StockItem.part must be in the BOM of the Part object referenced by Build
        - Allocation quantity cannot exceed available quantity
        """
        self.validate_unique()

        super().clean()

        try:

            # If the 'part' is trackable, then the 'install_into' field must be set!
            if self.stock_item.part and self.stock_item.part.trackable and not self.install_into:
                raise ValidationError(_('Build item must specify a build output, as master part is marked as trackable'))

            # Allocated quantity cannot exceed available stock quantity
            if self.quantity > self.stock_item.quantity:

                q = normalize(self.quantity)
                a = normalize(self.stock_item.quantity)

                raise ValidationError({
                    'quantity': _(f'Allocated quantity ({q}) must not exceed available stock quantity ({a})')
                })

            # Allocated quantity cannot cause the stock item to be over-allocated
            available = decimal.Decimal(self.stock_item.quantity)
            allocated = decimal.Decimal(self.stock_item.allocation_count())
            quantity = decimal.Decimal(self.quantity)

            if available - allocated + quantity < quantity:
                raise ValidationError({
                    'quantity': _('Stock item is over-allocated')
                })

            # Allocated quantity must be positive
            if self.quantity <= 0:
                raise ValidationError({
                    'quantity': _('Allocation quantity must be greater than zero'),
                })

            # Quantity must be 1 for serialized stock
            if self.stock_item.serialized and self.quantity != 1:
                raise ValidationError({
                    'quantity': _('Quantity must be 1 for serialized stock')
                })

        except (StockModels.StockItem.DoesNotExist, PartModels.Part.DoesNotExist):
            pass

        """
        Attempt to find the "BomItem" which links this BuildItem to the build.

        - If a BomItem is already set, and it is valid, then we are ok!
        """

        bom_item_valid = False

        if self.bom_item and self.build:
            """
            A BomItem object has already been assigned. This is valid if:

            a) It points to the same "part" as the referenced build
            b) Either:
                i) The sub_part points to the same part as the referenced StockItem
                ii) The BomItem allows variants and the part referenced by the StockItem
                    is a variant of the sub_part referenced by the BomItem
                iii) The Part referenced by the StockItem is a valid substitute for the BomItem
            """

            if self.build.part == self.bom_item.part:
                bom_item_valid = self.bom_item.is_stock_item_valid(self.stock_item)

            elif self.bom_item.inherited:
                if self.build.part in self.bom_item.part.get_descendants(include_self=False):
                    bom_item_valid = self.bom_item.is_stock_item_valid(self.stock_item)

        # If the existing BomItem is *not* valid, try to find a match
        if not bom_item_valid:

            if self.build and self.stock_item:
                ancestors = self.stock_item.part.get_ancestors(include_self=True, ascending=True)

                for idx, ancestor in enumerate(ancestors):

                    try:
                        bom_item = PartModels.BomItem.objects.get(part=self.build.part, sub_part=ancestor)
                    except PartModels.BomItem.DoesNotExist:
                        continue

                    # A matching BOM item has been found!
                    if idx == 0 or bom_item.allow_variants:
                        bom_item_valid = True
                        self.bom_item = bom_item
                        break

        # BomItem did not exist or could not be validated.
        # Search for a new one
        if not bom_item_valid:

            raise ValidationError({
                'stock_item': _("Selected stock item not found in BOM")
            })

    @transaction.atomic
    def complete_allocation(self, user, notes=''):
        """Complete the allocation of this BuildItem into the output stock item.

        - If the referenced part is trackable, the stock item will be *installed* into the build output
        - If the referenced part is *not* trackable, the stock item will be removed from stock
        """
        item = self.stock_item

        # For a trackable part, special consideration needed!
        if item.part.trackable:
            # Split the allocated stock if there are more available than allocated
            if item.quantity > self.quantity:
                item = item.splitStock(
                    self.quantity,
                    None,
                    user,
                    code=StockHistoryCode.BUILD_CONSUMED,
                )

                # Make sure we are pointing to the new item
                self.stock_item = item
                self.save()

            # Install the stock item into the output
            self.install_into.installStockItem(
                item,
                self.quantity,
                user,
                notes
            )

        else:
            # Simply remove the items from stock
            item.take_stock(
                self.quantity,
                user,
                code=StockHistoryCode.BUILD_CONSUMED
            )

    def getStockItemThumbnail(self):
        """Return qualified URL for part thumbnail image."""
        thumb_url = None

        if self.stock_item and self.stock_item.part:
            try:
                # Try to extract the thumbnail
                thumb_url = self.stock_item.part.image.thumbnail.url
            except Exception:
                pass

        if thumb_url is None and self.bom_item and self.bom_item.sub_part:
            try:
                thumb_url = self.bom_item.sub_part.image.thumbnail.url
            except Exception:
                pass

        if thumb_url is not None:
            return InvenTree.helpers.getMediaUrl(thumb_url)
        else:
            return InvenTree.helpers.getBlankThumbnail()

    build = models.ForeignKey(
        Build,
        on_delete=models.CASCADE,
        related_name='allocated_stock',
        verbose_name=_('Build'),
        help_text=_('Build to allocate parts')
    )

    # Internal model which links part <-> sub_part
    # We need to track this separately, to allow for "variant' stock
    bom_item = models.ForeignKey(
        PartModels.BomItem,
        on_delete=models.CASCADE,
        related_name='allocate_build_items',
        blank=True, null=True,
    )

    stock_item = models.ForeignKey(
        'stock.StockItem',
        on_delete=models.CASCADE,
        related_name='allocations',
        verbose_name=_('Stock Item'),
        help_text=_('Source stock item'),
        limit_choices_to={
            'sales_order': None,
            'belongs_to': None,
        }
    )

    quantity = models.DecimalField(
        decimal_places=5,
        max_digits=15,
        default=1,
        validators=[MinValueValidator(0)],
        verbose_name=_('Quantity'),
        help_text=_('Stock quantity to allocate to build')
    )

    install_into = models.ForeignKey(
        'stock.StockItem',
        on_delete=models.SET_NULL,
        blank=True, null=True,
        related_name='items_to_install',
        verbose_name=_('Install into'),
        help_text=_('Destination stock item'),
        limit_choices_to={
            'is_building': True,
        }
    )<|MERGE_RESOLUTION|>--- conflicted
+++ resolved
@@ -1050,32 +1050,7 @@
         InvenTree.tasks.offload_task(build_tasks.check_build_stock, instance)
 
         # Notify the responsible users that the build order has been created
-<<<<<<< HEAD
-        if instance.responsible is not None:
-
-            # Notify the responsible user(s) that the new build order has been created
-            name = _("New Build Order")
-            context = {
-                'build': instance,
-                'name': name,
-                'message': _("A new Build Order has been created and assigned to you"),
-                'link': InvenTree.helpers.construct_absolute_url(instance.get_absolute_url()),
-                'template': {
-                    'html': 'email/new_order_assigned.html',
-                    'subject': name,
-                }
-            }
-
-            common.notifications.trigger_notification(
-                instance,
-                'build.new_build_order',
-                targets=set([instance.responsible]),
-                target_exclude=set([instance.issued_by]),
-                context=context,
-            )
-=======
         notify_responsible(instance, sender, exclude=instance.issued_by)
->>>>>>> 798fd0dc
 
 
 class BuildOrderAttachment(InvenTreeAttachment):
