--- conflicted
+++ resolved
@@ -1186,12 +1186,8 @@
 
         BuildLine.objects.bulk_create(lines)
 
-<<<<<<< HEAD
-        logger.info("Created %s BuildLine objects for BuildOrder", len(lines))
-=======
         if len(lines) > 0:
-            logger.info(f"Created {len(lines)} BuildLine objects for BuildOrder")
->>>>>>> 2b0d81fd
+            logger.info("Created %s BuildLine objects for BuildOrder", len(lines))
 
     @transaction.atomic
     def update_build_line_items(self):
