"""
URL lookup for Build app
"""

from django.conf.urls import url, include

from . import views

build_detail_urls = [
    url(r'^cancel/', views.BuildCancel.as_view(), name='build-cancel'),
    url(r'^delete/', views.BuildDelete.as_view(), name='build-delete'),
<<<<<<< HEAD
    url(r'^create-output/', views.BuildOutputCreate.as_view(), name='build-output-create'),
    url(r'^delete-output/', views.BuildOutputDelete.as_view(), name='build-output-delete'),
    url(r'^complete-output/', views.BuildOutputComplete.as_view(), name='build-output-complete'),
    url(r'^auto-allocate/', views.BuildAutoAllocate.as_view(), name='build-auto-allocate'),
    url(r'^unallocate/', views.BuildUnallocate.as_view(), name='build-unallocate'),
    url(r'^complete/', views.BuildComplete.as_view(), name='build-complete'),
=======
>>>>>>> 887e6295

    url(r'^.*$', views.BuildDetail.as_view(), name='build-detail'),
]

build_urls = [
<<<<<<< HEAD
    url(r'item/', include([
        url(r'^(?P<pk>\d+)/', include([
            url('^edit/', views.BuildItemEdit.as_view(), name='build-item-edit'),
            url('^delete/', views.BuildItemDelete.as_view(), name='build-item-delete'),
        ])),
        url('^new/', views.BuildItemCreate.as_view(), name='build-item-create'),
    ])),
=======
>>>>>>> 887e6295

    url(r'^(?P<pk>\d+)/', include(build_detail_urls)),

    url(r'.*$', views.BuildIndex.as_view(), name='build-index'),
]<|MERGE_RESOLUTION|>--- conflicted
+++ resolved
@@ -9,30 +9,11 @@
 build_detail_urls = [
     url(r'^cancel/', views.BuildCancel.as_view(), name='build-cancel'),
     url(r'^delete/', views.BuildDelete.as_view(), name='build-delete'),
-<<<<<<< HEAD
-    url(r'^create-output/', views.BuildOutputCreate.as_view(), name='build-output-create'),
-    url(r'^delete-output/', views.BuildOutputDelete.as_view(), name='build-output-delete'),
-    url(r'^complete-output/', views.BuildOutputComplete.as_view(), name='build-output-complete'),
-    url(r'^auto-allocate/', views.BuildAutoAllocate.as_view(), name='build-auto-allocate'),
-    url(r'^unallocate/', views.BuildUnallocate.as_view(), name='build-unallocate'),
-    url(r'^complete/', views.BuildComplete.as_view(), name='build-complete'),
-=======
->>>>>>> 887e6295
 
     url(r'^.*$', views.BuildDetail.as_view(), name='build-detail'),
 ]
 
 build_urls = [
-<<<<<<< HEAD
-    url(r'item/', include([
-        url(r'^(?P<pk>\d+)/', include([
-            url('^edit/', views.BuildItemEdit.as_view(), name='build-item-edit'),
-            url('^delete/', views.BuildItemDelete.as_view(), name='build-item-delete'),
-        ])),
-        url('^new/', views.BuildItemCreate.as_view(), name='build-item-create'),
-    ])),
-=======
->>>>>>> 887e6295
 
     url(r'^(?P<pk>\d+)/', include(build_detail_urls)),
 
