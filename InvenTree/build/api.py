--- conflicted
+++ resolved
@@ -588,37 +588,21 @@
 
     # Attachments
     path('attachment/', include([
-<<<<<<< HEAD
-        path(r'<int:pk>/', BuildAttachmentDetail.as_view(), name='api-build-attachment-detail'),
-        re_path(r'^.*$', BuildAttachmentList.as_view(), name='api-build-attachment-list'),
-=======
         path('<int:pk>/', BuildAttachmentDetail.as_view(), name='api-build-attachment-detail'),
         path('', BuildAttachmentList.as_view(), name='api-build-attachment-list'),
->>>>>>> fb71e847
     ])),
 
     # Build lines
     path('line/', include([
-<<<<<<< HEAD
-        path(r'<int:pk>/', BuildLineDetail.as_view(), name='api-build-line-detail'),
-        re_path(r'^.*$', BuildLineList.as_view(), name='api-build-line-list'),
-=======
         path('<int:pk>/', BuildLineDetail.as_view(), name='api-build-line-detail'),
         path('', BuildLineList.as_view(), name='api-build-line-list'),
->>>>>>> fb71e847
     ])),
 
     # Build Items
     path('item/', include([
-<<<<<<< HEAD
-        path(r'<int:pk>/', include([
-            re_path(r'^metadata/', MetadataView.as_view(), {'model': BuildItem}, name='api-build-item-metadata'),
-            re_path(r'^.*$', BuildItemDetail.as_view(), name='api-build-item-detail'),
-=======
         path('<int:pk>/', include([
             path('metadata/', MetadataView.as_view(), {'model': BuildItem}, name='api-build-item-metadata'),
             path('', BuildItemDetail.as_view(), name='api-build-item-detail'),
->>>>>>> fb71e847
         ])),
         path('', BuildItemList.as_view(), name='api-build-item-list'),
     ])),
