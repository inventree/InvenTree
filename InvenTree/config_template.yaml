--- conflicted
+++ resolved
@@ -69,15 +69,12 @@
 # Options: DEBUG / INFO / WARNING / ERROR / CRITICAL
 log_level: WARNING
 
-<<<<<<< HEAD
 # Configure if logs should be output in JSON format
 # Use environment variable INVENTREE_JSON_LOG
 json_log: False
-=======
 # Enable database-level logging
 # Use the environment variable INVENTREE_DB_LOGGING
 db_logging: False
->>>>>>> 06eb9485
 
 # Select default system language (default is 'en-us')
 # Use the environment variable INVENTREE_LANGUAGE
