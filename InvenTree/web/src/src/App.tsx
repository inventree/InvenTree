--- conflicted
+++ resolved
@@ -12,10 +12,8 @@
   QueryClient,
   QueryClientProvider,
 } from '@tanstack/react-query'
-<<<<<<< HEAD
 import axios from 'axios';
 
-=======
 import * as Sentry from "@sentry/react";
 import { BrowserTracing } from "@sentry/tracing";
 
@@ -27,7 +25,6 @@
 });
 
 // Constants
->>>>>>> 3a09d2f2
 export const user = {
   "name": "Matthias Mair",
   "email": "code@mjmair.com",
