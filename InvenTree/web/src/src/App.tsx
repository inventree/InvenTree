import {
  MantineProvider,
  ColorSchemeProvider,
  ColorScheme,
  MantineThemeOverride,
} from '@mantine/core';
import { useColorScheme, useLocalStorage } from '@mantine/hooks';
import { createBrowserRouter, RouterProvider } from 'react-router-dom';
import ErrorPage from './pages/ErrorPage';
import Layout from './pages/layout';
import { Logout } from './pages/Logout';
import { Login } from './pages/Login';
import { Part } from './pages/Index/Part';
import { Home } from './pages/Index/Home';
import { Profile } from './pages/Index/Profile';
import { Dashboard } from './pages/Index/Dashboard';
import { QueryClient, QueryClientProvider } from '@tanstack/react-query';
import axios from 'axios';
import { AuthProvider } from './contex/AuthContext';
import { UserProps } from './contex/states';
import { useLocalState } from './contex/LocalState';
import { useSessionState } from './contex/SessionState';
import { useApiState } from './contex/ApiState';
import { defaultHostList } from './defaults';
import * as Sentry from '@sentry/react';
import { BrowserTracing } from '@sentry/tracing';
import { useEffect, useState } from 'react';
import { i18n } from '@lingui/core'
import { I18nProvider } from '@lingui/react'
import { de, en, hu } from "make-plural/plurals";

// Error tracking
Sentry.init({
  dsn: 'https://84f0c3ea90c64e5092e2bf5dfe325725@o1047628.ingest.sentry.io/4504160008273920',
  integrations: [new BrowserTracing()],
  tracesSampleRate: 1.0
});

// API
export const api = axios.create({});
export function setApiDefaults() {
  const host = useLocalState.getState().host;
  const token = useSessionState.getState().token;

  api.defaults.baseURL = host;
  api.defaults.headers.common['Authorization'] = `Token ${token}`;
}
export const queryClient = new QueryClient();

// States
export async function fetchSession() {
  // Fetch user data
  await api.get('/user/me/').then((response) => {
    const user: UserProps = {
      name: `${response.data.first_name} ${response.data.last_name}`,
      email: response.data.email,
      username: response.data.username
    };
    useApiState.getState().setUser(user);
  });
  // Fetch server data
  await api.get('/').then((response) => {
    useApiState.getState().setServer(response.data);
  });
}

// Routes
const router = createBrowserRouter([
  {
    path: '/',
    element: <Layout />,
    errorElement: <ErrorPage />,
    children: [
      { index: true, element: <Dashboard /> },
      {
        path: 'home/',
        element: <Home />
      },
      {
        path: 'part/',
        element: <Part />
      },
      {
        path: '/profile/:tabValue',
        element: <Profile />
      }
    ]
  },
  {
    path: '/login',
    element: <Login />,
    errorElement: <ErrorPage />
  },
  {
    path: '/logout',
    element: <Logout />,
    errorElement: <ErrorPage />
  }
]);

<<<<<<< HEAD
=======
// Translations
export type Locales = 'en' | 'de' | 'hu' | 'pseudo-LOCALE';
export const languages: Locales[] = ['en', 'de', 'hu'];
i18n.loadLocaleData({
  de: { plurals: de },
  en: { plurals: en },
  hu: { plurals: hu },
}
);

export async function activateLocale(locale: Locales) {
  const { messages } = await import(`./locales/${locale}/messages.ts`)
  i18n.load(locale, messages)
  i18n.activate(locale)
}
>>>>>>> cb94ce8f

// Main App
export default function App() {
  const [hostList, primaryColor, whiteColor, blackColor, radius, loader] = useLocalState((state) => [state.hostList, state.primaryColor, state.whiteColor, state.blackColor, state.radius, state.loader]);

  // Color Scheme
  const preferredColorScheme = useColorScheme();
  const [colorScheme, setColorScheme] = useLocalStorage<ColorScheme>({
    key: 'scheme',
    defaultValue: preferredColorScheme
  });
  const toggleColorScheme = (value?: ColorScheme) => {
    setColorScheme(value || (colorScheme === 'dark' ? 'light' : 'dark'));
    myTheme.colorScheme = colorScheme;
  };
  const myTheme: MantineThemeOverride = {
    colorScheme: colorScheme,
    primaryColor: primaryColor,
    white: whiteColor,
    black: blackColor,
    loader: loader,
    defaultRadius: radius,
  };

  // Session initialization
<<<<<<< HEAD
=======
  const [hostList, language] = useLocalState((state) => [state.hostList, state.language]);
>>>>>>> cb94ce8f
  if (Object.keys(hostList).length === 0) {
    console.log('Laoding default host list');
    useLocalState.setState({ hostList: defaultHostList });
  }
  setApiDefaults();
  const [fetchedSession, setFetchedSession] = useState(false);
  const sessionState = useSessionState.getState();
  const [token] = sessionState.token ? [sessionState.token] : [null];
  if (token && !fetchedSession) {
    setFetchedSession(true);
    fetchSession();
  }

  // Language
  useEffect(() => { activateLocale(language) }, [language])

  // Main App component
  return (
    <ColorSchemeProvider
      colorScheme={colorScheme}
      toggleColorScheme={toggleColorScheme}
    >
      <MantineProvider
        theme={myTheme}
        withGlobalStyles
        withNormalizeCSS
      >
        <I18nProvider i18n={i18n}>
          <AuthProvider>
            <QueryClientProvider client={queryClient}>
              <RouterProvider router={router} />
            </QueryClientProvider>
          </AuthProvider>
        </I18nProvider>
      </MantineProvider>
    </ColorSchemeProvider>
  );
}<|MERGE_RESOLUTION|>--- conflicted
+++ resolved
@@ -98,8 +98,6 @@
   }
 ]);
 
-<<<<<<< HEAD
-=======
 // Translations
 export type Locales = 'en' | 'de' | 'hu' | 'pseudo-LOCALE';
 export const languages: Locales[] = ['en', 'de', 'hu'];
@@ -115,11 +113,10 @@
   i18n.load(locale, messages)
   i18n.activate(locale)
 }
->>>>>>> cb94ce8f
 
 // Main App
 export default function App() {
-  const [hostList, primaryColor, whiteColor, blackColor, radius, loader] = useLocalState((state) => [state.hostList, state.primaryColor, state.whiteColor, state.blackColor, state.radius, state.loader]);
+  const [hostList, primaryColor, whiteColor, blackColor, radius, loader, language] = useLocalState((state) => [state.hostList, state.primaryColor, state.whiteColor, state.blackColor, state.radius, state.loader, state.language]);
 
   // Color Scheme
   const preferredColorScheme = useColorScheme();
@@ -141,10 +138,6 @@
   };
 
   // Session initialization
-<<<<<<< HEAD
-=======
-  const [hostList, language] = useLocalState((state) => [state.hostList, state.language]);
->>>>>>> cb94ce8f
   if (Object.keys(hostList).length === 0) {
     console.log('Laoding default host list');
     useLocalState.setState({ hostList: defaultHostList });
