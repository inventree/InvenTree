:root {
    --primary-color: #335d88;
    --secondary-color: #eef3f7;
    --highlight-color: #ffffff;

    --border-color: #ccc;

    --label-red: #e35a57;
    --label-blue: #4194bd;
    --label-green: #50aa51;
    --label-grey: #aaa;
    --label-yellow: #fdc82a;

    --bs-body-color: #68686a;
}

main {
    overflow-x: clip;
}

.login-screen {
    background: url(/static/img/paper_splash.jpg) no-repeat center fixed; 
    background-size: cover;
    height: 100vh;
    font-family: 'Numans', sans-serif;
    color: #eee;
}

.login-container {
    align-self: center;
    border-radius: 15px;
    padding: 20px;
    padding-bottom: 35px;
    background-color: rgba(50, 50, 50, 0.75);
    width: 100%;
    max-width: 550px;
    margin: auto;
}

.login-header {
    margin-right: 5px;
}

.login-container input {
    background-color: rgba(250, 250, 250, 0.9);
}

.login-button {
    background-color: rgba(250, 250, 250, 0.9);
    color: #333;
    border-color: #AAA;
    width: 100%;
    border-radius: 5px;
}

.index-bg {
    width: 100%;
    object-fit: fill;
    opacity: 5%;
}

.index-action-selected {
    background-color: #EEEEF5;
}

.markdownx .row {
    margin: 5px;
    padding: 5px;
    border: 1px solid #cce;
    border-radius: 4px;
}

.markdownx-editor {
    width: 100%;
    border: 1px solid #cce;
    border-radius: 3px;
    padding: 10px;
}

.panel-content {
    padding: 10px;
}

.markdownx-preview {
    border: 1px solid #cce;
    border-radius: 3px;
    padding: 10px;
}

/* Progress bars */

.progress {
    position: relative;
    width: 100%;
    margin-bottom: 0px;
    background: #eeeef5;
    font-size: 75%;
    height: 1.25rem;
    border-radius: 10px;
}

.progress-bar {
    opacity: 60%;
    background: #2aa02a;
}

.progress-bar-under {
    background: #eeaa33;
}

.progress-bar-over {
    background: #337ab7;
}

.progress-value {
    width: 100%;
    color: #333;
    position: absolute;
    text-align: center;
    top: 0px;
    left: 0px;
    font-size: 110%;
}

.qr-code {
    max-width: 400px;
    max-height: 400px;
    align-content: center;
}

.navbar {
    border-bottom: 1px solid #ccc;
    background-color: var(--secondary-color);
    box-shadow: 0px 5px 5px rgb(0 0 0 / 5%);
}

.inventree-navbar-menu {
    position: absolute !important;
}

.navbar-brand {
    float: left;
}

.navbar-spacer {
    height: 60px;
}

#navbar-barcode-li {
    border-left: none;
    border-right: none;
    padding-right: 5px;
}

.navbar-form {
    padding-right: 3px;
}

.navbar-light .navbar-nav .nav-link {
    color: var(--bs-body-color);
}

#barcode-scan {
    margin-top: 1px;
}

.icon-header {
    margin-right: 10px;
}

.glyphicon {
    font-size: 18px;
}


.glyphicon-small {
    font-size: 12px;
}

.glyphicon-right {
    float: right;
}

.red-cell {
    background-color: #ec7f7f;
}

.part-price {
    color: rgb(13, 245, 25);
}

.icon-red {
    color: #c55;
}

.icon-orange {
    color: #fcba03;
}

.icon-green {
    color: #43bb43;
}

.icon-blue {
    color: #55c;
}

.icon-yellow {
    color: #CC2;
}

/* CSS overrides for treeview */
.expand-icon {
    font-size: 11px;
}

.treeview .badge {
    font-size: 10px;
}

.treeview .list-group-item {
    padding: 3px 5px;
}

.treeview .list-group-item .indent {
    margin-left: 3px;
    margin-right: 3px;
}

.list-group-item-condensed {
    padding: 5px 10px;
}

.stock-sub-group td {
    background-color: #ebf4f4;
}

.sub-table {
    margin-left: 45px;
    margin-right: 45px;
}

.detail-icon .glyphicon {
    color: #98d296;
}

.basecurrency {
    color: #050;
    font-style: italic;
    font-weight: bold;
}

.bomselect {
    max-width: 250px;
}

.rowvalid {
    color: #050;
}

.rowinvalid {
    color: #A00; 
}

.rowinherited {
    background-color: #eee;
    font-style: italic;
}

.dropdown {
    padding-left: 1px;
    margin-left: 1px;
}

.dropdown-buttons {
    display: inline-block
}

.dropdown-menu .open{
    z-index: 1000;
    position: relative;
    overflow: visible;
}

/* Styles for table buttons and filtering */
.button-toolbar .btn {
    margin-left: 1px;
    margin-right: 1px;
}

.filter-list {
    display: inline-block;
    *display: inline;
    margin-bottom: 1px;
    margin-top: 1px;
    vertical-align: middle;
    margin: 1px;
    padding: 2px;
    border-radius: 3px;
}

.filter-list .close {
    cursor: pointer;
    right: 0%;
    padding-right: 2px;
    padding-left: 2px;
    transform: translate(0%, -25%);
}
  
.filter-list .close:hover {
    background: #bbb;
}

.filter-list .form-control {
    width: initial;
}

.filter-tag {
    display: inline-block;
    *display: inline;
    zoom: 1;
    padding-top: 3px;
    padding-left: 3px;
    padding-right: 3px;
    border: 1px solid #aaa;
    border-radius: 3px;
    background: #eee;
    margin: 1px;
    margin-left: 5px;
    margin-right: 5px;
    white-space: nowrap;
}

.filter-button {
    padding: 2px;
    padding-left: 4px;
    padding-right: 4px;
}

.filter-input {
    display: inline-block;
    *display: inline;
    zoom: 1;
}

.filter-tag:hover {
    background: #ddd;
}

/* Part image icons with full-display on mouse hover */

.hover-img-thumb {
    background: #eee;
    width: 28px;
    height: 28px;
    object-fit: contain;
    border: 1px solid #cce;
}

.hover-img-large {
    background: #eee;
    display: none;
    position: absolute;
    z-index: 400;
    border: 1px solid #555;
    max-width: 250px;
}

.hover-icon {
    margin-right: 10px;
}

.hover-icon:hover > .hover-img-large {
    display: block;
}

/* dropzone class - for Drag-n-Drop file uploads */
.dropzone {
    z-index: 2;
}

/*
.dropzone * {
    pointer-events: none;
}
*/

.dragover {
    background-color: #55A;
    border: 1px dashed #111;
    opacity: 0.1;
    -moz-opacity: 10%;
    -webkit-opacity: 10%;
}

.table-condensed {
    font-size: 90%;
}

.table-condensed td {
    padding: .25em .5em;
}

.table button {
    font-size: 90%;
    padding: 3px;
    padding-left: 5px;
    padding-right: 5px;
}

/* grid display for part images */

.table-img-grid tr {
    display: inline;
}

.table-img-grid td {
    padding: 10px;
    margin: 10px;
}

.table-img-grid .grid-image {

    height: 128px;
    width: 128px;
    object-fit: contain;
    background: #eee;
}

/* pricing table widths */
.table-price-two tr td:first-child {
    width: 40%;
}

.table-price-three tr td:first-child {
    width: 40%;
}

.table-price-two tr td:last-child {
    width: 60%;
}

.table-price-three tr td:last-child {
    width: 30%;
}

/* tracking table column size */
#track-table .table-condensed th {
    inline-size: 30%;
    overflow-wrap: break-word;
}

.panel-heading .badge {
    float: right;
}

.badge-right {
    float: right;
}

.icon-badge {
    padding-right: 2px;
    padding-left: 2px;
    font-size: 125%;
}

.part-properties > span {
    padding-left: 5px;
    padding-right: 5px;
}

.part-thumb {
    width: 200px;
    height: 200px;
    margin: 2px;
    padding: 3px;
    object-fit: contain;
}

.part-thumb-container:hover .part-thumb-overlay {
    opacity: 1;
}

.part-thumb-overlay {
    position: absolute;
    top: 0;
    left: 0;
    opacity: 0;
    transition: .25s ease;
    padding-top: 10px;
    padding-left: 25px;
    margin: 5px;
}

.checkbox {
    margin-left: 20px;
}

.checkboxinput {
    padding-left: 5px;
    padding-right: 5px;
}

.form-switch {
    font-size: 120%;
}

.media {
    /* padding-top: 15px; */
    overflow: visible;
}

.media-body {
    padding-top: 10px;
    overflow: visible;
}

.navigation {
    background-color: var(--secondary-color);
}

.nav-tabs {
    margin-bottom: 20px;
}

.settings-container {
    width: 90%;
    padding: 15px;
}

.settings-nav {
    height: 100%;
    width: 160px;
    position: fixed;
    z-index: 1;
    /* top: 0;
    left: 0; */
    overflow-x: hidden;
    padding-top: 20px;
    padding-right: 25px;
}

.settings-content {
    margin-left: 175px;
    padding: 0px 10px;
}

.breadcrumb {
    margin-bottom: 5px;
    margin-left: 5px;
    margin-right: 10px;
}

.inventree-body {
    width: 100%;
    padding: 5px;
    padding-right: 0;
}

.inventree-pre-content {
    width: auto;
}

.inventree-content {
    padding-left: 10px;
    padding-right: 10px;
    padding-top: 5px;
    width: 100%;
    max-width: 100%;
    display: inline-block;
    transition: 0.1s;
}

.search-autocomplete-item {
    border-top: 1px solid #EEE;
    margin-bottom: 2px;
    overflow-x: hidden;
}

.modal {
  overflow: hidden;
  z-index: 9999;
}

.modal-error {
    border: 2px #FCC solid;
    background-color: #f5f0f0;
}

.modal-header {
    padding: 3px;
    padding-top: 5px;
    padding-left: 15px;
    padding-right: 25px;
    color: var(--bs-body-color);
    background-color: var(--secondary-color);
    border-bottom: 1px solid var(--border-color);
}

.modal-footer {
    border-top: 1px solid #ddd;
}

.modal-primary {
    z-index: 10000;
}

.modal-secondary {
    z-index: 11000;
}

.modal-close {
    position: absolute;
    top: 15px;
    right: 35px;
    color: #f1f1f1;
    font-size: 40px;
    font-weight: bold;
    transition: 0.25s;
}

.modal-close:hover,
.modal-close:focus {
    color: #bbb;
    text-decoration: none;
    cursor: pointer;
}

.modal-image-content {
    margin: auto;
    display: block;
    width: 80%;
    max-width: 700px;
    text-align: center;
    color: #ccc;
    padding: 10px 0;
}

@media only screen and (max-width: 700px){
    .modal-image-content {
      width: 100%;
    }
}

.modal-image {
    display: none;
    position: fixed;
    z-index: 10000;
    padding-top: 100px;
    left: 0;
    top: 0;
    width: 100%;
    height: 100%;
    overflow: auto;
    background-color: rgb(0,0,0); /* Fallback color */
    background-color: rgba(0,0,0,0.85); /* Black w/ opacity */
}

.js-modal-form .checkbox {
    margin-left: 0px;
}

.modal-dialog {
    width: 65%;
    max-width: 80%;
}

.modal-secondary .modal-dialog {
    width: 40%;
    padding-top: 15px;
}

.modal-content h3 {
    margin-top: 3px;
    margin-bottom: 3px;
}

.modal-form-content-wrapper {
  border-radius: 0;
  position:relative;
  height: auto !important;
  max-height: calc(100vh - 200px) !important;
  overflow-y: auto;
  padding: 10px;
}

.form-panel {
    border-radius: 5px;
    border: 1px solid #ccc;
    padding: 5px;
}

<<<<<<< HEAD
=======
.form-group {
    padding-bottom: 15px;
}


.form-field-error {
    color: #A94442;
}
>>>>>>> 887e6295

.modal input {
    width: 100%;
}

input[type="submit"] {
    color: #333;
    background-color: #e6e6e6;
    border-color: #adadad;
}

.modal textarea {
    width: 100%;
}

/* Force a control-label div to be 100% width */
.modal .control-label {
    width: 100%;
    font-weight: 700;
    margin-top: 5px;
}

.modal .control-label .btn {
    padding-top: 3px;
    padding-bottom: 3px;
}

<<<<<<< HEAD
.modal .btn-secondary {
    background-color: #5e7d87;
}

.inventree-navs {
    display: flex;
}

.sidenav {
    height: 100%; /* 100% Full-height */
    width: 0px; /* 0 width - change this with JavaScript */
    position: relative; /* Stay in place */
    overflow-x: hidden; /* Disable horizontal scroll */
    overflow: hidden;
    transition: 0.1s; /* 0.5 second transition effect to slide in the sidenav */
    z-index: 100;
    background-color: #fff; /* Black*/
    padding-top: 5px;
}

.sidenav li {
    white-space: nowrap;
    overflow-x: hidden;
}

.sidenav .list-group-item.active {
    background-color: #c6d4ea;
    border: 2px #aab solid;
}

/* The side navigation menu */
.sidenav-left {
    left: 0px;
    top: 0px;
    width: 0px;
    z-index: 500;
}

.sidenav-left .badge {
    position: absolute;
    right: 3px;
    margin-right: 5px;
=======
.modal .btn-form-secondary {
    margin-bottom: 10px;
>>>>>>> 887e6295
}

.sidebar-list-group-item {
    background-color: var(--secondary-color);
    color: var(--bs-body-color);
}

.sidebar-list-group-item.active {
    color: var(--highlight-color);
    background-color: var(--bs-body-color);
    border: none;
}

.container > aside,
.container > main {
  padding: 10px;
  overflow: auto;
}


.wrapper {
    align-items: stretch;
    display: flex;
}

.help-inline {
    color: #A11;
}

.notification-area {
    opacity: 0.8;
}

.notes {
    border-radius: 5px;
    background-color: #fafafa;
    padding: 5px;
}

.notes {
    border-radius: 5px;
    background-color: #fafafa;
    padding: 5px;
}

.alert {
    border-radius: 5px;
    opacity: 0.9;
    pointer-events: all;
}

.alert-block {
    display: block;
}

.navbar .btn {
    margin-left: 5px;
}

.btn-secondary {
    background-color: var(--bs-body-color);
    border-color: var(--bs-body-color);
}

.btn-outline-secondary {
    color: var(--bs-body-color);
    border-color: var(--bs-body-color);
}

.btn-small {
    padding: 3px;
    padding-left: 5px;
    padding-right: 5px;
}

.btn-small {
    padding: 3px;
    padding-left: 5px;
}

.btn-remove {
    padding: 3px;
    padding-left: 5px;
    padding-right: 5px;
    color: #A11;
}

.btn-create {
    padding: 3px;
    padding-left: 5px;
    padding-right: 5px;
    color: #1A1;
}

.btn-edit {
    padding: 3px;
    padding: 3px;
    padding-left: 5px;
    padding-right: 5px;
    color: #55E;
}

.button-toolbar {
    padding-left: 0px;
}

.panel-group {
    margin-bottom: 5px;
}

.panel-content {
    padding: 10px;
}

.panel-group {
    border-radius: 2px;
}

.panel-heading {
    padding: 3px;
    padding-top: 5px;
    padding-left: 15px;
    color: var(--bs-body-color);
    background-color: var(--secondary-color);
    border-bottom: 1px solid var(--border-color);
    box-shadow: 0px 5px 5px rgb(0 0 0 / 5%);
}

.panel {
    box-shadow: 2px 2px #DDD;
    margin-bottom: .75rem;
    background-color: #fff;
    border: 1px solid #ccc;
}

.panel-hidden {
    display: none;
}

.panel-inventree .card {
    padding: 10px;
}

.panel-hidden {
    display: none;
}

.float-right {
    float: right;
}

.warning-msg {
    color: #e00;
}

.info-messages {
    padding: 5px;
}

.info-messages .alert {
    padding: 5px;
    margin-bottom: 10px;
}

.part-allocation {
    padding: 3px 10px;
    border: 1px solid #ccc;
    border-radius: 2px;
}

.part-allocation-pass {
    background-color: #dbf0db;
}

.part-allocation-underallocated {
    background-color: #f0dbdb;
}

.part-allocation-overallocated {
    background-color: #ccf5ff;
}

.glyphicon-refresh-animate {
    -animation: spin .7s infinite linear;
    -webkit-animation: spin2 .7s infinite linear;
}

@-webkit-keyframes spin2 {
    from { -webkit-transform: rotate(0deg);}
    to { -webkit-transform: rotate(360deg);}
}

@keyframes spin {
    from { transform: scale(1) rotate(0deg);}
    to { transform: scale(1) rotate(360deg);}
}

input[type="date"].form-control, input[type="time"].form-control, input[type="datetime-local"].form-control, input[type="month"].form-control {
	line-height: unset;
}

.clip-btn {
    font-size: 10px;
    padding: 0px 6px;
    color: var(--label-grey);
    background: none;
}

.clip-btn:hover {
    background: var(--label-grey);
}

.sidebar-wrapper {
    overflow-y: auto;
    /* background: var(--secondary-color); */
    margin-top: 0.3rem;
    padding-top: 0.25rem;
    padding-left: 0px !important;
}

.sidebar-item-icon {
    min-width: 20px;
}

.sidebar-item-text {
    margin-left: 15px;
    margin-right: 15px;
}

.sidebar-nav a {
    color: var(--bs-body-color);
}

.row.full-height {
    display: flex;
    flex-wrap: wrap;
}

.row.full-height > [class*='col-'] {
    display: flex;
    flex-direction: column;
}

a.anchor {
    display: block;
    position: relative;
    top: -60px;
    visibility: hidden;
}

.select2-close-mask {
    z-index: 99999;
}

.select2-dropdown {
    z-index: 99998;
}


.select2-thumbnail {
    max-width: 24px;
    max-height: 24px;
    border-radius: 4px;
    margin-right: 10px;
}

.select2-selection {
    overflow-y: clip;
}

.form-clear {
    padding: 6px 6px;
}

/* Force minimum width of number input fields to show at least ~5 digits */
input[type='number']{
    min-width: 80px;
}

.search-menu {
    padding-top: 2rem;
}

<<<<<<< HEAD
/* Force minimum width of number input fields to show at least ~5 digits */
input[type='number']{
    min-width: 80px;
}

.search-menu {
    padding-top: 2rem;
}

=======
>>>>>>> 887e6295
.search-menu .ui-menu-item {
    margin-top: 0.5rem;
}

<<<<<<< HEAD
.product-card-panel{
    height: 100%;
=======
.product-card {
    width: 20%;
    padding: 5px;
    min-height: 25px;
    background-color: transparent;
}

.product-card-panel{
    height: 100%;
    margin-bottom: 5px;    
}

.borderless {
    border: none;
}

a {
    text-decoration: none;
    background-color: transparent;
>>>>>>> 887e6295
}<|MERGE_RESOLUTION|>--- conflicted
+++ resolved
@@ -690,8 +690,6 @@
     padding: 5px;
 }
 
-<<<<<<< HEAD
-=======
 .form-group {
     padding-bottom: 15px;
 }
@@ -700,7 +698,6 @@
 .form-field-error {
     color: #A94442;
 }
->>>>>>> 887e6295
 
 .modal input {
     width: 100%;
@@ -728,53 +725,8 @@
     padding-bottom: 3px;
 }
 
-<<<<<<< HEAD
-.modal .btn-secondary {
-    background-color: #5e7d87;
-}
-
-.inventree-navs {
-    display: flex;
-}
-
-.sidenav {
-    height: 100%; /* 100% Full-height */
-    width: 0px; /* 0 width - change this with JavaScript */
-    position: relative; /* Stay in place */
-    overflow-x: hidden; /* Disable horizontal scroll */
-    overflow: hidden;
-    transition: 0.1s; /* 0.5 second transition effect to slide in the sidenav */
-    z-index: 100;
-    background-color: #fff; /* Black*/
-    padding-top: 5px;
-}
-
-.sidenav li {
-    white-space: nowrap;
-    overflow-x: hidden;
-}
-
-.sidenav .list-group-item.active {
-    background-color: #c6d4ea;
-    border: 2px #aab solid;
-}
-
-/* The side navigation menu */
-.sidenav-left {
-    left: 0px;
-    top: 0px;
-    width: 0px;
-    z-index: 500;
-}
-
-.sidenav-left .badge {
-    position: absolute;
-    right: 3px;
-    margin-right: 5px;
-=======
 .modal .btn-form-secondary {
     margin-bottom: 10px;
->>>>>>> 887e6295
 }
 
 .sidebar-list-group-item {
@@ -814,12 +766,6 @@
     padding: 5px;
 }
 
-.notes {
-    border-radius: 5px;
-    background-color: #fafafa;
-    padding: 5px;
-}
-
 .alert {
     border-radius: 5px;
     opacity: 0.9;
@@ -848,11 +794,6 @@
     padding: 3px;
     padding-left: 5px;
     padding-right: 5px;
-}
-
-.btn-small {
-    padding: 3px;
-    padding-left: 5px;
 }
 
 .btn-remove {
@@ -918,10 +859,6 @@
     padding: 10px;
 }
 
-.panel-hidden {
-    display: none;
-}
-
 .float-right {
     float: right;
 }
@@ -1058,26 +995,10 @@
     padding-top: 2rem;
 }
 
-<<<<<<< HEAD
-/* Force minimum width of number input fields to show at least ~5 digits */
-input[type='number']{
-    min-width: 80px;
-}
-
-.search-menu {
-    padding-top: 2rem;
-}
-
-=======
->>>>>>> 887e6295
 .search-menu .ui-menu-item {
     margin-top: 0.5rem;
 }
 
-<<<<<<< HEAD
-.product-card-panel{
-    height: 100%;
-=======
 .product-card {
     width: 20%;
     padding: 5px;
@@ -1097,5 +1018,4 @@
 a {
     text-decoration: none;
     background-color: transparent;
->>>>>>> 887e6295
 }