:root {
    --primary-color: #335d88;
    --secondary-color: #eef3f7;
    --highlight-color: #ffffff;

    --border-color: #ccc;

    --label-red: #e35a57;
    --label-blue: #4194bd;
    --label-green: #50aa51;
    --label-grey: #aaa;
    --label-yellow: #fdc82a;
<<<<<<< HEAD
    --label-purple: #DA70D6;
    --label-orange: #ff4d00;
=======

    --bs-body-color: #68686a;
>>>>>>> 6c8f04b3
}

.login-screen {
    background: url(/static/img/paper_splash.jpg) no-repeat center fixed; 
    background-size: cover;
    height: 100vh;
    font-family: 'Numans', sans-serif;
    color: #eee;
}

.login-container {
    align-self: center;
    border-radius: 15px;
    padding: 20px;
    padding-bottom: 35px;
    background-color: rgba(50, 50, 50, 0.75);
    width: 100%;
    max-width: 550px;
    margin: auto;
}

.login-header {
    margin-right: 5px;
}

.login-container input {
    background-color: rgba(250, 250, 250, 0.9);
}

.login-button {
    background-color: rgba(250, 250, 250, 0.9);
    color: #333;
    border-color: #AAA;
    width: 100%;
    border-radius: 5px;
}

.index-bg {
    width: 100%;
    object-fit: fill;
    opacity: 5%;
}

.index-action-selected {
    background-color: #EEEEF5;
}

.markdownx .row {
    margin: 5px;
    padding: 5px;
    border: 1px solid #cce;
    border-radius: 4px;
}

.markdownx-editor {
    width: 100%;
    border: 1px solid #cce;
    border-radius: 3px;
    padding: 10px;
}

.panel-content {
    padding: 10px;
}

.markdownx-preview {
    border: 1px solid #cce;
    border-radius: 3px;
    padding: 10px;
}

/* Progress bars */

.progress {
    position: relative;
    width: 100%;
    margin-bottom: 0px;
    background: #eeeef5;
    font-size: 75%;
    height: 1.25rem;
    border-radius: 10px;
}

.progress-bar {
    opacity: 60%;
    background: #2aa02a;
}

.progress-bar-under {
    background: #eeaa33;
}

.progress-bar-over {
    background: #337ab7;
}

.progress-value {
    width: 100%;
    color: #333;
    position: absolute;
    text-align: center;
    top: 0px;
    left: 0px;
    font-size: 110%;
}

.qr-code {
    max-width: 400px;
    max-height: 400px;
    align-content: center;
}

.navbar {
    border-bottom: 1px solid #ccc;
    background-color: var(--secondary-color);
    box-shadow: 0px 5px 5px rgb(0 0 0 / 5%);
}

.inventree-navbar-menu {
    position: absolute !important;
}

.navbar-brand {
    float: left;
}

.navbar-spacer {
    height: 60px;
}

#navbar-barcode-li {
    border-left: none;
    border-right: none;
    padding-right: 5px;
}

.navbar-form {
    padding-right: 3px;
}

.navbar-light .navbar-nav .nav-link {
    color: var(--bs-body-color);
}

#barcode-scan {
    margin-top: 1px;
}

.icon-header {
    margin-right: 10px;
}

.glyphicon {
    font-size: 18px;
}


.glyphicon-small {
    font-size: 12px;
}

.glyphicon-right {
    float: right;
}

.red-cell {
    background-color: #ec7f7f;
}

.part-price {
    color: rgb(13, 245, 25);
}

.icon-red {
    color: #c55;
}

.icon-orange {
    color: #fcba03;
}

.icon-green {
    color: #43bb43;
}

.icon-blue {
    color: #55c;
}

.icon-yellow {
    color: #CC2;
}

/* CSS overrides for treeview */
.expand-icon {
    font-size: 11px;
}

.treeview .badge {
    font-size: 10px;
}

.treeview .list-group-item {
    padding: 10px 5px;
}

.treeview .list-group-item .indent {
    margin-left: 3px;
    margin-right: 3px;
}

.list-group-item-condensed {
    padding: 5px 10px;
}

<<<<<<< HEAD
/* Extra label styles */

.label-large {
    margin: 3px;
    font-size: 100%;
    border: 3px solid;
    border-radius: 15px;
    background: none;
    padding-right: 10px;
    padding-left: 10px;
    padding-top: 5px;
    padding-bottom: 5px;
}

.label-large-red {
    color: var(--label-red);
    border-color: var(--label-red);
}

.label-form {
    margin: 2px;
    padding: 3px;
    padding-left: 10px;
    padding-right: 10px;
    border-radius: 5px;
}

.label-red {
    background: var(--label-red);
}

.label-large-purple {
    color: var(--label-purple);
    border-color: var(--label-purple);
}

.label-purple {
    background: var(--label-purple);
}

.label-large-orange {
    color: var(--label-orange);
    border-color: var(--label-orange);
}

.label-orange {
    background: var(--label-orange);
}

.label-large-blue {
    color: var(--label-blue);
    border-color: var(--label-blue);
}

.label-blue {
    background: var(--label-blue);
}

.label-large-green {
    color: var(--label-green);
    border-color: var(--label-green);
}

.label-green {
    background: var(--label-green);
}

.label-large-grey {
    color: var(--label-grey);
    border-color: var(--label-grey);
}

.label-grey {
    background: var(--label-grey);
}

.label-large-yellow {
    color: var(--label-yellow);
    border-color: var(--label-yellow);
}

.label-yellow {
    background: var(--label-yellow);
}

.label-right {
    float: right;
    margin-left: 3px;
    margin-right: 3px;
}

/* Bootstrap table overrides */

=======
>>>>>>> 6c8f04b3
.stock-sub-group td {
    background-color: #ebf4f4;
}

.sub-table {
    margin-left: 45px;
    margin-right: 45px;
}

.detail-icon .glyphicon {
    color: #98d296;
}

.basecurrency {
    color: #050;
    font-style: italic;
    font-weight: bold;
}

.bomselect {
    max-width: 250px;
}

.rowvalid {
    color: #050;
}

.rowinvalid {
    color: #A00; 
}

.rowinherited {
    background-color: #eee;
    font-style: italic;
}

.dropdown {
    padding-left: 1px;
    margin-left: 1px;
}

.dropdown-buttons {
    display: inline-block
}

.dropdown-menu .open{
    z-index: 1000;
    position: relative;
    overflow: visible;
}

/* Styles for table buttons and filtering */
.button-toolbar .btn {
    margin-left: 1px;
    margin-right: 1px;
}

.filter-list {
    display: inline-block;
    *display: inline;
    margin-bottom: 1px;
    margin-top: 1px;
    vertical-align: middle;
    margin: 1px;
    padding: 2px;
    border-radius: 3px;
}

.filter-list .close {
    cursor: pointer;
    right: 0%;
    padding-right: 2px;
    padding-left: 2px;
    transform: translate(0%, -25%);
}
  
.filter-list .close:hover {
    background: #bbb;
}

.filter-list .form-control {
    width: initial;
}

.filter-tag {
    display: inline-block;
    *display: inline;
    zoom: 1;
    padding-left: 3px;
    padding-right: 3px;
    border: 1px solid #aaa;
    border-radius: 3px;
    background: #eee;
    margin: 1px;
    margin-left: 5px;
    margin-right: 5px;
}

.filter-button {
    padding: 2px;
    padding-left: 4px;
    padding-right: 4px;
}

.filter-input {
    display: inline-block;
    *display: inline;
    zoom: 1;
}

.filter-tag:hover {
    background: #ddd;
}

/* Part image icons with full-display on mouse hover */

.hover-img-thumb {
    background: #eee;
    width: 28px;
    height: 28px;
    object-fit: contain;
    border: 1px solid #cce;
}

.hover-img-large {
    background: #eee;
    display: none;
    position: absolute;
    z-index: 400;
    border: 1px solid #555;
    max-width: 250px;
}

.hover-icon {
    margin-right: 10px;
}

.hover-icon:hover > .hover-img-large {
    display: block;
}

/* dropzone class - for Drag-n-Drop file uploads */
.dropzone {
    z-index: 2;
}

/*
.dropzone * {
    pointer-events: none;
}
*/

.dragover {
    background-color: #55A;
    border: 1px dashed #111;
    opacity: 0.1;
    -moz-opacity: 10%;
    -webkit-opacity: 10%;
}

.table-condensed {
    font-size: 90%;
}

.table-condensed td {
    padding: .25em .5em;
}

.table button {
    font-size: 90%;
    padding: 3px;
    padding-left: 5px;
    padding-right: 5px;
}

/* grid display for part images */

.table-img-grid tr {
    display: inline;
}

.table-img-grid td {
    padding: 10px;
    margin: 10px;
}

.table-img-grid .grid-image {

    height: 128px;
    width: 128px;
    object-fit: contain;
    background: #eee;
}

/* pricing table widths */
.table-price-two tr td:first-child {
    width: 40%;
}

.table-price-three tr td:first-child {
    width: 40%;
}

.table-price-two tr td:last-child {
    width: 60%;
}

.table-price-three tr td:last-child {
    width: 30%;
}

.panel-heading .badge {
    float: right;
}

.badge-right {
    float: right;
}

.icon-badge {
    padding-right: 2px;
    padding-left: 2px;
    font-size: 125%;
}

.part-properties > span {
    padding-left: 5px;
    padding-right: 5px;
}

.part-thumb {
    width: 200px;
    height: 200px;
    margin: 2px;
    padding: 3px;
    object-fit: contain;
}

.part-thumb-container:hover .part-thumb-overlay {
    opacity: 1;
}

.part-thumb-overlay {
    position: absolute;
    top: 0;
    left: 0;
    opacity: 0;
    transition: .25s ease;
    padding-top: 10px;
    padding-left: 25px;
    margin: 5px;
}

.checkbox {
    margin-left: 20px;
}

.checkboxinput {
    padding-left: 5px;
    padding-right: 5px;
}

.form-switch {
    font-size: 120%;
}

.media {
    /* padding-top: 15px; */
    overflow: visible;
}

.media-body {
    padding-top: 10px;
    overflow: visible;
}

.navigation {
    background-color: var(--secondary-color);
}

.nav-tabs {
    margin-bottom: 20px;
}

.settings-container {
    width: 90%;
    padding: 15px;
}

.settings-nav {
    height: 100%;
    width: 160px;
    position: fixed;
    z-index: 1;
    /* top: 0;
    left: 0; */
    overflow-x: hidden;
    padding-top: 20px;
    padding-right: 25px;
}

.settings-content {
    margin-left: 175px;
    padding: 0px 10px;
}

.breadcrump {
    margin-bottom: 5px;
    margin-left: 5px;
    margin-right: 10px;
}

.inventree-body {
    width: 100%;
    padding: 5px;
    padding-right: 0;
}

.inventree-pre-content {
    width: auto;
}

.inventree-content {
    padding-left: 10px;
    padding-right: 10px;
    padding-top: 5px;
    width: 100%;
    max-width: 100%;
    display: inline-block;
    transition: 0.1s;
}

.search-autocomplete-item {
    border-top: 1px solid #EEE;
    margin-bottom: 2px;
    overflow-x: hidden;
}

.modal {
  overflow: hidden;
  z-index: 9999;
}

.modal-error {
    border: 2px #FCC solid;
    background-color: #f5f0f0;
}

.modal-header {
    padding: 3px;
    padding-top: 5px;
    padding-left: 15px;
    padding-right: 25px;
    color: var(--bs-body-color);
    background-color: var(--secondary-color);
    border-bottom: 1px solid var(--border-color);
}

.modal-footer {
    border-top: 1px solid #ddd;
}

.modal-primary {
    z-index: 10000;
}

.modal-secondary {
    z-index: 11000;
}

.modal-close {
    position: absolute;
    top: 15px;
    right: 35px;
    color: #f1f1f1;
    font-size: 40px;
    font-weight: bold;
    transition: 0.25s;
}

.modal-close:hover,
.modal-close:focus {
    color: #bbb;
    text-decoration: none;
    cursor: pointer;
}

.modal-image-content {
    margin: auto;
    display: block;
    width: 80%;
    max-width: 700px;
    text-align: center;
    color: #ccc;
    padding: 10px 0;
}

@media only screen and (max-width: 700px){
    .modal-image-content {
      width: 100%;
    }
}

.modal-image {
    display: none;
    position: fixed;
    z-index: 10000;
    padding-top: 100px;
    left: 0;
    top: 0;
    width: 100%;
    height: 100%;
    overflow: auto;
    background-color: rgb(0,0,0); /* Fallback color */
    background-color: rgba(0,0,0,0.85); /* Black w/ opacity */
}

.js-modal-form .checkbox {
    margin-left: 0px;
}

.modal-dialog {
    width: 65%;
    max-width: 80%;
}

.modal-secondary .modal-dialog {
    width: 40%;
    padding-top: 15px;
}

.modal-content h3 {
    margin-top: 3px;
    margin-bottom: 3px;
}

.modal-form-content-wrapper {
  border-radius: 0;
  position:relative;
  height: auto !important;
  max-height: calc(100vh - 200px) !important;
  overflow-y: auto;
  padding: 10px;
}

.form-panel {
    border-radius: 5px;
    border: 1px solid #ccc;
    padding: 5px;
}

.form-group {
    padding-bottom: 15px;
}


.form-field-error {
    color: #A94442;
}

.modal input {
    width: 100%;
}

input[type="submit"] {
    color: #333;
    background-color: #e6e6e6;
    border-color: #adadad;
}

.modal textarea {
    width: 100%;
}

/* Force a control-label div to be 100% width */
.modal .control-label {
    width: 100%;
    font-weight: 700;
    margin-top: 5px;
}

.modal .control-label .btn {
    padding-top: 3px;
    padding-bottom: 3px;
}

.modal .btn-form-secondary {
    margin-bottom: 10px;
}

.sidebar-list-group-item {
    background-color: var(--secondary-color);
    color: var(--bs-body-color);
}

.sidebar-list-group-item.active {
    color: var(--highlight-color);
    background-color: var(--bs-body-color);
    border: none;
}

.container > aside,
.container > main {
  padding: 10px;
  overflow: auto;
}


.wrapper {
    align-items: stretch;
    display: flex;
}

.help-inline {
    color: #A11;
}

.notification-area {
    opacity: 0.8;
}

.notes {
    border-radius: 5px;
    background-color: #fafafa;
    padding: 5px;
}

.alert {
    border-radius: 5px;
    opacity: 0.9;
    pointer-events: all;
}

.alert-block {
    display: block;
}

.navbar .btn {
    margin-left: 5px;
}

.btn-secondary {
    background-color: var(--bs-body-color);
    border-color: var(--bs-body-color);
}

.btn-outline-secondary {
    color: var(--bs-body-color);
    border-color: var(--bs-body-color);
}

.btn-small {
    padding: 3px;
    padding-left: 5px;
}

.btn-remove {
    padding: 3px;
    padding-left: 5px;
    padding-right: 5px;
    color: #A11;
}

.btn-create {
    padding: 3px;
    padding-left: 5px;
    padding-right: 5px;
    color: #1A1;
}

.btn-edit {
    padding: 3px;
    padding: 3px;
    padding-left: 5px;
    padding-right: 5px;
    color: #55E;
}

.button-toolbar {
    padding-left: 0px;
}

.panel-group {
    margin-bottom: 5px;
}

.panel-content {
    padding: 10px;
}

.panel-group {
    border-radius: 2px;
}

.panel-heading {
    padding: 3px;
    padding-top: 5px;
    padding-left: 15px;
    color: var(--bs-body-color);
    background-color: var(--secondary-color);
    border-bottom: 1px solid var(--border-color);
    box-shadow: 0px 5px 5px rgb(0 0 0 / 5%);
}

.panel {
    box-shadow: 2px 2px #DDD;
    margin-bottom: .75rem;
    background-color: #fff;
    border: 1px solid #ccc;
}

.panel-hidden {
    display: none;
}

.panel-inventree .card {
    padding: 10px;
}

.float-right {
    float: right;
}

.warning-msg {
    color: #e00;
}

.info-messages {
    padding: 5px;
}

.info-messages .alert {
    padding: 5px;
    margin-bottom: 10px;
}

.part-allocation {
    padding: 3px 10px;
    border: 1px solid #ccc;
    border-radius: 2px;
}

.part-allocation-pass {
    background-color: #dbf0db;
}

.part-allocation-underallocated {
    background-color: #f0dbdb;
}

.part-allocation-overallocated {
    background-color: #ccf5ff;
}

.glyphicon-refresh-animate {
    -animation: spin .7s infinite linear;
    -webkit-animation: spin2 .7s infinite linear;
}

@-webkit-keyframes spin2 {
    from { -webkit-transform: rotate(0deg);}
    to { -webkit-transform: rotate(360deg);}
}

@keyframes spin {
    from { transform: scale(1) rotate(0deg);}
    to { transform: scale(1) rotate(360deg);}
}

input[type="date"].form-control, input[type="time"].form-control, input[type="datetime-local"].form-control, input[type="month"].form-control {
	line-height: unset;
}

.clip-btn {
    font-size: 10px;
    padding: 0px 6px;
    color: var(--label-grey);
    background: none;
}

.clip-btn:hover {
    background: var(--label-grey);
}

.sidebar-wrapper {
    overflow-y: auto;
    /* background: var(--secondary-color); */
    margin-top: 0.3rem;
    padding-top: 0.25rem;
    padding-left: 0px !important;
}

.sidebar-item-icon {
    min-width: 20px;
}

.sidebar-item-text {
    margin-left: 15px;
    margin-right: 15px;
}

.sidebar-nav a {
    color: var(--bs-body-color);
}

.row.full-height {
    display: flex;
    flex-wrap: wrap;
}

.row.full-height > [class*='col-'] {
    display: flex;
    flex-direction: column;
}

a.anchor {
    display: block;
    position: relative;
    top: -60px;
    visibility: hidden;
}

.select2-close-mask {
    z-index: 99999;
}

.select2-dropdown {
    z-index: 99998;
}


.select2-thumbnail {
    max-width: 24px;
    max-height: 24px;
    border-radius: 4px;
    margin-right: 10px;
}

.select2-selection {
    overflow-y: clip;
}

.form-clear {
    padding: 6px 6px;
}

/* Force minimum width of number input fields to show at least ~5 digits */
input[type='number']{
    min-width: 80px;
}

.search-menu {
    padding-top: 2rem;
}

.search-menu .ui-menu-item {
    margin-top: 0.5rem;
}

.product-card {
    width: 20%;
    padding: 5px;
    min-height: 25px;
    background-color: transparent;
}

.product-card-panel{
    height: 100%;
    margin-bottom: 5px;    
}

.borderless {
    border: none;
}

a {
    text-decoration: none;
    background-color: transparent;
}<|MERGE_RESOLUTION|>--- conflicted
+++ resolved
@@ -10,13 +10,10 @@
     --label-green: #50aa51;
     --label-grey: #aaa;
     --label-yellow: #fdc82a;
-<<<<<<< HEAD
     --label-purple: #DA70D6;
     --label-orange: #ff4d00;
-=======
 
     --bs-body-color: #68686a;
->>>>>>> 6c8f04b3
 }
 
 .login-screen {
@@ -232,7 +229,6 @@
     padding: 5px 10px;
 }
 
-<<<<<<< HEAD
 /* Extra label styles */
 
 .label-large {
@@ -326,8 +322,6 @@
 
 /* Bootstrap table overrides */
 
-=======
->>>>>>> 6c8f04b3
 .stock-sub-group td {
     background-color: #ebf4f4;
 }
