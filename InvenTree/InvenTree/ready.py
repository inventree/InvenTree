--- conflicted
+++ resolved
@@ -20,17 +20,6 @@
 
 
 def isInMainThread():
-<<<<<<< HEAD
-    """Django starts two processes, one for the actual dev server and the other to reload the application.
-
-    The RUN_MAIN env is set in that case. However if --noreload is applied, this variable
-    is not set because there are no different threads.
-    """
-    if '--noreload' in sys.argv:
-        return True
-
-    return os.environ.get('RUN_MAIN', None) == 'true'
-=======
     """Django runserver starts two processes, one for the actual dev server and the other to reload the application.
 
     - The RUN_MAIN env is set in that case. However if --noreload is applied, this variable
@@ -40,7 +29,6 @@
         return os.environ.get('RUN_MAIN', None) == "true"
 
     return True
->>>>>>> e674ca74
 
 
 def canAppAccessDatabase(allow_test: bool = False, allow_plugins: bool = False, allow_shell: bool = False):
@@ -93,23 +81,6 @@
 
 
 def isPluginRegistryLoaded():
-<<<<<<< HEAD
-    """The plugin registry reloads all apps onetime after starting so that the discovered AppConfigs are added to Django.
-
-    This triggers the ready function of AppConfig to execute twice. Add this check to prevent from running two times.
-
-    Returns: 'False' if the apps have not been reloaded already to prevent running the ready function twice
-    """
-    from django.conf import settings
-
-    # If plugins are not enabled, there won't be a second load
-    if not settings.PLUGINS_ENABLED:
-        return True
-
-    from plugin import registry
-
-    return not registry.is_loading
-=======
     """Ensures that the plugin registry is already loaded.
 
     The plugin registry reloads all apps onetime after starting if there are AppMixin plugins,
@@ -122,5 +93,4 @@
     """
     from plugin import registry
 
-    return registry.plugins_loaded
->>>>>>> e674ca74
+    return registry.plugins_loaded