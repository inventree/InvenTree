--- conflicted
+++ resolved
@@ -77,10 +77,6 @@
 
     def test_dimensionless_units(self):
         """Tests for 'dimensionless' unit quantities"""
-<<<<<<< HEAD
-
-=======
->>>>>>> 33490136
         # Test some dimensionless units
         tests = {
             'ea': 1,
@@ -1072,19 +1068,8 @@
 
         Ref: https://github.com/inventree/InvenTree/pull/3273
         """
-<<<<<<< HEAD
 
         self.assertTrue(offload_task(
-=======
-        offload_task(
-            'dummy_tasks.parts',
-            part=Part.objects.get(pk=1),
-            cat=PartCategory.objects.get(pk=1),
-            force_async=True
-        )
-
-        offload_task(
->>>>>>> 33490136
             'dummy_tasks.stock',
             item=StockItem.objects.get(pk=1),
             loc=StockLocation.objects.get(pk=1),
