--- conflicted
+++ resolved
@@ -63,27 +63,12 @@
     """
     response = None
 
-<<<<<<< HEAD
-    if settings.SENTRY_ENABLED and settings.SENTRY_DSN and not settings.DEBUG:
-        # Report this exception to sentry.io
-        from sentry_sdk import capture_exception
-
-        # The following types of errors are ignored, they are "expected"
-        do_not_report = [
-            DjangoValidationError,
-            DRFValidationError,
-        ]
-
-        if not any(isinstance(exc, err) for err in do_not_report):
-            capture_exception(exc)
-=======
     # Pass exception to sentry.io handler
     try:
         InvenTree.sentry.report_exception(exc)
     except Exception:
         # If sentry.io fails, we don't want to crash the server!
         pass
->>>>>>> f6831558
 
     # Catch any django validation error, and re-throw a DRF validation error
     if isinstance(exc, DjangoValidationError):
