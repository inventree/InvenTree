--- conflicted
+++ resolved
@@ -78,19 +78,6 @@
             schedule_type=Schedule.DAILY,
         )
 
-<<<<<<< HEAD
-        # Remove expired sessions
-        InvenTree.tasks.schedule_task(
-            'InvenTree.tasks.delete_expired_sessions',
-            schedule_type=Schedule.DAILY,
-        )
-
-        # Delete "old" stock items
-        InvenTree.tasks.schedule_task(
-            'stock.tasks.delete_old_stock_items',
-            schedule_type=Schedule.MINUTES,
-            minutes=30,
-=======
         # Delete old error messages
         InvenTree.tasks.schedule_task(
             'InvenTree.tasks.delete_old_error_logs',
@@ -101,7 +88,6 @@
         InvenTree.tasks.schedule_task(
             'common.tasks.delete_old_notifications',
             schedule_type=Schedule.DAILY,
->>>>>>> 887e6295
         )
 
     def update_exchange_rates(self):
