"""AppConfig for inventree app."""

import logging

from django.apps import AppConfig
from django.conf import settings
from django.contrib.auth import get_user_model
from django.core.exceptions import AppRegistryNotReady
from django.db import transaction
from django.db.utils import IntegrityError

import InvenTree.tasks
from InvenTree.config import get_setting
from InvenTree.ready import canAppAccessDatabase, isInTestMode

logger = logging.getLogger("inventree")


class InvenTreeConfig(AppConfig):
    """AppConfig for inventree app."""
    name = 'InvenTree'

    def ready(self):
        """Run system wide setup init steps.

        Like:
        - Checking if migrations should be run
        - Cleaning up tasks
        - Starting regular tasks
        - Updateing exchange rates
        - Collecting notification mehods
        - Adding users set in the current enviroment
        """
        if canAppAccessDatabase():
            InvenTree.tasks.check_for_migrations(worker=False)

            self.remove_obsolete_tasks()

            self.start_background_tasks()

            if not isInTestMode():  # pragma: no cover
                self.update_exchange_rates()

        self.collect_notification_methods()

        if canAppAccessDatabase() or settings.TESTING_ENV:
            self.add_user_on_startup()

    def remove_obsolete_tasks(self):
        """Delete any obsolete scheduled tasks in the database."""
        obsolete = [
            'InvenTree.tasks.delete_expired_sessions',
            'stock.tasks.delete_old_stock_items',
        ]

        try:
            from django_q.models import Schedule
        except AppRegistryNotReady:  # pragma: no cover
            return

        # Remove any existing obsolete tasks
        Schedule.objects.filter(func__in=obsolete).delete()

    def start_background_tasks(self):
        """Start all background tests for InvenTree."""

        logger.info("Starting background tasks...")
        # Run through registered tasks
        for task in InvenTree.tasks.tasks.task_list:
            InvenTree.tasks.schedule_task(
                task.func,
                schedule_type=task.interval,
                minutes=task.minutes,
            )
        logger.info("Started background tasks...")

        # Make regular backups
        InvenTree.tasks.schedule_task(
            'InvenTree.tasks.run_backup',
            schedule_type=Schedule.DAILY,
        )

<<<<<<< HEAD
        # Check for InvenTree updates
        InvenTree.tasks.schedule_task(
            'InvenTree.tasks.check_for_updates',
            schedule_type=Schedule.DAILY
        )

        # Run auto-migrations
        InvenTree.tasks.schedule_task(
            'InvenTree.tasks.check_for_migrations',
            schedule_type=Schedule.MINUTES,
            minutes=5,
        )

        # Heartbeat to let the server know the background worker is running
        InvenTree.tasks.schedule_task(
            'InvenTree.tasks.heartbeat',
            schedule_type=Schedule.MINUTES,
            minutes=15
        )

        # Keep exchange rates up to date
        InvenTree.tasks.schedule_task(
            'InvenTree.tasks.update_exchange_rates',
            schedule_type=Schedule.DAILY,
        )

        # Delete old error messages
        InvenTree.tasks.schedule_task(
            'InvenTree.tasks.delete_old_error_logs',
            schedule_type=Schedule.DAILY,
        )

        # Delete old notification records
        InvenTree.tasks.schedule_task(
            'common.tasks.delete_old_notifications',
            schedule_type=Schedule.DAILY,
        )

        # Check for overdue purchase orders
        InvenTree.tasks.schedule_task(
            'order.tasks.check_overdue_purchase_orders',
            schedule_type=Schedule.DAILY
        )

        # Check for overdue sales orders
        InvenTree.tasks.schedule_task(
            'order.tasks.check_overdue_sales_orders',
            schedule_type=Schedule.DAILY,
        )

        # Check for overdue build orders
        InvenTree.tasks.schedule_task(
            'build.tasks.check_overdue_build_orders',
            schedule_type=Schedule.DAILY
        )

=======
>>>>>>> 0bea2c7b
    def update_exchange_rates(self):  # pragma: no cover
        """Update exchange rates each time the server is started.

        Only runs *if*:
        a) Have not been updated recently (one day or less)
        b) The base exchange rate has been altered
        """
        try:
            from djmoney.contrib.exchange.models import ExchangeBackend

            from common.settings import currency_code_default
            from InvenTree.tasks import update_exchange_rates
        except AppRegistryNotReady:  # pragma: no cover
            pass

        base_currency = currency_code_default()

        update = False

        try:
            backend = ExchangeBackend.objects.get(name='InvenTreeExchange')

            last_update = backend.last_update

            if last_update is None:
                # Never been updated
                logger.info("Exchange backend has never been updated")
                update = True

            # Backend currency has changed?
            if base_currency != backend.base_currency:
                logger.info(f"Base currency changed from {backend.base_currency} to {base_currency}")
                update = True

        except (ExchangeBackend.DoesNotExist):
            logger.info("Exchange backend not found - updating")
            update = True

        except Exception:
            # Some other error - potentially the tables are not ready yet
            return

        if update:
            try:
                update_exchange_rates()
            except Exception as e:
                logger.error(f"Error updating exchange rates: {e}")

    def add_user_on_startup(self):
        """Add a user on startup."""
        # stop if checks were already created
        if hasattr(settings, 'USER_ADDED') and settings.USER_ADDED:
            return

        # get values
        add_user = get_setting('INVENTREE_ADMIN_USER', 'admin_user')
        add_email = get_setting('INVENTREE_ADMIN_EMAIL', 'admin_email')
        add_password = get_setting('INVENTREE_ADMIN_PASSWORD', 'admin_password')

        # check if all values are present
        set_variables = 0

        for tested_var in [add_user, add_email, add_password]:
            if tested_var:
                set_variables += 1

        # no variable set -> do not try anything
        if set_variables == 0:
            settings.USER_ADDED = True
            return

        # not all needed variables set
        if set_variables < 3:
            logger.warn('Not all required settings for adding a user on startup are present:\nINVENTREE_ADMIN_USER, INVENTREE_ADMIN_EMAIL, INVENTREE_ADMIN_PASSWORD')
            settings.USER_ADDED = True
            return

        # good to go -> create user
        user = get_user_model()
        try:
            with transaction.atomic():
                if user.objects.filter(username=add_user).exists():
                    logger.info(f"User {add_user} already exists - skipping creation")
                else:
                    new_user = user.objects.create_superuser(add_user, add_email, add_password)
                    logger.info(f'User {str(new_user)} was created!')
        except IntegrityError as _e:
            logger.warning(f'The user "{add_user}" could not be created due to the following error:\n{str(_e)}')

        # do not try again
        settings.USER_ADDED = True

    def collect_notification_methods(self):
        """Collect all notification methods."""
        from common.notifications import storage

        storage.collect()<|MERGE_RESOLUTION|>--- conflicted
+++ resolved
@@ -74,71 +74,6 @@
             )
         logger.info("Started background tasks...")
 
-        # Make regular backups
-        InvenTree.tasks.schedule_task(
-            'InvenTree.tasks.run_backup',
-            schedule_type=Schedule.DAILY,
-        )
-
-<<<<<<< HEAD
-        # Check for InvenTree updates
-        InvenTree.tasks.schedule_task(
-            'InvenTree.tasks.check_for_updates',
-            schedule_type=Schedule.DAILY
-        )
-
-        # Run auto-migrations
-        InvenTree.tasks.schedule_task(
-            'InvenTree.tasks.check_for_migrations',
-            schedule_type=Schedule.MINUTES,
-            minutes=5,
-        )
-
-        # Heartbeat to let the server know the background worker is running
-        InvenTree.tasks.schedule_task(
-            'InvenTree.tasks.heartbeat',
-            schedule_type=Schedule.MINUTES,
-            minutes=15
-        )
-
-        # Keep exchange rates up to date
-        InvenTree.tasks.schedule_task(
-            'InvenTree.tasks.update_exchange_rates',
-            schedule_type=Schedule.DAILY,
-        )
-
-        # Delete old error messages
-        InvenTree.tasks.schedule_task(
-            'InvenTree.tasks.delete_old_error_logs',
-            schedule_type=Schedule.DAILY,
-        )
-
-        # Delete old notification records
-        InvenTree.tasks.schedule_task(
-            'common.tasks.delete_old_notifications',
-            schedule_type=Schedule.DAILY,
-        )
-
-        # Check for overdue purchase orders
-        InvenTree.tasks.schedule_task(
-            'order.tasks.check_overdue_purchase_orders',
-            schedule_type=Schedule.DAILY
-        )
-
-        # Check for overdue sales orders
-        InvenTree.tasks.schedule_task(
-            'order.tasks.check_overdue_sales_orders',
-            schedule_type=Schedule.DAILY,
-        )
-
-        # Check for overdue build orders
-        InvenTree.tasks.schedule_task(
-            'build.tasks.check_overdue_build_orders',
-            schedule_type=Schedule.DAILY
-        )
-
-=======
->>>>>>> 0bea2c7b
     def update_exchange_rates(self):  # pragma: no cover
         """Update exchange rates each time the server is started.
 
