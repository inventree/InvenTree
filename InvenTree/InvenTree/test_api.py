"""Low level tests for the InvenTree API."""

from base64 import b64encode

from django.urls import reverse

from rest_framework import status
from users.models import RuleSet, update_group_roles

from InvenTree.unit_test import InvenTreeAPITestCase, InvenTreeTestCase


class HTMLAPITests(InvenTreeTestCase):
    """Test that we can access the REST API endpoints via the HTML interface.

    History: Discovered on 2021-06-28 a bug in InvenTreeModelSerializer,
    which raised an AssertionError when using the HTML API interface,
    while the regular JSON interface continued to work as expected.
    """

    roles = 'all'

    def test_part_api(self):
        """Test that part list is working."""
        url = reverse('api-part-list')

        # Check JSON response
        response = self.client.get(url, HTTP_ACCEPT='application/json')
        self.assertEqual(response.status_code, 200)

    def test_build_api(self):
        """Test that build list is working."""
        url = reverse('api-build-list')

        # Check JSON response
        response = self.client.get(url, HTTP_ACCEPT='application/json')
        self.assertEqual(response.status_code, 200)

    def test_stock_api(self):
        """Test that stock list is working."""
        url = reverse('api-stock-list')

        # Check JSON response
        response = self.client.get(url, HTTP_ACCEPT='application/json')
        self.assertEqual(response.status_code, 200)

    def test_company_list(self):
        """Test that company list is working."""
        url = reverse('api-company-list')

        # Check JSON response
        response = self.client.get(url, HTTP_ACCEPT='application/json')
        self.assertEqual(response.status_code, 200)

    def test_not_found(self):
        """Test that the NotFoundView is working."""
        response = self.client.get('/api/anc')
        self.assertEqual(response.status_code, 404)


class APITests(InvenTreeAPITestCase):
    """Tests for the InvenTree API."""

    fixtures = ['location', 'category', 'part', 'stock']
    token = None
    auto_login = False

    def basicAuth(self):
        """Helper function to use basic auth."""
        # Use basic authentication

        authstring = bytes('{u}:{p}'.format(u=self.username, p=self.password), 'ascii')

        # Use "basic" auth by default
        auth = b64encode(authstring).decode('ascii')
        self.client.credentials(HTTP_AUTHORIZATION='Basic {auth}'.format(auth=auth))

    def tokenAuth(self):
        """Helper function to use token auth."""
        self.basicAuth()
        token_url = reverse('api-token')
        response = self.client.get(token_url, format='json', data={})

        self.assertEqual(response.status_code, status.HTTP_200_OK)
        self.assertIn('token', response.data)

        token = response.data['token']
        self.token = token

    def test_token_failure(self):
        """Test token resolve endpoint does not work without basic auth."""
        # Test token endpoint without basic auth
        url = reverse('api-token')
        response = self.client.get(url, format='json')

        self.assertEqual(response.status_code, status.HTTP_401_UNAUTHORIZED)
        self.assertIsNone(self.token)

    def test_token_success(self):
        """Test token auth works."""
        self.tokenAuth()
        self.assertIsNotNone(self.token)

    def test_info_view(self):
        """Test that we can read the 'info-view' endpoint."""
        url = reverse('api-inventree-info')

        response = self.client.get(url, format='json')

        data = response.json()
        self.assertIn('server', data)
        self.assertIn('version', data)
        self.assertIn('instance', data)

        self.assertEqual('InvenTree', data['server'])

    def test_role_view(self):
        """Test that we can access the 'roles' view for the logged in user.

        Also tests that it is *not* accessible if the client is not logged in.
        """
        url = reverse('api-user-roles')

        # Delete all rules
        self.group.rule_sets.all().delete()
        update_group_roles(self.group)

        response = self.client.get(url, format='json')

        # Not logged in, so cannot access user role data
        self.assertTrue(response.status_code in [401, 403])

        # Now log in!
        self.basicAuth()

        response = self.get(url)

        data = response.data

        self.assertIn('user', data)
        self.assertIn('username', data)
        self.assertIn('is_staff', data)
        self.assertIn('is_superuser', data)
        self.assertIn('roles', data)

        roles = data['roles']

        role_names = roles.keys()

        # By default, 'view' permissions are provided
        for rule in RuleSet.RULESET_NAMES:
            self.assertIn(rule, role_names)

            self.assertIn('view', roles[rule])

            self.assertNotIn('add', roles[rule])
            self.assertNotIn('change', roles[rule])
            self.assertNotIn('delete', roles[rule])

    def test_with_superuser(self):
        """Superuser should have *all* roles assigned."""
        self.user.is_superuser = True
        self.user.save()

        self.basicAuth()

        response = self.get(reverse('api-user-roles'))

        roles = response.data['roles']

        for rule in RuleSet.RULESET_NAMES:
            self.assertIn(rule, roles.keys())

            for perm in ['view', 'add', 'change', 'delete']:
                self.assertIn(perm, roles[rule])

    def test_with_roles(self):
        """Assign some roles to the user."""
        self.basicAuth()

        url = reverse('api-user-roles')

        response = self.get(url)

        self.assignRole('part.delete')
        self.assignRole('build.change')

        response = self.get(url)

        roles = response.data['roles']

        # New role permissions should have been added now
        self.assertIn('delete', roles['part'])
        self.assertIn('change', roles['build'])

    def test_list_endpoint_actions(self):
        """Tests for the OPTIONS method for API endpoints."""
        self.basicAuth()

        # Without any 'part' permissions, we should not see any available actions
        url = reverse('api-part-list')

        actions = self.getActions(url)

        # Even without permissions, GET action is available
        self.assertEqual(len(actions), 1)

        # Assign a new role
        self.assignRole('part.view')
        actions = self.getActions(url)

        # As we don't have "add" permission, there should be only the GET API action
        self.assertEqual(len(actions), 1)

        # But let's make things interesting...
        # Why don't we treat ourselves to some "add" permissions
        self.assignRole('part.add')

        actions = self.getActions(url)

        self.assertEqual(len(actions), 2)
        self.assertIn('POST', actions)
        self.assertIn('GET', actions)

    def test_detail_endpoint_actions(self):
        """Tests for detail API endpoint actions."""
        self.basicAuth()

        url = reverse('api-part-detail', kwargs={'pk': 1})

        actions = self.getActions(url)

        # No actions, as we do not have any permissions!
        self.assertEqual(len(actions), 1)
        self.assertIn('GET', actions.keys())

        # Add a 'add' permission
        # Note: 'add' permission automatically implies 'change' also
        self.assignRole('part.add')

        actions = self.getActions(url)

        self.assertEqual(len(actions), 2)
        self.assertIn('PUT', actions.keys())
        self.assertIn('GET', actions.keys())

        # Add some other permissions
        self.assignRole('part.change')
        self.assignRole('part.delete')

        actions = self.getActions(url)

        self.assertEqual(len(actions), 3)
        self.assertIn('GET', actions.keys())
        self.assertIn('PUT', actions.keys())
        self.assertIn('DELETE', actions.keys())


class BulkDeleteTests(InvenTreeAPITestCase):
    """Unit tests for the BulkDelete endpoints."""

    superuser = True

    def test_errors(self):
        """Test that the correct errors are thrown."""
        url = reverse('api-stock-test-result-list')

        # DELETE without any of the required fields
        response = self.delete(url, {}, expected_code=400)

        self.assertIn(
            'List of items or filters must be provided for bulk deletion',
            str(response.data),
        )

        # DELETE with invalid 'items'
        response = self.delete(url, {'items': {'hello': 'world'}}, expected_code=400)

        self.assertIn("'items' must be supplied as a list object", str(response.data))

        # DELETE with invalid 'filters'
        response = self.delete(url, {'filters': [1, 2, 3]}, expected_code=400)

        self.assertIn("'filters' must be supplied as a dict object", str(response.data))


class SearchTests(InvenTreeAPITestCase):
    """Unit tests for global search endpoint."""

    fixtures = [
        'category',
        'part',
        'company',
        'location',
        'supplier_part',
        'stock',
        'order',
        'sales_order',
    ]

    def test_empty(self):
<<<<<<< HEAD
        """Test empty request."""
=======
        """Test empty request"""
>>>>>>> 4b149865
        data = ['', None, {}]

        for d in data:
            response = self.post(reverse('api-search'), d, expected_code=400)
            self.assertIn('Search term must be provided', str(response.data))

    def test_results(self):
        """Test individual result types."""
        response = self.post(
            reverse('api-search'),
            {'search': 'chair', 'limit': 3, 'part': {}, 'build': {}},
            expected_code=200,
        )

        # No build results
        self.assertEqual(response.data['build']['count'], 0)

        # 3 (of 5) part results
        self.assertEqual(response.data['part']['count'], 5)
        self.assertEqual(len(response.data['part']['results']), 3)

        # Other results not included
        self.assertNotIn('purchaseorder', response.data)
        self.assertNotIn('salesorder', response.data)

        # Search for orders
        response = self.post(
            reverse('api-search'),
            {'search': '01', 'limit': 2, 'purchaseorder': {}, 'salesorder': {}},
            expected_code=200,
        )

        self.assertEqual(response.data['purchaseorder']['count'], 1)
        self.assertEqual(response.data['salesorder']['count'], 0)

        self.assertNotIn('stockitem', response.data)
        self.assertNotIn('build', response.data)

    def test_permissions(self):
        """Test that users with insufficient permissions are handled correctly."""
        # First, remove all roles
        for ruleset in self.group.rule_sets.all():
            ruleset.can_view = False
            ruleset.can_change = False
            ruleset.can_delete = False
            ruleset.can_add = False
            ruleset.save()

        models = [
            'build',
            'company',
            'manufacturerpart',
            'supplierpart',
            'part',
            'partcategory',
            'purchaseorder',
            'stockitem',
            'stocklocation',
            'salesorder',
        ]

        query = {'search': 'c', 'limit': 3}

        for mdl in models:
            query[mdl] = {}

        response = self.post(reverse('api-search'), query, expected_code=200)

        # Check for 'permission denied' error
        for mdl in models:
            self.assertEqual(
                response.data[mdl]['error'],
                'User does not have permission to view this model',
            )

        # Assign view roles for some parts
        self.assignRole('build.view')
        self.assignRole('part.view')

        response = self.post(reverse('api-search'), query, expected_code=200)

        # Check for expected results, based on permissions
        # We expect results to be returned for the following model types
        has_permission = [
            'build',
            'manufacturerpart',
            'supplierpart',
            'part',
            'partcategory',
            'stocklocation',
            'stockitem',
        ]

        for mdl in models:
            result = response.data[mdl]
            if mdl in has_permission:
                self.assertIn('count', result)
            else:
                self.assertIn('error', result)
                self.assertEqual(
                    result['error'], 'User does not have permission to view this model'
                )<|MERGE_RESOLUTION|>--- conflicted
+++ resolved
@@ -5,9 +5,9 @@
 from django.urls import reverse
 
 from rest_framework import status
+
+from InvenTree.unit_test import InvenTreeAPITestCase, InvenTreeTestCase
 from users.models import RuleSet, update_group_roles
-
-from InvenTree.unit_test import InvenTreeAPITestCase, InvenTreeTestCase
 
 
 class HTMLAPITests(InvenTreeTestCase):
@@ -299,11 +299,7 @@
     ]
 
     def test_empty(self):
-<<<<<<< HEAD
         """Test empty request."""
-=======
-        """Test empty request"""
->>>>>>> 4b149865
         data = ['', None, {}]
 
         for d in data:
