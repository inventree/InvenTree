"""Custom exchange backend which hooks into the InvenTree plugin system to fetch exchange rates from an external API."""

import logging

from django.db.transaction import atomic

from common.settings import currency_code_default, currency_codes
from djmoney.contrib.exchange.backends.base import SimpleExchangeBackend
from djmoney.contrib.exchange.models import ExchangeBackend, Rate

logger = logging.getLogger('inventree')


class InvenTreeExchange(SimpleExchangeBackend):
    """Backend for automatically updating currency exchange rates.

    Uses the plugin system to actually fetch the rates from an external API.
    """

    name = 'InvenTreeExchange'

    def get_rates(self, **kwargs) -> None:
        """Set the requested currency codes and get rates."""
        from common.models import InvenTreeSetting
        from plugin import registry

        base_currency = kwargs.get('base_currency', currency_code_default())
        symbols = kwargs.get('symbols', currency_codes())

        # Find the selected exchange rate plugin
        slug = InvenTreeSetting.get_setting('CURRENCY_UPDATE_PLUGIN', '', create=False)

        if slug:
            plugin = registry.get_plugin(slug)
        else:
            plugin = None

        if not plugin:
            # Find the first active currency exchange plugin
            plugins = registry.with_mixin('currencyexchange', active=True)

            if len(plugins) > 0:
                plugin = plugins[0]

        if not plugin:
            logger.warning(
                'No active currency exchange plugins found - skipping update'
            )
            return {}

        logger.info("Running exchange rate update using plugin '%s'", plugin.name)

        # Plugin found - run the update task
        try:
            rates = plugin.update_exchange_rates(base_currency, symbols)
        except Exception as exc:
            logger.exception('Exchange rate update failed: %s', exc)
            return {}

        if not rates:
            logger.warning(
                'Exchange rate update failed - no data returned from plugin %s', slug
            )
            return {}

        # Update exchange rates based on returned data
        if type(rates) is not dict:
            logger.warning(
                'Invalid exchange rate data returned from plugin %s (type %s)',
                slug,
                type(rates),
            )
            return {}

        # Ensure base currency is provided
        rates[base_currency] = 1.00

        return rates

    @atomic
    def update_rates(self, base_currency=None, **kwargs):
<<<<<<< HEAD
        """Call to update all exchange rates."""
=======
        """Call to update all exchange rates"""
>>>>>>> 4b149865
        backend, _ = ExchangeBackend.objects.update_or_create(
            name=self.name, defaults={'base_currency': base_currency}
        )

        if base_currency is None:
            base_currency = currency_code_default()

        symbols = currency_codes()

        logger.info(
            'Updating exchange rates for %s (%s currencies)',
            base_currency,
            len(symbols),
        )

        # Fetch new rates from the backend
        # If the backend fails, the existing rates will not be updated
        rates = self.get_rates(base_currency=base_currency, symbols=symbols)

        if rates:
            # Clear out existing rates
            backend.clear_rates()

            Rate.objects.bulk_create([
                Rate(currency=currency, value=amount, backend=backend)
                for currency, amount in rates.items()
            ])
        else:
            logger.info(
                'No exchange rates returned from backend - currencies not updated'
            )

        logger.info('Updated exchange rates for %s', base_currency)<|MERGE_RESOLUTION|>--- conflicted
+++ resolved
@@ -4,9 +4,10 @@
 
 from django.db.transaction import atomic
 
-from common.settings import currency_code_default, currency_codes
 from djmoney.contrib.exchange.backends.base import SimpleExchangeBackend
 from djmoney.contrib.exchange.models import ExchangeBackend, Rate
+
+from common.settings import currency_code_default, currency_codes
 
 logger = logging.getLogger('inventree')
 
@@ -79,11 +80,7 @@
 
     @atomic
     def update_rates(self, base_currency=None, **kwargs):
-<<<<<<< HEAD
         """Call to update all exchange rates."""
-=======
-        """Call to update all exchange rates"""
->>>>>>> 4b149865
         backend, _ = ExchangeBackend.objects.update_or_create(
             name=self.name, defaults={'base_currency': base_currency}
         )
