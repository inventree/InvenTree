--- conflicted
+++ resolved
@@ -301,12 +301,6 @@
     """
     import InvenTree.ready
 
-<<<<<<< HEAD
-    if not InvenTree.ready.canAppAccessDatabase():
-        return
-
-=======
->>>>>>> 676bb02f
     if InvenTree.ready.isImportingData() or InvenTree.ready.isRunningMigrations():
         return
 
