--- conflicted
+++ resolved
@@ -362,22 +362,10 @@
 ]
 
 backendpatterns = [
-<<<<<<< HEAD
-    re_path(r'^auth/', include('rest_framework.urls', namespace='rest_framework')),
-    re_path(r'^auth/?', auth_request),
-    re_path(r'^api/', include(apipatterns)),
-    re_path(
-        r'^api-doc/', SpectacularRedocView.as_view(url_name='schema'), name='api-doc'
-    ),
-=======
-    # "Dynamic" javascript files which are rendered using InvenTree templating.
-    path('js/dynamic/', include(dynamic_javascript_urls)),
-    path('js/i18n/', include(translated_javascript_urls)),
     path('auth/', include('rest_framework.urls', namespace='rest_framework')),
     path('auth/', auth_request),
     path('api/', include(apipatterns)),
     path('api-doc/', SpectacularRedocView.as_view(url_name='schema'), name='api-doc'),
->>>>>>> 571b71f2
 ]
 
 classic_frontendpatterns = [
