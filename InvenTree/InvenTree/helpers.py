"""Provides helper functions used throughout the InvenTree project."""

import hashlib
import io
import json
import logging
import os
import os.path
import re
from decimal import Decimal, InvalidOperation
from wsgiref.util import FileWrapper

from django.conf import settings
from django.contrib.staticfiles.storage import StaticFilesStorage
from django.core.exceptions import FieldError, ValidationError
from django.core.files.storage import default_storage
from django.http import StreamingHttpResponse
from django.utils.translation import gettext_lazy as _

import regex
from bleach import clean
from djmoney.money import Money
from PIL import Image

import InvenTree.version
from common.settings import currency_code_default

from .settings import MEDIA_URL, STATIC_URL

logger = logging.getLogger('inventree')


def generateTestKey(test_name):
    """Generate a test 'key' for a given test name. This must not have illegal chars as it will be used for dict lookup in a template.

    Tests must be named such that they will have unique keys.
    """
    key = test_name.strip().lower()
    key = key.replace(" ", "")

    # Remove any characters that cannot be used to represent a variable
    key = re.sub(r'[^a-zA-Z0-9]', '', key)

    return key


def constructPathString(path, max_chars=250):
    """Construct a 'path string' for the given path.

    Arguments:
        path: A list of strings e.g. ['path', 'to', 'location']
        max_chars: Maximum number of characters
    """

    pathstring = '/'.join(path)

    # Replace middle elements to limit the pathstring
    if len(pathstring) > max_chars:
        n = int(max_chars / 2 - 2)
        pathstring = pathstring[:n] + "..." + pathstring[-n:]

    return pathstring


def getMediaUrl(filename):
    """Return the qualified access path for the given file, under the media directory."""
    return os.path.join(MEDIA_URL, str(filename))


def getStaticUrl(filename):
    """Return the qualified access path for the given file, under the static media directory."""
    return os.path.join(STATIC_URL, str(filename))


def TestIfImage(img):
    """Test if an image file is indeed an image."""
    try:
        Image.open(img).verify()
        return True
    except Exception:
        return False


def getBlankImage():
    """Return the qualified path for the 'blank image' placeholder."""
    return getStaticUrl("img/blank_image.png")


def getBlankThumbnail():
    """Return the qualified path for the 'blank image' thumbnail placeholder."""
    return getStaticUrl("img/blank_image.thumbnail.png")


def getLogoImage(as_file=False, custom=True):
    """Return the InvenTree logo image, or a custom logo if available."""

    """Return the path to the logo-file."""
    if custom and settings.CUSTOM_LOGO:

        static_storage = StaticFilesStorage()

        if static_storage.exists(settings.CUSTOM_LOGO):
            storage = static_storage
        elif default_storage.exists(settings.CUSTOM_LOGO):
            storage = default_storage
        else:
            storage = None

        if storage is not None:
            if as_file:
                return f"file://{storage.path(settings.CUSTOM_LOGO)}"
            else:
                return storage.url(settings.CUSTOM_LOGO)

    # If we have got to this point, return the default logo
    if as_file:
        path = settings.STATIC_ROOT.joinpath('img/inventree.png')
        return f"file://{path}"
    else:
        return getStaticUrl('img/inventree.png')


def getSplashScren(custom=True):
    """Return the InvenTree splash screen, or a custom splash if available"""

    static_storage = StaticFilesStorage()

    if custom and settings.CUSTOM_SPLASH:

        if static_storage.exists(settings.CUSTOM_SPLASH):
            return static_storage.url(settings.CUSTOM_SPLASH)

    # No custom splash screen
    return static_storage.url("img/inventree_splash.jpg")


def TestIfImageURL(url):
    """Test if an image URL (or filename) looks like a valid image format.

    Simply tests the extension against a set of allowed values
    """
    return os.path.splitext(os.path.basename(url))[-1].lower() in [
        '.jpg', '.jpeg', '.j2k',
        '.png', '.bmp',
        '.tif', '.tiff',
        '.webp', '.gif',
    ]


def str2bool(text, test=True):
    """Test if a string 'looks' like a boolean value.

    Args:
        text: Input text
        test (default = True): Set which boolean value to look for

    Returns:
        True if the text looks like the selected boolean value
    """
    if test:
        return str(text).lower() in ['1', 'y', 'yes', 't', 'true', 'ok', 'on', ]
    else:
        return str(text).lower() in ['0', 'n', 'no', 'none', 'f', 'false', 'off', ]


def str2int(text, default=None):
    """Convert a string to int if possible

    Args:
        text: Int like string
        default: Return value if str is no int like

    Returns:
        Converted int value
    """
    try:
        return int(text)
    except Exception:
        return default


def is_bool(text):
    """Determine if a string value 'looks' like a boolean."""
    if str2bool(text, True):
        return True
    elif str2bool(text, False):
        return True
    else:
        return False


def isNull(text):
    """Test if a string 'looks' like a null value. This is useful for querying the API against a null key.

    Args:
        text: Input text

    Returns:
        True if the text looks like a null value
    """
    return str(text).strip().lower() in ['top', 'null', 'none', 'empty', 'false', '-1', '']


def normalize(d):
    """Normalize a decimal number, and remove exponential formatting."""
    if type(d) is not Decimal:
        d = Decimal(d)

    d = d.normalize()

    # Ref: https://docs.python.org/3/library/decimal.html
    return d.quantize(Decimal(1)) if d == d.to_integral() else d.normalize()


def increment(value):
    """Attempt to increment an integer (or a string that looks like an integer).

    e.g.

    001 -> 002
    2 -> 3
    AB01 -> AB02
    QQQ -> QQQ

    """
    value = str(value).strip()

    # Ignore empty strings
    if value in ['', None]:
        # Provide a default value if provided with a null input
        return '1'

    pattern = r"(.*?)(\d+)?$"

    result = re.search(pattern, value)

    # No match!
    if result is None:
        return value

    groups = result.groups()

    # If we cannot match the regex, then simply return the provided value
    if len(groups) != 2:
        return value

    prefix, number = groups

    # No number extracted? Simply return the prefix (without incrementing!)
    if not number:
        return prefix

    # Record the width of the number
    width = len(number)

    try:
        number = int(number) + 1
        number = str(number)
    except ValueError:
        pass

    number = number.zfill(width)

    return prefix + number


def decimal2string(d):
    """Format a Decimal number as a string, stripping out any trailing zeroes or decimal points. Essentially make it look like a whole number if it is one.

    Args:
        d: A python Decimal object

    Returns:
        A string representation of the input number
    """
    if type(d) is Decimal:
        d = normalize(d)

    try:
        # Ensure that the provided string can actually be converted to a float
        float(d)
    except ValueError:
        # Not a number
        return str(d)

    s = str(d)

    # Return entire number if there is no decimal place
    if '.' not in s:
        return s

    return s.rstrip("0").rstrip(".")


def decimal2money(d, currency=None):
    """Format a Decimal number as Money.

    Args:
        d: A python Decimal object
        currency: Currency of the input amount, defaults to default currency in settings

    Returns:
        A Money object from the input(s)
    """
    if not currency:
        currency = currency_code_default()
    return Money(d, currency)


def WrapWithQuotes(text, quote='"'):
    """Wrap the supplied text with quotes.

    Args:
        text: Input text to wrap
        quote: Quote character to use for wrapping (default = "")

    Returns:
        Supplied text wrapped in quote char
    """
    if not text.startswith(quote):
        text = quote + text

    if not text.endswith(quote):
        text = text + quote

    return text


def MakeBarcode(cls_name, object_pk: int, object_data=None, **kwargs):
    """Generate a string for a barcode. Adds some global InvenTree parameters.

    Args:
        object_type: string describing the object type e.g. 'StockItem'
        object_id: ID (Primary Key) of the object in the database
        object_url: url for JSON API detail view of the object
        data: Python dict object containing extra datawhich will be rendered to string (must only contain stringable values)

    Returns:
        json string of the supplied data plus some other data
    """

    if object_data is None:
        object_data = {}

    brief = kwargs.get('brief', True)

    data = {}

    if brief:
        data[cls_name] = object_pk
    else:
        data['tool'] = 'InvenTree'
        data['version'] = InvenTree.version.inventreeVersion()
        data['instance'] = InvenTree.version.inventreeInstanceName()

        # Ensure PK is included
        object_data['id'] = object_pk
        data[cls_name] = object_data

    return json.dumps(data, sort_keys=True)


def GetExportFormats():
    """Return a list of allowable file formats for exporting data."""
    return [
        'csv',
        'tsv',
        'xls',
        'xlsx',
        'json',
        'yaml',
    ]


def DownloadFile(data, filename, content_type='application/text', inline=False) -> StreamingHttpResponse:
    """Create a dynamic file for the user to download.

    Args:
        data: Raw file data (string or bytes)
        filename: Filename for the file download
        content_type: Content type for the download
        inline: Download "inline" or as attachment? (Default = attachment)

    Return:
        A StreamingHttpResponse object wrapping the supplied data
    """
    filename = WrapWithQuotes(filename)
    length = len(data)

    if type(data) == str:
        wrapper = FileWrapper(io.StringIO(data))
    else:
        wrapper = FileWrapper(io.BytesIO(data))

    response = StreamingHttpResponse(wrapper, content_type=content_type)
    if type(data) == str:
        length = len(bytes(data, response.charset))
    response['Content-Length'] = length

    disposition = "inline" if inline else "attachment"

    response['Content-Disposition'] = f'{disposition}; filename={filename}'

    return response


def increment_serial_number(serial: str):
    """Given a serial number, (attempt to) generate the *next* serial number.

    Note: This method is exposed to custom plugins.

    Arguments:
        serial: The serial number which should be incremented

    Returns:
        incremented value, or None if incrementing could not be performed.
    """

    from plugin.registry import registry

    # Ensure we start with a string value
    if serial is not None:
        serial = str(serial).strip()

    # First, let any plugins attempt to increment the serial number
    for plugin in registry.with_mixin('validation'):
        result = plugin.increment_serial_number(serial)
        if result is not None:
            return str(result)

    # If we get to here, no plugins were able to "increment" the provided serial value
    # Attempt to perform increment according to some basic rules
    return increment(serial)


def extract_serial_numbers(input_string, expected_quantity: int, starting_value=None):
    """Extract a list of serial numbers from a provided input string.

    The input string can be specified using the following concepts:

    - Individual serials are separated by comma: 1, 2, 3, 6,22
    - Sequential ranges with provided limits are separated by hyphens: 1-5, 20 - 40
    - The "next" available serial number can be specified with the tilde (~) character
    - Serial numbers can be supplied as <start>+ for getting all expecteded numbers starting from <start>
    - Serial numbers can be supplied as <start>+<length> for getting <length> numbers starting from <start>

    Actual generation of sequential serials is passed to the 'validation' plugin mixin,
    allowing custom plugins to determine how serial values are incremented.

    Arguments:
        input_string: Input string with specified serial numbers (string, or integer)
        expected_quantity: The number of (unique) serial numbers we expect
        starting_value: Provide a starting value for the sequence (or None)
    """

    if starting_value is None:
        starting_value = increment_serial_number(None)

    try:
        expected_quantity = int(expected_quantity)
    except ValueError:
        raise ValidationError([_("Invalid quantity provided")])

    if input_string:
        input_string = str(input_string).strip()
    else:
        input_string = ''

    if len(input_string) == 0:
        raise ValidationError([_("Empty serial number string")])

    next_value = increment_serial_number(starting_value)

    # Substitute ~ character with latest value
    while '~' in input_string and next_value:
        input_string = input_string.replace('~', str(next_value), 1)
        next_value = increment_serial_number(next_value)

    # Split input string by whitespace or comma (,) characters
    groups = re.split(r"[\s,]+", input_string)

    serials = []
    errors = []

    def add_error(error: str):
        """Helper function for adding an error message"""
        if error not in errors:
            errors.append(error)

    def add_serial(serial):
        """Helper function to check for duplicated values"""

        serial = serial.strip()

        # Ignore blank / empty serials
        if len(serial) == 0:
            return

        if serial in serials:
            add_error(_("Duplicate serial") + f": {serial}")
        else:
            serials.append(serial)

    # If the user has supplied the correct number of serials, do not split into groups
    if len(groups) == expected_quantity:
        for group in groups:
            add_serial(group)

        if len(errors) > 0:
            raise ValidationError(errors)
        else:
            return serials

    for group in groups:

        # Calculate the "remaining" quantity of serial numbers
        remaining = expected_quantity - len(serials)

        group = group.strip()

        if '-' in group:
            """Hyphen indicates a range of values:
            e.g. 10-20
            """
            items = group.split('-')

            if len(items) == 2:
                a = items[0]
                b = items[1]

                if a == b:
                    # Invalid group
                    add_error(_("Invalid group range: {g}").format(g=group))
                    continue

                group_items = []

                count = 0

                a_next = a

                while a_next is not None and a_next not in group_items:
                    group_items.append(a_next)
                    count += 1

                    # Progress to the 'next' sequential value
                    a_next = str(increment_serial_number(a_next))

                    if a_next == b:
                        # Successfully got to the end of the range
                        group_items.append(b)
                        break

                    elif count > remaining:
                        # More than the allowed number of items
                        break

                    elif a_next is None:
                        break

                if len(group_items) > remaining:
                    add_error(_("Group range {g} exceeds allowed quantity ({q})".format(g=group, q=expected_quantity)))
                elif len(group_items) > 0 and group_items[0] == a and group_items[-1] == b:
                    # In this case, the range extraction looks like it has worked
                    for item in group_items:
                        add_serial(item)
                else:
                    add_error(_("Invalid group range: {g}").format(g=group))

            else:
                # In the case of a different number of hyphens, simply add the entire group
                add_serial(group)

        elif '+' in group:
            """Plus character (+) indicates either:
            - <start>+ - Expected number of serials, beginning at the specified 'start' character
            - <start>+<num> - Specified number of serials, beginning at the specified 'start' character
            """
            items = group.split('+')

            sequence_items = []
            counter = 0
            sequence_count = max(0, expected_quantity - len(serials))

            if len(items) > 2 or len(items) == 0:
                add_error(_("Invalid group sequence: {g}").format(g=group))
                continue
            elif len(items) == 2:
                try:
                    if items[1]:
                        sequence_count = int(items[1]) + 1
                except ValueError:
                    add_error(_("Invalid group sequence: {g}").format(g=group))
                    continue

            value = items[0]

            # Keep incrementing up to the specified quantity
            while value is not None and value not in sequence_items and counter < sequence_count:
                sequence_items.append(value)
                value = increment_serial_number(value)
                counter += 1

            if len(sequence_items) == sequence_count:
                for item in sequence_items:
                    add_serial(item)
            else:
                add_error(_("Invalid group sequence: {g}").format(g=group))

        else:
            # At this point, we assume that the 'group' is just a single serial value
            add_serial(group)

    if len(errors) > 0:
        raise ValidationError(errors)

    if len(serials) == 0:
        raise ValidationError([_("No serial numbers found")])

    if len(errors) == 0 and len(serials) != expected_quantity:
        raise ValidationError([_("Number of unique serial numbers ({s}) must match quantity ({q})").format(s=len(serials), q=expected_quantity)])

    return serials


def validateFilterString(value, model=None):
    """Validate that a provided filter string looks like a list of comma-separated key=value pairs.

    These should nominally match to a valid database filter based on the model being filtered.

    e.g. "category=6, IPN=12"
    e.g. "part__name=widget"

    The ReportTemplate class uses the filter string to work out which items a given report applies to.
    For example, an acceptance test report template might only apply to stock items with a given IPN,
    so the string could be set to:

    filters = "IPN = ACME0001"

    Returns a map of key:value pairs
    """
    # Empty results map
    results = {}

    value = str(value).strip()

    if not value or len(value) == 0:
        return results

    groups = value.split(',')

    for group in groups:
        group = group.strip()

        pair = group.split('=')

        if len(pair) != 2:
            raise ValidationError(
                "Invalid group: {g}".format(g=group)
            )

        k, v = pair

        k = k.strip()
        v = v.strip()

        if not k or not v:
            raise ValidationError(
                "Invalid group: {g}".format(g=group)
            )

        results[k] = v

    # If a model is provided, verify that the provided filters can be used against it
    if model is not None:
        try:
            model.objects.filter(**results)
        except FieldError as e:
            raise ValidationError(
                str(e),
            )

    return results


def clean_decimal(number):
    """Clean-up decimal value."""
    # Check if empty
    if number is None or number == '' or number == 0:
        return Decimal(0)

    # Convert to string and remove spaces
    number = str(number).replace(' ', '')

    # Guess what type of decimal and thousands separators are used
    count_comma = number.count(',')
    count_point = number.count('.')

    if count_comma == 1:
        # Comma is used as decimal separator
        if count_point > 0:
            # Points are used as thousands separators: remove them
            number = number.replace('.', '')
        # Replace decimal separator with point
        number = number.replace(',', '.')
    elif count_point == 1:
        # Point is used as decimal separator
        if count_comma > 0:
            # Commas are used as thousands separators: remove them
            number = number.replace(',', '')

    # Convert to Decimal type
    try:
        clean_number = Decimal(number)
    except InvalidOperation:
        # Number cannot be converted to Decimal (eg. a string containing letters)
        return Decimal(0)

    return clean_number.quantize(Decimal(1)) if clean_number == clean_number.to_integral() else clean_number.normalize()


def strip_html_tags(value: str, raise_error=True, field_name=None):
    """Strip HTML tags from an input string using the bleach library.

    If raise_error is True, a ValidationError will be thrown if HTML tags are detected
    """

    cleaned = clean(
        value,
        strip=True,
        tags=[],
        attributes=[],
    )

    # Add escaped characters back in
    replacements = {
        '&gt;': '>',
        '&lt;': '<',
        '&amp;': '&',
    }

    for o, r in replacements.items():
        cleaned = cleaned.replace(o, r)

    # If the length changed, it means that HTML tags were removed!
    if len(cleaned) != len(value) and raise_error:

        field = field_name or 'non_field_errors'

        raise ValidationError({
            field: [_("Remove HTML tags from this value")]
        })

    return cleaned


def remove_non_printable_characters(value: str, remove_newline=True, remove_ascii=True, remove_unicode=True):
    """Remove non-printable / control characters from the provided string"""

    cleaned = value

    if remove_ascii:
        # Remove ASCII control characters
        # Note that we do not sub out 0x0A (\n) here, it is done separately below
        cleaned = regex.sub(u'[\x00-\x09]+', '', cleaned)
        cleaned = regex.sub(u'[\x0b-\x1F\x7F]+', '', cleaned)

    if remove_newline:
        cleaned = regex.sub(u'[\x0a]+', '', cleaned)

    if remove_unicode:
        # Remove Unicode control characters
        if remove_newline:
            cleaned = regex.sub(u'[^\P{C}]+', '', cleaned)
        else:
            # Use 'negative-lookahead' to exclude newline character
            cleaned = regex.sub(u'(?![\x0A])[^\P{C}]+', '', cleaned)

    return cleaned


def hash_barcode(barcode_data):
    """Calculate a 'unique' hash for a barcode string.

    This hash is used for comparison / lookup.

    We first remove any non-printable characters from the barcode data,
    as some browsers have issues scanning characters in.
    """

    barcode_data = str(barcode_data).strip()
    barcode_data = remove_non_printable_characters(barcode_data)

    hash = hashlib.md5(str(barcode_data).encode())

    return str(hash.hexdigest())


def get_objectreference(obj, type_ref: str = 'content_type', object_ref: str = 'object_id'):
    """Lookup method for the GenericForeignKey fields.

    Attributes:
    - obj: object that will be resolved
    - type_ref: field name for the contenttype field in the model
    - object_ref: field name for the object id in the model

    Example implementation in the serializer:
    ```
    target = serializers.SerializerMethodField()
    def get_target(self, obj):
        return get_objectreference(obj, 'target_content_type', 'target_object_id')
    ```

    The method name must always be the name of the field prefixed by 'get_'
    """

    model_cls = getattr(obj, type_ref)
    obj_id = getattr(obj, object_ref)

    # check if references are set -> return nothing if not
    if model_cls is None or obj_id is None:
        return None

    # resolve referenced data into objects
    model_cls = model_cls.model_class()

    try:
        item = model_cls.objects.get(id=obj_id)
    except model_cls.DoesNotExist:
        return None

    url_fnc = getattr(item, 'get_absolute_url', None)

    # create output
    ret = {}
    if url_fnc:
        ret['link'] = url_fnc()
    return {
        'name': str(item),
        'model': str(model_cls._meta.verbose_name),
        **ret
    }


def inheritors(cls):
    """Return all classes that are subclasses from the supplied cls."""
    subcls = set()
    work = [cls]
    while work:
        parent = work.pop()
        for child in parent.__subclasses__():
            if child not in subcls:
                subcls.add(child)
                work.append(child)
<<<<<<< HEAD
    return subcls


def notify_responsible(instance, sender, content: NotificationBody = InvenTreeNotificationBodies.NewOrder, exclude=None):
    """Notify all responsible parties of a change in an instance.

    Parses the supplied content with the provided instance and sender and sends a notification to all responsible users,
    excluding the optional excluded list.

    Args:
        instance: The newly created instance
        sender: Sender model reference
        content (NotificationBody, optional): _description_. Defaults to InvenTreeNotificationBodies.NewOrder.
        exclude (User, optional): User instance that should be excluded. Defaults to None.
    """
    if instance.responsible is not None:
        # Setup context for notification parsing
        content_context = {
            'instance': str(instance),
            'verbose_name': sender._meta.verbose_name,
            'app_label': sender._meta.app_label,
            'model_name': sender._meta.model_name,
        }

        # Setup notification context
        context = {
            'instance': instance,
            'name': content.name.format(**content_context),
            'message': content.message.format(**content_context),
            'link': InvenTree.helpers.construct_absolute_url(instance.get_absolute_url()),
            'template': {
                'html': content.template.format(**content_context),
                'subject': content.name.format(**content_context),
            }
        }

        # Create notification
        trigger_notification(
            instance,
            content.slug.format(**content_context),
            targets=[instance.responsible],
            target_exclude=[exclude],
            context=context,
        )


def render_currency(money, decimal_places=None, currency=None, include_symbol=True, min_decimal_places=None, max_decimal_places=None):
    """Render a currency / Money object to a formatted string (e.g. for reports)

    Arguments:
        money: The Money instance to be rendered
        decimal_places: The number of decimal places to render to. If unspecified, uses the PRICING_DECIMAL_PLACES setting.
        currency: Optionally convert to the specified currency
        include_symbol: Render with the appropriate currency symbol
        min_decimal_places: The minimum number of decimal places to render to. If unspecified, uses the PRICING_DECIMAL_PLACES_MIN setting.
        max_decimal_places: The maximum number of decimal places to render to. If unspecified, uses the PRICING_DECIMAL_PLACES setting.
    """

    if money in [None, '']:
        return '-'

    if type(money) is not Money:
        return '-'

    if currency is not None:
        # Attempt to convert to the provided currency
        # If cannot be done, leave the original
        try:
            money = convert_money(money, currency)
        except Exception:
            pass

    if decimal_places is None:
        decimal_places = common.models.InvenTreeSetting.get_setting('PRICING_DECIMAL_PLACES', 6)

    if min_decimal_places is None:
        min_decimal_places = common.models.InvenTreeSetting.get_setting('PRICING_DECIMAL_PLACES_MIN', 0)

    if max_decimal_places is None:
        max_decimal_places = common.models.InvenTreeSetting.get_setting('PRICING_DECIMAL_PLACES', 6)

    value = Decimal(str(money.amount)).normalize()
    value = str(value)

    if '.' in value:
        decimals = len(value.split('.')[-1])

        decimals = max(decimals, min_decimal_places)
        decimals = min(decimals, decimal_places)

        decimal_places = decimals
    else:
        decimal_places = max(decimal_places, 2)

    decimal_places = max(decimal_places, max_decimal_places)

    return moneyed.localization.format_money(
        money,
        decimal_places=decimal_places,
        include_symbol=include_symbol,
    )


def is_ajax(request):
    """Check if the current request is an AJAX request."""
    return request.headers.get('x-requested-with') == 'XMLHttpRequest'


def getModelsWithMixin(mixin_class) -> list:
    """Return a list of models that inherit from the given mixin class.

    Args:
        mixin_class: The mixin class to search for

    Returns:
        List of models that inherit from the given mixin class
    """

    from django.contrib.contenttypes.models import ContentType

    db_models = [x.model_class() for x in ContentType.objects.all() if x is not None]

    return [x for x in db_models if x is not None and issubclass(x, mixin_class)]
=======
    return subcls
>>>>>>> 0c475521
<|MERGE_RESOLUTION|>--- conflicted
+++ resolved
@@ -852,130 +852,4 @@
             if child not in subcls:
                 subcls.add(child)
                 work.append(child)
-<<<<<<< HEAD
-    return subcls
-
-
-def notify_responsible(instance, sender, content: NotificationBody = InvenTreeNotificationBodies.NewOrder, exclude=None):
-    """Notify all responsible parties of a change in an instance.
-
-    Parses the supplied content with the provided instance and sender and sends a notification to all responsible users,
-    excluding the optional excluded list.
-
-    Args:
-        instance: The newly created instance
-        sender: Sender model reference
-        content (NotificationBody, optional): _description_. Defaults to InvenTreeNotificationBodies.NewOrder.
-        exclude (User, optional): User instance that should be excluded. Defaults to None.
-    """
-    if instance.responsible is not None:
-        # Setup context for notification parsing
-        content_context = {
-            'instance': str(instance),
-            'verbose_name': sender._meta.verbose_name,
-            'app_label': sender._meta.app_label,
-            'model_name': sender._meta.model_name,
-        }
-
-        # Setup notification context
-        context = {
-            'instance': instance,
-            'name': content.name.format(**content_context),
-            'message': content.message.format(**content_context),
-            'link': InvenTree.helpers.construct_absolute_url(instance.get_absolute_url()),
-            'template': {
-                'html': content.template.format(**content_context),
-                'subject': content.name.format(**content_context),
-            }
-        }
-
-        # Create notification
-        trigger_notification(
-            instance,
-            content.slug.format(**content_context),
-            targets=[instance.responsible],
-            target_exclude=[exclude],
-            context=context,
-        )
-
-
-def render_currency(money, decimal_places=None, currency=None, include_symbol=True, min_decimal_places=None, max_decimal_places=None):
-    """Render a currency / Money object to a formatted string (e.g. for reports)
-
-    Arguments:
-        money: The Money instance to be rendered
-        decimal_places: The number of decimal places to render to. If unspecified, uses the PRICING_DECIMAL_PLACES setting.
-        currency: Optionally convert to the specified currency
-        include_symbol: Render with the appropriate currency symbol
-        min_decimal_places: The minimum number of decimal places to render to. If unspecified, uses the PRICING_DECIMAL_PLACES_MIN setting.
-        max_decimal_places: The maximum number of decimal places to render to. If unspecified, uses the PRICING_DECIMAL_PLACES setting.
-    """
-
-    if money in [None, '']:
-        return '-'
-
-    if type(money) is not Money:
-        return '-'
-
-    if currency is not None:
-        # Attempt to convert to the provided currency
-        # If cannot be done, leave the original
-        try:
-            money = convert_money(money, currency)
-        except Exception:
-            pass
-
-    if decimal_places is None:
-        decimal_places = common.models.InvenTreeSetting.get_setting('PRICING_DECIMAL_PLACES', 6)
-
-    if min_decimal_places is None:
-        min_decimal_places = common.models.InvenTreeSetting.get_setting('PRICING_DECIMAL_PLACES_MIN', 0)
-
-    if max_decimal_places is None:
-        max_decimal_places = common.models.InvenTreeSetting.get_setting('PRICING_DECIMAL_PLACES', 6)
-
-    value = Decimal(str(money.amount)).normalize()
-    value = str(value)
-
-    if '.' in value:
-        decimals = len(value.split('.')[-1])
-
-        decimals = max(decimals, min_decimal_places)
-        decimals = min(decimals, decimal_places)
-
-        decimal_places = decimals
-    else:
-        decimal_places = max(decimal_places, 2)
-
-    decimal_places = max(decimal_places, max_decimal_places)
-
-    return moneyed.localization.format_money(
-        money,
-        decimal_places=decimal_places,
-        include_symbol=include_symbol,
-    )
-
-
-def is_ajax(request):
-    """Check if the current request is an AJAX request."""
-    return request.headers.get('x-requested-with') == 'XMLHttpRequest'
-
-
-def getModelsWithMixin(mixin_class) -> list:
-    """Return a list of models that inherit from the given mixin class.
-
-    Args:
-        mixin_class: The mixin class to search for
-
-    Returns:
-        List of models that inherit from the given mixin class
-    """
-
-    from django.contrib.contenttypes.models import ContentType
-
-    db_models = [x.model_class() for x in ContentType.objects.all() if x is not None]
-
-    return [x for x in db_models if x is not None and issubclass(x, mixin_class)]
-=======
-    return subcls
->>>>>>> 0c475521
+    return subcls