--- conflicted
+++ resolved
@@ -1163,11 +1163,11 @@
     )
 
 
-<<<<<<< HEAD
 def is_ajax(request):
     """Check if the current request is an AJAX request."""
     return request.headers.get('x-requested-with') == 'XMLHttpRequest'
-=======
+
+
 def getModelsWithMixin(mixin_class) -> list:
     """Return a list of models that inherit from the given mixin class.
 
@@ -1182,5 +1182,4 @@
 
     db_models = [x.model_class() for x in ContentType.objects.all() if x is not None]
 
-    return [x for x in db_models if x is not None and issubclass(x, mixin_class)]
->>>>>>> 660a4f8e
+    return [x for x in db_models if x is not None and issubclass(x, mixin_class)]