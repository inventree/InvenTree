--- conflicted
+++ resolved
@@ -9,11 +9,11 @@
 from django.test import TestCase
 from django.utils import timezone
 
+from common.models import InvenTreeSetting
 from django_q.models import Schedule
 from error_report.models import Error
 
 import InvenTree.tasks
-from common.models import InvenTreeSetting
 
 threshold = timezone.now() - timedelta(days=30)
 threshold_low = threshold - timedelta(days=1)
@@ -80,16 +80,11 @@
             InvenTree.tasks.offload_task('InvenTreeABC.test_tasks.doesnotmatter')
 
         # Non existent function
-<<<<<<< HEAD
         with self.assertWarnsMessage(
             UserWarning,
-            "WARNING: 'InvenTree.test_tasks.doesnotexsist' not started - No function named 'doesnotexsist'",
+            "WARNING: 'InvenTree.test_tasks.doesnotexist' not started - No function named 'doesnotexist'",
         ):
-            InvenTree.tasks.offload_task('InvenTree.test_tasks.doesnotexsist')
-=======
-        with self.assertWarnsMessage(UserWarning, "WARNING: 'InvenTree.test_tasks.doesnotexist' not started - No function named 'doesnotexist'"):
             InvenTree.tasks.offload_task('InvenTree.test_tasks.doesnotexist')
->>>>>>> 5135d6b5
 
     def test_task_hearbeat(self):
         """Test the task heartbeat."""
