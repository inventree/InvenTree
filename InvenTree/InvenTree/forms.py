--- conflicted
+++ resolved
@@ -210,23 +210,18 @@
 
 def registration_enabled():
     """Determine whether user registration is enabled."""
-    return settings.EMAIL_HOST and InvenTreeSetting.get_setting('LOGIN_ENABLE_REG', True)
+    return settings.EMAIL_HOST and (InvenTreeSetting.get_setting('LOGIN_ENABLE_REG') or InvenTreeSetting.get_setting('LOGIN_ENABLE_SSO_REG'))
 
 
 class RegistratonMixin:
     """Mixin to check if registration should be enabled."""
 
     def is_open_for_signup(self, request, *args, **kwargs):
-<<<<<<< HEAD
-        """Check if signup is enabled in settings."""
-        if registration_enabled():
-=======
         """Check if signup is enabled in settings.
 
         Configure the class variable `REGISTRATION_SETTING` to set which setting should be used, defualt: `LOGIN_ENABLE_REG`.
         """
-        if settings.EMAIL_HOST and (InvenTreeSetting.get_setting('LOGIN_ENABLE_REG') or InvenTreeSetting.get_setting('LOGIN_ENABLE_SSO_REG')):
->>>>>>> e730b5c2
+        if registration_enabled():
             return super().is_open_for_signup(request, *args, **kwargs)
         return False
 
