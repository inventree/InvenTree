"""Django settings for InvenTree project.

In practice the settings in this file should not be adjusted,
instead settings can be configured in the config.yaml file
located in the top level project directory.

This allows implementation configuration to be hidden from source control,
as well as separate configuration parameters from the more complex
database setup in this file.
"""

import logging
import os
import socket
import sys
from pathlib import Path

import django.conf.locale
import django.core.exceptions
from django.core.validators import URLValidator
from django.http import Http404
from django.utils.translation import gettext_lazy as _

import moneyed
import structlog
from dotenv import load_dotenv

from InvenTree.config import get_boolean_setting, get_custom_file, get_setting
from InvenTree.sentry import default_sentry_dsn, init_sentry
from InvenTree.version import inventreeApiVersion

from . import config

INVENTREE_NEWS_URL = 'https://inventree.org/news/feed.atom'

# Determine if we are running in "test" mode e.g. "manage.py test"
TESTING = 'test' in sys.argv or 'TESTING' in os.environ

if TESTING:

    # Use a weaker password hasher for testing (improves testing speed)
    PASSWORD_HASHERS = ['django.contrib.auth.hashers.MD5PasswordHasher',]

    # Enable slow-test-runner
    TEST_RUNNER = 'django_slowtests.testrunner.DiscoverSlowestTestsRunner'
    NUM_SLOW_TESTS = 25

    # Note: The following fix is "required" for docker build workflow
    # Note: 2022-12-12 still unsure why...
    if os.getenv('INVENTREE_DOCKER'):
        # Ensure that sys.path includes global python libs
        site_packages = '/usr/local/lib/python3.9/site-packages'

        if site_packages not in sys.path:
            print("Adding missing site-packages path:", site_packages)
            sys.path.append(site_packages)

# Are environment variables manipulated by tests? Needs to be set by testing code
TESTING_ENV = False

# New requirement for django 3.2+
DEFAULT_AUTO_FIELD = 'django.db.models.AutoField'

# Build paths inside the project like this: BASE_DIR.joinpath(...)
BASE_DIR = config.get_base_dir()

# Load configuration data
CONFIG = config.load_config_data(set_cache=True)

# Load VERSION data if it exists
version_file = BASE_DIR.parent.joinpath('VERSION')
if version_file.exists():
    print('load version from file')
    load_dotenv(version_file)

# Default action is to run the system in Debug mode
# SECURITY WARNING: don't run with debug turned on in production!
DEBUG = get_boolean_setting('INVENTREE_DEBUG', 'debug', True)

ENABLE_CLASSIC_FRONTEND = get_boolean_setting('INVENTREE_CLASSIC_FRONTEND', 'classic_frontend', True)
ENABLE_PLATFORM_FRONTEND = get_boolean_setting('INVENTREE_PLATFORM_FRONTEND', 'platform_frontend', True)

# Configure logging settings
log_level = get_setting('INVENTREE_LOG_LEVEL', 'log_level', 'WARNING')
json_log = get_boolean_setting('INVENTREE_JSON_LOG', 'json_log', False)

logging.basicConfig(
    level=log_level,
    format="%(asctime)s %(levelname)s %(message)s",
)

if log_level not in ['DEBUG', 'INFO', 'WARNING', 'ERROR', 'CRITICAL']:
    log_level = 'WARNING'  # pragma: no cover


LOGGING = {
    "version": 1,
    "disable_existing_loggers": False,
    'filters': {
        'require_not_maintenance_mode_503': {
            '()': 'maintenance_mode.logging.RequireNotMaintenanceMode503',
        },
    },
    "formatters": {
        "json_formatter": {
            "()": structlog.stdlib.ProcessorFormatter,
            "processor": structlog.processors.JSONRenderer(),
        },
        "plain_console": {
            "()": structlog.stdlib.ProcessorFormatter,
            "processor": structlog.dev.ConsoleRenderer(),
        },
        "key_value": {
            "()": structlog.stdlib.ProcessorFormatter,
            "processor": structlog.processors.KeyValueRenderer(key_order=['timestamp', 'level', 'event', 'logger']),
        },
    },
    "handlers": {
        "console": {
            "class": "logging.StreamHandler",
            "formatter": "plain_console",
        }
    },
    "loggers": {
        "django_structlog": {
            "handlers": ["console", "log_file"],
            "level": log_level,
        },
        "inventree": {
            "handlers": ["console", "log_file"],
            "level": log_level,
        },
    }
}

<<<<<<< HEAD
# Add handlers
if json_log:  # pragma: no cover
    LOGGING['handlers']["log_file"] = {
        "class": "logging.handlers.WatchedFileHandler",
        "filename": BASE_DIR.joinpath('logs.json'),
        "formatter": "json_formatter",
    }
else:
    LOGGING['handlers']["log_file"] = {
        "class": "logging.handlers.WatchedFileHandler",
        "filename": BASE_DIR.joinpath('logs.log'),
        "formatter": "key_value",
    },

structlog.configure(
    processors=[
        structlog.contextvars.merge_contextvars,
        structlog.stdlib.filter_by_level,
        structlog.processors.TimeStamper(fmt="iso"),
        structlog.stdlib.add_logger_name,
        structlog.stdlib.add_log_level,
        structlog.stdlib.PositionalArgumentsFormatter(),
        structlog.processors.StackInfoRenderer(),
        structlog.processors.format_exc_info,
        structlog.processors.UnicodeDecoder(),
        structlog.stdlib.ProcessorFormatter.wrap_for_formatter,
    ],
    logger_factory=structlog.stdlib.LoggerFactory(),
    cache_logger_on_first_use=True,
)
=======
# Optionally add database-level logging
if get_setting('INVENTREE_DB_LOGGING', 'db_logging', False):
    LOGGING['loggers'] = {
        'django.db.backends': {
            'level': log_level or 'DEBUG',
        },
    }
>>>>>>> 06eb9485

# Get a logger instance for this setup file
logger = structlog.getLogger("inventree")

# Load SECRET_KEY
SECRET_KEY = config.get_secret_key()

# The filesystem location for served static files
STATIC_ROOT = config.get_static_dir()

# The filesystem location for uploaded meadia files
MEDIA_ROOT = config.get_media_dir()

# List of allowed hosts (default = allow all)
ALLOWED_HOSTS = get_setting(
    "INVENTREE_ALLOWED_HOSTS",
    config_key='allowed_hosts',
    default_value=['*'],
    typecast=list,
)

# Cross Origin Resource Sharing (CORS) options

# Only allow CORS access to API
CORS_URLS_REGEX = r'^/api/.*$'

# Extract CORS options from configuration file
CORS_ORIGIN_ALLOW_ALL = get_boolean_setting(
    "INVENTREE_CORS_ORIGIN_ALLOW_ALL",
    config_key='cors.allow_all',
    default_value=False,
)

CORS_ORIGIN_WHITELIST = get_setting(
    "INVENTREE_CORS_ORIGIN_WHITELIST",
    config_key='cors.whitelist',
    default_value=[],
    typecast=list,
)

# Needed for the parts importer, directly impacts the maximum parts that can be uploaded
DATA_UPLOAD_MAX_NUMBER_FIELDS = 10000

# Web URL endpoint for served static files
STATIC_URL = '/static/'

STATICFILES_DIRS = []

# Translated Template settings
STATICFILES_I18_PREFIX = 'i18n'
STATICFILES_I18_SRC = BASE_DIR.joinpath('templates', 'js', 'translated')
STATICFILES_I18_TRG = BASE_DIR.joinpath('InvenTree', 'static_i18n')
STATICFILES_DIRS.append(STATICFILES_I18_TRG)
STATICFILES_I18_TRG = STATICFILES_I18_TRG.joinpath(STATICFILES_I18_PREFIX)

STATFILES_I18_PROCESSORS = [
    'InvenTree.context.status_codes',
]

# Color Themes Directory
STATIC_COLOR_THEMES_DIR = STATIC_ROOT.joinpath('css', 'color-themes').resolve()

# Web URL endpoint for served media files
MEDIA_URL = '/media/'

# Database backup options
# Ref: https://django-dbbackup.readthedocs.io/en/master/configuration.html
DBBACKUP_SEND_EMAIL = False
DBBACKUP_STORAGE = get_setting(
    'INVENTREE_BACKUP_STORAGE',
    'backup_storage',
    'django.core.files.storage.FileSystemStorage'
)

# Default backup configuration
DBBACKUP_STORAGE_OPTIONS = get_setting('INVENTREE_BACKUP_OPTIONS', 'backup_options', None)
if DBBACKUP_STORAGE_OPTIONS is None:
    DBBACKUP_STORAGE_OPTIONS = {
        'location': config.get_backup_dir(),
    }

# Application definition

INSTALLED_APPS = [
    # Admin site integration
    'django.contrib.admin',

    # InvenTree apps
    'build.apps.BuildConfig',
    'common.apps.CommonConfig',
    'company.apps.CompanyConfig',
    'plugin.apps.PluginAppConfig',          # Plugin app runs before all apps that depend on the isPluginRegistryLoaded function
    'label.apps.LabelConfig',
    'order.apps.OrderConfig',
    'part.apps.PartConfig',
    'report.apps.ReportConfig',
    'stock.apps.StockConfig',
    'users.apps.UsersConfig',
    'web',
    'generic',
    'InvenTree.apps.InvenTreeConfig',       # InvenTree app runs last

    # Core django modules
    'django.contrib.auth',
    'django.contrib.contenttypes',
    'user_sessions',                # db user sessions
    'django.contrib.messages',
    'django.contrib.staticfiles',
    'django.contrib.sites',

    # Maintenance
    'maintenance_mode',

    # Third part add-ons
    'django_filters',                       # Extended filter functionality
    'rest_framework',                       # DRF (Django Rest Framework)
    'rest_framework.authtoken',             # Token authentication for API
    'corsheaders',                          # Cross-origin Resource Sharing for DRF
    'crispy_forms',                         # Improved form rendering
    'import_export',                        # Import / export tables to file
    'django_cleanup.apps.CleanupConfig',    # Automatically delete orphaned MEDIA files
    'mptt',                                 # Modified Preorder Tree Traversal
    'markdownify',                          # Markdown template rendering
    'djmoney',                              # django-money integration
    'djmoney.contrib.exchange',             # django-money exchange rates
    'error_report',                         # Error reporting in the admin interface
    'django_q',
    'formtools',                            # Form wizard tools
    'dbbackup',                             # Backups - django-dbbackup
    'taggit',                               # Tagging
    'flags',                                # Flagging - django-flags
    "django_structlog",                    # Structured logging

    'allauth',                              # Base app for SSO
    'allauth.account',                      # Extend user with accounts
    'allauth.socialaccount',                # Use 'social' providers

    'django_otp',                           # OTP is needed for MFA - base package
    'django_otp.plugins.otp_totp',          # Time based OTP
    'django_otp.plugins.otp_static',        # Backup codes

    'allauth_2fa',                          # MFA flow for allauth
    'dj_rest_auth',                         # Authentication APIs - dj-rest-auth
    'dj_rest_auth.registration',            # Registration APIs - dj-rest-auth'
    'drf_spectacular',                      # API documentation

    'django_ical',                          # For exporting calendars
]

MIDDLEWARE = CONFIG.get('middleware', [
    'django.middleware.security.SecurityMiddleware',
    'x_forwarded_for.middleware.XForwardedForMiddleware',
    'user_sessions.middleware.SessionMiddleware',                   # db user sessions
    'django.middleware.locale.LocaleMiddleware',
    'django.middleware.common.CommonMiddleware',
    'django.middleware.csrf.CsrfViewMiddleware',
    'corsheaders.middleware.CorsMiddleware',
    'django.contrib.auth.middleware.AuthenticationMiddleware',
    'InvenTree.middleware.InvenTreeRemoteUserMiddleware',       # Remote / proxy auth
    'django_otp.middleware.OTPMiddleware',                      # MFA support
    'InvenTree.middleware.CustomAllauthTwoFactorMiddleware',    # Flow control for allauth
    'django.contrib.messages.middleware.MessageMiddleware',
    'django.middleware.clickjacking.XFrameOptionsMiddleware',
    'InvenTree.middleware.AuthRequiredMiddleware',
    'InvenTree.middleware.Check2FAMiddleware',                  # Check if the user should be forced to use MFA
    'maintenance_mode.middleware.MaintenanceModeMiddleware',
    'InvenTree.middleware.InvenTreeExceptionProcessor',         # Error reporting
    "django_structlog.middlewares.RequestMiddleware",           # Structured logging
])

AUTHENTICATION_BACKENDS = CONFIG.get('authentication_backends', [
    'django.contrib.auth.backends.RemoteUserBackend',           # proxy login
    'django.contrib.auth.backends.ModelBackend',
    'allauth.account.auth_backends.AuthenticationBackend',      # SSO login via external providers
    "sesame.backends.ModelBackend",                             # Magic link login django-sesame
])

DEBUG_TOOLBAR_ENABLED = DEBUG and get_setting('INVENTREE_DEBUG_TOOLBAR', 'debug_toolbar', False)

# If the debug toolbar is enabled, add the modules
if DEBUG_TOOLBAR_ENABLED:  # pragma: no cover
    logger.info("Running with DEBUG_TOOLBAR enabled")
    INSTALLED_APPS.append('debug_toolbar')
    MIDDLEWARE.append('debug_toolbar.middleware.DebugToolbarMiddleware')

    DEBUG_TOOLBAR_CONFIG = {
        'RESULTS_CACHE_SIZE': 100,
        'OBSERVE_REQUEST_CALLBACK': lambda x: False,
    }

# Internal IP addresses allowed to see the debug toolbar
INTERNAL_IPS = [
    '127.0.0.1',
]

# Internal flag to determine if we are running in docker mode
DOCKER = get_boolean_setting('INVENTREE_DOCKER', default_value=False)

if DOCKER:  # pragma: no cover
    # Internal IP addresses are different when running under docker
    hostname, ___, ips = socket.gethostbyname_ex(socket.gethostname())
    INTERNAL_IPS = [ip[: ip.rfind(".")] + ".1" for ip in ips] + ["127.0.0.1", "10.0.2.2"]

# Allow secure http developer server in debug mode
if DEBUG:
    INSTALLED_APPS.append('sslserver')

# InvenTree URL configuration

# Base URL for admin pages (default="admin")
INVENTREE_ADMIN_URL = get_setting(
    'INVENTREE_ADMIN_URL',
    config_key='admin_url',
    default_value='admin'
)

ROOT_URLCONF = 'InvenTree.urls'

TEMPLATES = [
    {
        'BACKEND': 'django.template.backends.django.DjangoTemplates',
        'DIRS': [
            BASE_DIR.joinpath('templates'),
            # Allow templates in the reporting directory to be accessed
            MEDIA_ROOT.joinpath('report'),
            MEDIA_ROOT.joinpath('label'),
        ],
        'OPTIONS': {
            'context_processors': [
                'django.template.context_processors.debug',
                'django.template.context_processors.request',
                'django.template.context_processors.i18n',
                'django.contrib.auth.context_processors.auth',
                'django.contrib.messages.context_processors.messages',
                # Custom InvenTree context processors
                'InvenTree.context.health_status',
                'InvenTree.context.status_codes',
                'InvenTree.context.user_roles',
            ],
            'loaders': [(
                'InvenTree.template.InvenTreeTemplateLoader', [
                    'plugin.template.PluginTemplateLoader',
                    'django.template.loaders.filesystem.Loader',
                    'django.template.loaders.app_directories.Loader',
                ])
            ],
        },
    },
]

if DEBUG_TOOLBAR_ENABLED:  # pragma: no cover
    # Note that the APP_DIRS value must be set when using debug_toolbar
    # But this will kill template loading for plugins
    TEMPLATES[0]['APP_DIRS'] = True
    del TEMPLATES[0]['OPTIONS']['loaders']

REST_FRAMEWORK = {
    'EXCEPTION_HANDLER': 'InvenTree.exceptions.exception_handler',
    'DATETIME_FORMAT': '%Y-%m-%d %H:%M',
    'DEFAULT_AUTHENTICATION_CLASSES': (
        'rest_framework.authentication.BasicAuthentication',
        'rest_framework.authentication.SessionAuthentication',
        'rest_framework.authentication.TokenAuthentication',
    ),
    'DEFAULT_PAGINATION_CLASS': 'rest_framework.pagination.LimitOffsetPagination',
    'DEFAULT_PERMISSION_CLASSES': (
        'rest_framework.permissions.IsAuthenticated',
        'rest_framework.permissions.DjangoModelPermissions',
        'InvenTree.permissions.RolePermission',
    ),
    'DEFAULT_SCHEMA_CLASS': 'drf_spectacular.openapi.AutoSchema',
    'DEFAULT_METADATA_CLASS': 'InvenTree.metadata.InvenTreeMetadata',
    'DEFAULT_RENDERER_CLASSES': [
        'rest_framework.renderers.JSONRenderer',
    ]
}

if DEBUG:
    # Enable browsable API if in DEBUG mode
    REST_FRAMEWORK['DEFAULT_RENDERER_CLASSES'].append('rest_framework.renderers.BrowsableAPIRenderer')

# dj-rest-auth
# JWT switch
USE_JWT = get_boolean_setting('INVENTREE_USE_JWT', 'use_jwt', False)
REST_USE_JWT = USE_JWT
OLD_PASSWORD_FIELD_ENABLED = True
REST_AUTH_REGISTER_SERIALIZERS = {'REGISTER_SERIALIZER': 'InvenTree.forms.CustomRegisterSerializer'}

# JWT settings - rest_framework_simplejwt
if USE_JWT:
    JWT_AUTH_COOKIE = 'inventree-auth'
    JWT_AUTH_REFRESH_COOKIE = 'inventree-token'
    REST_FRAMEWORK['DEFAULT_AUTHENTICATION_CLASSES'] + (
        'dj_rest_auth.jwt_auth.JWTCookieAuthentication',
    )
    INSTALLED_APPS.append('rest_framework_simplejwt')

# WSGI default setting
SPECTACULAR_SETTINGS = {
    'TITLE': 'InvenTree API',
    'DESCRIPTION': 'API for InvenTree - the intuitive open source inventory management system',
    'LICENSE': {'MIT': 'https://github.com/inventree/InvenTree/blob/master/LICENSE'},
    'EXTERNAL_DOCS': {'docs': 'https://docs.inventree.org', 'web': 'https://inventree.org'},
    'VERSION': inventreeApiVersion(),
    'SERVE_INCLUDE_SCHEMA': False,
}

WSGI_APPLICATION = 'InvenTree.wsgi.application'

"""
Configure the database backend based on the user-specified values.

- Primarily this configuration happens in the config.yaml file
- However there may be reason to configure the DB via environmental variables
- The following code lets the user "mix and match" database configuration
"""

logger.debug("Configuring database backend:")

# Extract database configuration from the config.yaml file
db_config = CONFIG.get('database', {})

if not db_config:
    db_config = {}

# Environment variables take preference over config file!

db_keys = ['ENGINE', 'NAME', 'USER', 'PASSWORD', 'HOST', 'PORT']

for key in db_keys:
    # First, check the environment variables
    env_key = f"INVENTREE_DB_{key}"
    env_var = os.environ.get(env_key, None)

    if env_var:
        # Make use PORT is int
        if key == 'PORT':
            try:
                env_var = int(env_var)
            except ValueError:
                logger.exception("Invalid number for %s: %s", env_key, env_var)
        # Override configuration value
        db_config[key] = env_var

# Check that required database configuration options are specified
required_keys = ['ENGINE', 'NAME']

for key in required_keys:
    if key not in db_config:  # pragma: no cover
        error_msg = f'Missing required database configuration value {key}'
        logger.error(error_msg)

        print('Error: ' + error_msg)
        sys.exit(-1)

"""
Special considerations for the database 'ENGINE' setting.
It can be specified in config.yaml (or envvar) as either (for example):
- sqlite3
- django.db.backends.sqlite3
- django.db.backends.postgresql
"""

db_engine = db_config['ENGINE'].lower()

# Correct common misspelling
if db_engine == 'sqlite':
    db_engine = 'sqlite3'  # pragma: no cover

if db_engine in ['sqlite3', 'postgresql', 'mysql']:
    # Prepend the required python module string
    db_engine = f'django.db.backends.{db_engine}'
    db_config['ENGINE'] = db_engine

db_name = db_config['NAME']
db_host = db_config.get('HOST', "''")

if 'sqlite' in db_engine:
    db_name = str(Path(db_name).resolve())
    db_config['NAME'] = db_name

logger.info("DB_ENGINE: %s", db_engine)
logger.info("DB_NAME: %s", db_name)
logger.info("DB_HOST: %s", db_host)

"""
In addition to base-level database configuration, we may wish to specify specific options to the database backend
Ref: https://docs.djangoproject.com/en/3.2/ref/settings/#std:setting-OPTIONS
"""

# 'OPTIONS' or 'options' can be specified in config.yaml
# Set useful sensible timeouts for a transactional webserver to communicate
# with its database server, that is, if the webserver is having issues
# connecting to the database server (such as a replica failover) don't sit and
# wait for possibly an hour or more, just tell the client something went wrong
# and let the client retry when they want to.
db_options = db_config.get("OPTIONS", db_config.get("options", {}))

# Specific options for postgres backend
if "postgres" in db_engine:  # pragma: no cover
    from psycopg2.extensions import (ISOLATION_LEVEL_READ_COMMITTED,
                                     ISOLATION_LEVEL_SERIALIZABLE)

    # Connection timeout
    if "connect_timeout" not in db_options:
        # The DB server is in the same data center, it should not take very
        # long to connect to the database server
        # # seconds, 2 is minimum allowed by libpq
        db_options["connect_timeout"] = int(
            get_setting('INVENTREE_DB_TIMEOUT', 'database.timeout', 2)
        )

    # Setup TCP keepalive
    # DB server is in the same DC, it should not become unresponsive for
    # very long. With the defaults below we wait 5 seconds for the network
    # issue to resolve itself.  It it that doesn't happen whatever happened
    # is probably fatal and no amount of waiting is going to fix it.
    # # 0 - TCP Keepalives disabled; 1 - enabled
    if "keepalives" not in db_options:
        db_options["keepalives"] = int(
            get_setting('INVENTREE_DB_TCP_KEEPALIVES', 'database.tcp_keepalives', 1)
        )

    # Seconds after connection is idle to send keep alive
    if "keepalives_idle" not in db_options:
        db_options["keepalives_idle"] = int(
            get_setting('INVENTREE_DB_TCP_KEEPALIVES_IDLE', 'database.tcp_keepalives_idle', 1)
        )

    # Seconds after missing ACK to send another keep alive
    if "keepalives_interval" not in db_options:
        db_options["keepalives_interval"] = int(
            get_setting("INVENTREE_DB_TCP_KEEPALIVES_INTERVAL", "database.tcp_keepalives_internal", "1")
        )

    # Number of missing ACKs before we close the connection
    if "keepalives_count" not in db_options:
        db_options["keepalives_count"] = int(
            get_setting("INVENTREE_DB_TCP_KEEPALIVES_COUNT", "database.tcp_keepalives_count", "5")
        )

    # # Milliseconds for how long pending data should remain unacked
    # by the remote server
    # TODO: Supported starting in PSQL 11
    # "tcp_user_timeout": int(os.getenv("PGTCP_USER_TIMEOUT", "1000"),

    # Postgres's default isolation level is Read Committed which is
    # normally fine, but most developers think the database server is
    # actually going to do Serializable type checks on the queries to
    # protect against simultaneous changes.
    # https://www.postgresql.org/docs/devel/transaction-iso.html
    # https://docs.djangoproject.com/en/3.2/ref/databases/#isolation-level
    if "isolation_level" not in db_options:
        serializable = get_boolean_setting('INVENTREE_DB_ISOLATION_SERIALIZABLE', 'database.serializable', False)
        db_options["isolation_level"] = ISOLATION_LEVEL_SERIALIZABLE if serializable else ISOLATION_LEVEL_READ_COMMITTED

# Specific options for MySql / MariaDB backend
elif "mysql" in db_engine:  # pragma: no cover
    # TODO TCP time outs and keepalives

    # MariaDB's default isolation level is Repeatable Read which is
    # normally fine, but most developers think the database server is
    # actually going to Serializable type checks on the queries to
    # protect against siumltaneous changes.
    # https://mariadb.com/kb/en/mariadb-transactions-and-isolation-levels-for-sql-server-users/#changing-the-isolation-level
    # https://docs.djangoproject.com/en/3.2/ref/databases/#mysql-isolation-level
    if "isolation_level" not in db_options:
        serializable = get_boolean_setting('INVENTREE_DB_ISOLATION_SERIALIZABLE', 'database.serializable', False)
        db_options["isolation_level"] = "serializable" if serializable else "read committed"

# Specific options for sqlite backend
elif "sqlite" in db_engine:
    # TODO: Verify timeouts are not an issue because no network is involved for SQLite

    # SQLite's default isolation level is Serializable due to SQLite's
    # single writer implementation.  Presumably as a result of this, it is
    # not possible to implement any lower isolation levels in SQLite.
    # https://www.sqlite.org/isolation.html
    pass

# Provide OPTIONS dict back to the database configuration dict
db_config['OPTIONS'] = db_options

# Set testing options for the database
db_config['TEST'] = {
    'CHARSET': 'utf8',
}

# Set collation option for mysql test database
if 'mysql' in db_engine:
    db_config['TEST']['COLLATION'] = 'utf8_general_ci'  # pragma: no cover

DATABASES = {
    'default': db_config
}

# login settings
REMOTE_LOGIN = get_boolean_setting('INVENTREE_REMOTE_LOGIN', 'remote_login_enabled', False)
REMOTE_LOGIN_HEADER = get_setting('INVENTREE_REMOTE_LOGIN_HEADER', 'remote_login_header', 'REMOTE_USER')

# sentry.io integration for error reporting
SENTRY_ENABLED = get_boolean_setting('INVENTREE_SENTRY_ENABLED', 'sentry_enabled', False)

# Default Sentry DSN (can be overridden if user wants custom sentry integration)
SENTRY_DSN = get_setting('INVENTREE_SENTRY_DSN', 'sentry_dsn', default_sentry_dsn())
SENTRY_SAMPLE_RATE = float(get_setting('INVENTREE_SENTRY_SAMPLE_RATE', 'sentry_sample_rate', 0.1))

if SENTRY_ENABLED and SENTRY_DSN:  # pragma: no cover

    inventree_tags = {
        'testing': TESTING,
        'docker': DOCKER,
        'debug': DEBUG,
        'remote': REMOTE_LOGIN,
    }

    init_sentry(SENTRY_DSN, SENTRY_SAMPLE_RATE, inventree_tags)

# Cache configuration
cache_host = get_setting('INVENTREE_CACHE_HOST', 'cache.host', None)
cache_port = get_setting('INVENTREE_CACHE_PORT', 'cache.port', '6379', typecast=int)

if cache_host:  # pragma: no cover
    # We are going to rely upon a possibly non-localhost for our cache,
    # so don't wait too long for the cache as nothing in the cache should be
    # irreplaceable.
    _cache_options = {
        "CLIENT_CLASS": "django_redis.client.DefaultClient",
        "SOCKET_CONNECT_TIMEOUT": int(os.getenv("CACHE_CONNECT_TIMEOUT", "2")),
        "SOCKET_TIMEOUT": int(os.getenv("CACHE_SOCKET_TIMEOUT", "2")),
        "CONNECTION_POOL_KWARGS": {
            "socket_keepalive": config.is_true(
                os.getenv("CACHE_TCP_KEEPALIVE", "1")
            ),
            "socket_keepalive_options": {
                socket.TCP_KEEPCNT: int(
                    os.getenv("CACHE_KEEPALIVES_COUNT", "5")
                ),
                socket.TCP_KEEPIDLE: int(
                    os.getenv("CACHE_KEEPALIVES_IDLE", "1")
                ),
                socket.TCP_KEEPINTVL: int(
                    os.getenv("CACHE_KEEPALIVES_INTERVAL", "1")
                ),
                socket.TCP_USER_TIMEOUT: int(
                    os.getenv("CACHE_TCP_USER_TIMEOUT", "1000")
                ),
            },
        },
    }
    CACHES = {
        "default": {
            "BACKEND": "django_redis.cache.RedisCache",
            "LOCATION": f"redis://{cache_host}:{cache_port}/0",
            "OPTIONS": _cache_options,
        },
    }
else:
    CACHES = {
        "default": {
            "BACKEND": "django.core.cache.backends.locmem.LocMemCache",
        },
    }

_q_worker_timeout = int(get_setting('INVENTREE_BACKGROUND_TIMEOUT', 'background.timeout', 90))

# django-q background worker configuration
Q_CLUSTER = {
    'name': 'InvenTree',
    'label': 'Background Tasks',
    'workers': int(get_setting('INVENTREE_BACKGROUND_WORKERS', 'background.workers', 4)),
    'timeout': _q_worker_timeout,
    'retry': min(120, _q_worker_timeout + 30),
    'max_attempts': int(get_setting('INVENTREE_BACKGROUND_MAX_ATTEMPTS', 'background.max_attempts', 5)),
    'queue_limit': 50,
    'catch_up': False,
    'bulk': 10,
    'orm': 'default',
    'cache': 'default',
    'sync': False,
}

# Configure django-q sentry integration
if SENTRY_ENABLED and SENTRY_DSN:
    Q_CLUSTER['error_reporter'] = {
        'sentry': {
            'dsn': SENTRY_DSN
        }
    }

if cache_host:  # pragma: no cover
    # If using external redis cache, make the cache the broker for Django Q
    # as well
    Q_CLUSTER["django_redis"] = "worker"

# database user sessions
SESSION_ENGINE = 'user_sessions.backends.db'
LOGOUT_REDIRECT_URL = get_setting('INVENTREE_LOGOUT_REDIRECT_URL', 'logout_redirect_url', 'index')
SILENCED_SYSTEM_CHECKS = [
    'admin.E410',
]

# Password validation
# https://docs.djangoproject.com/en/1.10/ref/settings/#auth-password-validators

AUTH_PASSWORD_VALIDATORS = [
    {
        'NAME': 'django.contrib.auth.password_validation.UserAttributeSimilarityValidator',
    },
    {
        'NAME': 'django.contrib.auth.password_validation.MinimumLengthValidator',
    },
    {
        'NAME': 'django.contrib.auth.password_validation.CommonPasswordValidator',
    },
    {
        'NAME': 'django.contrib.auth.password_validation.NumericPasswordValidator',
    },
]

# Extra (optional) URL validators
# See https://docs.djangoproject.com/en/2.2/ref/validators/#django.core.validators.URLValidator

EXTRA_URL_SCHEMES = get_setting('INVENTREE_EXTRA_URL_SCHEMES', 'extra_url_schemes', [])

if type(EXTRA_URL_SCHEMES) not in [list]:  # pragma: no cover
    logger.warning("extra_url_schemes not correctly formatted")
    EXTRA_URL_SCHEMES = []

# Internationalization
# https://docs.djangoproject.com/en/dev/topics/i18n/
LANGUAGE_CODE = get_setting('INVENTREE_LANGUAGE', 'language', 'en-us')
# Store language settings for 30 days
LANGUAGE_COOKIE_AGE = 2592000

# If a new language translation is supported, it must be added here
# After adding a new language, run the following command:
# python manage.py makemessages -l <language_code> -e html,js,py --nowrap
LANGUAGES = [
    ('cs', _('Czech')),
    ('da', _('Danish')),
    ('de', _('German')),
    ('el', _('Greek')),
    ('en', _('English')),
    ('es', _('Spanish')),
    ('es-mx', _('Spanish (Mexican)')),
    ('fa', _('Farsi / Persian')),
    ('fi', _('Finnish')),
    ('fr', _('French')),
    ('he', _('Hebrew')),
    ('hi', _('Hindi')),
    ('hu', _('Hungarian')),
    ('it', _('Italian')),
    ('ja', _('Japanese')),
    ('ko', _('Korean')),
    ('nl', _('Dutch')),
    ('no', _('Norwegian')),
    ('pl', _('Polish')),
    ('pt', _('Portuguese')),
    ('pt-br', _('Portuguese (Brazilian)')),
    ('ru', _('Russian')),
    ('sl', _('Slovenian')),
    ('sv', _('Swedish')),
    ('th', _('Thai')),
    ('tr', _('Turkish')),
    ('vi', _('Vietnamese')),
    ('zh-hans', _('Chinese (Simplified)')),
    ('zh-hant', _('Chinese (Traditional)')),
]

# Testing interface translations
if get_boolean_setting('TEST_TRANSLATIONS', default_value=False):  # pragma: no cover
    # Set default language
    LANGUAGE_CODE = 'xx'

    # Add to language catalog
    LANGUAGES.append(('xx', 'Test'))

    # Add custom languages not provided by Django
    EXTRA_LANG_INFO = {
        'xx': {
            'code': 'xx',
            'name': 'Test',
            'name_local': 'Test'
        },
    }
    LANG_INFO = dict(django.conf.locale.LANG_INFO, **EXTRA_LANG_INFO)
    django.conf.locale.LANG_INFO = LANG_INFO

# Currencies available for use
CURRENCIES = get_setting(
    'INVENTREE_CURRENCIES', 'currencies',
    ['AUD', 'CAD', 'CNY', 'EUR', 'GBP', 'JPY', 'NZD', 'USD'],
    typecast=list,
)

# Ensure that at least one currency value is available
if len(CURRENCIES) == 0:  # pragma: no cover
    logger.warning("No currencies selected: Defaulting to USD")
    CURRENCIES = ['USD']

# Maximum number of decimal places for currency rendering
CURRENCY_DECIMAL_PLACES = 6

# Check that each provided currency is supported
for currency in CURRENCIES:
    if currency not in moneyed.CURRENCIES:  # pragma: no cover
        logger.error("Currency code '%s' is not supported", currency)
        sys.exit(1)

# Custom currency exchange backend
EXCHANGE_BACKEND = 'InvenTree.exchange.InvenTreeExchange'

# Email configuration options
EMAIL_BACKEND = get_setting('INVENTREE_EMAIL_BACKEND', 'email.backend', 'django.core.mail.backends.smtp.EmailBackend')
EMAIL_HOST = get_setting('INVENTREE_EMAIL_HOST', 'email.host', '')
EMAIL_PORT = get_setting('INVENTREE_EMAIL_PORT', 'email.port', 25, typecast=int)
EMAIL_HOST_USER = get_setting('INVENTREE_EMAIL_USERNAME', 'email.username', '')
EMAIL_HOST_PASSWORD = get_setting('INVENTREE_EMAIL_PASSWORD', 'email.password', '')
EMAIL_SUBJECT_PREFIX = get_setting('INVENTREE_EMAIL_PREFIX', 'email.prefix', '[InvenTree] ')
EMAIL_USE_TLS = get_boolean_setting('INVENTREE_EMAIL_TLS', 'email.tls', False)
EMAIL_USE_SSL = get_boolean_setting('INVENTREE_EMAIL_SSL', 'email.ssl', False)

DEFAULT_FROM_EMAIL = get_setting('INVENTREE_EMAIL_SENDER', 'email.sender', '')

# If "from" email not specified, default to the username
if not DEFAULT_FROM_EMAIL:
    DEFAULT_FROM_EMAIL = get_setting('INVENTREE_EMAIL_USERNAME', 'email.username', '')

EMAIL_USE_LOCALTIME = False
EMAIL_TIMEOUT = 60

LOCALE_PATHS = (
    BASE_DIR.joinpath('locale/'),
)

TIME_ZONE = get_setting('INVENTREE_TIMEZONE', 'timezone', 'UTC')

USE_I18N = True

USE_L10N = True

# Do not use native timezone support in "test" mode
# It generates a *lot* of cruft in the logs
if not TESTING:
    USE_TZ = True  # pragma: no cover

DATE_INPUT_FORMATS = [
    "%Y-%m-%d",
]

# crispy forms use the bootstrap templates
CRISPY_TEMPLATE_PACK = 'bootstrap4'

# Use database transactions when importing / exporting data
IMPORT_EXPORT_USE_TRANSACTIONS = True

SITE_ID = 1

# Load the allauth social backends
SOCIAL_BACKENDS = get_setting('INVENTREE_SOCIAL_BACKENDS', 'social_backends', [], typecast=list)

for app in SOCIAL_BACKENDS:
    INSTALLED_APPS.append(app)  # pragma: no cover

SOCIALACCOUNT_PROVIDERS = get_setting('INVENTREE_SOCIAL_PROVIDERS', 'social_providers', None, typecast=dict)

SOCIALACCOUNT_STORE_TOKENS = True

# settings for allauth
ACCOUNT_EMAIL_CONFIRMATION_EXPIRE_DAYS = get_setting('INVENTREE_LOGIN_CONFIRM_DAYS', 'login_confirm_days', 3, typecast=int)
ACCOUNT_LOGIN_ATTEMPTS_LIMIT = get_setting('INVENTREE_LOGIN_ATTEMPTS', 'login_attempts', 5, typecast=int)
ACCOUNT_DEFAULT_HTTP_PROTOCOL = get_setting('INVENTREE_LOGIN_DEFAULT_HTTP_PROTOCOL', 'login_default_protocol', 'http')
ACCOUNT_LOGOUT_ON_PASSWORD_CHANGE = True
ACCOUNT_PREVENT_ENUMERATION = True
# 2FA
REMOVE_SUCCESS_URL = 'settings'

# override forms / adapters
ACCOUNT_FORMS = {
    'login': 'InvenTree.forms.CustomLoginForm',
    'signup': 'InvenTree.forms.CustomSignupForm',
    'add_email': 'allauth.account.forms.AddEmailForm',
    'change_password': 'allauth.account.forms.ChangePasswordForm',
    'set_password': 'allauth.account.forms.SetPasswordForm',
    'reset_password': 'allauth.account.forms.ResetPasswordForm',
    'reset_password_from_key': 'allauth.account.forms.ResetPasswordKeyForm',
    'disconnect': 'allauth.socialaccount.forms.DisconnectForm',
}

SOCIALACCOUNT_ADAPTER = 'InvenTree.forms.CustomSocialAccountAdapter'
ACCOUNT_ADAPTER = 'InvenTree.forms.CustomAccountAdapter'

# Markdownify configuration
# Ref: https://django-markdownify.readthedocs.io/en/latest/settings.html

MARKDOWNIFY = {
    'default': {
        'BLEACH': True,
        'WHITELIST_ATTRS': [
            'href',
            'src',
            'alt',
        ],
        'MARKDOWN_EXTENSIONS': [
            'markdown.extensions.extra'
        ],
        'WHITELIST_TAGS': [
            'a',
            'abbr',
            'b',
            'blockquote',
            'em',
            'h1', 'h2', 'h3',
            'i',
            'img',
            'li',
            'ol',
            'p',
            'strong',
            'ul',
            'table',
            'thead',
            'tbody',
            'th',
            'tr',
            'td'
        ],
    }
}

# Ignore these error typeps for in-database error logging
IGNORED_ERRORS = [
    Http404,
    django.core.exceptions.PermissionDenied,
]

# Maintenance mode
MAINTENANCE_MODE_RETRY_AFTER = 60
MAINTENANCE_MODE_STATE_BACKEND = 'maintenance_mode.backends.StaticStorageBackend'

# Are plugins enabled?
PLUGINS_ENABLED = get_boolean_setting('INVENTREE_PLUGINS_ENABLED', 'plugins_enabled', False)

PLUGIN_FILE = config.get_plugin_file()

# Plugin test settings
PLUGIN_TESTING = get_setting('INVENTREE_PLUGIN_TESTING', 'PLUGIN_TESTING', TESTING)                     # Are plugins being tested?
PLUGIN_TESTING_SETUP = get_setting('INVENTREE_PLUGIN_TESTING_SETUP', 'PLUGIN_TESTING_SETUP', False)     # Load plugins from setup hooks in testing?
PLUGIN_TESTING_EVENTS = False                                                                           # Flag if events are tested right now
PLUGIN_RETRY = get_setting('INVENTREE_PLUGIN_RETRY', 'PLUGIN_RETRY', 5)                                 # How often should plugin loading be tried?
PLUGIN_FILE_CHECKED = False                                                                             # Was the plugin file checked?

# Site URL can be specified statically, or via a run-time setting
SITE_URL = get_setting('INVENTREE_SITE_URL', 'site_url', None)

if SITE_URL:
    logger.info("Site URL: %s", SITE_URL)

    # Check that the site URL is valid
    validator = URLValidator()
    validator(SITE_URL)

# User interface customization values
CUSTOM_LOGO = get_custom_file('INVENTREE_CUSTOM_LOGO', 'customize.logo', 'custom logo', lookup_media=True)
CUSTOM_SPLASH = get_custom_file('INVENTREE_CUSTOM_SPLASH', 'customize.splash', 'custom splash')

CUSTOMIZE = get_setting('INVENTREE_CUSTOMIZE', 'customize', {})

# Frontend settings
PUI_URL_BASE = get_setting('INVENTREE_PUI_URL_BASE', 'pui_url_base', 'platform')
PUI_SETTINGS = get_setting("INVENTREE_PUI_SETTINGS", "pui_settings", {})

if DEBUG:
    logger.info("InvenTree running with DEBUG enabled")

logger.info("MEDIA_ROOT: '%s'", MEDIA_ROOT)
logger.info("STATIC_ROOT: '%s'", STATIC_ROOT)

# Flags
FLAGS = {
    'EXPERIMENTAL': [
        {'condition': 'boolean', 'value': DEBUG},
        {'condition': 'parameter', 'value': 'experimental='},
    ],  # Should experimental features be turned on?
    'NEXT_GEN': [
        {'condition': 'parameter', 'value': 'ngen='},
    ],  # Should next-gen features be turned on?
}

# Get custom flags from environment/yaml
CUSTOM_FLAGS = get_setting('INVENTREE_FLAGS', 'flags', None, typecast=dict)
if CUSTOM_FLAGS:
    if not isinstance(CUSTOM_FLAGS, dict):
        logger.error("Invalid custom flags, must be valid dict: %s", str(CUSTOM_FLAGS))
    else:
        logger.info("Custom flags: %s", str(CUSTOM_FLAGS))
        FLAGS.update(CUSTOM_FLAGS)

# Magic login django-sesame
SESAME_MAX_AGE = 300
# LOGIN_REDIRECT_URL = f"/{PUI_URL_BASE}/logged-in/"
LOGIN_REDIRECT_URL = "/index/"<|MERGE_RESOLUTION|>--- conflicted
+++ resolved
@@ -133,7 +133,6 @@
     }
 }
 
-<<<<<<< HEAD
 # Add handlers
 if json_log:  # pragma: no cover
     LOGGING['handlers']["log_file"] = {
@@ -164,7 +163,6 @@
     logger_factory=structlog.stdlib.LoggerFactory(),
     cache_logger_on_first_use=True,
 )
-=======
 # Optionally add database-level logging
 if get_setting('INVENTREE_DB_LOGGING', 'db_logging', False):
     LOGGING['loggers'] = {
@@ -172,7 +170,6 @@
             'level': log_level or 'DEBUG',
         },
     }
->>>>>>> 06eb9485
 
 # Get a logger instance for this setup file
 logger = structlog.getLogger("inventree")
