--- conflicted
+++ resolved
@@ -203,11 +203,8 @@
     'stock.apps.StockConfig',
     'users.apps.UsersConfig',
     'plugin.apps.PluginAppConfig',
-<<<<<<< HEAD
     'machine.apps.MachineConfig',
-=======
     'generic',
->>>>>>> 831693e9
     'InvenTree.apps.InvenTreeConfig',       # InvenTree app runs last
 
     # Core django modules
