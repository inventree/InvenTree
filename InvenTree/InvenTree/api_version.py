"""InvenTree API version information."""


# InvenTree API version
INVENTREE_API_VERSION = 102

"""
Increment this API version number whenever there is a significant change to the API that any clients need to know about

<<<<<<< HEAD
v102 -> 2023-03-17 : https://github.com/inventree/InvenTree/pull/4410
    - Add metadata to several more models
=======
v102 -> 2023-03-18 : https://github.com/inventree/InvenTree/pull/4505
    - Adds global search API endpoint for consolidated search results
>>>>>>> 4d831168

v101 -> 2023-03-07 : https://github.com/inventree/InvenTree/pull/4462
    - Adds 'total_in_stock' to Part serializer, and supports API ordering

v100 -> 2023-03-04 : https://github.com/inventree/InvenTree/pull/4452
     - Adds bulk delete of PurchaseOrderLineItems to API

v99 -> 2023-03-03 : https://github.com/inventree/InvenTree/pull/4445
    - Adds sort by "responsible" to PurchaseOrderAPI

v98 -> 2023-02-24 : https://github.com/inventree/InvenTree/pull/4408
    - Adds "responsible" filter to Build API

v97 -> 2023-02-20 : https://github.com/inventree/InvenTree/pull/4377
    - Adds "external" attribute to StockLocation model

v96 -> 2023-02-16 : https://github.com/inventree/InvenTree/pull/4345
    - Adds stocktake report generation functionality

v95 -> 2023-02-16 : https://github.com/inventree/InvenTree/pull/4346
    - Adds "CompanyAttachment" model (and associated API endpoints)

v94 -> 2023-02-10 : https://github.com/inventree/InvenTree/pull/4327
    - Adds API endpoints for the "Group" auth model

v93 -> 2023-02-03 : https://github.com/inventree/InvenTree/pull/4300
    - Adds extra information to the currency exchange endpoint
    - Adds API endpoint for manually updating exchange rates

v92 -> 2023-02-02 : https://github.com/inventree/InvenTree/pull/4293
    - Adds API endpoint for currency exchange information

v91 -> 2023-01-31 : https://github.com/inventree/InvenTree/pull/4281
    - Improves the API endpoint for creating new Part instances

v90 -> 2023-01-25 : https://github.com/inventree/InvenTree/pull/4186/files
    - Adds a dedicated endpoint to activate a plugin

v89 -> 2023-01-25 : https://github.com/inventree/InvenTree/pull/4214
    - Adds updated field to SupplierPart API
    - Adds API date orddering for supplier part list

v88 -> 2023-01-17: https://github.com/inventree/InvenTree/pull/4225
    - Adds 'priority' field to Build model and api endpoints

v87 -> 2023-01-04 : https://github.com/inventree/InvenTree/pull/4067
    - Add API date filter for stock table on Expiry date

v86 -> 2022-12-22 : https://github.com/inventree/InvenTree/pull/4069
    - Adds API endpoints for part stocktake

v85 -> 2022-12-21 : https://github.com/inventree/InvenTree/pull/3858
    - Add endpoints serving ICS calendars for purchase and sales orders through API

v84 -> 2022-12-21: https://github.com/inventree/InvenTree/pull/4083
    - Add support for listing PO, BO, SO by their reference

v83 -> 2022-11-19 : https://github.com/inventree/InvenTree/pull/3949
    - Add support for structural Stock locations

v82 -> 2022-11-16 : https://github.com/inventree/InvenTree/pull/3931
    - Add support for structural Part categories

v81 -> 2022-11-08 : https://github.com/inventree/InvenTree/pull/3710
    - Adds cached pricing information to Part API
    - Adds cached pricing information to BomItem API
    - Allows Part and BomItem list endpoints to be filtered by 'has_pricing'
    - Remove calculated 'price_string' values from API endpoints
    - Allows PurchaseOrderLineItem API endpoint to be filtered by 'has_pricing'
    - Allows SalesOrderLineItem API endpoint to be filtered by 'has_pricing'
    - Allows SalesOrderLineItem API endpoint to be filtered by 'order_status'
    - Adds more information to SupplierPriceBreak serializer

v80 -> 2022-11-07 : https://github.com/inventree/InvenTree/pull/3906
    - Adds 'barcode_hash' to Part API serializer
    - Adds 'barcode_hash' to StockLocation API serializer
    - Adds 'barcode_hash' to SupplierPart API serializer

v79 -> 2022-11-03 : https://github.com/inventree/InvenTree/pull/3895
    - Add metadata to Company

v78 -> 2022-10-25 : https://github.com/inventree/InvenTree/pull/3854
    - Make PartCategory to be filtered by name and description

v77 -> 2022-10-12 : https://github.com/inventree/InvenTree/pull/3772
    - Adds model permission checks for barcode assignment actions

v76 -> 2022-09-10 : https://github.com/inventree/InvenTree/pull/3640
    - Refactor of barcode data on the API
    - StockItem.uid renamed to StockItem.barcode_hash

v75 -> 2022-09-05 : https://github.com/inventree/InvenTree/pull/3644
    - Adds "pack_size" attribute to SupplierPart API serializer

v74 -> 2022-08-28 : https://github.com/inventree/InvenTree/pull/3615
    - Add confirmation field for completing PurchaseOrder if the order has incomplete lines
    - Add confirmation field for completing SalesOrder if the order has incomplete lines

v73 -> 2022-08-24 : https://github.com/inventree/InvenTree/pull/3605
    - Add 'description' field to PartParameterTemplate model

v72 -> 2022-08-18 : https://github.com/inventree/InvenTree/pull/3567
    - Allow PurchaseOrder to be duplicated via the API

v71 -> 2022-08-18 : https://github.com/inventree/InvenTree/pull/3564
    - Updates to the "part scheduling" API endpoint

v70 -> 2022-08-02 : https://github.com/inventree/InvenTree/pull/3451
    - Adds a 'depth' parameter to the PartCategory list API
    - Adds a 'depth' parameter to the StockLocation list API

v69 -> 2022-08-01 : https://github.com/inventree/InvenTree/pull/3443
    - Updates the PartCategory list API:
        - Improve query efficiency: O(n) becomes O(1)
        - Rename 'parts' field to 'part_count'
    - Updates the StockLocation list API:
        - Improve query efficiency: O(n) becomes O(1)

v68 -> 2022-07-27 : https://github.com/inventree/InvenTree/pull/3417
    - Allows SupplierPart list to be filtered by SKU value
    - Allows SupplierPart list to be filtered by MPN value

v67 -> 2022-07-25 : https://github.com/inventree/InvenTree/pull/3395
    - Adds a 'requirements' endpoint for Part instance
    - Provides information on outstanding order requirements for a given part

v66 -> 2022-07-24 : https://github.com/inventree/InvenTree/pull/3393
    - Part images can now be downloaded from a remote URL via the API
    - Company images can now be downloaded from a remote URL via the API

v65 -> 2022-07-15 : https://github.com/inventree/InvenTree/pull/3335
    - Annotates 'in_stock' quantity to the SupplierPart API

v64 -> 2022-07-08 : https://github.com/inventree/InvenTree/pull/3310
    - Annotate 'on_order' quantity to BOM list API
    - Allow BOM List API endpoint to be filtered by "on_order" parameter

v63 -> 2022-07-06 : https://github.com/inventree/InvenTree/pull/3301
    - Allow BOM List API endpoint to be filtered by "available_stock" paramater

v62 -> 2022-07-05 : https://github.com/inventree/InvenTree/pull/3296
    - Allows search on BOM List API endpoint
    - Allows ordering on BOM List API endpoint

v61 -> 2022-06-12 : https://github.com/inventree/InvenTree/pull/3183
    - Migrate the "Convert Stock Item" form class to use the API
    - There is now an API endpoint for converting a stock item to a valid variant

v60 -> 2022-06-08 : https://github.com/inventree/InvenTree/pull/3148
    - Add availability data fields to the SupplierPart model

v59 -> 2022-06-07 : https://github.com/inventree/InvenTree/pull/3154
    - Adds further improvements to BulkDelete mixin class
    - Fixes multiple bugs in custom OPTIONS metadata implementation
    - Adds 'bulk delete' for Notifications

v58 -> 2022-06-06 : https://github.com/inventree/InvenTree/pull/3146
    - Adds a BulkDelete API mixin class for fast, safe deletion of multiple objects with a single API request

v57 -> 2022-06-05 : https://github.com/inventree/InvenTree/pull/3130
    - Transfer PartCategoryTemplateParameter actions to the API

v56 -> 2022-06-02 : https://github.com/inventree/InvenTree/pull/3123
    - Expose the PartParameterTemplate model to use the API

v55 -> 2022-06-02 : https://github.com/inventree/InvenTree/pull/3120
    - Converts the 'StockItemReturn' functionality to make use of the API

v54 -> 2022-06-02 : https://github.com/inventree/InvenTree/pull/3117
    - Adds 'available_stock' annotation on the SalesOrderLineItem API
    - Adds (well, fixes) 'overdue' annotation on the SalesOrderLineItem API

v53 -> 2022-06-01 : https://github.com/inventree/InvenTree/pull/3110
    - Adds extra search fields to the BuildOrder list API endpoint

v52 -> 2022-05-31 : https://github.com/inventree/InvenTree/pull/3103
    - Allow part list API to be searched by supplier SKU

v51 -> 2022-05-24 : https://github.com/inventree/InvenTree/pull/3058
    - Adds new fields to the SalesOrderShipment model

v50 -> 2022-05-18 : https://github.com/inventree/InvenTree/pull/2912
    - Implement Attachments for manufacturer parts

v49 -> 2022-05-09 : https://github.com/inventree/InvenTree/pull/2957
    - Allows filtering of plugin list by 'active' status
    - Allows filtering of plugin list by 'mixin' support
    - Adds endpoint to "identify" or "locate" stock items and locations (using plugins)

v48 -> 2022-05-12 : https://github.com/inventree/InvenTree/pull/2977
    - Adds "export to file" functionality for PurchaseOrder API endpoint
    - Adds "export to file" functionality for SalesOrder API endpoint
    - Adds "export to file" functionality for BuildOrder API endpoint

v47 -> 2022-05-10 : https://github.com/inventree/InvenTree/pull/2964
    - Fixes barcode API error response when scanning a StockItem which does not exist
    - Fixes barcode API error response when scanning a StockLocation which does not exist

v46 -> 2022-05-09
    - Fixes read permissions on settings API
    - Allows non-staff users to read global settings via the API

v45 -> 2022-05-08 : https://github.com/inventree/InvenTree/pull/2944
    - Settings are now accessed via the API using their unique key, not their PK
    - This allows the settings to be accessed without prior knowledge of the PK

v44 -> 2022-05-04 : https://github.com/inventree/InvenTree/pull/2931
    - Converting more server-side rendered forms to the API
    - Exposes more core functionality to API endpoints

v43 -> 2022-04-26 : https://github.com/inventree/InvenTree/pull/2875
    - Adds API detail endpoint for PartSalePrice model
    - Adds API detail endpoint for PartInternalPrice model

v42 -> 2022-04-26 : https://github.com/inventree/InvenTree/pull/2833
    - Adds variant stock information to the Part and BomItem serializers

v41 -> 2022-04-26
    - Fixes 'variant_of' filter for Part list endpoint

v40 -> 2022-04-19
    - Adds ability to filter StockItem list by "tracked" parameter
        - This checks the serial number or batch code fields

v39 -> 2022-04-18
    - Adds ability to filter StockItem list by "has_batch" parameter

v38 -> 2022-04-14 : https://github.com/inventree/InvenTree/pull/2828
    - Adds the ability to include stock test results for "installed items"

v37 -> 2022-04-07 : https://github.com/inventree/InvenTree/pull/2806
    - Adds extra stock availability information to the BomItem serializer

v36 -> 2022-04-03
    - Adds ability to filter part list endpoint by unallocated_stock argument

v35 -> 2022-04-01 : https://github.com/inventree/InvenTree/pull/2797
    - Adds stock allocation information to the Part API
    - Adds calculated field for "unallocated_quantity"

v34 -> 2022-03-25
    - Change permissions for "plugin list" API endpoint (now allows any authenticated user)

v33 -> 2022-03-24
    - Adds "plugins_enabled" information to root API endpoint

v32 -> 2022-03-19
    - Adds "parameters" detail to Part API endpoint (use &parameters=true)
    - Adds ability to filter PartParameterTemplate API by Part instance
    - Adds ability to filter PartParameterTemplate API by PartCategory instance

v31 -> 2022-03-14
    - Adds "updated" field to SupplierPriceBreakList and SupplierPriceBreakDetail API endpoints

v30 -> 2022-03-09
    - Adds "exclude_location" field to BuildAutoAllocation API endpoint
    - Allows BuildItem API endpoint to be filtered by BomItem relation

v29 -> 2022-03-08
    - Adds "scheduling" endpoint for predicted stock scheduling information

v28 -> 2022-03-04
    - Adds an API endpoint for auto allocation of stock items against a build order
    - Ref: https://github.com/inventree/InvenTree/pull/2713

v27 -> 2022-02-28
    - Adds target_date field to individual line items for purchase orders and sales orders

v26 -> 2022-02-17
    - Adds API endpoint for uploading a BOM file and extracting data

v25 -> 2022-02-17
    - Adds ability to filter "part" list endpoint by "in_bom_for" argument

v24 -> 2022-02-10
    - Adds API endpoint for deleting (cancelling) build order outputs

v23 -> 2022-02-02
    - Adds API endpoints for managing plugin classes
    - Adds API endpoints for managing plugin settings

v22 -> 2021-12-20
    - Adds API endpoint to "merge" multiple stock items

v21 -> 2021-12-04
    - Adds support for multiple "Shipments" against a SalesOrder
    - Refactors process for stock allocation against a SalesOrder

v20 -> 2021-12-03
    - Adds ability to filter POLineItem endpoint by "base_part"
    - Adds optional "order_detail" to POLineItem list endpoint

v19 -> 2021-12-02
    - Adds the ability to filter the StockItem API by "part_tree"
    - Returns only stock items which match a particular part.tree_id field

v18 -> 2021-11-15
    - Adds the ability to filter BomItem API by "uses" field
    - This returns a list of all BomItems which "use" the specified part
    - Includes inherited BomItem objects

v17 -> 2021-11-09
    - Adds API endpoints for GLOBAL and USER settings objects
    - Ref: https://github.com/inventree/InvenTree/pull/2275

v16 -> 2021-10-17
    - Adds API endpoint for completing build order outputs

v15 -> 2021-10-06
    - Adds detail endpoint for SalesOrderAllocation model
    - Allows use of the API forms interface for adjusting SalesOrderAllocation objects

v14 -> 2021-10-05
    - Stock adjustment actions API is improved, using native DRF serializer support
    - However adjustment actions now only support 'pk' as a lookup field

v13 -> 2021-10-05
    - Adds API endpoint to allocate stock items against a BuildOrder
    - Updates StockItem API with improved filtering against BomItem data

v12 -> 2021-09-07
    - Adds API endpoint to receive stock items against a PurchaseOrder

v11 -> 2021-08-26
    - Adds "units" field to PartBriefSerializer
    - This allows units to be introspected from the "part_detail" field in the StockItem serializer

v10 -> 2021-08-23
    - Adds "purchase_price_currency" to StockItem serializer
    - Adds "purchase_price_string" to StockItem serializer
    - Purchase price is now writable for StockItem serializer

v9  -> 2021-08-09
    - Adds "price_string" to part pricing serializers

v8  -> 2021-07-19
    - Refactors the API interface for SupplierPart and ManufacturerPart models
    - ManufacturerPart objects can no longer be created via the SupplierPart API endpoint

v7  -> 2021-07-03
    - Introduced the concept of "API forms" in https://github.com/inventree/InvenTree/pull/1716
    - API OPTIONS endpoints provide comprehensive field metedata
    - Multiple new API endpoints added for database models

v6  -> 2021-06-23
    - Part and Company images can now be directly uploaded via the REST API

v5  -> 2021-06-21
    - Adds API interface for manufacturer part parameters

v4  -> 2021-06-01
    - BOM items can now accept "variant stock" to be assigned against them
    - Many slight API tweaks were needed to get this to work properly!

v3  -> 2021-05-22:
    - The updated StockItem "history tracking" now uses a different interface

"""<|MERGE_RESOLUTION|>--- conflicted
+++ resolved
@@ -7,13 +7,11 @@
 """
 Increment this API version number whenever there is a significant change to the API that any clients need to know about
 
-<<<<<<< HEAD
 v102 -> 2023-03-17 : https://github.com/inventree/InvenTree/pull/4410
     - Add metadata to several more models
-=======
+
 v102 -> 2023-03-18 : https://github.com/inventree/InvenTree/pull/4505
     - Adds global search API endpoint for consolidated search results
->>>>>>> 4d831168
 
 v101 -> 2023-03-07 : https://github.com/inventree/InvenTree/pull/4462
     - Adds 'total_in_stock' to Part serializer, and supports API ordering
