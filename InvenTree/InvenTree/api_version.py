--- conflicted
+++ resolved
@@ -4,20 +4,15 @@
 
 
 # InvenTree API version
-<<<<<<< HEAD
-INVENTREE_API_VERSION = 45
-=======
-INVENTREE_API_VERSION = 52
->>>>>>> 8c9f676f
+INVENTREE_API_VERSION = 53
 
 """
 Increment this API version number whenever there is a significant change to the API that any clients need to know about
 
-<<<<<<< HEAD
-v45 -> 2022-05-05 : https://github.com/inventree/InvenTree/pull/2934
+v53 -> 2022-06-01 : https://github.com/inventree/InvenTree/pull/2934
     - Converting more server-side actions to use the API
     - Build orders can now be deleted via the API
-=======
+
 v52 -> 2022-05-31 : https://github.com/inventree/InvenTree/pull/3103
     - Allow part list API to be searched by supplier SKU
 
@@ -48,7 +43,6 @@
 v45 -> 2022-05-08 : https://github.com/inventree/InvenTree/pull/2944
     - Settings are now accessed via the API using their unique key, not their PK
     - This allows the settings to be accessed without prior knowledge of the PK
->>>>>>> 8c9f676f
 
 v44 -> 2022-05-04 : https://github.com/inventree/InvenTree/pull/2931
     - Converting more server-side rendered forms to the API
