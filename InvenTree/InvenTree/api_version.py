"""InvenTree API version information."""


# InvenTree API version
INVENTREE_API_VERSION = 103

"""
Increment this API version number whenever there is a significant change to the API that any clients need to know about

<<<<<<< HEAD
v103 -> 2023-03-20 : https://github.com/inventree/InvenTree/pull/4488
    - Adds various endpoints for new "ReturnOrder" models
    - Adds various endpoints for new "ReturnOrderReport" templates
    - Exposes API endpoints for "Contact" model
=======
v103 -> 2023-03-17 : https://github.com/inventree/InvenTree/pull/4410
    - Add metadata to several more models
>>>>>>> 807784d9

v102 -> 2023-03-18 : https://github.com/inventree/InvenTree/pull/4505
- Adds global search API endpoint for consolidated search results

v101 -> 2023-03-07 : https://github.com/inventree/InvenTree/pull/4462
    - Adds 'total_in_stock' to Part serializer, and supports API ordering

v100 -> 2023-03-04 : https://github.com/inventree/InvenTree/pull/4452
     - Adds bulk delete of PurchaseOrderLineItems to API

v99 -> 2023-03-03 : https://github.com/inventree/InvenTree/pull/4445
    - Adds sort by "responsible" to PurchaseOrderAPI

v98 -> 2023-02-24 : https://github.com/inventree/InvenTree/pull/4408
    - Adds "responsible" filter to Build API

v97 -> 2023-02-20 : https://github.com/inventree/InvenTree/pull/4377
    - Adds "external" attribute to StockLocation model

v96 -> 2023-02-16 : https://github.com/inventree/InvenTree/pull/4345
    - Adds stocktake report generation functionality

v95 -> 2023-02-16 : https://github.com/inventree/InvenTree/pull/4346
    - Adds "CompanyAttachment" model (and associated API endpoints)

v94 -> 2023-02-10 : https://github.com/inventree/InvenTree/pull/4327
    - Adds API endpoints for the "Group" auth model

v93 -> 2023-02-03 : https://github.com/inventree/InvenTree/pull/4300
    - Adds extra information to the currency exchange endpoint
    - Adds API endpoint for manually updating exchange rates

v92 -> 2023-02-02 : https://github.com/inventree/InvenTree/pull/4293
    - Adds API endpoint for currency exchange information

v91 -> 2023-01-31 : https://github.com/inventree/InvenTree/pull/4281
    - Improves the API endpoint for creating new Part instances

v90 -> 2023-01-25 : https://github.com/inventree/InvenTree/pull/4186/files
    - Adds a dedicated endpoint to activate a plugin

v89 -> 2023-01-25 : https://github.com/inventree/InvenTree/pull/4214
    - Adds updated field to SupplierPart API
    - Adds API date orddering for supplier part list

v88 -> 2023-01-17: https://github.com/inventree/InvenTree/pull/4225
    - Adds 'priority' field to Build model and api endpoints

v87 -> 2023-01-04 : https://github.com/inventree/InvenTree/pull/4067
    - Add API date filter for stock table on Expiry date

v86 -> 2022-12-22 : https://github.com/inventree/InvenTree/pull/4069
    - Adds API endpoints for part stocktake

v85 -> 2022-12-21 : https://github.com/inventree/InvenTree/pull/3858
    - Add endpoints serving ICS calendars for purchase and sales orders through API

v84 -> 2022-12-21: https://github.com/inventree/InvenTree/pull/4083
    - Add support for listing PO, BO, SO by their reference

v83 -> 2022-11-19 : https://github.com/inventree/InvenTree/pull/3949
    - Add support for structural Stock locations

v82 -> 2022-11-16 : https://github.com/inventree/InvenTree/pull/3931
    - Add support for structural Part categories

v81 -> 2022-11-08 : https://github.com/inventree/InvenTree/pull/3710
    - Adds cached pricing information to Part API
    - Adds cached pricing information to BomItem API
    - Allows Part and BomItem list endpoints to be filtered by 'has_pricing'
    - Remove calculated 'price_string' values from API endpoints
    - Allows PurchaseOrderLineItem API endpoint to be filtered by 'has_pricing'
    - Allows SalesOrderLineItem API endpoint to be filtered by 'has_pricing'
    - Allows SalesOrderLineItem API endpoint to be filtered by 'order_status'
    - Adds more information to SupplierPriceBreak serializer

v80 -> 2022-11-07 : https://github.com/inventree/InvenTree/pull/3906
    - Adds 'barcode_hash' to Part API serializer
    - Adds 'barcode_hash' to StockLocation API serializer
    - Adds 'barcode_hash' to SupplierPart API serializer

v79 -> 2022-11-03 : https://github.com/inventree/InvenTree/pull/3895
    - Add metadata to Company

v78 -> 2022-10-25 : https://github.com/inventree/InvenTree/pull/3854
    - Make PartCategory to be filtered by name and description

v77 -> 2022-10-12 : https://github.com/inventree/InvenTree/pull/3772
    - Adds model permission checks for barcode assignment actions

v76 -> 2022-09-10 : https://github.com/inventree/InvenTree/pull/3640
    - Refactor of barcode data on the API
    - StockItem.uid renamed to StockItem.barcode_hash

v75 -> 2022-09-05 : https://github.com/inventree/InvenTree/pull/3644
    - Adds "pack_size" attribute to SupplierPart API serializer

v74 -> 2022-08-28 : https://github.com/inventree/InvenTree/pull/3615
    - Add confirmation field for completing PurchaseOrder if the order has incomplete lines
    - Add confirmation field for completing SalesOrder if the order has incomplete lines

v73 -> 2022-08-24 : https://github.com/inventree/InvenTree/pull/3605
    - Add 'description' field to PartParameterTemplate model

v72 -> 2022-08-18 : https://github.com/inventree/InvenTree/pull/3567
    - Allow PurchaseOrder to be duplicated via the API

v71 -> 2022-08-18 : https://github.com/inventree/InvenTree/pull/3564
    - Updates to the "part scheduling" API endpoint

v70 -> 2022-08-02 : https://github.com/inventree/InvenTree/pull/3451
    - Adds a 'depth' parameter to the PartCategory list API
    - Adds a 'depth' parameter to the StockLocation list API

v69 -> 2022-08-01 : https://github.com/inventree/InvenTree/pull/3443
    - Updates the PartCategory list API:
        - Improve query efficiency: O(n) becomes O(1)
        - Rename 'parts' field to 'part_count'
    - Updates the StockLocation list API:
        - Improve query efficiency: O(n) becomes O(1)

v68 -> 2022-07-27 : https://github.com/inventree/InvenTree/pull/3417
    - Allows SupplierPart list to be filtered by SKU value
    - Allows SupplierPart list to be filtered by MPN value

v67 -> 2022-07-25 : https://github.com/inventree/InvenTree/pull/3395
    - Adds a 'requirements' endpoint for Part instance
    - Provides information on outstanding order requirements for a given part

v66 -> 2022-07-24 : https://github.com/inventree/InvenTree/pull/3393
    - Part images can now be downloaded from a remote URL via the API
    - Company images can now be downloaded from a remote URL via the API

v65 -> 2022-07-15 : https://github.com/inventree/InvenTree/pull/3335
    - Annotates 'in_stock' quantity to the SupplierPart API

v64 -> 2022-07-08 : https://github.com/inventree/InvenTree/pull/3310
    - Annotate 'on_order' quantity to BOM list API
    - Allow BOM List API endpoint to be filtered by "on_order" parameter

v63 -> 2022-07-06 : https://github.com/inventree/InvenTree/pull/3301
    - Allow BOM List API endpoint to be filtered by "available_stock" paramater

v62 -> 2022-07-05 : https://github.com/inventree/InvenTree/pull/3296
    - Allows search on BOM List API endpoint
    - Allows ordering on BOM List API endpoint

v61 -> 2022-06-12 : https://github.com/inventree/InvenTree/pull/3183
    - Migrate the "Convert Stock Item" form class to use the API
    - There is now an API endpoint for converting a stock item to a valid variant

v60 -> 2022-06-08 : https://github.com/inventree/InvenTree/pull/3148
    - Add availability data fields to the SupplierPart model

v59 -> 2022-06-07 : https://github.com/inventree/InvenTree/pull/3154
    - Adds further improvements to BulkDelete mixin class
    - Fixes multiple bugs in custom OPTIONS metadata implementation
    - Adds 'bulk delete' for Notifications

v58 -> 2022-06-06 : https://github.com/inventree/InvenTree/pull/3146
    - Adds a BulkDelete API mixin class for fast, safe deletion of multiple objects with a single API request

v57 -> 2022-06-05 : https://github.com/inventree/InvenTree/pull/3130
    - Transfer PartCategoryTemplateParameter actions to the API

v56 -> 2022-06-02 : https://github.com/inventree/InvenTree/pull/3123
    - Expose the PartParameterTemplate model to use the API

v55 -> 2022-06-02 : https://github.com/inventree/InvenTree/pull/3120
    - Converts the 'StockItemReturn' functionality to make use of the API

v54 -> 2022-06-02 : https://github.com/inventree/InvenTree/pull/3117
    - Adds 'available_stock' annotation on the SalesOrderLineItem API
    - Adds (well, fixes) 'overdue' annotation on the SalesOrderLineItem API

v53 -> 2022-06-01 : https://github.com/inventree/InvenTree/pull/3110
    - Adds extra search fields to the BuildOrder list API endpoint

v52 -> 2022-05-31 : https://github.com/inventree/InvenTree/pull/3103
    - Allow part list API to be searched by supplier SKU

v51 -> 2022-05-24 : https://github.com/inventree/InvenTree/pull/3058
    - Adds new fields to the SalesOrderShipment model

v50 -> 2022-05-18 : https://github.com/inventree/InvenTree/pull/2912
    - Implement Attachments for manufacturer parts

v49 -> 2022-05-09 : https://github.com/inventree/InvenTree/pull/2957
    - Allows filtering of plugin list by 'active' status
    - Allows filtering of plugin list by 'mixin' support
    - Adds endpoint to "identify" or "locate" stock items and locations (using plugins)

v48 -> 2022-05-12 : https://github.com/inventree/InvenTree/pull/2977
    - Adds "export to file" functionality for PurchaseOrder API endpoint
    - Adds "export to file" functionality for SalesOrder API endpoint
    - Adds "export to file" functionality for BuildOrder API endpoint

v47 -> 2022-05-10 : https://github.com/inventree/InvenTree/pull/2964
    - Fixes barcode API error response when scanning a StockItem which does not exist
    - Fixes barcode API error response when scanning a StockLocation which does not exist

v46 -> 2022-05-09
    - Fixes read permissions on settings API
    - Allows non-staff users to read global settings via the API

v45 -> 2022-05-08 : https://github.com/inventree/InvenTree/pull/2944
    - Settings are now accessed via the API using their unique key, not their PK
    - This allows the settings to be accessed without prior knowledge of the PK

v44 -> 2022-05-04 : https://github.com/inventree/InvenTree/pull/2931
    - Converting more server-side rendered forms to the API
    - Exposes more core functionality to API endpoints

v43 -> 2022-04-26 : https://github.com/inventree/InvenTree/pull/2875
    - Adds API detail endpoint for PartSalePrice model
    - Adds API detail endpoint for PartInternalPrice model

v42 -> 2022-04-26 : https://github.com/inventree/InvenTree/pull/2833
    - Adds variant stock information to the Part and BomItem serializers

v41 -> 2022-04-26
    - Fixes 'variant_of' filter for Part list endpoint

v40 -> 2022-04-19
    - Adds ability to filter StockItem list by "tracked" parameter
        - This checks the serial number or batch code fields

v39 -> 2022-04-18
    - Adds ability to filter StockItem list by "has_batch" parameter

v38 -> 2022-04-14 : https://github.com/inventree/InvenTree/pull/2828
    - Adds the ability to include stock test results for "installed items"

v37 -> 2022-04-07 : https://github.com/inventree/InvenTree/pull/2806
    - Adds extra stock availability information to the BomItem serializer

v36 -> 2022-04-03
    - Adds ability to filter part list endpoint by unallocated_stock argument

v35 -> 2022-04-01 : https://github.com/inventree/InvenTree/pull/2797
    - Adds stock allocation information to the Part API
    - Adds calculated field for "unallocated_quantity"

v34 -> 2022-03-25
    - Change permissions for "plugin list" API endpoint (now allows any authenticated user)

v33 -> 2022-03-24
    - Adds "plugins_enabled" information to root API endpoint

v32 -> 2022-03-19
    - Adds "parameters" detail to Part API endpoint (use &parameters=true)
    - Adds ability to filter PartParameterTemplate API by Part instance
    - Adds ability to filter PartParameterTemplate API by PartCategory instance

v31 -> 2022-03-14
    - Adds "updated" field to SupplierPriceBreakList and SupplierPriceBreakDetail API endpoints

v30 -> 2022-03-09
    - Adds "exclude_location" field to BuildAutoAllocation API endpoint
    - Allows BuildItem API endpoint to be filtered by BomItem relation

v29 -> 2022-03-08
    - Adds "scheduling" endpoint for predicted stock scheduling information

v28 -> 2022-03-04
    - Adds an API endpoint for auto allocation of stock items against a build order
    - Ref: https://github.com/inventree/InvenTree/pull/2713

v27 -> 2022-02-28
    - Adds target_date field to individual line items for purchase orders and sales orders

v26 -> 2022-02-17
    - Adds API endpoint for uploading a BOM file and extracting data

v25 -> 2022-02-17
    - Adds ability to filter "part" list endpoint by "in_bom_for" argument

v24 -> 2022-02-10
    - Adds API endpoint for deleting (cancelling) build order outputs

v23 -> 2022-02-02
    - Adds API endpoints for managing plugin classes
    - Adds API endpoints for managing plugin settings

v22 -> 2021-12-20
    - Adds API endpoint to "merge" multiple stock items

v21 -> 2021-12-04
    - Adds support for multiple "Shipments" against a SalesOrder
    - Refactors process for stock allocation against a SalesOrder

v20 -> 2021-12-03
    - Adds ability to filter POLineItem endpoint by "base_part"
    - Adds optional "order_detail" to POLineItem list endpoint

v19 -> 2021-12-02
    - Adds the ability to filter the StockItem API by "part_tree"
    - Returns only stock items which match a particular part.tree_id field

v18 -> 2021-11-15
    - Adds the ability to filter BomItem API by "uses" field
    - This returns a list of all BomItems which "use" the specified part
    - Includes inherited BomItem objects

v17 -> 2021-11-09
    - Adds API endpoints for GLOBAL and USER settings objects
    - Ref: https://github.com/inventree/InvenTree/pull/2275

v16 -> 2021-10-17
    - Adds API endpoint for completing build order outputs

v15 -> 2021-10-06
    - Adds detail endpoint for SalesOrderAllocation model
    - Allows use of the API forms interface for adjusting SalesOrderAllocation objects

v14 -> 2021-10-05
    - Stock adjustment actions API is improved, using native DRF serializer support
    - However adjustment actions now only support 'pk' as a lookup field

v13 -> 2021-10-05
    - Adds API endpoint to allocate stock items against a BuildOrder
    - Updates StockItem API with improved filtering against BomItem data

v12 -> 2021-09-07
    - Adds API endpoint to receive stock items against a PurchaseOrder

v11 -> 2021-08-26
    - Adds "units" field to PartBriefSerializer
    - This allows units to be introspected from the "part_detail" field in the StockItem serializer

v10 -> 2021-08-23
    - Adds "purchase_price_currency" to StockItem serializer
    - Adds "purchase_price_string" to StockItem serializer
    - Purchase price is now writable for StockItem serializer

v9  -> 2021-08-09
    - Adds "price_string" to part pricing serializers

v8  -> 2021-07-19
    - Refactors the API interface for SupplierPart and ManufacturerPart models
    - ManufacturerPart objects can no longer be created via the SupplierPart API endpoint

v7  -> 2021-07-03
    - Introduced the concept of "API forms" in https://github.com/inventree/InvenTree/pull/1716
    - API OPTIONS endpoints provide comprehensive field metedata
    - Multiple new API endpoints added for database models

v6  -> 2021-06-23
    - Part and Company images can now be directly uploaded via the REST API

v5  -> 2021-06-21
    - Adds API interface for manufacturer part parameters

v4  -> 2021-06-01
    - BOM items can now accept "variant stock" to be assigned against them
    - Many slight API tweaks were needed to get this to work properly!

v3  -> 2021-05-22:
    - The updated StockItem "history tracking" now uses a different interface

"""<|MERGE_RESOLUTION|>--- conflicted
+++ resolved
@@ -2,20 +2,18 @@
 
 
 # InvenTree API version
-INVENTREE_API_VERSION = 103
+INVENTREE_API_VERSION = 104
 
 """
 Increment this API version number whenever there is a significant change to the API that any clients need to know about
 
-<<<<<<< HEAD
-v103 -> 2023-03-20 : https://github.com/inventree/InvenTree/pull/4488
+v104 -> 2023-03-23 : https://github.com/inventree/InvenTree/pull/4488
     - Adds various endpoints for new "ReturnOrder" models
     - Adds various endpoints for new "ReturnOrderReport" templates
     - Exposes API endpoints for "Contact" model
-=======
+
 v103 -> 2023-03-17 : https://github.com/inventree/InvenTree/pull/4410
     - Add metadata to several more models
->>>>>>> 807784d9
 
 v102 -> 2023-03-18 : https://github.com/inventree/InvenTree/pull/4505
 - Adds global search API endpoint for consolidated search results
