"""InvenTree API version information."""

# InvenTree API version
INVENTREE_API_VERSION = 168
"""Increment this API version number whenever there is a significant change to the API that any clients need to know about."""

INVENTREE_API_TEXT = """

<<<<<<< HEAD
v168 -> 2024-02-14 : https://github.com/inventree/InvenTree/pull/6430
    - Adds 'key' field to PartTestTemplate API endpoint
    - Adds annotated 'results' field to PartTestTemplate API endpoint
    - Adds 'template' field to StockItemTestResult API endpoint
=======
v168 -> 2024-02-07 : https://github.com/inventree/InvenTree/pull/4824
    - Adds machine CRUD API endpoints
    - Adds machine settings API endpoints
    - Adds machine restart API endpoint
    - Adds machine types/drivers list API endpoints
    - Adds machine registry status API endpoint
    - Adds 'required' field to the global Settings API
    - Discover sub-sub classes of the StatusCode API
>>>>>>> aa7eaaab

v167 -> 2024-02-07: https://github.com/inventree/InvenTree/pull/6440
    - Fixes for OpenAPI schema generation

v166 -> 2024-02-04 : https://github.com/inventree/InvenTree/pull/6400
    - Adds package_name to plugin API
    - Adds mechanism for uninstalling plugins via the API

v165 -> 2024-01-28 : https://github.com/inventree/InvenTree/pull/6040
    - Adds supplier_part.name, part.creation_user, part.required_for_sales_order

v164 -> 2024-01-24 : https://github.com/inventree/InvenTree/pull/6343
    - Adds "building" quantity to BuildLine API serializer

v163 -> 2024-01-22 : https://github.com/inventree/InvenTree/pull/6314
    - Extends API endpoint to expose auth configuration information for signin pages

v162 -> 2024-01-14 : https://github.com/inventree/InvenTree/pull/6230
    - Adds API endpoints to provide information on background tasks

v161 -> 2024-01-13 : https://github.com/inventree/InvenTree/pull/6222
    - Adds API endpoint for system error information

v160 -> 2023-12-11 : https://github.com/inventree/InvenTree/pull/6072
    - Adds API endpoint for allocating stock items against a sales order via barcode scan

v159 -> 2023-12-08 : https://github.com/inventree/InvenTree/pull/6056
    - Adds API endpoint for reloading plugin registry

v158 -> 2023-11-21 : https://github.com/inventree/InvenTree/pull/5953
    - Adds API endpoint for listing all settings of a particular plugin
    - Adds API endpoint for registry status (errors)

v157 -> 2023-12-02 : https://github.com/inventree/InvenTree/pull/6021
    - Add write-only "existing_image" field to Part API serializer

v156 -> 2023-11-26 : https://github.com/inventree/InvenTree/pull/5982
    - Add POST endpoint for report and label creation

v155 -> 2023-11-24 : https://github.com/inventree/InvenTree/pull/5979
    - Add "creation_date" field to Part instance serializer

v154 -> 2023-11-21 : https://github.com/inventree/InvenTree/pull/5944
    - Adds "responsible" field to the ProjectCode table

v153 -> 2023-11-21 : https://github.com/inventree/InvenTree/pull/5956
    - Adds override_min and override_max fields to part pricing API

v152 -> 2023-11-20 : https://github.com/inventree/InvenTree/pull/5949
    - Adds barcode support for manufacturerpart model
    - Adds API endpoint for adding parts to purchase order using barcode scan

v151 -> 2023-11-13 : https://github.com/inventree/InvenTree/pull/5906
    - Allow user list API to be filtered by user active status
    - Allow owner list API to be filtered by user active status

v150 -> 2023-11-07: https://github.com/inventree/InvenTree/pull/5875
    - Extended user API endpoints to enable ordering
    - Extended user API endpoints to enable user role changes
    - Added endpoint to create a new user

v149 -> 2023-11-07 : https://github.com/inventree/InvenTree/pull/5876
    - Add 'building' quantity to BomItem serializer
    - Add extra ordering options for the BomItem list API

v148 -> 2023-11-06 : https://github.com/inventree/InvenTree/pull/5872
    - Allow "quantity" to be specified when installing an item into another item

v147 -> 2023-11-04: https://github.com/inventree/InvenTree/pull/5860
    - Adds "completed_lines" field to SalesOrder API endpoint
    - Adds "completed_lines" field to PurchaseOrder API endpoint

v146 -> 2023-11-02: https://github.com/inventree/InvenTree/pull/5822
    - Extended SSO Provider endpoint to contain if a provider is configured
    - Adds API endpoints for Email Address model

v145 -> 2023-10-30: https://github.com/inventree/InvenTree/pull/5786
    - Allow printing labels via POST including printing options in the body

v144 -> 2023-10-23: https://github.com/inventree/InvenTree/pull/5811
    - Adds version information API endpoint

v143 -> 2023-10-29: https://github.com/inventree/InvenTree/pull/5810
    - Extends the status endpoint to include information about system status and health

v142 -> 2023-10-20: https://github.com/inventree/InvenTree/pull/5759
    - Adds generic API endpoints for looking up status models

v141 -> 2023-10-23 : https://github.com/inventree/InvenTree/pull/5774
    - Changed 'part.responsible' from User to Owner

v140 -> 2023-10-20 : https://github.com/inventree/InvenTree/pull/5664
    - Expand API token functionality
    - Multiple API tokens can be generated per user

v139 -> 2023-10-11 : https://github.com/inventree/InvenTree/pull/5509
    - Add new BarcodePOReceive endpoint to receive line items by scanning supplier barcodes

v138 -> 2023-10-11 : https://github.com/inventree/InvenTree/pull/5679
    - Settings keys are no longer case sensitive
    - Include settings units in API serializer

v137 -> 2023-10-04 : https://github.com/inventree/InvenTree/pull/5588
    - Adds StockLocationType API endpoints
    - Adds custom_icon, location_type to StockLocation endpoint

v136 -> 2023-09-23 : https://github.com/inventree/InvenTree/pull/5595
    - Adds structural to StockLocation and PartCategory tree endpoints

v135 -> 2023-09-19 : https://github.com/inventree/InvenTree/pull/5569
    - Adds location path detail to StockLocation and StockItem API endpoints
    - Adds category path detail to PartCategory and Part API endpoints

v134 -> 2023-09-11 : https://github.com/inventree/InvenTree/pull/5525
    - Allow "Attachment" list endpoints to be searched by attachment, link and comment fields

v133 -> 2023-09-08 : https://github.com/inventree/InvenTree/pull/5518
    - Add extra optional fields which can be used for StockAdjustment endpoints

v132 -> 2023-09-07 : https://github.com/inventree/InvenTree/pull/5515
    - Add 'issued_by' filter to BuildOrder API list endpoint

v131 -> 2023-08-09 : https://github.com/inventree/InvenTree/pull/5415
    - Annotate 'available_variant_stock' to the SalesOrderLine serializer

v130 -> 2023-07-14 : https://github.com/inventree/InvenTree/pull/5251
    - Refactor label printing interface

v129 -> 2023-07-06 : https://github.com/inventree/InvenTree/pull/5189
    - Changes 'serial_lte' and 'serial_gte' stock filters to point to 'serial_int' field

v128 -> 2023-07-06 : https://github.com/inventree/InvenTree/pull/5186
    - Adds 'available' filter for BuildLine API endpoint

v127 -> 2023-06-24 : https://github.com/inventree/InvenTree/pull/5094
    - Enhancements for the PartParameter API endpoints

v126 -> 2023-06-19 : https://github.com/inventree/InvenTree/pull/5075
    - Adds API endpoint for setting the "category" for multiple parts simultaneously

v125 -> 2023-06-17 : https://github.com/inventree/InvenTree/pull/5064
    - Adds API endpoint for setting the "status" field for multiple stock items simultaneously

v124 -> 2023-06-17 : https://github.com/inventree/InvenTree/pull/5057
    - Add "created_before" and "created_after" filters to the Part API

v123 -> 2023-06-15 : https://github.com/inventree/InvenTree/pull/5019
    - Add Metadata to: Plugin Config

v122 -> 2023-06-14 : https://github.com/inventree/InvenTree/pull/5034
    - Adds new BuildLineLabel label type

v121 -> 2023-06-14 : https://github.com/inventree/InvenTree/pull/4808
    - Adds "ProjectCode" link to Build model

v120 -> 2023-06-07 : https://github.com/inventree/InvenTree/pull/4855
    - Major overhaul of the build order API
    - Adds new BuildLine model

v119 -> 2023-06-01 : https://github.com/inventree/InvenTree/pull/4898
    - Add Metadata to:  Part test templates, Part parameters, Part category parameter templates, BOM item substitute, Related Parts, Stock item test result

v118 -> 2023-06-01 : https://github.com/inventree/InvenTree/pull/4935
    - Adds extra fields for the PartParameterTemplate model

v117 -> 2023-05-22 : https://github.com/inventree/InvenTree/pull/4854
    - Part.units model now supports physical units (e.g. "kg", "m", "mm", etc)
    - Replaces SupplierPart "pack_size" field with "pack_quantity"
    - New field supports physical units, and allows for conversion between compatible units

v116 -> 2023-05-18 : https://github.com/inventree/InvenTree/pull/4823
    - Updates to part parameter implementation, to use physical units

v115 -> 2023-05-18 : https://github.com/inventree/InvenTree/pull/4846
    - Adds ability to partially scrap a build output

v114 -> 2023-05-16 : https://github.com/inventree/InvenTree/pull/4825
    - Adds "delivery_date" to shipments

v113 -> 2023-05-13 : https://github.com/inventree/InvenTree/pull/4800
    - Adds API endpoints for scrapping a build output

v112 -> 2023-05-13: https://github.com/inventree/InvenTree/pull/4741
    - Adds flag use_pack_size to the stock addition API, which allows adding packs

v111 -> 2023-05-02 : https://github.com/inventree/InvenTree/pull/4367
    - Adds tags to the Part serializer
    - Adds tags to the SupplierPart serializer
    - Adds tags to the ManufacturerPart serializer
    - Adds tags to the StockItem serializer
    - Adds tags to the StockLocation serializer

v110 -> 2023-04-26 : https://github.com/inventree/InvenTree/pull/4698
    - Adds 'order_currency' field for PurchaseOrder / SalesOrder endpoints

v109 -> 2023-04-19 : https://github.com/inventree/InvenTree/pull/4636
    - Adds API endpoints for the "ProjectCode" model

v108 -> 2023-04-17 : https://github.com/inventree/InvenTree/pull/4615
    - Adds functionality to upload images for rendering in markdown notes

v107 -> 2023-04-04 : https://github.com/inventree/InvenTree/pull/4575
    - Adds barcode support for PurchaseOrder model
    - Adds barcode support for ReturnOrder model
    - Adds barcode support for SalesOrder model
    - Adds barcode support for BuildOrder model

v106 -> 2023-04-03 : https://github.com/inventree/InvenTree/pull/4566
    - Adds 'search_regex' parameter to all searchable API endpoints

v105 -> 2023-03-31 : https://github.com/inventree/InvenTree/pull/4543
    - Adds API endpoints for status label information on various models

v104 -> 2023-03-23 : https://github.com/inventree/InvenTree/pull/4488
    - Adds various endpoints for new "ReturnOrder" models
    - Adds various endpoints for new "ReturnOrderReport" templates
    - Exposes API endpoints for "Contact" model

v103 -> 2023-03-17 : https://github.com/inventree/InvenTree/pull/4410
    - Add metadata to several more models

v102 -> 2023-03-18 : https://github.com/inventree/InvenTree/pull/4505
- Adds global search API endpoint for consolidated search results

v101 -> 2023-03-07 : https://github.com/inventree/InvenTree/pull/4462
    - Adds 'total_in_stock' to Part serializer, and supports API ordering

v100 -> 2023-03-04 : https://github.com/inventree/InvenTree/pull/4452
     - Adds bulk delete of PurchaseOrderLineItems to API

v99 -> 2023-03-03 : https://github.com/inventree/InvenTree/pull/4445
    - Adds sort by "responsible" to PurchaseOrderAPI

v98 -> 2023-02-24 : https://github.com/inventree/InvenTree/pull/4408
    - Adds "responsible" filter to Build API

v97 -> 2023-02-20 : https://github.com/inventree/InvenTree/pull/4377
    - Adds "external" attribute to StockLocation model

v96 -> 2023-02-16 : https://github.com/inventree/InvenTree/pull/4345
    - Adds stocktake report generation functionality

v95 -> 2023-02-16 : https://github.com/inventree/InvenTree/pull/4346
    - Adds "CompanyAttachment" model (and associated API endpoints)

v94 -> 2023-02-10 : https://github.com/inventree/InvenTree/pull/4327
    - Adds API endpoints for the "Group" auth model

v93 -> 2023-02-03 : https://github.com/inventree/InvenTree/pull/4300
    - Adds extra information to the currency exchange endpoint
    - Adds API endpoint for manually updating exchange rates

v92 -> 2023-02-02 : https://github.com/inventree/InvenTree/pull/4293
    - Adds API endpoint for currency exchange information

v91 -> 2023-01-31 : https://github.com/inventree/InvenTree/pull/4281
    - Improves the API endpoint for creating new Part instances

v90 -> 2023-01-25 : https://github.com/inventree/InvenTree/pull/4186/files
    - Adds a dedicated endpoint to activate a plugin

v89 -> 2023-01-25 : https://github.com/inventree/InvenTree/pull/4214
    - Adds updated field to SupplierPart API
    - Adds API date ordering for supplier part list

v88 -> 2023-01-17: https://github.com/inventree/InvenTree/pull/4225
    - Adds 'priority' field to Build model and api endpoints

v87 -> 2023-01-04 : https://github.com/inventree/InvenTree/pull/4067
    - Add API date filter for stock table on Expiry date

v86 -> 2022-12-22 : https://github.com/inventree/InvenTree/pull/4069
    - Adds API endpoints for part stocktake

v85 -> 2022-12-21 : https://github.com/inventree/InvenTree/pull/3858
    - Add endpoints serving ICS calendars for purchase and sales orders through API

v84 -> 2022-12-21: https://github.com/inventree/InvenTree/pull/4083
    - Add support for listing PO, BO, SO by their reference

v83 -> 2022-11-19 : https://github.com/inventree/InvenTree/pull/3949
    - Add support for structural Stock locations

v82 -> 2022-11-16 : https://github.com/inventree/InvenTree/pull/3931
    - Add support for structural Part categories

v81 -> 2022-11-08 : https://github.com/inventree/InvenTree/pull/3710
    - Adds cached pricing information to Part API
    - Adds cached pricing information to BomItem API
    - Allows Part and BomItem list endpoints to be filtered by 'has_pricing'
    - Remove calculated 'price_string' values from API endpoints
    - Allows PurchaseOrderLineItem API endpoint to be filtered by 'has_pricing'
    - Allows SalesOrderLineItem API endpoint to be filtered by 'has_pricing'
    - Allows SalesOrderLineItem API endpoint to be filtered by 'order_status'
    - Adds more information to SupplierPriceBreak serializer

v80 -> 2022-11-07 : https://github.com/inventree/InvenTree/pull/3906
    - Adds 'barcode_hash' to Part API serializer
    - Adds 'barcode_hash' to StockLocation API serializer
    - Adds 'barcode_hash' to SupplierPart API serializer

v79 -> 2022-11-03 : https://github.com/inventree/InvenTree/pull/3895
    - Add metadata to Company

v78 -> 2022-10-25 : https://github.com/inventree/InvenTree/pull/3854
    - Make PartCategory to be filtered by name and description

v77 -> 2022-10-12 : https://github.com/inventree/InvenTree/pull/3772
    - Adds model permission checks for barcode assignment actions

v76 -> 2022-09-10 : https://github.com/inventree/InvenTree/pull/3640
    - Refactor of barcode data on the API
    - StockItem.uid renamed to StockItem.barcode_hash

v75 -> 2022-09-05 : https://github.com/inventree/InvenTree/pull/3644
    - Adds "pack_size" attribute to SupplierPart API serializer

v74 -> 2022-08-28 : https://github.com/inventree/InvenTree/pull/3615
    - Add confirmation field for completing PurchaseOrder if the order has incomplete lines
    - Add confirmation field for completing SalesOrder if the order has incomplete lines

v73 -> 2022-08-24 : https://github.com/inventree/InvenTree/pull/3605
    - Add 'description' field to PartParameterTemplate model

v72 -> 2022-08-18 : https://github.com/inventree/InvenTree/pull/3567
    - Allow PurchaseOrder to be duplicated via the API

v71 -> 2022-08-18 : https://github.com/inventree/InvenTree/pull/3564
    - Updates to the "part scheduling" API endpoint

v70 -> 2022-08-02 : https://github.com/inventree/InvenTree/pull/3451
    - Adds a 'depth' parameter to the PartCategory list API
    - Adds a 'depth' parameter to the StockLocation list API

v69 -> 2022-08-01 : https://github.com/inventree/InvenTree/pull/3443
    - Updates the PartCategory list API:
        - Improve query efficiency: O(n) becomes O(1)
        - Rename 'parts' field to 'part_count'
    - Updates the StockLocation list API:
        - Improve query efficiency: O(n) becomes O(1)

v68 -> 2022-07-27 : https://github.com/inventree/InvenTree/pull/3417
    - Allows SupplierPart list to be filtered by SKU value
    - Allows SupplierPart list to be filtered by MPN value

v67 -> 2022-07-25 : https://github.com/inventree/InvenTree/pull/3395
    - Adds a 'requirements' endpoint for Part instance
    - Provides information on outstanding order requirements for a given part

v66 -> 2022-07-24 : https://github.com/inventree/InvenTree/pull/3393
    - Part images can now be downloaded from a remote URL via the API
    - Company images can now be downloaded from a remote URL via the API

v65 -> 2022-07-15 : https://github.com/inventree/InvenTree/pull/3335
    - Annotates 'in_stock' quantity to the SupplierPart API

v64 -> 2022-07-08 : https://github.com/inventree/InvenTree/pull/3310
    - Annotate 'on_order' quantity to BOM list API
    - Allow BOM List API endpoint to be filtered by "on_order" parameter

v63 -> 2022-07-06 : https://github.com/inventree/InvenTree/pull/3301
    - Allow BOM List API endpoint to be filtered by "available_stock" parameter

v62 -> 2022-07-05 : https://github.com/inventree/InvenTree/pull/3296
    - Allows search on BOM List API endpoint
    - Allows ordering on BOM List API endpoint

v61 -> 2022-06-12 : https://github.com/inventree/InvenTree/pull/3183
    - Migrate the "Convert Stock Item" form class to use the API
    - There is now an API endpoint for converting a stock item to a valid variant

v60 -> 2022-06-08 : https://github.com/inventree/InvenTree/pull/3148
    - Add availability data fields to the SupplierPart model

v59 -> 2022-06-07 : https://github.com/inventree/InvenTree/pull/3154
    - Adds further improvements to BulkDelete mixin class
    - Fixes multiple bugs in custom OPTIONS metadata implementation
    - Adds 'bulk delete' for Notifications

v58 -> 2022-06-06 : https://github.com/inventree/InvenTree/pull/3146
    - Adds a BulkDelete API mixin class for fast, safe deletion of multiple objects with a single API request

v57 -> 2022-06-05 : https://github.com/inventree/InvenTree/pull/3130
    - Transfer PartCategoryTemplateParameter actions to the API

v56 -> 2022-06-02 : https://github.com/inventree/InvenTree/pull/3123
    - Expose the PartParameterTemplate model to use the API

v55 -> 2022-06-02 : https://github.com/inventree/InvenTree/pull/3120
    - Converts the 'StockItemReturn' functionality to make use of the API

v54 -> 2022-06-02 : https://github.com/inventree/InvenTree/pull/3117
    - Adds 'available_stock' annotation on the SalesOrderLineItem API
    - Adds (well, fixes) 'overdue' annotation on the SalesOrderLineItem API

v53 -> 2022-06-01 : https://github.com/inventree/InvenTree/pull/3110
    - Adds extra search fields to the BuildOrder list API endpoint

v52 -> 2022-05-31 : https://github.com/inventree/InvenTree/pull/3103
    - Allow part list API to be searched by supplier SKU

v51 -> 2022-05-24 : https://github.com/inventree/InvenTree/pull/3058
    - Adds new fields to the SalesOrderShipment model

v50 -> 2022-05-18 : https://github.com/inventree/InvenTree/pull/2912
    - Implement Attachments for manufacturer parts

v49 -> 2022-05-09 : https://github.com/inventree/InvenTree/pull/2957
    - Allows filtering of plugin list by 'active' status
    - Allows filtering of plugin list by 'mixin' support
    - Adds endpoint to "identify" or "locate" stock items and locations (using plugins)

v48 -> 2022-05-12 : https://github.com/inventree/InvenTree/pull/2977
    - Adds "export to file" functionality for PurchaseOrder API endpoint
    - Adds "export to file" functionality for SalesOrder API endpoint
    - Adds "export to file" functionality for BuildOrder API endpoint

v47 -> 2022-05-10 : https://github.com/inventree/InvenTree/pull/2964
    - Fixes barcode API error response when scanning a StockItem which does not exist
    - Fixes barcode API error response when scanning a StockLocation which does not exist

v46 -> 2022-05-09
    - Fixes read permissions on settings API
    - Allows non-staff users to read global settings via the API

v45 -> 2022-05-08 : https://github.com/inventree/InvenTree/pull/2944
    - Settings are now accessed via the API using their unique key, not their PK
    - This allows the settings to be accessed without prior knowledge of the PK

v44 -> 2022-05-04 : https://github.com/inventree/InvenTree/pull/2931
    - Converting more server-side rendered forms to the API
    - Exposes more core functionality to API endpoints

v43 -> 2022-04-26 : https://github.com/inventree/InvenTree/pull/2875
    - Adds API detail endpoint for PartSalePrice model
    - Adds API detail endpoint for PartInternalPrice model

v42 -> 2022-04-26 : https://github.com/inventree/InvenTree/pull/2833
    - Adds variant stock information to the Part and BomItem serializers

v41 -> 2022-04-26
    - Fixes 'variant_of' filter for Part list endpoint

v40 -> 2022-04-19
    - Adds ability to filter StockItem list by "tracked" parameter
        - This checks the serial number or batch code fields

v39 -> 2022-04-18
    - Adds ability to filter StockItem list by "has_batch" parameter

v38 -> 2022-04-14 : https://github.com/inventree/InvenTree/pull/2828
    - Adds the ability to include stock test results for "installed items"

v37 -> 2022-04-07 : https://github.com/inventree/InvenTree/pull/2806
    - Adds extra stock availability information to the BomItem serializer

v36 -> 2022-04-03
    - Adds ability to filter part list endpoint by unallocated_stock argument

v35 -> 2022-04-01 : https://github.com/inventree/InvenTree/pull/2797
    - Adds stock allocation information to the Part API
    - Adds calculated field for "unallocated_quantity"

v34 -> 2022-03-25
    - Change permissions for "plugin list" API endpoint (now allows any authenticated user)

v33 -> 2022-03-24
    - Adds "plugins_enabled" information to root API endpoint

v32 -> 2022-03-19
    - Adds "parameters" detail to Part API endpoint (use &parameters=true)
    - Adds ability to filter PartParameterTemplate API by Part instance
    - Adds ability to filter PartParameterTemplate API by PartCategory instance

v31 -> 2022-03-14
    - Adds "updated" field to SupplierPriceBreakList and SupplierPriceBreakDetail API endpoints

v30 -> 2022-03-09
    - Adds "exclude_location" field to BuildAutoAllocation API endpoint
    - Allows BuildItem API endpoint to be filtered by BomItem relation

v29 -> 2022-03-08
    - Adds "scheduling" endpoint for predicted stock scheduling information

v28 -> 2022-03-04
    - Adds an API endpoint for auto allocation of stock items against a build order
    - Ref: https://github.com/inventree/InvenTree/pull/2713

v27 -> 2022-02-28
    - Adds target_date field to individual line items for purchase orders and sales orders

v26 -> 2022-02-17
    - Adds API endpoint for uploading a BOM file and extracting data

v25 -> 2022-02-17
    - Adds ability to filter "part" list endpoint by "in_bom_for" argument

v24 -> 2022-02-10
    - Adds API endpoint for deleting (cancelling) build order outputs

v23 -> 2022-02-02
    - Adds API endpoints for managing plugin classes
    - Adds API endpoints for managing plugin settings

v22 -> 2021-12-20
    - Adds API endpoint to "merge" multiple stock items

v21 -> 2021-12-04
    - Adds support for multiple "Shipments" against a SalesOrder
    - Refactors process for stock allocation against a SalesOrder

v20 -> 2021-12-03
    - Adds ability to filter POLineItem endpoint by "base_part"
    - Adds optional "order_detail" to POLineItem list endpoint

v19 -> 2021-12-02
    - Adds the ability to filter the StockItem API by "part_tree"
    - Returns only stock items which match a particular part.tree_id field

v18 -> 2021-11-15
    - Adds the ability to filter BomItem API by "uses" field
    - This returns a list of all BomItems which "use" the specified part
    - Includes inherited BomItem objects

v17 -> 2021-11-09
    - Adds API endpoints for GLOBAL and USER settings objects
    - Ref: https://github.com/inventree/InvenTree/pull/2275

v16 -> 2021-10-17
    - Adds API endpoint for completing build order outputs

v15 -> 2021-10-06
    - Adds detail endpoint for SalesOrderAllocation model
    - Allows use of the API forms interface for adjusting SalesOrderAllocation objects

v14 -> 2021-10-05
    - Stock adjustment actions API is improved, using native DRF serializer support
    - However adjustment actions now only support 'pk' as a lookup field

v13 -> 2021-10-05
    - Adds API endpoint to allocate stock items against a BuildOrder
    - Updates StockItem API with improved filtering against BomItem data

v12 -> 2021-09-07
    - Adds API endpoint to receive stock items against a PurchaseOrder

v11 -> 2021-08-26
    - Adds "units" field to PartBriefSerializer
    - This allows units to be introspected from the "part_detail" field in the StockItem serializer

v10 -> 2021-08-23
    - Adds "purchase_price_currency" to StockItem serializer
    - Adds "purchase_price_string" to StockItem serializer
    - Purchase price is now writable for StockItem serializer

v9  -> 2021-08-09
    - Adds "price_string" to part pricing serializers

v8  -> 2021-07-19
    - Refactors the API interface for SupplierPart and ManufacturerPart models
    - ManufacturerPart objects can no longer be created via the SupplierPart API endpoint

v7  -> 2021-07-03
    - Introduced the concept of "API forms" in https://github.com/inventree/InvenTree/pull/1716
    - API OPTIONS endpoints provide comprehensive field metedata
    - Multiple new API endpoints added for database models

v6  -> 2021-06-23
    - Part and Company images can now be directly uploaded via the REST API

v5  -> 2021-06-21
    - Adds API interface for manufacturer part parameters

v4  -> 2021-06-01
    - BOM items can now accept "variant stock" to be assigned against them
    - Many slight API tweaks were needed to get this to work properly!

v3  -> 2021-05-22:
    - The updated StockItem "history tracking" now uses a different interface

"""<|MERGE_RESOLUTION|>--- conflicted
+++ resolved
@@ -1,18 +1,17 @@
 """InvenTree API version information."""
 
 # InvenTree API version
-INVENTREE_API_VERSION = 168
+INVENTREE_API_VERSION = 169
 """Increment this API version number whenever there is a significant change to the API that any clients need to know about."""
 
 INVENTREE_API_TEXT = """
 
-<<<<<<< HEAD
-v168 -> 2024-02-14 : https://github.com/inventree/InvenTree/pull/6430
+v169 -> 2024-02-14 : https://github.com/inventree/InvenTree/pull/6430
     - Adds 'key' field to PartTestTemplate API endpoint
     - Adds annotated 'results' field to PartTestTemplate API endpoint
     - Adds 'template' field to StockItemTestResult API endpoint
-=======
-v168 -> 2024-02-07 : https://github.com/inventree/InvenTree/pull/4824
+
+v168 -> 2024-02-14 : https://github.com/inventree/InvenTree/pull/4824
     - Adds machine CRUD API endpoints
     - Adds machine settings API endpoints
     - Adds machine restart API endpoint
@@ -20,7 +19,6 @@
     - Adds machine registry status API endpoint
     - Adds 'required' field to the global Settings API
     - Discover sub-sub classes of the StatusCode API
->>>>>>> aa7eaaab
 
 v167 -> 2024-02-07: https://github.com/inventree/InvenTree/pull/6440
     - Fixes for OpenAPI schema generation
