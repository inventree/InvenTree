--- conflicted
+++ resolved
@@ -2,20 +2,18 @@
 
 
 # InvenTree API version
-INVENTREE_API_VERSION = 102
+INVENTREE_API_VERSION = 103
 
 """
 Increment this API version number whenever there is a significant change to the API that any clients need to know about
 
-<<<<<<< HEAD
-v102 -> 2023-03-14 : https://github.com/inventree/InvenTree/pull/4488
+v103 -> 2023-03-20 : https://github.com/inventree/InvenTree/pull/4488
     - Adds various endpoints for new "ReturnOrder" models
     - Adds various endpoints for new "ReturnOrderReport" templates
     - Exposes API endpoints for "Contact" model
-=======
+
 v102 -> 2023-03-18 : https://github.com/inventree/InvenTree/pull/4505
-    - Adds global search API endpoint for consolidated search results
->>>>>>> 4d831168
+- Adds global search API endpoint for consolidated search results
 
 v101 -> 2023-03-07 : https://github.com/inventree/InvenTree/pull/4462
     - Adds 'total_in_stock' to Part serializer, and supports API ordering
