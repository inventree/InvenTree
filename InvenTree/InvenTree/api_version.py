--- conflicted
+++ resolved
@@ -2,21 +2,13 @@
 
 
 # InvenTree API version
-<<<<<<< HEAD
-INVENTREE_API_VERSION = 147
+INVENTREE_API_VERSION = 148
 """Increment this API version number whenever there is a significant change to the API that any clients need to know about."""
 
 INVENTREE_API_TEXT = """
-=======
-INVENTREE_API_VERSION = 148
-
-"""
-Increment this API version number whenever there is a significant change to the API that any clients need to know about
-
 v148 -> 2023-11-06 : https://github.com/inventree/InvenTree/pull/5872
     - Allow "quantity" to be specified when installing an item into another item
 
->>>>>>> 63edd39e
 v147 -> 2023-11-04: https://github.com/inventree/InvenTree/pull/5860
     - Adds "completed_lines" field to SalesOrder API endpoint
     - Adds "completed_lines" field to PurchaseOrder API endpoint
