"""InvenTree API version information."""

# InvenTree API version
INVENTREE_API_VERSION = 164
"""Increment this API version number whenever there is a significant change to the API that any clients need to know about."""

INVENTREE_API_TEXT = """

<<<<<<< HEAD
v164 -> 2024-01-28 : https://github.com/inventree/InvenTree/pull/6040
    - Adds supplier_part.name, part.creation_user, part.required_for_sales_order
=======
v164 -> 2024-01-24 : https://github.com/inventree/InvenTree/pull/6343
    - Adds "building" quantity to BuildLine API serializer
>>>>>>> cf7a20e1

v163 -> 2024-01-22 : https://github.com/inventree/InvenTree/pull/6314
    - Extends API endpoint to expose auth configuration information for signin pages

v162 -> 2024-01-14 : https://github.com/inventree/InvenTree/pull/6230
    - Adds API endpoints to provide information on background tasks

v161 -> 2024-01-13 : https://github.com/inventree/InvenTree/pull/6222
    - Adds API endpoint for system error information

v160 -> 2023-12-11 : https://github.com/inventree/InvenTree/pull/6072
    - Adds API endpoint for allocating stock items against a sales order via barcode scan

v159 -> 2023-12-08 : https://github.com/inventree/InvenTree/pull/6056
    - Adds API endpoint for reloading plugin registry

v158 -> 2023-11-21 : https://github.com/inventree/InvenTree/pull/5953
    - Adds API endpoint for listing all settings of a particular plugin
    - Adds API endpoint for registry status (errors)

v157 -> 2023-12-02 : https://github.com/inventree/InvenTree/pull/6021
    - Add write-only "existing_image" field to Part API serializer

v156 -> 2023-11-26 : https://github.com/inventree/InvenTree/pull/5982
    - Add POST endpoint for report and label creation

v155 -> 2023-11-24 : https://github.com/inventree/InvenTree/pull/5979
    - Add "creation_date" field to Part instance serializer

v154 -> 2023-11-21 : https://github.com/inventree/InvenTree/pull/5944
    - Adds "responsible" field to the ProjectCode table

v153 -> 2023-11-21 : https://github.com/inventree/InvenTree/pull/5956
    - Adds override_min and override_max fields to part pricing API

v152 -> 2023-11-20 : https://github.com/inventree/InvenTree/pull/5949
    - Adds barcode support for manufacturerpart model
    - Adds API endpoint for adding parts to purchase order using barcode scan

v151 -> 2023-11-13 : https://github.com/inventree/InvenTree/pull/5906
    - Allow user list API to be filtered by user active status
    - Allow owner list API to be filtered by user active status

v150 -> 2023-11-07: https://github.com/inventree/InvenTree/pull/5875
    - Extended user API endpoints to enable ordering
    - Extended user API endpoints to enable user role changes
    - Added endpoint to create a new user

v149 -> 2023-11-07 : https://github.com/inventree/InvenTree/pull/5876
    - Add 'building' quantity to BomItem serializer
    - Add extra ordering options for the BomItem list API

v148 -> 2023-11-06 : https://github.com/inventree/InvenTree/pull/5872
    - Allow "quantity" to be specified when installing an item into another item

v147 -> 2023-11-04: https://github.com/inventree/InvenTree/pull/5860
    - Adds "completed_lines" field to SalesOrder API endpoint
    - Adds "completed_lines" field to PurchaseOrder API endpoint

v146 -> 2023-11-02: https://github.com/inventree/InvenTree/pull/5822
    - Extended SSO Provider endpoint to contain if a provider is configured
    - Adds API endpoints for Email Address model

v145 -> 2023-10-30: https://github.com/inventree/InvenTree/pull/5786
    - Allow printing labels via POST including printing options in the body

v144 -> 2023-10-23: https://github.com/inventree/InvenTree/pull/5811
    - Adds version information API endpoint

v143 -> 2023-10-29: https://github.com/inventree/InvenTree/pull/5810
    - Extends the status endpoint to include information about system status and health

v142 -> 2023-10-20: https://github.com/inventree/InvenTree/pull/5759
    - Adds generic API endpoints for looking up status models

v141 -> 2023-10-23 : https://github.com/inventree/InvenTree/pull/5774
    - Changed 'part.responsible' from User to Owner

v140 -> 2023-10-20 : https://github.com/inventree/InvenTree/pull/5664
    - Expand API token functionality
    - Multiple API tokens can be generated per user

v139 -> 2023-10-11 : https://github.com/inventree/InvenTree/pull/5509
    - Add new BarcodePOReceive endpoint to receive line items by scanning supplier barcodes

v138 -> 2023-10-11 : https://github.com/inventree/InvenTree/pull/5679
    - Settings keys are no longer case sensitive
    - Include settings units in API serializer

v137 -> 2023-10-04 : https://github.com/inventree/InvenTree/pull/5588
    - Adds StockLocationType API endpoints
    - Adds custom_icon, location_type to StockLocation endpoint

v136 -> 2023-09-23 : https://github.com/inventree/InvenTree/pull/5595
    - Adds structural to StockLocation and PartCategory tree endpoints

v135 -> 2023-09-19 : https://github.com/inventree/InvenTree/pull/5569
    - Adds location path detail to StockLocation and StockItem API endpoints
    - Adds category path detail to PartCategory and Part API endpoints

v134 -> 2023-09-11 : https://github.com/inventree/InvenTree/pull/5525
    - Allow "Attachment" list endpoints to be searched by attachment, link and comment fields

v133 -> 2023-09-08 : https://github.com/inventree/InvenTree/pull/5518
    - Add extra optional fields which can be used for StockAdjustment endpoints

v132 -> 2023-09-07 : https://github.com/inventree/InvenTree/pull/5515
    - Add 'issued_by' filter to BuildOrder API list endpoint

v131 -> 2023-08-09 : https://github.com/inventree/InvenTree/pull/5415
    - Annotate 'available_variant_stock' to the SalesOrderLine serializer

v130 -> 2023-07-14 : https://github.com/inventree/InvenTree/pull/5251
    - Refactor label printing interface

v129 -> 2023-07-06 : https://github.com/inventree/InvenTree/pull/5189
    - Changes 'serial_lte' and 'serial_gte' stock filters to point to 'serial_int' field

v128 -> 2023-07-06 : https://github.com/inventree/InvenTree/pull/5186
    - Adds 'available' filter for BuildLine API endpoint

v127 -> 2023-06-24 : https://github.com/inventree/InvenTree/pull/5094
    - Enhancements for the PartParameter API endpoints

v126 -> 2023-06-19 : https://github.com/inventree/InvenTree/pull/5075
    - Adds API endpoint for setting the "category" for multiple parts simultaneously

v125 -> 2023-06-17 : https://github.com/inventree/InvenTree/pull/5064
    - Adds API endpoint for setting the "status" field for multiple stock items simultaneously

v124 -> 2023-06-17 : https://github.com/inventree/InvenTree/pull/5057
    - Add "created_before" and "created_after" filters to the Part API

v123 -> 2023-06-15 : https://github.com/inventree/InvenTree/pull/5019
    - Add Metadata to: Plugin Config

v122 -> 2023-06-14 : https://github.com/inventree/InvenTree/pull/5034
    - Adds new BuildLineLabel label type

v121 -> 2023-06-14 : https://github.com/inventree/InvenTree/pull/4808
    - Adds "ProjectCode" link to Build model

v120 -> 2023-06-07 : https://github.com/inventree/InvenTree/pull/4855
    - Major overhaul of the build order API
    - Adds new BuildLine model

v119 -> 2023-06-01 : https://github.com/inventree/InvenTree/pull/4898
    - Add Metadata to:  Part test templates, Part parameters, Part category parameter templates, BOM item substitute, Related Parts, Stock item test result

v118 -> 2023-06-01 : https://github.com/inventree/InvenTree/pull/4935
    - Adds extra fields for the PartParameterTemplate model

v117 -> 2023-05-22 : https://github.com/inventree/InvenTree/pull/4854
    - Part.units model now supports physical units (e.g. "kg", "m", "mm", etc)
    - Replaces SupplierPart "pack_size" field with "pack_quantity"
    - New field supports physical units, and allows for conversion between compatible units

v116 -> 2023-05-18 : https://github.com/inventree/InvenTree/pull/4823
    - Updates to part parameter implementation, to use physical units

v115 -> 2023-05-18 : https://github.com/inventree/InvenTree/pull/4846
    - Adds ability to partially scrap a build output

v114 -> 2023-05-16 : https://github.com/inventree/InvenTree/pull/4825
    - Adds "delivery_date" to shipments

v113 -> 2023-05-13 : https://github.com/inventree/InvenTree/pull/4800
    - Adds API endpoints for scrapping a build output

v112 -> 2023-05-13: https://github.com/inventree/InvenTree/pull/4741
    - Adds flag use_pack_size to the stock addition API, which allows adding packs

v111 -> 2023-05-02 : https://github.com/inventree/InvenTree/pull/4367
    - Adds tags to the Part serializer
    - Adds tags to the SupplierPart serializer
    - Adds tags to the ManufacturerPart serializer
    - Adds tags to the StockItem serializer
    - Adds tags to the StockLocation serializer

v110 -> 2023-04-26 : https://github.com/inventree/InvenTree/pull/4698
    - Adds 'order_currency' field for PurchaseOrder / SalesOrder endpoints

v109 -> 2023-04-19 : https://github.com/inventree/InvenTree/pull/4636
    - Adds API endpoints for the "ProjectCode" model

v108 -> 2023-04-17 : https://github.com/inventree/InvenTree/pull/4615
    - Adds functionality to upload images for rendering in markdown notes

v107 -> 2023-04-04 : https://github.com/inventree/InvenTree/pull/4575
    - Adds barcode support for PurchaseOrder model
    - Adds barcode support for ReturnOrder model
    - Adds barcode support for SalesOrder model
    - Adds barcode support for BuildOrder model

v106 -> 2023-04-03 : https://github.com/inventree/InvenTree/pull/4566
    - Adds 'search_regex' parameter to all searchable API endpoints

v105 -> 2023-03-31 : https://github.com/inventree/InvenTree/pull/4543
    - Adds API endpoints for status label information on various models

v104 -> 2023-03-23 : https://github.com/inventree/InvenTree/pull/4488
    - Adds various endpoints for new "ReturnOrder" models
    - Adds various endpoints for new "ReturnOrderReport" templates
    - Exposes API endpoints for "Contact" model

v103 -> 2023-03-17 : https://github.com/inventree/InvenTree/pull/4410
    - Add metadata to several more models

v102 -> 2023-03-18 : https://github.com/inventree/InvenTree/pull/4505
- Adds global search API endpoint for consolidated search results

v101 -> 2023-03-07 : https://github.com/inventree/InvenTree/pull/4462
    - Adds 'total_in_stock' to Part serializer, and supports API ordering

v100 -> 2023-03-04 : https://github.com/inventree/InvenTree/pull/4452
     - Adds bulk delete of PurchaseOrderLineItems to API

v99 -> 2023-03-03 : https://github.com/inventree/InvenTree/pull/4445
    - Adds sort by "responsible" to PurchaseOrderAPI

v98 -> 2023-02-24 : https://github.com/inventree/InvenTree/pull/4408
    - Adds "responsible" filter to Build API

v97 -> 2023-02-20 : https://github.com/inventree/InvenTree/pull/4377
    - Adds "external" attribute to StockLocation model

v96 -> 2023-02-16 : https://github.com/inventree/InvenTree/pull/4345
    - Adds stocktake report generation functionality

v95 -> 2023-02-16 : https://github.com/inventree/InvenTree/pull/4346
    - Adds "CompanyAttachment" model (and associated API endpoints)

v94 -> 2023-02-10 : https://github.com/inventree/InvenTree/pull/4327
    - Adds API endpoints for the "Group" auth model

v93 -> 2023-02-03 : https://github.com/inventree/InvenTree/pull/4300
    - Adds extra information to the currency exchange endpoint
    - Adds API endpoint for manually updating exchange rates

v92 -> 2023-02-02 : https://github.com/inventree/InvenTree/pull/4293
    - Adds API endpoint for currency exchange information

v91 -> 2023-01-31 : https://github.com/inventree/InvenTree/pull/4281
    - Improves the API endpoint for creating new Part instances

v90 -> 2023-01-25 : https://github.com/inventree/InvenTree/pull/4186/files
    - Adds a dedicated endpoint to activate a plugin

v89 -> 2023-01-25 : https://github.com/inventree/InvenTree/pull/4214
    - Adds updated field to SupplierPart API
    - Adds API date ordering for supplier part list

v88 -> 2023-01-17: https://github.com/inventree/InvenTree/pull/4225
    - Adds 'priority' field to Build model and api endpoints

v87 -> 2023-01-04 : https://github.com/inventree/InvenTree/pull/4067
    - Add API date filter for stock table on Expiry date

v86 -> 2022-12-22 : https://github.com/inventree/InvenTree/pull/4069
    - Adds API endpoints for part stocktake

v85 -> 2022-12-21 : https://github.com/inventree/InvenTree/pull/3858
    - Add endpoints serving ICS calendars for purchase and sales orders through API

v84 -> 2022-12-21: https://github.com/inventree/InvenTree/pull/4083
    - Add support for listing PO, BO, SO by their reference

v83 -> 2022-11-19 : https://github.com/inventree/InvenTree/pull/3949
    - Add support for structural Stock locations

v82 -> 2022-11-16 : https://github.com/inventree/InvenTree/pull/3931
    - Add support for structural Part categories

v81 -> 2022-11-08 : https://github.com/inventree/InvenTree/pull/3710
    - Adds cached pricing information to Part API
    - Adds cached pricing information to BomItem API
    - Allows Part and BomItem list endpoints to be filtered by 'has_pricing'
    - Remove calculated 'price_string' values from API endpoints
    - Allows PurchaseOrderLineItem API endpoint to be filtered by 'has_pricing'
    - Allows SalesOrderLineItem API endpoint to be filtered by 'has_pricing'
    - Allows SalesOrderLineItem API endpoint to be filtered by 'order_status'
    - Adds more information to SupplierPriceBreak serializer

v80 -> 2022-11-07 : https://github.com/inventree/InvenTree/pull/3906
    - Adds 'barcode_hash' to Part API serializer
    - Adds 'barcode_hash' to StockLocation API serializer
    - Adds 'barcode_hash' to SupplierPart API serializer

v79 -> 2022-11-03 : https://github.com/inventree/InvenTree/pull/3895
    - Add metadata to Company

v78 -> 2022-10-25 : https://github.com/inventree/InvenTree/pull/3854
    - Make PartCategory to be filtered by name and description

v77 -> 2022-10-12 : https://github.com/inventree/InvenTree/pull/3772
    - Adds model permission checks for barcode assignment actions

v76 -> 2022-09-10 : https://github.com/inventree/InvenTree/pull/3640
    - Refactor of barcode data on the API
    - StockItem.uid renamed to StockItem.barcode_hash

v75 -> 2022-09-05 : https://github.com/inventree/InvenTree/pull/3644
    - Adds "pack_size" attribute to SupplierPart API serializer

v74 -> 2022-08-28 : https://github.com/inventree/InvenTree/pull/3615
    - Add confirmation field for completing PurchaseOrder if the order has incomplete lines
    - Add confirmation field for completing SalesOrder if the order has incomplete lines

v73 -> 2022-08-24 : https://github.com/inventree/InvenTree/pull/3605
    - Add 'description' field to PartParameterTemplate model

v72 -> 2022-08-18 : https://github.com/inventree/InvenTree/pull/3567
    - Allow PurchaseOrder to be duplicated via the API

v71 -> 2022-08-18 : https://github.com/inventree/InvenTree/pull/3564
    - Updates to the "part scheduling" API endpoint

v70 -> 2022-08-02 : https://github.com/inventree/InvenTree/pull/3451
    - Adds a 'depth' parameter to the PartCategory list API
    - Adds a 'depth' parameter to the StockLocation list API

v69 -> 2022-08-01 : https://github.com/inventree/InvenTree/pull/3443
    - Updates the PartCategory list API:
        - Improve query efficiency: O(n) becomes O(1)
        - Rename 'parts' field to 'part_count'
    - Updates the StockLocation list API:
        - Improve query efficiency: O(n) becomes O(1)

v68 -> 2022-07-27 : https://github.com/inventree/InvenTree/pull/3417
    - Allows SupplierPart list to be filtered by SKU value
    - Allows SupplierPart list to be filtered by MPN value

v67 -> 2022-07-25 : https://github.com/inventree/InvenTree/pull/3395
    - Adds a 'requirements' endpoint for Part instance
    - Provides information on outstanding order requirements for a given part

v66 -> 2022-07-24 : https://github.com/inventree/InvenTree/pull/3393
    - Part images can now be downloaded from a remote URL via the API
    - Company images can now be downloaded from a remote URL via the API

v65 -> 2022-07-15 : https://github.com/inventree/InvenTree/pull/3335
    - Annotates 'in_stock' quantity to the SupplierPart API

v64 -> 2022-07-08 : https://github.com/inventree/InvenTree/pull/3310
    - Annotate 'on_order' quantity to BOM list API
    - Allow BOM List API endpoint to be filtered by "on_order" parameter

v63 -> 2022-07-06 : https://github.com/inventree/InvenTree/pull/3301
    - Allow BOM List API endpoint to be filtered by "available_stock" parameter

v62 -> 2022-07-05 : https://github.com/inventree/InvenTree/pull/3296
    - Allows search on BOM List API endpoint
    - Allows ordering on BOM List API endpoint

v61 -> 2022-06-12 : https://github.com/inventree/InvenTree/pull/3183
    - Migrate the "Convert Stock Item" form class to use the API
    - There is now an API endpoint for converting a stock item to a valid variant

v60 -> 2022-06-08 : https://github.com/inventree/InvenTree/pull/3148
    - Add availability data fields to the SupplierPart model

v59 -> 2022-06-07 : https://github.com/inventree/InvenTree/pull/3154
    - Adds further improvements to BulkDelete mixin class
    - Fixes multiple bugs in custom OPTIONS metadata implementation
    - Adds 'bulk delete' for Notifications

v58 -> 2022-06-06 : https://github.com/inventree/InvenTree/pull/3146
    - Adds a BulkDelete API mixin class for fast, safe deletion of multiple objects with a single API request

v57 -> 2022-06-05 : https://github.com/inventree/InvenTree/pull/3130
    - Transfer PartCategoryTemplateParameter actions to the API

v56 -> 2022-06-02 : https://github.com/inventree/InvenTree/pull/3123
    - Expose the PartParameterTemplate model to use the API

v55 -> 2022-06-02 : https://github.com/inventree/InvenTree/pull/3120
    - Converts the 'StockItemReturn' functionality to make use of the API

v54 -> 2022-06-02 : https://github.com/inventree/InvenTree/pull/3117
    - Adds 'available_stock' annotation on the SalesOrderLineItem API
    - Adds (well, fixes) 'overdue' annotation on the SalesOrderLineItem API

v53 -> 2022-06-01 : https://github.com/inventree/InvenTree/pull/3110
    - Adds extra search fields to the BuildOrder list API endpoint

v52 -> 2022-05-31 : https://github.com/inventree/InvenTree/pull/3103
    - Allow part list API to be searched by supplier SKU

v51 -> 2022-05-24 : https://github.com/inventree/InvenTree/pull/3058
    - Adds new fields to the SalesOrderShipment model

v50 -> 2022-05-18 : https://github.com/inventree/InvenTree/pull/2912
    - Implement Attachments for manufacturer parts

v49 -> 2022-05-09 : https://github.com/inventree/InvenTree/pull/2957
    - Allows filtering of plugin list by 'active' status
    - Allows filtering of plugin list by 'mixin' support
    - Adds endpoint to "identify" or "locate" stock items and locations (using plugins)

v48 -> 2022-05-12 : https://github.com/inventree/InvenTree/pull/2977
    - Adds "export to file" functionality for PurchaseOrder API endpoint
    - Adds "export to file" functionality for SalesOrder API endpoint
    - Adds "export to file" functionality for BuildOrder API endpoint

v47 -> 2022-05-10 : https://github.com/inventree/InvenTree/pull/2964
    - Fixes barcode API error response when scanning a StockItem which does not exist
    - Fixes barcode API error response when scanning a StockLocation which does not exist

v46 -> 2022-05-09
    - Fixes read permissions on settings API
    - Allows non-staff users to read global settings via the API

v45 -> 2022-05-08 : https://github.com/inventree/InvenTree/pull/2944
    - Settings are now accessed via the API using their unique key, not their PK
    - This allows the settings to be accessed without prior knowledge of the PK

v44 -> 2022-05-04 : https://github.com/inventree/InvenTree/pull/2931
    - Converting more server-side rendered forms to the API
    - Exposes more core functionality to API endpoints

v43 -> 2022-04-26 : https://github.com/inventree/InvenTree/pull/2875
    - Adds API detail endpoint for PartSalePrice model
    - Adds API detail endpoint for PartInternalPrice model

v42 -> 2022-04-26 : https://github.com/inventree/InvenTree/pull/2833
    - Adds variant stock information to the Part and BomItem serializers

v41 -> 2022-04-26
    - Fixes 'variant_of' filter for Part list endpoint

v40 -> 2022-04-19
    - Adds ability to filter StockItem list by "tracked" parameter
        - This checks the serial number or batch code fields

v39 -> 2022-04-18
    - Adds ability to filter StockItem list by "has_batch" parameter

v38 -> 2022-04-14 : https://github.com/inventree/InvenTree/pull/2828
    - Adds the ability to include stock test results for "installed items"

v37 -> 2022-04-07 : https://github.com/inventree/InvenTree/pull/2806
    - Adds extra stock availability information to the BomItem serializer

v36 -> 2022-04-03
    - Adds ability to filter part list endpoint by unallocated_stock argument

v35 -> 2022-04-01 : https://github.com/inventree/InvenTree/pull/2797
    - Adds stock allocation information to the Part API
    - Adds calculated field for "unallocated_quantity"

v34 -> 2022-03-25
    - Change permissions for "plugin list" API endpoint (now allows any authenticated user)

v33 -> 2022-03-24
    - Adds "plugins_enabled" information to root API endpoint

v32 -> 2022-03-19
    - Adds "parameters" detail to Part API endpoint (use &parameters=true)
    - Adds ability to filter PartParameterTemplate API by Part instance
    - Adds ability to filter PartParameterTemplate API by PartCategory instance

v31 -> 2022-03-14
    - Adds "updated" field to SupplierPriceBreakList and SupplierPriceBreakDetail API endpoints

v30 -> 2022-03-09
    - Adds "exclude_location" field to BuildAutoAllocation API endpoint
    - Allows BuildItem API endpoint to be filtered by BomItem relation

v29 -> 2022-03-08
    - Adds "scheduling" endpoint for predicted stock scheduling information

v28 -> 2022-03-04
    - Adds an API endpoint for auto allocation of stock items against a build order
    - Ref: https://github.com/inventree/InvenTree/pull/2713

v27 -> 2022-02-28
    - Adds target_date field to individual line items for purchase orders and sales orders

v26 -> 2022-02-17
    - Adds API endpoint for uploading a BOM file and extracting data

v25 -> 2022-02-17
    - Adds ability to filter "part" list endpoint by "in_bom_for" argument

v24 -> 2022-02-10
    - Adds API endpoint for deleting (cancelling) build order outputs

v23 -> 2022-02-02
    - Adds API endpoints for managing plugin classes
    - Adds API endpoints for managing plugin settings

v22 -> 2021-12-20
    - Adds API endpoint to "merge" multiple stock items

v21 -> 2021-12-04
    - Adds support for multiple "Shipments" against a SalesOrder
    - Refactors process for stock allocation against a SalesOrder

v20 -> 2021-12-03
    - Adds ability to filter POLineItem endpoint by "base_part"
    - Adds optional "order_detail" to POLineItem list endpoint

v19 -> 2021-12-02
    - Adds the ability to filter the StockItem API by "part_tree"
    - Returns only stock items which match a particular part.tree_id field

v18 -> 2021-11-15
    - Adds the ability to filter BomItem API by "uses" field
    - This returns a list of all BomItems which "use" the specified part
    - Includes inherited BomItem objects

v17 -> 2021-11-09
    - Adds API endpoints for GLOBAL and USER settings objects
    - Ref: https://github.com/inventree/InvenTree/pull/2275

v16 -> 2021-10-17
    - Adds API endpoint for completing build order outputs

v15 -> 2021-10-06
    - Adds detail endpoint for SalesOrderAllocation model
    - Allows use of the API forms interface for adjusting SalesOrderAllocation objects

v14 -> 2021-10-05
    - Stock adjustment actions API is improved, using native DRF serializer support
    - However adjustment actions now only support 'pk' as a lookup field

v13 -> 2021-10-05
    - Adds API endpoint to allocate stock items against a BuildOrder
    - Updates StockItem API with improved filtering against BomItem data

v12 -> 2021-09-07
    - Adds API endpoint to receive stock items against a PurchaseOrder

v11 -> 2021-08-26
    - Adds "units" field to PartBriefSerializer
    - This allows units to be introspected from the "part_detail" field in the StockItem serializer

v10 -> 2021-08-23
    - Adds "purchase_price_currency" to StockItem serializer
    - Adds "purchase_price_string" to StockItem serializer
    - Purchase price is now writable for StockItem serializer

v9  -> 2021-08-09
    - Adds "price_string" to part pricing serializers

v8  -> 2021-07-19
    - Refactors the API interface for SupplierPart and ManufacturerPart models
    - ManufacturerPart objects can no longer be created via the SupplierPart API endpoint

v7  -> 2021-07-03
    - Introduced the concept of "API forms" in https://github.com/inventree/InvenTree/pull/1716
    - API OPTIONS endpoints provide comprehensive field metedata
    - Multiple new API endpoints added for database models

v6  -> 2021-06-23
    - Part and Company images can now be directly uploaded via the REST API

v5  -> 2021-06-21
    - Adds API interface for manufacturer part parameters

v4  -> 2021-06-01
    - BOM items can now accept "variant stock" to be assigned against them
    - Many slight API tweaks were needed to get this to work properly!

v3  -> 2021-05-22:
    - The updated StockItem "history tracking" now uses a different interface

"""<|MERGE_RESOLUTION|>--- conflicted
+++ resolved
@@ -1,18 +1,16 @@
 """InvenTree API version information."""
 
 # InvenTree API version
-INVENTREE_API_VERSION = 164
+INVENTREE_API_VERSION = 165
 """Increment this API version number whenever there is a significant change to the API that any clients need to know about."""
 
 INVENTREE_API_TEXT = """
 
-<<<<<<< HEAD
-v164 -> 2024-01-28 : https://github.com/inventree/InvenTree/pull/6040
+v165 -> 2024-01-28 : https://github.com/inventree/InvenTree/pull/6040
     - Adds supplier_part.name, part.creation_user, part.required_for_sales_order
-=======
+
 v164 -> 2024-01-24 : https://github.com/inventree/InvenTree/pull/6343
     - Adds "building" quantity to BuildLine API serializer
->>>>>>> cf7a20e1
 
 v163 -> 2024-01-22 : https://github.com/inventree/InvenTree/pull/6314
     - Extends API endpoint to expose auth configuration information for signin pages
