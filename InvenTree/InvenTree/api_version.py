"""InvenTree API version information."""

# InvenTree API version
INVENTREE_API_VERSION = 178
"""Increment this API version number whenever there is a significant change to the API that any clients need to know about."""

INVENTREE_API_TEXT = """

<<<<<<< HEAD
v178 - 2024-02-21 : https://github.com/inventree/InvenTree/pull/6541
    - Adds "width" and "height" fields to the LabelTemplate API endpoint
    - Adds "page_size" and "landscape" fields to the ReportTemplate API endpoint
=======
v178 - 2024-02-29 : https://github.com/inventree/InvenTree/pull/6604
    - Adds "external_stock" field to the Part API endpoint
    - Adds "external_stock" field to the BomItem API endpoint
    - Adds "external_stock" field to the BuildLine API endpoint
    - Stock quantites represented in the BuildLine API endpoint are now filtered by Build.source_location
>>>>>>> 37c1fe1c

v177 - 2024-02-27 : https://github.com/inventree/InvenTree/pull/6581
    - Adds "subcategoies" count to PartCategoryTree serializer
    - Adds "sublocations" count to StockLocationTree serializer

v176 - 2024-02-26 : https://github.com/inventree/InvenTree/pull/6535
    - Adds the field "plugins_install_disabled" to the Server info API endpoint

v175 - 2024-02-21 : https://github.com/inventree/InvenTree/pull/6538
    - Adds "parts" count to PartParameterTemplate serializer

v174 - 2024-02-21 : https://github.com/inventree/InvenTree/pull/6536
    - Expose PartCategory filters to the API documentation
    - Expose StockLocation filters to the API documentation

v173 - 2024-02-20 : https://github.com/inventree/InvenTree/pull/6483
    - Adds "merge_items" to the PurchaseOrderLine create API endpoint
    - Adds "auto_pricing" to the PurchaseOrderLine create/update API endpoint

v172 - 2024-02-20 : https://github.com/inventree/InvenTree/pull/6526
    - Adds "enabled" field to the PartTestTemplate API endpoint
    - Adds "enabled" filter to the PartTestTemplate list
    - Adds "enabled" filter to the StockItemTestResult list

v171 - 2024-02-19 : https://github.com/inventree/InvenTree/pull/6516
    - Adds "key" as a filterable parameter to PartTestTemplate list endpoint

v170 -> 2024-02-19 : https://github.com/inventree/InvenTree/pull/6514
    - Adds "has_results" filter to the PartTestTemplate list endpoint

v169 -> 2024-02-14 : https://github.com/inventree/InvenTree/pull/6430
    - Adds 'key' field to PartTestTemplate API endpoint
    - Adds annotated 'results' field to PartTestTemplate API endpoint
    - Adds 'template' field to StockItemTestResult API endpoint

v168 -> 2024-02-14 : https://github.com/inventree/InvenTree/pull/4824
    - Adds machine CRUD API endpoints
    - Adds machine settings API endpoints
    - Adds machine restart API endpoint
    - Adds machine types/drivers list API endpoints
    - Adds machine registry status API endpoint
    - Adds 'required' field to the global Settings API
    - Discover sub-sub classes of the StatusCode API

v167 -> 2024-02-07: https://github.com/inventree/InvenTree/pull/6440
    - Fixes for OpenAPI schema generation

v166 -> 2024-02-04 : https://github.com/inventree/InvenTree/pull/6400
    - Adds package_name to plugin API
    - Adds mechanism for uninstalling plugins via the API

v165 -> 2024-01-28 : https://github.com/inventree/InvenTree/pull/6040
    - Adds supplier_part.name, part.creation_user, part.required_for_sales_order

v164 -> 2024-01-24 : https://github.com/inventree/InvenTree/pull/6343
    - Adds "building" quantity to BuildLine API serializer

v163 -> 2024-01-22 : https://github.com/inventree/InvenTree/pull/6314
    - Extends API endpoint to expose auth configuration information for signin pages

v162 -> 2024-01-14 : https://github.com/inventree/InvenTree/pull/6230
    - Adds API endpoints to provide information on background tasks

v161 -> 2024-01-13 : https://github.com/inventree/InvenTree/pull/6222
    - Adds API endpoint for system error information

v160 -> 2023-12-11 : https://github.com/inventree/InvenTree/pull/6072
    - Adds API endpoint for allocating stock items against a sales order via barcode scan

v159 -> 2023-12-08 : https://github.com/inventree/InvenTree/pull/6056
    - Adds API endpoint for reloading plugin registry

v158 -> 2023-11-21 : https://github.com/inventree/InvenTree/pull/5953
    - Adds API endpoint for listing all settings of a particular plugin
    - Adds API endpoint for registry status (errors)

v157 -> 2023-12-02 : https://github.com/inventree/InvenTree/pull/6021
    - Add write-only "existing_image" field to Part API serializer

v156 -> 2023-11-26 : https://github.com/inventree/InvenTree/pull/5982
    - Add POST endpoint for report and label creation

v155 -> 2023-11-24 : https://github.com/inventree/InvenTree/pull/5979
    - Add "creation_date" field to Part instance serializer

v154 -> 2023-11-21 : https://github.com/inventree/InvenTree/pull/5944
    - Adds "responsible" field to the ProjectCode table

v153 -> 2023-11-21 : https://github.com/inventree/InvenTree/pull/5956
    - Adds override_min and override_max fields to part pricing API

v152 -> 2023-11-20 : https://github.com/inventree/InvenTree/pull/5949
    - Adds barcode support for manufacturerpart model
    - Adds API endpoint for adding parts to purchase order using barcode scan

v151 -> 2023-11-13 : https://github.com/inventree/InvenTree/pull/5906
    - Allow user list API to be filtered by user active status
    - Allow owner list API to be filtered by user active status

v150 -> 2023-11-07: https://github.com/inventree/InvenTree/pull/5875
    - Extended user API endpoints to enable ordering
    - Extended user API endpoints to enable user role changes
    - Added endpoint to create a new user

v149 -> 2023-11-07 : https://github.com/inventree/InvenTree/pull/5876
    - Add 'building' quantity to BomItem serializer
    - Add extra ordering options for the BomItem list API

v148 -> 2023-11-06 : https://github.com/inventree/InvenTree/pull/5872
    - Allow "quantity" to be specified when installing an item into another item

v147 -> 2023-11-04: https://github.com/inventree/InvenTree/pull/5860
    - Adds "completed_lines" field to SalesOrder API endpoint
    - Adds "completed_lines" field to PurchaseOrder API endpoint

v146 -> 2023-11-02: https://github.com/inventree/InvenTree/pull/5822
    - Extended SSO Provider endpoint to contain if a provider is configured
    - Adds API endpoints for Email Address model

v145 -> 2023-10-30: https://github.com/inventree/InvenTree/pull/5786
    - Allow printing labels via POST including printing options in the body

v144 -> 2023-10-23: https://github.com/inventree/InvenTree/pull/5811
    - Adds version information API endpoint

v143 -> 2023-10-29: https://github.com/inventree/InvenTree/pull/5810
    - Extends the status endpoint to include information about system status and health

v142 -> 2023-10-20: https://github.com/inventree/InvenTree/pull/5759
    - Adds generic API endpoints for looking up status models

v141 -> 2023-10-23 : https://github.com/inventree/InvenTree/pull/5774
    - Changed 'part.responsible' from User to Owner

v140 -> 2023-10-20 : https://github.com/inventree/InvenTree/pull/5664
    - Expand API token functionality
    - Multiple API tokens can be generated per user

v139 -> 2023-10-11 : https://github.com/inventree/InvenTree/pull/5509
    - Add new BarcodePOReceive endpoint to receive line items by scanning supplier barcodes

v138 -> 2023-10-11 : https://github.com/inventree/InvenTree/pull/5679
    - Settings keys are no longer case sensitive
    - Include settings units in API serializer

v137 -> 2023-10-04 : https://github.com/inventree/InvenTree/pull/5588
    - Adds StockLocationType API endpoints
    - Adds custom_icon, location_type to StockLocation endpoint

v136 -> 2023-09-23 : https://github.com/inventree/InvenTree/pull/5595
    - Adds structural to StockLocation and PartCategory tree endpoints

v135 -> 2023-09-19 : https://github.com/inventree/InvenTree/pull/5569
    - Adds location path detail to StockLocation and StockItem API endpoints
    - Adds category path detail to PartCategory and Part API endpoints

v134 -> 2023-09-11 : https://github.com/inventree/InvenTree/pull/5525
    - Allow "Attachment" list endpoints to be searched by attachment, link and comment fields

v133 -> 2023-09-08 : https://github.com/inventree/InvenTree/pull/5518
    - Add extra optional fields which can be used for StockAdjustment endpoints

v132 -> 2023-09-07 : https://github.com/inventree/InvenTree/pull/5515
    - Add 'issued_by' filter to BuildOrder API list endpoint

v131 -> 2023-08-09 : https://github.com/inventree/InvenTree/pull/5415
    - Annotate 'available_variant_stock' to the SalesOrderLine serializer

v130 -> 2023-07-14 : https://github.com/inventree/InvenTree/pull/5251
    - Refactor label printing interface

v129 -> 2023-07-06 : https://github.com/inventree/InvenTree/pull/5189
    - Changes 'serial_lte' and 'serial_gte' stock filters to point to 'serial_int' field

v128 -> 2023-07-06 : https://github.com/inventree/InvenTree/pull/5186
    - Adds 'available' filter for BuildLine API endpoint

v127 -> 2023-06-24 : https://github.com/inventree/InvenTree/pull/5094
    - Enhancements for the PartParameter API endpoints

v126 -> 2023-06-19 : https://github.com/inventree/InvenTree/pull/5075
    - Adds API endpoint for setting the "category" for multiple parts simultaneously

v125 -> 2023-06-17 : https://github.com/inventree/InvenTree/pull/5064
    - Adds API endpoint for setting the "status" field for multiple stock items simultaneously

v124 -> 2023-06-17 : https://github.com/inventree/InvenTree/pull/5057
    - Add "created_before" and "created_after" filters to the Part API

v123 -> 2023-06-15 : https://github.com/inventree/InvenTree/pull/5019
    - Add Metadata to: Plugin Config

v122 -> 2023-06-14 : https://github.com/inventree/InvenTree/pull/5034
    - Adds new BuildLineLabel label type

v121 -> 2023-06-14 : https://github.com/inventree/InvenTree/pull/4808
    - Adds "ProjectCode" link to Build model

v120 -> 2023-06-07 : https://github.com/inventree/InvenTree/pull/4855
    - Major overhaul of the build order API
    - Adds new BuildLine model

v119 -> 2023-06-01 : https://github.com/inventree/InvenTree/pull/4898
    - Add Metadata to:  Part test templates, Part parameters, Part category parameter templates, BOM item substitute, Related Parts, Stock item test result

v118 -> 2023-06-01 : https://github.com/inventree/InvenTree/pull/4935
    - Adds extra fields for the PartParameterTemplate model

v117 -> 2023-05-22 : https://github.com/inventree/InvenTree/pull/4854
    - Part.units model now supports physical units (e.g. "kg", "m", "mm", etc)
    - Replaces SupplierPart "pack_size" field with "pack_quantity"
    - New field supports physical units, and allows for conversion between compatible units

v116 -> 2023-05-18 : https://github.com/inventree/InvenTree/pull/4823
    - Updates to part parameter implementation, to use physical units

v115 -> 2023-05-18 : https://github.com/inventree/InvenTree/pull/4846
    - Adds ability to partially scrap a build output

v114 -> 2023-05-16 : https://github.com/inventree/InvenTree/pull/4825
    - Adds "delivery_date" to shipments

v113 -> 2023-05-13 : https://github.com/inventree/InvenTree/pull/4800
    - Adds API endpoints for scrapping a build output

v112 -> 2023-05-13: https://github.com/inventree/InvenTree/pull/4741
    - Adds flag use_pack_size to the stock addition API, which allows adding packs

v111 -> 2023-05-02 : https://github.com/inventree/InvenTree/pull/4367
    - Adds tags to the Part serializer
    - Adds tags to the SupplierPart serializer
    - Adds tags to the ManufacturerPart serializer
    - Adds tags to the StockItem serializer
    - Adds tags to the StockLocation serializer

v110 -> 2023-04-26 : https://github.com/inventree/InvenTree/pull/4698
    - Adds 'order_currency' field for PurchaseOrder / SalesOrder endpoints

v109 -> 2023-04-19 : https://github.com/inventree/InvenTree/pull/4636
    - Adds API endpoints for the "ProjectCode" model

v108 -> 2023-04-17 : https://github.com/inventree/InvenTree/pull/4615
    - Adds functionality to upload images for rendering in markdown notes

v107 -> 2023-04-04 : https://github.com/inventree/InvenTree/pull/4575
    - Adds barcode support for PurchaseOrder model
    - Adds barcode support for ReturnOrder model
    - Adds barcode support for SalesOrder model
    - Adds barcode support for BuildOrder model

v106 -> 2023-04-03 : https://github.com/inventree/InvenTree/pull/4566
    - Adds 'search_regex' parameter to all searchable API endpoints

v105 -> 2023-03-31 : https://github.com/inventree/InvenTree/pull/4543
    - Adds API endpoints for status label information on various models

v104 -> 2023-03-23 : https://github.com/inventree/InvenTree/pull/4488
    - Adds various endpoints for new "ReturnOrder" models
    - Adds various endpoints for new "ReturnOrderReport" templates
    - Exposes API endpoints for "Contact" model

v103 -> 2023-03-17 : https://github.com/inventree/InvenTree/pull/4410
    - Add metadata to several more models

v102 -> 2023-03-18 : https://github.com/inventree/InvenTree/pull/4505
- Adds global search API endpoint for consolidated search results

v101 -> 2023-03-07 : https://github.com/inventree/InvenTree/pull/4462
    - Adds 'total_in_stock' to Part serializer, and supports API ordering

v100 -> 2023-03-04 : https://github.com/inventree/InvenTree/pull/4452
     - Adds bulk delete of PurchaseOrderLineItems to API

v99 -> 2023-03-03 : https://github.com/inventree/InvenTree/pull/4445
    - Adds sort by "responsible" to PurchaseOrderAPI

v98 -> 2023-02-24 : https://github.com/inventree/InvenTree/pull/4408
    - Adds "responsible" filter to Build API

v97 -> 2023-02-20 : https://github.com/inventree/InvenTree/pull/4377
    - Adds "external" attribute to StockLocation model

v96 -> 2023-02-16 : https://github.com/inventree/InvenTree/pull/4345
    - Adds stocktake report generation functionality

v95 -> 2023-02-16 : https://github.com/inventree/InvenTree/pull/4346
    - Adds "CompanyAttachment" model (and associated API endpoints)

v94 -> 2023-02-10 : https://github.com/inventree/InvenTree/pull/4327
    - Adds API endpoints for the "Group" auth model

v93 -> 2023-02-03 : https://github.com/inventree/InvenTree/pull/4300
    - Adds extra information to the currency exchange endpoint
    - Adds API endpoint for manually updating exchange rates

v92 -> 2023-02-02 : https://github.com/inventree/InvenTree/pull/4293
    - Adds API endpoint for currency exchange information

v91 -> 2023-01-31 : https://github.com/inventree/InvenTree/pull/4281
    - Improves the API endpoint for creating new Part instances

v90 -> 2023-01-25 : https://github.com/inventree/InvenTree/pull/4186/files
    - Adds a dedicated endpoint to activate a plugin

v89 -> 2023-01-25 : https://github.com/inventree/InvenTree/pull/4214
    - Adds updated field to SupplierPart API
    - Adds API date ordering for supplier part list

v88 -> 2023-01-17: https://github.com/inventree/InvenTree/pull/4225
    - Adds 'priority' field to Build model and api endpoints

v87 -> 2023-01-04 : https://github.com/inventree/InvenTree/pull/4067
    - Add API date filter for stock table on Expiry date

v86 -> 2022-12-22 : https://github.com/inventree/InvenTree/pull/4069
    - Adds API endpoints for part stocktake

v85 -> 2022-12-21 : https://github.com/inventree/InvenTree/pull/3858
    - Add endpoints serving ICS calendars for purchase and sales orders through API

v84 -> 2022-12-21: https://github.com/inventree/InvenTree/pull/4083
    - Add support for listing PO, BO, SO by their reference

v83 -> 2022-11-19 : https://github.com/inventree/InvenTree/pull/3949
    - Add support for structural Stock locations

v82 -> 2022-11-16 : https://github.com/inventree/InvenTree/pull/3931
    - Add support for structural Part categories

v81 -> 2022-11-08 : https://github.com/inventree/InvenTree/pull/3710
    - Adds cached pricing information to Part API
    - Adds cached pricing information to BomItem API
    - Allows Part and BomItem list endpoints to be filtered by 'has_pricing'
    - Remove calculated 'price_string' values from API endpoints
    - Allows PurchaseOrderLineItem API endpoint to be filtered by 'has_pricing'
    - Allows SalesOrderLineItem API endpoint to be filtered by 'has_pricing'
    - Allows SalesOrderLineItem API endpoint to be filtered by 'order_status'
    - Adds more information to SupplierPriceBreak serializer

v80 -> 2022-11-07 : https://github.com/inventree/InvenTree/pull/3906
    - Adds 'barcode_hash' to Part API serializer
    - Adds 'barcode_hash' to StockLocation API serializer
    - Adds 'barcode_hash' to SupplierPart API serializer

v79 -> 2022-11-03 : https://github.com/inventree/InvenTree/pull/3895
    - Add metadata to Company

v78 -> 2022-10-25 : https://github.com/inventree/InvenTree/pull/3854
    - Make PartCategory to be filtered by name and description

v77 -> 2022-10-12 : https://github.com/inventree/InvenTree/pull/3772
    - Adds model permission checks for barcode assignment actions

v76 -> 2022-09-10 : https://github.com/inventree/InvenTree/pull/3640
    - Refactor of barcode data on the API
    - StockItem.uid renamed to StockItem.barcode_hash

v75 -> 2022-09-05 : https://github.com/inventree/InvenTree/pull/3644
    - Adds "pack_size" attribute to SupplierPart API serializer

v74 -> 2022-08-28 : https://github.com/inventree/InvenTree/pull/3615
    - Add confirmation field for completing PurchaseOrder if the order has incomplete lines
    - Add confirmation field for completing SalesOrder if the order has incomplete lines

v73 -> 2022-08-24 : https://github.com/inventree/InvenTree/pull/3605
    - Add 'description' field to PartParameterTemplate model

v72 -> 2022-08-18 : https://github.com/inventree/InvenTree/pull/3567
    - Allow PurchaseOrder to be duplicated via the API

v71 -> 2022-08-18 : https://github.com/inventree/InvenTree/pull/3564
    - Updates to the "part scheduling" API endpoint

v70 -> 2022-08-02 : https://github.com/inventree/InvenTree/pull/3451
    - Adds a 'depth' parameter to the PartCategory list API
    - Adds a 'depth' parameter to the StockLocation list API

v69 -> 2022-08-01 : https://github.com/inventree/InvenTree/pull/3443
    - Updates the PartCategory list API:
        - Improve query efficiency: O(n) becomes O(1)
        - Rename 'parts' field to 'part_count'
    - Updates the StockLocation list API:
        - Improve query efficiency: O(n) becomes O(1)

v68 -> 2022-07-27 : https://github.com/inventree/InvenTree/pull/3417
    - Allows SupplierPart list to be filtered by SKU value
    - Allows SupplierPart list to be filtered by MPN value

v67 -> 2022-07-25 : https://github.com/inventree/InvenTree/pull/3395
    - Adds a 'requirements' endpoint for Part instance
    - Provides information on outstanding order requirements for a given part

v66 -> 2022-07-24 : https://github.com/inventree/InvenTree/pull/3393
    - Part images can now be downloaded from a remote URL via the API
    - Company images can now be downloaded from a remote URL via the API

v65 -> 2022-07-15 : https://github.com/inventree/InvenTree/pull/3335
    - Annotates 'in_stock' quantity to the SupplierPart API

v64 -> 2022-07-08 : https://github.com/inventree/InvenTree/pull/3310
    - Annotate 'on_order' quantity to BOM list API
    - Allow BOM List API endpoint to be filtered by "on_order" parameter

v63 -> 2022-07-06 : https://github.com/inventree/InvenTree/pull/3301
    - Allow BOM List API endpoint to be filtered by "available_stock" parameter

v62 -> 2022-07-05 : https://github.com/inventree/InvenTree/pull/3296
    - Allows search on BOM List API endpoint
    - Allows ordering on BOM List API endpoint

v61 -> 2022-06-12 : https://github.com/inventree/InvenTree/pull/3183
    - Migrate the "Convert Stock Item" form class to use the API
    - There is now an API endpoint for converting a stock item to a valid variant

v60 -> 2022-06-08 : https://github.com/inventree/InvenTree/pull/3148
    - Add availability data fields to the SupplierPart model

v59 -> 2022-06-07 : https://github.com/inventree/InvenTree/pull/3154
    - Adds further improvements to BulkDelete mixin class
    - Fixes multiple bugs in custom OPTIONS metadata implementation
    - Adds 'bulk delete' for Notifications

v58 -> 2022-06-06 : https://github.com/inventree/InvenTree/pull/3146
    - Adds a BulkDelete API mixin class for fast, safe deletion of multiple objects with a single API request

v57 -> 2022-06-05 : https://github.com/inventree/InvenTree/pull/3130
    - Transfer PartCategoryTemplateParameter actions to the API

v56 -> 2022-06-02 : https://github.com/inventree/InvenTree/pull/3123
    - Expose the PartParameterTemplate model to use the API

v55 -> 2022-06-02 : https://github.com/inventree/InvenTree/pull/3120
    - Converts the 'StockItemReturn' functionality to make use of the API

v54 -> 2022-06-02 : https://github.com/inventree/InvenTree/pull/3117
    - Adds 'available_stock' annotation on the SalesOrderLineItem API
    - Adds (well, fixes) 'overdue' annotation on the SalesOrderLineItem API

v53 -> 2022-06-01 : https://github.com/inventree/InvenTree/pull/3110
    - Adds extra search fields to the BuildOrder list API endpoint

v52 -> 2022-05-31 : https://github.com/inventree/InvenTree/pull/3103
    - Allow part list API to be searched by supplier SKU

v51 -> 2022-05-24 : https://github.com/inventree/InvenTree/pull/3058
    - Adds new fields to the SalesOrderShipment model

v50 -> 2022-05-18 : https://github.com/inventree/InvenTree/pull/2912
    - Implement Attachments for manufacturer parts

v49 -> 2022-05-09 : https://github.com/inventree/InvenTree/pull/2957
    - Allows filtering of plugin list by 'active' status
    - Allows filtering of plugin list by 'mixin' support
    - Adds endpoint to "identify" or "locate" stock items and locations (using plugins)

v48 -> 2022-05-12 : https://github.com/inventree/InvenTree/pull/2977
    - Adds "export to file" functionality for PurchaseOrder API endpoint
    - Adds "export to file" functionality for SalesOrder API endpoint
    - Adds "export to file" functionality for BuildOrder API endpoint

v47 -> 2022-05-10 : https://github.com/inventree/InvenTree/pull/2964
    - Fixes barcode API error response when scanning a StockItem which does not exist
    - Fixes barcode API error response when scanning a StockLocation which does not exist

v46 -> 2022-05-09
    - Fixes read permissions on settings API
    - Allows non-staff users to read global settings via the API

v45 -> 2022-05-08 : https://github.com/inventree/InvenTree/pull/2944
    - Settings are now accessed via the API using their unique key, not their PK
    - This allows the settings to be accessed without prior knowledge of the PK

v44 -> 2022-05-04 : https://github.com/inventree/InvenTree/pull/2931
    - Converting more server-side rendered forms to the API
    - Exposes more core functionality to API endpoints

v43 -> 2022-04-26 : https://github.com/inventree/InvenTree/pull/2875
    - Adds API detail endpoint for PartSalePrice model
    - Adds API detail endpoint for PartInternalPrice model

v42 -> 2022-04-26 : https://github.com/inventree/InvenTree/pull/2833
    - Adds variant stock information to the Part and BomItem serializers

v41 -> 2022-04-26
    - Fixes 'variant_of' filter for Part list endpoint

v40 -> 2022-04-19
    - Adds ability to filter StockItem list by "tracked" parameter
        - This checks the serial number or batch code fields

v39 -> 2022-04-18
    - Adds ability to filter StockItem list by "has_batch" parameter

v38 -> 2022-04-14 : https://github.com/inventree/InvenTree/pull/2828
    - Adds the ability to include stock test results for "installed items"

v37 -> 2022-04-07 : https://github.com/inventree/InvenTree/pull/2806
    - Adds extra stock availability information to the BomItem serializer

v36 -> 2022-04-03
    - Adds ability to filter part list endpoint by unallocated_stock argument

v35 -> 2022-04-01 : https://github.com/inventree/InvenTree/pull/2797
    - Adds stock allocation information to the Part API
    - Adds calculated field for "unallocated_quantity"

v34 -> 2022-03-25
    - Change permissions for "plugin list" API endpoint (now allows any authenticated user)

v33 -> 2022-03-24
    - Adds "plugins_enabled" information to root API endpoint

v32 -> 2022-03-19
    - Adds "parameters" detail to Part API endpoint (use &parameters=true)
    - Adds ability to filter PartParameterTemplate API by Part instance
    - Adds ability to filter PartParameterTemplate API by PartCategory instance

v31 -> 2022-03-14
    - Adds "updated" field to SupplierPriceBreakList and SupplierPriceBreakDetail API endpoints

v30 -> 2022-03-09
    - Adds "exclude_location" field to BuildAutoAllocation API endpoint
    - Allows BuildItem API endpoint to be filtered by BomItem relation

v29 -> 2022-03-08
    - Adds "scheduling" endpoint for predicted stock scheduling information

v28 -> 2022-03-04
    - Adds an API endpoint for auto allocation of stock items against a build order
    - Ref: https://github.com/inventree/InvenTree/pull/2713

v27 -> 2022-02-28
    - Adds target_date field to individual line items for purchase orders and sales orders

v26 -> 2022-02-17
    - Adds API endpoint for uploading a BOM file and extracting data

v25 -> 2022-02-17
    - Adds ability to filter "part" list endpoint by "in_bom_for" argument

v24 -> 2022-02-10
    - Adds API endpoint for deleting (cancelling) build order outputs

v23 -> 2022-02-02
    - Adds API endpoints for managing plugin classes
    - Adds API endpoints for managing plugin settings

v22 -> 2021-12-20
    - Adds API endpoint to "merge" multiple stock items

v21 -> 2021-12-04
    - Adds support for multiple "Shipments" against a SalesOrder
    - Refactors process for stock allocation against a SalesOrder

v20 -> 2021-12-03
    - Adds ability to filter POLineItem endpoint by "base_part"
    - Adds optional "order_detail" to POLineItem list endpoint

v19 -> 2021-12-02
    - Adds the ability to filter the StockItem API by "part_tree"
    - Returns only stock items which match a particular part.tree_id field

v18 -> 2021-11-15
    - Adds the ability to filter BomItem API by "uses" field
    - This returns a list of all BomItems which "use" the specified part
    - Includes inherited BomItem objects

v17 -> 2021-11-09
    - Adds API endpoints for GLOBAL and USER settings objects
    - Ref: https://github.com/inventree/InvenTree/pull/2275

v16 -> 2021-10-17
    - Adds API endpoint for completing build order outputs

v15 -> 2021-10-06
    - Adds detail endpoint for SalesOrderAllocation model
    - Allows use of the API forms interface for adjusting SalesOrderAllocation objects

v14 -> 2021-10-05
    - Stock adjustment actions API is improved, using native DRF serializer support
    - However adjustment actions now only support 'pk' as a lookup field

v13 -> 2021-10-05
    - Adds API endpoint to allocate stock items against a BuildOrder
    - Updates StockItem API with improved filtering against BomItem data

v12 -> 2021-09-07
    - Adds API endpoint to receive stock items against a PurchaseOrder

v11 -> 2021-08-26
    - Adds "units" field to PartBriefSerializer
    - This allows units to be introspected from the "part_detail" field in the StockItem serializer

v10 -> 2021-08-23
    - Adds "purchase_price_currency" to StockItem serializer
    - Adds "purchase_price_string" to StockItem serializer
    - Purchase price is now writable for StockItem serializer

v9  -> 2021-08-09
    - Adds "price_string" to part pricing serializers

v8  -> 2021-07-19
    - Refactors the API interface for SupplierPart and ManufacturerPart models
    - ManufacturerPart objects can no longer be created via the SupplierPart API endpoint

v7  -> 2021-07-03
    - Introduced the concept of "API forms" in https://github.com/inventree/InvenTree/pull/1716
    - API OPTIONS endpoints provide comprehensive field metedata
    - Multiple new API endpoints added for database models

v6  -> 2021-06-23
    - Part and Company images can now be directly uploaded via the REST API

v5  -> 2021-06-21
    - Adds API interface for manufacturer part parameters

v4  -> 2021-06-01
    - BOM items can now accept "variant stock" to be assigned against them
    - Many slight API tweaks were needed to get this to work properly!

v3  -> 2021-05-22:
    - The updated StockItem "history tracking" now uses a different interface

"""<|MERGE_RESOLUTION|>--- conflicted
+++ resolved
@@ -1,22 +1,20 @@
 """InvenTree API version information."""
 
 # InvenTree API version
-INVENTREE_API_VERSION = 178
+INVENTREE_API_VERSION = 179
 """Increment this API version number whenever there is a significant change to the API that any clients need to know about."""
 
 INVENTREE_API_TEXT = """
 
-<<<<<<< HEAD
-v178 - 2024-02-21 : https://github.com/inventree/InvenTree/pull/6541
+v179 - 2024-02-21 : https://github.com/inventree/InvenTree/pull/6541
     - Adds "width" and "height" fields to the LabelTemplate API endpoint
     - Adds "page_size" and "landscape" fields to the ReportTemplate API endpoint
-=======
+
 v178 - 2024-02-29 : https://github.com/inventree/InvenTree/pull/6604
     - Adds "external_stock" field to the Part API endpoint
     - Adds "external_stock" field to the BomItem API endpoint
     - Adds "external_stock" field to the BuildLine API endpoint
     - Stock quantites represented in the BuildLine API endpoint are now filtered by Build.source_location
->>>>>>> 37c1fe1c
 
 v177 - 2024-02-27 : https://github.com/inventree/InvenTree/pull/6581
     - Adds "subcategoies" count to PartCategoryTree serializer
