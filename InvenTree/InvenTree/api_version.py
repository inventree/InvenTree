--- conflicted
+++ resolved
@@ -1,20 +1,18 @@
 """InvenTree API version information."""
 
 # InvenTree API version
-INVENTREE_API_VERSION = 167
+INVENTREE_API_VERSION = 168
 """Increment this API version number whenever there is a significant change to the API that any clients need to know about."""
 
 INVENTREE_API_TEXT = """
 
-<<<<<<< HEAD
-v167 -> 2024-02-7 : https://github.com/inventree/InvenTree/pull/6430
+v168 -> 2024-02-14 : https://github.com/inventree/InvenTree/pull/6430
     - Adds 'key' field to PartTestTemplate API endpoint
     - Adds annotated 'results' field to PartTestTemplate API endpoint
     - Adds 'template' field to StockItemTestResult API endpoint
-=======
+
 v167 -> 2024-02-07: https://github.com/inventree/InvenTree/pull/6440
     - Fixes for OpenAPI schema generation
->>>>>>> d86f964f
 
 v166 -> 2024-02-04 : https://github.com/inventree/InvenTree/pull/6400
     - Adds package_name to plugin API
