--- conflicted
+++ resolved
@@ -2,18 +2,17 @@
 
 
 # InvenTree API version
-INVENTREE_API_VERSION = 118
+INVENTREE_API_VERSION = 119
 
 """
 Increment this API version number whenever there is a significant change to the API that any clients need to know about
 
-<<<<<<< HEAD
-v118 -> 2023-05-31 : https://github.com/inventree/InvenTree/pull/4898
+
+v119 -> 2023-06-01 : https://github.com/inventree/InvenTree/pull/4898
     - Add Metadata to:  Part test templates, Part parameters, Part category parameter templates, BOM item substitute, Part relateds, Stock item test result
-=======
+
 v118 -> 2023-06-01 : https://github.com/inventree/InvenTree/pull/4935
     - Adds extra fields for the PartParameterTemplate model
->>>>>>> 11c5ce5f
 
 v117 -> 2023-05-22 : https://github.com/inventree/InvenTree/pull/4854
     - Part.units model now supports physical units (e.g. "kg", "m", "mm", etc)
