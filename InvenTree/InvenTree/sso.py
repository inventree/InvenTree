--- conflicted
+++ resolved
@@ -1,13 +1,8 @@
-<<<<<<< HEAD
 """Helper functions for Single Sign On functionality."""
-=======
-"""Helper functions for Single Sign On functionality"""
->>>>>>> 4b149865
 
 import logging
 
 from common.models import InvenTreeSetting
-
 from InvenTree.helpers import str2bool
 
 logger = logging.getLogger('inventree')
