"""Functions for tasks and a few general async tasks."""

import json
import logging
import os
import random
import re
import time
import warnings
from dataclasses import dataclass
from datetime import datetime, timedelta
from typing import Callable, List

from django.conf import settings
from django.core.exceptions import AppRegistryNotReady
from django.core.management import call_command
from django.db import DEFAULT_DB_ALIAS, connections
from django.db.migrations.executor import MigrationExecutor
from django.db.utils import (NotSupportedError, OperationalError,
                             ProgrammingError)
from django.utils import timezone

import requests
from maintenance_mode.core import (get_maintenance_mode, maintenance_mode_on,
                                   set_maintenance_mode)

from InvenTree.config import get_setting

logger = logging.getLogger("inventree")


def schedule_task(taskname, **kwargs):
    """Create a scheduled task.

    If the task has already been scheduled, ignore!
    """
    # If unspecified, repeat indefinitely
    repeats = kwargs.pop('repeats', -1)
    kwargs['repeats'] = repeats

    try:
        from django_q.models import Schedule
    except AppRegistryNotReady:  # pragma: no cover
        logger.info("Could not start background tasks - App registry not ready")
        return

    try:
        # If this task is already scheduled, don't schedule it again
        # Instead, update the scheduling parameters
        if Schedule.objects.filter(func=taskname).exists():
            logger.debug("Scheduled task '%s' already exists - updating!", taskname)

            Schedule.objects.filter(func=taskname).update(**kwargs)
        else:
            logger.info("Creating scheduled task '%s'", taskname)

            Schedule.objects.create(
                name=taskname,
                func=taskname,
                **kwargs
            )
    except (OperationalError, ProgrammingError):  # pragma: no cover
        # Required if the DB is not ready yet
        pass


def raise_warning(msg):
    """Log and raise a warning."""
    logger.warning(msg)

    # If testing is running raise a warning that can be asserted
    if settings.TESTING:
        warnings.warn(msg, stacklevel=2)


def check_daily_holdoff(task_name: str, n_days: int = 1) -> bool:
    """Check if a periodic task should be run, based on the provided setting name.

    Arguments:
        task_name: The name of the task being run, e.g. 'dummy_task'
        setting_name: The name of the global setting, e.g. 'INVENTREE_DUMMY_TASK_INTERVAL'

    Returns:
        bool: If the task should be run *now*, or wait another day

    This function will determine if the task should be run *today*,
    based on when it was last run, or if we have a record of it running at all.

    Note that this function creates some *hidden* global settings (designated with the _ prefix),
    which are used to keep a running track of when the particular task was was last run.
    """
    from common.models import InvenTreeSetting
    from InvenTree.ready import isInTestMode

    if n_days <= 0:
        logger.info("Specified interval for task '%s' < 1 - task will not run", task_name)
        return False

    # Sleep a random number of seconds to prevent worker conflict
    if not isInTestMode():
        time.sleep(random.randint(1, 5))

    attempt_key = f'_{task_name}_ATTEMPT'
    success_key = f'_{task_name}_SUCCESS'

    # Check for recent success information
    last_success = InvenTreeSetting.get_setting(success_key, '', cache=False)

    if last_success:
        try:
            last_success = datetime.fromisoformat(last_success)
        except ValueError:
            last_success = None

    if last_success:
        threshold = datetime.now() - timedelta(days=n_days)

        if last_success > threshold:
            logger.info("Last successful run for '%s' was too recent - skipping task", task_name)
            return False

    # Check for any information we have about this task
    last_attempt = InvenTreeSetting.get_setting(attempt_key, '', cache=False)

    if last_attempt:
        try:
            last_attempt = datetime.fromisoformat(last_attempt)
        except ValueError:
            last_attempt = None

    if last_attempt:
        # Do not attempt if the most recent *attempt* was within 12 hours
        threshold = datetime.now() - timedelta(hours=12)

        if last_attempt > threshold:
            logger.info("Last attempt for '%s' was too recent - skipping task", task_name)
            return False

    # Record this attempt
    record_task_attempt(task_name)

    # No reason *not* to run this task now
    return True


def record_task_attempt(task_name: str):
    """Record that a multi-day task has been attempted *now*"""
    from common.models import InvenTreeSetting

    logger.info("Logging task attempt for '%s'", task_name)

    InvenTreeSetting.set_setting(f'_{task_name}_ATTEMPT', datetime.now().isoformat(), None)


def record_task_success(task_name: str):
    """Record that a multi-day task was successful *now*"""
    from common.models import InvenTreeSetting

    InvenTreeSetting.set_setting(f'_{task_name}_SUCCESS', datetime.now().isoformat(), None)


def offload_task(taskname, *args, force_async=False, force_sync=False, **kwargs) -> bool:
    """Create an AsyncTask if workers are running. This is different to a 'scheduled' task, in that it only runs once!

    If workers are not running or force_sync flag, is set then the task is ran synchronously.

    Returns:
        bool: True if the task was offloaded (or ran), False otherwise
    """
<<<<<<< HEAD

    import traceback

=======
>>>>>>> 33490136
    try:
        import importlib

        from django_q.tasks import AsyncTask

        from InvenTree.status import is_worker_running
    except AppRegistryNotReady:  # pragma: no cover
        logger.warning("Could not offload task '%s' - app registry not ready", taskname)
        
        if force_async:
            # Cannot async the task, so return False
            return False
        else:
            force_sync = True
    except (OperationalError, ProgrammingError):  # pragma: no cover
        raise_warning(f"Could not offload task '{taskname}' - database not ready")

        if force_async:
            # Cannot async the task, so return False
            return False
        else:
            force_sync = True

    if force_async or (is_worker_running() and not force_sync):
        # Running as asynchronous task
        try:
            task = AsyncTask(taskname, *args, **kwargs)
            task.run()
        except ImportError:
            raise_warning(f"WARNING: '{taskname}' not offloaded - Function not found")
            return False
        except Exception as exc:
            raise_warning(f"WARNING: '{taskname}' not offloaded due to {str(exc)}")
            return False
    else:

        if callable(taskname):
            # function was passed - use that
            _func = taskname
        else:
            # Split path
            try:
                app, mod, func = taskname.split('.')
                app_mod = app + '.' + mod
            except ValueError:
                raise_warning(f"WARNING: '{taskname}' not started - Malformed function path")
                return False

            # Import module from app
            try:
                _mod = importlib.import_module(app_mod)
            except ModuleNotFoundError:
                raise_warning(f"WARNING: '{taskname}' not started - No module named '{app_mod}'")
                return False

            # Retrieve function
            try:
                _func = getattr(_mod, func)
            except AttributeError:  # pragma: no cover
                # getattr does not work for local import
                _func = None

            try:
                if not _func:
                    _func = eval(func)  # pragma: no cover
            except NameError:
                raise_warning(f"WARNING: '{taskname}' not started - No function named '{func}'")
                return False

        # Workers are not running: run it as synchronous task
        try:
            _func(*args, **kwargs)
        except Exception as exc:
            raise_warning(f"WARNING: '{taskname}' not started due to {str(exc)}")
            return False
        
    # Finally, task either completed successfully or was offloaded
    return True



@dataclass()
class ScheduledTask:
    """A scheduled task.

    - interval: The interval at which the task should be run
    - minutes: The number of minutes between task runs
    - func: The function to be run
    """

    func: Callable
    interval: str
    minutes: int = None

    MINUTES = "I"
    HOURLY = "H"
    DAILY = "D"
    WEEKLY = "W"
    MONTHLY = "M"
    QUARTERLY = "Q"
    YEARLY = "Y"
    TYPE = [MINUTES, HOURLY, DAILY, WEEKLY, MONTHLY, QUARTERLY, YEARLY]


class TaskRegister:
    """Registry for periodicall tasks."""
    task_list: List[ScheduledTask] = []

    def register(self, task, schedule, minutes: int = None):
        """Register a task with the que."""
        self.task_list.append(ScheduledTask(task, schedule, minutes))


tasks = TaskRegister()


def scheduled_task(interval: str, minutes: int = None, tasklist: TaskRegister = None):
    """Register the given task as a scheduled task.

    Example:
    ```python
    @scheduled_task(ScheduledTask.DAILY)
    def my_custom_function():
        # Perform a custom function once per day
        ...
    ```

    Args:
        interval (str): The interval at which the task should be run
        minutes (int, optional): The number of minutes between task runs. Defaults to None.
        tasklist (TaskRegister, optional): The list the tasks should be registered to. Defaults to None.

    Raises:
        ValueError: If decorated object is not callable
        ValueError: If interval is not valid

    Returns:
        _type_: _description_
    """

    def _task_wrapper(admin_class):
        if not isinstance(admin_class, Callable):
            raise ValueError('Wrapped object must be a function')

        if interval not in ScheduledTask.TYPE:
            raise ValueError(f'Invalid interval. Must be one of {ScheduledTask.TYPE}')

        _tasks = tasklist if tasklist else tasks
        _tasks.register(admin_class, interval, minutes=minutes)

        return admin_class
    return _task_wrapper


@scheduled_task(ScheduledTask.MINUTES, 5)
def heartbeat():
    """Simple task which runs at 5 minute intervals, so we can determine that the background worker is actually running.

    (There is probably a less "hacky" way of achieving this)?
    """
    try:
        from django_q.models import Success
    except AppRegistryNotReady:  # pragma: no cover
        logger.info("Could not perform heartbeat task - App registry not ready")
        return

    threshold = timezone.now() - timedelta(minutes=30)

    # Delete heartbeat results more than half an hour old,
    # otherwise they just create extra noise
    heartbeats = Success.objects.filter(
        func='InvenTree.tasks.heartbeat',
        started__lte=threshold
    )

    heartbeats.delete()


@scheduled_task(ScheduledTask.DAILY)
def delete_successful_tasks():
    """Delete successful task logs which are older than a specified period"""
    try:
        from django_q.models import Success

        from common.models import InvenTreeSetting

        days = InvenTreeSetting.get_setting('INVENTREE_DELETE_TASKS_DAYS', 30)
        threshold = timezone.now() - timedelta(days=days)

        # Delete successful tasks
        results = Success.objects.filter(
            started__lte=threshold
        )

        if results.count() > 0:
            logger.info("Deleting %s successful task records", results.count())
            results.delete()

    except AppRegistryNotReady:  # pragma: no cover
        logger.info("Could not perform 'delete_successful_tasks' - App registry not ready")


@scheduled_task(ScheduledTask.DAILY)
def delete_failed_tasks():
    """Delete failed task logs which are older than a specified period"""
    try:
        from django_q.models import Failure

        from common.models import InvenTreeSetting

        days = InvenTreeSetting.get_setting('INVENTREE_DELETE_TASKS_DAYS', 30)
        threshold = timezone.now() - timedelta(days=days)

        # Delete failed tasks
        results = Failure.objects.filter(
            started__lte=threshold
        )

        if results.count() > 0:
            logger.info("Deleting %s failed task records", results.count())
            results.delete()

    except AppRegistryNotReady:  # pragma: no cover
        logger.info("Could not perform 'delete_failed_tasks' - App registry not ready")


@scheduled_task(ScheduledTask.DAILY)
def delete_old_error_logs():
    """Delete old error logs from the server."""
    try:
        from error_report.models import Error

        from common.models import InvenTreeSetting

        days = InvenTreeSetting.get_setting('INVENTREE_DELETE_ERRORS_DAYS', 30)
        threshold = timezone.now() - timedelta(days=days)

        errors = Error.objects.filter(
            when__lte=threshold,
        )

        if errors.count() > 0:
            logger.info("Deleting %s old error logs", errors.count())
            errors.delete()

    except AppRegistryNotReady:  # pragma: no cover
        # Apps not yet loaded
        logger.info("Could not perform 'delete_old_error_logs' - App registry not ready")


@scheduled_task(ScheduledTask.DAILY)
def delete_old_notifications():
    """Delete old notification logs"""
    try:
        from common.models import (InvenTreeSetting, NotificationEntry,
                                   NotificationMessage)

        days = InvenTreeSetting.get_setting('INVENTREE_DELETE_NOTIFICATIONS_DAYS', 30)
        threshold = timezone.now() - timedelta(days=days)

        items = NotificationEntry.objects.filter(
            updated__lte=threshold
        )

        if items.count() > 0:
            logger.info("Deleted %s old notification entries", items.count())
            items.delete()

        items = NotificationMessage.objects.filter(
            creation__lte=threshold
        )

        if items.count() > 0:
            logger.info("Deleted %s old notification messages", items.count())
            items.delete()

    except AppRegistryNotReady:
        logger.info("Could not perform 'delete_old_notifications' - App registry not ready")


@scheduled_task(ScheduledTask.DAILY)
def check_for_updates():
    """Check if there is an update for InvenTree."""
    try:
        import common.models
    except AppRegistryNotReady:  # pragma: no cover
        # Apps not yet loaded!
        logger.info("Could not perform 'check_for_updates' - App registry not ready")
        return

    interval = int(common.models.InvenTreeSetting.get_setting('INVENTREE_UPDATE_CHECK_INTERVAL', 7, cache=False))

    # Check if we should check for updates *today*
    if not check_daily_holdoff('check_for_updates', interval):
        return

    logger.info("Checking for InvenTree software updates")

    headers = {}

    # If running within github actions, use authentication token
    if settings.TESTING:
        token = os.getenv('GITHUB_TOKEN', None)

        if token:
            headers['Authorization'] = f"Bearer {token}"

    response = requests.get(
        'https://api.github.com/repos/inventree/inventree/releases/latest',
        headers=headers
    )

    if response.status_code != 200:
        raise ValueError(f'Unexpected status code from GitHub API: {response.status_code}')  # pragma: no cover

    data = json.loads(response.text)

    tag = data.get('tag_name', None)

    if not tag:
        raise ValueError("'tag_name' missing from GitHub response")  # pragma: no cover

    match = re.match(r"^.*(\d+)\.(\d+)\.(\d+).*$", tag)

    if len(match.groups()) != 3:  # pragma: no cover
        logger.warning("Version '%s' did not match expected pattern", tag)
        return

    latest_version = [int(x) for x in match.groups()]

    if len(latest_version) != 3:
        raise ValueError(f"Version '{tag}' is not correct format")  # pragma: no cover

    logger.info("Latest InvenTree version: '%s'", tag)

    # Save the version to the database
    common.models.InvenTreeSetting.set_setting(
        '_INVENTREE_LATEST_VERSION',
        tag,
        None
    )

    # Record that this task was successful
    record_task_success('check_for_updates')


@scheduled_task(ScheduledTask.DAILY)
def update_exchange_rates(force: bool = False):
    """Update currency exchange rates

    Arguments:
        force: If True, force the update to run regardless of the last update time
    """
    try:
        from djmoney.contrib.exchange.models import Rate

        from common.models import InvenTreeSetting
        from common.settings import currency_code_default, currency_codes
        from InvenTree.exchange import InvenTreeExchange
    except AppRegistryNotReady:  # pragma: no cover
        # Apps not yet loaded!
        logger.info("Could not perform 'update_exchange_rates' - App registry not ready")
        return
    except Exception as exc:  # pragma: no cover
        logger.info("Could not perform 'update_exchange_rates' - %s", exc)
        return

    if not force:
        interval = int(InvenTreeSetting.get_setting('CURRENCY_UPDATE_INTERVAL', 1, cache=False))

        if not check_daily_holdoff('update_exchange_rates', interval):
            logger.info("Skipping exchange rate update (interval not reached)")
            return

    backend = InvenTreeExchange()
    base = currency_code_default()
    logger.info("Updating exchange rates using base currency '%s'", base)

    try:
        backend.update_rates(base_currency=base)

        # Remove any exchange rates which are not in the provided currencies
        Rate.objects.filter(backend="InvenTreeExchange").exclude(currency__in=currency_codes()).delete()

        # Record successful task execution
        record_task_success('update_exchange_rates')

    except OperationalError:
        logger.warning("Could not update exchange rates - database not ready")
    except Exception as e:  # pragma: no cover
        logger.exception("Error updating exchange rates: %s", str(type(e)))


@scheduled_task(ScheduledTask.DAILY)
def run_backup():
    """Run the backup command."""
    from common.models import InvenTreeSetting

    if not InvenTreeSetting.get_setting('INVENTREE_BACKUP_ENABLE', False, cache=False):
        # Backups are not enabled - exit early
        return

    interval = int(InvenTreeSetting.get_setting('INVENTREE_BACKUP_DAYS', 1, cache=False))

    # Check if should run this task *today*
    if not check_daily_holdoff('run_backup', interval):
        return

    logger.info("Performing automated database backup task")

    call_command("dbbackup", noinput=True, clean=True, compress=True, interactive=False)
    call_command("mediabackup", noinput=True, clean=True, compress=True, interactive=False)

    # Record that this task was successful
    record_task_success('run_backup')


def get_migration_plan():
    """Returns a list of migrations which are needed to be run."""
    executor = MigrationExecutor(connections[DEFAULT_DB_ALIAS])
    plan = executor.migration_plan(executor.loader.graph.leaf_nodes())
    return plan


@scheduled_task(ScheduledTask.DAILY)
def check_for_migrations():
    """Checks if migrations are needed.

    If the setting auto_update is enabled we will start updating.
    """
    from common.models import InvenTreeSetting
    from plugin import registry

    def set_pending_migrations(n: int):
        """Helper function to inform the user about pending migrations"""

        logger.info('There are %s pending migrations', n)
        InvenTreeSetting.set_setting('_PENDING_MIGRATIONS', n, None)

    logger.info("Checking for pending database migrations")

    # Force plugin registry reload
    registry.check_reload()

    plan = get_migration_plan()

    n = len(plan)

    # Check if there are any open migrations
    if not plan:
        set_pending_migrations(0)
        return

    set_pending_migrations(n)

    # Test if auto-updates are enabled
    if not get_setting('INVENTREE_AUTO_UPDATE', 'auto_update'):
        logger.info("Auto-update is disabled - skipping migrations")
        return

    # Log open migrations
    for migration in plan:
        logger.info("- %s", str(migration[0]))

    # Set the application to maintenance mode - no access from now on.
    set_maintenance_mode(True)

    # To be sure we are in maintenance this is wrapped
    with maintenance_mode_on():
        logger.info('Starting migration process...')

        try:
            call_command('migrate', interactive=False)
        except NotSupportedError as e:  # pragma: no cover
            if settings.DATABASES['default']['ENGINE'] != 'django.db.backends.sqlite3':
                raise e
            logger.exception('Error during migrations: %s', e)
        else:
            set_pending_migrations(0)

            logger.info("Completed %s migrations", n)

    # Make sure we are out of maintenance mode
    if get_maintenance_mode():
        logger.warning("Maintenance mode was not disabled - forcing it now")
        set_maintenance_mode(False)
        logger.info("Manually released maintenance mode")

    # We should be current now - triggering full reload to make sure all models
    # are loaded fully in their new state.
    registry.reload_plugins(full_reload=True, force_reload=True, collect=True)<|MERGE_RESOLUTION|>--- conflicted
+++ resolved
@@ -167,12 +167,6 @@
     Returns:
         bool: True if the task was offloaded (or ran), False otherwise
     """
-<<<<<<< HEAD
-
-    import traceback
-
-=======
->>>>>>> 33490136
     try:
         import importlib
 
@@ -278,7 +272,7 @@
 
 
 class TaskRegister:
-    """Registry for periodicall tasks."""
+    """Registry for periodic tasks."""
     task_list: List[ScheduledTask] = []
 
     def register(self, task, schedule, minutes: int = None):
