"""
Serializers used in various InvenTree apps
"""

# -*- coding: utf-8 -*-
from __future__ import unicode_literals

import os

from collections import OrderedDict

from django.conf import settings
from django.contrib.auth.models import User
from django.core.exceptions import ValidationError as DjangoValidationError

from rest_framework import serializers
from rest_framework.utils import model_meta
from rest_framework.fields import empty
from rest_framework.exceptions import ValidationError


class UserSerializer(serializers.ModelSerializer):
    """ Serializer for User - provides all fields """

    class Meta:
        model = User
        fields = 'all'


class UserSerializerBrief(serializers.ModelSerializer):
    """ Serializer for User - provides limited information """

    class Meta:
        model = User
        fields = [
            'pk',
            'username',
        ]


class InvenTreeModelSerializer(serializers.ModelSerializer):
    """
    Inherits the standard Django ModelSerializer class,
    but also ensures that the underlying model class data are checked on validation.
    """

    def __init__(self, instance=None, data=empty, **kwargs):

        self.instance = instance

        # If instance is None, we are creating a new instance
        if instance is None:
            
            if data is empty:
                data = OrderedDict()
            else:
                # Required to side-step immutability of a QueryDict
                data = data.copy()

            # Add missing fields which have default values
            ModelClass = self.Meta.model

            fields = model_meta.get_field_info(ModelClass)

            for field_name, field in fields.fields.items():

                if field.has_default() and field_name not in data:

                    value = field.default

                    # Account for callable functions
                    if callable(value):
                        try:
                            value = value()
                        except:
                            continue

                    data[field_name] = value

        super().__init__(instance, data, **kwargs)

    def get_initial(self):
        """
        Construct initial data for the serializer.
        Use the 'default' values specified by the django model definition
        """

        initials = super().get_initial()

        # Are we creating a new instance?
        if self.instance is None:
            ModelClass = self.Meta.model

            fields = model_meta.get_field_info(ModelClass)

            for field_name, field in fields.fields.items():

                if field.has_default() and field_name not in initials:

                    value = field.default

                    # Account for callable functions
                    if callable(value):
                        try:
                            value = value()
                        except:
                            continue

                    initials[field_name] = value

        return initials

    def run_validation(self, data=empty):
        """ Perform serializer validation.
        In addition to running validators on the serializer fields,
        this class ensures that the underlying model is also validated.
        """

        # Run any native validation checks first (may raise a ValidationError)
        data = super().run_validation(data)

        # Now ensure the underlying model is correct

        if not hasattr(self, 'instance') or self.instance is None:
            # No instance exists (we are creating a new one)
            instance = self.Meta.model(**data)
        else:
            # Instance already exists (we are updating!)
            instance = self.instance

            # Update instance fields
            for attr, value in data.items():
                setattr(instance, attr, value)

        # Run a 'full_clean' on the model.
        # Note that by default, DRF does *not* perform full model validation!
        try:
            instance.full_clean()
        except (ValidationError, DjangoValidationError) as exc:
            raise ValidationError(detail=serializers.as_serializer_error(exc))

        return data


class InvenTreeAttachmentSerializerField(serializers.FileField):
    """
    Override the DRF native FileField serializer,
    to remove the leading server path.

    For example, the FileField might supply something like:

    http://127.0.0.1:8000/media/foo/bar.jpg

    Whereas we wish to return:

    /media/foo/bar.jpg

    Why? You can't handle the why!

    Actually, if the server process is serving the data at 127.0.0.1,
    but a proxy service (e.g. nginx) is then providing DNS lookup to the outside world,
    then an attachment which prefixes the "address" of the internal server
    will not be accessible from the outside world.
    """

    def to_representation(self, value):

        if not value:
            return None

        return os.path.join(str(settings.MEDIA_URL), str(value))


<<<<<<< HEAD
class TrackingSerializer(InvenTreeModelSerializer):
    """ Generl Serializer for Tracking models """

    def __init__(self, *args, **kwargs):

        item_detail = kwargs.pop('item_detail', False)
        user_detail = kwargs.pop('user_detail', False)

        super().__init__(*args, **kwargs)

        if item_detail is not True:
            self.fields.pop('item_detail')

        if user_detail is not True:
            self.fields.pop('user_detail')

    label = serializers.CharField(read_only=True)

    user_detail = UserSerializerBrief(source='user', many=False, read_only=True)

    deltas = serializers.JSONField(read_only=True)
=======
class InvenTreeImageSerializerField(serializers.ImageField):
    """
    Custom image serializer.
    On upload, validate that the file is a valid image file
    """

    def to_representation(self, value):

        if not value:
            return None

        return os.path.join(str(settings.MEDIA_URL), str(value))
>>>>>>> 604c136b
<|MERGE_RESOLUTION|>--- conflicted
+++ resolved
@@ -171,7 +171,6 @@
         return os.path.join(str(settings.MEDIA_URL), str(value))
 
 
-<<<<<<< HEAD
 class TrackingSerializer(InvenTreeModelSerializer):
     """ Generl Serializer for Tracking models """
 
@@ -193,7 +192,8 @@
     user_detail = UserSerializerBrief(source='user', many=False, read_only=True)
 
     deltas = serializers.JSONField(read_only=True)
-=======
+
+
 class InvenTreeImageSerializerField(serializers.ImageField):
     """
     Custom image serializer.
@@ -205,5 +205,4 @@
         if not value:
             return None
 
-        return os.path.join(str(settings.MEDIA_URL), str(value))
->>>>>>> 604c136b
+        return os.path.join(str(settings.MEDIA_URL), str(value))