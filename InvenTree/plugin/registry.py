--- conflicted
+++ resolved
@@ -242,10 +242,10 @@
             for cfg in PluginConfig.objects.all():
 
                 if not cfg.plugin:
-                    logger.info(f"Removing PluginConfig for non-existent plugin: {cfg.key} - {cfg.name}")
+                    logger.info("Removing PluginConfig for non-existent plugin: %s - %s", cfg.key, cfg.nameå)
                     cfg.delete()
         except Exception as exc:
-            logger.warning(f"Failed to cleanup old plugin configs: {exc}")
+            logger.warning("Failed to cleanup old plugin configs: %s", str(exc))
 
     def plugin_dirs(self):
         """Construct a list of directories from where plugins can be loaded"""
@@ -371,20 +371,9 @@
             logger.info('Plugin file was already checked')
             return True
 
-<<<<<<< HEAD
         from .installer import install_plugins_file
 
         install_plugins_file()
-=======
-        try:
-            subprocess.check_output(['pip', 'install', '-U', '-r', settings.PLUGIN_FILE], cwd=settings.BASE_DIR.parent)
-        except subprocess.CalledProcessError as error:  # pragma: no cover
-            logger.exception('Ran into error while trying to install plugins!\n%s', str(error))
-            return False
-        except FileNotFoundError:  # pragma: no cover
-            # System most likely does not have 'git' installed
-            return False
->>>>>>> bc197a29
 
         # do not run again
         settings.PLUGIN_FILE_CHECKED = True
@@ -650,10 +639,10 @@
 
         if old_hash != plg_hash:
             try:
-                logger.info(f"Updating plugin registry hash: {plg_hash}")
+                logger.info("Updating plugin registry hash: %s", str(plg_hash))
                 InvenTreeSetting.set_setting("_PLUGIN_REGISTRY_HASH", plg_hash, change_user=None)
             except Exception as exc:
-                logger.error(f"Failed to update plugin registry hash: {exc}")
+                logger.exception("Failed to update plugin registry hash: %s", str(exc))
 
     def calculate_plugin_hash(self):
         """Calculate a 'hash' value for the current registry
@@ -681,7 +670,7 @@
         try:
             reg_hash = InvenTreeSetting.get_setting("_PLUGIN_REGISTRY_HASH", "", create=False, cache=False)
         except Exception as exc:
-            logger.error(f"Failed to retrieve plugin registry hash: {exc}")
+            logger.exception("Failed to retrieve plugin registry hash: %s", str(exc))
             return
 
         if reg_hash and reg_hash != self.calculate_plugin_hash():
