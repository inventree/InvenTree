--- conflicted
+++ resolved
@@ -484,16 +484,6 @@
 
         logger.info('Done activating')
 
-<<<<<<< HEAD
-    def _deactivate_plugins(self):
-        """Run deactivation functions for all plugins."""
-
-        for mixin in self.mixin_order:
-            if hasattr(mixin, '_deactivate_mixin'):
-                mixin._deactivate_mixin(self)
-
-        logger.info('Done deactivating')
-=======
     def _deactivate_plugins(self, force_reload: bool = False):
         """Run deactivation functions for all plugins.
 
@@ -503,7 +493,6 @@
         self.deactivate_plugin_app(force_reload=force_reload)
         self.deactivate_plugin_schedule()
         self.deactivate_plugin_settings()
->>>>>>> 9d5522c1
     # endregion
 
     # region mixin specific loading ...
@@ -525,7 +514,6 @@
             force_reload (bool, optional): Also reload base apps. Defaults to False.
             full_reload (bool, optional): Reload everything - including plugin mechanism. Defaults to False.
         """
-<<<<<<< HEAD
         # If full_reloading is set to true we do not want to set the flag
         if not full_reload:
             self.is_loading = True  # set flag to disable loop reloading
@@ -538,67 +526,6 @@
         else:
             self._try_reload(apps.set_installed_apps, settings.INSTALLED_APPS)
         self.is_loading = False
-=======
-        from common.models import InvenTreeSetting
-        if settings.PLUGIN_TESTING or InvenTreeSetting.get_setting('ENABLE_PLUGINS_URL'):
-            logger.info('Registering UrlsMixin Plugin')
-            urls_changed = False
-            # check whether an activated plugin extends UrlsMixin
-            for _key, plugin in plugins:
-                if plugin.mixin_enabled('urls'):
-                    urls_changed = True
-            # if apps were changed or force loading base apps -> reload
-            if urls_changed or force_reload or full_reload:
-                # update urls - must be last as models must be registered for creating admin routes
-                self._update_urls()
-
-    def _reregister_contrib_apps(self):
-        """Fix reloading of contrib apps - models and admin.
-
-        This is needed if plugins were loaded earlier and then reloaded as models and admins rely on imports.
-        Those register models and admin in their respective objects (e.g. admin.site for admin).
-        """
-        for plugin_path in self.installed_apps:
-            try:
-                app_name = plugin_path.split('.')[-1]
-                app_config = apps.get_app_config(app_name)
-            except LookupError:  # pragma: no cover
-                # the plugin was never loaded correctly
-                logger.debug(f'{app_name} App was not found during deregistering')
-                break
-
-            # reload models if they were set
-            # models_module gets set if models were defined - even after multiple loads
-            # on a reload the models registery is empty but models_module is not
-            if app_config.models_module and len(app_config.models) == 0:
-                reload(app_config.models_module)
-
-            # check for all models if they are registered with the site admin
-            model_not_reg = False
-            for model in app_config.get_models():
-                if not admin.site.is_registered(model):
-                    model_not_reg = True
-
-            # reload admin if at least one model is not registered
-            # models are registered with admin in the 'admin.py' file - so we check
-            # if the app_config has an admin module before trying to laod it
-            if model_not_reg and hasattr(app_config.module, 'admin'):
-                reload(app_config.module.admin)
-
-    def _get_plugin_path(self, plugin):
-        """Parse plugin path.
-
-        The input can be eiter:
-        - a local file / dir
-        - a package
-        """
-        try:
-            # for local path plugins
-            plugin_path = '.'.join(plugin.path().relative_to(settings.BASE_DIR).parts)
-        except ValueError:  # pragma: no cover
-            # plugin is shipped as package - extract plugin module name
-            plugin_path = plugin.__module__.split('.')[0]
-        return plugin_path
 
     def deactivate_plugin_app(self, force_reload: bool = False):
         """Deactivate AppMixin plugins - some magic required.
@@ -646,7 +573,6 @@
 
         # update urls to remove the apps from the site admin
         self._update_urls()
->>>>>>> 9d5522c1
 
     def _clean_installed_apps(self):
         for plugin in self.installed_apps:
