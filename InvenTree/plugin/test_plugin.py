--- conflicted
+++ resolved
@@ -205,13 +205,8 @@
         # Patch environment variable to add dir
         envs = {'INVENTREE_PLUGIN_TEST_DIR': directory}
         with mock.patch.dict(os.environ, envs):
-<<<<<<< HEAD
-            # Reload to rediscover plugins
-            registry.reload_plugins(full_reload=True)
-=======
             # Reload to redicsover plugins
             registry.reload_plugins(full_reload=True, collect=True)
->>>>>>> e767516c
 
             # Depends on the meta set in InvenTree/plugin/mock/simple:SimplePlugin
             plg = registry.plugins_full.get('simple', None)
@@ -257,17 +252,8 @@
         # Install sample package
         from plugin.installer import install_plugin
 
-        # Install the plugin (this will reload the plugin registry)
-        install_plugin(packagename='inventree-zapier')
-
-<<<<<<< HEAD
-        # Test that plugin was installed (but not yet activated)
-        plg = registry.plugins_full.get('zapier', None)
-
-        self.assertIsNotNone(plg)
-        self.assertEqual(plugin.meta.get_plugin_slug(plg), 'zapier')
-        self.assertEqual(plugin.meta.get_plugin_name(plg), 'inventree_zapier')
-=======
+        install_plugin('inventree-zapier')
+
         # Reload to discover plugin
         registry.reload_plugins(full_reload=True, collect=True)
 
@@ -294,5 +280,4 @@
         self.assertEqual(registry.errors.get('discovery')[0]['broken_file'], "name 'bb' is not defined")
         # There should be at least one load error with an intentional KeyError
         self.assertTrue(len(registry.errors.get('load')) > 0)
-        self.assertEqual(registry.errors.get('load')[0]['broken_sample'], "'This is a dummy error'")
->>>>>>> e767516c
+        self.assertEqual(registry.errors.get('load')[0]['broken_sample'], "'This is a dummy error'")