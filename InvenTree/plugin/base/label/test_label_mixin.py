"""Unit tests for the label printing mixin."""

import json
import os
from unittest import mock

from django.apps import apps
from django.urls import reverse

from pdfminer.high_level import extract_text
from PIL import Image

from InvenTree.unit_test import InvenTreeAPITestCase
from label.models import PartLabel, StockItemLabel, StockLocationLabel
from part.models import Part
from plugin.base.label.mixins import LabelPrintingMixin
from plugin.helpers import MixinNotImplementedError
from plugin.plugin import InvenTreePlugin
from plugin.registry import registry
from stock.models import StockItem, StockLocation


class LabelMixinTests(InvenTreeAPITestCase):
    """Test that the Label mixin operates correctly."""

    fixtures = ['category', 'part', 'location', 'stock']

    roles = 'all'

    def do_activate_plugin(self):
        """Activate the 'samplelabel' plugin."""
        config = registry.get_plugin('samplelabelprinter').plugin_config()
        config.active = True
        config.save()

    def do_url(
        self,
        parts,
        plugin_ref,
        label,
        url_name: str = 'api-part-label-print',
        url_single: str = 'part',
        invalid: bool = False,
    ):
        """Generate an URL to print a label."""
        # Construct URL
        kwargs = {}
        if label:
            kwargs['pk'] = label.pk

        url = reverse(url_name, kwargs=kwargs)

        # Append part filters
        if not parts:
            pass
        elif len(parts) == 1:
            url += f'?{url_single}={parts[0].pk}'
        elif len(parts) > 1:
            url += '?' + '&'.join([f'{url_single}s={item.pk}' for item in parts])

        # Append an invalid item
        if invalid:
            url += f'&{url_single}{"s" if len(parts) > 1 else ""}=abc'

        # Append plugin reference
        if plugin_ref:
            url += f'&plugin={plugin_ref}'

        return url

    def test_wrong_implementation(self):
        """Test that a wrong implementation raises an error."""

        class WrongPlugin(LabelPrintingMixin, InvenTreePlugin):
            pass

        with self.assertRaises(MixinNotImplementedError):
            plugin = WrongPlugin()
            plugin.print_label(filename='test')

    def test_installed(self):
        """Test that the sample printing plugin is installed."""
        # Get all label plugins
<<<<<<< HEAD
        plugins = registry.with_mixin('labels')
        self.assertEqual(len(plugins), 4)
=======
        plugins = registry.with_mixin('labels', active=None)
        self.assertEqual(len(plugins), 3)
>>>>>>> cd803640

        # But, it is not 'active'
        plugins = registry.with_mixin('labels', active=True)
        self.assertEqual(len(plugins), 3)

    def test_api(self):
        """Test that we can filter the API endpoint by mixin."""
        url = reverse('api-plugin-list')

        # Try POST (disallowed)
        response = self.client.post(url, {})
        self.assertEqual(response.status_code, 405)

        response = self.client.get(url, {'mixin': 'labels', 'active': True})

        # No results matching this query!
        self.assertEqual(len(response.data), 0)

        # What about inactive?
        response = self.client.get(url, {'mixin': 'labels', 'active': False})

        self.assertEqual(len(response.data), 0)

        self.do_activate_plugin()
        # Should be available via the API now
        response = self.client.get(url, {'mixin': 'labels', 'active': True})

        self.assertEqual(len(response.data), 4)

        labels = [item['key'] for item in response.data]

        self.assertIn('samplelabelprinter', labels)
        self.assertIn('inventreelabelsheet', labels)

    def test_printing_process(self):
        """Test that a label can be printed."""
        # Ensure the labels were created
        apps.get_app_config('label').create_labels()

        # Lookup references
        part = Part.objects.first()
        parts = Part.objects.all()[:2]
        plugin_ref = 'samplelabelprinter'
        label = PartLabel.objects.first()

        url = self.do_url([part], plugin_ref, label)

        # Non-existing plugin
        response = self.get(f'{url}123', expected_code=404)
        self.assertIn(
            f"Plugin '{plugin_ref}123' not found", str(response.content, 'utf8')
        )

        # Inactive plugin
        response = self.get(url, expected_code=400)
        self.assertIn(
            f"Plugin '{plugin_ref}' is not enabled", str(response.content, 'utf8')
        )

        # Active plugin
        self.do_activate_plugin()

        # Print one part
        self.get(url, expected_code=200)

        # Print multiple parts
        self.get(self.do_url(parts, plugin_ref, label), expected_code=200)

        # Print multiple parts without a plugin
        self.get(self.do_url(parts, None, label), expected_code=200)

        # Print multiple parts without a plugin in debug mode
        response = self.get(self.do_url(parts, None, label), expected_code=200)

        data = json.loads(response.content)
        self.assertIn('file', data)

        # Print no part
        self.get(self.do_url(None, plugin_ref, label), expected_code=400)

        # Test that the labels have been printed
        # The sample labelling plugin simply prints to file
        self.assertTrue(os.path.exists('label.pdf'))

        # Read the raw .pdf data - ensure it contains some sensible information
        filetext = extract_text('label.pdf')
        matched = [part.name in filetext for part in parts]
        self.assertIn(True, matched)

        # Check that the .png file has already been created
        self.assertTrue(os.path.exists('label.png'))

        # And that it is a valid image file
        Image.open('label.png')

    def test_printing_options(self):
        """Test printing options."""
        # Ensure the labels were created
        apps.get_app_config('label').create_labels()

        # Lookup references
        parts = Part.objects.all()[:2]
        plugin_ref = 'samplelabelprinter'
        label = PartLabel.objects.first()

        self.do_activate_plugin()

        # test options response
        options = self.options(
            self.do_url(parts, plugin_ref, label), expected_code=200
        ).json()
        self.assertTrue('amount' in options['actions']['POST'])

        plg = registry.get_plugin(plugin_ref)
        with mock.patch.object(plg, 'print_label') as print_label:
            # wrong value type
            res = self.post(
                self.do_url(parts, plugin_ref, label),
                data={'amount': '-no-valid-int-'},
                expected_code=400,
            ).json()
            self.assertTrue('amount' in res)
            print_label.assert_not_called()

            # correct value type
            self.post(
                self.do_url(parts, plugin_ref, label),
                data={'amount': 13},
                expected_code=200,
            ).json()
            self.assertEqual(
                print_label.call_args.kwargs['printing_options'], {'amount': 13}
            )

    def test_printing_endpoints(self):
        """Cover the endpoints not covered by `test_printing_process`."""
        plugin_ref = 'samplelabelprinter'

        # Activate the label components
        apps.get_app_config('label').create_labels()
        self.do_activate_plugin()

        def run_print_test(label, qs, url_name, url_single):
            """Run tests on single and multiple page printing.

            Args:
                label: class of the label
                qs: class of the base queryset
                url_name: url for endpoints
                url_single: item lookup reference
            """
            label = label.objects.first()
            qs = qs.objects.all()

            # List endpoint
            self.get(
                self.do_url(None, None, None, f'{url_name}-list', url_single),
                expected_code=200,
            )

            # List endpoint with filter
            self.get(
                self.do_url(
                    qs[:2], None, None, f'{url_name}-list', url_single, invalid=True
                ),
                expected_code=200,
            )

            # Single page printing
            self.get(
                self.do_url(qs[:1], plugin_ref, label, f'{url_name}-print', url_single),
                expected_code=200,
            )

            # Multi page printing
            self.get(
                self.do_url(qs[:2], plugin_ref, label, f'{url_name}-print', url_single),
                expected_code=200,
            )

        # Test StockItemLabels
        run_print_test(StockItemLabel, StockItem, 'api-stockitem-label', 'item')

        # Test StockLocationLabels
        run_print_test(
            StockLocationLabel, StockLocation, 'api-stocklocation-label', 'location'
        )

        # Test PartLabels
        run_print_test(PartLabel, Part, 'api-part-label', 'part')<|MERGE_RESOLUTION|>--- conflicted
+++ resolved
@@ -81,13 +81,8 @@
     def test_installed(self):
         """Test that the sample printing plugin is installed."""
         # Get all label plugins
-<<<<<<< HEAD
-        plugins = registry.with_mixin('labels')
+        plugins = registry.with_mixin('labels', active=None)
         self.assertEqual(len(plugins), 4)
-=======
-        plugins = registry.with_mixin('labels', active=None)
-        self.assertEqual(len(plugins), 3)
->>>>>>> cd803640
 
         # But, it is not 'active'
         plugins = registry.with_mixin('labels', active=True)
