--- conflicted
+++ resolved
@@ -4,11 +4,7 @@
 
 from rest_framework import status
 
-<<<<<<< HEAD
-from InvenTree.unit_tests import InvenTreeAPITestCase
-=======
 from InvenTree.unit_test import InvenTreeAPITestCase
->>>>>>> 8ca02cb1
 from stock.models import StockItem
 
 
