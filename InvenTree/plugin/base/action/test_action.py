--- conflicted
+++ resolved
@@ -2,11 +2,7 @@
 
 from django.test import TestCase
 
-<<<<<<< HEAD
-from InvenTree.unit_tests import InvenTreeTestCase
-=======
 from InvenTree.unit_test import InvenTreeTestCase
->>>>>>> 8ca02cb1
 from plugin import InvenTreePlugin
 from plugin.mixins import ActionMixin
 
