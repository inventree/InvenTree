--- conflicted
+++ resolved
@@ -6,8 +6,8 @@
 from drf_spectacular.utils import extend_schema
 from rest_framework import permissions, status
 from rest_framework.exceptions import NotFound
-from rest_framework.generics import GenericAPIView
 from rest_framework.response import Response
+from rest_framework.views import APIView
 
 import plugin.serializers as PluginSerializers
 from common.api import GlobalSettingsPermissions
@@ -259,7 +259,7 @@
     return plugin
 
 
-class PluginAllSettingList(GenericAPIView):
+class PluginAllSettingList(APIView):
     """List endpoint for all plugin settings for a specific plugin.
 
     - GET: return all settings for a plugin config
@@ -322,7 +322,7 @@
     permission_classes = [GlobalSettingsPermissions]
 
 
-class RegistryStatusView(GenericAPIView):
+class RegistryStatusView(APIView):
     """Status API endpoint for the plugin registry.
 
     - GET: Provide status data for the plugin registry
@@ -357,38 +357,6 @@
     re_path(r'^action/', ActionPluginView.as_view(), name='api-action-plugin'),
     re_path(r'^barcode/', include(barcode_api_urls)),
     re_path(r'^locate/', LocatePluginView.as_view(), name='api-locate-plugin'),
-<<<<<<< HEAD
-    re_path(r'^plugins/', include([
-        # Plugin settings URLs
-        re_path(r'^settings/', include([
-            re_path(r'^(?P<plugin>[-\w]+)/(?P<key>\w+)/', PluginSettingDetail.as_view(), name='api-plugin-setting-detail'),    # Used for admin interface
-            re_path(r'^.*$', PluginSettingList.as_view(), name='api-plugin-setting-list'),
-        ])),
-
-        # Detail views for a single PluginConfig item
-        path(r'<int:pk>/', include([
-            re_path(r"^settings/", include([
-                re_path(r'^(?P<key>\w+)/', PluginSettingDetail.as_view(), name='api-plugin-setting-detail-pk'),
-                re_path(r"^.*$", PluginAllSettingList.as_view(), name="api-plugin-settings"),
-            ])),
-            re_path(r'^activate/', PluginActivate.as_view(), name='api-plugin-detail-activate'),
-            re_path(r'^.*$', PluginDetail.as_view(), name='api-plugin-detail'),
-        ])),
-
-        # Metadata
-        re_path('^metadata/', MetadataView.as_view(), {'model': PluginConfig}, name='api-plugin-metadata'),
-
-        # Plugin management
-        re_path(r'^reload/', PluginReload.as_view(), name='api-plugin-reload'),
-        re_path(r'^install/', PluginInstall.as_view(), name='api-plugin-install'),
-
-        # Registry status
-        re_path(r"^status/", RegistryStatusView.as_view(), name="api-plugin-registry-status"),
-
-        # Anything else
-        re_path(r'^.*$', PluginList.as_view(), name='api-plugin-list'),
-    ]))
-=======
     re_path(
         r'^plugins/',
         include([
@@ -458,5 +426,4 @@
             re_path(r'^.*$', PluginList.as_view(), name='api-plugin-list'),
         ]),
     ),
->>>>>>> df8b480a
 ]