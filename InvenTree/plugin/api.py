--- conflicted
+++ resolved
@@ -354,15 +354,9 @@
 
 
 plugin_api_urls = [
-<<<<<<< HEAD
-    re_path(r'^action/', ActionPluginView.as_view(), name='api-action-plugin'),
-    path('barcode/', include(barcode_api_urls)),
-    re_path(r'^locate/', LocatePluginView.as_view(), name='api-locate-plugin'),
-=======
     path('action/', ActionPluginView.as_view(), name='api-action-plugin'),
     path('barcode/', include(barcode_api_urls)),
     path('locate/', LocatePluginView.as_view(), name='api-locate-plugin'),
->>>>>>> fb71e847
     path(
         'plugins/',
         include([
