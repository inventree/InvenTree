"""Sample implementations for IntegrationPlugin."""

import json

from django.core.exceptions import ValidationError
from django.http import HttpResponse
<<<<<<< HEAD
from django.urls import include, path, re_path
=======
from django.urls import include, path
>>>>>>> fb71e847
from django.utils.translation import gettext_lazy as _

from plugin import InvenTreePlugin
from plugin.mixins import AppMixin, NavigationMixin, SettingsMixin, UrlsMixin


def validate_json(value):
    """Example validator for json input."""
    try:
        json.loads(value)
    except Exception as e:
        raise ValidationError(str(e))


class SampleIntegrationPlugin(
    AppMixin, SettingsMixin, UrlsMixin, NavigationMixin, InvenTreePlugin
):
    """A full plugin example."""

    NAME = 'SampleIntegrationPlugin'
    SLUG = 'sample'
    TITLE = 'Sample Plugin'

    NAVIGATION_TAB_NAME = 'Sample Nav'
    NAVIGATION_TAB_ICON = 'fas fa-plus'

    def view_test(self, request):
        """Very basic view."""
        return HttpResponse(f'Hi there {request.user.username} this works')

    def setup_urls(self):
        """Urls that are exposed by this plugin."""
        he_urls = [
            path('he/', self.view_test, name='he'),
            path('ha/', self.view_test, name='ha'),
        ]

        return [
<<<<<<< HEAD
            re_path(r'^hi/', self.view_test, name='hi'),
=======
            path('hi/', self.view_test, name='hi'),
>>>>>>> fb71e847
            path('ho/', include(he_urls), name='ho'),
        ]

    SETTINGS = {
        'PO_FUNCTION_ENABLE': {
            'name': _('Enable PO'),
            'description': _('Enable PO functionality in InvenTree interface'),
            'default': True,
            'validator': bool,
        },
        'API_KEY': {
            'name': _('API Key'),
            'description': _('Key required for accessing external API'),
            'required': True,
        },
        'NUMERICAL_SETTING': {
            'name': _('Numerical'),
            'description': _('A numerical setting'),
            'validator': int,
            'default': 123,
        },
        'CHOICE_SETTING': {
            'name': _('Choice Setting'),
            'description': _('A setting with multiple choices'),
            'choices': [('A', 'Anaconda'), ('B', 'Bat'), ('C', 'Cat'), ('D', 'Dog')],
            'default': 'A',
        },
        'SELECT_COMPANY': {
            'name': 'Company',
            'description': 'Select a company object from the database',
            'model': 'company.company',
        },
        'SELECT_PART': {
            'name': 'Part',
            'description': 'Select a part object from the database',
            'model': 'part.part',
        },
        'PROTECTED_SETTING': {
            'name': 'Protected Setting',
            'description': 'A protected setting, hidden from the UI',
            'default': 'ABC-123',
            'protected': True,
        },
        'VALIDATOR_SETTING': {
            'name': 'JSON validator Setting',
            'description': 'A setting using a JSON validator',
            'validator': validate_json,
        },
    }

    NAVIGATION = [{'name': 'SampleIntegration', 'link': 'plugin:sample:hi'}]<|MERGE_RESOLUTION|>--- conflicted
+++ resolved
@@ -4,11 +4,7 @@
 
 from django.core.exceptions import ValidationError
 from django.http import HttpResponse
-<<<<<<< HEAD
-from django.urls import include, path, re_path
-=======
 from django.urls import include, path
->>>>>>> fb71e847
 from django.utils.translation import gettext_lazy as _
 
 from plugin import InvenTreePlugin
@@ -47,11 +43,7 @@
         ]
 
         return [
-<<<<<<< HEAD
-            re_path(r'^hi/', self.view_test, name='hi'),
-=======
             path('hi/', self.view_test, name='hi'),
->>>>>>> fb71e847
             path('ho/', include(he_urls), name='ho'),
         ]
 
