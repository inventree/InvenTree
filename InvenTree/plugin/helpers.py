"""Helpers for plugin app."""

import inspect
import logging
import pathlib
import pkgutil
import sysconfig
import traceback
from importlib.metadata import entry_points

from django import template
from django.conf import settings
from django.core.exceptions import AppRegistryNotReady
from django.db.utils import IntegrityError

logger = logging.getLogger('inventree')


# region logging / errors
class IntegrationPluginError(Exception):
    """Error that encapsulates another error and adds the path / reference of the raising plugin."""

    def __init__(self, path, message):
        """Init a plugin error.

        Args:
            path: Path on which the error occurred - used to find out which plugin it was
            message: The original error message
        """
        self.path = path
        self.message = message

    def __str__(self):
        """Returns the error message."""
        return self.message  # pragma: no cover


class MixinImplementationError(ValueError):
    """Error if mixin was implemented wrong in plugin.

    Mostly raised if constant is missing
    """
    pass


class MixinNotImplementedError(NotImplementedError):
    """Error if necessary mixin function was not overwritten."""
    pass


def log_error(error, reference: str = 'general'):
    """Log an plugin error."""
    from plugin import registry

    # make sure the registry is set up
    if reference not in registry.errors:
        registry.errors[reference] = []

    # add error to stack
    registry.errors[reference].append(error)


def handle_error(error, do_raise: bool = True, do_log: bool = True, log_name: str = ''):
    """Handles an error and casts it as an IntegrationPluginError."""
    package_path = traceback.extract_tb(error.__traceback__)[-1].filename
    install_path = sysconfig.get_paths()["purelib"]

    try:
        package_name = pathlib.Path(package_path).relative_to(install_path).parts[0]
    except ValueError:
        # is file - loaded -> form a name for that
        try:
            path_obj = pathlib.Path(package_path).relative_to(settings.BASE_DIR)
            path_parts = [*path_obj.parts]
            path_parts[-1] = path_parts[-1].replace(path_obj.suffix, '')  # remove suffix

            # remove path prefixes
            if path_parts[0] == 'plugin':
                path_parts.remove('plugin')
                path_parts.pop(0)
            else:
                path_parts.remove('plugins')  # pragma: no cover

            package_name = '.'.join(path_parts)
        except Exception:
            package_name = package_path

    if do_log:
        log_kwargs = {}
        if log_name:
            log_kwargs['reference'] = log_name
        log_error({package_name: str(error)}, **log_kwargs)

    if do_raise:
        # do a straight raise if we are playing with environment variables at execution time, ignore the broken sample
        if settings.TESTING_ENV and package_name != 'integration.broken_sample' and isinstance(error, IntegrityError):
            raise error  # pragma: no cover

        raise IntegrationPluginError(package_name, str(error))


def get_entrypoints():
    """Returns list for entrypoints for InvenTree plugins."""
    return entry_points().get('inventree_plugins', [])
# endregion


# region git-helpers
def get_git_log(org_path):
    """Get dict with info of the last commit to file named in path."""
    from plugin import registry

    builtins = ['plugin.builtin', 'plugin.samples']

    import datetime

    from dulwich.repo import NotGitRepository, Repo

    from InvenTree.ready import isInTestMode

    output = None
    repo = None

    # Discover if there is a git repo between the path and the plugins folder
    start_path = pathlib.Path(org_path)

    # Check if the plugin is external
    for ext_dir in [item for item in registry.plugin_roots if item not in builtins]:
        if settings.BASE_DIR.joinpath(ext_dir) in start_path.parents:
            # 1: Discover external plugin directory
            try:
                end_path = pathlib.Path(ext_dir).absolute()
                rev = start_path.relative_to(end_path)
            except ValueError:
                end_path = settings.BASE_DIR.joinpath(ext_dir).absolute()
                rev = start_path.relative_to(end_path)
            repo = try_repo_discovery(rev, end_path, extra=end_path.parent)

    # 2: Is the plugin in InvenTree's path?
    if not repo:
        repo = try_repo_discovery(start_path.relative_to(settings.BASE_DIR), settings.BASE_DIR, extra=settings.BASE_DIR.parent)

    # 3: Now we try the general discovery
    if not repo:
        path = org_path.replace(str(settings.BASE_DIR.parent), '')[1:]
        try:
            repo = Repo.discover(path)
        except NotGitRepository:
            pass

<<<<<<< HEAD
    if repo:
        # Get commit for file
        path = str(start_path.relative_to(repo.path))
        walker = repo.get_walker(paths=[path.encode()], max_entries=1)
        start = datetime.datetime.now()
        commit = None
=======
    # only do this if we are not in test mode
    if not isInTestMode():  # pragma: no cover

>>>>>>> 940fa743
        try:
            walker = Repo.discover(path).get_walker(paths=[path.encode()], max_entries=1)
            try:
                commit = next(iter(walker)).commit
            except StopIteration:
                pass
            else:
                output = [
                    commit.sha().hexdigest(),
                    commit.author.decode().split('<')[0][:-1],
                    commit.author.decode().split('<')[1][:-1],
                    datetime.datetime.fromtimestamp(commit.author_time, ).isoformat(),
                    commit.message.decode().split('\n')[0],
                ]
        except NotGitRepository:
            pass
<<<<<<< HEAD
        print(f'Load Timing for {path}:', datetime.datetime.now() - start)

        if commit:
            output = [
                commit.sha().hexdigest(),
                commit.author.decode().split('<')[0][:-1],
                commit.author.decode().split('<')[1][:-1],
                datetime.datetime.fromtimestamp(commit.author_time, ).isoformat(),
                commit.message.decode().split('\n')[0],
            ]
=======
>>>>>>> 940fa743

    if not output:
        output = 5 * ['']  # pragma: no cover

    return {'hash': output[0], 'author': output[1], 'mail': output[2], 'date': output[3], 'message': output[4]}


def try_repo_discovery(parts: list[str], start: pathlib.Path, extra: pathlib.Path = None):
    """Try to discover a git repo in a path snippet.

    Args:
        parts: Path parts to try
        start: Starting path
        extra: Extra path to append to the path snippet
    """
    partpaths = []
    last = start
    for opt in parts.parts:
        new = last.joinpath(opt)
        last = new
        partpaths.append(new)

    # Append extras (if set)
    if extra:
        partpaths.append(extra)

    # Reverse list
    partpaths.reverse()

    # Try to discover a repo - the first one wins
    repo = None
    for part in partpaths:
        try:
            repo = Repo(part)
            break
        except NotGitRepository:
            pass
    return repo
# endregion


# region plugin finders
def get_modules(pkg, path=None):
    """Get all modules in a package."""
    context = {}

    if path is None:
        path = pkg.__path__
    elif type(path) is not list:
        path = [path]

    for loader, name, _ in pkgutil.walk_packages(path):
        try:
            module = loader.find_module(name).load_module(name)
            pkg_names = getattr(module, '__all__', None)
            for k, v in vars(module).items():
                if not k.startswith('_') and (pkg_names is None or k in pkg_names):
                    context[k] = v
            context[name] = module
        except AppRegistryNotReady:  # pragma: no cover
            pass
        except Exception as error:
            # this 'protects' against malformed plugin modules by more or less silently failing

            # log to stack
            log_error({name: str(error)}, 'discovery')

    return [v for k, v in context.items()]


def get_classes(module):
    """Get all classes in a given module."""
    return inspect.getmembers(module, inspect.isclass)


def get_plugins(pkg, baseclass, path=None):
    """Return a list of all modules under a given package.

    - Modules must be a subclass of the provided 'baseclass'
    - Modules must have a non-empty NAME parameter
    """
    plugins = []

    modules = get_modules(pkg, path=path)

    # Iterate through each module in the package
    for mod in modules:
        # Iterate through each class in the module
        for item in get_classes(mod):
            plugin = item[1]
            if issubclass(plugin, baseclass) and plugin.NAME:
                plugins.append(plugin)

    return plugins
# endregion


# region templates
def render_template(plugin, template_file, context=None):
    """Locate and render a template file, available in the global template context."""
    try:
        tmp = template.loader.get_template(template_file)
    except template.TemplateDoesNotExist:
        logger.error(f"Plugin {plugin.slug} could not locate template '{template_file}'")

        return f"""
        <div class='alert alert-block alert-danger'>
        Template file <em>{template_file}</em> does not exist.
        </div>
        """

    # Render with the provided context
    html = tmp.render(context)

    return html


def render_text(text, context=None):
    """Locate a raw string with provided context."""
    ctx = template.Context(context)

    return template.Template(text).render(ctx)

# endregion<|MERGE_RESOLUTION|>--- conflicted
+++ resolved
@@ -12,6 +12,8 @@
 from django.conf import settings
 from django.core.exceptions import AppRegistryNotReady
 from django.db.utils import IntegrityError
+
+from dulwich.repo import NotGitRepository, Repo
 
 logger = logging.getLogger('inventree')
 
@@ -148,18 +150,14 @@
         except NotGitRepository:
             pass
 
-<<<<<<< HEAD
-    if repo:
+    # only do this if we are not in test mode
+    if not isInTestMode() and repo:  # pragma: no cover
         # Get commit for file
         path = str(start_path.relative_to(repo.path))
         walker = repo.get_walker(paths=[path.encode()], max_entries=1)
         start = datetime.datetime.now()
         commit = None
-=======
-    # only do this if we are not in test mode
-    if not isInTestMode():  # pragma: no cover
-
->>>>>>> 940fa743
+
         try:
             walker = Repo.discover(path).get_walker(paths=[path.encode()], max_entries=1)
             try:
@@ -176,7 +174,6 @@
                 ]
         except NotGitRepository:
             pass
-<<<<<<< HEAD
         print(f'Load Timing for {path}:', datetime.datetime.now() - start)
 
         if commit:
@@ -187,8 +184,6 @@
                 datetime.datetime.fromtimestamp(commit.author_time, ).isoformat(),
                 commit.message.decode().split('\n')[0],
             ]
-=======
->>>>>>> 940fa743
 
     if not output:
         output = 5 * ['']  # pragma: no cover
