--- conflicted
+++ resolved
@@ -582,35 +582,8 @@
         return
 
     if created:
-<<<<<<< HEAD
-
-        # Notify the responsible owner(s) - if different from the creating user
-        if instance.responsible is not None:
-
-            # Notify the responsible user(s) that the new purchase order has been created
-            name = _("New Purchase Order")
-            context = {
-                'order': instance,
-                'name': name,
-                'message': _('A new Purchase Order has been created and assigned to you'),
-                'link': InvenTree.helpers.construct_absolute_url(instance.get_absolute_url()),
-                'template': {
-                    'html': 'email/new_order_assigned.html',
-                    'subject': name,
-                }
-            }
-
-            trigger_notification(
-                instance,
-                'order.new_purchase_order',
-                targets=set([instance.responsible]),
-                targets_exclude=set([instance.created_by]),
-                context=context,
-            )
-=======
         # Notify the responsible users that the purchase order has been created
         notify_responsible(instance, sender, exclude=instance.created_by)
->>>>>>> 798fd0dc
 
 
 class SalesOrder(Order):
@@ -899,34 +872,8 @@
                 reference='1',
             )
 
-<<<<<<< HEAD
-        # Notify the responsible owner(s) - if different from the creating user
-        if instance.responsible is not None:
-
-            # Notify the responsible users that the new sales order has been created
-            name = _("New Sales Order")
-            context = {
-                'order': instance,
-                'name': name,
-                'message': _("A new Sales Order has been created and assigned to you"),
-                'link': InvenTree.helpers.construct_absolute_url(instance.get_absolute_url()),
-                'template': {
-                    'html': 'email/new_order_assigned.html',
-                    'subject': name,
-                }
-            }
-
-            trigger_notification(
-                instance,
-                'order.new_sales_order',
-                targets=set([instance.responsible]),
-                target_exclude=set([instance.created_by]),
-                context=context,
-            )
-=======
         # Notify the responsible users that the sales order has been created
         notify_responsible(instance, sender, exclude=instance.created_by)
->>>>>>> 798fd0dc
 
 
 class PurchaseOrderAttachment(InvenTreeAttachment):
