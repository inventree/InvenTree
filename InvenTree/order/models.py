--- conflicted
+++ resolved
@@ -62,7 +62,6 @@
 
     def save(self, *args, **kwargs):
         """Update the total_price field when saved"""
-<<<<<<< HEAD
 
         if hasattr(self, '_SAVING_TOTAL_PRICE') and getattr(self, '_SAVING_TOTAL_PRICE'):
             # Avoid recursion on save
@@ -70,10 +69,6 @@
         self._SAVING_TOTAL_PRICE = True
 
         # Save the object as we can not access foreign/m2m fields before saving
-=======
-        # Recalculate total_price for this order
-        self.update_total_price(commit=False)
->>>>>>> e6e1a66b
         super().save(*args, **kwargs)
         # Recalculate total_price for this order
         self.update_total_price(commit=True)
