--- conflicted
+++ resolved
@@ -1,103 +1,2 @@
 {% extends "order/order_wizard/po_upload.html" %}
-<<<<<<< HEAD
-{% load inventree_extras %}
-{% load i18n %}
-{% load static %}
-
-{% block form_alert %}
-{% if missing_columns and missing_columns|length > 0 %}
-<div class='alert alert-danger alert-block' role='alert'>
-    {% trans "Missing selections for the following required columns" %}:
-    <br>
-    <ul>
-        {% for col in missing_columns %}
-        <li>{{ col }}</li>
-        {% endfor %}
-    </ul>
-</div>
-{% endif %}
-{% if duplicates and duplicates|length > 0 %}
-<div class='alert alert-danger alert-block' role='alert'>
-    {% trans "Duplicate selections found, see below. Fix them then retry submitting." %}
-</div>
-{% endif %}
-{% endblock form_alert %}
-
-{% block form_buttons_top %}
-    {% if wizard.steps.prev %}
-    <button name='wizard_goto_step' type='submit' value='{{ wizard.steps.prev }}' class='save btn btn-outline-secondary'>{% trans "Previous Step" %}</button>
-    {% endif %}
-    <button type='submit' class='save btn btn-outline-secondary'>{% trans "Submit Selections" %}</button>
-{% endblock form_buttons_top %}
-
-{% block form_content %}
-    <thead>
-        <tr>
-            <th>{% trans "File Fields" %}</th>
-            <th></th>
-            {% for col in form %}
-            <th>
-                <div>
-                    <input type='hidden' name='col_name_{{ forloop.counter0 }}' value='{{ col.name }}'/>
-                    {{ col.name }}
-                    <button class='btn btn-outline-secondary btn-remove' onClick='removeColFromBomWizard()' id='del_col_{{ forloop.counter0 }}' style='display: inline; float: right;' title='{% trans "Remove column" %}'>
-                        <span col_id='{{ forloop.counter0 }}' class='fas fa-trash-alt icon-red'></span>
-                    </button>
-                </div>
-            </th>
-            {% endfor %}
-        </tr>
-    </thead>
-    <tbody>
-        <tr>
-            <td>{% trans "Match Fields" %}</td>
-            <td></td>
-            {% for col in form %}
-            <td>
-                {{ col }}
-                {% for duplicate in duplicates %}
-                    {% if duplicate == col.value %}
-                    <div class='alert alert-danger alert-block text-center' role='alert' style='padding:2px; margin-top:6px; margin-bottom:2px'>
-                        <strong>{% trans "Duplicate selection" %}</strong>
-                    </div>
-                    {% endif %}
-                {% endfor %}
-            </td>
-            {% endfor %}
-        </tr>
-        {% for row in rows %}
-        {% with forloop.counter as row_index %}
-        <tr>
-            <td style='width: 32px;'>
-                <button class='btn btn-outline-secondary btn-remove' onClick='removeRowFromBomWizard()' id='del_row_{{ row_index }}' style='display: inline; float: left;' title='{% trans "Remove row" %}'>
-                    <span row_id='{{ row_index }}' class='fas fa-trash-alt icon-red'></span>
-                </button>
-            </td>
-            <td style='text-align: left;'>{{ row_index }}</td>
-            {% for item in row.data %}
-            <td>
-                <input type='hidden' name='row_{{ row_index }}_col_{{ forloop.counter0 }}' value='{{ item }}'/>
-                {{ item }}
-            </td>
-            {% endfor %}
-        </tr>
-        {% endwith %}
-        {% endfor %}
-    </tbody>
-{% endblock form_content %}
-
-{% block form_buttons_bottom %}
-{% endblock form_buttons_bottom %}
-
-{% block js_ready %}
-{{ block.super }}
-
-$('.fieldselect').select2({
-    width: '100%',
-    matcher: partialMatcher,
-});
-
-{% endblock %}
-=======
-{% include "patterns/wizard/match_fields.html" %}
->>>>>>> 1cc8fd28
+{% include "patterns/wizard/match_fields.html" %}