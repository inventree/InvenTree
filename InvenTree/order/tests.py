--- conflicted
+++ resolved
@@ -8,19 +8,16 @@
 from django.contrib.auth.models import Group
 from django.test import TestCase
 
+from djmoney.money import Money
+
 import common.models
+import order.tasks
 from company.models import Company, SupplierPart
-from djmoney.money import Money
+from InvenTree.status_codes import PurchaseOrderStatus
 from part.models import Part
 from stock.models import StockItem, StockLocation
 from users.models import Owner
 
-<<<<<<< HEAD
-import order.tasks
-from InvenTree.status_codes import PurchaseOrderStatus
-
-=======
->>>>>>> 4b149865
 from .models import PurchaseOrder, PurchaseOrderExtraLine, PurchaseOrderLineItem
 
 
