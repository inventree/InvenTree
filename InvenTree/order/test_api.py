"""Tests for the Order API."""

import base64
import io
from datetime import datetime, timedelta

from django.core.exceptions import ValidationError
from django.db import connection
from django.test.utils import CaptureQueriesContext
from django.urls import reverse

from djmoney.money import Money
from icalendar import Calendar
from rest_framework import status

from common.settings import currency_codes
from company.models import Company
from InvenTree.status_codes import (PurchaseOrderStatus, ReturnOrderLineStatus,
                                    ReturnOrderStatus, SalesOrderStatus,
                                    StockStatus)
from InvenTree.unit_test import InvenTreeAPITestCase
from order import models
from part.models import Part
from stock.models import StockItem


class OrderTest(InvenTreeAPITestCase):
    """Base class for order API unit testing"""
    fixtures = [
        'category',
        'part',
        'company',
        'location',
        'supplier_part',
        'stock',
        'order',
        'sales_order',
    ]

    roles = [
        'purchase_order.change',
        'sales_order.change',
    ]

    def filter(self, filters, count):
        """Test API filters."""
        response = self.get(
            self.LIST_URL,
            filters
        )

        self.assertEqual(response.status_code, 200)
        self.assertEqual(len(response.data), count)

        return response


class PurchaseOrderTest(OrderTest):
    """Tests for the PurchaseOrder API."""

    LIST_URL = reverse('api-po-list')

    def test_options(self):
        """Test the PurchaseOrder OPTIONS endpoint."""

        self.assignRole('purchase_order.add')

        response = self.options(self.LIST_URL, expected_code=200)

        data = response.data
        self.assertEqual(data['name'], 'Purchase Order List')

        post = data['actions']['POST']

        def check_options(data, field_name, spec):
            """Helper function to check that the options are configured correctly."""
            field_data = data[field_name]

            for k, v in spec.items():
                self.assertIn(k, field_data)
                self.assertEqual(field_data[k], v)

        # Checks for the 'order_currency' field
        check_options(post, 'order_currency', {
            'type': 'choice',
            'required': False,
            'read_only': False,
            'label': 'Order Currency',
            'help_text': 'Currency for this order (leave blank to use company default)',
        })

        # Checks for the 'reference' field
        check_options(post, 'reference', {
            'type': 'string',
            'required': True,
            'read_only': False,
            'label': 'Reference',
        })

        # Checks for the 'supplier' field
        check_options(post, 'supplier', {
            'type': 'related field',
            'required': True,
            'api_url': '/api/company/',
        })

    def test_po_list(self):
        """Test the PurchaseOrder list API endpoint"""
        # List *ALL* PurchaseOrder items
        self.filter({}, 7)

        # Filter by assigned-to-me
        self.filter({'assigned_to_me': 1}, 0)
        self.filter({'assigned_to_me': 0}, 7)

        # Filter by supplier
        self.filter({'supplier': 1}, 1)
        self.filter({'supplier': 3}, 5)

        # Filter by "outstanding"
        self.filter({'outstanding': True}, 5)
        self.filter({'outstanding': False}, 2)

        # Filter by "status"
        self.filter({'status': 10}, 3)
        self.filter({'status': 40}, 1)

        # Filter by "reference"
        self.filter({'reference': 'PO-0001'}, 1)
        self.filter({'reference': 'PO-9999'}, 0)

        # Filter by "assigned_to_me"
        self.filter({'assigned_to_me': 1}, 0)
        self.filter({'assigned_to_me': 0}, 7)

        # Filter by "part"
        self.filter({'part': 1}, 2)
        self.filter({'part': 2}, 0)  # Part not assigned to any PO

        # Filter by "supplier_part"
        self.filter({'supplier_part': 1}, 1)
        self.filter({'supplier_part': 3}, 2)
        self.filter({'supplier_part': 4}, 0)

    def test_total_price(self):
        """Unit tests for the 'total_price' field"""

        # Ensure we have exchange rate data
        self.generate_exchange_rates()

        currencies = currency_codes()
        n = len(currencies)

        idx = 0

        new_orders = []

        # Let's generate some more orders
        for supplier in Company.objects.filter(is_supplier=True):
            for _idx in range(10):
                new_orders.append(
                    models.PurchaseOrder(
                        supplier=supplier,
                        reference=f'PO-{idx + 100}'
                    )
                )

                idx += 1

        models.PurchaseOrder.objects.bulk_create(new_orders)

        idx = 0

        # Create some purchase order line items
        lines = []

        for po in models.PurchaseOrder.objects.all():
            for sp in po.supplier.supplied_parts.all():
                lines.append(
                    models.PurchaseOrderLineItem(
                        order=po,
                        part=sp,
                        quantity=idx + 1,
                        purchase_price=Money((idx + 1) / 10, currencies[idx % n]),
                    )
                )

                idx += 1

        models.PurchaseOrderLineItem.objects.bulk_create(lines)

        # List all purchase orders
        for limit in [1, 5, 10, 100]:
            with CaptureQueriesContext(connection) as ctx:
                response = self.get(self.LIST_URL, data={'limit': limit}, expected_code=200)

                # Total database queries must be below 15, independent of the number of results
                self.assertLess(len(ctx), 15)

                for result in response.data['results']:
                    self.assertIn('total_price', result)
                    self.assertIn('order_currency', result)

    def test_overdue(self):
        """Test "overdue" status."""
        self.filter({'overdue': True}, 0)
        self.filter({'overdue': False}, 7)

        order = models.PurchaseOrder.objects.get(pk=1)
        order.target_date = datetime.now().date() - timedelta(days=10)
        order.save()

        self.filter({'overdue': True}, 1)
        self.filter({'overdue': False}, 6)

    def test_po_detail(self):
        """Test the PurchaseOrder detail API endpoint"""
        url = '/api/order/po/1/'

        response = self.get(url)

        self.assertEqual(response.status_code, 200)

        data = response.data

        self.assertEqual(data['pk'], 1)
        self.assertEqual(data['description'], 'Ordering some screws')

    def test_po_reference(self):
        """Test that a reference with a too big / small reference is handled correctly."""
        # get permissions
        self.assignRole('purchase_order.add')

        url = reverse('api-po-list')
        huge_number = "PO-92233720368547758089999999999999999"

        response = self.post(
            url,
            {
                'supplier': 1,
                'reference': huge_number,
                'description': 'PO created via the API',
            },
            expected_code=201,
        )

        order = models.PurchaseOrder.objects.get(pk=response.data['pk'])

        self.assertEqual(order.reference, 'PO-92233720368547758089999999999999999')
        self.assertEqual(order.reference_int, 0x7fffffff)

    def test_po_attachments(self):
        """Test the list endpoint for the PurchaseOrderAttachment model"""
        url = reverse('api-po-attachment-list')

        response = self.get(url)

        self.assertEqual(response.status_code, status.HTTP_200_OK)

    def test_po_operations(self):
        """Test that we can create / edit and delete a PurchaseOrder via the API."""
        n = models.PurchaseOrder.objects.count()

        url = reverse('api-po-list')

        # Initially we do not have "add" permission for the PurchaseOrder model,
        # so this POST request should return 403
        response = self.post(
            url,
            {
                'supplier': 1,
                'reference': '123456789-xyz',
                'description': 'PO created via the API',
            },
            expected_code=403
        )

        # And no new PurchaseOrder objects should have been created
        self.assertEqual(models.PurchaseOrder.objects.count(), n)

        # Ok, now let's give this user the correct permission
        self.assignRole('purchase_order.add')

        # Initially we do not have "add" permission for the PurchaseOrder model,
        # so this POST request should return 403
        response = self.post(
            url,
            {
                'supplier': 1,
                'reference': 'PO-123456789',
                'description': 'PO created via the API',
            },
            expected_code=201
        )

        self.assertEqual(models.PurchaseOrder.objects.count(), n + 1)

        pk = response.data['pk']

        # Try to create a PurchaseOrder with identical reference (should fail!)
        response = self.post(
            url,
            {
                'supplier': 1,
                'reference': '123456789-xyz',
                'description': 'A different description',
            },
            expected_code=400
        )

        self.assertEqual(models.PurchaseOrder.objects.count(), n + 1)

        url = reverse('api-po-detail', kwargs={'pk': pk})

        # Get detail info!
        response = self.get(url)
        self.assertEqual(response.data['pk'], pk)
        self.assertEqual(response.data['reference'], 'PO-123456789')

        # Try to alter (edit) the PurchaseOrder
        response = self.patch(
            url,
            {
                'reference': 'PO-12345',
            },
            expected_code=200
        )

        # Reference should have changed
        self.assertEqual(response.data['reference'], 'PO-12345')

        # Now, let's try to delete it!
        # Initially, we do *not* have the required permission!
        response = self.delete(url, expected_code=403)

        # Now, add the "delete" permission!
        self.assignRole("purchase_order.delete")

        response = self.delete(url, expected_code=204)

        # Number of PurchaseOrder objects should have decreased
        self.assertEqual(models.PurchaseOrder.objects.count(), n)

        # And if we try to access the detail view again, it has gone
        response = self.get(url, expected_code=404)

    def test_po_create(self):
        """Test that we can create a new PurchaseOrder via the API."""
        self.assignRole('purchase_order.add')

        self.post(
            reverse('api-po-list'),
            {
                'reference': 'PO-12345678',
                'supplier': 1,
                'description': 'A test purchase order',
            },
            expected_code=201
        )

    def test_po_duplicate(self):
        """Test that we can duplicate a PurchaseOrder via the API"""

        self.assignRole('purchase_order.add')

        po = models.PurchaseOrder.objects.get(pk=1)

        self.assertTrue(po.lines.count() > 0)

        lines = []

        # Add some extra line items to this order
        for idx in range(5):
            lines.append(models.PurchaseOrderExtraLine(
                order=po,
                quantity=idx + 10,
                reference='some reference',
            ))

        # bulk create orders
        models.PurchaseOrderExtraLine.objects.bulk_create(lines)

        data = self.get(reverse('api-po-detail', kwargs={'pk': 1})).data

        del data['pk']
        del data['reference']

        # Duplicate with non-existent PK to provoke error
        data['duplicate_order'] = 10000001
        data['duplicate_line_items'] = True
        data['duplicate_extra_lines'] = False

        data['reference'] = 'PO-9999'

        # Duplicate via the API
        response = self.post(
            reverse('api-po-list'),
            data,
            expected_code=400
        )

        data['duplicate_order'] = 1
        data['duplicate_line_items'] = True
        data['duplicate_extra_lines'] = False

        data['reference'] = 'PO-9999'

        # Duplicate via the API
        response = self.post(
            reverse('api-po-list'),
            data,
            expected_code=201
        )

        # Order is for the same supplier
        self.assertEqual(response.data['supplier'], po.supplier.pk)

        po_dup = models.PurchaseOrder.objects.get(pk=response.data['pk'])

        self.assertEqual(po_dup.extra_lines.count(), 0)
        self.assertEqual(po_dup.lines.count(), po.lines.count())

        data['reference'] = 'PO-9998'
        data['duplicate_line_items'] = False
        data['duplicate_extra_lines'] = True

        response = self.post(
            reverse('api-po-list'),
            data,
            expected_code=201,
        )

        po_dup = models.PurchaseOrder.objects.get(pk=response.data['pk'])

        self.assertEqual(po_dup.extra_lines.count(), po.extra_lines.count())
        self.assertEqual(po_dup.lines.count(), 0)

    def test_po_cancel(self):
        """Test the PurchaseOrderCancel API endpoint."""
        po = models.PurchaseOrder.objects.get(pk=1)

        self.assertEqual(po.status, PurchaseOrderStatus.PENDING)

        url = reverse('api-po-cancel', kwargs={'pk': po.pk})

        # Try to cancel the PO, but without reqiured permissions
        self.post(url, {}, expected_code=403)

        self.assignRole('purchase_order.add')

        self.post(
            url,
            {},
            expected_code=201,
        )

        po.refresh_from_db()

        self.assertEqual(po.status, PurchaseOrderStatus.CANCELLED)

        # Try to cancel again (should fail)
        self.post(url, {}, expected_code=400)

    def test_po_complete(self):
        """Test the PurchaseOrderComplete API endpoint."""
        po = models.PurchaseOrder.objects.get(pk=3)

        url = reverse('api-po-complete', kwargs={'pk': po.pk})

        self.assertEqual(po.status, PurchaseOrderStatus.PLACED)

        # Try to complete the PO, without required permissions
        self.post(url, {}, expected_code=403)

        self.assignRole('purchase_order.add')

        # Should fail due to incomplete lines
        response = self.post(url, {}, expected_code=400)

        self.assertIn('Order has incomplete line items', str(response.data['accept_incomplete']))

        # Post again, accepting incomplete line items
        self.post(
            url,
            {
                'accept_incomplete': True,
            },
            expected_code=201
        )

        po.refresh_from_db()

        self.assertEqual(po.status, PurchaseOrderStatus.COMPLETE)

    def test_po_issue(self):
        """Test the PurchaseOrderIssue API endpoint."""
        po = models.PurchaseOrder.objects.get(pk=2)

        url = reverse('api-po-issue', kwargs={'pk': po.pk})

        # Try to issue the PO, without required permissions
        self.post(url, {}, expected_code=403)

        self.assignRole('purchase_order.add')

        self.post(url, {}, expected_code=201)

        po.refresh_from_db()

        self.assertEqual(po.status, PurchaseOrderStatus.PLACED)

    def test_po_calendar(self):
        """Test the calendar export endpoint"""

        # Create required purchase orders
        self.assignRole('purchase_order.add')

        for i in range(1, 9):
            self.post(
                reverse('api-po-list'),
                {
                    'reference': f'PO-1100000{i}',
                    'supplier': 1,
                    'description': f'Calendar PO {i}',
                    'target_date': f'2024-12-{i:02d}',
                },
                expected_code=201
            )

        # Get some of these orders with target date, complete or cancel them
        for po in models.PurchaseOrder.objects.filter(target_date__isnull=False):
            if po.reference in ['PO-11000001', 'PO-11000002', 'PO-11000003', 'PO-11000004']:
                # Set issued status for these POs
                self.post(
                    reverse('api-po-issue', kwargs={'pk': po.pk}),
                    {},
                    expected_code=201
                )

                if po.reference in ['PO-11000001', 'PO-11000002']:
                    # Set complete status for these POs
                    self.post(
                        reverse('api-po-complete', kwargs={'pk': po.pk}),
                        {
                            'accept_incomplete': True,
                        },
                        expected_code=201
                    )

            elif po.reference in ['PO-11000005', 'PO-11000006']:
                # Set cancel status for these POs
                self.post(
                    reverse('api-po-cancel', kwargs={'pk': po.pk}),
                    {
                        'accept_incomplete': True,
                    },
                    expected_code=201
                )

        url = reverse('api-po-so-calendar', kwargs={'ordertype': 'purchase-order'})

        # Test without completed orders
        response = self.get(url, expected_code=200, format=None)

        number_orders = len(models.PurchaseOrder.objects.filter(target_date__isnull=False).filter(status__lt=PurchaseOrderStatus.COMPLETE))

        # Transform content to a Calendar object
        calendar = Calendar.from_ical(response.content)
        n_events = 0
        # Count number of events in calendar
        for component in calendar.walk():
            if component.name == 'VEVENT':
                n_events += 1

        self.assertGreaterEqual(n_events, 1)
        self.assertEqual(number_orders, n_events)

        # Test with completed orders
        response = self.get(url, data={'include_completed': 'True'}, expected_code=200, format=None)

        number_orders_incl_completed = len(models.PurchaseOrder.objects.filter(target_date__isnull=False))

        self.assertGreater(number_orders_incl_completed, number_orders)

        # Transform content to a Calendar object
        calendar = Calendar.from_ical(response.content)
        n_events = 0
        # Count number of events in calendar
        for component in calendar.walk():
            if component.name == 'VEVENT':
                n_events += 1

        self.assertGreaterEqual(n_events, 1)
        self.assertEqual(number_orders_incl_completed, n_events)

    def test_po_calendar_noauth(self):
        """Test accessing calendar without authorization"""
        self.client.logout()
        response = self.client.get(reverse('api-po-so-calendar', kwargs={'ordertype': 'purchase-order'}), format='json')

        self.assertEqual(response.status_code, 401)

        resp_dict = response.json()
        self.assertEqual(resp_dict['detail'], "Authentication credentials were not provided.")

    def test_po_calendar_auth(self):
        """Test accessing calendar with header authorization"""
        self.client.logout()
        base64_token = base64.b64encode(f'{self.username}:{self.password}'.encode('ascii')).decode('ascii')
        response = self.client.get(
            reverse('api-po-so-calendar', kwargs={'ordertype': 'purchase-order'}),
            format='json',
            HTTP_AUTHORIZATION=f'basic {base64_token}'
        )
        self.assertEqual(response.status_code, 200)


class PurchaseOrderLineItemTest(OrderTest):
    """Unit tests for PurchaseOrderLineItems."""

    LIST_URL = reverse('api-po-line-list')

    def test_po_line_list(self):
        """Test the PurchaseOrderLine list API endpoint"""
        # List *ALL* PurchaseOrderLine items
        self.filter({}, 5)

        # Filter by pending status
        self.filter({'pending': 1}, 5)
        self.filter({'pending': 0}, 0)

        # Filter by received status
        self.filter({'received': 1}, 0)
        self.filter({'received': 0}, 5)

        # Filter by has_pricing status
        self.filter({'has_pricing': 1}, 0)
        self.filter({'has_pricing': 0}, 5)

    def test_po_line_bulk_delete(self):
        """Test that we can bulk delete multiple PurchaseOrderLineItems via the API."""
        n = models.PurchaseOrderLineItem.objects.count()

        self.assignRole('purchase_order.delete')

        url = reverse('api-po-line-list')

        # Try to delete a set of line items via their IDs
        self.delete(
            url,
            {
                'items': [1, 2],
            },
            expected_code=204,
        )

        # We should have 2 less PurchaseOrderLineItems after deletign them
        self.assertEqual(models.PurchaseOrderLineItem.objects.count(), n - 2)


class PurchaseOrderDownloadTest(OrderTest):
    """Unit tests for downloading PurchaseOrder data via the API endpoint."""

    required_cols = [
        'id',
        'line_items',
        'description',
        'issue_date',
        'notes',
        'reference',
        'status',
        'supplier_reference',
    ]

    excluded_cols = [
        'metadata',
    ]

    def test_download_wrong_format(self):
        """Incorrect format should default raise an error."""
        url = reverse('api-po-list')

        with self.assertRaises(ValueError):
            self.download_file(
                url,
                {
                    'export': 'xyz',
                }
            )

    def test_download_csv(self):
        """Download PurchaseOrder data as .csv."""
        with self.download_file(
            reverse('api-po-list'),
            {
                'export': 'csv',
            },
            expected_code=200,
            expected_fn='InvenTree_PurchaseOrders.csv',
        ) as fo:

            data = self.process_csv(
                fo,
                required_cols=self.required_cols,
                excluded_cols=self.excluded_cols,
                required_rows=models.PurchaseOrder.objects.count()
            )

            for row in data:
                order = models.PurchaseOrder.objects.get(pk=row['id'])

                self.assertEqual(order.description, row['description'])
                self.assertEqual(order.reference, row['reference'])

    def test_download_line_items(self):
        """Test that the PurchaseOrderLineItems can be downloaded to a file"""
        with self.download_file(
            reverse('api-po-line-list'),
            {
                'export': 'xlsx',
            },
            decode=False,
            expected_code=200,
            expected_fn='InvenTree_PurchaseOrderItems.xlsx',
        ) as fo:

            self.assertTrue(isinstance(fo, io.BytesIO))


class PurchaseOrderReceiveTest(OrderTest):
    """Unit tests for receiving items against a PurchaseOrder."""

    def setUp(self):
        """Init routines for this unit test class"""
        super().setUp()

        self.assignRole('purchase_order.add')

        self.url = reverse('api-po-receive', kwargs={'pk': 1})

        # Number of stock items which exist at the start of each test
        self.n = StockItem.objects.count()

        # Mark the order as "placed" so we can receive line items
        order = models.PurchaseOrder.objects.get(pk=1)
        order.status = PurchaseOrderStatus.PLACED
        order.save()

    def test_empty(self):
        """Test without any POST data."""
        data = self.post(self.url, {}, expected_code=400).data

        self.assertIn('This field is required', str(data['items']))
        self.assertIn('This field is required', str(data['location']))

        # No new stock items have been created
        self.assertEqual(self.n, StockItem.objects.count())

    def test_no_items(self):
        """Test with an empty list of items."""
        data = self.post(
            self.url,
            {
                "items": [],
                "location": None,
            },
            expected_code=400
        ).data

        self.assertIn('Line items must be provided', str(data))

        # No new stock items have been created
        self.assertEqual(self.n, StockItem.objects.count())

    def test_invalid_items(self):
        """Test than errors are returned as expected for invalid data."""
        data = self.post(
            self.url,
            {
                "items": [
                    {
                        "line_item": 12345,
                        "location": 12345
                    }
                ]
            },
            expected_code=400
        ).data

        items = data['items'][0]

        self.assertIn('Invalid pk "12345"', str(items['line_item']))
        self.assertIn("object does not exist", str(items['location']))

        # No new stock items have been created
        self.assertEqual(self.n, StockItem.objects.count())

    def test_invalid_status(self):
        """Test with an invalid StockStatus value."""
        data = self.post(
            self.url,
            {
                "items": [
                    {
                        "line_item": 22,
                        "location": 1,
                        "status": 99999,
                        "quantity": 5,
                    }
                ]
            },
            expected_code=400
        ).data

        self.assertIn('"99999" is not a valid choice.', str(data))

        # No new stock items have been created
        self.assertEqual(self.n, StockItem.objects.count())

    def test_mismatched_items(self):
        """Test for supplier parts which *do* exist but do not match the order supplier."""
        data = self.post(
            self.url,
            {
                'items': [
                    {
                        'line_item': 22,
                        'quantity': 123,
                        'location': 1,
                    }
                ],
                'location': None,
            },
            expected_code=400
        ).data

        self.assertIn('Line item does not match purchase order', str(data))

        # No new stock items have been created
        self.assertEqual(self.n, StockItem.objects.count())

    def test_null_barcode(self):
        """Test than a "null" barcode field can be provided."""
        # Set stock item barcode
        item = StockItem.objects.get(pk=1)
        item.save()

        # Test with "null" value
        self.post(
            self.url,
            {
                'items': [
                    {
                        'line_item': 1,
                        'quantity': 50,
                        'barcode': None,
                    }
                ],
                'location': 1,
            },
            expected_code=201
        )

    def test_invalid_barcodes(self):
        """Tests for checking in items with invalid barcodes:

        - Cannot check in "duplicate" barcodes
        - Barcodes cannot match 'barcode_hash' field for existing StockItem
        """
        # Set stock item barcode
        item = StockItem.objects.get(pk=1)
        item.assign_barcode(barcode_data='MY-BARCODE-HASH')

        response = self.post(
            self.url,
            {
                'items': [
                    {
                        'line_item': 1,
                        'quantity': 50,
                        'barcode': 'MY-BARCODE-HASH',
                    }
                ],
                'location': 1,
            },
            expected_code=400
        )

        self.assertIn('Barcode is already in use', str(response.data))

        response = self.post(
            self.url,
            {
                'items': [
                    {
                        'line_item': 1,
                        'quantity': 5,
                        'barcode': 'MY-BARCODE-HASH-1',
                    },
                    {
                        'line_item': 1,
                        'quantity': 5,
                        'barcode': 'MY-BARCODE-HASH-1'
                    },
                ],
                'location': 1,
            },
            expected_code=400
        )

        self.assertIn('barcode values must be unique', str(response.data))

        # No new stock items have been created
        self.assertEqual(self.n, StockItem.objects.count())

    def test_valid(self):
        """Test receipt of valid data."""
        line_1 = models.PurchaseOrderLineItem.objects.get(pk=1)
        line_2 = models.PurchaseOrderLineItem.objects.get(pk=2)

        self.assertEqual(StockItem.objects.filter(supplier_part=line_1.part).count(), 0)
        self.assertEqual(StockItem.objects.filter(supplier_part=line_2.part).count(), 0)

        self.assertEqual(line_1.received, 0)
        self.assertEqual(line_2.received, 50)

        valid_data = {
            'items': [
                {
                    'line_item': 1,
                    'quantity': 50,
                    'barcode': 'MY-UNIQUE-BARCODE-123',
                },
                {
                    'line_item': 2,
                    'quantity': 200,
                    'location': 2,  # Explicit location
                    'barcode': 'MY-UNIQUE-BARCODE-456',
                }
            ],
            'location': 1,  # Default location
        }

        # Before posting "valid" data, we will mark the purchase order as "pending"
        # In this case we do expect an error!
        order = models.PurchaseOrder.objects.get(pk=1)
        order.status = PurchaseOrderStatus.PENDING
        order.save()

        response = self.post(
            self.url,
            valid_data,
            expected_code=400
        )

        self.assertIn('can only be received against', str(response.data))

        # Now, set the PurchaseOrder back to "PLACED" so the items can be received
        order.status = PurchaseOrderStatus.PLACED
        order.save()

        # Receive two separate line items against this order
        self.post(
            self.url,
            valid_data,
            expected_code=201,
        )

        # There should be two newly created stock items
        self.assertEqual(self.n + 2, StockItem.objects.count())

        line_1 = models.PurchaseOrderLineItem.objects.get(pk=1)
        line_2 = models.PurchaseOrderLineItem.objects.get(pk=2)

        self.assertEqual(line_1.received, 50)
        self.assertEqual(line_2.received, 250)

        stock_1 = StockItem.objects.filter(supplier_part=line_1.part)
        stock_2 = StockItem.objects.filter(supplier_part=line_2.part)

        # 1 new stock item created for each supplier part
        self.assertEqual(stock_1.count(), 1)
        self.assertEqual(stock_2.count(), 1)

        # Different location for each received item
        self.assertEqual(stock_1.last().location.pk, 1)
        self.assertEqual(stock_2.last().location.pk, 2)

        # Barcodes should have been assigned to the stock items
        self.assertTrue(StockItem.objects.filter(barcode_data='MY-UNIQUE-BARCODE-123').exists())
        self.assertTrue(StockItem.objects.filter(barcode_data='MY-UNIQUE-BARCODE-456').exists())

    def test_batch_code(self):
        """Test that we can supply a 'batch code' when receiving items."""
        line_1 = models.PurchaseOrderLineItem.objects.get(pk=1)
        line_2 = models.PurchaseOrderLineItem.objects.get(pk=2)

        self.assertEqual(StockItem.objects.filter(supplier_part=line_1.part).count(), 0)
        self.assertEqual(StockItem.objects.filter(supplier_part=line_2.part).count(), 0)

        data = {
            'items': [
                {
                    'line_item': 1,
                    'quantity': 10,
                    'batch_code': 'B-abc-123',
                },
                {
                    'line_item': 2,
                    'quantity': 10,
                    'batch_code': 'B-xyz-789',
                }
            ],
            'location': 1,
        }

        n = StockItem.objects.count()

        self.post(
            self.url,
            data,
            expected_code=201,
        )

        # Check that two new stock items have been created!
        self.assertEqual(n + 2, StockItem.objects.count())

        item_1 = StockItem.objects.filter(supplier_part=line_1.part).first()
        item_2 = StockItem.objects.filter(supplier_part=line_2.part).first()

        self.assertEqual(item_1.batch, 'B-abc-123')
        self.assertEqual(item_2.batch, 'B-xyz-789')

    def test_serial_numbers(self):
        """Test that we can supply a 'serial number' when receiving items."""
        line_1 = models.PurchaseOrderLineItem.objects.get(pk=1)
        line_2 = models.PurchaseOrderLineItem.objects.get(pk=2)

        self.assertEqual(StockItem.objects.filter(supplier_part=line_1.part).count(), 0)
        self.assertEqual(StockItem.objects.filter(supplier_part=line_2.part).count(), 0)

        data = {
            'items': [
                {
                    'line_item': 1,
                    'quantity': 10,
                    'batch_code': 'B-abc-123',
                    'serial_numbers': '100+',
                },
                {
                    'line_item': 2,
                    'quantity': 10,
                    'batch_code': 'B-xyz-789',
                }
            ],
            'location': 1,
        }

        n = StockItem.objects.count()

        self.post(
            self.url,
            data,
            expected_code=201,
        )

        # Check that the expected number of stock items has been created
        self.assertEqual(n + 11, StockItem.objects.count())

        # 10 serialized stock items created for the first line item
        self.assertEqual(StockItem.objects.filter(supplier_part=line_1.part).count(), 10)

        # Check that the correct serial numbers have been allocated
        for i in range(100, 110):
            item = StockItem.objects.get(serial_int=i)
            self.assertEqual(item.serial, str(i))
            self.assertEqual(item.quantity, 1)
            self.assertEqual(item.batch, 'B-abc-123')

        # A single stock item (quantity 10) created for the second line item
        items = StockItem.objects.filter(supplier_part=line_2.part)
        self.assertEqual(items.count(), 1)

        item = items.first()

        self.assertEqual(item.quantity, 10)
        self.assertEqual(item.batch, 'B-xyz-789')


class SalesOrderTest(OrderTest):
    """Tests for the SalesOrder API."""

    LIST_URL = reverse('api-so-list')

    def test_so_list(self):
        """Test the SalesOrder list API endpoint"""
        # All orders
        self.filter({}, 5)

        # Filter by customer
        self.filter({'customer': 4}, 3)
        self.filter({'customer': 5}, 2)

        # Filter by outstanding
        self.filter({'outstanding': True}, 3)
        self.filter({'outstanding': False}, 2)

        # Filter by status
        self.filter({'status': 10}, 3)  # PENDING
        self.filter({'status': 20}, 1)  # SHIPPED
        self.filter({'status': 99}, 0)  # Invalid

        # Filter by "reference"
        self.filter({'reference': 'ABC123'}, 1)
        self.filter({'reference': 'XXX999'}, 0)

        # Filter by "assigned_to_me"
        self.filter({'assigned_to_me': 1}, 0)
        self.filter({'assigned_to_me': 0}, 5)

    def test_total_price(self):
        """Unit tests for the 'total_price' field"""

        # Ensure we have exchange rate data
        self.generate_exchange_rates()

        currencies = currency_codes()
        n = len(currencies)

        idx = 0
        new_orders = []

        # Generate some new SalesOrders
        for customer in Company.objects.filter(is_customer=True):
            for _idx in range(10):
                new_orders.append(
                    models.SalesOrder(
                        customer=customer,
                        reference=f'SO-{idx + 100}',
                    )
                )

                idx += 1

        models.SalesOrder.objects.bulk_create(new_orders)

        idx = 0

        # Create some new SalesOrderLineItem objects

        lines = []
        extra_lines = []

        for so in models.SalesOrder.objects.all():
            for p in Part.objects.filter(salable=True):
                lines.append(
                    models.SalesOrderLineItem(
                        order=so,
                        part=p,
                        quantity=idx + 1,
                        sale_price=Money((idx + 1) / 5, currencies[idx % n])
                    )
                )

                idx += 1

            # Create some extra lines against this order
            for _ in range(3):
                extra_lines.append(
                    models.SalesOrderExtraLine(
                        order=so,
                        quantity=(idx + 2) % 10,
                        price=Money(10, 'CAD'),
                    )
                )

        models.SalesOrderLineItem.objects.bulk_create(lines)
        models.SalesOrderExtraLine.objects.bulk_create(extra_lines)

        # List all SalesOrder objects and count queries
        for limit in [1, 5, 10, 100]:
            with CaptureQueriesContext(connection) as ctx:
                response = self.get(self.LIST_URL, data={'limit': limit}, expected_code=200)

                # Total database queries must be less than 15
                self.assertLess(len(ctx), 15)

                n = len(response.data['results'])

                for result in response.data['results']:
                    self.assertIn('total_price', result)
                    self.assertIn('order_currency', result)

    def test_overdue(self):
        """Test "overdue" status."""
        self.filter({'overdue': True}, 0)
        self.filter({'overdue': False}, 5)

        for pk in [1, 2]:
            order = models.SalesOrder.objects.get(pk=pk)
            order.target_date = datetime.now().date() - timedelta(days=10)
            order.save()

        self.filter({'overdue': True}, 2)
        self.filter({'overdue': False}, 3)

    def test_so_detail(self):
        """Test the SalesOrder detail endpoint"""
        url = '/api/order/so/1/'

        response = self.get(url)

        data = response.data

        self.assertEqual(data['pk'], 1)

    def test_so_attachments(self):
        """Test the list endpoint for the SalesOrderAttachment model"""
        url = reverse('api-so-attachment-list')

        self.get(url)

    def test_so_operations(self):
        """Test that we can create / edit and delete a SalesOrder via the API."""
        n = models.SalesOrder.objects.count()

        url = reverse('api-so-list')

        # Initially we do not have "add" permission for the SalesOrder model,
        # so this POST request should return 403 (denied)
        response = self.post(
            url,
            {
                'customer': 4,
                'reference': '12345',
                'description': 'Sales order',
            },
            expected_code=403,
        )

        self.assignRole('sales_order.add')

        # Now we should be able to create a SalesOrder via the API
        response = self.post(
            url,
            {
                'customer': 4,
                'reference': 'SO-12345',
                'description': 'Sales order',
            },
            expected_code=201
        )

        # Check that the new order has been created
        self.assertEqual(models.SalesOrder.objects.count(), n + 1)

        # Grab the PK for the newly created SalesOrder
        pk = response.data['pk']

        # Try to create a SO with identical reference (should fail)
        response = self.post(
            url,
            {
                'customer': 4,
                'reference': 'SO-12345',
                'description': 'Another sales order',
            },
            expected_code=400
        )

        url = reverse('api-so-detail', kwargs={'pk': pk})

        # Extract detail info for the SalesOrder
        response = self.get(url)
        self.assertEqual(response.data['reference'], 'SO-12345')

        # Try to alter (edit) the SalesOrder
        # Initially try with an invalid reference field value
        response = self.patch(
            url,
            {
                'reference': 'SO-12345-a',
            },
            expected_code=400
        )

        response = self.patch(
            url,
            {
                'reference': 'SO-12346',
            },
            expected_code=200
        )

        # Reference should have changed
        self.assertEqual(response.data['reference'], 'SO-12346')

        # Now, let's try to delete this SalesOrder
        # Initially, we do not have the required permission
        response = self.delete(url, expected_code=403)

        self.assignRole('sales_order.delete')

        response = self.delete(url, expected_code=204)

        # Check that the number of sales orders has decreased
        self.assertEqual(models.SalesOrder.objects.count(), n)

        # And the resource should no longer be available
        response = self.get(url, expected_code=404)

    def test_so_create(self):
        """Test that we can create a new SalesOrder via the API."""
        self.assignRole('sales_order.add')

        url = reverse('api-so-list')

        # Will fail due to invalid reference field
        response = self.post(
            url,
            {
                'reference': '1234566778',
                'customer': 4,
                'description': 'A test sales order',
            },
            expected_code=400,
        )

        self.assertIn('Reference must match required pattern', str(response.data['reference']))

        self.post(
            url,
            {
                'reference': 'SO-12345',
                'customer': 4,
                'description': 'A better test sales order',
            },
            expected_code=201,
        )

    def test_so_cancel(self):
        """Test API endpoint for cancelling a SalesOrder."""
        so = models.SalesOrder.objects.get(pk=1)

        self.assertEqual(so.status, SalesOrderStatus.PENDING)

        url = reverse('api-so-cancel', kwargs={'pk': so.pk})

        # Try to cancel, without permission
        self.post(url, {}, expected_code=403)

        self.assignRole('sales_order.add')

        self.post(url, {}, expected_code=201)

        so.refresh_from_db()

        self.assertEqual(so.status, SalesOrderStatus.CANCELLED)

    def test_so_calendar(self):
        """Test the calendar export endpoint"""

        # Create required sales orders
        self.assignRole('sales_order.add')

        for i in range(1, 9):
            self.post(
                reverse('api-so-list'),
                {
                    'reference': f'SO-1100000{i}',
                    'customer': 4,
                    'description': f'Calendar SO {i}',
                    'target_date': f'2024-12-{i:02d}',
                },
                expected_code=201
            )

        # Cancel a few orders - these will not show in incomplete view below
        for so in models.SalesOrder.objects.filter(target_date__isnull=False):
            if so.reference in ['SO-11000006', 'SO-11000007', 'SO-11000008', 'SO-11000009']:
                self.post(
                    reverse('api-so-cancel', kwargs={'pk': so.pk}),
                    expected_code=201
                )

        url = reverse('api-po-so-calendar', kwargs={'ordertype': 'sales-order'})

        # Test without completed orders
        response = self.get(url, expected_code=200, format=None)

        number_orders = len(models.SalesOrder.objects.filter(target_date__isnull=False).filter(status__lt=SalesOrderStatus.SHIPPED))

        # Transform content to a Calendar object
        calendar = Calendar.from_ical(response.content)
        n_events = 0
        # Count number of events in calendar
        for component in calendar.walk():
            if component.name == 'VEVENT':
                n_events += 1

        self.assertGreaterEqual(n_events, 1)
        self.assertEqual(number_orders, n_events)

        # Test with completed orders
        response = self.get(url, data={'include_completed': 'True'}, expected_code=200, format=None)

        number_orders_incl_complete = len(models.SalesOrder.objects.filter(target_date__isnull=False))
        self.assertGreater(number_orders_incl_complete, number_orders)

        # Transform content to a Calendar object
        calendar = Calendar.from_ical(response.content)
        n_events = 0
        # Count number of events in calendar
        for component in calendar.walk():
            if component.name == 'VEVENT':
                n_events += 1

        self.assertGreaterEqual(n_events, 1)
        self.assertEqual(number_orders_incl_complete, n_events)

    def test_export(self):
        """Test we can export the SalesOrder list"""

        n = models.SalesOrder.objects.count()

        # Check there are some sales orders
        self.assertGreater(n, 0)

        for order in models.SalesOrder.objects.all():
            # Reconstruct the total price
            order.save()

        # Download file, check we get a 200 response
        for fmt in ['csv', 'xls', 'xlsx']:
            self.download_file(
                reverse('api-so-list'),
                {'export': fmt},
                decode=True if fmt == 'csv' else False,
                expected_code=200,
                expected_fn=f"InvenTree_SalesOrders.{fmt}"
            )


class SalesOrderLineItemTest(OrderTest):
    """Tests for the SalesOrderLineItem API."""

    LIST_URL = reverse('api-so-line-list')

    @classmethod
    def setUpTestData(cls):
        """Init routine for this unit test class"""
        super().setUpTestData()

        # List of salable parts
        parts = Part.objects.filter(salable=True)

        lines = []

        # Create a bunch of SalesOrderLineItems for each order
        for idx, so in enumerate(models.SalesOrder.objects.all()):

            for part in parts:
                lines.append(
                    models.SalesOrderLineItem(
                        order=so,
                        part=part,
                        quantity=(idx + 1) * 5,
                        reference=f"Order {so.reference} - line {idx}",
                    )
                )

        # Bulk create
        models.SalesOrderLineItem.objects.bulk_create(lines)

        cls.url = reverse('api-so-line-list')

    def test_so_line_list(self):
        """Test list endpoint"""
        response = self.get(
            self.url,
            {},
            expected_code=200,
        )

        n = models.SalesOrderLineItem.objects.count()

        # We should have received *all* lines
        self.assertEqual(len(response.data), n)

        # List *all* lines, but paginate
        response = self.get(
            self.url,
            {
                "limit": 5,
            },
            expected_code=200,
        )

        self.assertEqual(response.data['count'], n)
        self.assertEqual(len(response.data['results']), 5)

        n_orders = models.SalesOrder.objects.count()
        n_parts = Part.objects.filter(salable=True).count()

        # List by part
        for part in Part.objects.filter(salable=True)[:3]:
            response = self.get(
                self.url,
                {
                    'part': part.pk,
                    'limit': 10,
                }
            )

            self.assertEqual(response.data['count'], n_orders)

        # List by order
        for order in models.SalesOrder.objects.all()[:3]:
            response = self.get(
                self.url,
                {
                    'order': order.pk,
                    'limit': 10,
                }
            )

            self.assertEqual(response.data['count'], n_parts)

        # Filter by has_pricing status
        self.filter({'has_pricing': 1}, 0)
        self.filter({'has_pricing': 0}, n)

        # Filter by has_pricing status
        self.filter({'completed': 1}, 0)
        self.filter({'completed': 0}, n)


class SalesOrderDownloadTest(OrderTest):
    """Unit tests for downloading SalesOrder data via the API endpoint."""

    def test_download_fail(self):
        """Test that downloading without the 'export' option fails."""
        url = reverse('api-so-list')

        with self.assertRaises(ValueError):
            self.download_file(url, {}, expected_code=200)

    def test_download_xls(self):
        """Test xls file download"""
        url = reverse('api-so-list')

        # Download .xls file
        with self.download_file(
            url,
            {
                'export': 'xls',
            },
            expected_code=200,
            expected_fn='InvenTree_SalesOrders.xls',
            decode=False,
        ) as fo:
            self.assertTrue(isinstance(fo, io.BytesIO))

    def test_download_csv(self):
        """Tesst that the list of sales orders can be downloaded as a .csv file"""
        url = reverse('api-so-list')

        required_cols = [
            'line_items',
            'id',
            'reference',
            'customer',
            'status',
            'shipment_date',
            'notes',
            'description',
        ]

        excluded_cols = [
            'metadata'
        ]

        # Download .xls file
        with self.download_file(
            url,
            {
                'export': 'csv',
            },
            expected_code=200,
            expected_fn='InvenTree_SalesOrders.csv',
            decode=True
        ) as fo:

            data = self.process_csv(
                fo,
                required_cols=required_cols,
                excluded_cols=excluded_cols,
                required_rows=models.SalesOrder.objects.count()
            )

            for line in data:

                order = models.SalesOrder.objects.get(pk=line['id'])

                self.assertEqual(line['description'], order.description)
                self.assertEqual(line['status'], str(order.status))

        # Download only outstanding sales orders
        with self.download_file(
            url,
            {
                'export': 'tsv',
                'outstanding': True,
            },
            expected_code=200,
            expected_fn='InvenTree_SalesOrders.tsv',
            decode=True,
        ) as fo:

            self.process_csv(
                fo,
                required_cols=required_cols,
                excluded_cols=excluded_cols,
                required_rows=models.SalesOrder.objects.filter(status__in=SalesOrderStatus.OPEN).count(),
                delimiter='\t',
            )


class SalesOrderAllocateTest(OrderTest):
    """Unit tests for allocating stock items against a SalesOrder."""

    def setUp(self):
        """Init routines for this unit testing class"""
        super().setUp()

        self.assignRole('sales_order.add')

        self.url = reverse('api-so-allocate', kwargs={'pk': 1})

        self.order = models.SalesOrder.objects.get(pk=1)

        # Create some line items for this purchase order
        parts = Part.objects.filter(salable=True)

        for part in parts:

            # Create a new line item
            models.SalesOrderLineItem.objects.create(
                order=self.order,
                part=part,
                quantity=5,
            )

            # Ensure we have stock!
            StockItem.objects.create(
                part=part,
                quantity=100,
            )

        # Create a new shipment against this SalesOrder
        self.shipment = models.SalesOrderShipment.objects.create(
            order=self.order,
        )

    def test_invalid(self):
        """Test POST with invalid data."""
        # No data
        response = self.post(self.url, {}, expected_code=400)

        self.assertIn('This field is required', str(response.data['items']))
        self.assertIn('This field is required', str(response.data['shipment']))

        # Test with a single line items
        line = self.order.lines.first()
        part = line.part

        # Valid stock_item, but quantity is invalid
        data = {
            'items': [{
                "line_item": line.pk,
                "stock_item": part.stock_items.last().pk,
                "quantity": 0,
            }],
        }

        response = self.post(self.url, data, expected_code=400)

        self.assertIn('Quantity must be positive', str(response.data['items']))

        # Valid stock item, too much quantity
        data['items'][0]['quantity'] = 250

        response = self.post(self.url, data, expected_code=400)

        self.assertIn('Available quantity (100) exceeded', str(response.data['items']))

        # Valid stock item, valid quantity
        data['items'][0]['quantity'] = 50

        # Invalid shipment!
        data['shipment'] = 9999

        response = self.post(self.url, data, expected_code=400)

        self.assertIn('does not exist', str(response.data['shipment']))

        # Valid shipment, but points to the wrong order
        shipment = models.SalesOrderShipment.objects.create(
            order=models.SalesOrder.objects.get(pk=2),
        )

        data['shipment'] = shipment.pk

        response = self.post(self.url, data, expected_code=400)

        self.assertIn('Shipment is not associated with this order', str(response.data['shipment']))

    def test_allocate(self):
        """Test the the allocation endpoint acts as expected, when provided with valid data!"""
        # First, check that there are no line items allocated against this SalesOrder
        self.assertEqual(self.order.stock_allocations.count(), 0)

        data = {
            "items": [],
            "shipment": self.shipment.pk,
        }

        for line in self.order.lines.all():
            stock_item = line.part.stock_items.last()

            # Fully-allocate each line
            data['items'].append({
                "line_item": line.pk,
                "stock_item": stock_item.pk,
                "quantity": 5
            })

        self.post(self.url, data, expected_code=201)

        # There should have been 1 stock item allocated against each line item
        n_lines = self.order.lines.count()

        self.assertEqual(self.order.stock_allocations.count(), n_lines)

        for line in self.order.lines.all():
            self.assertEqual(line.allocations.count(), 1)

    def test_shipment_complete(self):
        """Test that we can complete a shipment via the API."""
        url = reverse('api-so-shipment-ship', kwargs={'pk': self.shipment.pk})

        self.assertFalse(self.shipment.is_complete())
        self.assertFalse(self.shipment.check_can_complete(raise_error=False))

        with self.assertRaises(ValidationError):
            self.shipment.check_can_complete()

        # Attempting to complete this shipment via the API should fail
        response = self.post(
            url, {},
            expected_code=400
        )

        self.assertIn('Shipment has no allocated stock items', str(response.data))

        # Allocate stock against this shipment
        line = self.order.lines.first()
        part = line.part

        models.SalesOrderAllocation.objects.create(
            shipment=self.shipment,
            line=line,
            item=part.stock_items.last(),
            quantity=5
        )

        # Shipment should now be able to be completed
        self.assertTrue(self.shipment.check_can_complete())

        # Attempt with an invalid date
        response = self.post(
            url,
            {
                'shipment_date': 'asfasd',
            },
            expected_code=400,
        )

        self.assertIn('Date has wrong format', str(response.data))

        response = self.post(
            url,
            {
                'invoice_number': 'INV01234',
                'link': 'http://test.com/link.html',
                'tracking_number': 'TRK12345',
                'shipment_date': '2020-12-05',
                'delivery_date': '2023-12-05',
            },
            expected_code=201,
        )

        self.shipment.refresh_from_db()

        self.assertTrue(self.shipment.is_complete())
        self.assertEqual(self.shipment.tracking_number, 'TRK12345')
        self.assertEqual(self.shipment.invoice_number, 'INV01234')
        self.assertEqual(self.shipment.link, 'http://test.com/link.html')
        self.assertEqual(self.shipment.delivery_date, datetime(2023, 12, 5).date())
        self.assertTrue(self.shipment.is_delivered())

    def test_shipment_deliverydate(self):
        """Test delivery date functions via API."""
        url = reverse('api-so-shipment-detail', kwargs={'pk': self.shipment.pk})

        # Attempt remove delivery_date from shipment
        response = self.patch(
            url,
            {
                'delivery_date': None,
            },
            expected_code=200,
        )

        # Shipment should not be marked as delivered
        self.assertFalse(self.shipment.is_delivered())

        # Attempt to set delivery date
        response = self.patch(
            url,
            {
                'delivery_date': 'asfasd',
            },
            expected_code=400,
        )

        self.assertIn('Date has wrong format', str(response.data))

        response = self.patch(
            url,
            {
                'delivery_date': '2023-05-15',
            },
            expected_code=200,
        )
        self.shipment.refresh_from_db()

        # Shipment should now be marked as delivered
        self.assertTrue(self.shipment.is_delivered())
        self.assertEqual(self.shipment.delivery_date, datetime(2023, 5, 15).date())

    def test_sales_order_shipment_list(self):
        """Test the SalesOrderShipment list API endpoint"""
        url = reverse('api-so-shipment-list')

        # Count before creation
        countbefore = models.SalesOrderShipment.objects.count()

        # Create some new shipments via the API
        for order in models.SalesOrder.objects.all():

            for idx in range(3):
                self.post(
                    url,
                    {
                        'order': order.pk,
                        'reference': f"SH{idx + 1}",
                        'tracking_number': f"TRK_{order.pk}_{idx}"
                    },
                    expected_code=201
                )

            # Filter API by order
            response = self.get(
                url,
                {
                    'order': order.pk,
                },
                expected_code=200,
            )

            # 3 shipments returned for each SalesOrder instance
            self.assertGreaterEqual(len(response.data), 3)

        # List *all* shipments
        response = self.get(url, expected_code=200)

        self.assertEqual(len(response.data), countbefore + 3 * models.SalesOrder.objects.count())


class ReturnOrderTests(InvenTreeAPITestCase):
    """Unit tests for ReturnOrder API endpoints"""

    fixtures = [
        'category',
        'company',
        'return_order',
        'part',
        'location',
        'supplier_part',
        'stock',
    ]

    def test_options(self):
        """Test the OPTIONS endpoint"""

        self.assignRole('return_order.add')
        data = self.options(reverse('api-return-order-list'), expected_code=200).data

        self.assertEqual(data['name'], 'Return Order List')

        # Some checks on the 'reference' field
        post = data['actions']['POST']
        reference = post['reference']

        self.assertEqual(reference['default'], 'RMA-0007')
        self.assertEqual(reference['label'], 'Reference')
        self.assertEqual(reference['help_text'], 'Return Order reference')
        self.assertEqual(reference['required'], True)
        self.assertEqual(reference['type'], 'string')

    def test_list(self):
        """Tests for the list endpoint"""

        url = reverse('api-return-order-list')

        response = self.get(url, expected_code=200)

        self.assertEqual(len(response.data), 6)

        # Paginated query
        data = self.get(
            url,
            {
                'limit': 1,
                'ordering': 'reference',
                'customer_detail': True,
            },
            expected_code=200
        ).data

        self.assertEqual(data['count'], 6)
        self.assertEqual(len(data['results']), 1)
        result = data['results'][0]
        self.assertEqual(result['reference'], 'RMA-001')
        self.assertEqual(result['customer_detail']['name'], 'A customer')

        # Reverse ordering
        data = self.get(
            url,
            {
                'ordering': '-reference',
            },
            expected_code=200
        ).data

        self.assertEqual(data[0]['reference'], 'RMA-006')

        # Filter by customer
        for cmp_id in [4, 5]:
            data = self.get(
                url,
                {
                    'customer': cmp_id,
                },
                expected_code=200
            ).data

            self.assertEqual(len(data), 3)

            for result in data:
                self.assertEqual(result['customer'], cmp_id)

        # Filter by status
        data = self.get(
            url,
            {
                'status': 20,
            },
            expected_code=200
        ).data

        self.assertEqual(len(data), 2)

        for result in data:
            self.assertEqual(result['status'], 20)

    def test_create(self):
        """Test creation of ReturnOrder via the API"""

        url = reverse('api-return-order-list')

        # Do not have required permissions yet
        self.post(
            url,
            {
                'customer': 1,
                'description': 'a return order',
            },
            expected_code=403
        )

        self.assignRole('return_order.add')

        data = self.post(
            url,
            {
                'customer': 4,
                'customer_reference': 'cr',
                'description': 'a return order',
            },
            expected_code=201
        ).data

        # Reference automatically generated
        self.assertEqual(data['reference'], 'RMA-0007')
        self.assertEqual(data['customer_reference'], 'cr')

    def test_update(self):
        """Test that we can update a ReturnOrder via the API"""

        url = reverse('api-return-order-detail', kwargs={'pk': 1})

        # Test detail endpoint
        data = self.get(url, expected_code=200).data

        self.assertEqual(data['reference'], 'RMA-001')

        # Attempt to update, incorrect permissions
        self.patch(
            url,
            {
                'customer_reference': 'My customer reference',
            },
            expected_code=403
        )

        self.assignRole('return_order.change')

        self.patch(
            url,
            {
                'customer_reference': 'customer ref',
            },
            expected_code=200
        )

        rma = models.ReturnOrder.objects.get(pk=1)
        self.assertEqual(rma.customer_reference, 'customer ref')

    def test_ro_issue(self):
        """Test the 'issue' order for a ReturnOrder"""

        order = models.ReturnOrder.objects.get(pk=1)
        self.assertEqual(order.status, ReturnOrderStatus.PENDING)
        self.assertIsNone(order.issue_date)

        url = reverse('api-return-order-issue', kwargs={'pk': 1})

        # POST without required permissions
        self.post(url, expected_code=403)

        self.assignRole('return_order.add')

        self.post(url, expected_code=201)
        order.refresh_from_db()
        self.assertEqual(order.status, ReturnOrderStatus.IN_PROGRESS)
        self.assertIsNotNone(order.issue_date)

    def test_receive(self):
        """Test that we can receive items against a ReturnOrder"""

        customer = Company.objects.get(pk=4)

        # Create an order
        rma = models.ReturnOrder.objects.create(
            customer=customer,
            description='A return order',
        )

        self.assertEqual(rma.reference, 'RMA-0007')

        # Create some line items
        part = Part.objects.get(pk=25)
        for idx in range(3):
            stock_item = StockItem.objects.create(
                part=part, customer=customer,
                quantity=1, serial=idx
            )

            line_item = models.ReturnOrderLineItem.objects.create(
                order=rma,
                item=stock_item,
            )

            self.assertEqual(line_item.outcome, ReturnOrderLineStatus.PENDING)
            self.assertIsNone(line_item.received_date)
            self.assertFalse(line_item.received)

        self.assertEqual(rma.lines.count(), 3)

        def receive(items, location=None, expected_code=400):
            """Helper function to receive items against this ReturnOrder"""
            url = reverse('api-return-order-receive', kwargs={'pk': rma.pk})

            response = self.post(
                url,
                {
                    'items': items,
                    'location': location,
                },
                expected_code=expected_code
            )

            return response.data

        # Receive without required permissions
        receive([], expected_code=403)

        self.assignRole('return_order.add')

        # Receive, without any location
        data = receive([], expected_code=400)
        self.assertIn('This field may not be null', str(data['location']))

        # Receive, with incorrect order code
        data = receive([], 1, expected_code=400)
        self.assertIn('Items can only be received against orders which are in progress', str(data))

        # Issue the order (via the API)
        self.assertIsNone(rma.issue_date)
        self.post(
            reverse("api-return-order-issue", kwargs={"pk": rma.pk}),
            expected_code=201,
        )

        rma.refresh_from_db()
        self.assertIsNotNone(rma.issue_date)
        self.assertEqual(rma.status, ReturnOrderStatus.IN_PROGRESS)

        # Receive, without any items
        data = receive([], 1, expected_code=400)
        self.assertIn('Line items must be provided', str(data))

        # Get a reference to one of the stock items
        stock_item = rma.lines.first().item

        n_tracking = stock_item.tracking_info.count()

        # Receive items successfully
        data = receive(
            [{'item': line.pk} for line in rma.lines.all()],
            1,
            expected_code=201
        )

        # Check that all line items have been received
        for line in rma.lines.all():
            self.assertTrue(line.received)
            self.assertIsNotNone(line.received_date)

        # A single tracking entry should have been added to the item
        self.assertEqual(stock_item.tracking_info.count(), n_tracking + 1)

        tracking_entry = stock_item.tracking_info.last()
        deltas = tracking_entry.deltas

        self.assertEqual(deltas['status'], StockStatus.QUARANTINED)
        self.assertEqual(deltas['customer'], customer.pk)
        self.assertEqual(deltas['location'], 1)
        self.assertEqual(deltas['returnorder'], rma.pk)

<<<<<<< HEAD

class OrderMetadataAPITest(InvenTreeAPITestCase):
    """Unit tests for the various metadata endpoints of API."""

    fixtures = [
        'category',
        'part',
        'company',
        'location',
        'supplier_part',
        'stock',
        'order',
        'sales_order',
        'return_order',
    ]

    roles = [
        'purchase_order.change',
        'sales_order.change',
        'return_order.change',
    ]

    def metatester(self, apikey, model):
        """Generic tester"""

        modeldata = model.objects.first()

        # Useless test unless a model object is found
        self.assertIsNotNone(modeldata)

        url = reverse(apikey, kwargs={'pk': modeldata.pk})

        # Metadata is initially null
        self.assertIsNone(modeldata.metadata)

        numstr = f'12{len(apikey)}'

        self.patch(
            url,
            {
                'metadata': {
                    f'abc-{numstr}': f'xyz-{apikey}-{numstr}',
                }
            },
            expected_code=200
        )

        # Refresh
        modeldata.refresh_from_db()
        self.assertEqual(modeldata.get_metadata(f'abc-{numstr}'), f'xyz-{apikey}-{numstr}')

    def test_metadata(self):
        """Test all endpoints"""

        for apikey, model in {
            'api-po-metadata': models.PurchaseOrder,
            'api-po-line-metadata': models.PurchaseOrderLineItem,
            'api-po-extra-line-metadata': models.PurchaseOrderExtraLine,
            'api-so-shipment-metadata': models.SalesOrderShipment,
            'api-so-metadata': models.SalesOrder,
            'api-so-line-metadata': models.SalesOrderLineItem,
            'api-so-extra-line-metadata': models.SalesOrderExtraLine,
            'api-return-order-metadata': models.ReturnOrder,
            'api-return-order-line-metadata': models.ReturnOrderLineItem,
            'api-return-order-extra-line-metadata': models.ReturnOrderExtraLine,
        }.items():
            self.metatester(apikey, model)
=======
    def test_ro_calendar(self):
        """Test the calendar export endpoint"""

        # Full test is in test_po_calendar. Since these use the same backend, test only
        # that the endpoint is available
        url = reverse('api-po-so-calendar', kwargs={'ordertype': 'return-order'})

        # Test without completed orders
        response = self.get(url, expected_code=200, format=None)
        calendar = Calendar.from_ical(response.content)
        self.assertIsInstance(calendar, Calendar)
>>>>>>> 2c05e3e7
<|MERGE_RESOLUTION|>--- conflicted
+++ resolved
@@ -2170,7 +2170,18 @@
         self.assertEqual(deltas['location'], 1)
         self.assertEqual(deltas['returnorder'], rma.pk)
 
-<<<<<<< HEAD
+    def test_ro_calendar(self):
+        """Test the calendar export endpoint"""
+
+        # Full test is in test_po_calendar. Since these use the same backend, test only
+        # that the endpoint is available
+        url = reverse('api-po-so-calendar', kwargs={'ordertype': 'return-order'})
+
+        # Test without completed orders
+        response = self.get(url, expected_code=200, format=None)
+        calendar = Calendar.from_ical(response.content)
+        self.assertIsInstance(calendar, Calendar)
+
 
 class OrderMetadataAPITest(InvenTreeAPITestCase):
     """Unit tests for the various metadata endpoints of API."""
@@ -2237,17 +2248,4 @@
             'api-return-order-line-metadata': models.ReturnOrderLineItem,
             'api-return-order-extra-line-metadata': models.ReturnOrderExtraLine,
         }.items():
-            self.metatester(apikey, model)
-=======
-    def test_ro_calendar(self):
-        """Test the calendar export endpoint"""
-
-        # Full test is in test_po_calendar. Since these use the same backend, test only
-        # that the endpoint is available
-        url = reverse('api-po-so-calendar', kwargs={'ordertype': 'return-order'})
-
-        # Test without completed orders
-        response = self.get(url, expected_code=200, format=None)
-        calendar = Calendar.from_ical(response.content)
-        self.assertIsInstance(calendar, Calendar)
->>>>>>> 2c05e3e7
+            self.metatester(apikey, model)