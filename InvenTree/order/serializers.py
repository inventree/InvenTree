--- conflicted
+++ resolved
@@ -19,15 +19,9 @@
 import stock.serializers
 from company.serializers import (CompanyBriefSerializer, ContactSerializer,
                                  SupplierPartSerializer)
-<<<<<<< HEAD
-from InvenTree.helpers import extract_serial_numbers, normalize, str2bool
-from InvenTree.serializers import (InvenTreeCurrencySerializer,
-=======
 from InvenTree.helpers import (extract_serial_numbers, hash_barcode, normalize,
                                str2bool)
-from InvenTree.serializers import (InvenTreeAttachmentSerializer,
-                                   InvenTreeCurrencySerializer,
->>>>>>> 1ddc86d6
+from InvenTree.serializers import (InvenTreeCurrencySerializer,
                                    InvenTreeDecimalField,
                                    InvenTreeModelSerializer,
                                    InvenTreeMoneySerializer)
