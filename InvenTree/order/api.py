--- conflicted
+++ resolved
@@ -997,19 +997,11 @@
 
 
 class SalesOrderExtraLineItemMetadata(RetrieveUpdateAPI):
-<<<<<<< HEAD
-    """API endpoint for viewing / updating SalesExtraOrderExtraLine metadata."""
-
-    def get_serializer(self, *args, **kwargs):
-        """Return MetadataSerializer instance"""
-        return MetadataSerializer(models.SalesExtraOrderLine, *args, **kwargs)
-=======
     """API endpoint for viewing / updating SalesOrderExtraLine metadata."""
 
     def get_serializer(self, *args, **kwargs):
         """Return MetadataSerializer instance"""
         return MetadataSerializer(models.SalesOrderExtraLine, *args, **kwargs)
->>>>>>> 418a6ed5
 
     queryset = models.SalesOrderExtraLine.objects.all()
 
