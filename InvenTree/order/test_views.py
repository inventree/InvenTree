--- conflicted
+++ resolved
@@ -56,13 +56,10 @@
 
     def test_po_export(self):
         """Export PurchaseOrder."""
-<<<<<<< HEAD
-        response = self.client.get(reverse('po-export', args=(1,)), headers={"x-requested-with": 'XMLHttpRequest'})
-=======
         response = self.client.get(
-            reverse('po-export', args=(1,)), HTTP_X_REQUESTED_WITH='XMLHttpRequest'
+            reverse('po-export', args=(1,)),
+            headers={'x-requested-with': 'XMLHttpRequest'},
         )
->>>>>>> 9db3efa0
 
         # Response should be streaming-content (file download)
         self.assertIn('streaming_content', dir(response))
