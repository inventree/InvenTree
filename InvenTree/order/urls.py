--- conflicted
+++ resolved
@@ -38,17 +38,8 @@
 ]
 
 sales_order_urls = [
-<<<<<<< HEAD
-    # URLs for sales order allocations
-    url(r'^allocation/', include([
-        url(r'^assign-serials/', views.SalesOrderAssignSerials.as_view(), name='so-assign-serials'),
-    ])),
-    url(r'^fulfill/(?P<pk>\d+)/', views.SalesOrderAllocationFulfill.as_view(), name='so-line-item-allocation-fulfill'),
-=======
->>>>>>> 64c89305
     # Display detail view for a single SalesOrder
     url(r'^(?P<pk>\d+)/', include(sales_order_detail_urls)),
-   
     # Display list of all sales orders
     url(r'^.*$', views.SalesOrderIndex.as_view(), name='so-index'),
 ]
