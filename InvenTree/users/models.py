--- conflicted
+++ resolved
@@ -76,13 +76,10 @@
             'plugin_pluginconfig',
             'plugin_pluginsetting',
             'plugin_notificationusersetting',
-<<<<<<< HEAD
             'common_webconnection',
             'common_webconnectiontransaction',
             'plugin_connectionsetting',
-=======
             'common_newsfeedentry',
->>>>>>> e730b5c2
         ],
         'part_category': [
             'part_partcategory',
