--- conflicted
+++ resolved
@@ -7,11 +7,7 @@
 
 from rest_framework.authtoken.models import Token
 
-<<<<<<< HEAD
-from InvenTree.unit_tests import InvenTreeTestCase
-=======
 from InvenTree.unit_test import InvenTreeTestCase
->>>>>>> 8ca02cb1
 from users.models import Owner, RuleSet
 
 
