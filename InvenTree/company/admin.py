"""Admin class for the 'company' app"""

from django.contrib import admin

from import_export import widgets
from import_export.admin import ImportExportModelAdmin
from import_export.fields import Field

from InvenTree.admin import InvenTreeResource
from part.models import Part

from .models import (
    Address,
    Company,
    Contact,
    ManufacturerPart,
    ManufacturerPartAttachment,
    ManufacturerPartParameter,
    SupplierPart,
    SupplierPriceBreak,
)


class CompanyResource(InvenTreeResource):
    """Class for managing Company data import/export."""

    class Meta:
        """Metaclass defines extra options"""

        model = Company
        skip_unchanged = True
        report_skipped = False
        clean_model_instances = True


@admin.register(Company)
class CompanyAdmin(ImportExportModelAdmin):
    """Admin class for the Company model"""

    resource_class = CompanyResource

    list_display = ('name', 'website', 'contact')

    search_fields = ['name', 'description']


class SupplierPartResource(InvenTreeResource):
    """Class for managing SupplierPart data import/export."""

    class Meta:
        """Metaclass defines extra admin options"""

        model = SupplierPart
        skip_unchanged = True
        report_skipped = True
        clean_model_instances = True

    part = Field(attribute='part', widget=widgets.ForeignKeyWidget(Part))

    part_name = Field(attribute='part__full_name', readonly=True)

    supplier = Field(attribute='supplier', widget=widgets.ForeignKeyWidget(Company))

    supplier_name = Field(attribute='supplier__name', readonly=True)


class SupplierPriceBreakInline(admin.TabularInline):
    """Inline for supplier-part pricing"""

    model = SupplierPriceBreak


@admin.register(SupplierPart)
class SupplierPartAdmin(ImportExportModelAdmin):
    """Admin class for the SupplierPart model"""

    resource_class = SupplierPartResource

    list_display = ('part', 'supplier', 'SKU')

    search_fields = ['supplier__name', 'part__name', 'manufacturer_part__MPN', 'SKU']

    inlines = [SupplierPriceBreakInline]

    autocomplete_fields = ('part', 'supplier', 'manufacturer_part')


class ManufacturerPartResource(InvenTreeResource):
    """Class for managing ManufacturerPart data import/export."""

    class Meta:
        """Metaclass defines extra admin options"""

        model = ManufacturerPart
        skip_unchanged = True
        report_skipped = True
        clean_model_instances = True

    part = Field(attribute='part', widget=widgets.ForeignKeyWidget(Part))

    part_name = Field(attribute='part__full_name', readonly=True)

    manufacturer = Field(
        attribute='manufacturer', widget=widgets.ForeignKeyWidget(Company)
    )

    manufacturer_name = Field(attribute='manufacturer__name', readonly=True)


@admin.register(ManufacturerPart)
class ManufacturerPartAdmin(ImportExportModelAdmin):
    """Admin class for ManufacturerPart model."""

    resource_class = ManufacturerPartResource

    list_display = ('part', 'manufacturer', 'MPN')

    search_fields = ['manufacturer__name', 'part__name', 'MPN']

    autocomplete_fields = ('part', 'manufacturer')


@admin.register(ManufacturerPartAttachment)
class ManufacturerPartAttachmentAdmin(ImportExportModelAdmin):
    """Admin class for ManufacturerPartAttachment model."""

    list_display = ('manufacturer_part', 'attachment', 'comment')

    autocomplete_fields = ('manufacturer_part',)


class ManufacturerPartParameterResource(InvenTreeResource):
    """Class for managing ManufacturerPartParameter data import/export."""

    class Meta:
        """Metaclass defines extra admin options"""

        model = ManufacturerPartParameter
        skip_unchanged = True
        report_skipped = True
        clean_model_instance = True


@admin.register(ManufacturerPartParameter)
class ManufacturerPartParameterAdmin(ImportExportModelAdmin):
    """Admin class for ManufacturerPartParameter model."""

    resource_class = ManufacturerPartParameterResource

    list_display = ('manufacturer_part', 'name', 'value')

    search_fields = ['manufacturer_part__manufacturer__name', 'name', 'value']

    autocomplete_fields = ('manufacturer_part',)


class SupplierPriceBreakResource(InvenTreeResource):
    """Class for managing SupplierPriceBreak data import/export."""

    class Meta:
        """Metaclass defines extra admin options"""

        model = SupplierPriceBreak
        skip_unchanged = True
        report_skipped = False
        clean_model_instances = True

    part = Field(attribute='part', widget=widgets.ForeignKeyWidget(SupplierPart))

    supplier_id = Field(attribute='part__supplier__pk', readonly=True)

    supplier_name = Field(attribute='part__supplier__name', readonly=True)

    part_name = Field(attribute='part__part__full_name', readonly=True)

    SKU = Field(attribute='part__SKU', readonly=True)

    MPN = Field(attribute='part__MPN', readonly=True)


@admin.register(SupplierPriceBreak)
class SupplierPriceBreakAdmin(ImportExportModelAdmin):
    """Admin class for the SupplierPriceBreak model"""

    resource_class = SupplierPriceBreakResource

    list_display = ('part', 'quantity', 'price')

    autocomplete_fields = ('part',)


class AddressResource(InvenTreeResource):
    """Class for managing Address data import/export"""

    class Meta:
        """Metaclass defining extra options"""

        model = Address
        skip_unchanged = True
        report_skipped = False
        clean_model_instances = True

    company = Field(attribute='company', widget=widgets.ForeignKeyWidget(Company))


@admin.register(Address)
class AddressAdmin(ImportExportModelAdmin):
    """Admin class for the Address model"""

    resource_class = AddressResource

    list_display = ('company', 'line1', 'postal_code', 'country')

    search_fields = ['company', 'country', 'postal_code']


class ContactResource(InvenTreeResource):
    """Class for managing Contact data import/export"""

    class Meta:
        """Metaclass defining extra options"""

        model = Contact
        skip_unchanged = True
        report_skipped = False
        clean_model_instances = True

    company = Field(attribute='company', widget=widgets.ForeignKeyWidget(Company))


@admin.register(Contact)
class ContactAdmin(ImportExportModelAdmin):
    """Admin class for the Contact model"""

    resource_class = ContactResource

    list_display = ('company', 'name', 'role', 'email', 'phone')

<<<<<<< HEAD
    search_fields = [
        'company',
        'name',
        'email',
    ]
=======
    search_fields = ['company', 'name', 'email']


admin.site.register(Company, CompanyAdmin)
admin.site.register(SupplierPart, SupplierPartAdmin)
admin.site.register(SupplierPriceBreak, SupplierPriceBreakAdmin)

admin.site.register(ManufacturerPart, ManufacturerPartAdmin)
admin.site.register(ManufacturerPartAttachment, ManufacturerPartAttachmentAdmin)
admin.site.register(ManufacturerPartParameter, ManufacturerPartParameterAdmin)

admin.site.register(Address, AddressAdmin)
admin.site.register(Contact, ContactAdmin)
>>>>>>> 9db3efa0
<|MERGE_RESOLUTION|>--- conflicted
+++ resolved
@@ -236,24 +236,4 @@
 
     list_display = ('company', 'name', 'role', 'email', 'phone')
 
-<<<<<<< HEAD
-    search_fields = [
-        'company',
-        'name',
-        'email',
-    ]
-=======
-    search_fields = ['company', 'name', 'email']
-
-
-admin.site.register(Company, CompanyAdmin)
-admin.site.register(SupplierPart, SupplierPartAdmin)
-admin.site.register(SupplierPriceBreak, SupplierPriceBreakAdmin)
-
-admin.site.register(ManufacturerPart, ManufacturerPartAdmin)
-admin.site.register(ManufacturerPartAttachment, ManufacturerPartAttachmentAdmin)
-admin.site.register(ManufacturerPartParameter, ManufacturerPartParameterAdmin)
-
-admin.site.register(Address, AddressAdmin)
-admin.site.register(Contact, ContactAdmin)
->>>>>>> 9db3efa0
+    search_fields = ['company', 'name', 'email']