"""
URL lookup for Company app
"""

from django.conf.urls import url, include

from . import views


company_detail_urls = [

    url(r'^thumb-download/', views.CompanyImageDownloadFromURL.as_view(), name='company-image-download'),

    # Any other URL
    url(r'^.*$', views.CompanyDetail.as_view(), name='company-detail'),
]


company_urls = [

    url(r'^(?P<pk>\d+)/', include(company_detail_urls)),

    url(r'suppliers/', views.CompanyIndex.as_view(), name='supplier-index'),
    url(r'manufacturers/', views.CompanyIndex.as_view(), name='manufacturer-index'),
    url(r'customers/', views.CompanyIndex.as_view(), name='customer-index'),

    # Redirect any other patterns to the 'company' index which displays all companies
    url(r'^.*$', views.CompanyIndex.as_view(), name='company-index'),
]

manufacturer_part_urls = [
<<<<<<< HEAD
    
=======

>>>>>>> 887e6295
    url(r'^(?P<pk>\d+)/', views.ManufacturerPartDetail.as_view(template_name='company/manufacturer_part.html'), name='manufacturer-part-detail'),
]

supplier_part_urls = [
    url(r'^(?P<pk>\d+)/', views.SupplierPartDetail.as_view(template_name='company/supplier_part.html'), name='supplier-part-detail'),
]<|MERGE_RESOLUTION|>--- conflicted
+++ resolved
@@ -29,11 +29,7 @@
 ]
 
 manufacturer_part_urls = [
-<<<<<<< HEAD
-    
-=======
 
->>>>>>> 887e6295
     url(r'^(?P<pk>\d+)/', views.ManufacturerPartDetail.as_view(template_name='company/manufacturer_part.html'), name='manufacturer-part-detail'),
 ]
 
