"""JSON serializers for Company app."""

import io

from django.core.files.base import ContentFile
from django.utils.translation import gettext_lazy as _

import part.filters
from part.serializers import PartBriefSerializer
from rest_framework import serializers
from sql_util.utils import SubqueryCount
from taggit.serializers import TagListSerializerField

<<<<<<< HEAD
=======
import part.filters
>>>>>>> 4b149865
from InvenTree.serializers import (
    InvenTreeAttachmentSerializer,
    InvenTreeCurrencySerializer,
    InvenTreeDecimalField,
    InvenTreeImageSerializerField,
    InvenTreeModelSerializer,
    InvenTreeMoneySerializer,
    InvenTreeTagModelSerializer,
    RemoteImageMixin,
)
<<<<<<< HEAD
=======
from part.serializers import PartBriefSerializer
>>>>>>> 4b149865

from .models import (
    Address,
    Company,
    CompanyAttachment,
    Contact,
    ManufacturerPart,
    ManufacturerPartAttachment,
    ManufacturerPartParameter,
    SupplierPart,
    SupplierPriceBreak,
)


class CompanyBriefSerializer(InvenTreeModelSerializer):
    """Serializer for Company object (limited detail)."""

    class Meta:
        """Metaclass options."""

        model = Company
        fields = ['pk', 'url', 'name', 'description', 'image']

    url = serializers.CharField(source='get_absolute_url', read_only=True)

    image = serializers.CharField(source='get_thumbnail_url', read_only=True)


class AddressSerializer(InvenTreeModelSerializer):
    """Serializer for the Address Model."""

    class Meta:
        """Metaclass options."""

        model = Address
        fields = [
            'pk',
            'company',
            'title',
            'primary',
            'line1',
            'line2',
            'postal_code',
            'postal_city',
            'province',
            'country',
            'shipping_notes',
            'internal_shipping_notes',
            'link',
        ]


class AddressBriefSerializer(InvenTreeModelSerializer):
    """Serializer for Address Model (limited)."""

    class Meta:
        """Metaclass options."""

        model = Address
        fields = [
            'pk',
            'line1',
            'line2',
            'postal_code',
            'postal_city',
            'province',
            'country',
            'shipping_notes',
            'internal_shipping_notes',
        ]


class CompanySerializer(RemoteImageMixin, InvenTreeModelSerializer):
    """Serializer for Company object (full detail)."""

    class Meta:
        """Metaclass options."""

        model = Company
        fields = [
            'pk',
            'url',
            'name',
            'description',
            'website',
            'name',
            'phone',
            'address',
            'email',
            'currency',
            'contact',
            'link',
            'image',
            'is_customer',
            'is_manufacturer',
            'is_supplier',
            'notes',
            'parts_supplied',
            'parts_manufactured',
            'remote_image',
            'address_count',
            'primary_address',
        ]

    @staticmethod
    def annotate_queryset(queryset):
        """Annotate the supplied queryset with aggregated information."""
        # Add count of parts manufactured
        queryset = queryset.annotate(
            parts_manufactured=SubqueryCount('manufactured_parts')
        )

        queryset = queryset.annotate(parts_supplied=SubqueryCount('supplied_parts'))

        queryset = queryset.annotate(address_count=SubqueryCount('addresses'))

        return queryset

    primary_address = AddressSerializer(required=False, allow_null=True, read_only=True)

    url = serializers.CharField(source='get_absolute_url', read_only=True)

    image = InvenTreeImageSerializerField(required=False, allow_null=True)

    parts_supplied = serializers.IntegerField(read_only=True)
    parts_manufactured = serializers.IntegerField(read_only=True)
    address_count = serializers.IntegerField(read_only=True)

    currency = InvenTreeCurrencySerializer(
        help_text=_('Default currency used for this supplier'), required=True
    )

    def save(self):
        """Save the Company instance."""
        super().save()

        company = self.instance

        # Check if an image was downloaded from a remote URL
        remote_img = getattr(self, 'remote_image_file', None)

        if remote_img and company:
            fmt = remote_img.format or 'PNG'
            buffer = io.BytesIO()
            remote_img.save(buffer, format=fmt)

            # Construct a simplified name for the image
            filename = f'company_{company.pk}_image.{fmt.lower()}'

            company.image.save(filename, ContentFile(buffer.getvalue()))

        return self.instance


class CompanyAttachmentSerializer(InvenTreeAttachmentSerializer):
    """Serializer for the CompanyAttachment class."""

    class Meta:
<<<<<<< HEAD
        """Metaclass defines serializer options."""
=======
        """Metaclass defines serializer options"""
>>>>>>> 4b149865

        model = CompanyAttachment

        fields = InvenTreeAttachmentSerializer.attachment_fields(['company'])


class ContactSerializer(InvenTreeModelSerializer):
    """Serializer class for the Contact model."""

    class Meta:
        """Metaclass options."""

        model = Contact
        fields = ['pk', 'company', 'name', 'phone', 'email', 'role']


class ManufacturerPartSerializer(InvenTreeTagModelSerializer):
    """Serializer for ManufacturerPart object."""

    class Meta:
        """Metaclass options."""

        model = ManufacturerPart
        fields = [
            'pk',
            'part',
            'part_detail',
            'pretty_name',
            'manufacturer',
            'manufacturer_detail',
            'description',
            'MPN',
            'link',
            'barcode_hash',
            'tags',
        ]

    tags = TagListSerializerField(required=False)

    def __init__(self, *args, **kwargs):
        """Initialize this serializer with extra detail fields as required."""
        part_detail = kwargs.pop('part_detail', True)
        manufacturer_detail = kwargs.pop('manufacturer_detail', True)
        prettify = kwargs.pop('pretty', False)

        super().__init__(*args, **kwargs)

        if part_detail is not True:
            self.fields.pop('part_detail')

        if manufacturer_detail is not True:
            self.fields.pop('manufacturer_detail')

        if prettify is not True:
            self.fields.pop('pretty_name')

    part_detail = PartBriefSerializer(source='part', many=False, read_only=True)

    manufacturer_detail = CompanyBriefSerializer(
        source='manufacturer', many=False, read_only=True
    )

    pretty_name = serializers.CharField(read_only=True)

    manufacturer = serializers.PrimaryKeyRelatedField(
        queryset=Company.objects.filter(is_manufacturer=True)
    )


class ManufacturerPartAttachmentSerializer(InvenTreeAttachmentSerializer):
    """Serializer for the ManufacturerPartAttachment class."""

    class Meta:
        """Metaclass options."""

        model = ManufacturerPartAttachment

        fields = InvenTreeAttachmentSerializer.attachment_fields(['manufacturer_part'])


class ManufacturerPartParameterSerializer(InvenTreeModelSerializer):
    """Serializer for the ManufacturerPartParameter model."""

    class Meta:
        """Metaclass options."""

        model = ManufacturerPartParameter

        fields = [
            'pk',
            'manufacturer_part',
            'manufacturer_part_detail',
            'name',
            'value',
            'units',
        ]

    def __init__(self, *args, **kwargs):
        """Initialize this serializer with extra detail fields as required."""
        man_detail = kwargs.pop('manufacturer_part_detail', False)

        super().__init__(*args, **kwargs)

        if not man_detail:
            self.fields.pop('manufacturer_part_detail')

    manufacturer_part_detail = ManufacturerPartSerializer(
        source='manufacturer_part', many=False, read_only=True
    )


class SupplierPartSerializer(InvenTreeTagModelSerializer):
    """Serializer for SupplierPart object."""

    class Meta:
        """Metaclass options."""

        model = SupplierPart
        fields = [
            'available',
            'availability_updated',
            'description',
            'in_stock',
            'link',
            'manufacturer',
            'manufacturer_detail',
            'manufacturer_part',
            'manufacturer_part_detail',
            'MPN',
            'note',
            'pk',
            'barcode_hash',
            'packaging',
            'pack_quantity',
            'pack_quantity_native',
            'part',
            'part_detail',
            'pretty_name',
            'SKU',
            'supplier',
            'supplier_detail',
            'url',
            'updated',
            'tags',
        ]

        read_only_fields = ['availability_updated', 'barcode_hash']

    tags = TagListSerializerField(required=False)

    def __init__(self, *args, **kwargs):
        """Initialize this serializer with extra detail fields as required."""
        # Check if 'available' quantity was supplied
        self.has_available_quantity = 'available' in kwargs.get('data', {})

        brief = kwargs.pop('brief', False)

        detail_default = not brief

        part_detail = kwargs.pop('part_detail', detail_default)
        supplier_detail = kwargs.pop('supplier_detail', detail_default)
        manufacturer_detail = kwargs.pop('manufacturer_detail', detail_default)

        prettify = kwargs.pop('pretty', False)

        super().__init__(*args, **kwargs)

        if part_detail is not True:
            self.fields.pop('part_detail')

        if supplier_detail is not True:
            self.fields.pop('supplier_detail')

        if manufacturer_detail is not True:
            self.fields.pop('manufacturer_detail')
            self.fields.pop('manufacturer_part_detail')

        if prettify is not True:
            self.fields.pop('pretty_name')

    # Annotated field showing total in-stock quantity
    in_stock = serializers.FloatField(read_only=True)
    available = serializers.FloatField(required=False)

    part_detail = PartBriefSerializer(source='part', many=False, read_only=True)

    supplier_detail = CompanyBriefSerializer(
        source='supplier', many=False, read_only=True
    )

    manufacturer_detail = CompanyBriefSerializer(
        source='manufacturer_part.manufacturer', many=False, read_only=True
    )

    pretty_name = serializers.CharField(read_only=True)

    supplier = serializers.PrimaryKeyRelatedField(
        queryset=Company.objects.filter(is_supplier=True)
    )

    manufacturer = serializers.CharField(read_only=True)

    MPN = serializers.CharField(read_only=True)

    manufacturer_part_detail = ManufacturerPartSerializer(
        source='manufacturer_part', part_detail=False, read_only=True
    )

    url = serializers.CharField(source='get_absolute_url', read_only=True)

    # Date fields
    updated = serializers.DateTimeField(allow_null=True, read_only=True)

    @staticmethod
    def annotate_queryset(queryset):
        """Annotate the SupplierPart queryset with extra fields.

        Fields:
            in_stock: Current stock quantity for each SupplierPart
        """
        queryset = queryset.annotate(in_stock=part.filters.annotate_total_stock())

        return queryset

    def update(self, supplier_part, data):
        """Custom update functionality for the serializer."""
        available = data.pop('available', None)

        response = super().update(supplier_part, data)

        if available is not None and self.has_available_quantity:
            supplier_part.update_available_quantity(available)

        return response

    def create(self, validated_data):
        """Extract manufacturer data and process ManufacturerPart."""
        # Extract 'available' quantity from the serializer
        available = validated_data.pop('available', None)

        # Create SupplierPart
        supplier_part = super().create(validated_data)

        if available is not None and self.has_available_quantity:
            supplier_part.update_available_quantity(available)

        # Get ManufacturerPart raw data (unvalidated)
        manufacturer = self.initial_data.get('manufacturer', None)
        MPN = self.initial_data.get('MPN', None)

        if manufacturer and MPN:
            kwargs = {'manufacturer': manufacturer, 'MPN': MPN}
            supplier_part.save(**kwargs)

        return supplier_part


class SupplierPriceBreakSerializer(InvenTreeModelSerializer):
    """Serializer for SupplierPriceBreak object."""

    class Meta:
        """Metaclass options."""

        model = SupplierPriceBreak
        fields = [
            'pk',
            'part',
            'part_detail',
            'quantity',
            'price',
            'price_currency',
            'supplier',
            'supplier_detail',
            'updated',
        ]

    def __init__(self, *args, **kwargs):
        """Initialize this serializer with extra fields as required."""
        supplier_detail = kwargs.pop('supplier_detail', False)
        part_detail = kwargs.pop('part_detail', False)

        super().__init__(*args, **kwargs)

        if not supplier_detail:
            self.fields.pop('supplier_detail')

        if not part_detail:
            self.fields.pop('part_detail')

    quantity = InvenTreeDecimalField()

    price = InvenTreeMoneySerializer(allow_null=True, required=True, label=_('Price'))

    price_currency = InvenTreeCurrencySerializer()

    supplier = serializers.PrimaryKeyRelatedField(
        source='part.supplier', many=False, read_only=True
    )

    supplier_detail = CompanyBriefSerializer(
        source='part.supplier', many=False, read_only=True
    )

    # Detail serializer for SupplierPart
    part_detail = SupplierPartSerializer(
        source='part', brief=True, many=False, read_only=True
    )<|MERGE_RESOLUTION|>--- conflicted
+++ resolved
@@ -5,16 +5,11 @@
 from django.core.files.base import ContentFile
 from django.utils.translation import gettext_lazy as _
 
-import part.filters
-from part.serializers import PartBriefSerializer
 from rest_framework import serializers
 from sql_util.utils import SubqueryCount
 from taggit.serializers import TagListSerializerField
 
-<<<<<<< HEAD
-=======
 import part.filters
->>>>>>> 4b149865
 from InvenTree.serializers import (
     InvenTreeAttachmentSerializer,
     InvenTreeCurrencySerializer,
@@ -25,10 +20,7 @@
     InvenTreeTagModelSerializer,
     RemoteImageMixin,
 )
-<<<<<<< HEAD
-=======
 from part.serializers import PartBriefSerializer
->>>>>>> 4b149865
 
 from .models import (
     Address,
@@ -187,11 +179,7 @@
     """Serializer for the CompanyAttachment class."""
 
     class Meta:
-<<<<<<< HEAD
         """Metaclass defines serializer options."""
-=======
-        """Metaclass defines serializer options"""
->>>>>>> 4b149865
 
         model = CompanyAttachment
 
