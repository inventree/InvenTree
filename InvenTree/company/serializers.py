--- conflicted
+++ resolved
@@ -133,9 +133,6 @@
         ])
 
 
-<<<<<<< HEAD
-class ManufacturerPartSerializer(TaggitSerializer, InvenTreeModelSerializer):
-=======
 class ContactSerializer(InvenTreeModelSerializer):
     """Serializer class for the Contact model"""
 
@@ -153,8 +150,7 @@
         ]
 
 
-class ManufacturerPartSerializer(InvenTreeModelSerializer):
->>>>>>> 3e53b60c
+class ManufacturerPartSerializer(TaggitSerializer, InvenTreeModelSerializer):
     """Serializer for ManufacturerPart object."""
 
     class Meta:
