--- conflicted
+++ resolved
@@ -308,19 +308,7 @@
     url: '{% url "api-stock-list" %}',
 });
 
-<<<<<<< HEAD
-$('#stock-export').click(function() {
-
-    exportStock({
-        supplier_part: {{ part.pk }},
-    });
-
-});
-
-$('#item-create').click(function() {
-=======
 $("#item-create").click(function() {
->>>>>>> cb76b13e
     createNewStockItem({
         data: {
             part: {{ part.part.id }},
