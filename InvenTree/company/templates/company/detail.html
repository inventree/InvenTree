{% extends "company/company_base.html" %}
{% load static %}
{% load i18n %}
{% load markdownify %}

{% block sidebar %}
{% include 'company/sidebar.html' %}
{% endblock %}

{% block page_content %}

<div class='panel panel-hidden' id='panel-supplier-parts'>
    <div class='panel-heading'>
        <div class='d-flex flex-wrap'>
            <h4>{% trans "Supplier Parts" %}</h4>
            {% include "spacer.html" %}
            <div class='btn-group' role='group'>
                {% if roles.purchase_order.add %}
                    <button class='btn btn-success' id='supplier-part-create' title='{% trans "Create new supplier part" %}'>
                        <span class='fas fa-plus-circle'></span> {% trans "New Supplier Part" %}
                    </button>
                {% endif %}
            </div>
        </div>
    </div>
    <div class='panel-content'>
        {% if roles.purchase_order.change %}
        <div id='supplier-part-button-toolbar'>
            <div class='button-toolbar container-fluid'>
                <div class='btn-group' role='group'>
                    <div class='btn-group'>
                        <button class='btn btn-primary dropdown-toggle' id='supplier-table-options' type='button' data-bs-toggle='dropdown'>{% trans "Options" %}
                            <span class='caret'></span>
                        </button>
                        <ul class='dropdown-menu'>
                            {% if roles.purchase_order.add %}
                            <li><a class='dropdown-item' href='#' id='multi-supplier-part-order' title='{% trans "Order parts" %}'>
                                <span class='fas fa-shopping-cart'></span> {% trans "Order Parts" %}
                            </a></li>
                            {% endif %}
                            {% if roles.purchase_order.delete %}
                            <li><a class='dropdown-item' href='#' id='multi-supplier-part-delete' title='{% trans "Delete parts" %}'>
                                <span class='fas fa-trash-alt icon-red'></span> {% trans "Delete Parts" %}
                            </a></li>
                            {% endif %}
                        </ul>
                    </div>
                    {% include "filter_list.html" with id="supplier-part" %}
                </div>
            </div>
        </div>
        {% endif %}

        <table class='table table-striped table-condensed' id='supplier-part-table' data-toolbar='#supplier-part-button-toolbar'>
        </table>
    </div>
</div>

<div class='panel panel-hidden' id='panel-manufacturer-parts'>
    <div class='panel-heading'>
        <div class='d-flex flex-wrap'>
            <h4>{% trans "Manufacturer Parts" %}</h4>
            {% include "spacer.html" %}
            <div class='btn-group' role='group'>
                {% if roles.purchase_order.add %}
                    <button type='button' class='btn btn-success' id='manufacturer-part-create' title='{% trans "Create new manufacturer part" %}'>
                        <span class='fas fa-plus-circle'></span> {% trans "New Manufacturer Part" %}
                    </button>
                {% endif %}
            </div>
        </div>
    </div>
    <div class='panel-content'>
        {% if roles.purchase_order.change %}
        <div id='manufacturer-part-button-toolbar'>
            <div class='button-toolbar container-fluid'>
                <div class='btn-group' role='group'>
                    <div class='btn-group' role='group'>
                        <button class='btn btn-primary dropdown-toggle' id='manufacturer-table-options' type='button' data-bs-toggle='dropdown'>{% trans "Options" %}
                            <span class='caret'></span>
                        </button>
                        <ul class='dropdown-menu'>
                            {% if roles.purchase_order.add %}
                            <li><a class='dropdown-item' href='#' id='multi-manufacturer-part-order' title='{% trans "Order parts" %}'>
                                <span class='fas fa-shopping-cart'></span> {% trans "Order Parts" %}
                            </a></li>
                            {% endif %}
                            {% if roles.purchase_order.delete %}
                            <li><a class='dropdown-item' href='#' id='multi-manufacturer-part-delete' title='{% trans "Delete parts" %}'>
                                <span class='fas fa-trash-alt icon-red'></span> {% trans "Delete Parts" %}
                            </a></li>
                            {% endif %}
                        </ul>
                    </div>
                    {% include "filter_list.html" with id="manufacturer-part" %}
                </div>
            </div>
        </div>
        {% endif %}
        <table class='table table-striped table-condensed' id='manufacturer-part-table' data-toolbar='#manufacturer-part-button-toolbar'>
        </table>
    </div>
</div>

<div class='panel panel-hidden' id='panel-company-stock'>
    <div class='panel-heading'>
        <h4>{% trans "Supplier Stock" %}</h4>
    </div>
    <div class='panel-content'>
        {% include "stock_table.html" %}
    </div>
</div>

<div class='panel panel-hidden' id='panel-purchase-orders'>
    <div class='panel-heading'>
        <div class='d-flex flex-wrap'>
            <h4>{% trans "Purchase Orders" %}</h4>
            {% include "spacer.html" %}
            <div class='btn-group' role='group'>
                {% if roles.purchase_order.add %}
                <button class='btn btn-success' type='button' id='company-order2' title='{% trans "Create new purchase order" %}'>
                    <span class='fas fa-plus-circle'></span> {% trans "New Purchase Order" %}
                </button>
                {% endif %}
            </div>
        </div>
    </div>
    <div class='panel-content'>
        <div id='po-button-bar'>
            <div class='button-toolbar container-fluid' style='float: right;'>
                {% include "filter_list.html" with id="purchaseorder" %}
            </div>
        </div>

        <table class='table table-striped table-condensed po-table' id='purchase-order-table' data-toolbar='#po-button-bar'>
        </table>
    </div>
</div>

<div class='panel panel-hidden' id='panel-sales-orders'>
    <div class='panel-heading'>
        <div class='d-flex flex-wrap'>
            <h4>{% trans "Sales Orders" %}</h4>
            {% include "spacer.html" %}
            <div class='btn-group' role='group'>
                {% if roles.sales_order.add %}
                <button class='btn btn-success' type='button' id='new-sales-order' title='{% trans "Create new sales order" %}'>
                    <div class='fas fa-plus-circle'></div> {% trans "New Sales Order" %}
                </button>
                {% endif %}
            </div>
        </div>
    </div>
    <div class='panel-content'>
        <div id='so-button-bar'>
            <div class='button-toolbar container-fluid' style='float: right;'>
                {% include "filter_list.html" with id="salesorder" %}
            </div>
        </div>

        <table class='table table-striped table-condensed po-table' id='sales-order-table' data-toolbar='#so-button-bar'>
        </table>
    </div>
</div>

<div class='panel panel-hidden' id='panel-assigned-stock'>
    <div class='panel-heading'>
        <h4>{% trans "Assigned Stock" %}</h4>
    </div>
    <div class='panel-content'>
        <div id='assigned-stock-button-toolbar'>
            <div class='btn-group' role='group'>
                {% include "filter_list.html" with id="customerstock" %}
            </div>
        </div>

        <table class='table table-striped table-condensed' id='assigned-stock-table' data-toolbar='#assigned-stock-button-toolbar'></table>

    </div>
</div>

<div class='panel panel-hidden' id='panel-company-notes'>
    <div class='panel-heading'>
        <div class='row'>
            <div class='col-sm-6'>
                <h4>{% trans "Company Notes" %}</h4>
            </div>
            <div class='col-sm-6'>
                <div class='btn-group float-right'>
                    <button type='button' id='edit-notes' title='{% trans "Edit Notes" %}' class='btn btn-small btn-outline-secondary'>
                        <span class='fas fa-edit'>
                        </span>
                    </button>
                </div>
            </div>
        </div>
    </div>
    <div class='panel-content'>
        {% if company.notes %}
        {{ company.notes | markdownify }}
        {% endif %}
    </div>
</div>

{% endblock %}

{% block js_ready %}
{{ block.super }}

    $('#edit-notes').click(function() {
        constructForm('{% url "api-company-detail" company.pk %}', {
            fields: {
                notes: {
                    multiline: true,
                }
            },
            title: '{% trans "Edit Notes" %}',
            reload: true,
        });
    });

    loadStockTable($('#assigned-stock-table'), {
        params: {
            customer: {{ company.id }},
            part_detail: true,
            location_detail: true,
        },
        url: '{% url "api-stock-list" %}',
        filterKey: 'customerstock',
        filterTarget: '#filter-list-customerstock',
    });

    {% if company.is_customer %}
    loadSalesOrderTable('#sales-order-table', {
        url: '{% url "api-so-list" %}',
        params: {
            customer: {{ company.id }},
        }
    });

    $('#new-sales-order').click(function() {

        createSalesOrder({
            customer: {{ company.pk }},
        });
    });
    {% endif %}

    {% if company.is_supplier %}
    loadPurchaseOrderTable('#purchase-order-table', {
        url: '{% url "api-po-list" %}',
        params: {
            supplier: {{ company.id }},
        }
    });

    function newOrder() {
        createPurchaseOrder({
            supplier: {{ company.pk }},
        });
    }

    $('#company-order').click(function() {
        newOrder();
    });

    $('#company-order2').click(function() {
        newOrder();
    });

    {% endif %}

    loadStockTable($('#stock-table'), {
        url: '{% url "api-stock-list" %}',
        params: {
            company: {{ company.id }},
            part_detail: true,
            supplier_part_detail: true,
            location_detail: true,
        },
        buttons: [
            '#stock-options',
        ],
        filterKey: 'companystock',
    });

<<<<<<< HEAD
    $('#stock-export').click(function() {
        exportStock({
            supplier: {{ company.id }}
        });
    });

=======
>>>>>>> cb76b13e
    {% if company.is_manufacturer %}

    function reloadManufacturerPartTable() {
        $('#manufacturer-part-table').bootstrapTable('refresh');
    }

    $('#manufacturer-part-create').click(function () {

        createManufacturerPart({
            manufacturer: {{ company.pk }},
            onSuccess: function() {
                $('#part-table').bootstrapTable('refresh');
            }
        });
    });

    loadManufacturerPartTable(
        '#manufacturer-part-table',
        '{% url "api-manufacturer-part-list" %}',
        {
            params: {
                part_detail: true,
                manufacturer_detail: true,
                manufacturer: {{ company.id }},
            },
        }
    );

    linkButtonsToSelection($('#manufacturer-part-table'), ['#manufacturer-table-options']);

    $('#multi-manufacturer-part-delete').click(function() {
        var selections = $('#manufacturer-part-table').bootstrapTable('getSelections');

        deleteManufacturerParts(selections, {
            onSuccess: function() {
                $('#manufacturer-part-table').bootstrapTable('refresh');
            }
        });
    });

    $('#multi-manufacturer-part-order').click(function() {
        var selections = $('#manufacturer-part-table').bootstrapTable('getSelections');

        var parts = [];

        selections.forEach(function(item) {
            parts.push(item.part);
        });

        launchModalForm('/order/purchase-order/order-parts/', {
            data: {
                parts: parts,
            },
        });
    });

    {% endif %}

    {% if company.is_supplier %}

    function reloadSupplierPartTable() {
        $('#supplier-part-table').bootstrapTable('refresh');
    }

    $('#supplier-part-create').click(function () {

        createSupplierPart({
            supplier: {{ company.pk }},
            onSuccess: reloadSupplierPartTable,
        });
    });

    loadSupplierPartTable(
        '#supplier-part-table',
        '{% url "api-supplier-part-list" %}',
        {
            params: {
                part_detail: true,
                supplier_detail: true,
                manufacturer_detail: true,
                supplier: {{ company.id }},
            },
        }
    );

    linkButtonsToSelection($('#supplier-part-table'), ['#supplier-table-options']);

    $('#multi-supplier-part-delete').click(function() {
        var selections = $('#supplier-part-table').bootstrapTable('getSelections');

        var requests = [];

        showQuestionDialog(
            '{% trans "Delete Supplier Parts?" %}',
            '{% trans "All selected supplier parts will be deleted" %}',
            {
                accept: function() {
                    selections.forEach(function(part) {
                        var url = `/api/company/part/${part.pk}/`;

                        requests.push(inventreeDelete(url));
                    });

                    $.when.apply($, requests).done(function() {
                        $('#supplier-part-table').bootstrapTable('refresh');
                    });
                }
            }
        );
    });

    $('#multi-supplier-part-order').click(function() {
        var selections = $('#supplier-part-table').bootstrapTable('getSelections');

        var parts = [];

        selections.forEach(function(item) {
            parts.push(item.part);
        });

        launchModalForm('/order/purchase-order/order-parts/', {
            data: {
                parts: parts,
            },
        });
    });

    {% endif %}

    enableSidebar('company');

{% endblock %}<|MERGE_RESOLUTION|>--- conflicted
+++ resolved
@@ -284,15 +284,6 @@
         filterKey: 'companystock',
     });
 
-<<<<<<< HEAD
-    $('#stock-export').click(function() {
-        exportStock({
-            supplier: {{ company.id }}
-        });
-    });
-
-=======
->>>>>>> cb76b13e
     {% if company.is_manufacturer %}
 
     function reloadManufacturerPartTable() {
