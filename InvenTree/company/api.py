--- conflicted
+++ resolved
@@ -8,15 +8,9 @@
 from rest_framework import filters
 
 import part.models
-<<<<<<< HEAD
 from InvenTree.api import (AttachmentDetail, AttachmentList,
                            ListCreateDestroyAPIView, MetadataView)
-from InvenTree.filters import InvenTreeOrderingFilter
-=======
-from InvenTree.api import (AttachmentMixin, ListCreateDestroyAPIView,
-                           MetadataView)
 from InvenTree.filters import InvenTreeOrderingFilter, InvenTreeSearchFilter
->>>>>>> 1ddc86d6
 from InvenTree.helpers import str2bool
 from InvenTree.mixins import ListCreateAPI, RetrieveUpdateDestroyAPI
 
