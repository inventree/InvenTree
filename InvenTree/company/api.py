--- conflicted
+++ resolved
@@ -4,19 +4,12 @@
 from django.urls import include, path, re_path
 
 from django_filters import rest_framework as rest_filters
-from django_filters.rest_framework import DjangoFilterBackend
 
 import part.models
-<<<<<<< HEAD
 from InvenTree.api import (AttachmentDetail, AttachmentList,
                            ListCreateDestroyAPIView, MetadataView)
-from InvenTree.filters import InvenTreeOrderingFilter, InvenTreeSearchFilter
-=======
-from InvenTree.api import (AttachmentMixin, ListCreateDestroyAPIView,
-                           MetadataView)
 from InvenTree.filters import (ORDER_FILTER, SEARCH_ORDER_FILTER,
                                SEARCH_ORDER_FILTER_ALIAS)
->>>>>>> 3294b37e
 from InvenTree.helpers import str2bool
 from InvenTree.mixins import ListCreateAPI, RetrieveUpdateDestroyAPI
 
@@ -188,30 +181,6 @@
 
     queryset = ManufacturerPart.objects.all()
     serializer_class = ManufacturerPartSerializer
-
-
-<<<<<<< HEAD
-=======
-class ManufacturerPartAttachmentList(AttachmentMixin, ListCreateDestroyAPIView):
-    """API endpoint for listing (and creating) a ManufacturerPartAttachment (file upload)."""
-
-    queryset = ManufacturerPartAttachment.objects.all()
-    serializer_class = ManufacturerPartAttachmentSerializer
-
-    filter_backends = [
-        DjangoFilterBackend,
-    ]
-
-    filterset_fields = [
-        'manufacturer_part',
-    ]
-
-
-class ManufacturerPartAttachmentDetail(AttachmentMixin, RetrieveUpdateDestroyAPI):
-    """Detail endpooint for ManufacturerPartAttachment model."""
-
-    queryset = ManufacturerPartAttachment.objects.all()
-    serializer_class = ManufacturerPartAttachmentSerializer
 
 
 class ManufacturerPartParameterFilter(rest_filters.FilterSet):
@@ -228,11 +197,9 @@
         ]
 
     manufacturer = rest_filters.ModelChoiceFilter(queryset=Company.objects.all(), field_name='manufacturer_part__manufacturer')
-
     part = rest_filters.ModelChoiceFilter(queryset=part.models.Part.objects.all(), field_name='manufacturer_part__part')
 
 
->>>>>>> 3294b37e
 class ManufacturerPartParameterList(ListCreateDestroyAPIView):
     """API endpoint for list view of ManufacturerPartParamater model."""
 
