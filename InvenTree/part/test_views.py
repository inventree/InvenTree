--- conflicted
+++ resolved
@@ -145,39 +145,6 @@
         self.assertIn('streaming_content', dir(response))
 
 
-<<<<<<< HEAD
-class PartRelatedTests(PartViewTestCase):
-
-    def test_valid_create(self):
-        """ test creation of a related part """
-
-        # Test GET view
-        response = self.client.get(reverse('part-related-create'), {'part': 1},
-                                   HTTP_X_REQUESTED_WITH='XMLHttpRequest')
-        self.assertEqual(response.status_code, 200)
-
-        # Test POST view with valid form data
-        response = self.client.post(reverse('part-related-create'), {'part_1': 1, 'part_2': 2},
-                                    HTTP_X_REQUESTED_WITH='XMLHttpRequest')
-        self.assertContains(response, '"form_valid": true', status_code=200)
-
-        # Try to create the same relationship with part_1 and part_2 pks reversed
-        response = self.client.post(reverse('part-related-create'), {'part_1': 2, 'part_2': 1},
-                                    HTTP_X_REQUESTED_WITH='XMLHttpRequest')
-        self.assertContains(response, '"form_valid": false', status_code=200)
-
-        # Try to create part related to itself
-        response = self.client.post(reverse('part-related-create'), {'part_1': 1, 'part_2': 1},
-                                    HTTP_X_REQUESTED_WITH='XMLHttpRequest')
-        self.assertContains(response, '"form_valid": false', status_code=200)
-
-        # Check final count
-        n = PartRelated.objects.all().count()
-        self.assertEqual(n, 1)
-
-
-=======
->>>>>>> 887e6295
 class PartQRTest(PartViewTestCase):
     """ Tests for the Part QR Code AJAX view """
 
