--- conflicted
+++ resolved
@@ -17,19 +17,6 @@
 import order.models
 import part.filters
 from build.models import Build, BuildItem
-<<<<<<< HEAD
-from InvenTree.api import (APIDownloadMixin, AttachmentMixin,
-                           ListCreateDestroyAPIView, MetadataView)
-from InvenTree.filters import (ORDER_FILTER, SEARCH_ORDER_FILTER,
-                               SEARCH_ORDER_FILTER_ALIAS, InvenTreeDateFilter,
-                               InvenTreeSearchFilter)
-from InvenTree.helpers import (DownloadFile, increment_serial_number, is_ajax,
-                               isNull, str2bool, str2int)
-from InvenTree.mixins import (CreateAPI, CustomRetrieveUpdateDestroyAPI,
-                              ListAPI, ListCreateAPI, RetrieveAPI,
-                              RetrieveUpdateAPI, RetrieveUpdateDestroyAPI,
-                              UpdateAPI)
-=======
 from InvenTree.api import (
     APIDownloadMixin,
     AttachmentMixin,
@@ -46,6 +33,7 @@
 from InvenTree.helpers import (
     DownloadFile,
     increment_serial_number,
+    is_ajax,
     isNull,
     str2bool,
     str2int,
@@ -60,7 +48,6 @@
     RetrieveUpdateDestroyAPI,
     UpdateAPI,
 )
->>>>>>> 9db3efa0
 from InvenTree.permissions import RolePermission
 from InvenTree.status_codes import (
     BuildStatusGroups,
@@ -1966,110 +1953,15 @@
 
 part_api_urls = [
     # Base URL for PartCategory API endpoints
-<<<<<<< HEAD
-    path('category/', include([
-        re_path(r'^tree/', CategoryTree.as_view(), name='api-part-category-tree'),
-
-        path('parameters/', include([
-            path('<int:pk>/', include([
-                re_path(r'^metadata/', MetadataView.as_view(), {'model': PartCategoryParameterTemplate}, name='api-part-category-parameter-metadata'),
-                re_path(r'^.*$', CategoryParameterDetail.as_view(), name='api-part-category-parameter-detail'),
-            ])),
-            re_path(r'^.*$', CategoryParameterList.as_view(), name='api-part-category-parameter-list'),
-        ])),
-
-        # Category detail endpoints
-        path(r'<int:pk>/', include([
-
-            re_path(r'^metadata/', MetadataView.as_view(), {'model': PartCategory}, name='api-part-category-metadata'),
-
-            # PartCategory detail endpoint
-            re_path(r'^.*$', CategoryDetail.as_view(), name='api-part-category-detail'),
-        ])),
-
-        path('', CategoryList.as_view(), name='api-part-category-list'),
-    ])),
-
-    # Base URL for PartTestTemplate API endpoints
-    path('test-template/', include([
-        path(r'<int:pk>/', include([
-            re_path(r'^metadata/', MetadataView.as_view(), {'model': PartTestTemplate}, name='api-part-test-template-metadata'),
-            re_path(r'^.*$', PartTestTemplateDetail.as_view(), name='api-part-test-template-detail'),
-        ])),
-        path('', PartTestTemplateList.as_view(), name='api-part-test-template-list'),
-    ])),
-
-    # Base URL for PartAttachment API endpoints
-    path('attachment/', include([
-        path(r'<int:pk>/', PartAttachmentDetail.as_view(), name='api-part-attachment-detail'),
-        path('', PartAttachmentList.as_view(), name='api-part-attachment-list'),
-    ])),
-
-    # Base URL for part sale pricing
-    path('sale-price/', include([
-        path(r'<int:pk>/', PartSalePriceDetail.as_view(), name='api-part-sale-price-detail'),
-        re_path(r'^.*$', PartSalePriceList.as_view(), name='api-part-sale-price-list'),
-    ])),
-
-    # Base URL for part internal pricing
-    path('internal-price/', include([
-        path(r'<int:pk>/', PartInternalPriceDetail.as_view(), name='api-part-internal-price-detail'),
-        re_path(r'^.*$', PartInternalPriceList.as_view(), name='api-part-internal-price-list'),
-    ])),
-
-    # Base URL for PartRelated API endpoints
-    path('related/', include([
-        path(r'<int:pk>/', include([
-            re_path(r'^metadata/', MetadataView.as_view(), {'model': PartRelated}, name='api-part-related-metadata'),
-            re_path(r'^.*$', PartRelatedDetail.as_view(), name='api-part-related-detail'),
-        ])),
-        re_path(r'^.*$', PartRelatedList.as_view(), name='api-part-related-list'),
-    ])),
-
-    # Base URL for PartParameter API endpoints
-    path('parameter/', include([
-        path('template/', include([
-            path('<int:pk>/', include([
-                re_path(r'^metadata/?', MetadataView.as_view(), {'model': PartParameterTemplate}, name='api-part-parameter-template-metadata'),
-                re_path(r'^.*$', PartParameterTemplateDetail.as_view(), name='api-part-parameter-template-detail'),
-            ])),
-            re_path(r'^.*$', PartParameterTemplateList.as_view(), name='api-part-parameter-template-list'),
-        ])),
-
-        path(r'<int:pk>/', include([
-            re_path(r'^metadata/?', MetadataView.as_view(), {'model': PartParameter}, name='api-part-parameter-metadata'),
-            re_path(r'^.*$', PartParameterDetail.as_view(), name='api-part-parameter-detail'),
-        ])),
-        re_path(r'^.*$', PartParameterList.as_view(), name='api-part-parameter-list'),
-    ])),
-
-    # Part stocktake data
-    path('stocktake/', include([
-
-        path(r'report/', include([
-            path('generate/', PartStocktakeReportGenerate.as_view(), name='api-part-stocktake-report-generate'),
-            re_path(r'^.*$', PartStocktakeReportList.as_view(), name='api-part-stocktake-report-list'),
-        ])),
-
-        path(r'<int:pk>/', PartStocktakeDetail.as_view(), name='api-part-stocktake-detail'),
-        re_path(r'^.*$', PartStocktakeList.as_view(), name='api-part-stocktake-list'),
-    ])),
-
-    path('thumbs/', include([
-        path('', PartThumbs.as_view(), name='api-part-thumbs'),
-        re_path(r'^(?P<pk>\d+)/?', PartThumbsUpdate.as_view(), name='api-part-thumbs-update'),
-    ])),
-
-=======
-    re_path(
-        r'^category/',
+    path(
+        'category/',
         include([
             re_path(r'^tree/', CategoryTree.as_view(), name='api-part-category-tree'),
-            re_path(
-                r'^parameters/',
+            path(
+                'parameters/',
                 include([
-                    re_path(
-                        r'^(?P<pk>\d+)/',
+                    path(
+                        '<int:pk>/',
                         include([
                             re_path(
                                 r'^metadata/',
@@ -2113,8 +2005,8 @@
         ]),
     ),
     # Base URL for PartTestTemplate API endpoints
-    re_path(
-        r'^test-template/',
+    path(
+        'test-template/',
         include([
             path(
                 r'<int:pk>/',
@@ -2138,8 +2030,8 @@
         ]),
     ),
     # Base URL for PartAttachment API endpoints
-    re_path(
-        r'^attachment/',
+    path(
+        'attachment/',
         include([
             path(
                 r'<int:pk>/',
@@ -2150,8 +2042,8 @@
         ]),
     ),
     # Base URL for part sale pricing
-    re_path(
-        r'^sale-price/',
+    path(
+        'sale-price/',
         include([
             path(
                 r'<int:pk>/',
@@ -2164,8 +2056,8 @@
         ]),
     ),
     # Base URL for part internal pricing
-    re_path(
-        r'^internal-price/',
+    path(
+        'internal-price/',
         include([
             path(
                 r'<int:pk>/',
@@ -2180,8 +2072,8 @@
         ]),
     ),
     # Base URL for PartRelated API endpoints
-    re_path(
-        r'^related/',
+    path(
+        'related/',
         include([
             path(
                 r'<int:pk>/',
@@ -2203,14 +2095,14 @@
         ]),
     ),
     # Base URL for PartParameter API endpoints
-    re_path(
-        r'^parameter/',
+    path(
+        'parameter/',
         include([
             path(
                 'template/',
                 include([
-                    re_path(
-                        r'^(?P<pk>\d+)/',
+                    path(
+                        '<int:pk>/',
                         include([
                             re_path(
                                 r'^metadata/?',
@@ -2254,8 +2146,8 @@
         ]),
     ),
     # Part stocktake data
-    re_path(
-        r'^stocktake/',
+    path(
+        'stocktake/',
         include([
             path(
                 r'report/',
@@ -2282,8 +2174,8 @@
             ),
         ]),
     ),
-    re_path(
-        r'^thumbs/',
+    path(
+        'thumbs/',
         include([
             path('', PartThumbs.as_view(), name='api-part-thumbs'),
             re_path(
@@ -2293,7 +2185,6 @@
             ),
         ]),
     ),
->>>>>>> 9db3efa0
     # BOM template
     re_path(
         r'^bom_template/?',
@@ -2354,23 +2245,8 @@
 ]
 
 bom_api_urls = [
-<<<<<<< HEAD
-
-    path('substitute/', include([
-
-        # Detail view
-        path(r'<int:pk>/', include([
-            re_path(r'^metadata/?', MetadataView.as_view(), {'model': BomItemSubstitute}, name='api-bom-substitute-metadata'),
-            re_path(r'^.*$', BomItemSubstituteDetail.as_view(), name='api-bom-substitute-detail'),
-        ])),
-
-        # Catch all
-        re_path(r'^.*$', BomItemSubstituteList.as_view(), name='api-bom-substitute-list'),
-    ])),
-
-=======
-    re_path(
-        r'^substitute/',
+    path(
+        'substitute/',
         include([
             # Detail view
             path(
@@ -2395,7 +2271,6 @@
             ),
         ]),
     ),
->>>>>>> 9db3efa0
     # BOM Item Detail
     path(
         r'<int:pk>/',
