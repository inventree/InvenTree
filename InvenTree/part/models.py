"""
Part database model definitions
"""

# -*- coding: utf-8 -*-
from __future__ import unicode_literals
import decimal

import os
import logging

from django.utils.translation import gettext_lazy as _
from django.core.exceptions import ValidationError
from django.urls import reverse

from django.db import models, transaction
from django.db.utils import IntegrityError
from django.db.models import Q, Sum, UniqueConstraint
from django.db.models.functions import Coalesce
from django.core.validators import MinValueValidator

from django.contrib.auth.models import User
from django.db.models.signals import pre_delete
from django.dispatch import receiver

from markdownx.models import MarkdownxField

from django_cleanup import cleanup

from mptt.models import TreeForeignKey, MPTTModel
from mptt.exceptions import InvalidMove
from mptt.managers import TreeManager

from stdimage.models import StdImageField

from decimal import Decimal, InvalidOperation
from datetime import datetime
import hashlib
from djmoney.contrib.exchange.models import convert_money
from common.settings import currency_code_default

from InvenTree import helpers
from InvenTree import validators
from InvenTree.models import InvenTreeTree, InvenTreeAttachment
from InvenTree.fields import InvenTreeURLField
from InvenTree.helpers import decimal2string, normalize, decimal2money, NOTE_NEWLINE

from InvenTree.status_codes import BuildStatus, PurchaseOrderStatus, SalesOrderStatus

from build import models as BuildModels
from order import models as OrderModels
from company.models import SupplierPart
from stock import models as StockModels

import common.models
import part.settings as part_settings


logger = logging.getLogger("inventree")


def contiditional_ret(value=None, return_note=None, show_note: bool = False):
    """
    return values with notes - if enabled
    """
    # handle case where None is supplied as value
    if value is None:
        if show_note:
            return None, return_note
        return None

    if show_note:
        return (*value, return_note)
    return value


class PartCategory(InvenTreeTree):
    """ PartCategory provides hierarchical organization of Part objects.

    Attributes:
        name: Name of this category
        parent: Parent category
        default_location: Default storage location for parts in this category or child categories
        default_keywords: Default keywords for parts created in this category
    """

    default_location = TreeForeignKey(
        'stock.StockLocation', related_name="default_categories",
        null=True, blank=True,
        on_delete=models.SET_NULL,
        verbose_name=_('Default Location'),
        help_text=_('Default location for parts in this category')
    )

    default_keywords = models.CharField(null=True, blank=True, max_length=250, verbose_name=_('Default keywords'), help_text=_('Default keywords for parts in this category'))

    @staticmethod
    def get_api_url():
        return reverse('api-part-category-list')

    def get_absolute_url(self):
        return reverse('category-detail', kwargs={'pk': self.id})

    class Meta:
        verbose_name = _("Part Category")
        verbose_name_plural = _("Part Categories")

    def get_parts(self, cascade=True):
        """ Return a queryset for all parts under this category.

        args:
            cascade - If True, also look under subcategories (default = True)
        """

        if cascade:
            """ Select any parts which exist in this category or any child categories """
            query = Part.objects.filter(category__in=self.getUniqueChildren(include_self=True))
        else:
            query = Part.objects.filter(category=self.pk)

        return query

    @property
    def item_count(self):
        return self.partcount()

    def partcount(self, cascade=True, active=False):
        """ Return the total part count under this category
        (including children of child categories)
        """

        query = self.get_parts(cascade=cascade)

        if active:
            query = query.filter(active=True)

        return query.count()

    @property
    def has_parts(self):
        """ True if there are any parts in this category """
        return self.partcount() > 0

    def prefetch_parts_parameters(self, cascade=True):
        """ Prefectch parts parameters """

        return self.get_parts(cascade=cascade).prefetch_related('parameters', 'parameters__template').all()

    def get_unique_parameters(self, cascade=True, prefetch=None):
        """ Get all unique parameter names for all parts from this category """

        unique_parameters_names = []

        if prefetch:
            parts = prefetch
        else:
            parts = self.prefetch_parts_parameters(cascade=cascade)

        for part in parts:
            for parameter in part.parameters.all():
                parameter_name = parameter.template.name
                if parameter_name not in unique_parameters_names:
                    unique_parameters_names.append(parameter_name)

        return sorted(unique_parameters_names)

    def get_parts_parameters(self, cascade=True, prefetch=None):
        """ Get all parameter names and values for all parts from this category """

        category_parameters = []

        if prefetch:
            parts = prefetch
        else:
            parts = self.prefetch_parts_parameters(cascade=cascade)

        for part in parts:
            part_parameters = {
                'pk': part.pk,
                'name': part.name,
                'description': part.description,
            }
            # Add IPN only if it exists
            if part.IPN:
                part_parameters['IPN'] = part.IPN

            for parameter in part.parameters.all():
                parameter_name = parameter.template.name
                parameter_value = parameter.data
                part_parameters[parameter_name] = parameter_value

            category_parameters.append(part_parameters)

        return category_parameters

    @classmethod
    def get_parent_categories(cls):
        """ Return tuple list of parent (root) categories """

        # Get root nodes
        root_categories = cls.objects.filter(level=0)

        parent_categories = []
        for category in root_categories:
            parent_categories.append((category.id, category.name))

        return parent_categories

    def get_parameter_templates(self):
        """ Return parameter templates associated to category """

        prefetch = PartCategoryParameterTemplate.objects.prefetch_related('category', 'parameter_template')

        return prefetch.filter(category=self.id)


@receiver(pre_delete, sender=PartCategory, dispatch_uid='partcategory_delete_log')
def before_delete_part_category(sender, instance, using, **kwargs):
    """ Receives before_delete signal for PartCategory object

    Before deleting, update child Part and PartCategory objects:

    - For each child category, set the parent to the parent of *this* category
    - For each part, set the 'category' to the parent of *this* category
    """

    # Update each part in this category to point to the parent category
    for part in instance.parts.all():
        part.category = instance.parent
        part.save()

    # Update each child category
    for child in instance.children.all():
        child.parent = instance.parent
        child.save()


def rename_part_image(instance, filename):
    """ Function for renaming a part image file

    Args:
        instance: Instance of a Part object
        filename: Name of original uploaded file

    Returns:
        Cleaned filename in format part_<n>_img
    """

    base = 'part_images'
    fname = os.path.basename(filename)

    return os.path.join(base, fname)


class PartManager(TreeManager):
    """
    Defines a custom object manager for the Part model.

    The main purpose of this manager is to reduce the number of database hits,
    as the Part model has a large number of ForeignKey fields!
    """

    def get_queryset(self):

        return super().get_queryset().prefetch_related(
            'category',
            'category__parent',
            'stock_items',
            'builds',
        )


@cleanup.ignore
class Part(MPTTModel):
    """ The Part object represents an abstract part, the 'concept' of an actual entity.

    An actual physical instance of a Part is a StockItem which is treated separately.

    Parts can be used to create other parts (as part of a Bill of Materials or BOM).

    Attributes:
        name: Brief name for this part
        variant: Optional variant number for this part - Must be unique for the part name
        category: The PartCategory to which this part belongs
        description: Longer form description of the part
        keywords: Optional keywords for improving part search results
        IPN: Internal part number (optional)
        revision: Part revision
        is_template: If True, this part is a 'template' part
        link: Link to an external page with more information about this part (e.g. internal Wiki)
        image: Image of this part
        default_location: Where the item is normally stored (may be null)
        default_supplier: The default SupplierPart which should be used to procure and stock this part
        default_expiry: The default expiry duration for any StockItem instances of this part
        minimum_stock: Minimum preferred quantity to keep in stock
        units: Units of measure for this part (default='pcs')
        salable: Can this part be sold to customers?
        assembly: Can this part be build from other parts?
        component: Can this part be used to make other parts?
        purchaseable: Can this part be purchased from suppliers?
        trackable: Trackable parts can have unique serial numbers assigned, etc, etc
        active: Is this part active? Parts are deactivated instead of being deleted
        virtual: Is this part "virtual"? e.g. a software product or similar
        notes: Additional notes field for this part
        creation_date: Date that this part was added to the database
        creation_user: User who added this part to the database
        responsible: User who is responsible for this part (optional)
    """

    objects = PartManager()

    class Meta:
        verbose_name = _("Part")
        verbose_name_plural = _("Parts")
        ordering = ['name', ]
        constraints = [
            UniqueConstraint(fields=['name', 'IPN', 'revision'], name='unique_part')
        ]

    class MPTTMeta:
        # For legacy reasons the 'variant_of' field is used to indicate the MPTT parent
        parent_attr = 'variant_of'

    @staticmethod
    def get_api_url():

        return reverse('api-part-list')

    def api_instance_filters(self):
        """
        Return API query filters for limiting field results against this instance
        """

        return {
            'variant_of': {
                'exclude_tree': self.pk,
            }
        }

    def get_context_data(self, request, **kwargs):
        """
        Return some useful context data about this part for template rendering
        """

        context = {}

        context['starred'] = self.isStarredBy(request.user)
        context['disabled'] = not self.active

        # Pre-calculate complex queries so they only need to be performed once
        context['total_stock'] = self.total_stock

        context['quantity_being_built'] = self.quantity_being_built

        context['required_build_order_quantity'] = self.required_build_order_quantity()
        context['allocated_build_order_quantity'] = self.build_order_allocation_count()

        context['required_sales_order_quantity'] = self.required_sales_order_quantity()
        context['allocated_sales_order_quantity'] = self.sales_order_allocation_count()

        context['available'] = self.available_stock
        context['on_order'] = self.on_order

        context['required'] = context['required_build_order_quantity'] + context['required_sales_order_quantity']
        context['allocated'] = context['allocated_build_order_quantity'] + context['allocated_sales_order_quantity']

        return context

    def save(self, *args, **kwargs):
        """
        Overrides the save() function for the Part model.
        If the part image has been updated,
        then check if the "old" (previous) image is still used by another part.
        If not, it is considered "orphaned" and will be deleted.
        """

        # Get category templates settings
        add_category_templates = kwargs.pop('add_category_templates', False)

        if self.pk:
            previous = Part.objects.get(pk=self.pk)

            # Image has been changed
            if previous.image is not None and not self.image == previous.image:

                # Are there any (other) parts which reference the image?
                n_refs = Part.objects.filter(image=previous.image).exclude(pk=self.pk).count()

                if n_refs == 0:
                    logger.info(f"Deleting unused image file '{previous.image}'")
                    previous.image.delete(save=False)

        self.full_clean()

        try:
            super().save(*args, **kwargs)
        except InvalidMove:
            raise ValidationError({
                'variant_of': _('Invalid choice for parent part'),
            })

        if add_category_templates:
            # Get part category
            category = self.category

            if category is not None:

                template_list = []

                parent_categories = category.get_ancestors(include_self=True)

                for category in parent_categories:
                    for template in category.get_parameter_templates():
                        # Check that template wasn't already added
                        if template.parameter_template not in template_list:

                            template_list.append(template.parameter_template)

                            try:
                                PartParameter.create(
                                    part=self,
                                    template=template.parameter_template,
                                    data=template.default_value,
                                    save=True
                                )
                            except IntegrityError:
                                # PartParameter already exists
                                pass

    def __str__(self):
        return f"{self.full_name} - {self.description}"

    def checkAddToBOM(self, parent):
        """
        Check if this Part can be added to the BOM of another part.

        This will fail if:

        a) The parent part is the same as this one
        b) The parent part is used in the BOM for *this* part
        c) The parent part is used in the BOM for any child parts under this one

        Failing this check raises a ValidationError!

        """

        if parent is None:
            return

        if self.pk == parent.pk:
            raise ValidationError({'sub_part': _("Part '{p1}' is  used in BOM for '{p2}' (recursive)").format(
                p1=str(self),
                p2=str(parent)
            )})

        bom_items = self.get_bom_items()

        # Ensure that the parent part does not appear under any child BOM item!
        for item in bom_items.all():

            # Check for simple match
            if item.sub_part == parent:
                raise ValidationError({'sub_part': _("Part '{p1}' is  used in BOM for '{p2}' (recursive)").format(
                    p1=str(parent),
                    p2=str(self)
                )})

            # And recursively check too
            item.sub_part.checkAddToBOM(parent)

    def checkIfSerialNumberExists(self, sn, exclude_self=False):
        """
        Check if a serial number exists for this Part.

        Note: Serial numbers must be unique across an entire Part "tree",
        so here we filter by the entire tree.
        """

        parts = Part.objects.filter(tree_id=self.tree_id)

        stock = StockModels.StockItem.objects.filter(part__in=parts, serial=sn)

        if exclude_self:
            stock = stock.exclude(pk=self.pk)

        return stock.exists()

    def find_conflicting_serial_numbers(self, serials):
        """
        For a provided list of serials, return a list of those which are conflicting.
        """

        conflicts = []

        for serial in serials:
            if self.checkIfSerialNumberExists(serial, exclude_self=True):
                conflicts.append(serial)

        return conflicts

    def getLatestSerialNumber(self):
        """
        Return the "latest" serial number for this Part.

        If *all* the serial numbers are integers, then this will return the highest one.
        Otherwise, it will simply return the serial number most recently added.

        Note: Serial numbers must be unique across an entire Part "tree",
        so we filter by the entire tree.
        """

        parts = Part.objects.filter(tree_id=self.tree_id)
        stock = StockModels.StockItem.objects.filter(part__in=parts).exclude(serial=None)

        # There are no matchin StockItem objects (skip further tests)
        if not stock.exists():
            return None

        # Attempt to coerce the returned serial numbers to integers
        # If *any* are not integers, fail!
        try:
            ordered = sorted(stock.all(), reverse=True, key=lambda n: int(n.serial))

            if len(ordered) > 0:
                return ordered[0].serial

        # One or more of the serial numbers was non-numeric
        # In this case, the "best" we can do is return the most recent
        except ValueError:
            return stock.last().serial

        # No serial numbers found
        return None

    def getSerialNumberString(self, quantity=1):
        """
        Return a formatted string representing the next available serial numbers,
        given a certain quantity of items.
        """

        latest = self.getLatestSerialNumber()

        quantity = int(quantity)

        # No serial numbers can be found, assume 1 as the first serial
        if latest is None:
            latest = 0

        # Attempt to turn into an integer
        try:
            latest = int(latest)
        except:
            pass

        if type(latest) is int:

            if quantity >= 2:
                text = '{n} - {m}'.format(n=latest + 1, m=latest + 1 + quantity)

                return _('Next available serial numbers are') + ' ' + text
            else:
                text = str(latest + 1)

                return _('Next available serial number is') + ' ' + text

        else:
            # Non-integer values, no option but to return latest

            return _('Most recent serial number is') + ' ' + str(latest)

    @property
    def full_name(self):
        """ Format a 'full name' for this Part.

        - IPN (if not null)
        - Part name
        - Part variant (if not null)

        Elements are joined by the | character
        """

        elements = []

        if self.IPN:
            elements.append(self.IPN)

        elements.append(self.name)

        if self.revision:
            elements.append(self.revision)

        return ' | '.join(elements)

    def set_category(self, category):

        # Ignore if the category is already the same
        if self.category == category:
            return

        self.category = category
        self.save()

    def get_absolute_url(self):
        """ Return the web URL for viewing this part """
        return reverse('part-detail', kwargs={'pk': self.id})

    def get_image_url(self):
        """ Return the URL of the image for this part """

        if self.image:
            return helpers.getMediaUrl(self.image.url)
        else:
            return helpers.getBlankImage()

    def get_thumbnail_url(self):
        """
        Return the URL of the image thumbnail for this part
        """

        if self.image:
            return helpers.getMediaUrl(self.image.thumbnail.url)
        else:
            return helpers.getBlankThumbnail()

    def validate_unique(self, exclude=None):
        """ Validate that a part is 'unique'.
        Uniqueness is checked across the following (case insensitive) fields:

        * Name
        * IPN
        * Revision

        e.g. there can exist multiple parts with the same name, but only if
        they have a different revision or internal part number.

        """
        super().validate_unique(exclude)

        # User can decide whether duplicate IPN (Internal Part Number) values are allowed
        allow_duplicate_ipn = common.models.InvenTreeSetting.get_setting('PART_ALLOW_DUPLICATE_IPN')

        if self.IPN is not None and not allow_duplicate_ipn:
            parts = Part.objects.filter(IPN__iexact=self.IPN)
            parts = parts.exclude(pk=self.pk)

            if parts.exists():
                raise ValidationError({
                    'IPN': _('Duplicate IPN not allowed in part settings'),
                })

    def clean(self):
        """
        Perform cleaning operations for the Part model

        Update trackable status:
            If this part is trackable, and it is used in the BOM
            for a parent part which is *not* trackable,
            then we will force the parent part to be trackable.
        """

        super().clean()

        if self.trackable:
            for part in self.get_used_in().all():

                if not part.trackable:
                    part.trackable = True
                    part.clean()
                    part.save()

    name = models.CharField(
        max_length=100, blank=False,
        help_text=_('Part name'),
        verbose_name=_('Name'),
        validators=[validators.validate_part_name]
    )

    is_template = models.BooleanField(
        default=part_settings.part_template_default,
        verbose_name=_('Is Template'),
        help_text=_('Is this part a template part?')
    )

    variant_of = models.ForeignKey(
        'part.Part', related_name='variants',
        null=True, blank=True,
        limit_choices_to={
            'is_template': True,
        },
        on_delete=models.SET_NULL,
        help_text=_('Is this part a variant of another part?'),
        verbose_name=_('Variant Of'),
    )

    description = models.CharField(
        max_length=250, blank=False,
        verbose_name=_('Description'),
        help_text=_('Part description')
    )

    keywords = models.CharField(
        max_length=250, blank=True, null=True,
        verbose_name=_('Keywords'),
        help_text=_('Part keywords to improve visibility in search results')
    )

    category = TreeForeignKey(
        PartCategory, related_name='parts',
        null=True, blank=True,
        on_delete=models.DO_NOTHING,
        verbose_name=_('Category'),
        help_text=_('Part category')
    )

    IPN = models.CharField(
        max_length=100, blank=True, null=True,
        verbose_name=_('IPN'),
        help_text=_('Internal Part Number'),
        validators=[validators.validate_part_ipn]
    )

    revision = models.CharField(
        max_length=100, blank=True, null=True,
        help_text=_('Part revision or version number'),
        verbose_name=_('Revision'),
    )

    link = InvenTreeURLField(
        blank=True, null=True,
        verbose_name=_('Link'),
        help_text=_('Link to external URL')
    )

    image = StdImageField(
        upload_to=rename_part_image,
        null=True,
        blank=True,
        variations={'thumbnail': (128, 128)},
        delete_orphans=False,
        verbose_name=_('Image'),
    )

    default_location = TreeForeignKey(
        'stock.StockLocation',
        on_delete=models.SET_NULL,
        blank=True, null=True,
        help_text=_('Where is this item normally stored?'),
        related_name='default_parts',
        verbose_name=_('Default Location'),
    )

    def get_default_location(self):
        """ Get the default location for a Part (may be None).

        If the Part does not specify a default location,
        look at the Category this part is in.
        The PartCategory object may also specify a default stock location
        """

        if self.default_location:
            return self.default_location
        elif self.category:
            # Traverse up the category tree until we find a default location
            cats = self.category.get_ancestors(ascending=True, include_self=True)

            for cat in cats:
                if cat.default_location:
                    return cat.default_location

        # Default case - no default category found
        return None

    def get_default_supplier(self):
        """ Get the default supplier part for this part (may be None).

        - If the part specifies a default_supplier, return that
        - If there is only one supplier part available, return that
        - Else, return None
        """

        if self.default_supplier:
            return self.default_supplier

        if self.supplier_count == 1:
            return self.supplier_parts.first()

        # Default to None if there are multiple suppliers to choose from
        return None

    default_supplier = models.ForeignKey(
        SupplierPart,
        on_delete=models.SET_NULL,
        blank=True, null=True,
        verbose_name=_('Default Supplier'),
        help_text=_('Default supplier part'),
        related_name='default_parts'
    )

    default_expiry = models.PositiveIntegerField(
        default=0,
        validators=[MinValueValidator(0)],
        verbose_name=_('Default Expiry'),
        help_text=_('Expiry time (in days) for stock items of this part'),
    )

    minimum_stock = models.PositiveIntegerField(
        default=0, validators=[MinValueValidator(0)],
        verbose_name=_('Minimum Stock'),
        help_text=_('Minimum allowed stock level')
    )

    units = models.CharField(
        max_length=20, default="",
        blank=True, null=True,
        verbose_name=_('Units'),
        help_text=_('Stock keeping units for this part')
    )

    assembly = models.BooleanField(
        default=part_settings.part_assembly_default,
        verbose_name=_('Assembly'),
        help_text=_('Can this part be built from other parts?')
    )

    component = models.BooleanField(
        default=part_settings.part_component_default,
        verbose_name=_('Component'),
        help_text=_('Can this part be used to build other parts?')
    )

    trackable = models.BooleanField(
        default=part_settings.part_trackable_default,
        verbose_name=_('Trackable'),
        help_text=_('Does this part have tracking for unique items?'))

    purchaseable = models.BooleanField(
        default=part_settings.part_purchaseable_default,
        verbose_name=_('Purchaseable'),
        help_text=_('Can this part be purchased from external suppliers?'))

    salable = models.BooleanField(
        default=part_settings.part_salable_default,
        verbose_name=_('Salable'),
        help_text=_("Can this part be sold to customers?"))

    active = models.BooleanField(
        default=True,
        verbose_name=_('Active'),
        help_text=_('Is this part active?'))

    virtual = models.BooleanField(
        default=part_settings.part_virtual_default,
        verbose_name=_('Virtual'),
        help_text=_('Is this a virtual part, such as a software product or license?'))

    notes = MarkdownxField(
        blank=True, null=True,
        verbose_name=_('Notes'),
        help_text=_('Part notes - supports Markdown formatting')
    )

    bom_checksum = models.CharField(max_length=128, blank=True, verbose_name=_('BOM checksum'), help_text=_('Stored BOM checksum'))

    bom_checked_by = models.ForeignKey(User, on_delete=models.SET_NULL, blank=True, null=True,
                                       verbose_name=_('BOM checked by'), related_name='boms_checked')

    bom_checked_date = models.DateField(blank=True, null=True, verbose_name=_('BOM checked date'))

    creation_date = models.DateField(auto_now_add=True, editable=False, blank=True, null=True, verbose_name=_('Creation Date'))

    creation_user = models.ForeignKey(User, on_delete=models.SET_NULL, blank=True, null=True, verbose_name=_('Creation User'), related_name='parts_created')

    responsible = models.ForeignKey(User, on_delete=models.SET_NULL, blank=True, null=True, verbose_name=_('Responsible'), related_name='parts_responible')

    def format_barcode(self, **kwargs):
        """ Return a JSON string for formatting a barcode for this Part object """

        return helpers.MakeBarcode(
            "part",
            self.id,
            {
                "name": self.full_name,
                "url": reverse('api-part-detail', kwargs={'pk': self.id}),
            },
            **kwargs
        )

    @property
    def category_path(self):
        if self.category:
            return self.category.pathstring
        return ''

    @property
    def available_stock(self):
        """
        Return the total available stock.

        - This subtracts stock which is already allocated to builds
        """

        total = self.total_stock
        total -= self.allocation_count()

        return max(total, 0)

    def requiring_build_orders(self):
        """
        Return list of outstanding build orders which require this part
        """

        # List parts that this part is required for
        parts = self.get_used_in().all()

        part_ids = [part.pk for part in parts]

        # Now, get a list of outstanding build orders which require this part
        builds = BuildModels.Build.objects.filter(
            part__in=part_ids,
            status__in=BuildStatus.ACTIVE_CODES
        )

        return builds

    def required_build_order_quantity(self):
        """
        Return the quantity of this part required for active build orders
        """

        # List active build orders which reference this part
        builds = self.requiring_build_orders()

        quantity = 0

        for build in builds:

            bom_item = None

            # List the bom lines required to make the build (including inherited ones!)
            bom_items = build.part.get_bom_items().filter(sub_part=self)

            # Match BOM item to build
            for bom_item in bom_items:

                build_quantity = build.quantity * bom_item.quantity

                quantity += build_quantity

        return quantity

    def requiring_sales_orders(self):
        """
        Return a list of sales orders which require this part
        """

        orders = set()

        # Get a list of line items for open orders which match this part
        open_lines = OrderModels.SalesOrderLineItem.objects.filter(
            order__status__in=SalesOrderStatus.OPEN,
            part=self
        )

        for line in open_lines:
            orders.add(line.order)

        return orders

    def required_sales_order_quantity(self):
        """
        Return the quantity of this part required for active sales orders
        """

        # Get a list of line items for open orders which match this part
        open_lines = OrderModels.SalesOrderLineItem.objects.filter(
            order__status__in=SalesOrderStatus.OPEN,
            part=self
        )

        quantity = 0

        for line in open_lines:
            quantity += line.quantity

        return quantity

    def required_order_quantity(self):
        """
        Return total required to fulfil orders
        """

        return self.required_build_order_quantity() + self.required_sales_order_quantity()

    @property
    def quantity_to_order(self):
        """
        Return the quantity needing to be ordered for this part.

        Here, an "order" could be one of:
        - Build Order
        - Sales Order

        To work out how many we need to order:

        Stock on hand = self.total_stock
        Required for orders = self.required_order_quantity()
        Currently on order = self.on_order
        Currently building = self.quantity_being_built

        """

        # Total requirement
        required = self.required_order_quantity()

        # Subtract stock levels
        required -= max(self.total_stock, self.minimum_stock)

        # Subtract quantity on order
        required -= self.on_order

        # Subtract quantity being built
        required -= self.quantity_being_built

        return max(required, 0)

    @property
    def net_stock(self):
        """ Return the 'net' stock. It takes into account:

        - Stock on hand (total_stock)
        - Stock on order (on_order)
        - Stock allocated (allocation_count)

        This number (unlike 'available_stock') can be negative.
        """

        return self.total_stock - self.allocation_count() + self.on_order

    def isStarredBy(self, user):
        """ Return True if this part has been starred by a particular user """

        try:
            PartStar.objects.get(part=self, user=user)
            return True
        except PartStar.DoesNotExist:
            return False

    def setStarred(self, user, starred):
        """
        Set the "starred" status of this Part for the given user
        """

        if not user:
            return

        # Do not duplicate efforts
        if self.isStarredBy(user) == starred:
            return

        if starred:
            PartStar.objects.create(part=self, user=user)
        else:
            PartStar.objects.filter(part=self, user=user).delete()

    def need_to_restock(self):
        """ Return True if this part needs to be restocked
        (either by purchasing or building).

        If the allocated_stock exceeds the total_stock,
        then we need to restock.
        """

        return (self.total_stock + self.on_order - self.allocation_count) < self.minimum_stock

    @property
    def can_build(self):
        """ Return the number of units that can be build with available stock
        """

        # If this part does NOT have a BOM, result is simply the currently available stock
        if not self.has_bom:
            return 0

        total = None

        bom_items = self.get_bom_items().prefetch_related('sub_part__stock_items')

        # Calculate the minimum number of parts that can be built using each sub-part
        for item in bom_items.all():
            stock = item.sub_part.available_stock

            # If (by some chance) we get here but the BOM item quantity is invalid,
            # ignore!
            if item.quantity <= 0:
                continue

            n = int(stock / item.quantity)

            if total is None or n < total:
                total = n

        if total is None:
            total = 0

        return max(total, 0)

    @property
    def active_builds(self):
        """ Return a list of outstanding builds.
        Builds marked as 'complete' or 'cancelled' are ignored
        """

        return self.builds.filter(status__in=BuildStatus.ACTIVE_CODES)

    @property
    def inactive_builds(self):
        """ Return a list of inactive builds
        """

        return self.builds.exclude(status__in=BuildStatus.ACTIVE_CODES)

    @property
    def quantity_being_built(self):
        """
        Return the current number of parts currently being built.

        Note: This is the total quantity of Build orders, *not* the number of build outputs.
              In this fashion, it is the "projected" quantity of builds
        """

        builds = self.active_builds

        quantity = 0

        for build in builds:
            # The remaining items in the build
            quantity += build.remaining

        return quantity

    def build_order_allocations(self):
        """
        Return all 'BuildItem' objects which allocate this part to Build objects
        """

        return BuildModels.BuildItem.objects.filter(stock_item__part__id=self.id)

    def build_order_allocation_count(self):
        """
        Return the total amount of this part allocated to build orders
        """

        query = self.build_order_allocations().aggregate(
            total=Coalesce(
                Sum(
                    'quantity',
                    output_field=models.DecimalField()
                ),
                0,
                output_field=models.DecimalField(),
            )
        )

        return query['total']

    def sales_order_allocations(self):
        """
        Return all sales-order-allocation objects which allocate this part to a SalesOrder
        """

        return OrderModels.SalesOrderAllocation.objects.filter(item__part__id=self.id)

    def sales_order_allocation_count(self):
        """
        Return the tutal quantity of this part allocated to sales orders
        """

        query = self.sales_order_allocations().aggregate(
            total=Coalesce(
                Sum(
                    'quantity',
                    output_field=models.DecimalField(),
                ),
                0,
                output_field=models.DecimalField(),
            )
        )

        return query['total']

    def allocation_count(self):
        """
        Return the total quantity of stock allocated for this part,
        against both build orders and sales orders.
        """

        return sum(
            [
                self.build_order_allocation_count(),
                self.sales_order_allocation_count(),
            ],
        )

    def stock_entries(self, include_variants=True, in_stock=None):
        """ Return all stock entries for this Part.

        - If this is a template part, include variants underneath this.

        Note: To return all stock-entries for all part variants under this one,
        we need to be creative with the filtering.
        """

        if include_variants:
            query = StockModels.StockItem.objects.filter(part__in=self.get_descendants(include_self=True))
        else:
            query = self.stock_items

        if in_stock is True:
            query = query.filter(StockModels.StockItem.IN_STOCK_FILTER)
        elif in_stock is False:
            query = query.exclude(StockModels.StockItem.IN_STOCK_FILTER)

        return query

    @property
    def total_stock(self):
        """ Return the total stock quantity for this part.

        - Part may be stored in multiple locations
        - If this part is a "template" (variants exist) then these are counted too
        """

        entries = self.stock_entries(in_stock=True)

        query = entries.aggregate(t=Coalesce(Sum('quantity'), Decimal(0)))

        return query['t']

    def get_bom_item_filter(self, include_inherited=True):
        """
        Returns a query filter for all BOM items associated with this Part.

        There are some considerations:

        a) BOM items can be defined against *this* part
        b) BOM items can be inherited from a *parent* part

        We will construct a filter to grab *all* the BOM items!

        Note: This does *not* return a queryset, it returns a Q object,
              which can be used by some other query operation!
              Because we want to keep our code DRY!

        """

        bom_filter = Q(part=self)

        if include_inherited:
            # We wish to include parent parts

            parents = self.get_ancestors(include_self=False)

            # There are parents available
            if parents.count() > 0:
                parent_ids = [p.pk for p in parents]

                parent_filter = Q(
                    part__id__in=parent_ids,
                    inherited=True
                )

                # OR the filters together
                bom_filter |= parent_filter

        return bom_filter

    def get_bom_items(self, include_inherited=True):
        """
        Return a queryset containing all BOM items for this part

        By default, will include inherited BOM items
        """

        return BomItem.objects.filter(self.get_bom_item_filter(include_inherited=include_inherited))

    def get_used_in_filter(self, include_inherited=True):
        """
        Return a query filter for all parts that this part is used in.

        There are some considerations:

        a) This part may be directly specified against a BOM for a part
        b) This part may be specifed in a BOM which is then inherited by another part

        Note: This function returns a Q object, not an actual queryset.
              The Q object is used to filter against a list of Part objects
        """

        # This is pretty expensive - we need to traverse multiple variant lists!
        # TODO - In the future, could this be improved somehow?

        # Keep a set of Part ID values
        parts = set()

        # First, grab a list of all BomItem objects which "require" this part
        bom_items = BomItem.objects.filter(sub_part=self)

        for bom_item in bom_items:

            # Add the directly referenced part
            parts.add(bom_item.part)

            # Traverse down the variant tree?
            if include_inherited and bom_item.inherited:

                part_variants = bom_item.part.get_descendants(include_self=False)

                for variant in part_variants:
                    parts.add(variant)

        # Turn into a list of valid IDs (for matching against a Part query)
        part_ids = [part.pk for part in parts]

        return Q(id__in=part_ids)

    def get_used_in(self, include_inherited=True):
        """
        Return a queryset containing all parts this part is used in.

        Includes consideration of inherited BOMs
        """
        return Part.objects.filter(self.get_used_in_filter(include_inherited=include_inherited))

    @property
    def has_bom(self):
        return self.get_bom_items().count() > 0

    @property
    def has_trackable_parts(self):
        """
        Return True if any parts linked in the Bill of Materials are trackable.
        This is important when building the part.
        """

        for bom_item in self.get_bom_items().all():
            if bom_item.sub_part.trackable:
                return True

        return False

    @property
    def bom_count(self):
        """ Return the number of items contained in the BOM for this part """
        return self.get_bom_items().count()

    @property
    def used_in_count(self):
        """ Return the number of part BOMs that this part appears in """
        return self.get_used_in().count()

    def get_bom_hash(self):
        """ Return a checksum hash for the BOM for this part.
        Used to determine if the BOM has changed (and needs to be signed off!)

        The hash is calculated by hashing each line item in the BOM.

        returns a string representation of a hash object which can be compared with a stored value
        """

        hash = hashlib.md5(str(self.id).encode())

        # List *all* BOM items (including inherited ones!)
        bom_items = self.get_bom_items().all().prefetch_related('sub_part')

        for item in bom_items:
            hash.update(str(item.get_item_hash()).encode())

        return str(hash.digest())

    def is_bom_valid(self):
        """ Check if the BOM is 'valid' - if the calculated checksum matches the stored value
        """

        return self.get_bom_hash() == self.bom_checksum or not self.has_bom

    @transaction.atomic
    def validate_bom(self, user):
        """ Validate the BOM (mark the BOM as validated by the given User.

        - Calculates and stores the hash for the BOM
        - Saves the current date and the checking user
        """

        # Validate each line item, ignoring inherited ones
        bom_items = self.get_bom_items(include_inherited=False)

        for item in bom_items.all():
            item.validate_hash()

        self.bom_checksum = self.get_bom_hash()
        self.bom_checked_by = user
        self.bom_checked_date = datetime.now().date()

        self.save()

    @transaction.atomic
    def clear_bom(self):
        """
        Clear the BOM items for the part (delete all BOM lines).

        Note: Does *NOT* delete inherited BOM items!
        """

        self.bom_items.all().delete()

    def getRequiredParts(self, recursive=False, parts=None):
        """
        Return a list of parts required to make this part (i.e. BOM items).

        Args:
            recursive: If True iterate down through sub-assemblies
            parts: Set of parts already found (to prevent recursion issues)
        """

        if parts is None:
            parts = set()

        bom_items = self.get_bom_items().all()

        for bom_item in bom_items:

            sub_part = bom_item.sub_part

            if sub_part not in parts:

                parts.add(sub_part)

                if recursive:
                    sub_part.getRequiredParts(recursive=True, parts=parts)

        return parts

    def get_allowed_bom_items(self):
        """
        Return a list of parts which can be added to a BOM for this part.

        - Exclude parts which are not 'component' parts
        - Exclude parts which this part is in the BOM for
        """

        # Start with a list of all parts designated as 'sub components'
        parts = Part.objects.filter(component=True)

        # Exclude this part
        parts = parts.exclude(id=self.id)

        # Exclude any parts that this part is used *in* (to prevent recursive BOMs)
        used_in = self.get_used_in().all()

        parts = parts.exclude(id__in=[item.part.id for item in used_in])

        return parts

    @property
    def supplier_count(self):
        """ Return the number of supplier parts available for this part """
        return self.supplier_parts.count()

    @property
    def has_pricing_info(self, internal=False):
        """ Return true if there is pricing information for this part """
        return self.get_price_range(internal=internal) is not None

    @property
    def has_complete_bom_pricing(self):
        """ Return true if there is pricing information for each item in the BOM. """
        use_internal = common.models.get_setting('PART_BOM_USE_INTERNAL_PRICE', False)
        for item in self.get_bom_items().all().select_related('sub_part'):
            if not item.sub_part.has_pricing_info(use_internal):
                return False

        return True

    def get_price_info(self, quantity=1, buy=True, bom=True, internal=False):
        """ Return a simplified pricing string for this part

        Args:
            quantity: Number of units to calculate price for
            buy: Include supplier pricing (default = True)
            bom: Include BOM pricing (default = True)
            internal: Include internal pricing (default = False)
        """

        price_range = self.get_price_range(quantity, buy, bom, internal)

        if price_range is None:
            return None

        min_price, max_price = price_range

        if min_price == max_price:
            return min_price

        min_price = normalize(min_price)
        max_price = normalize(max_price)

        return "{a} - {b}".format(a=min_price, b=max_price)

    def get_supplier_price_range(self, quantity=1):

        min_price = None
        max_price = None

        for supplier in self.supplier_parts.all():

            price = supplier.get_price(quantity)

            if price is None:
                continue

            if min_price is None or price < min_price:
                min_price = price

            if max_price is None or price > max_price:
                max_price = price

        if min_price is None or max_price is None:
            return None

        min_price = normalize(min_price)
        max_price = normalize(max_price)

        return (min_price, max_price)

    def get_bom_price_range(self, quantity=1, internal=False, note=False, purchase=False):
        """ Return the price range of the BOM for this part.
        Adds the minimum price for all components in the BOM.

        Note: If the BOM contains items without pricing information,
        these items cannot be included in the BOM!
        """

        min_price = None
        max_price = None
        note_text = []

        for item in self.get_bom_items().all().select_related('sub_part'):

            if item.sub_part.pk == self.pk:
                logger.warning(f"WARNING: BomItem ID {item.pk} contains itself in BOM")
                continue

<<<<<<< HEAD
            if note:
                *prices, add_note = item.sub_part.get_price_range(quantity * item.quantity, internal=internal, purchase=purchase, note=True)
            else:
                prices = item.sub_part.get_price_range(quantity * item.quantity, internal=internal, purchase=purchase)
                add_note = False
=======
            q = decimal.Decimal(quantity)
            i = decimal.Decimal(item.quantity)

            prices = item.sub_part.get_price_range(q * i, internal=internal, purchase=purchase)
>>>>>>> 8dddb200

            if prices is None or prices[0] is None:
                if note:
                    note_text.append(f"{item.sub_part.name}: {_('No price available!')}")
                continue

            if note and add_note:
                # add note for bom_item
                note_text.append(f"{item.sub_part.name}: {add_note}")

            low, high = prices

            if min_price is None:
                min_price = 0

            if max_price is None:
                max_price = 0

            min_price += low
            max_price += high

        if min_price is None or max_price is None:
            return contiditional_ret(None, None, note)

        min_price = normalize(min_price)
        max_price = normalize(max_price)

        note_text = NOTE_NEWLINE.join(note_text)
        return contiditional_ret((min_price, max_price), note_text, note)

    def get_price_range(self, quantity=1, buy=True, bom=True, internal=False, purchase=False, note=False):

        """ Return the price range for this part. This price can be either:

        - Supplier price (if purchased from suppliers)
        - BOM price (if built from other parts)
        - Internal price (if set for the part)
        - Purchase price (if set for the part)

        Returns:
            Minimum of the supplier, BOM, internal or purchase price. If no pricing available, returns None
        """

        # only get internal price if set and should be used
        if internal and self.has_internal_price_breaks:
            internal_price = self.get_internal_price(quantity)
            return contiditional_ret((internal_price, internal_price), _('internal price'), note)

        # only get purchase price if set and should be used
        if purchase:
            purchase_price = self.get_purchase_price(quantity)
            if purchase_price:
                return contiditional_ret(purchase_price, _('purchase price'), note)

        buy_price_range = self.get_supplier_price_range(quantity) if buy else None
        if bom and note:
            *bom_price_range, add_note = self.get_bom_price_range(quantity, internal=internal, note=True)
        else:
            bom_price_range = self.get_bom_price_range(quantity, internal=internal) if bom else None

        if buy_price_range is None or buy_price_range[0] is None:
            if note and add_note:
                split_notes = add_note.split(NOTE_NEWLINE)
                add_note = _('bom cost/price') + NOTE_NEWLINE + NOTE_NEWLINE.join(['   ' + a for a in split_notes])
            return contiditional_ret(bom_price_range, add_note if note else None, note)

        elif bom_price_range is None or bom_price_range[0] is None:
            return contiditional_ret(buy_price_range, _('purchase cost'), note)

        else:
            return contiditional_ret((
                min(buy_price_range[0], bom_price_range[0]),
                max(buy_price_range[1], bom_price_range[1])),
                _('mixed prices between bom and buy'),
                note
            )

    base_cost = models.DecimalField(max_digits=10, decimal_places=3, default=0, validators=[MinValueValidator(0)], verbose_name=_('base cost'), help_text=_('Minimum charge (e.g. stocking fee)'))

    multiple = models.PositiveIntegerField(default=1, validators=[MinValueValidator(1)], verbose_name=_('multiple'), help_text=_('Sell multiple'))

    get_price = common.models.get_price

    @property
    def has_price_breaks(self):
        return self.price_breaks.count() > 0

    @property
    def price_breaks(self):
        """ Return the associated price breaks in the correct order """
        return self.salepricebreaks.order_by('quantity').all()

    @property
    def unit_pricing(self):
        return self.get_price(1)

    def add_price_break(self, quantity, price):
        """
        Create a new price break for this part

        args:
            quantity - Numerical quantity
            price - Must be a Money object
        """

        # Check if a price break at that quantity already exists...
        if self.price_breaks.filter(quantity=quantity, part=self.pk).exists():
            return

        PartSellPriceBreak.objects.create(
            part=self,
            quantity=quantity,
            price=price
        )

    def get_internal_price(self, quantity, moq=True, multiples=True, currency=None):
        return common.models.get_price(self, quantity, moq, multiples, currency, break_name='internal_price_breaks')

    @property
    def has_internal_price_breaks(self):
        return self.internal_price_breaks.count() > 0

    @property
    def internal_price_breaks(self):
        """ Return the associated price breaks in the correct order """
        return self.internalpricebreaks.order_by('quantity').all()

    @property
    def internal_unit_pricing(self):
        return self.get_internal_price(1)

    def get_purchase_price(self, quantity):
        currency = currency_code_default()
        prices = [convert_money(item.purchase_price, currency).amount for item in self.stock_items.all() if item.purchase_price]
        if prices:
            return min(prices) * quantity, max(prices) * quantity
        return None

    @transaction.atomic
    def copy_bom_from(self, other, clear=True, **kwargs):
        """
        Copy the BOM from another part.

        args:
            other - The part to copy the BOM from
            clear - Remove existing BOM items first (default=True)
        """

        if clear:
            # Remove existing BOM items
            # Note: Inherited BOM items are *not* deleted!
            self.bom_items.all().delete()

        # Copy existing BOM items from another part
        # Note: Inherited BOM Items will *not* be duplicated!!
        for bom_item in other.get_bom_items(include_inherited=False).all():
            # If this part already has a BomItem pointing to the same sub-part,
            # delete that BomItem from this part first!

            try:
                existing = BomItem.objects.get(part=self, sub_part=bom_item.sub_part)
                existing.delete()
            except (BomItem.DoesNotExist):
                pass

            bom_item.part = self
            bom_item.pk = None

            bom_item.save()

    @transaction.atomic
    def copy_parameters_from(self, other, **kwargs):

        clear = kwargs.get('clear', True)

        if clear:
            self.get_parameters().delete()

        for parameter in other.get_parameters():

            # If this part already has a parameter pointing to the same template,
            # delete that parameter from this part first!

            try:
                existing = PartParameter.objects.get(part=self, template=parameter.template)
                existing.delete()
            except (PartParameter.DoesNotExist):
                pass

            parameter.part = self
            parameter.pk = None

            parameter.save()

    @transaction.atomic
    def deep_copy(self, other, **kwargs):
        """ Duplicates non-field data from another part.
        Does not alter the normal fields of this part,
        but can be used to copy other data linked by ForeignKey refernce.

        Keyword Args:
            image: If True, copies Part image (default = True)
            bom: If True, copies BOM data (default = False)
            parameters: If True, copies Parameters data (default = True)
        """

        # Copy the part image
        if kwargs.get('image', True):
            if other.image:
                # Reference the other image from this Part
                self.image = other.image

        # Copy the BOM data
        if kwargs.get('bom', False):
            self.copy_bom_from(other)

        # Copy the parameters data
        if kwargs.get('parameters', True):
            self.copy_parameters_from(other)

        # Copy the fields that aren't available in the duplicate form
        self.salable = other.salable
        self.assembly = other.assembly
        self.component = other.component
        self.purchaseable = other.purchaseable
        self.trackable = other.trackable
        self.virtual = other.virtual

        self.save()

    def getTestTemplates(self, required=None, include_parent=True):
        """
        Return a list of all test templates associated with this Part.
        These are used for validation of a StockItem.

        args:
            required: Set to True or False to filter by "required" status
            include_parent: Set to True to traverse upwards
        """

        if include_parent:
            tests = PartTestTemplate.objects.filter(part__in=self.get_ancestors(include_self=True))
        else:
            tests = self.test_templates

        if required is not None:
            tests = tests.filter(required=required)

        return tests

    def getRequiredTests(self):
        # Return the tests which are required by this part
        return self.getTestTemplates(required=True)

    def requiredTestCount(self):
        return self.getRequiredTests().count()

    @property
    def attachment_count(self):
        """ Count the number of attachments for this part.
        If the part is a variant of a template part,
        include the number of attachments for the template part.

        """

        return self.part_attachments.count()

    @property
    def part_attachments(self):
        """
        Return *all* attachments for this part,
        potentially including attachments for template parts
        above this one.
        """

        ancestors = self.get_ancestors(include_self=True)

        attachments = PartAttachment.objects.filter(part__in=ancestors)

        return attachments

    def sales_orders(self):
        """ Return a list of sales orders which reference this part """

        orders = []

        for line in self.sales_order_line_items.all().prefetch_related('order'):
            if line.order not in orders:
                orders.append(line.order)

        return orders

    def purchase_orders(self):
        """ Return a list of purchase orders which reference this part """

        orders = []

        for part in self.supplier_parts.all().prefetch_related('purchase_order_line_items'):
            for order in part.purchase_orders():
                if order not in orders:
                    orders.append(order)

        return orders

    def open_purchase_orders(self):
        """ Return a list of open purchase orders against this part """

        return [order for order in self.purchase_orders() if order.status in PurchaseOrderStatus.OPEN]

    def closed_purchase_orders(self):
        """ Return a list of closed purchase orders against this part """

        return [order for order in self.purchase_orders() if order.status not in PurchaseOrderStatus.OPEN]

    @property
    def on_order(self):
        """ Return the total number of items on order for this part. """

        orders = self.supplier_parts.filter(purchase_order_line_items__order__status__in=PurchaseOrderStatus.OPEN).aggregate(
            quantity=Sum('purchase_order_line_items__quantity'),
            received=Sum('purchase_order_line_items__received')
        )

        quantity = orders['quantity']
        received = orders['received']

        if quantity is None:
            quantity = 0

        if received is None:
            received = 0

        return quantity - received

    def get_parameters(self):
        """ Return all parameters for this part, ordered by name """

        return self.parameters.order_by('template__name')

    def parameters_map(self):
        """
        Return a map (dict) of parameter values assocaited with this Part instance,
        of the form:
        {
            "name_1": "value_1",
            "name_2": "value_2",
        }
        """

        params = {}

        for parameter in self.parameters.all():
            params[parameter.template.name] = parameter.data

        return params

    @property
    def has_variants(self):
        """ Check if this Part object has variants underneath it. """

        return self.get_all_variants().count() > 0

    def get_all_variants(self):
        """ Return all Part object which exist as a variant under this part. """

        return self.get_descendants(include_self=False)

    @property
    def can_convert(self):
        """
        Check if this Part can be "converted" to a different variant:

        It can be converted if:

        a) It has non-virtual variant parts underneath it
        b) It has non-virtual template parts above it
        c) It has non-virtual sibling variants

        """

        return self.get_conversion_options().count() > 0

    def get_conversion_options(self):
        """
        Return options for converting this part to a "variant" within the same tree

        a) Variants underneath this one
        b) Immediate parent
        c) Siblings
        """

        parts = []

        # Child parts
        children = self.get_descendants(include_self=False)

        for child in children:
            parts.append(child)

        # Immediate parent
        if self.variant_of:
            parts.append(self.variant_of)

        siblings = self.get_siblings(include_self=False)

        for sib in siblings:
            parts.append(sib)

        filtered_parts = Part.objects.filter(pk__in=[part.pk for part in parts])

        # Ensure this part is not in the queryset, somehow
        filtered_parts = filtered_parts.exclude(pk=self.pk)

        filtered_parts = filtered_parts.filter(
            active=True,
            virtual=False,
        )

        return filtered_parts

    def get_related_parts(self):
        """ Return list of tuples for all related parts:
            - first value is PartRelated object
            - second value is matching Part object
        """

        related_parts = []

        related_parts_1 = self.related_parts_1.filter(part_1__id=self.pk)

        related_parts_2 = self.related_parts_2.filter(part_2__id=self.pk)

        for related_part in related_parts_1:
            # Add to related parts list
            related_parts.append((related_part, related_part.part_2))

        for related_part in related_parts_2:
            # Add to related parts list
            related_parts.append((related_part, related_part.part_1))

        return related_parts

    @property
    def related_count(self):
        return len(self.get_related_parts())


def attach_file(instance, filename):
    """ Function for storing a file for a PartAttachment

    Args:
        instance: Instance of a PartAttachment object
        filename: name of uploaded file

    Returns:
        path to store file, format: 'part_file_<pk>_filename'
    """
    # Construct a path to store a file attachment
    return os.path.join('part_files', str(instance.part.id), filename)


class PartAttachment(InvenTreeAttachment):
    """
    Model for storing file attachments against a Part object
    """

    @staticmethod
    def get_api_url():
        return reverse('api-part-attachment-list')

    def getSubdir(self):
        return os.path.join("part_files", str(self.part.id))

    part = models.ForeignKey(Part, on_delete=models.CASCADE,
                             verbose_name=_('Part'), related_name='attachments')


class PartSellPriceBreak(common.models.PriceBreak):
    """
    Represents a price break for selling this part
    """
    
    @staticmethod
    def get_api_url():
        return reverse('api-part-sale-price-list')

    part = models.ForeignKey(
        Part, on_delete=models.CASCADE,
        related_name='salepricebreaks',
        limit_choices_to={'salable': True},
        verbose_name=_('Part')
    )

    class Meta:
        unique_together = ('part', 'quantity')


class PartInternalPriceBreak(common.models.PriceBreak):
    """
    Represents a price break for internally selling this part
    """

    @staticmethod
    def get_api_url():
        return reverse('api-part-internal-price-list')

    part = models.ForeignKey(
        Part, on_delete=models.CASCADE,
        related_name='internalpricebreaks',
        verbose_name=_('Part')
    )

    class Meta:
        unique_together = ('part', 'quantity')


class PartStar(models.Model):
    """ A PartStar object creates a relationship between a User and a Part.

    It is used to designate a Part as 'starred' (or favourited) for a given User,
    so that the user can track a list of their favourite parts.

    Attributes:
        part: Link to a Part object
        user: Link to a User object
    """

    part = models.ForeignKey(Part, on_delete=models.CASCADE, verbose_name=_('Part'), related_name='starred_users')

    user = models.ForeignKey(User, on_delete=models.CASCADE, verbose_name=_('User'), related_name='starred_parts')

    class Meta:
        unique_together = ['part', 'user']


class PartTestTemplate(models.Model):
    """
    A PartTestTemplate defines a 'template' for a test which is required to be run
    against a StockItem (an instance of the Part).

    The test template applies "recursively" to part variants, allowing tests to be
    defined in a heirarchy.

    Test names are simply strings, rather than enforcing any sort of structure or pattern.
    It is up to the user to determine what tests are defined (and how they are run).

    To enable generation of unique lookup-keys for each test, there are some validation tests
    run on the model (refer to the validate_unique function).
    """

    @staticmethod
    def get_api_url():
        return reverse('api-part-test-template-list')

    def save(self, *args, **kwargs):

        self.clean()

        super().save(*args, **kwargs)

    def clean(self):

        self.test_name = self.test_name.strip()

        self.validate_unique()
        super().clean()

    def validate_unique(self, exclude=None):
        """
        Test that this test template is 'unique' within this part tree.
        """

        if not self.part.trackable:
            raise ValidationError({
                'part': _('Test templates can only be created for trackable parts')
            })

        # Get a list of all tests "above" this one
        tests = PartTestTemplate.objects.filter(
            part__in=self.part.get_ancestors(include_self=True)
        )

        # If this item is already in the database, exclude it from comparison!
        if self.pk is not None:
            tests = tests.exclude(pk=self.pk)

        key = self.key

        for test in tests:
            if test.key == key:
                raise ValidationError({
                    'test_name': _("Test with this name already exists for this part")
                })

        super().validate_unique(exclude)

    @property
    def key(self):
        """ Generate a key for this test """
        return helpers.generateTestKey(self.test_name)

    part = models.ForeignKey(
        Part,
        on_delete=models.CASCADE,
        related_name='test_templates',
        limit_choices_to={'trackable': True},
        verbose_name=_('Part'),
    )

    test_name = models.CharField(
        blank=False, max_length=100,
        verbose_name=_("Test Name"),
        help_text=_("Enter a name for the test")
    )

    description = models.CharField(
        blank=False, null=True, max_length=100,
        verbose_name=_("Test Description"),
        help_text=_("Enter description for this test")
    )

    required = models.BooleanField(
        default=True,
        verbose_name=_("Required"),
        help_text=_("Is this test required to pass?")
    )

    requires_value = models.BooleanField(
        default=False,
        verbose_name=_("Requires Value"),
        help_text=_("Does this test require a value when adding a test result?")
    )

    requires_attachment = models.BooleanField(
        default=False,
        verbose_name=_("Requires Attachment"),
        help_text=_("Does this test require a file attachment when adding a test result?")
    )


def validate_template_name(name):
    """
    Prevent illegal characters in "name" field for PartParameterTemplate
    """

    for c in "!@#$%^&*()<>{}[].,?/\|~`_+-=\'\"":
        if c in str(name):
            raise ValidationError(_(f"Illegal character in template name ({c})"))


class PartParameterTemplate(models.Model):
    """
    A PartParameterTemplate provides a template for key:value pairs for extra
    parameters fields/values to be added to a Part.
    This allows users to arbitrarily assign data fields to a Part
    beyond the built-in attributes.

    Attributes:
        name: The name (key) of the Parameter [string]
        units: The units of the Parameter [string]
    """

    @staticmethod
    def get_api_url():
        return reverse('api-part-parameter-template-list')

    def __str__(self):
        s = str(self.name)
        if self.units:
            s += " ({units})".format(units=self.units)
        return s

    def validate_unique(self, exclude=None):
        """ Ensure that PartParameterTemplates cannot be created with the same name.
        This test should be case-insensitive (which the unique caveat does not cover).
        """

        super().validate_unique(exclude)

        try:
            others = PartParameterTemplate.objects.filter(name__iexact=self.name).exclude(pk=self.pk)

            if others.exists():
                msg = _("Parameter template name must be unique")
                raise ValidationError({"name": msg})
        except PartParameterTemplate.DoesNotExist:
            pass

    name = models.CharField(
        max_length=100,
        verbose_name=_('Name'),
        help_text=_('Parameter Name'),
        unique=True,
        validators=[
            validate_template_name,
        ]
    )

    units = models.CharField(max_length=25, verbose_name=_('Units'), help_text=_('Parameter Units'), blank=True)


class PartParameter(models.Model):
    """
    A PartParameter is a specific instance of a PartParameterTemplate. It assigns a particular parameter <key:value> pair to a part.

    Attributes:
        part: Reference to a single Part object
        template: Reference to a single PartParameterTemplate object
        data: The data (value) of the Parameter [string]
    """

    @staticmethod
    def get_api_url():
        return reverse('api-part-parameter-list')

    def __str__(self):
        # String representation of a PartParameter (used in the admin interface)
        return "{part} : {param} = {data}{units}".format(
            part=str(self.part.full_name),
            param=str(self.template.name),
            data=str(self.data),
            units=str(self.template.units)
        )

    class Meta:
        # Prevent multiple instances of a parameter for a single part
        unique_together = ('part', 'template')

    part = models.ForeignKey(Part, on_delete=models.CASCADE, related_name='parameters', verbose_name=_('Part'), help_text=_('Parent Part'))

    template = models.ForeignKey(PartParameterTemplate, on_delete=models.CASCADE, related_name='instances', verbose_name=_('Template'), help_text=_('Parameter Template'))

    data = models.CharField(max_length=500, verbose_name=_('Data'), help_text=_('Parameter Value'))

    @classmethod
    def create(cls, part, template, data, save=False):
        part_parameter = cls(part=part, template=template, data=data)
        if save:
            part_parameter.save()
        return part_parameter


class PartCategoryParameterTemplate(models.Model):
    """
    A PartCategoryParameterTemplate creates a unique relationship between a PartCategory
    and a PartParameterTemplate.
    Multiple PartParameterTemplate instances can be associated to a PartCategory to drive
    a default list of parameter templates attached to a Part instance upon creation.

    Attributes:
        category: Reference to a single PartCategory object
        parameter_template: Reference to a single PartParameterTemplate object
        default_value: The default value for the parameter in the context of the selected
                       category
    """

    class Meta:
        constraints = [
            UniqueConstraint(fields=['category', 'parameter_template'],
                             name='unique_category_parameter_template_pair')
        ]

    def __str__(self):
        """ String representation of a PartCategoryParameterTemplate (admin interface) """

        if self.default_value:
            return f'{self.category.name} | {self.parameter_template.name} | {self.default_value}'
        else:
            return f'{self.category.name} | {self.parameter_template.name}'

    category = models.ForeignKey(PartCategory,
                                 on_delete=models.CASCADE,
                                 related_name='parameter_templates',
                                 verbose_name=_('Category'),
                                 help_text=_('Part Category'))

    parameter_template = models.ForeignKey(PartParameterTemplate,
                                           on_delete=models.CASCADE,
                                           related_name='part_categories',
                                           verbose_name=_('Parameter Template'),
                                           help_text=_('Parameter Template'))

    default_value = models.CharField(max_length=500,
                                     blank=True,
                                     verbose_name=_('Default Value'),
                                     help_text=_('Default Parameter Value'))


class BomItem(models.Model):
    """ A BomItem links a part to its component items.
    A part can have a BOM (bill of materials) which defines
    which parts are required (and in what quantity) to make it.

    Attributes:
        part: Link to the parent part (the part that will be produced)
        sub_part: Link to the child part (the part that will be consumed)
        quantity: Number of 'sub_parts' consumed to produce one 'part'
        optional: Boolean field describing if this BomItem is optional
        reference: BOM reference field (e.g. part designators)
        overage: Estimated losses for a Build. Can be expressed as absolute value (e.g. '7') or a percentage (e.g. '2%')
        note: Note field for this BOM item
        checksum: Validation checksum for the particular BOM line item
        inherited: This BomItem can be inherited by the BOMs of variant parts
        allow_variants: Stock for part variants can be substituted for this BomItem
    """

    @staticmethod
    def get_api_url():
        return reverse('api-bom-list')

    def get_stock_filter(self):
        """
        Return a queryset filter for selecting StockItems which match this BomItem

        - If allow_variants is True, allow all part variants

        """

        # Target part
        part = self.sub_part

        if self.allow_variants:
            variants = part.get_descendants(include_self=True)
            return Q(part__in=[v.pk for v in variants])
        else:
            return Q(part=part)

    def save(self, *args, **kwargs):

        self.clean()
        super().save(*args, **kwargs)

    # A link to the parent part
    # Each part will get a reverse lookup field 'bom_items'
    part = models.ForeignKey(Part, on_delete=models.CASCADE, related_name='bom_items',
                             verbose_name=_('Part'),
                             help_text=_('Select parent part'),
                             limit_choices_to={
                                 'assembly': True,
                             })

    # A link to the child item (sub-part)
    # Each part will get a reverse lookup field 'used_in'
    sub_part = models.ForeignKey(Part, on_delete=models.CASCADE, related_name='used_in',
                                 verbose_name=_('Sub part'),
                                 help_text=_('Select part to be used in BOM'),
                                 limit_choices_to={
                                     'component': True,
                                 })

    # Quantity required
    quantity = models.DecimalField(default=1.0, max_digits=15, decimal_places=5, validators=[MinValueValidator(0)], verbose_name=_('Quantity'), help_text=_('BOM quantity for this BOM item'))

    optional = models.BooleanField(default=False, verbose_name=_('Optional'), help_text=_("This BOM item is optional"))

    overage = models.CharField(max_length=24, blank=True, validators=[validators.validate_overage],
                               verbose_name=_('Overage'),
                               help_text=_('Estimated build wastage quantity (absolute or percentage)')
                               )

    reference = models.CharField(max_length=500, blank=True, verbose_name=_('Reference'), help_text=_('BOM item reference'))

    # Note attached to this BOM line item
    note = models.CharField(max_length=500, blank=True, verbose_name=_('Note'), help_text=_('BOM item notes'))

    checksum = models.CharField(max_length=128, blank=True, verbose_name=_('Checksum'), help_text=_('BOM line checksum'))

    inherited = models.BooleanField(
        default=False,
        verbose_name=_('Inherited'),
        help_text=_('This BOM item is inherited by BOMs for variant parts'),
    )

    allow_variants = models.BooleanField(
        default=False,
        verbose_name=_('Allow Variants'),
        help_text=_('Stock items for variant parts can be used for this BOM item')
    )

    def get_item_hash(self):
        """ Calculate the checksum hash of this BOM line item:

        The hash is calculated from the following fields:

        - Part.full_name (if the part name changes, the BOM checksum is invalidated)
        - Quantity
        - Reference field
        - Note field
        - Optional field
        - Inherited field

        """

        # Seed the hash with the ID of this BOM item
        hash = hashlib.md5(str(self.id).encode())

        # Update the hash based on line information
        hash.update(str(self.sub_part.id).encode())
        hash.update(str(self.sub_part.full_name).encode())
        hash.update(str(self.quantity).encode())
        hash.update(str(self.note).encode())
        hash.update(str(self.reference).encode())
        hash.update(str(self.optional).encode())
        hash.update(str(self.inherited).encode())

        return str(hash.digest())

    def validate_hash(self, valid=True):
        """ Mark this item as 'valid' (store the checksum hash).

        Args:
            valid: If true, validate the hash, otherwise invalidate it (default = True)
        """

        if valid:
            self.checksum = str(self.get_item_hash())
        else:
            self.checksum = ''

        self.save()

    @property
    def is_line_valid(self):
        """ Check if this line item has been validated by the user """

        # Ensure an empty checksum returns False
        if len(self.checksum) == 0:
            return False

        return self.get_item_hash() == self.checksum

    def clean(self):
        """
        Check validity of the BomItem model.

        Performs model checks beyond simple field validation.

        - A part cannot refer to itself in its BOM
        - A part cannot refer to a part which refers to it

        - If the "sub_part" is trackable, then the "part" must be trackable too!
        """

        super().clean()

        try:
            self.quantity = Decimal(self.quantity)
        except InvalidOperation:
            raise ValidationError({
                'quantity': _('Must be a valid number')
            })

        try:
            # Check for circular BOM references
            if self.sub_part:
                self.sub_part.checkAddToBOM(self.part)

                # If the sub_part is 'trackable' then the 'quantity' field must be an integer
                if self.sub_part.trackable:
                    if not self.quantity == int(self.quantity):
                        raise ValidationError({
                            "quantity": _("Quantity must be integer value for trackable parts")
                        })

                    # Force the upstream part to be trackable if the sub_part is trackable
                    if not self.part.trackable:
                        self.part.trackable = True
                        self.part.clean()
                        self.part.save()
            else:
                raise ValidationError({'sub_part': _('Sub part must be specified')})
        except Part.DoesNotExist:
            raise ValidationError({'sub_part': _('Sub part must be specified')})

    class Meta:
        verbose_name = _("BOM Item")

        # Prevent duplication of parent/child rows
        unique_together = ('part', 'sub_part')

    def __str__(self):
        return "{n} x {child} to make {parent}".format(
            parent=self.part.full_name,
            child=self.sub_part.full_name,
            n=decimal2string(self.quantity))

    def available_stock(self):
        """
        Return the available stock items for the referenced sub_part
        """

        query = self.sub_part.stock_items.all()

        query = query.prefetch_related([
            'sub_part__stock_items',
        ])

        query = query.filter(StockModels.StockItem.IN_STOCK_FILTER).aggregate(
            available=Coalesce(Sum('quantity'), 0)
        )

        return query['available']

    def get_overage_quantity(self, quantity):
        """ Calculate overage quantity
        """

        # Most of the time overage string will be empty
        if len(self.overage) == 0:
            return 0

        overage = str(self.overage).strip()

        # Is the overage a numerical value?
        try:
            ovg = float(overage)

            if ovg < 0:
                ovg = 0

            return ovg
        except ValueError:
            pass

        # Is the overage a percentage?
        if overage.endswith('%'):
            overage = overage[:-1].strip()

            try:
                percent = float(overage) / 100.0
                if percent > 1:
                    percent = 1
                if percent < 0:
                    percent = 0

                # Must be represented as a decimal
                percent = Decimal(percent)

                return float(percent * quantity)

            except ValueError:
                pass

        # Default = No overage
        return 0

    def get_required_quantity(self, build_quantity):
        """ Calculate the required part quantity, based on the supplier build_quantity.
        Includes overage estimate in the returned value.

        Args:
            build_quantity: Number of parts to build

        Returns:
            Quantity required for this build (including overage)
        """

        # Base quantity requirement
        base_quantity = self.quantity * build_quantity

        # Overage requiremet
        ovrg_quantity = self.get_overage_quantity(base_quantity)

        required = float(base_quantity) + float(ovrg_quantity)

        return required

    @property
    def price_range(self, internal=False):
        """ Return the price-range for this BOM item. """

        # get internal price setting
        use_internal = common.models.InvenTreeSetting.get_setting('PART_BOM_USE_INTERNAL_PRICE', False)
        prange = self.sub_part.get_price_range(self.quantity, internal=use_internal and internal)

        if prange is None:
            return prange

        pmin, pmax = prange

        if pmin == pmax:
            return decimal2money(pmin)

        # Convert to better string representation
        pmin = decimal2money(pmin)
        pmax = decimal2money(pmax)

        return "{pmin} to {pmax}".format(pmin=pmin, pmax=pmax)


class PartRelated(models.Model):
    """ Store and handle related parts (eg. mating connector, crimps, etc.) """

    part_1 = models.ForeignKey(Part, related_name='related_parts_1',
                               verbose_name=_('Part 1'), on_delete=models.DO_NOTHING)

    part_2 = models.ForeignKey(Part, related_name='related_parts_2',
                               on_delete=models.DO_NOTHING,
                               verbose_name=_('Part 2'), help_text=_('Select Related Part'))

    def __str__(self):
        return f'{self.part_1} <--> {self.part_2}'

    def validate(self, part_1, part_2):
        ''' Validate that the two parts relationship is unique '''

        validate = True

        parts = Part.objects.all()
        related_parts = PartRelated.objects.all()

        # Check if part exist and there are not the same part
        if (part_1 in parts and part_2 in parts) and (part_1.pk != part_2.pk):
            # Check if relation exists already
            for relation in related_parts:
                if (part_1 == relation.part_1 and part_2 == relation.part_2) \
                   or (part_1 == relation.part_2 and part_2 == relation.part_1):
                    validate = False
                    break
        else:
            validate = False

        return validate

    def clean(self):
        ''' Overwrite clean method to check that relation is unique '''

        validate = self.validate(self.part_1, self.part_2)

        if not validate:
            error_message = _('Error creating relationship: check that '
                              'the part is not related to itself '
                              'and that the relationship is unique')

            raise ValidationError(error_message)<|MERGE_RESOLUTION|>--- conflicted
+++ resolved
@@ -1550,18 +1550,14 @@
                 logger.warning(f"WARNING: BomItem ID {item.pk} contains itself in BOM")
                 continue
 
-<<<<<<< HEAD
-            if note:
-                *prices, add_note = item.sub_part.get_price_range(quantity * item.quantity, internal=internal, purchase=purchase, note=True)
-            else:
-                prices = item.sub_part.get_price_range(quantity * item.quantity, internal=internal, purchase=purchase)
-                add_note = False
-=======
             q = decimal.Decimal(quantity)
             i = decimal.Decimal(item.quantity)
 
-            prices = item.sub_part.get_price_range(q * i, internal=internal, purchase=purchase)
->>>>>>> 8dddb200
+            if note:
+                *prices, add_note = item.sub_part.get_price_range(q * i, internal=internal, purchase=purchase, note=True)
+            else:
+                prices = item.sub_part.get_price_range(q * i, internal=internal, purchase=purchase)
+                add_note = False
 
             if prices is None or prices[0] is None:
                 if note:
