<<<<<<< HEAD
"""Background task definitions for the 'part' app."""
=======
"""Background task definitions for the 'part' app"""
>>>>>>> 4b149865

import logging
import random
import time
from datetime import datetime, timedelta

from django.core.exceptions import ValidationError
from django.utils.translation import gettext_lazy as _

import common.models
import common.notifications
import common.settings
import company.models

import InvenTree.helpers
import InvenTree.helpers_model
import InvenTree.tasks
import part.models
import part.stocktake
from InvenTree.tasks import (
    ScheduledTask,
    check_daily_holdoff,
    record_task_success,
    scheduled_task,
)

logger = logging.getLogger('inventree')


def notify_low_stock(part: part.models.Part):
    """Notify interested users that a part is 'low stock'.

    Rules:
    - Triggered when the available stock for a given part falls be low the configured threhsold
    - A notification is delivered to any users who are 'subscribed' to this part
    """
    name = _('Low stock notification')
    message = _(
        f'The available stock for {part.name} has fallen below the configured minimum level'
    )
    context = {
        'part': part,
        'name': name,
        'message': message,
        'link': InvenTree.helpers_model.construct_absolute_url(part.get_absolute_url()),
        'template': {'html': 'email/low_stock_notification.html', 'subject': name},
    }

    common.notifications.trigger_notification(
        part, 'part.notify_low_stock', target_fnc=part.get_subscribers, context=context
    )


def notify_low_stock_if_required(part: part.models.Part):
    """Check if the stock quantity has fallen below the minimum threshold of part.

    If true, notify the users who have subscribed to the part
    """
    # Run "up" the tree, to allow notification for "parent" parts
    parts = part.get_ancestors(include_self=True, ascending=True)

    for p in parts:
        if p.is_part_low_on_stock():
            InvenTree.tasks.offload_task(notify_low_stock, p)


def update_part_pricing(pricing: part.models.PartPricing, counter: int = 0):
    """Update cached pricing data for the specified PartPricing instance.

    Arguments:
        pricing: The target PartPricing instance to be updated
        counter: How many times this function has been called in sequence
    """
    logger.info('Updating part pricing for %s', pricing.part)

    pricing.update_pricing(counter=counter)


@scheduled_task(ScheduledTask.DAILY)
def check_missing_pricing(limit=250):
    """Check for parts with missing or outdated pricing information.

    Tests for the following conditions:
    - Pricing information does not exist
    - Pricing information is "old"
    - Pricing information is in the wrong currency

    Arguments:
        limit: Maximum number of parts to process at once
    """
    # Find parts for which pricing information has never been updated
    results = part.models.PartPricing.objects.filter(updated=None)[:limit]

    if results.count() > 0:
        logger.info('Found %s parts with empty pricing', results.count())

        for pp in results:
            pp.schedule_for_update()

    # Find any parts which have 'old' pricing information
    days = int(common.models.InvenTreeSetting.get_setting('PRICING_UPDATE_DAYS', 30))
    stale_date = datetime.now().date() - timedelta(days=days)

    results = part.models.PartPricing.objects.filter(updated__lte=stale_date)[:limit]

    if results.count() > 0:
        logger.info('Found %s stale pricing entries', results.count())

        for pp in results:
            pp.schedule_for_update()

    # Find any pricing data which is in the wrong currency
    currency = common.settings.currency_code_default()
    results = part.models.PartPricing.objects.exclude(currency=currency)

    if results.count() > 0:
        logger.info('Found %s pricing entries in the wrong currency', results.count())

        for pp in results:
            pp.schedule_for_update()

    # Find any parts which do not have pricing information
    results = part.models.Part.objects.filter(pricing_data=None)[:limit]

    if results.count() > 0:
        logger.info('Found %s parts without pricing', results.count())

        for p in results:
            pricing = p.pricing
            pricing.save()
            pricing.schedule_for_update()


@scheduled_task(ScheduledTask.DAILY)
def scheduled_stocktake_reports():
    """Scheduled tasks for creating automated stocktake reports.

    This task runs daily, and performs the following functions:

    - Delete 'old' stocktake report files after the specified period
    - Generate new reports at the specified period
    """
    # Sleep a random number of seconds to prevent worker conflict
    time.sleep(random.randint(1, 5))

    # First let's delete any old stocktake reports
    delete_n_days = int(
        common.models.InvenTreeSetting.get_setting(
            'STOCKTAKE_DELETE_REPORT_DAYS', 30, cache=False
        )
    )
    threshold = datetime.now() - timedelta(days=delete_n_days)
    old_reports = part.models.PartStocktakeReport.objects.filter(date__lt=threshold)

    if old_reports.count() > 0:
        logger.info('Deleting %s stale stocktake reports', old_reports.count())
        old_reports.delete()

    # Next, check if stocktake functionality is enabled
    if not common.models.InvenTreeSetting.get_setting(
        'STOCKTAKE_ENABLE', False, cache=False
    ):
        logger.info('Stocktake functionality is not enabled - exiting')
        return

    report_n_days = int(
        common.models.InvenTreeSetting.get_setting(
            'STOCKTAKE_AUTO_DAYS', 0, cache=False
        )
    )

    if report_n_days < 1:
        logger.info('Stocktake auto reports are disabled, exiting')
        return

    if not check_daily_holdoff('STOCKTAKE_RECENT_REPORT', report_n_days):
        logger.info('Stocktake report was recently generated - exiting')
        return

    # Let's start a new stocktake report for all parts
    part.stocktake.generate_stocktake_report(update_parts=True)

    # Record the date of this report
    record_task_success('STOCKTAKE_RECENT_REPORT')


def rebuild_parameters(template_id):
    """Rebuild all parameters for a given template.

    This function is called when a base template is changed,
    which may cause the base unit to be adjusted.
    """
    try:
        template = part.models.PartParameterTemplate.objects.get(pk=template_id)
    except part.models.PartParameterTemplate.DoesNotExist:
        return

    parameters = part.models.PartParameter.objects.filter(template=template)

    n = 0

    for parameter in parameters:
        # Update the parameter if the numeric value has changed
        value_old = parameter.data_numeric
        parameter.calculate_numeric_value()

        if value_old != parameter.data_numeric:
            parameter.full_clean()
            parameter.save()
            n += 1

    if n > 0:
        logger.info("Rebuilt %s parameters for template '%s'", n, template.name)


def rebuild_supplier_parts(part_id):
    """Rebuild all SupplierPart objects for a given part.

    This function is called when a bart part is changed,
    which may cause the native units of any supplier parts to be updated
    """
    try:
        prt = part.models.Part.objects.get(pk=part_id)
    except part.models.Part.DoesNotExist:
        return

    supplier_parts = company.models.SupplierPart.objects.filter(part=prt)

    n = supplier_parts.count()

    for supplier_part in supplier_parts:
        # Re-save the part, to ensure that the units have updated correctly
        try:
            supplier_part.full_clean()
            supplier_part.save()
        except ValidationError:
            pass

    if n > 0:
        logger.info("Rebuilt %s supplier parts for part '%s'", n, prt.name)<|MERGE_RESOLUTION|>--- conflicted
+++ resolved
@@ -1,8 +1,4 @@
-<<<<<<< HEAD
 """Background task definitions for the 'part' app."""
-=======
-"""Background task definitions for the 'part' app"""
->>>>>>> 4b149865
 
 import logging
 import random
@@ -16,7 +12,6 @@
 import common.notifications
 import common.settings
 import company.models
-
 import InvenTree.helpers
 import InvenTree.helpers_model
 import InvenTree.tasks
