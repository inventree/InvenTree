--- conflicted
+++ resolved
@@ -19,11 +19,7 @@
 from .models import (BomItem, Part, PartAttachment, PartCategory,
                      PartParameter, PartParameterTemplate, PartSellPriceBreak,
                      PartStar, PartTestTemplate, PartCategoryParameterTemplate,
-<<<<<<< HEAD
-                     PartQuantityHistory)
-=======
-                     PartInternalPriceBreak)
->>>>>>> f90730d8
+                     PartInternalPriceBreak, PartQuantityHistory)
 
 
 class CategorySerializer(InvenTreeModelSerializer):
