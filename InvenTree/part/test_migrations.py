"""Unit tests for the part model database migrations."""

from django_test_migrations.contrib.unittest_case import MigratorTestCase

<<<<<<< HEAD
from InvenTree import unit_tests
=======
from InvenTree import unit_test
>>>>>>> 8ca02cb1


class TestForwardMigrations(MigratorTestCase):
    """Test entire schema migration sequence for the part app."""

<<<<<<< HEAD
    migrate_from = ('part', unit_tests.getOldestMigrationFile('part'))
    migrate_to = ('part', unit_tests.getNewestMigrationFile('part'))
=======
    migrate_from = ('part', unit_test.getOldestMigrationFile('part'))
    migrate_to = ('part', unit_test.getNewestMigrationFile('part'))
>>>>>>> 8ca02cb1

    def prepare(self):
        """Create initial data."""
        Part = self.old_state.apps.get_model('part', 'part')

        Part.objects.create(name='A', description='My part A')
        Part.objects.create(name='B', description='My part B')
        Part.objects.create(name='C', description='My part C')
        Part.objects.create(name='D', description='My part D')
        Part.objects.create(name='E', description='My part E')

        # Extract one part object to investigate
        p = Part.objects.all().last()

        # Initially some fields are not present
        with self.assertRaises(AttributeError):
            print(p.has_variants)

        with self.assertRaises(AttributeError):
            print(p.is_template)

    def test_models_exist(self):
        """Test that the Part model can still be accessed at the end of schema migration"""
        Part = self.new_state.apps.get_model('part', 'part')

        self.assertEqual(Part.objects.count(), 5)

        for part in Part.objects.all():
            part.is_template = True
            part.save()
            part.is_template = False
            part.save()

        for name in ['A', 'C', 'E']:
            part = Part.objects.get(name=name)
            self.assertEqual(part.description, f"My part {name}")


class TestBomItemMigrations(MigratorTestCase):
    """Tests for BomItem migrations"""

    migrate_from = ('part', '0002_auto_20190520_2204')
<<<<<<< HEAD
    migrate_to = ('part', unit_tests.getNewestMigrationFile('part'))
=======
    migrate_to = ('part', unit_test.getNewestMigrationFile('part'))
>>>>>>> 8ca02cb1

    def prepare(self):
        """Create initial dataset"""

        Part = self.old_state.apps.get_model('part', 'part')
        BomItem = self.old_state.apps.get_model('part', 'bomitem')

        a = Part.objects.create(name='Part A', description='My part A')
        b = Part.objects.create(name='Part B', description='My part B')
        c = Part.objects.create(name='Part C', description='My part C')

        BomItem.objects.create(part=a, sub_part=b, quantity=1)
        BomItem.objects.create(part=a, sub_part=c, quantity=1)

        self.assertEqual(BomItem.objects.count(), 2)

        # Initially we don't have the 'validated' field
        with self.assertRaises(AttributeError):
            print(b.validated)

    def test_validated_field(self):
        """Test that the 'validated' field is added to the BomItem objects"""

        BomItem = self.new_state.apps.get_model('part', 'bomitem')

        self.assertEqual(BomItem.objects.count(), 2)

        for bom_item in BomItem.objects.all():
            self.assertFalse(bom_item.validated)


class TestParameterMigrations(MigratorTestCase):
    """Unit test for part parameter migrations"""

    migrate_from = ('part', '0106_part_tags')
    migrate_to = ('part', unit_test.getNewestMigrationFile('part'))

    def prepare(self):
        """Create some parts, and templates with parameters"""

        Part = self.old_state.apps.get_model('part', 'part')
        PartParameter = self.old_state.apps.get_model('part', 'partparameter')
        PartParameterTemlate = self.old_state.apps.get_model('part', 'partparametertemplate')

        # Create some parts
        a = Part.objects.create(
            name='Part A', description='My part A',
            level=0, lft=0, rght=0, tree_id=0,
        )

        b = Part.objects.create(
            name='Part B', description='My part B',
            level=0, lft=0, rght=0, tree_id=0,
        )

        # Create some templates
        t1 = PartParameterTemlate.objects.create(name='Template 1', units='mm')
        t2 = PartParameterTemlate.objects.create(name='Template 2', units='AMPERE')

        # Create some parameter values
        PartParameter.objects.create(part=a, template=t1, data='1.0')
        PartParameter.objects.create(part=a, template=t2, data='-2mA',)

        PartParameter.objects.create(part=b, template=t1, data='1/10 inch')
        PartParameter.objects.create(part=b, template=t2, data='abc')

    def test_data_migration(self):
        """Test that the template units and values have been updated correctly"""

        Part = self.new_state.apps.get_model('part', 'part')
        PartParameter = self.new_state.apps.get_model('part', 'partparameter')
        PartParameterTemlate = self.new_state.apps.get_model('part', 'partparametertemplate')

        # Extract the parts
        a = Part.objects.get(name='Part A')
        b = Part.objects.get(name='Part B')

        # Check that the templates have been updated correctly
        t1 = PartParameterTemlate.objects.get(name='Template 1')
        self.assertEqual(t1.units, 'mm')

        t2 = PartParameterTemlate.objects.get(name='Template 2')
        self.assertEqual(t2.units, 'ampere')

        # Check that the parameter values have been updated correctly
        p1 = PartParameter.objects.get(part=a, template=t1)
        self.assertEqual(p1.data, '1.0')
        self.assertEqual(p1.data_numeric, 1.0)

        p2 = PartParameter.objects.get(part=a, template=t2)
        self.assertEqual(p2.data, '-2mA')
        self.assertEqual(p2.data_numeric, -0.002)

        p3 = PartParameter.objects.get(part=b, template=t1)
        self.assertEqual(p3.data, '1/10 inch')
        self.assertEqual(p3.data_numeric, 2.54)

        # This one has not converted correctly
        p4 = PartParameter.objects.get(part=b, template=t2)
        self.assertEqual(p4.data, 'abc')
        self.assertEqual(p4.data_numeric, None)


class PartUnitsMigrationTest(MigratorTestCase):
    """Test for data migration of Part.units field"""

    migrate_from = ('part', '0109_auto_20230517_1048')
    migrate_to = ('part', unit_test.getNewestMigrationFile('part'))

    def prepare(self):
        """Prepare some parts with units"""

        Part = self.old_state.apps.get_model('part', 'part')

        units = ['mm', 'INCH', '', '%']

        for idx, unit in enumerate(units):
            Part.objects.create(
                name=f'Part {idx + 1}', description=f'My part at index {idx}', units=unit,
                level=0, lft=0, rght=0, tree_id=0,
            )

    def test_units_migration(self):
        """Test that the units have migrated OK"""

        Part = self.new_state.apps.get_model('part', 'part')

        part_1 = Part.objects.get(name='Part 1')
        part_2 = Part.objects.get(name='Part 2')
        part_3 = Part.objects.get(name='Part 3')
        part_4 = Part.objects.get(name='Part 4')

        self.assertEqual(part_1.units, 'mm')
        self.assertEqual(part_2.units, 'inch')
        self.assertEqual(part_3.units, '')
        self.assertEqual(part_4.units, 'percent')


class TestPartParameterTemplateMigration(MigratorTestCase):
    """Test for data migration of PartParameterTemplate

    Ref: https://github.com/inventree/InvenTree/pull/4987
    """

    migrate_from = ('part', '0110_alter_part_units')
    migrate_to = ('part', '0113_auto_20230531_1205')

    def prepare(self):
        """Prepare some parts with units"""

        PartParameterTemplate = self.old_state.apps.get_model('part', 'partparametertemplate')

        # Create a test template
        template = PartParameterTemplate.objects.create(name='Template 1', description='a part parameter template')

        # Ensure that the 'choices' and 'checkbox' fields do not exist
        with self.assertRaises(AttributeError):
            template.choices

        with self.assertRaises(AttributeError):
            template.checkbox

    def test_units_migration(self):
        """Test that the new fields have been added correctly"""

        PartParameterTemplate = self.new_state.apps.get_model('part', 'partparametertemplate')

        template = PartParameterTemplate.objects.get(name='Template 1')

        self.assertEqual(template.choices, '')
        self.assertEqual(template.checkbox, False)<|MERGE_RESOLUTION|>--- conflicted
+++ resolved
@@ -2,23 +2,14 @@
 
 from django_test_migrations.contrib.unittest_case import MigratorTestCase
 
-<<<<<<< HEAD
-from InvenTree import unit_tests
-=======
 from InvenTree import unit_test
->>>>>>> 8ca02cb1
 
 
 class TestForwardMigrations(MigratorTestCase):
     """Test entire schema migration sequence for the part app."""
 
-<<<<<<< HEAD
-    migrate_from = ('part', unit_tests.getOldestMigrationFile('part'))
-    migrate_to = ('part', unit_tests.getNewestMigrationFile('part'))
-=======
     migrate_from = ('part', unit_test.getOldestMigrationFile('part'))
     migrate_to = ('part', unit_test.getNewestMigrationFile('part'))
->>>>>>> 8ca02cb1
 
     def prepare(self):
         """Create initial data."""
@@ -61,11 +52,7 @@
     """Tests for BomItem migrations"""
 
     migrate_from = ('part', '0002_auto_20190520_2204')
-<<<<<<< HEAD
-    migrate_to = ('part', unit_tests.getNewestMigrationFile('part'))
-=======
-    migrate_to = ('part', unit_test.getNewestMigrationFile('part'))
->>>>>>> 8ca02cb1
+    migrate_to = ('part', unit_test.getNewestMigrationFile('part'))
 
     def prepare(self):
         """Create initial dataset"""
