"""Custom query filters for the Part models

The code here makes heavy use of subquery annotations!

Useful References:

- https://hansonkd.medium.com/the-dramatic-benefits-of-django-subqueries-and-annotations-4195e0dafb16
- https://pypi.org/project/django-sql-utils/
- https://docs.djangoproject.com/en/4.0/ref/models/expressions/
- https://stackoverflow.com/questions/42543978/django-1-11-annotating-a-subquery-aggregate

Relevant PRs:

- https://github.com/inventree/InvenTree/pull/2797/
- https://github.com/inventree/InvenTree/pull/2827

"""

from decimal import Decimal

from django.db import models
from django.db.models import (Case, DecimalField, Exists, ExpressionWrapper, F,
                              FloatField, Func, IntegerField, OuterRef, Q,
                              Subquery, Value, When)
from django.db.models.functions import Coalesce

from sql_util.utils import SubquerySum

import part.models
import stock.models
from InvenTree.status_codes import (BuildStatusGroups,
                                    PurchaseOrderStatusGroups,
                                    SalesOrderStatusGroups)


def annotate_on_order_quantity(reference: str = ''):
    """Annotate the 'on order' quantity for each part in a queryset.

    Sum the 'remaining quantity' of each line item for any open purchase orders for each part:

    - Purchase order must be 'active' or 'pending'
    - Received quantity must be less than line item quantity

    Note that in addition to the 'quantity' on order, we must also take into account 'pack_quantity'.
    """

    # Filter only 'active' purhase orders
    # Filter only line with outstanding quantity
    order_filter = Q(
        order__status__in=PurchaseOrderStatusGroups.OPEN,
        quantity__gt=F('received'),
    )

    return Coalesce(
        SubquerySum(
            ExpressionWrapper(
                F(f'{reference}supplier_parts__purchase_order_line_items__quantity') * F(f'{reference}supplier_parts__pack_quantity_native'),
                output_field=DecimalField(),
            ),
            filter=order_filter
        ),
        Decimal(0),
        output_field=DecimalField()
    ) - Coalesce(
        SubquerySum(
            ExpressionWrapper(
                F(f'{reference}supplier_parts__purchase_order_line_items__received') * F(f'{reference}supplier_parts__pack_quantity_native'),
                output_field=DecimalField(),
            ),
            filter=order_filter
        ),
        Decimal(0),
        output_field=DecimalField(),
    )


def annotate_total_stock(reference: str = ''):
    """Annotate 'total stock' quantity against a queryset:

    - This function calculates the 'total stock' for a given part
    - Finds all stock items associated with each part (using the provided filter)
    - Aggregates the 'quantity' of each relevant stock item

    Args:
        reference: The relationship reference of the part from the current model e.g. 'part'
        stock_filter: Q object which defines how to filter the stock items
    """

    # Stock filter only returns 'in stock' items
    stock_filter = stock.models.StockItem.IN_STOCK_FILTER

    return Coalesce(
        SubquerySum(
            f'{reference}stock_items__quantity',
            filter=stock_filter,
        ),
        Decimal(0),
        output_field=models.DecimalField(),
    )


def annotate_build_order_allocations(reference: str = ''):
    """Annotate the total quantity of each part allocated to build orders:

    - This function calculates the total part quantity allocated to open build orders
    - Finds all build order allocations for each part (using the provided filter)
    - Aggregates the 'allocated quantity' for each relevant build order allocation item

    Args:
        reference: The relationship reference of the part from the current model
        build_filter: Q object which defines how to filter the allocation items
    """

    # Build filter only returns 'active' build orders
<<<<<<< HEAD
    build_filter = Q(build_line__build__status__in=BuildStatus.ACTIVE_CODES)
=======
    build_filter = Q(build__status__in=BuildStatusGroups.ACTIVE_CODES)
>>>>>>> d710efb6

    return Coalesce(
        SubquerySum(
            f'{reference}stock_items__allocations__quantity',
            filter=build_filter,
        ),
        Decimal(0),
        output_field=models.DecimalField(),
    )


def annotate_sales_order_allocations(reference: str = ''):
    """Annotate the total quantity of each part allocated to sales orders:

    - This function calculates the total part quantity allocated to open sales orders"
    - Finds all sales order allocations for each part (using the provided filter)
    - Aggregates the 'allocated quantity' for each relevant sales order allocation item

    Args:
        reference: The relationship reference of the part from the current model
        order_filter: Q object which defines how to filter the allocation items
    """

    # Order filter only returns incomplete shipments for open orders
    order_filter = Q(
        line__order__status__in=SalesOrderStatusGroups.OPEN,
        shipment__shipment_date=None,
    )

    return Coalesce(
        SubquerySum(
            f'{reference}stock_items__sales_order_allocations__quantity',
            filter=order_filter,
        ),
        Decimal(0),
        output_field=models.DecimalField(),
    )


def variant_stock_query(reference: str = '', filter: Q = stock.models.StockItem.IN_STOCK_FILTER):
    """Create a queryset to retrieve all stock items for variant parts under the specified part

    - Useful for annotating a queryset with aggregated information about variant parts

    Args:
        reference: The relationship reference of the part from the current model
        filter: Q object which defines how to filter the returned StockItem instances
    """

    return stock.models.StockItem.objects.filter(
        part__tree_id=OuterRef(f'{reference}tree_id'),
        part__lft__gt=OuterRef(f'{reference}lft'),
        part__rght__lt=OuterRef(f'{reference}rght'),
    ).filter(filter)


def annotate_variant_quantity(subquery: Q, reference: str = 'quantity'):
    """Create a subquery annotation for all variant part stock items on the given parent query

    Args:
        subquery: A 'variant_stock_query' Q object
        reference: The relationship reference of the variant stock items from the current queryset
    """

    return Coalesce(
        Subquery(
            subquery.annotate(
                total=Func(F(reference), function='SUM', output_field=FloatField())
            ).values('total')
        ),
        0,
        output_field=FloatField(),
    )


def annotate_category_parts():
    """Construct a queryset annotation which returns the number of parts in a particular category.

    - Includes parts in subcategories also
    - Requires subquery to perform annotation
    """

    # Construct a subquery to provide all parts in this category and any subcategories:
    subquery = part.models.Part.objects.exclude(category=None).filter(
        category__tree_id=OuterRef('tree_id'),
        category__lft__gte=OuterRef('lft'),
        category__rght__lte=OuterRef('rght'),
        category__level__gte=OuterRef('level'),
    )

    return Coalesce(
        Subquery(
            subquery.annotate(
                total=Func(F('pk'), function='COUNT', output_field=IntegerField())
            ).values('total'),
        ),
        0,
        output_field=IntegerField()
    )


def filter_by_parameter(queryset, template_id: int, value: str, func: str = ''):
    """Filter the given queryset by a given template parameter

    Parts which do not have a value for the given parameter are excluded.

    Arguments:
        queryset - A queryset of Part objects
        template_id - The ID of the template parameter to filter by
        value - The value of the parameter to filter by
        func - The function to use for the filter (e.g. __gt, __lt, __contains)

    Returns:
        A queryset of Part objects filtered by the given parameter
    """

    # TODO

    return queryset


def order_by_parameter(queryset, template_id: int, ascending=True):
    """Order the given queryset by a given template parameter

    Parts which do not have a value for the given parameter are ordered last.

    Arguments:
        queryset - A queryset of Part objects
        template_id - The ID of the template parameter to order by

    Returns:
        A queryset of Part objects ordered by the given parameter
    """

    template_filter = part.models.PartParameter.objects.filter(
        template__id=template_id,
        part_id=OuterRef('id'),
    )

    # Annotate the queryset with the parameter value, and whether it exists
    queryset = queryset.annotate(
        parameter_exists=Exists(template_filter)
    )

    # Annotate the text data value
    queryset = queryset.annotate(
        parameter_value=Case(
            When(
                parameter_exists=True,
                then=Subquery(template_filter.values('data')[:1], output_field=models.CharField()),
            ),
            default=Value('', output_field=models.CharField()),
        ),
        parameter_value_numeric=Case(
            When(
                parameter_exists=True,
                then=Subquery(template_filter.values('data_numeric')[:1], output_field=models.FloatField()),
            ),
            default=Value(0, output_field=models.FloatField()),
        )
    )

    prefix = '' if ascending else '-'

    # Return filtered queryset

    return queryset.order_by(
        '-parameter_exists',
        f'{prefix}parameter_value_numeric',
        f'{prefix}parameter_value',
    )<|MERGE_RESOLUTION|>--- conflicted
+++ resolved
@@ -112,11 +112,7 @@
     """
 
     # Build filter only returns 'active' build orders
-<<<<<<< HEAD
-    build_filter = Q(build_line__build__status__in=BuildStatus.ACTIVE_CODES)
-=======
-    build_filter = Q(build__status__in=BuildStatusGroups.ACTIVE_CODES)
->>>>>>> d710efb6
+    build_filter = Q(build_line__build__status__in=BuildStatusGroups.ACTIVE_CODES)
 
     return Coalesce(
         SubquerySum(
