"""Custom query filters for the Part models.

The code here makes heavy use of subquery annotations!

Useful References:

- https://hansonkd.medium.com/the-dramatic-benefits-of-django-subqueries-and-annotations-4195e0dafb16
- https://pypi.org/project/django-sql-utils/
- https://docs.djangoproject.com/en/4.0/ref/models/expressions/
- https://stackoverflow.com/questions/42543978/django-1-11-annotating-a-subquery-aggregate

Relevant PRs:

- https://github.com/inventree/InvenTree/pull/2797/
- https://github.com/inventree/InvenTree/pull/2827

"""

from decimal import Decimal

from django.db import models
from django.db.models import (
    Case,
    DecimalField,
    Exists,
    ExpressionWrapper,
    F,
    FloatField,
    Func,
    IntegerField,
    OuterRef,
    Q,
    Subquery,
    Value,
    When,
)
from django.db.models.functions import Coalesce

import stock.models
from sql_util.utils import SubquerySum

import part.models
<<<<<<< HEAD
=======
import stock.models
>>>>>>> 4b149865
from InvenTree.status_codes import (
    BuildStatusGroups,
    PurchaseOrderStatusGroups,
    SalesOrderStatusGroups,
)


def annotate_on_order_quantity(reference: str = ''):
    """Annotate the 'on order' quantity for each part in a queryset.

    Sum the 'remaining quantity' of each line item for any open purchase orders for each part:

    - Purchase order must be 'active' or 'pending'
    - Received quantity must be less than line item quantity

    Note that in addition to the 'quantity' on order, we must also take into account 'pack_quantity'.
    """
    # Filter only 'active' purhase orders
    # Filter only line with outstanding quantity
    order_filter = Q(
        order__status__in=PurchaseOrderStatusGroups.OPEN, quantity__gt=F('received')
    )

    return Coalesce(
        SubquerySum(
            ExpressionWrapper(
                F(f'{reference}supplier_parts__purchase_order_line_items__quantity')
                * F(f'{reference}supplier_parts__pack_quantity_native'),
                output_field=DecimalField(),
            ),
            filter=order_filter,
        ),
        Decimal(0),
        output_field=DecimalField(),
    ) - Coalesce(
        SubquerySum(
            ExpressionWrapper(
                F(f'{reference}supplier_parts__purchase_order_line_items__received')
                * F(f'{reference}supplier_parts__pack_quantity_native'),
                output_field=DecimalField(),
            ),
            filter=order_filter,
        ),
        Decimal(0),
        output_field=DecimalField(),
    )


def annotate_total_stock(reference: str = ''):
    """Annotate 'total stock' quantity against a queryset.

    - This function calculates the 'total stock' for a given part
    - Finds all stock items associated with each part (using the provided filter)
    - Aggregates the 'quantity' of each relevant stock item

    Args:
        reference: The relationship reference of the part from the current model e.g. 'part'
        stock_filter: Q object which defines how to filter the stock items
    """
    # Stock filter only returns 'in stock' items
    stock_filter = stock.models.StockItem.IN_STOCK_FILTER

    return Coalesce(
        SubquerySum(f'{reference}stock_items__quantity', filter=stock_filter),
        Decimal(0),
        output_field=models.DecimalField(),
    )


def annotate_build_order_requirements(reference: str = ''):
    """Annotate the total quantity of each part required for build orders.

    - Only interested in 'active' build orders
    - We are looking for any BuildLine items which required this part (bom_item.sub_part)
    - We are interested in the 'quantity' of each BuildLine item

    """
    # Active build orders only
    build_filter = Q(build__status__in=BuildStatusGroups.ACTIVE_CODES)

    return Coalesce(
        SubquerySum(f'{reference}used_in__build_lines__quantity', filter=build_filter),
        Decimal(0),
        output_field=models.DecimalField(),
    )


def annotate_build_order_allocations(reference: str = ''):
    """Annotate the total quantity of each part allocated to build orders.

    - This function calculates the total part quantity allocated to open build orders
    - Finds all build order allocations for each part (using the provided filter)
    - Aggregates the 'allocated quantity' for each relevant build order allocation item

    Args:
        reference: The relationship reference of the part from the current model
        build_filter: Q object which defines how to filter the allocation items
    """
    # Build filter only returns 'active' build orders
    build_filter = Q(build_line__build__status__in=BuildStatusGroups.ACTIVE_CODES)

    return Coalesce(
        SubquerySum(
            f'{reference}stock_items__allocations__quantity', filter=build_filter
        ),
        Decimal(0),
        output_field=models.DecimalField(),
    )


def annotate_sales_order_allocations(reference: str = ''):
    """Annotate the total quantity of each part allocated to sales orders.

    - This function calculates the total part quantity allocated to open sales orders"
    - Finds all sales order allocations for each part (using the provided filter)
    - Aggregates the 'allocated quantity' for each relevant sales order allocation item

    Args:
        reference: The relationship reference of the part from the current model
        order_filter: Q object which defines how to filter the allocation items
    """
    # Order filter only returns incomplete shipments for open orders
    order_filter = Q(
        line__order__status__in=SalesOrderStatusGroups.OPEN,
        shipment__shipment_date=None,
    )

    return Coalesce(
        SubquerySum(
            f'{reference}stock_items__sales_order_allocations__quantity',
            filter=order_filter,
        ),
        Decimal(0),
        output_field=models.DecimalField(),
    )


def variant_stock_query(
    reference: str = '', filter: Q = stock.models.StockItem.IN_STOCK_FILTER
):
<<<<<<< HEAD
    """Create a queryset to retrieve all stock items for variant parts under the specified part.
=======
    """Create a queryset to retrieve all stock items for variant parts under the specified part
>>>>>>> 4b149865

    - Useful for annotating a queryset with aggregated information about variant parts

    Args:
        reference: The relationship reference of the part from the current model
        filter: Q object which defines how to filter the returned StockItem instances
    """
    return stock.models.StockItem.objects.filter(
        part__tree_id=OuterRef(f'{reference}tree_id'),
        part__lft__gt=OuterRef(f'{reference}lft'),
        part__rght__lt=OuterRef(f'{reference}rght'),
    ).filter(filter)


def annotate_variant_quantity(subquery: Q, reference: str = 'quantity'):
    """Create a subquery annotation for all variant part stock items on the given parent query.

    Args:
        subquery: A 'variant_stock_query' Q object
        reference: The relationship reference of the variant stock items from the current queryset
    """
    return Coalesce(
        Subquery(
            subquery.annotate(
                total=Func(F(reference), function='SUM', output_field=FloatField())
            ).values('total')
        ),
        0,
        output_field=FloatField(),
    )


def annotate_category_parts():
    """Construct a queryset annotation which returns the number of parts in a particular category.

    - Includes parts in subcategories also
    - Requires subquery to perform annotation
    """
    # Construct a subquery to provide all parts in this category and any subcategories:
    subquery = part.models.Part.objects.exclude(category=None).filter(
        category__tree_id=OuterRef('tree_id'),
        category__lft__gte=OuterRef('lft'),
        category__rght__lte=OuterRef('rght'),
        category__level__gte=OuterRef('level'),
    )

    return Coalesce(
        Subquery(
            subquery.annotate(
                total=Func(F('pk'), function='COUNT', output_field=IntegerField())
            ).values('total')
        ),
        0,
        output_field=IntegerField(),
    )


def filter_by_parameter(queryset, template_id: int, value: str, func: str = ''):
    """Filter the given queryset by a given template parameter.

    Parts which do not have a value for the given parameter are excluded.

    Arguments:
        queryset: A queryset of Part objects
        template_id (int): The ID of the template parameter to filter by
        value (str): The value of the parameter to filter by
        func (str): The function to use for the filter (e.g. __gt, __lt, __contains)

    Returns:
        A queryset of Part objects filtered by the given parameter
    """
    # TODO
    return queryset


def order_by_parameter(queryset, template_id: int, ascending=True):
    """Order the given queryset by a given template parameter.

    Parts which do not have a value for the given parameter are ordered last.

    Arguments:
        queryset: A queryset of Part objects
        template_id (int): The ID of the template parameter to order by
        ascending (bool): Order by ascending or descending (default = True)

    Returns:
        A queryset of Part objects ordered by the given parameter
    """
    template_filter = part.models.PartParameter.objects.filter(
        template__id=template_id, part_id=OuterRef('id')
    )

    # Annotate the queryset with the parameter value, and whether it exists
    queryset = queryset.annotate(parameter_exists=Exists(template_filter))

    # Annotate the text data value
    queryset = queryset.annotate(
        parameter_value=Case(
            When(
                parameter_exists=True,
                then=Subquery(
                    template_filter.values('data')[:1], output_field=models.CharField()
                ),
            ),
            default=Value('', output_field=models.CharField()),
        ),
        parameter_value_numeric=Case(
            When(
                parameter_exists=True,
                then=Subquery(
                    template_filter.values('data_numeric')[:1],
                    output_field=models.FloatField(),
                ),
            ),
            default=Value(0, output_field=models.FloatField()),
        ),
    )

    prefix = '' if ascending else '-'

    # Return filtered queryset

    return queryset.order_by(
        '-parameter_exists',
        f'{prefix}parameter_value_numeric',
        f'{prefix}parameter_value',
    )<|MERGE_RESOLUTION|>--- conflicted
+++ resolved
@@ -36,14 +36,10 @@
 )
 from django.db.models.functions import Coalesce
 
+from sql_util.utils import SubquerySum
+
+import part.models
 import stock.models
-from sql_util.utils import SubquerySum
-
-import part.models
-<<<<<<< HEAD
-=======
-import stock.models
->>>>>>> 4b149865
 from InvenTree.status_codes import (
     BuildStatusGroups,
     PurchaseOrderStatusGroups,
@@ -184,11 +180,7 @@
 def variant_stock_query(
     reference: str = '', filter: Q = stock.models.StockItem.IN_STOCK_FILTER
 ):
-<<<<<<< HEAD
     """Create a queryset to retrieve all stock items for variant parts under the specified part.
-=======
-    """Create a queryset to retrieve all stock items for variant parts under the specified part
->>>>>>> 4b149865
 
     - Useful for annotating a queryset with aggregated information about variant parts
 
