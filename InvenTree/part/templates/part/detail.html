{% extends "part/part_base.html" %}
{% load static %}
{% load i18n %}
{% load inventree_extras %}
{% load crispy_forms_tags %}
{% load markdownify %}

{% block menubar %}
{% include 'part/navbar.html' %}
{% endblock %}

{% block page_content %}

<div class='panel panel-default panel-inventree panel-hidden' id='panel-part-stock'>
    <div class='panel-heading'>
        <h4>{% trans "Part Stock" %}</h4>
    </div>
    <div class='panel-content'>
        {% if part.is_template %}
        <div class='alert alert-info alert-block'>
            {% blocktrans with full_name=part.full_name%}Showing stock for all variants of <i>{{full_name}}</i>{% endblocktrans %}
        </div>
        {% endif %}
        {% include "stock_table.html" %}
    </div>
</div>

<div class='panel panel-default panel-inventree panel-hidden' id='panel-test-templates'>
    <div class='panel-heading'>
        <h4>{% trans "Part Test Templates" %}</h4>
    </div>
    <div class='panel-content'>
        <div id='test-button-toolbar'>
            <div class='button-toolbar container-fluid' style="float: right;">
                <div class='btn-group' role='group'>
                    <button type='button' class='btn btn-success' id='add-test-template'>{% trans "Add Test Template" %}</button>
                </div>
                <div class='filter-list' id='filter-list-parttests'>
                    <!-- Empty div -->
                </div>
            </div>
        </div>
        
        <table class='table table-striped table-condensed' data-toolbar='#test-button-toolbar' id='test-template-table'></table>        
    </div>
</div>

<div class='panel panel-default panel-inventree panel-hidden' id='panel-purchase-orders'>
    <div class='panel-heading'>
        <h4>{% trans "Purchase Orders" %}</h4>
    </div>
    <div class='panel-content'>
        <div id='po-button-bar'>
            <div class='button-toolbar container-fluid' style='float: right;'>
                <button class='btn btn-primary' type='button' id='part-order2' title='{% trans "Order part" %}'>
                    <span class='fas fa-shopping-cart'></span> {% trans "Order Part" %}
                </button>
                <div class='filter-list' id='filter-list-purchaseorder'>
                    <!-- An empty div in which the filter list will be constructed -->
                </div>
            </div>
        </div>
        
        <table class='table table-striped table-condensed po-table' id='purchase-order-table' data-toolbar='#po-button-bar'>
        </table>   
    </div>
</div>

<div class='panel panel-default panel-inventree panel-hidden' id='panel-sales-orders'>
    <div class='panel-heading'>
        <h4>{% trans "Sales Orders" %}</h4>
    </div>
    <div class='panel-content'>
        <div id='so-button-bar'>
            <div class='button-toolbar container-fluid' style='float: right;'>
                {% if 0 %}
                <button class='btn btn-primary' type='button' id='part-order2' title='{% trans "New sales order" %}'>{% trans "New Order" %}</button>
                {% endif %}
                <div class='filter-list' id='filter-list-salesorder'>
                    <!-- An empty div in which the filter list will be constructed -->
                </div>
            </div>
        </div>

        <table class='table table-striped table-condensed po-table' id='sales-order-table' data-toolbar='#so-button-bar'>
        </table>
    </div>

    <div class='panel-heading'>
        <h4>{% trans "Sales Order Allocations" %}</h4>
    </div>
    <div class='panel-content'>
        <table class='table table-striped table-condensed' id='sales-order-allocation-table'></table>
    </div>
</div>

<div class='panel panel-default panel-inventree panel-hidden' id='panel-pricing'>
    {% include "part/prices.html" %}
</div>

<div class='panel panel-default panel-inventree panel-hidden' id='panel-part-notes'>
    <div class='panel-heading'>
        <div class='row'>
            <div class='col-sm-6'>
                <h4>{% trans "Notes" %}</h4>
            </div>
            <div class='col-sm-6'>
                <div class='btn-group float-right'>
                    <button type='button' id='edit-notes' title='{% trans "Edit Notes" %}' class='btn btn-small btn-default'>
                        <span class='fas fa-edit'>      
                        </span>
                    </button>
                </div>
            </div>
        </div>
    </div>
    <div class='panel-content'>
        {% if part.notes %}
        {{ part.notes | markdownify }}
        {% endif %}
    </div>
</div>

<div class='panel panel-default panel-inventree panel-hidden' id='panel-pricing'>
    <!-- TODO -->
</div>

<div class='panel panel-default panel-inventree panel-hidden' id='panel-variants'>
    <div class='panel-heading'>
        <h4>{% trans "Part Variants" %}</h4>
    </div>
    <div class='panel-content'>
        <div id='variant-button-toolbar'>
            <div class='button-toolbar container-fluid'>
                <div class='btn-group' role='group'>
                    {% if part.is_template and part.active %}
                    <button class='btn btn-success' id='new-variant' title='{% trans "Create new variant" %}'>
                        <span class='fas fa-plus-circle'></span> {% trans "New Variant" %}
                    </button>
                    {% endif %}
                </div>
                <div class='filter-list' id='filter-list-variants'>
                    <!-- Empty div (will be filled out with available BOM filters) -->
                </div>
            </div>
        </div>
        
        <table class='table table-striped table-condensed' id='variants-table' data-toolbar='#variant-button-toolbar'>
        </table>
    </div>
</div>

<div class='panel panel-default panel-inventree panel-hidden' id='panel-part-parameters'>
    <div class='panel-heading'>
        <h4>{% trans "Parameters" %}</h4>
    </div>
    <div class='panel-content'>
        <div id='param-button-toolbar'>
            <div class='button-toolbar container-fluid' style='float: right;'>
                {% if roles.part.add %}
                <button title='{% trans "Add new parameter" %}' class='btn btn-success' id='param-create'>
                    <span class='fas fa-plus-circle'></span> {% trans "New Parameter" %}
                </button>
                {% endif %}
            </div>
        </div>
        <table id='parameter-table' class='table table-condensed table-striped' data-toolbar="#param-button-toolbar"></table>
    </div>
</div>

<div class='panel panel-default panel-inventree panel-hidden' id='panel-part-attachments'>
    <div class='panel-heading'>
        <h4>{% trans "Attachments" %}</h4>
    </div>
    <div class='panel-content'>
        {% include "attachment_table.html" %}
    </div>
</div>

<div class='panel panel-default panel-inventree panel-hidden' id='panel-related-parts'>
    <div class='panel-heading'>
        <h4>{% trans "Related Parts" %}</h4>
    </div>
    <div class='panel-content'>
        <div id='related-button-bar'>
            <div class='button-toolbar container-fluid' style='float: left;'>
                {% if roles.part.change %}
                <button class='btn btn-primary' type='button' id='add-related-part' title='{% trans "Add Related" %}'>{% trans "Add Related" %}</button>
                <div class='filter-list' id='filter-list-related'>
                    <!-- An empty div in which the filter list will be constructed -->
                </div>
                {% endif %}
            </div>
        </div>
        
        <table id='table-related-part' class='table table-condensed table-striped' data-toolbar='#related-button-toolbar'>
            <thead>
                <tr>
                    <th data-field='part' data-serachable='true'>{% trans "Part" %}</th>
                </tr>
            </thead>
            <tbody>
                {% for item in part.get_related_parts %}
                {% with part_related=item.0 part=item.1 %}
                    <tr>
                        <td>
                            <a class='hover-icon'>
                                <img class='hover-img-thumb' src='{{ part.get_thumbnail_url }}'>
                                <img class='hover-img-large' src='{{ part.get_thumbnail_url }}'>
                            </a>
                            <a href='/part/{{ part.id }}/'>{{ part }}</a>
                            <div class='btn-group' style='float: right;'>
                                {% if roles.part.change %}
                                <button title='{% trans "Delete" %}' class='btn btn-default btn-glyph delete-related-part' url="{% url 'part-related-delete' part_related.id %}" type='button'><span class='fas fa-trash-alt icon-red'/></button>
                                {% endif %}
                            </div>
                        </td>
                    </tr>
                {% endwith %}
                {% endfor %}
            </tbody>
        </table>
    </div>
</div>

<div class='panel panel-default panel-inventree panel-hidden' id='panel-bom'>
    <div class='panel-heading'>
        <h4>{% trans "Bill of Materials" %}</h4>
    </div>
    <div class='panel-content'>
        {% include "part/bom.html" with part=part %}
    </div>
</div>

<div class='panel panel-default panel-inventree panel-hidden' id='panel-history'>
    <div class='panel-heading'>
        <h4>{% trans "Part History" %}</h4>
    </div>
    <div class='panel-content'>
        <table class='table table-condensed table-striped' id='part-history-table' data-toolbar='#table-toolbar'>
        </table>
    </div>
</div>

<div class='panel panel-default panel-inventree panel-hidden' id='panel-used-in'>
    <div class='panel-heading'>
        <h4>{% trans "Assemblies" %}</h4>
    </div>
    <div class='panel-content'>
        <div id='assembly-button-toolbar'>
            <div class='filter-list' id='filter-list-usedin'>
                <!-- Empty div (will be filled out with avilable BOM filters) -->
            </div>
        </div>
        
        <table class="table table-striped table-condensed" id='used-table' data-toolbar='#assembly-button-toolbar'>
        </table>
    </div>
</div>

<div class='panel panel-default panel-inventree panel-hidden' id='panel-build-orders'>
    <div class='panel-heading'>
        <h4>{% trans "Part Builds" %}</h4>
    </div>
    <div class='panel-content'>
        <div id='build-button-toolbar'>
            <div class='button-toolbar container-fluid' style='float: right';>
                {% if part.active %}
                {% if roles.build.add %}
                <button class="btn btn-success" id='start-build'><span class='fas fa-tools'></span> {% trans "Start New Build" %}</button>
                {% endif %}
                {% endif %}
                <div class='filter-list' id='filter-list-build'>
                    <!-- Empty div for filters -->
                </div>
            </div>
        </div>
        
        <table class='table table-striped table-condensed' data-toolbar='#build-button-toolbar' id='build-table'>
        </table>
    </div>

    <div class='panel-heading'>
        <h4>{% trans "Build Order Allocations" %}</h4>
    </div>
    <div class='panel-content'>
        <table class='table table-striped table-condensed' id='build-order-allocation-table'></table>
    </div>
</div>

<div class='panel panel-default panel-inventree panel-hidden' id='panel-suppliers'>
    <div class='panel-heading'>
        <h4>{% trans "Part Suppliers" %}</h4>
    </div>
    <div class='panel-content'>
        <div id='supplier-button-toolbar'>
            <div class='btn-group'>
                <button class="btn btn-success" id='supplier-create'>
                    <span class='fas fa-plus-circle'></span> {% trans "New Supplier Part" %}
                </button>
                <div id='opt-dropdown' class="btn-group">
                    <button id='supplier-part-options' class="btn btn-primary dropdown-toggle" type="button" data-toggle="dropdown">{% trans "Options" %}<span class="caret"></span></button>
                    <ul class="dropdown-menu">
                        <li><a href='#' id='supplier-part-delete' title='{% trans "Delete supplier parts" %}'>{% trans "Delete" %}</a></li>
                    </ul>
                </div>
            </div>
        </div>
        
        <table class="table table-striped table-condensed" id='supplier-part-table' data-toolbar='#supplier-button-toolbar'>
        </table>
    </div>

    <div class='panel-heading'>
        <h4>{% trans "Part Manufacturers" %}</h4>
    </div>
    <div class='panel-content'>
        <div class='panel-content'>
            <div id='manufacturer-button-toolbar'>
                <div class='btn-group'>
                    <button class="btn btn-success" id='manufacturer-create'>
                        <span class='fas fa-plus-circle'></span> {% trans "New Manufacturer Part" %}
                    </button>
                    <div id='opt-dropdown' class="btn-group">
                        <button id='manufacturer-part-options' class="btn btn-primary dropdown-toggle" type="button" data-toggle="dropdown">{% trans "Options" %}<span class="caret"></span></button>
                        <ul class="dropdown-menu">
                            <li><a href='#' id='manufacturer-part-delete' title='{% trans "Delete manufacturer parts" %}'>{% trans "Delete" %}</a></li>
                        </ul>
                    </div>
                </div>
            </div>
            <table class='table table-condensed table-striped' id='manufacturer-part-table' data-toolbar='#manufacturer-button-toolbar'></table>
        </div>
    </div>
</div>

{% endblock %}

{% block js_load %}
{{ block.super }}
{% endblock %}

{% block js_ready %}
    {{ block.super }}

    // Load the "suppliers" tab
    onPanelLoad('suppliers', function() {
        function reloadSupplierPartTable() {
            $('#supplier-part-table').bootstrapTable('refresh');
        }
    
        $('#supplier-create').click(function () {
    
            createSupplierPart({
                part: {{ part.pk }},
                onSuccess: reloadSupplierPartTable,
            });
        });
    
        $("#supplier-part-delete").click(function() {
    
            var selections = $("#supplier-part-table").bootstrapTable("getSelections");
    
            var requests = [];
    
            showQuestionDialog(
                '{% trans "Delete Supplier Parts?" %}',
                '{% trans "All selected supplier parts will be deleted" %}',
                {
                    accept: function() {
                        selections.forEach(function(part) {
                            var url = `/api/company/part/${part.pk}/`;
                
                            requests.push(inventreeDelete(url));
                        });
                
                        $.when.apply($, requests).done(function() {
                            reloadSupplierPartTable();
                        });
                    }
                }
            );
        });
    
        loadSupplierPartTable(
            "#supplier-part-table",
            "{% url 'api-supplier-part-list' %}",
            {
                params: {
                    part: {{ part.id }},
                    part_detail: false,
                    supplier_detail: true,
                    manufacturer_detail: true,
                },
            }
        );
    
        linkButtonsToSelection($("#supplier-part-table"), ['#supplier-part-options']);
    
        loadManufacturerPartTable(
            '#manufacturer-part-table',
            "{% url 'api-manufacturer-part-list' %}",
            {
                params: {
                    part: {{ part.id }},
                    part_detail: true,
                    manufacturer_detail: true,
                },
            }
        );
    
        linkButtonsToSelection($("#manufacturer-part-table"), ['#manufacturer-part-options']);
    
        $("#manufacturer-part-delete").click(function() {
    
            var selections = $("#manufacturer-part-table").bootstrapTable("getSelections");
    
            deleteManufacturerParts(selections, {
                onSuccess: function() { 
                    $("#manufacturer-part-table").bootstrapTable("refresh");
                }
            });
        });
    
        $('#manufacturer-create').click(function () {
            
            createManufacturerPart({
                part: {{ part.pk }},
                onSuccess: function() {
                    $("#manufacturer-part-table").bootstrapTable("refresh");
                }
            });
        });
    });

    // Load the "builds" tab
    onPanelLoad("build-orders", function() {

        $("#start-build").click(function() {
            newBuildOrder({
                part: {{ part.pk }},
            });
        });
    
        loadBuildTable($("#build-table"), {
            url: "{% url 'api-build-list' %}",
            params: {
                part: {{ part.id }},
            }
        });

<<<<<<< HEAD
    // Load the part history table
    loadTrackingTable($("#part-history-table"), {
        params: {
            ordering: '-date',
            item: {{ part.pk }},
            user_detail: true,
        },
        url: "{% url 'api-part-history' %}",
        total_stock: true,
    });

    // Load the BOM table data
    loadBomTable($("#bom-table"), {
        editable: {{ editing_enabled }},
        bom_url: "{% url 'api-bom-list' %}",
        part_url: "{% url 'api-part-list' %}",
        parent_id: {{ part.id }} ,
        sub_part_detail: true,
=======
        loadBuildOrderAllocationTable("#build-order-allocation-table", {
            params: {
                part: {{ part.id }},
            }
        });
    
>>>>>>> 2cf75921
    });

    // Load the "sales orders" tab
    onPanelLoad("sales-orders", function() {
        loadSalesOrderAllocationTable("#sales-order-allocation-table", {
            params: {
                part: {{ part.id }},
            }
        });
    });

    // Load the "used in" tab
    onPanelLoad("used-in", function() {
        loadPartTable('#used-table',
            '{% url "api-part-list" %}',
            {
                params: {
                    uses: {{ part.pk }},
                },
                filterTarget: '#filter-list-usedin',
            }
        );
    });

    // Load the "BOM" tab
    onPanelLoad("bom", function() {
        // Load the BOM table data
        loadBomTable($("#bom-table"), {
            editable: {{ editing_enabled }},
            bom_url: "{% url 'api-bom-list' %}",
            part_url: "{% url 'api-part-list' %}",
            parent_id: {{ part.id }} ,
            sub_part_detail: true,
        });

        linkButtonsToSelection($("#bom-table"),
            [
                "#bom-item-delete",
            ]
        );

        {% if editing_enabled %}
        $("#editing-finished").click(function() {
            location.href = "{% url 'part-detail' part.id %}?display=bom";
        });

        $('#bom-item-delete').click(function() {

            // Get a list of the selected BOM items
            var rows = $("#bom-table").bootstrapTable('getSelections');

            // TODO - In the future, display (in the dialog) which items are going to be deleted

            showQuestionDialog(
                '{% trans "Delete selected BOM items?" %}',
                '{% trans "All selected BOM items will be deleted" %}',
                {
                    accept: function() {

                        // Keep track of each DELETE request
                        var requests = [];

                        rows.forEach(function(row) {
                            requests.push(
                                inventreeDelete(
                                    `/api/bom/${row.pk}/`,
                                )
                            );
                        });

                        // Wait for *all* the requests to complete
                        $.when.apply($, requests).done(function() {
                            location.reload();
                        });
                    }
                }
            );
        });

        $('#bom-upload').click(function() {
            location.href = "{% url 'upload-bom' part.id %}";
        });

        $('#bom-duplicate').click(function() {
            launchModalForm(
                "{% url 'duplicate-bom' part.id %}",
                {
                    success: function() {
                        $('#bom-table').bootstrapTable('refresh');
                    }
                }
            );
        });

        $("#bom-item-new").click(function () {

            var fields = bomItemFields();

            fields.part.value = {{ part.pk }};
            fields.sub_part.filters = {
                active: true,
            };

            constructForm('{% url "api-bom-list" %}', {
                fields: fields,
                method: 'POST',
                title: '{% trans "Create BOM Item" %}',
                onSuccess: function() {
                    $('#bom-table').bootstrapTable('refresh');
                }
            });
        });

        {% else %}

        $("#validate-bom").click(function() {
            launchModalForm(
                "{% url 'bom-validate' part.id %}",
                {
                    reload: true,
                }
            );
        });

        $("#edit-bom").click(function () {
            location.href = "{% url 'part-detail' part.id %}?display=bom&edit=1";
        });

        $("#download-bom").click(function () {
            launchModalForm("{% url 'bom-export' part.id %}",
                {
                    success: function(response) {
                        location.href = response.url;
                    },
                }
            );
        });

        {% endif %}

        $("#print-bom-report").click(function() {
            printBomReports([{{ part.pk }}]);
        });
    });

    // Load the "related parts" tab
    onPanelLoad("related-parts", function() {
        $('#table-related-part').inventreeTable({
        });

        $("#add-related-part").click(function() {
            launchModalForm("{% url 'part-related-create' %}", {
                data: {
                    part: {{ part.id }},
                },
                reload: true,
            });
        });

        $('.delete-related-part').click(function() {
            var button = $(this);
    
            launchModalForm(button.attr('url'), {
                reload: true,
            });
        });
    });

    // Load the "variants" tab
    onPanelLoad("variants", function() {
        loadPartVariantTable($('#variants-table'), {{ part.pk }});

        $('#new-variant').click(function() {
    
            duplicatePart(
                {{ part.pk}},
                {
                    variant: true,
                }
            );
        });
    });


    // Load the BOM table data in the pricing view
    loadBomTable($("#bom-pricing-table"), {
        editable: {{ editing_enabled }},
        bom_url: "{% url 'api-bom-list' %}",
        part_url: "{% url 'api-part-list' %}",
        parent_id: {{ part.id }} ,
        sub_part_detail: true,
    });

    onPanelLoad("purchase-orders", function() {
        loadPurchaseOrderTable($("#purchase-order-table"), {
            url: "{% url 'api-po-list' %}",
            params: {
                part: {{ part.id }},
            },
        });
    });

    onPanelLoad("sales-orders", function() {
        loadSalesOrderTable($("#sales-order-table"), {
            url: "{% url 'api-so-list' %}",
            params: {
                part: {{ part.id }},
            },
        });    
    });


    $("#part-order2").click(function() {
        launchModalForm("{% url 'order-parts' %}", {
            data: {
                part: {{ part.id }},
            },
            reload: true,
        });
    });

    onPanelLoad("test-templates", function() {
        loadPartTestTemplateTable(
            $("#test-template-table"),
            {
                part: {{ part.pk }},
                params: {
                    part: {{ part.pk }},
                }
            }
        ); 

        $("#add-test-template").click(function() {
    
            function reloadTestTemplateTable() {
                $("#test-template-table").bootstrapTable("refresh");
            }

            constructForm('{% url "api-part-test-template-list" %}', {
                method: 'POST',
                fields: {
                    test_name: {},
                    description: {},
                    required: {},
                    requires_value: {},
                    requires_attachment: {},
                    part: {
                        value: {{ part.pk }},
                        hidden: true,
                    }
                },
                title: '{% trans "Add Test Result Template" %}',
                onSuccess: reloadTestTemplateTable
            });

            $("#test-template-table").on('click', '.button-test-edit', function() {
                var pk = $(this).attr('pk');
            
                var url = `/api/part/test-template/${pk}/`;
            
                constructForm(url, {
                    fields: {
                        test_name: {},
                        description: {},
                        required: {},
                        requires_value: {},
                        requires_attachment: {},
                    },
                    title: '{% trans "Edit Test Result Template" %}',
                    onSuccess: reloadTestTemplateTable,
                });
            });

            $("#test-template-table").on('click', '.button-test-delete', function() {
                var pk = $(this).attr('pk');
            
                var url = `/api/part/test-template/${pk}/`;
            
                constructForm(url, {
                    method: 'DELETE',
                    title: '{% trans "Delete Test Result Template" %}',
                    onSuccess: reloadTestTemplateTable,
                });
            });

        });
    });

    onPanelLoad("part-stock", function() {
        $('#add-stock-item').click(function () {
            createNewStockItem({
                reload: true,
                data: {
                    part: {{ part.id }},
                }
            });
        });
    
        loadStockTable($("#stock-table"), {
            params: {
                part: {{ part.id }},
                location_detail: true,
                part_detail: true,
                supplier_part_detail: true,
            },
            groupByField: 'location',
            buttons: [
                '#stock-options',
            ],
            url: "{% url 'api-stock-list' %}",
        });
    
        $("#stock-export").click(function() {
    
            exportStock({
                part: {{ part.pk }}
            });
        });
    
        $('#item-create').click(function () {
            createNewStockItem({
                reload: true,
                data: {
                    part: {{ part.id }},
                }
            });
        });
    });

    $('#edit-notes').click(function() {
        constructForm('{% url "api-part-detail" part.pk %}', {
            fields: {
                notes: {
                    multiline: true,
                }
            },
            title: '{% trans "Edit Part Notes" %}',
            reload: true,
        });
    });

    $(".slidey").change(function() {
        var field = $(this).attr('fieldname');

        var checked = $(this).prop('checked');

        var data = {};

        data[field] = checked;
        // Update the particular field
        inventreePut("{% url 'api-part-detail' part.id %}",
            data,
            {
                method: 'PATCH',
                reloadOnSuccess: true,
            },
        );
    });

    onPanelLoad("part-parameters", function() {
        loadPartParameterTable(
            '#parameter-table', 
            '{% url "api-part-parameter-list" %}',
            {
                params: {
                    part: {{ part.pk }},
                }
            }
        );
    
        $('#param-table').inventreeTable({
        });
    
        {% if roles.part.add %}
        $('#param-create').click(function() {
    
            constructForm('{% url "api-part-parameter-list" %}', {
                method: 'POST',
                fields: {
                    part: {
                        value: {{ part.pk }},
                        hidden: true,
                    },
                    template: {},
                    data: {},
                },
                title: '{% trans "Add Parameter" %}',
                onSuccess: function() {
                    $('#parameter-table').bootstrapTable('refresh');
                }
            });
        });
        {% endif %}
    
        $('.param-edit').click(function() {
            var button = $(this);
    
            launchModalForm(button.attr('url'), {
                reload: true,
            });
        });
    
        $('.param-delete').click(function() {
            var button = $(this);
    
            launchModalForm(button.attr('url'), {
                reload: true,
            });
        });
    });

    onPanelLoad("part-attachments", function() {
        loadAttachmentTable(
            '{% url "api-part-attachment-list" %}',
            {
                filters: {
                    part: {{ part.pk }},
                },
                onEdit: function(pk) {
                    var url = `/api/part/attachment/${pk}/`;
    
                    constructForm(url, {
                        fields: {
                            comment: {},
                        },
                        title: '{% trans "Edit Attachment" %}',
                        onSuccess: reloadAttachmentTable,
                    });
                },
                onDelete: function(pk) {
                    var url = `/api/part/attachment/${pk}/`;
    
                    constructForm(url, {
                        method: 'DELETE',
                        confirmMessage: '{% trans "Confirm Delete Operation" %}',
                        title: '{% trans "Delete Attachment" %}',
                        onSuccess: reloadAttachmentTable,
                    });
                }
            }
        );
    
        enableDragAndDrop(
            '#attachment-dropzone',
            '{% url "api-part-attachment-list" %}',
            {
                data: {
                    part: {{ part.id }},
                },
                label: 'attachment',
                success: function(data, status, xhr) {
                    reloadAttachmentTable();
                }
            }
        );
    
        $("#new-attachment").click(function() {
    
            constructForm(
                '{% url "api-part-attachment-list" %}',
                {
                    method: 'POST',
                    fields: {
                        attachment: {},
                        comment: {},
                        part: {
                            value: {{ part.pk }},
                            hidden: true,
                        }
                    },
                    onSuccess: reloadAttachmentTable,
                    title: '{% trans "Add Attachment" %}',
                }
            )
        });
    });


    {% default_currency as currency %}

    // history graphs
    {% if price_history %}
        var purchasepricedata = {
                labels: [
                    {% for line in price_history %}'{{ line.date }}',{% endfor %}
                ],
                datasets: [{
                    label: '{% blocktrans %}Purchase Unit Price - {{currency}}{% endblocktrans %}',
                    backgroundColor: 'rgba(255, 99, 132, 0.2)',
                    borderColor: 'rgb(255, 99, 132)',
                    yAxisID: 'y',
                    data: [
                        {% for line in price_history %}{{ line.price|stringformat:".2f" }},{% endfor %}
                    ],
                    borderWidth: 1,
                    type: 'line'
                },
                {% if 'price_diff' in price_history.0 %}
                {
                    label: '{% blocktrans %}Unit Price-Cost Difference - {{currency}}{% endblocktrans %}',
                    backgroundColor: 'rgba(68, 157, 68, 0.2)',
                    borderColor: 'rgb(68, 157, 68)',
                    yAxisID: 'y2',
                    data: [
                        {% for line in price_history %}{{ line.price_diff|stringformat:".2f" }},{% endfor %}
                    ],
                    borderWidth: 1,
                    type: 'line',
                    hidden: true,
                },
                {
                    label: '{% blocktrans %}Supplier Unit Cost - {{currency}}{% endblocktrans %}',
                    backgroundColor: 'rgba(70, 127, 155, 0.2)',
                    borderColor: 'rgb(70, 127, 155)',
                    yAxisID: 'y',
                    data: [
                        {% for line in price_history %}{{ line.price_part|stringformat:".2f" }},{% endfor %}
                    ],
                    borderWidth: 1,
                    type: 'line',
                    hidden: true,
                },
                {% endif %}
                {
                    label: '{% trans "Quantity" %}',
                    backgroundColor: 'rgba(255, 206, 86, 0.2)',
                    borderColor: 'rgb(255, 206, 86)',
                    yAxisID: 'y1',
                    data: [
                        {% for line in price_history %}{{ line.qty|stringformat:"f" }},{% endfor %}
                    ],
                    borderWidth: 1
                }]
            }
        var StockPriceChart = loadStockPricingChart($('#StockPriceChart'), purchasepricedata)
    {% endif %}
    
    {% if bom_parts %}
        var bom_colors =  randomColor({hue: 'green', count: {{ bom_parts|length }} })
        var bomdata = {
            labels: [{% for line in bom_parts %}'{{ line.name }}',{% endfor %}],
            datasets:  [
            {
              label: 'Price',
              data: [{% for line in bom_parts %}{{ line.min_price }},{% endfor %}],
                backgroundColor: bom_colors,
            },
            {% if bom_pie_max %}
            {
                label: 'Max Price',
                data: [{% for line in bom_parts %}{{ line.max_price }},{% endfor %}],
                backgroundColor: bom_colors,
              },
            {% endif %}
            ]
        };
        var BomChart = loadBomChart(document.getElementById('BomChart'), bomdata)
    {% endif %}


    // Internal pricebreaks
    {% settings_value "PART_INTERNAL_PRICE" as show_internal_price %}
    {% if show_internal_price and roles.sales_order.view %}
        initPriceBreakSet(
            $('#internal-price-break-table'),
            {
                part_id: {{part.id}},
                pb_human_name: 'internal price break',
                pb_url_slug: 'internal-price',
                pb_url: '{% url 'api-part-internal-price-list' %}',
                pb_new_btn: $('#new-internal-price-break'),
                pb_new_url: '{% url 'internal-price-break-create' %}',
                linkedGraph: $('#InternalPriceBreakChart'),
            },
        );
    {% endif %}

    // Sales pricebreaks
    {% if part.salable and roles.sales_order.view %}
        initPriceBreakSet(
            $('#price-break-table'),
            {
                part_id: {{part.id}},
                pb_human_name: 'sale price break',
                pb_url_slug: 'sale-price',
                pb_url: "{% url 'api-part-sale-price-list' %}",
                pb_new_btn: $('#new-price-break'),
                pb_new_url: '{% url 'sale-price-break-create' %}',
                linkedGraph: $('#SalePriceBreakChart'),
            },
        );
    {% endif %}

    // Sale price history
    {% if sale_history %}
            var salepricedata = {
                    labels: [
                        {% for line in sale_history %}'{{ line.date }}',{% endfor %}
                    ],
                    datasets: [{
                        label: '{% blocktrans %}Unit Price - {{currency}}{% endblocktrans %}',
                        backgroundColor: 'rgba(255, 99, 132, 0.2)',
                        borderColor: 'rgb(255, 99, 132)',
                        yAxisID: 'y',
                        data: [
                            {% for line in sale_history %}{{ line.price|stringformat:".2f" }},{% endfor %}
                        ],
                        borderWidth: 1,
                    },
                    {
                        label: '{% trans "Quantity" %}',
                        backgroundColor: 'rgba(255, 206, 86, 0.2)',
                        borderColor: 'rgb(255, 206, 86)',
                        yAxisID: 'y1',
                        data: [
                            {% for line in sale_history %}{{ line.qty|stringformat:"f" }},{% endfor %}
                        ],
                        borderWidth: 1,
                        type: 'bar',
                    }]
                }
            var SalePriceChart = loadSellPricingChart($('#SalePriceChart'), salepricedata)
    {% endif %}

    attachNavCallbacks({
        name: 'part',
        default: 'part-stock'
    });

{% endblock %}<|MERGE_RESOLUTION|>--- conflicted
+++ resolved
@@ -449,7 +449,14 @@
             }
         });
 
-<<<<<<< HEAD
+        loadBuildOrderAllocationTable("#build-order-allocation-table", {
+            params: {
+                part: {{ part.id }},
+            }
+        });
+    });
+
+
     // Load the part history table
     loadTrackingTable($("#part-history-table"), {
         params: {
@@ -468,14 +475,6 @@
         part_url: "{% url 'api-part-list' %}",
         parent_id: {{ part.id }} ,
         sub_part_detail: true,
-=======
-        loadBuildOrderAllocationTable("#build-order-allocation-table", {
-            params: {
-                part: {{ part.id }},
-            }
-        });
-    
->>>>>>> 2cf75921
     });
 
     // Load the "sales orders" tab
