{% extends "part/part_app_base.html" %}
{% load static %}
{% load i18n %}

{% block sidebar %}
{% include 'part/category_sidebar.html' %}
{% endblock %}

{% block breadcrumb_tree %}
<div id='breadcrumb-tree'></div>
{% endblock breadcrumb_tree %}

{% block heading %}
{% if category %}
{% trans "Part Category" %}: {{ category.name }}
{% else %}
{% trans "Parts" %}
{% endif %}
{% endblock %}

{% block actions %}
{% if user.is_staff and roles.part_category.change %}
{% url "admin:part_partcategory_change" category.pk as url %}
{% include "admin_button.html" with url=url %}
{% endif %}
{% if category %}
{% if starred_directly %}
<button type='button' class='btn btn-outline-secondary' id='toggle-starred' title='{% trans "You are subscribed to notifications for this category" %}'>
    <span id='category-star-icon' class='fas fa-bell icon-green'></span>
</button>
{% elif starred %}
<button type='button' class='btn btn-outline-secondary' title='{% trans "You are subscribed to notifications for this category" %}' disabled='true'>
    <span class='fas fa-bell icon-green'></span>
</button>
{% else %}
<button type='button' class='btn btn-outline-secondary' id='toggle-starred' title='{% trans "Subscribe to notifications for this category" %}'>
    <span id='category-star-icon' class='fa fa-bell-slash'/>
</button>
{% endif %}
{% if roles.part_category.change or roles.part_category.delete %}
<div class='btn-group' role='group'>
    <button id='category-options' class='btn btn-outline-secondary dropdown-toggle' type='button' data-bs-toggle='dropdown' title='{% trans "Category Actions" %}'>
        <span class='fas fa-tools'></span> <span class='caret'></span>
    </button>
    <ul class='dropdown-menu'>
        {% if roles.part_category.change %}
        <li><a class='dropdown-item' href='#' id='cat-edit' title='{% trans "Edit category" %}'>
            <span class='fas fa-edit icon-green'></span> {% trans "Edit Category" %}
        </a></li>
        {% endif %}
        {% if roles.part_category.delete %}
        <li><a class='dropdown-item' href='#' id='cat-delete' title='{% trans "Delete category" %}'>
            <span class='fas fa-trash-alt icon-red'></span> {% trans "Delete Category" %}
        </a></li>
        {% endif %}
    </ul>
</div>
{% endif %}
{% endif %}
{% if roles.part_category.add %}
<button class='btn btn-success' id='cat-create' title='{% trans "Create new part category" %}'>
    <span class='fas fa-plus-circle'></span> {% trans "New Category" %}
</button>
{% endif %}
{% endblock %}

{% block details_left %}
<table class='table table-striped table-condensed'>
    <col width='25'>
    {% if category %}
    {% if category.description %}
    <tr>
        <td><span class='fas fa-info-circle'></span></td>
        <td>{% trans "Description" %}</td>
        <td>{{ category.description }}</td>
    </tr>
    {% endif %}
    <tr>
        <td><span class='fas fa-sitemap'></span></td>
        <td>{% trans "Category Path" %}</td>
        <td>{{ category.pathstring }}</td>
    </tr>
    {% if category.default_keywords %}
    <tr>
        <td><span class='fas fa-key'></span></td>
        <td>{% trans "Keywords" %}</td>
        <td>{{ category.default_keywords }}</td>
    </tr>
    {% endif %}
    {% else %}
    <tr>
        <td><span class='fas fa-sitemap'></span></td>
        <td>{% trans "Category Path" %}</td>
        <td><em>{% trans "Top level part category" %}</em></td>
    </tr>
    {% endif %}
</table>
{% endblock details_left %}

{% block details_right %}

{% if category %}
<table class='table table-condensed table-striped'>
    <col width='25'>
    {% if category.default_location %}
    <tr>
        <td><span class='fas fa-map-marker-alt'></span></td>
        <td>{% trans "Default Location" %}</td>
        <td><a href='{% url "stock-location-detail" category.default_location.pk %}'>{{ category.default_location.pathstring }}</a></td>
    </tr>
    {% endif %}
    <tr>
        <td><span class='fas fa-sitemap'></span></td>
        <td>{% trans "Subcategories" %}</td>
        <td>{{ category.children.count }}</td>
    </tr>
    <tr>
        <td><span class='fas fa-shapes'></span></td>
        <td>{% trans "Parts (Including subcategories)" %}</td>
        <td>{{ category.partcount }}</td>
    </tr>
</table>
{% else %}
<table class='table table-striped table-condensed'>
    <col width='25'>
    <tr>
        <td><span class='fas fa-sitemap'></span></td>
        <td>{% trans "Part Categories" %}</td>
        <td>{{ category_count }}</td>
    </tr>
    <tr>
        <td><span class='fas fa-shapes'></span></td>
        <td>{% trans "Parts" %}</td>
        <td>{{ part_count }}</td>
    </tr>
</table>
{% endif %}
{% endblock details_right %}

{% block page_content %}

{% if messages %}
  {% for message in messages %}
    <div class='{{ message.tags }}'>
        {{ message|safe }}
    </div>
  {% endfor %}
{% endif %}

<div class='panel panel-hidden' id='panel-parts'>
    <div class='panel-heading'>
        <div class='d-flex flex-wrap'>
            <h4>{% trans "Parts" %}</h4>
            {% include "spacer.html" %}
            <div class='btn-group' role='group'>
                {% if roles.part.add %}
                <button type='button' class='btn btn-success' id='part-create' title='{% trans "Create new part" %}'>
                    <span class='fas fa-plus-circle'></span> {% trans "New Part" %}
                </button>
                {% endif %}
            </div>
        </div>
    </div>
    <div id='part-button-toolbar'>
        <div class='btn-group' role='group'>
            <div class='btn-group' role='group'>
                <button id='part-options' class='btn btn-primary dropdown-toggle' type='button' data-bs-toggle='dropdown'>
                    {% trans "Options" %}
                </button>
                <ul class='dropdown-menu'>
                    {% if roles.part.change %}
                    <li><a class='dropdown-item' href='#' id='multi-part-category' title='{% trans "Set category" %}'>{% trans "Set Category" %}</a></li>
                    {% endif %}
                    <li><a class='dropdown-item' href='#' id='multi-part-order' title='{% trans "Order parts" %}'>{% trans "Order Parts" %}</a></li>
                    {% if report_enabled %}
                    <li><a class='dropdown-item' href='#' id='multi-part-print-label' title='{% trans "Print Labels" %}'>{% trans "Print Labels" %}</a></li>
                    {% endif %}
                    <li><a class='dropdown-item' href='#' id='multi-part-export' title='{% trans "Export" %}'>{% trans "Export Data" %}</a></li>
                </ul>
            </div>
            {% include "filter_list.html" with id="parts" %}
        </div>
    </div>
    <div class='panel-content'>
        <table class='table table-striped table-condensed' data-toolbar='#part-button-toolbar' id='part-table'>
        </table>
    </div>
</div>

<div class='panel panel-hidden' id='panel-parameters'>
    <div class='panel-heading'>
        <h4>{% trans "Part Parameters" %}</h4>
    </div>
    <div class='panel-content'>
        <table class='table table-striped table-condensed' data-toolbar='#param-button-toolbar' id='parametric-part-table'>
        </table>
    </div>
</div>

<div class='panel panel-hidden' id='panel-subcategories'>
    <div class='panel-heading'>
        <h4>{% trans "Subcategories" %}</h4>
    </div>
    <div class='panel-content'>
        <div id='subcategory-button-toolbar'>
            <div class='btn-group' role='group'>
                {% include "filter_list.html" with id="category" %}
            </div>
        </div>

        <table class='table table-striped table-condensed' id='subcategory-table' data-toolbar='#subcategory-button-toolbar'></table>

    </div>
</div>

{% endblock %}

{% block js_load %}
{{ block.super }}
{% endblock %}

{% block js_ready %}
{{ block.super }}

    {% if category %}
    loadParametricPartTable(
        '#parametric-part-table',
        {
            headers: {{ headers|safe }},
            data: {{ parameters|safe }},
        }
    );

    $('#toggle-starred').click(function() {
        toggleStar({
            url: '{% url "api-part-category-detail" category.pk %}',
            button: '#category-star-icon'
        });
    });

    {% endif %}

    // Enable left-hand navigation sidebar
    enableSidebar('category');

    // Enable breadcrumb tree view
    enableBreadcrumbTree({
        label: 'category',
        url: '{% url "api-part-category-tree" %}',
        {% if category %}
        selected: {{ category.pk }},
        {% endif %}
        processNode: function(node) {
            node.text = node.name;
            node.href = `/part/category/${node.pk}/`;

            return node;
        }
    });

    loadPartCategoryTable(
        $('#subcategory-table'), {
            params: {
                {% if category %}
                parent: {{ category.pk }},
                {% else %}
                parent: null,
                {% endif %}
            },
            allowTreeView: true,
        }
    );

    $('#cat-create').click(function() {

        var fields = categoryFields();

        {% if category %}
        fields.parent.value = {{ category.pk }};
        {% endif %}

        constructForm('{% url "api-part-category-list" %}', {
            fields: fields,
            method: 'POST',
            title: '{% trans "Create Part Category" %}',
            follow: true,
        });
    });

<<<<<<< HEAD
    $('#part-export').click(function() {

        var url = '{% url "part-export" %}?category={{ category.id }}';

        location.href = url;
    });

=======
>>>>>>> cb76b13e
    {% if roles.part.add %}
    $('#part-create').click(function() {

        var fields = partFields({
            create: true,
        });

        {% if category %}
        fields.category.value = {{ category.pk }};
        {% endif %}

        constructForm('{% url "api-part-list" %}', {
            method: 'POST',
            fields: fields,
            groups: partGroups(),
            title: '{% trans "Create Part" %}',
            reloadFormAfterSuccess: true,
            persist: true,
            persistMessage: '{% trans "Create another part after this one" %}',
            successMessage: '{% trans "Part created successfully" %}',
            onSuccess: function(data) {
                // Follow the new part
                location.href = `/part/${data.pk}/`;
            },
        });
    });
    {% endif %}

    {% if category %}
    $('#cat-edit').click(function () {

        editCategory({{ category.pk }});
    });

    {% if category.parent %}
    var redirect = '{% url "category-detail" category.parent.id %}';
    {% else %}
    var redirect = '{% url "part-index" %}';
    {% endif %}

    $('#cat-delete').click(function() {
        launchModalForm(
            '{% url "category-delete" category.id %}',
            {
                redirect: redirect
            }
        );
    });

    {% endif %}

    loadPartTable(
        '#part-table',
        '{% url "api-part-list" %}',
        {
            params: {
                {% if category %}category: {{ category.id }},
                {% else %}category: 'null',
                {% endif %}
            },
            buttons: ['#part-options'],
            checkbox: true,
            gridView: true,
        },
    );

{% endblock %}<|MERGE_RESOLUTION|>--- conflicted
+++ resolved
@@ -287,16 +287,6 @@
         });
     });
 
-<<<<<<< HEAD
-    $('#part-export').click(function() {
-
-        var url = '{% url "part-export" %}?category={{ category.id }}';
-
-        location.href = url;
-    });
-
-=======
->>>>>>> cb76b13e
     {% if roles.part.add %}
     $('#part-create').click(function() {
 
