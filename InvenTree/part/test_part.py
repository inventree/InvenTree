--- conflicted
+++ resolved
@@ -87,11 +87,7 @@
 
     def test_user_settings(self):
         result = inventree_extras.user_settings(self.user)
-<<<<<<< HEAD
-        self.assertEqual(len(result), 35)
-=======
         self.assertEqual(len(result), len(InvenTreeUserSetting.SETTINGS))
->>>>>>> 64e22341
 
     def test_global_settings(self):
         result = inventree_extras.global_settings()
