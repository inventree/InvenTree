"""Unit tests for the various part API endpoints"""

<<<<<<< HEAD
from enum import IntEnum
=======
from decimal import Decimal
>>>>>>> 92260f20
from random import randint

from django.urls import reverse

import PIL
from rest_framework import status
from rest_framework.test import APIClient

import build.models
import order.models
from common.models import InvenTreeSetting
from company.models import Company, SupplierPart
from InvenTree.api_tester import InvenTreeAPITestCase
from InvenTree.status_codes import (BuildStatus, PurchaseOrderStatus,
                                    StockStatus)
from part.models import (BomItem, BomItemSubstitute, Part, PartCategory,
                         PartCategoryParameterTemplate, PartParameterTemplate,
                         PartRelated)
from stock.models import StockItem, StockLocation


class PartCategoryAPITest(InvenTreeAPITestCase):
    """Unit tests for the PartCategory API."""

    fixtures = [
        'category',
        'part',
        'params',
        'location',
        'bom',
        'company',
        'test_templates',
        'manufacturer_part',
        'supplier_part',
        'order',
        'stock',
    ]

    roles = [
        'part.change',
        'part.add',
        'part.delete',
        'part_category.change',
        'part_category.add',
        'part_category.delete',
    ]

    def test_category_list(self):
        """Test the PartCategoryList API endpoint"""
        url = reverse('api-part-category-list')

        # star categories manually for tests as it is not possible with fixures
        # because the current user is no fixure itself and throws an invalid
        # foreign key constrain
        for pk in [3, 4]:
            PartCategory.objects.get(pk=pk).set_starred(self.user, True)

        test_cases = [
            ({}, 8, 'no parameters'),
            ({'parent': 1, 'cascade': False}, 3, 'Filter by parent, no cascading'),
            ({'parent': 1, 'cascade': True}, 5, 'Filter by parent, cascading'),
            ({'cascade': True, 'depth': 0}, 8, 'Cascade with no parent, depth=0'),
            ({'cascade': False, 'depth': 10}, 8, 'Cascade with no parent, depth=0'),
            ({'parent': 'null', 'cascade': True, 'depth': 0}, 2, 'Cascade with null parent, depth=0'),
            ({'parent': 'null', 'cascade': True, 'depth': 10}, 8, 'Cascade with null parent and bigger depth'),
            ({'parent': 'null', 'cascade': False, 'depth': 10}, 2, 'No cascade even with depth specified with null parent'),
            ({'parent': 1, 'cascade': False, 'depth': 0}, 3, 'Dont cascade with depth=0 and parent'),
            ({'parent': 1, 'cascade': True, 'depth': 0}, 3, 'Cascade with depth=0 and parent'),
            ({'parent': 1, 'cascade': False, 'depth': 1}, 3, 'Dont cascade even with depth=1 specified with parent'),
            ({'parent': 1, 'cascade': True, 'depth': 1}, 5, 'Cascade with depth=1 with parent'),
            ({'parent': 1, 'cascade': True, 'depth': 'abcdefg'}, 5, 'Cascade with invalid depth and parent'),
            ({'parent': 42}, 8, 'Should return everything if parent_pk is not vaild'),
            ({'parent': 'null', 'exclude_tree': 1, 'cascade': True}, 2, 'Should return everything from except tree with pk=1'),
            ({'parent': 'null', 'exclude_tree': 42, 'cascade': True}, 8, 'Should return everything because exclude_tree=42 is no valid pk'),
            ({'parent': 1, 'starred': True, 'cascade': True}, 2, 'Should return the starred categories for the current user within the pk=1 tree'),
            ({'parent': 1, 'starred': False, 'cascade': True}, 3, 'Should return the not starred categories for the current user within the pk=1 tree'),
        ]

        for params, res_len, description in test_cases:
            response = self.get(url, params, expected_code=200)
            self.assertEqual(len(response.data), res_len, description)

        # Check that the required fields are present
        fields = [
            'pk',
            'name',
            'description',
            'default_location',
            'level',
            'parent',
            'part_count',
            'pathstring',
            'url'
        ]

        response = self.get(url, expected_code=200)
        for result in response.data:
            for f in fields:
                self.assertIn(f, result, f'"{f}" is missing in result of PartCategory list')

    def test_part_count(self):
        """Test that the 'part_count' field is annotated correctly"""

        url = reverse('api-part-category-list')

        # Create a parent category
        cat = PartCategory.objects.create(
            name='Parent Cat',
            description='Some name',
            parent=None
        )

        # Create child categories
        for ii in range(10):
            child = PartCategory.objects.create(
                name=f"Child cat {ii}",
                description="A child category",
                parent=cat
            )

            # Create parts in this category
            for jj in range(10):
                Part.objects.create(
                    name=f"Part xyz {jj}",
                    description="A test part",
                    category=child
                )

        # Filter by parent category
        response = self.get(
            url,
            {
                'parent': cat.pk,
            },
            expected_code=200
        )

        # 10 child categories
        self.assertEqual(len(response.data), 10)

        for result in response.data:
            self.assertEqual(result['parent'], cat.pk)
            self.assertEqual(result['part_count'], 10)

        # Detail view for parent category
        response = self.get(
            f'/api/part/category/{cat.pk}/',
            expected_code=200
        )

        # Annotation should include parts from all sub-categories
        self.assertEqual(response.data['part_count'], 100)

    def test_category_metadata(self):
        """Test metadata endpoint for the PartCategory."""
        cat = PartCategory.objects.get(pk=1)

        cat.metadata = {
            'foo': 'bar',
            'water': 'melon',
            'abc': 'xyz',
        }

        cat.set_metadata('abc', 'ABC')

        response = self.get(reverse('api-part-category-metadata', kwargs={'pk': 1}), expected_code=200)

        metadata = response.data['metadata']

        self.assertEqual(metadata['foo'], 'bar')
        self.assertEqual(metadata['water'], 'melon')
        self.assertEqual(metadata['abc'], 'ABC')

    def test_category_parameters(self):
        """Test that the PartCategoryParameterTemplate API function work"""

        url = reverse('api-part-category-parameter-list')

        response = self.get(url, {}, expected_code=200)

        self.assertEqual(len(response.data), 2)

        # Add some more category templates via the API
        n = PartParameterTemplate.objects.count()

        for template in PartParameterTemplate.objects.all():
            response = self.post(
                url,
                {
                    'category': 2,
                    'parameter_template': template.pk,
                    'default_value': 'xyz',
                }
            )

        # Total number of category templates should have increased
        response = self.get(url, {}, expected_code=200)
        self.assertEqual(len(response.data), 2 + n)

        # Filter by category
        response = self.get(
            url,
            {
                'category': 2,
            }
        )

        self.assertEqual(len(response.data), n)

        # Test that we can retrieve individual templates via the API
        for template in PartCategoryParameterTemplate.objects.all():
            url = reverse('api-part-category-parameter-detail', kwargs={'pk': template.pk})

            data = self.get(url, {}, expected_code=200).data

            for key in ['pk', 'category', 'category_detail', 'parameter_template', 'parameter_template_detail', 'default_value']:
                self.assertIn(key, data.keys())

            # Test that we can delete via the API also
            response = self.delete(url, expected_code=204)

        # There should not be any templates left at this point
        self.assertEqual(PartCategoryParameterTemplate.objects.count(), 0)

    def test_bleach(self):
        """Test that the data cleaning functionality is working.

        This helps to protect against XSS injection
        """

        url = reverse('api-part-category-detail', kwargs={'pk': 1})

        # Invalid values containing tags
        invalid_values = [
            '<img src="test"/>',
            '<a href="#">Link</a>',
            "<a href='#'>Link</a>",
            '<b>',
        ]

        for v in invalid_values:
            response = self.patch(
                url,
                {
                    'description': v
                },
                expected_code=400
            )

            self.assertIn('Remove HTML tags', str(response.data))

        # Raw characters should be allowed
        allowed = [
            '<< hello',
            'Alpha & Omega',
            'A > B > C',
        ]

        for val in allowed:
            response = self.patch(
                url,
                {
                    'description': val,
                },
                expected_code=200,
            )

            self.assertEqual(response.data['description'], val)

    def test_invisible_chars(self):
        """Test that invisible characters are removed from the input data"""

        url = reverse('api-part-category-detail', kwargs={'pk': 1})

        values = [
            'A part\n category\n\t',
            'A\t part\t category\t',
            'A pa\rrt cat\r\r\regory',
            'A part\u200e catego\u200fry\u202e'
        ]

        for val in values:

            response = self.patch(
                url,
                {
                    'description': val,
                },
                expected_code=200,
            )

            self.assertEqual(response.data['description'], 'A part category')

    def test_category_delete(self):
        """Test category deletion with different parameters"""

        class Target(IntEnum):
            move_subcategories_to_parent_move_parts_to_parent = 0,
            move_subcategories_to_parent_delete_parts = 1,
            delete_subcategories_move_parts_to_parent = 2,
            delete_subcategories_delete_parts = 3,

        for i in range(4):
            delete_child_categories: bool = False
            delete_parts: bool = False

            if i == Target.move_subcategories_to_parent_delete_parts \
                    or i == Target.delete_subcategories_delete_parts:
                delete_parts = True
            if i == Target.delete_subcategories_move_parts_to_parent \
                    or i == Target.delete_subcategories_delete_parts:
                delete_child_categories = True

            # Create a parent category
            parent_category = PartCategory.objects.create(
                name='Parent category',
                description='This is the parent category where the child categories and parts are moved to',
                parent=None
            )

            category_count_before = PartCategory.objects.count()
            part_count_before = Part.objects.count()

            # Create a category to delete
            cat_to_delete = PartCategory.objects.create(
                name='Category to delete',
                description='This is the category to be deleted',
                parent=parent_category
            )

            url = reverse('api-part-category-detail', kwargs={'pk': cat_to_delete.id})

            parts = []
            # Create parts in the category to be deleted
            for jj in range(3):
                parts.append(Part.objects.create(
                    name=f"Part xyz {jj}",
                    description="Child part of the deleted category",
                    category=cat_to_delete
                ))

            child_categories = []
            child_categories_parts = []
            # Create child categories under the category to be deleted
            for ii in range(3):
                child = PartCategory.objects.create(
                    name=f"Child parent_cat {ii}",
                    description="A child category of the deleted category",
                    parent=cat_to_delete
                )
                child_categories.append(child)

                # Create parts in the child categories
                for jj in range(3):
                    child_categories_parts.append(Part.objects.create(
                        name=f"Part xyz {jj}",
                        description="Child part in the child category of the deleted category",
                        category=child
                    ))

            # Delete the created category (sub categories and their parts will be moved under the parent)
            params = {}
            if delete_parts:
                params['delete_parts'] = '1'
            if delete_child_categories:
                params['delete_child_categories'] = '1'
            response = self.delete(
                url,
                params,
                expected_code=204,
            )

            self.assertEqual(response.status_code, 204)

            if delete_parts:
                if i == Target.delete_subcategories_delete_parts:
                    # Check if all parts deleted
                    self.assertEqual(Part.objects.count(), part_count_before)
                elif i == Target.move_subcategories_to_parent_delete_parts:
                    # Check if all parts deleted
                    self.assertEqual(Part.objects.count(), part_count_before + len(child_categories_parts))
            else:
                # parts moved to the parent category
                for part in parts:
                    part.refresh_from_db()
                    self.assertEqual(part.category, parent_category)

                if delete_child_categories:
                    for part in child_categories_parts:
                        part.refresh_from_db()
                        self.assertEqual(part.category, parent_category)

            if delete_child_categories:
                # Check if all categories are deleted
                self.assertEqual(PartCategory.objects.count(), category_count_before)
            else:
                #  Check if all subcategories to parent moved to parent and all parts deleted
                for child in child_categories:
                    child.refresh_from_db()
                    self.assertEqual(child.parent, parent_category)


class PartOptionsAPITest(InvenTreeAPITestCase):
    """Tests for the various OPTIONS endpoints in the /part/ API.

    Ensure that the required field details are provided!
    """

    roles = [
        'part.add',
    ]

    def test_part(self):
        """Test the Part API OPTIONS."""
        actions = self.getActions(reverse('api-part-list'))['POST']

        # Check that a bunch o' fields are contained
        for f in ['assembly', 'component', 'description', 'image', 'IPN']:
            self.assertTrue(f in actions.keys())

        # Active is a 'boolean' field
        active = actions['active']

        self.assertTrue(active['default'])
        self.assertEqual(active['help_text'], 'Is this part active?')
        self.assertEqual(active['type'], 'boolean')
        self.assertEqual(active['read_only'], False)

        # String field
        ipn = actions['IPN']
        self.assertEqual(ipn['type'], 'string')
        self.assertFalse(ipn['required'])
        self.assertEqual(ipn['max_length'], 100)
        self.assertEqual(ipn['help_text'], 'Internal Part Number')

        # Related field
        category = actions['category']

        self.assertEqual(category['type'], 'related field')
        self.assertTrue(category['required'])
        self.assertFalse(category['read_only'])
        self.assertEqual(category['label'], 'Category')
        self.assertEqual(category['model'], 'partcategory')
        self.assertEqual(category['api_url'], reverse('api-part-category-list'))
        self.assertEqual(category['help_text'], 'Part category')

    def test_category(self):
        """Test the PartCategory API OPTIONS endpoint."""
        actions = self.getActions(reverse('api-part-category-list'))

        # actions should *not* contain 'POST' as we do not have the correct role
        self.assertFalse('POST' in actions)

        self.assignRole('part_category.add')

        actions = self.getActions(reverse('api-part-category-list'))['POST']

        name = actions['name']

        self.assertTrue(name['required'])
        self.assertEqual(name['label'], 'Name')

        loc = actions['default_location']
        self.assertEqual(loc['api_url'], reverse('api-location-list'))

    def test_bom_item(self):
        """Test the BomItem API OPTIONS endpoint."""
        actions = self.getActions(reverse('api-bom-list'))['POST']

        inherited = actions['inherited']

        self.assertEqual(inherited['type'], 'boolean')

        # 'part' reference
        part = actions['part']

        self.assertTrue(part['required'])
        self.assertFalse(part['read_only'])
        self.assertTrue(part['filters']['assembly'])

        # 'sub_part' reference
        sub_part = actions['sub_part']

        self.assertTrue(sub_part['required'])
        self.assertEqual(sub_part['type'], 'related field')
        self.assertTrue(sub_part['filters']['component'])


class PartAPITest(InvenTreeAPITestCase):
    """Series of tests for the Part DRF API.

    - Tests for Part API
    - Tests for PartCategory API
    """

    fixtures = [
        'category',
        'part',
        'location',
        'bom',
        'test_templates',
        'company',
    ]

    roles = [
        'part.change',
        'part.add',
        'part.delete',
        'part_category.change',
        'part_category.add',
    ]

    def test_get_categories(self):
        """Test that we can retrieve list of part categories, with various filtering options."""
        url = reverse('api-part-category-list')

        # Request *all* part categories
        response = self.get(url)

        self.assertEqual(response.status_code, status.HTTP_200_OK)
        self.assertEqual(len(response.data), 8)

        # Request top-level part categories only
        response = self.get(
            url,
            {
                'parent': 'null',
            }
        )

        self.assertEqual(len(response.data), 2)

        # Children of PartCategory<1>, cascade
        response = self.get(
            url,
            {
                'parent': 1,
                'cascade': 'true',
            }
        )

        self.assertEqual(len(response.data), 5)

        # Children of PartCategory<1>, do not cascade
        response = self.get(
            url,
            {
                'parent': 1,
                'cascade': 'false',
            }
        )

        self.assertEqual(len(response.data), 3)

    def test_add_categories(self):
        """Check that we can add categories."""
        data = {
            'name': 'Animals',
            'description': 'All animals go here'
        }

        url = reverse('api-part-category-list')
        response = self.post(url, data)
        self.assertEqual(response.status_code, status.HTTP_201_CREATED)

        parent = response.data['pk']

        # Add some sub-categories to the top-level 'Animals' category
        for animal in ['cat', 'dog', 'zebra']:
            data = {
                'name': animal,
                'description': 'A sort of animal',
                'parent': parent,
            }
            response = self.post(url, data)
            self.assertEqual(response.status_code, status.HTTP_201_CREATED)
            self.assertEqual(response.data['parent'], parent)
            self.assertEqual(response.data['name'], animal)
            self.assertEqual(response.data['pathstring'], 'Animals/' + animal)

        # There should be now 8 categories
        response = self.get(url)
        self.assertEqual(len(response.data), 12)

    def test_cat_detail(self):
        """Test the PartCategoryDetail API endpoint"""
        url = reverse('api-part-category-detail', kwargs={'pk': 4})
        response = self.get(url)

        # Test that we have retrieved the category
        self.assertEqual(response.data['description'], 'Integrated Circuits')
        self.assertEqual(response.data['parent'], 1)

        # Change some data and post it back
        data = response.data
        data['name'] = 'Changing category'
        data['parent'] = None
        data['description'] = 'Changing the description'
        response = self.patch(url, data)
        self.assertEqual(response.status_code, status.HTTP_200_OK)
        self.assertEqual(response.data['description'], 'Changing the description')
        self.assertIsNone(response.data['parent'])

    def test_filter_parts(self):
        """Test part filtering using the API"""
        url = reverse('api-part-list')
        data = {'cascade': True}
        response = self.get(url, data)
        self.assertEqual(response.status_code, status.HTTP_200_OK)
        self.assertEqual(len(response.data), Part.objects.count())

        # Test filtering parts by category
        data = {'category': 2}
        response = self.get(url, data)
        self.assertEqual(response.status_code, status.HTTP_200_OK)

        # There should only be 2 objects in category C
        self.assertEqual(len(response.data), 2)

        for part in response.data:
            self.assertEqual(part['category'], 2)

    def test_filter_by_in_bom(self):
        """Test that we can filter part list by the 'in_bom_for' parameter"""

        url = reverse('api-part-list')

        response = self.get(
            url,
            {
                'in_bom_for': 100,
            },
            expected_code=200,
        )

        self.assertEqual(len(response.data), 4)

    def test_filter_by_related(self):
        """Test that we can filter by the 'related' status"""
        url = reverse('api-part-list')

        # Initially there are no relations, so this should return zero results
        response = self.get(url, {'related': 1}, expected_code=200)
        self.assertEqual(len(response.data), 0)

        # Add some relationships
        PartRelated.objects.create(
            part_1=Part.objects.get(pk=1),
            part_2=Part.objects.get(pk=2),
        )

        PartRelated.objects.create(
            part_2=Part.objects.get(pk=1),
            part_1=Part.objects.get(pk=3)
        )

        response = self.get(url, {'related': 1}, expected_code=200)
        self.assertEqual(len(response.data), 2)

    def test_filter_by_convert(self):
        """Test that we can correctly filter the Part list by conversion options"""

        category = PartCategory.objects.get(pk=3)

        # First, construct a set of template / variant parts
        master_part = Part.objects.create(
            name='Master', description='Master part',
            category=category,
            is_template=True,
        )

        # Construct a set of variant parts
        variants = []

        for color in ['Red', 'Green', 'Blue', 'Yellow', 'Pink', 'Black']:
            variants.append(Part.objects.create(
                name=f"{color} Variant", description="Variant part with a specific color",
                variant_of=master_part,
                category=category,
            ))

        url = reverse('api-part-list')

        # An invalid part ID will return an error
        response = self.get(
            url,
            {
                'convert_from': 999999,
            },
            expected_code=400
        )

        self.assertIn('Select a valid choice', str(response.data['convert_from']))

        for variant in variants:
            response = self.get(
                url,
                {
                    'convert_from': variant.pk,
                },
                expected_code=200,
            )

            # There should be the same number of results for each request
            self.assertEqual(len(response.data), 6)

            id_values = [p['pk'] for p in response.data]

            self.assertIn(master_part.pk, id_values)

            for v in variants:
                # Check that all *other* variants are included also
                if v == variant:
                    continue

                self.assertIn(v.pk, id_values)

    def test_include_children(self):
        """Test the special 'include_child_categories' flag.

        If provided, parts are provided for ANY child category (recursive)
        """
        url = reverse('api-part-list')
        data = {'category': 1, 'cascade': True}

        # Now request to include child categories
        response = self.get(url, data)

        # Now there should be 5 total parts
        self.assertEqual(response.status_code, status.HTTP_200_OK)
        self.assertEqual(len(response.data), 3)

    def test_test_templates(self):
        """Test the PartTestTemplate API"""
        url = reverse('api-part-test-template-list')

        # List ALL items
        response = self.get(url)

        self.assertEqual(response.status_code, status.HTTP_200_OK)
        self.assertEqual(len(response.data), 7)

        # Request for a particular part
        response = self.get(url, data={'part': 10000})
        self.assertEqual(len(response.data), 5)

        response = self.get(url, data={'part': 10004})
        self.assertEqual(len(response.data), 7)

        # Try to post a new object (missing description)
        response = self.post(
            url,
            data={
                'part': 10000,
                'test_name': 'My very first test',
                'required': False,
            }
        )

        self.assertEqual(response.status_code, 400)

        # Try to post a new object (should succeed)
        response = self.post(
            url,
            data={
                'part': 10000,
                'test_name': 'New Test',
                'required': True,
                'description': 'a test description'
            }
        )

        self.assertEqual(response.status_code, status.HTTP_201_CREATED)

        # Try to post a new test with the same name (should fail)
        response = self.post(
            url,
            data={
                'part': 10004,
                'test_name': "   newtest",
                'description': 'dafsdf',
            }
        )

        self.assertEqual(response.status_code, status.HTTP_400_BAD_REQUEST)

        # Try to post a new test against a non-trackable part (should fail)
        response = self.post(
            url,
            data={
                'part': 1,
                'test_name': 'A simple test',
            }
        )

        self.assertEqual(response.status_code, status.HTTP_400_BAD_REQUEST)

    def test_get_thumbs(self):
        """Return list of part thumbnails."""
        url = reverse('api-part-thumbs')

        response = self.get(url)

        self.assertEqual(response.status_code, status.HTTP_200_OK)

    def test_paginate(self):
        """Test pagination of the Part list API."""
        for n in [1, 5, 10]:
            response = self.get(reverse('api-part-list'), {'limit': n})

            data = response.data

            self.assertIn('count', data)
            self.assertIn('results', data)

            self.assertEqual(len(data['results']), n)

    def test_default_values(self):
        """Tests for 'default' values:

        Ensure that unspecified fields revert to "default" values
        (as specified in the model field definition)
        """
        url = reverse('api-part-list')

        response = self.post(url, {
            'name': 'all defaults',
            'description': 'my test part',
            'category': 1,
        })

        data = response.data

        # Check that the un-specified fields have used correct default values
        self.assertTrue(data['active'])
        self.assertFalse(data['virtual'])

        # By default, parts are purchaseable
        self.assertTrue(data['purchaseable'])

        # Set the default 'purchaseable' status to True
        InvenTreeSetting.set_setting(
            'PART_PURCHASEABLE',
            True,
            self.user
        )

        response = self.post(url, {
            'name': 'all defaults',
            'description': 'my test part 2',
            'category': 1,
        })

        # Part should now be purchaseable by default
        self.assertTrue(response.data['purchaseable'])

        # "default" values should not be used if the value is specified
        response = self.post(url, {
            'name': 'all defaults',
            'description': 'my test part 2',
            'category': 1,
            'active': False,
            'purchaseable': False,
        })

        self.assertFalse(response.data['active'])
        self.assertFalse(response.data['purchaseable'])

    def test_initial_stock(self):
        """Tests for initial stock quantity creation."""
        url = reverse('api-part-list')

        # Track how many parts exist at the start of this test
        n = Part.objects.count()

        # Set up required part data
        data = {
            'category': 1,
            'name': "My lil' test part",
            'description': 'A part with which to test',
        }

        # Signal that we want to add initial stock
        data['initial_stock'] = True

        # Post without a quantity
        response = self.post(url, data, expected_code=400)
        self.assertIn('initial_stock_quantity', response.data)

        # Post with an invalid quantity
        data['initial_stock_quantity'] = "ax"
        response = self.post(url, data, expected_code=400)
        self.assertIn('initial_stock_quantity', response.data)

        # Post with a negative quantity
        data['initial_stock_quantity'] = -1
        response = self.post(url, data, expected_code=400)
        self.assertIn('Must be greater than zero', response.data['initial_stock_quantity'])

        # Post with a valid quantity
        data['initial_stock_quantity'] = 12345

        response = self.post(url, data, expected_code=400)
        self.assertIn('initial_stock_location', response.data)

        # Check that the number of parts has not increased (due to form failures)
        self.assertEqual(Part.objects.count(), n)

        # Now, set a location
        data['initial_stock_location'] = 1

        response = self.post(url, data, expected_code=201)

        # Check that the part has been created
        self.assertEqual(Part.objects.count(), n + 1)

        pk = response.data['pk']

        new_part = Part.objects.get(pk=pk)

        self.assertEqual(new_part.total_stock, 12345)

    def test_initial_supplier_data(self):
        """Tests for initial creation of supplier / manufacturer data."""
        url = reverse('api-part-list')

        n = Part.objects.count()

        # Set up initial part data
        data = {
            'category': 1,
            'name': 'Buy Buy Buy',
            'description': 'A purchaseable part',
            'purchaseable': True,
        }

        # Signal that we wish to create initial supplier data
        data['add_supplier_info'] = True

        # Specify MPN but not manufacturer
        data['MPN'] = 'MPN-123'

        response = self.post(url, data, expected_code=400)
        self.assertIn('manufacturer', response.data)

        # Specify manufacturer but not MPN
        del data['MPN']
        data['manufacturer'] = 1
        response = self.post(url, data, expected_code=400)
        self.assertIn('MPN', response.data)

        # Specify SKU but not supplier
        del data['manufacturer']
        data['SKU'] = 'SKU-123'
        response = self.post(url, data, expected_code=400)
        self.assertIn('supplier', response.data)

        # Specify supplier but not SKU
        del data['SKU']
        data['supplier'] = 1
        response = self.post(url, data, expected_code=400)
        self.assertIn('SKU', response.data)

        # Check that no new parts have been created
        self.assertEqual(Part.objects.count(), n)

        # Now, fully specify the details
        data['SKU'] = 'SKU-123'
        data['supplier'] = 3
        data['MPN'] = 'MPN-123'
        data['manufacturer'] = 6

        response = self.post(url, data, expected_code=201)

        self.assertEqual(Part.objects.count(), n + 1)

        pk = response.data['pk']

        new_part = Part.objects.get(pk=pk)

        # Check that there is a new manufacturer part *and* a new supplier part
        self.assertEqual(new_part.supplier_parts.count(), 1)
        self.assertEqual(new_part.manufacturer_parts.count(), 1)

    def test_strange_chars(self):
        """Test that non-standard ASCII chars are accepted."""
        url = reverse('api-part-list')

        name = "KaltgerÃ¤testecker"
        description = "Gerät"

        data = {
            "name": name,
            "description": description,
            "category": 2
        }

        response = self.post(url, data, expected_code=201)

        self.assertEqual(response.data['name'], name)
        self.assertEqual(response.data['description'], description)

    def test_template_filters(self):
        """Unit tests for API filters related to template parts:

        - variant_of : Return children of specified part
        - ancestor : Return descendants of specified part

        Uses the 'chair template' part (pk=10000)
        """
        # Rebuild the MPTT structure before running these tests
        Part.objects.rebuild()

        url = reverse('api-part-list')

        response = self.get(
            url,
            {
                'variant_of': 10000,
            },
            expected_code=200
        )

        # 3 direct children of template part
        self.assertEqual(len(response.data), 3)

        response = self.get(
            url,
            {
                'ancestor': 10000,
            },
            expected_code=200,
        )

        # 4 total descendants
        self.assertEqual(len(response.data), 4)

        # Use the 'green chair' as our reference
        response = self.get(
            url,
            {
                'variant_of': 10003,
            },
            expected_code=200,
        )

        self.assertEqual(len(response.data), 1)

        response = self.get(
            url,
            {
                'ancestor': 10003,
            },
            expected_code=200,
        )

        self.assertEqual(len(response.data), 1)

        # Add some more variants

        p = Part.objects.get(pk=10004)

        for i in range(100):
            Part.objects.create(
                name=f'Chair variant {i}',
                description='A new chair variant',
                variant_of=p,
            )

        # There should still be only one direct variant
        response = self.get(
            url,
            {
                'variant_of': 10003,
            },
            expected_code=200,
        )

        self.assertEqual(len(response.data), 1)

        # However, now should be 101 descendants
        response = self.get(
            url,
            {
                'ancestor': 10003,
            },
            expected_code=200,
        )

        self.assertEqual(len(response.data), 101)

    def test_variant_stock(self):
        """Unit tests for the 'variant_stock' annotation, which provides a stock count for *variant* parts."""
        # Ensure the MPTT structure is in a known state before running tests
        Part.objects.rebuild()

        # Initially, there are no "chairs" in stock,
        # so each 'chair' template should report variant_stock=0
        url = reverse('api-part-list')

        # Look at the "detail" URL for the master chair template
        response = self.get('/api/part/10000/', {}, expected_code=200)

        # This part should report 'zero' as variant stock
        self.assertEqual(response.data['variant_stock'], 0)

        # Grab a list of all variant chairs *under* the master template
        response = self.get(
            url,
            {
                'ancestor': 10000,
            },
            expected_code=200,
        )

        # 4 total descendants
        self.assertEqual(len(response.data), 4)

        for variant in response.data:
            self.assertEqual(variant['variant_stock'], 0)

        # Now, let's make some variant stock
        for variant in Part.objects.get(pk=10000).get_descendants(include_self=False):
            StockItem.objects.create(
                part=variant,
                quantity=100,
            )

        response = self.get('/api/part/10000/', {}, expected_code=200)

        self.assertEqual(response.data['in_stock'], 0)
        self.assertEqual(response.data['variant_stock'], 400)

        # Check that each variant reports the correct stock quantities
        response = self.get(
            url,
            {
                'ancestor': 10000,
            },
            expected_code=200,
        )

        expected_variant_stock = {
            10001: 0,
            10002: 0,
            10003: 100,
            10004: 0,
        }

        for variant in response.data:
            self.assertEqual(variant['in_stock'], 100)
            self.assertEqual(variant['variant_stock'], expected_variant_stock[variant['pk']])

        # Add some 'sub variants' for the green chair variant
        green_chair = Part.objects.get(pk=10004)

        for i in range(10):
            gcv = Part.objects.create(
                name=f"GC Var {i}",
                description="Green chair variant",
                variant_of=green_chair,
            )

            StockItem.objects.create(
                part=gcv,
                quantity=50,
            )

        # Spot check of some values
        response = self.get('/api/part/10000/', {})
        self.assertEqual(response.data['variant_stock'], 900)

        response = self.get('/api/part/10004/', {})
        self.assertEqual(response.data['variant_stock'], 500)

    def test_part_download(self):
        """Test download of part data via the API."""
        url = reverse('api-part-list')

        required_cols = [
            'id',
            'name',
            'description',
            'in_stock',
            'category_name',
            'keywords',
            'is_template',
            'virtual',
            'trackable',
            'active',
            'notes',
            'creation_date',
        ]

        excluded_cols = [
            'lft', 'rght', 'level', 'tree_id',
            'metadata',
        ]

        with self.download_file(
            url,
            {
                'export': 'csv',
            },
            expected_fn='InvenTree_Parts.csv',
        ) as fo:

            data = self.process_csv(
                fo,
                excluded_cols=excluded_cols,
                required_cols=required_cols,
                required_rows=Part.objects.count(),
            )

            for row in data:
                part = Part.objects.get(pk=row['id'])

                if part.IPN:
                    self.assertEqual(part.IPN, row['IPN'])

                self.assertEqual(part.name, row['name'])
                self.assertEqual(part.description, row['description'])

                if part.category:
                    self.assertEqual(part.category.name, row['category_name'])


class PartDetailTests(InvenTreeAPITestCase):
    """Test that we can create / edit / delete Part objects via the API."""

    fixtures = [
        'category',
        'part',
        'location',
        'bom',
        'company',
        'test_templates',
        'manufacturer_part',
        'supplier_part',
        'order',
        'stock',
    ]

    roles = [
        'part.change',
        'part.add',
        'part.delete',
        'part_category.change',
        'part_category.add',
    ]

    def test_part_operations(self):
        """Test that Part instances can be adjusted via the API"""
        n = Part.objects.count()

        # Create a part
        response = self.post(
            reverse('api-part-list'),
            {
                'name': 'my test api part',
                'description': 'a part created with the API',
                'category': 1,
            }
        )

        self.assertEqual(response.status_code, 201)

        pk = response.data['pk']

        # Check that a new part has been added
        self.assertEqual(Part.objects.count(), n + 1)

        part = Part.objects.get(pk=pk)

        self.assertEqual(part.name, 'my test api part')

        # Edit the part
        url = reverse('api-part-detail', kwargs={'pk': pk})

        # Let's change the name of the part

        response = self.patch(url, {
            'name': 'a new better name',
        })

        self.assertEqual(response.status_code, 200)
        self.assertEqual(response.data['pk'], pk)
        self.assertEqual(response.data['name'], 'a new better name')

        part = Part.objects.get(pk=pk)

        # Name has been altered
        self.assertEqual(part.name, 'a new better name')

        # Part count should not have changed
        self.assertEqual(Part.objects.count(), n + 1)

        # Now, try to set the name to the *same* value
        # 2021-06-22 this test is to check that the "duplicate part" checks don't do strange things
        response = self.patch(url, {
            'name': 'a new better name',
        })

        self.assertEqual(response.status_code, 200)

        # Try to remove the part
        response = self.delete(url)

        # As the part is 'active' we cannot delete it
        self.assertEqual(response.status_code, 405)

        # So, let's make it not active
        response = self.patch(url, {'active': False}, expected_code=200)

        response = self.delete(url)
        self.assertEqual(response.status_code, 204)

        # Part count should have reduced
        self.assertEqual(Part.objects.count(), n)

    def test_duplicates(self):
        """Check that trying to create 'duplicate' parts results in errors."""
        # Create a part
        response = self.post(reverse('api-part-list'), {
            'name': 'part',
            'description': 'description',
            'IPN': 'IPN-123',
            'category': 1,
            'revision': 'A',
        })

        self.assertEqual(response.status_code, 201)

        n = Part.objects.count()

        # Check that we cannot create a duplicate in a different category
        response = self.post(reverse('api-part-list'), {
            'name': 'part',
            'description': 'description',
            'IPN': 'IPN-123',
            'category': 2,
            'revision': 'A',
        })

        self.assertEqual(response.status_code, 400)

        # Check that only 1 matching part exists
        parts = Part.objects.filter(
            name='part',
            description='description',
            IPN='IPN-123'
        )

        self.assertEqual(parts.count(), 1)

        # A new part should *not* have been created
        self.assertEqual(Part.objects.count(), n)

        # But a different 'revision' *can* be created
        response = self.post(reverse('api-part-list'), {
            'name': 'part',
            'description': 'description',
            'IPN': 'IPN-123',
            'category': 2,
            'revision': 'B',
        })

        self.assertEqual(response.status_code, 201)
        self.assertEqual(Part.objects.count(), n + 1)

        # Now, check that we cannot *change* an existing part to conflict
        pk = response.data['pk']

        url = reverse('api-part-detail', kwargs={'pk': pk})

        # Attempt to alter the revision code
        response = self.patch(
            url,
            {
                'revision': 'A',
            }
        )

        self.assertEqual(response.status_code, 400)

        # But we *can* change it to a unique revision code
        response = self.patch(
            url,
            {
                'revision': 'C',
            }
        )

        self.assertEqual(response.status_code, 200)

    def test_image_upload(self):
        """Test that we can upload an image to the part API."""
        self.assignRole('part.add')

        # Create a new part
        response = self.post(
            reverse('api-part-list'),
            {
                'name': 'imagine',
                'description': 'All the people',
                'category': 1,
            },
            expected_code=201
        )

        pk = response.data['pk']

        url = reverse('api-part-detail', kwargs={'pk': pk})

        p = Part.objects.get(pk=pk)

        # Part should not have an image!
        with self.assertRaises(ValueError):
            print(p.image.file)

        # Create a custom APIClient for file uploads
        # Ref: https://stackoverflow.com/questions/40453947/how-to-generate-a-file-upload-test-request-with-django-rest-frameworks-apireq
        upload_client = APIClient()
        upload_client.force_authenticate(user=self.user)

        # Try to upload a non-image file
        with open('dummy_image.txt', 'w') as dummy_image:
            dummy_image.write('hello world')

        with open('dummy_image.txt', 'rb') as dummy_image:
            response = upload_client.patch(
                url,
                {
                    'image': dummy_image,
                },
                format='multipart',
            )

            self.assertEqual(response.status_code, 400)
            self.assertIn('Upload a valid image', str(response.data))

        # Now try to upload a valid image file, in multiple formats
        for fmt in ['jpg', 'j2k', 'png', 'bmp', 'webp']:
            fn = f'dummy_image.{fmt}'

            img = PIL.Image.new('RGB', (128, 128), color='red')
            img.save(fn)

            with open(fn, 'rb') as dummy_image:
                response = upload_client.patch(
                    url,
                    {
                        'image': dummy_image,
                    },
                    format='multipart',
                )

                self.assertEqual(response.status_code, 200)

            # And now check that the image has been set
            p = Part.objects.get(pk=pk)
            self.assertIsNotNone(p.image)

    def test_details(self):
        """Test that the required details are available."""
        p = Part.objects.get(pk=1)

        url = reverse('api-part-detail', kwargs={'pk': 1})

        data = self.get(url, expected_code=200).data

        # How many parts are 'on order' for this part?
        lines = order.models.PurchaseOrderLineItem.objects.filter(
            part__part__pk=1,
            order__status__in=PurchaseOrderStatus.OPEN,
        )

        on_order = 0

        # Calculate the "on_order" quantity by hand,
        # to check it matches the API value
        for line in lines:
            on_order += line.quantity
            on_order -= line.received

        self.assertEqual(on_order, data['ordering'])
        self.assertEqual(on_order, p.on_order)

        # Some other checks
        self.assertEqual(data['in_stock'], 9000)
        self.assertEqual(data['unallocated_stock'], 9000)

    def test_part_metadata(self):
        """Tests for the part metadata endpoint."""
        url = reverse('api-part-metadata', kwargs={'pk': 1})

        part = Part.objects.get(pk=1)

        # Metadata is initially null
        self.assertIsNone(part.metadata)

        part.metadata = {'foo': 'bar'}
        part.save()

        response = self.get(url, expected_code=200)

        self.assertEqual(response.data['metadata']['foo'], 'bar')

        # Add more data via the API
        # Using the 'patch' method causes the new data to be merged in
        self.patch(
            url,
            {
                'metadata': {
                    'hello': 'world',
                }
            },
            expected_code=200
        )

        part.refresh_from_db()

        self.assertEqual(part.metadata['foo'], 'bar')
        self.assertEqual(part.metadata['hello'], 'world')

        # Now, issue a PUT request (existing data will be replacted)
        self.put(
            url,
            {
                'metadata': {
                    'x': 'y'
                },
            },
            expected_code=200
        )

        part.refresh_from_db()

        self.assertFalse('foo' in part.metadata)
        self.assertFalse('hello' in part.metadata)
        self.assertEqual(part.metadata['x'], 'y')

    def test_part_notes(self):
        """Unit tests for the part 'notes' field"""

        # Ensure that we cannot upload a very long piece of text
        url = reverse('api-part-detail', kwargs={'pk': 1})

        response = self.patch(
            url,
            {
                'notes': 'abcde' * 10001
            },
            expected_code=400
        )

        self.assertIn('Ensure this field has no more than 50000 characters', str(response.data['notes']))


class PartAPIAggregationTest(InvenTreeAPITestCase):
    """Tests to ensure that the various aggregation annotations are working correctly..."""

    fixtures = [
        'category',
        'company',
        'part',
        'location',
        'bom',
        'test_templates',
        'build',
        'location',
        'stock',
        'sales_order',
    ]

    roles = [
        'part.view',
        'part.change',
    ]

    def setUp(self):
        """Create test data as part of setup routine"""
        super().setUp()

        # Ensure the part "variant" tree is correctly structured
        Part.objects.rebuild()

        # Add a new part
        self.part = Part.objects.create(
            name='Banana',
            description='This is a banana',
            category=PartCategory.objects.get(pk=1),
        )

        # Create some stock items associated with the part

        # First create 600 units which are OK
        StockItem.objects.create(part=self.part, quantity=100)
        StockItem.objects.create(part=self.part, quantity=200)
        StockItem.objects.create(part=self.part, quantity=300)

        # Now create another 400 units which are LOST
        StockItem.objects.create(part=self.part, quantity=400, status=StockStatus.LOST)

    def get_part_data(self):
        """Helper function for retrieving part data"""
        url = reverse('api-part-list')

        response = self.get(url)

        self.assertEqual(response.status_code, status.HTTP_200_OK)

        for part in response.data:
            if part['pk'] == self.part.pk:
                return part

        # We should never get here!
        self.assertTrue(False)  # pragma: no cover

    def test_stock_quantity(self):
        """Simple test for the stock quantity."""
        data = self.get_part_data()

        self.assertEqual(data['in_stock'], 600)
        self.assertEqual(data['stock_item_count'], 4)

        # Add some more stock items!!
        for _ in range(100):
            StockItem.objects.create(part=self.part, quantity=5)

        # Add another stock item which is assigned to a customer (and shouldn't count)
        customer = Company.objects.get(pk=4)
        StockItem.objects.create(part=self.part, quantity=9999, customer=customer)

        data = self.get_part_data()

        self.assertEqual(data['in_stock'], 1100)
        self.assertEqual(data['stock_item_count'], 105)

    def test_allocation_annotations(self):
        """Tests for query annotations which add allocation information.

        Ref: https://github.com/inventree/InvenTree/pull/2797
        """
        # We are looking at Part ID 100 ("Bob")
        url = reverse('api-part-detail', kwargs={'pk': 100})

        part = Part.objects.get(pk=100)

        response = self.get(url, expected_code=200)

        # Check that the expected annotated fields exist in the data
        data = response.data
        self.assertEqual(data['allocated_to_build_orders'], 0)
        self.assertEqual(data['allocated_to_sales_orders'], 0)

        # The unallocated stock count should equal the 'in stock' coutn
        in_stock = data['in_stock']
        self.assertEqual(in_stock, 126)
        self.assertEqual(data['unallocated_stock'], in_stock)

        # Check that model functions return the same values
        self.assertEqual(part.build_order_allocation_count(), 0)
        self.assertEqual(part.sales_order_allocation_count(), 0)
        self.assertEqual(part.total_stock, in_stock)
        self.assertEqual(part.available_stock, in_stock)

        # Now, let's create a sales order, and allocate some stock
        so = order.models.SalesOrder.objects.create(
            reference='001',
            customer=Company.objects.get(pk=1),
        )

        # We wish to send 50 units of "Bob" against this sales order
        line = order.models.SalesOrderLineItem.objects.create(
            quantity=50,
            order=so,
            part=part,
        )

        # Create a shipment against the order
        shipment_1 = order.models.SalesOrderShipment.objects.create(
            order=so,
            reference='001',
        )

        shipment_2 = order.models.SalesOrderShipment.objects.create(
            order=so,
            reference='002',
        )

        # Allocate stock items to this order, against multiple shipments
        order.models.SalesOrderAllocation.objects.create(
            line=line,
            shipment=shipment_1,
            item=StockItem.objects.get(pk=1007),
            quantity=17
        )

        order.models.SalesOrderAllocation.objects.create(
            line=line,
            shipment=shipment_1,
            item=StockItem.objects.get(pk=1008),
            quantity=18
        )

        order.models.SalesOrderAllocation.objects.create(
            line=line,
            shipment=shipment_2,
            item=StockItem.objects.get(pk=1006),
            quantity=15,
        )

        # Submit the API request again - should show us the sales order allocation
        data = self.get(url, expected_code=200).data

        self.assertEqual(data['allocated_to_sales_orders'], 50)
        self.assertEqual(data['in_stock'], 126)
        self.assertEqual(data['unallocated_stock'], 76)

        # Now, "ship" the first shipment (so the stock is not 'in stock' any more)
        shipment_1.complete_shipment(None)

        # Refresh the API data
        data = self.get(url, expected_code=200).data

        self.assertEqual(data['allocated_to_build_orders'], 0)
        self.assertEqual(data['allocated_to_sales_orders'], 15)
        self.assertEqual(data['in_stock'], 91)
        self.assertEqual(data['unallocated_stock'], 76)

        # Next, we create a build order and allocate stock against it
        bo = build.models.Build.objects.create(
            part=Part.objects.get(pk=101),
            quantity=10,
            title='Making some assemblies',
            reference='BO-9999',
            status=BuildStatus.PRODUCTION,
        )

        bom_item = BomItem.objects.get(pk=6)

        # Allocate multiple stock items against this build order
        build.models.BuildItem.objects.create(
            build=bo,
            bom_item=bom_item,
            stock_item=StockItem.objects.get(pk=1000),
            quantity=10,
        )

        # Request data once more
        data = self.get(url, expected_code=200).data

        self.assertEqual(data['allocated_to_build_orders'], 10)
        self.assertEqual(data['allocated_to_sales_orders'], 15)
        self.assertEqual(data['in_stock'], 91)
        self.assertEqual(data['unallocated_stock'], 66)

        # Again, check that the direct model functions return the same values
        self.assertEqual(part.build_order_allocation_count(), 10)
        self.assertEqual(part.sales_order_allocation_count(), 15)
        self.assertEqual(part.total_stock, 91)
        self.assertEqual(part.available_stock, 66)

        # Allocate further stock against the build
        build.models.BuildItem.objects.create(
            build=bo,
            bom_item=bom_item,
            stock_item=StockItem.objects.get(pk=1001),
            quantity=10,
        )

        # Request data once more
        data = self.get(url, expected_code=200).data

        self.assertEqual(data['allocated_to_build_orders'], 20)
        self.assertEqual(data['allocated_to_sales_orders'], 15)
        self.assertEqual(data['in_stock'], 91)
        self.assertEqual(data['unallocated_stock'], 56)

        # Again, check that the direct model functions return the same values
        self.assertEqual(part.build_order_allocation_count(), 20)
        self.assertEqual(part.sales_order_allocation_count(), 15)
        self.assertEqual(part.total_stock, 91)
        self.assertEqual(part.available_stock, 56)

    def test_on_order(self):
        """Test that the 'on_order' queryset annotation works as expected.

        This queryset annotation takes into account any outstanding line items for active orders,
        and should also use the 'pack_size' of the supplier part objects.
        """

        supplier = Company.objects.create(
            name='Paint Supplies',
            description='A supplier of paints',
            is_supplier=True
        )

        # First, create some parts
        paint = PartCategory.objects.create(
            parent=None,
            name="Paint",
            description="Paints and such",
        )

        for color in ['Red', 'Green', 'Blue', 'Orange', 'Yellow']:
            p = Part.objects.create(
                category=paint,
                units='litres',
                name=f"{color} Paint",
                description=f"Paint which is {color} in color"
            )

            # Create multiple supplier parts in different sizes
            for pk_sz in [1, 10, 25, 100]:
                sp = SupplierPart.objects.create(
                    part=p,
                    supplier=supplier,
                    SKU=f"PNT-{color}-{pk_sz}L",
                    pack_size=pk_sz,
                )

            self.assertEqual(p.supplier_parts.count(), 4)

        # Check that we have the right base data to start with
        self.assertEqual(paint.parts.count(), 5)
        self.assertEqual(supplier.supplied_parts.count(), 20)

        supplier_parts = supplier.supplied_parts.all()

        # Create multiple orders
        for _ii in range(5):

            po = order.models.PurchaseOrder.objects.create(
                supplier=supplier,
                description='ordering some paint',
            )

            # Order an assortment of items
            for sp in supplier_parts:

                # Generate random quantity to order
                quantity = randint(10, 20)

                # Mark up to half of the quantity as received
                received = randint(0, quantity // 2)

                # Add a line item
                item = order.models.PurchaseOrderLineItem.objects.create(
                    part=sp,
                    order=po,
                    quantity=quantity,
                    received=received,
                )

        # Now grab a list of parts from the API
        response = self.get(
            reverse('api-part-list'),
            {
                'category': paint.pk,
            },
            expected_code=200,
        )

        # Check that the correct number of items have been returned
        self.assertEqual(len(response.data), 5)

        for item in response.data:
            # Calculate the 'ordering' quantity from first principles
            p = Part.objects.get(pk=item['pk'])

            on_order = 0

            for sp in p.supplier_parts.all():
                for line_item in sp.purchase_order_line_items.all():
                    po = line_item.order

                    if po.status in PurchaseOrderStatus.OPEN:
                        remaining = line_item.quantity - line_item.received

                        if remaining > 0:
                            on_order += remaining * sp.pack_size

            # The annotated quantity must be equal to the hand-calculated quantity
            self.assertEqual(on_order, item['ordering'])

            # The annotated quantity must also match the part.on_order quantity
            self.assertEqual(on_order, p.on_order)


class BomItemTest(InvenTreeAPITestCase):
    """Unit tests for the BomItem API."""

    fixtures = [
        'category',
        'part',
        'location',
        'stock',
        'bom',
        'company',
    ]

    roles = [
        'part.add',
        'part.change',
        'part.delete',
    ]

    def test_bom_list(self):
        """Tests for the BomItem list endpoint."""
        # How many BOM items currently exist in the database?
        n = BomItem.objects.count()

        url = reverse('api-bom-list')
        response = self.get(url, expected_code=200)
        self.assertEqual(len(response.data), n)

        # Now, filter by part
        response = self.get(
            url,
            data={
                'part': 100,
            },
            expected_code=200
        )

        # Filter by "validated"
        response = self.get(
            url,
            data={
                'validated': True,
            },
            expected_code=200,
        )

        # Should be zero validated results
        self.assertEqual(len(response.data), 0)

        # Now filter by "not validated"
        response = self.get(
            url,
            data={
                'validated': False,
            },
            expected_code=200
        )

        # There should be at least one non-validated item
        self.assertTrue(len(response.data) > 0)

        # Now, let's validate an item
        bom_item = BomItem.objects.first()

        bom_item.validate_hash()

        response = self.get(
            url,
            data={
                'validated': True,
            },
            expected_code=200,
        )

        # Check that the expected response is returned
        self.assertEqual(len(response.data), 1)
        self.assertEqual(response.data[0]['pk'], bom_item.pk)

        # Each item in response should contain expected keys
        for el in response.data:

            for key in ['available_stock', 'available_substitute_stock']:
                self.assertTrue(key in el)

    def test_bom_list_search(self):
        """Test that we can search the BOM list API endpoint"""

        url = reverse('api-bom-list')

        response = self.get(url, expected_code=200)

        self.assertEqual(len(response.data), 6)

        # Limit the results with a search term
        response = self.get(
            url,
            {
                'search': '0805',
            },
            expected_code=200,
        )

        self.assertEqual(len(response.data), 3)

        # Search by 'reference' field
        for q in ['ABCDE', 'LMNOP', 'VWXYZ']:
            response = self.get(
                url,
                {
                    'search': q,
                },
                expected_code=200
            )

            self.assertEqual(len(response.data), 1)
            self.assertEqual(response.data[0]['reference'], q)

        # Search by nonsense data
        response = self.get(
            url,
            {
                'search': 'xxxxxxxxxxxxxxxxx',
            },
            expected_code=200
        )

        self.assertEqual(len(response.data), 0)

    def test_bom_list_ordering(self):
        """Test that the BOM list results can be ordered"""

        url = reverse('api-bom-list')

        # Order by increasing quantity
        response = self.get(
            f"{url}?ordering=+quantity",
            expected_code=200
        )

        self.assertEqual(len(response.data), 6)

        q1 = response.data[0]['quantity']
        q2 = response.data[-1]['quantity']

        self.assertTrue(q1 < q2)

        # Order by decreasing quantity
        response = self.get(
            f"{url}?ordering=-quantity",
            expected_code=200,
        )

        self.assertEqual(q1, response.data[-1]['quantity'])
        self.assertEqual(q2, response.data[0]['quantity'])

        # Now test ordering by 'sub_part' (which is actually 'sub_part__name')
        response = self.get(
            url,
            {
                'ordering': 'sub_part',
                'sub_part_detail': True,
            },
            expected_code=200,
        )

        n1 = response.data[0]['sub_part_detail']['name']
        n2 = response.data[-1]['sub_part_detail']['name']

        response = self.get(
            url,
            {
                'ordering': '-sub_part',
                'sub_part_detail': True,
            },
            expected_code=200,
        )

        self.assertEqual(n1, response.data[-1]['sub_part_detail']['name'])
        self.assertEqual(n2, response.data[0]['sub_part_detail']['name'])

    def test_get_bom_detail(self):
        """Get the detail view for a single BomItem object."""
        url = reverse('api-bom-item-detail', kwargs={'pk': 3})

        response = self.get(url, expected_code=200)

        expected_values = [
            'allow_variants',
            'inherited',
            'note',
            'optional',
            'overage',
            'pk',
            'part',
            'quantity',
            'reference',
            'sub_part',
            'substitutes',
            'validated',
            'available_stock',
            'available_substitute_stock',
        ]

        for key in expected_values:
            self.assertTrue(key in response.data)

        self.assertEqual(int(float(response.data['quantity'])), 25)

        # Increase the quantity
        data = response.data
        data['quantity'] = 57
        data['note'] = 'Added a note'

        response = self.patch(url, data, expected_code=200)

        self.assertEqual(int(float(response.data['quantity'])), 57)
        self.assertEqual(response.data['note'], 'Added a note')

    def test_add_bom_item(self):
        """Test that we can create a new BomItem via the API."""
        url = reverse('api-bom-list')

        data = {
            'part': 100,
            'sub_part': 4,
            'quantity': 777,
        }

        self.post(url, data, expected_code=201)

        # Now try to create a BomItem which references itself
        data['part'] = 100
        data['sub_part'] = 100
        self.post(url, data, expected_code=400)

    def test_variants(self):
        """Tests for BomItem use with variants."""
        stock_url = reverse('api-stock-list')

        # BOM item we are interested in
        bom_item = BomItem.objects.get(pk=1)

        bom_item.allow_variants = True
        bom_item.save()

        # sub part that the BOM item points to
        sub_part = bom_item.sub_part

        sub_part.is_template = True
        sub_part.save()

        # How many stock items are initially available for this part?
        response = self.get(
            stock_url,
            {
                'bom_item': bom_item.pk,
            },
            expected_code=200
        )

        n_items = len(response.data)
        self.assertEqual(n_items, 2)

        loc = StockLocation.objects.get(pk=1)

        # Now we will create some variant parts and stock
        for ii in range(5):

            # Create a variant part!
            variant = Part.objects.create(
                name=f"Variant_{ii}",
                description="A variant part",
                component=True,
                variant_of=sub_part
            )

            variant.save()

            Part.objects.rebuild()

            # Create some stock items for this new part
            for _ in range(ii):
                StockItem.objects.create(
                    part=variant,
                    location=loc,
                    quantity=100
                )

            # Keep track of running total
            n_items += ii

            # Now, there should be more stock items available!
            response = self.get(
                stock_url,
                {
                    'bom_item': bom_item.pk,
                },
                expected_code=200
            )

            self.assertEqual(len(response.data), n_items)

        # Now, disallow variant parts in the BomItem
        bom_item.allow_variants = False
        bom_item.save()

        # There should now only be 2 stock items available again
        response = self.get(
            stock_url,
            {
                'bom_item': bom_item.pk,
            },
            expected_code=200
        )

        self.assertEqual(len(response.data), 2)

    def test_substitutes(self):
        """Tests for BomItem substitutes."""
        url = reverse('api-bom-substitute-list')
        stock_url = reverse('api-stock-list')

        # Initially we have no substitute parts
        response = self.get(url, expected_code=200)
        self.assertEqual(len(response.data), 0)

        # BOM item we are interested in
        bom_item = BomItem.objects.get(pk=1)

        # Filter stock items which can be assigned against this stock item
        response = self.get(
            stock_url,
            {
                "bom_item": bom_item.pk,
            },
            expected_code=200
        )

        n_items = len(response.data)

        loc = StockLocation.objects.get(pk=1)

        # Let's make some!
        for ii in range(5):
            sub_part = Part.objects.create(
                name=f"Substitute {ii}",
                description="A substitute part",
                component=True,
                is_template=False,
                assembly=False
            )

            # Create a new StockItem for this Part
            StockItem.objects.create(
                part=sub_part,
                quantity=1000,
                location=loc,
            )

            # Now, create an "alternative" for the BOM Item
            BomItemSubstitute.objects.create(
                bom_item=bom_item,
                part=sub_part
            )

            # We should be able to filter the API list to just return this new part
            response = self.get(url, data={'part': sub_part.pk}, expected_code=200)
            self.assertEqual(len(response.data), 1)

            # We should also have more stock available to allocate against this BOM item!
            response = self.get(
                stock_url,
                {
                    "bom_item": bom_item.pk,
                },
                expected_code=200
            )

            self.assertEqual(len(response.data), n_items + ii + 1)

        # There should now be 5 substitute parts available in the database
        response = self.get(url, expected_code=200)
        self.assertEqual(len(response.data), 5)

        # The BomItem detail endpoint should now also reflect the substitute data
        data = self.get(
            reverse('api-bom-item-detail', kwargs={'pk': bom_item.pk}),
            expected_code=200
        ).data

        # 5 substitute parts
        self.assertEqual(len(data['substitutes']), 5)

        # 5 x 1,000 stock quantity
        self.assertEqual(data['available_substitute_stock'], 5000)

        # 9,000 stock directly available
        self.assertEqual(data['available_stock'], 9000)

    def test_bom_item_uses(self):
        """Tests for the 'uses' field."""
        url = reverse('api-bom-list')

        # Test that the direct 'sub_part' association works

        assemblies = []

        for i in range(5):
            assy = Part.objects.create(
                name=f"Assy_{i}",
                description="An assembly made of other parts",
                active=True,
                assembly=True
            )

            assemblies.append(assy)

        components = []

        # Create some sub-components
        for i in range(5):

            cmp = Part.objects.create(
                name=f"Component_{i}",
                description="A sub component",
                active=True,
                component=True
            )

            for j in range(i):
                # Create a BOM item
                BomItem.objects.create(
                    quantity=10,
                    part=assemblies[j],
                    sub_part=cmp,
                )

            components.append(cmp)

            response = self.get(
                url,
                {
                    'uses': cmp.pk,
                },
                expected_code=200,
            )

            self.assertEqual(len(response.data), i)

    def test_bom_variant_stock(self):
        """Test for 'available_variant_stock' annotation."""
        Part.objects.rebuild()

        # BOM item we are interested in
        bom_item = BomItem.objects.get(pk=1)

        response = self.get('/api/bom/1/', {}, expected_code=200)

        # Initially, no variant stock available
        self.assertEqual(response.data['available_variant_stock'], 0)

        # Create some 'variants' of the referenced sub_part
        bom_item.sub_part.is_template = True
        bom_item.sub_part.save()

        for i in range(10):
            # Create a variant part
            vp = Part.objects.create(
                name=f"Var {i}",
                description="Variant part",
                variant_of=bom_item.sub_part,
            )

            # Create a stock item
            StockItem.objects.create(
                part=vp,
                quantity=100,
            )

        # There should now be variant stock available
        response = self.get('/api/bom/1/', {}, expected_code=200)

        self.assertEqual(response.data['available_variant_stock'], 1000)


class PartParameterTest(InvenTreeAPITestCase):
    """Tests for the ParParameter API."""
    superuser = True

    fixtures = [
        'category',
        'part',
        'location',
        'params',
    ]

    def test_list_params(self):
        """Test for listing part parameters."""
        url = reverse('api-part-parameter-list')

        response = self.get(url)

        self.assertEqual(len(response.data), 5)

        # Filter by part
        response = self.get(
            url,
            {
                'part': 3,
            }
        )

        self.assertEqual(len(response.data), 3)

        # Filter by template
        response = self.get(
            url,
            {
                'template': 1,
            }
        )

        self.assertEqual(len(response.data), 3)

    def test_create_param(self):
        """Test that we can create a param via the API."""
        url = reverse('api-part-parameter-list')

        response = self.post(
            url,
            {
                'part': '2',
                'template': '3',
                'data': 70
            }
        )

        self.assertEqual(response.status_code, 201)

        response = self.get(url)

        self.assertEqual(len(response.data), 6)

    def test_param_detail(self):
        """Tests for the PartParameter detail endpoint."""
        url = reverse('api-part-parameter-detail', kwargs={'pk': 5})

        response = self.get(url)

        self.assertEqual(response.status_code, 200)

        data = response.data

        self.assertEqual(data['pk'], 5)
        self.assertEqual(data['part'], 3)
        self.assertEqual(data['data'], '12')

        # PATCH data back in
        response = self.patch(url, {'data': '15'})

        self.assertEqual(response.status_code, 200)

        # Check that the data changed!
        response = self.get(url)

        data = response.data

        self.assertEqual(data['data'], '15')


class PartAttachmentTest(InvenTreeAPITestCase):
    """Unit tests for the PartAttachment API endpoint"""

    fixtures = [
        'category',
        'part',
        'location',
    ]

    def test_add_attachment(self):
        """Test that we can create a new PartAttachment via the API"""

        url = reverse('api-part-attachment-list')

        # Upload without permission
        response = self.post(
            url,
            {},
            expected_code=403,
        )

        # Add required permission
        self.assignRole('part.add')

        # Upload without specifying part (will fail)
        response = self.post(
            url,
            {
                'comment': 'Hello world',
            },
            expected_code=400
        )

        self.assertIn('This field is required', str(response.data['part']))

        # Upload without file OR link (will fail)
        response = self.post(
            url,
            {
                'part': 1,
                'comment': 'Hello world',
            },
            expected_code=400
        )

        self.assertIn('Missing file', str(response.data['attachment']))
        self.assertIn('Missing external link', str(response.data['link']))

        # Upload an invalid link (will fail)
        response = self.post(
            url,
            {
                'part': 1,
                'link': 'not-a-link.py',
            },
            expected_code=400
        )

        self.assertIn('Enter a valid URL', str(response.data['link']))

        link = 'https://www.google.com/test'

        # Upload a valid link (will pass)
        response = self.post(
            url,
            {
                'part': 1,
                'link': link,
                'comment': 'Hello world',
            },
            expected_code=201
        )

        data = response.data

        self.assertEqual(data['part'], 1)
        self.assertEqual(data['link'], link)
        self.assertEqual(data['comment'], 'Hello world')


class PartInternalPriceBreakTest(InvenTreeAPITestCase):
    """Unit tests for the PartInternalPrice API endpoints"""

    fixtures = [
        'category',
        'part',
        'params',
        'location',
        'bom',
        'company',
        'test_templates',
        'manufacturer_part',
        'supplier_part',
        'order',
        'stock',
    ]

    roles = [
        'part.change',
        'part.add',
        'part.delete',
        'part_category.change',
        'part_category.add',
        'part_category.delete',
    ]

    def test_create_price_breaks(self):
        """Test we can create price breaks at various quantities"""

        url = reverse('api-part-internal-price-list')

        breaks = [
            (1.0, 101),
            (1.1, 92.555555555),
            (1.5, 90.999999999),
            (1.756, 89),
            (2, 86),
            (25, 80)
        ]

        for q, p in breaks:
            data = self.post(
                url,
                {
                    'part': 1,
                    'quantity': q,
                    'price': p,
                },
                expected_code=201
            ).data

            self.assertEqual(data['part'], 1)
            self.assertEqual(
                round(Decimal(data['quantity']), 4),
                round(Decimal(q), 4)
            )
            self.assertEqual(
                round(Decimal(data['price']), 4),
                round(Decimal(p), 4)
            )<|MERGE_RESOLUTION|>--- conflicted
+++ resolved
@@ -1,10 +1,7 @@
 """Unit tests for the various part API endpoints"""
 
-<<<<<<< HEAD
+from decimal import Decimal
 from enum import IntEnum
-=======
-from decimal import Decimal
->>>>>>> 92260f20
 from random import randint
 
 from django.urls import reverse
