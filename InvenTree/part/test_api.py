--- conflicted
+++ resolved
@@ -18,15 +18,9 @@
 import order.models
 from common.models import InvenTreeSetting
 from company.models import Company, SupplierPart
-<<<<<<< HEAD
-from InvenTree.status_codes import (BuildStatus, PurchaseOrderStatus,
-                                    StockStatus)
-from InvenTree.unit_tests import InvenTreeAPITestCase
-=======
 from InvenTree.status_codes import (BuildStatus, PurchaseOrderStatusGroups,
                                     StockStatus)
 from InvenTree.unit_test import InvenTreeAPITestCase
->>>>>>> 8ca02cb1
 from part.models import (BomItem, BomItemSubstitute, Part, PartCategory,
                          PartCategoryParameterTemplate, PartParameter,
                          PartParameterTemplate, PartRelated, PartStocktake,
