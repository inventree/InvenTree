--- conflicted
+++ resolved
@@ -542,11 +542,7 @@
         # Check that there is a new manufacturer part *and* a new supplier part
         self.assertEqual(new_part.supplier_parts.count(), 1)
         self.assertEqual(new_part.manufacturer_parts.count(), 1)
-<<<<<<< HEAD
-        
-=======
-
->>>>>>> 887e6295
+
     def test_strange_chars(self):
         """
         Test that non-standard ASCII chars are accepted
