--- conflicted
+++ resolved
@@ -4,10 +4,7 @@
 
 import os
 import json
-<<<<<<< HEAD
-=======
 import sys
->>>>>>> 887e6295
 
 
 def calculate_coverage(filename):
@@ -73,16 +70,6 @@
         else:
             percentage = 0
 
-<<<<<<< HEAD
-        print(f"| {locale.ljust(4, ' ')} : {str(percentage).rjust(4, ' ')}% |")
-        locales_perc[locale] = percentage
-
-    print("-" * 16)
-
-    # write locale stats
-    with open(STAT_FILE, 'w') as target:
-        json.dump(locales_perc, target)
-=======
         if verbose:
             print(f"| {locale.ljust(4, ' ')} : {str(percentage).rjust(4, ' ')}% |")
 
@@ -102,5 +89,4 @@
     else:
         avg = 0
 
-    print(f"InvenTree translation coverage: {avg}%")
->>>>>>> 887e6295
+    print(f"InvenTree translation coverage: {avg}%")