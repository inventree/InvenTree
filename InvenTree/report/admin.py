--- conflicted
+++ resolved
@@ -15,7 +15,15 @@
 )
 
 
-@admin.register(BillOfMaterialsReport, BuildReport, PurchaseOrderReport, ReturnOrderReport, SalesOrderReport, StockLocationReport, TestReport)
+@admin.register(
+    BillOfMaterialsReport,
+    BuildReport,
+    PurchaseOrderReport,
+    ReturnOrderReport,
+    SalesOrderReport,
+    StockLocationReport,
+    TestReport,
+)
 class ReportTemplateAdmin(admin.ModelAdmin):
     """Admin class for the various reporting models"""
 
@@ -32,21 +40,5 @@
 @admin.register(ReportAsset)
 class ReportAssetAdmin(admin.ModelAdmin):
     """Admin class for the ReportAsset model"""
-<<<<<<< HEAD
-    list_display = ('id', 'asset', 'description')
-=======
 
-    list_display = ('id', 'asset', 'description')
-
-
-admin.site.register(ReportSnippet, ReportSnippetAdmin)
-admin.site.register(ReportAsset, ReportAssetAdmin)
-
-admin.site.register(StockLocationReport, ReportTemplateAdmin)
-admin.site.register(TestReport, ReportTemplateAdmin)
-admin.site.register(BuildReport, ReportTemplateAdmin)
-admin.site.register(BillOfMaterialsReport, ReportTemplateAdmin)
-admin.site.register(PurchaseOrderReport, ReportTemplateAdmin)
-admin.site.register(ReturnOrderReport, ReportTemplateAdmin)
-admin.site.register(SalesOrderReport, ReportTemplateAdmin)
->>>>>>> 9db3efa0
+    list_display = ('id', 'asset', 'description')