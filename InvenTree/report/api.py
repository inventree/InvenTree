--- conflicted
+++ resolved
@@ -424,7 +424,6 @@
     pass
 
 
-<<<<<<< HEAD
 class ReturnOrderReportMixin(ReportFilterMixin):
     """Mixin for the ReturnOrderReport report template"""
 
@@ -448,7 +447,8 @@
 class ReturnOrderReportPrint(ReturnOrderReportMixin, ReportPrintMixin, RetrieveAPI):
     """API endpoint for printing a ReturnOrderReport object"""
     pass
-=======
+
+
 class ReportMetadata(RetrieveUpdateAPI):
     """API endpoint for viewing / updating Report metadata."""
     MODEL_REF = 'reportmodel'
@@ -472,7 +472,6 @@
         """Return correct queryset depending on which model is requested"""
         UseModel = self._get_model(*args, **kwargs)
         return UseModel.objects.all()
->>>>>>> 807784d9
 
 
 report_api_urls = [
