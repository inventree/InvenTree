--- conflicted
+++ resolved
@@ -513,97 +513,8 @@
 
 report_api_urls = [
     # Purchase order reports
-<<<<<<< HEAD
-    path('po/', include([
-        # Detail views
-        path(r'<int:pk>/', include([
-            re_path(r'print/', PurchaseOrderReportPrint.as_view(), name='api-po-report-print'),
-            re_path(r'metadata/', MetadataView.as_view(), {'model': PurchaseOrderReport}, name='api-po-report-metadata'),
-            path('', PurchaseOrderReportDetail.as_view(), name='api-po-report-detail'),
-        ])),
-
-        # List view
-        path('', PurchaseOrderReportList.as_view(), name='api-po-report-list'),
-    ])),
-
-    # Sales order reports
-    path('so/', include([
-        # Detail views
-        path(r'<int:pk>/', include([
-            re_path(r'print/', SalesOrderReportPrint.as_view(), name='api-so-report-print'),
-            re_path(r'metadata/', MetadataView.as_view(), {'model': SalesOrderReport}, name='api-so-report-metadata'),
-            path('', SalesOrderReportDetail.as_view(), name='api-so-report-detail'),
-        ])),
-
-        path('', SalesOrderReportList.as_view(), name='api-so-report-list'),
-    ])),
-
-    # Return order reports
-    path('ro/', include([
-        path(r'<int:pk>/', include([
-            path(r'print/', ReturnOrderReportPrint.as_view(), name='api-return-order-report-print'),
-            re_path(r'metadata/', MetadataView.as_view(), {'model': ReturnOrderReport}, name='api-so-report-metadata'),
-            path('', ReturnOrderReportDetail.as_view(), name='api-return-order-report-detail'),
-        ])),
-        path('', ReturnOrderReportList.as_view(), name='api-return-order-report-list'),
-    ])),
-
-    # Build reports
-    path('build/', include([
-        # Detail views
-        path(r'<int:pk>/', include([
-            re_path(r'print/?', BuildReportPrint.as_view(), name='api-build-report-print'),
-            re_path(r'metadata/', MetadataView.as_view(), {'model': BuildReport}, name='api-build-report-metadata'),
-            re_path(r'^.$', BuildReportDetail.as_view(), name='api-build-report-detail'),
-        ])),
-
-        # List view
-        re_path(r'^.*$', BuildReportList.as_view(), name='api-build-report-list'),
-    ])),
-
-    # Bill of Material reports
-    path('bom/', include([
-
-        # Detail views
-        path(r'<int:pk>/', include([
-            re_path(r'print/?', BOMReportPrint.as_view(), name='api-bom-report-print'),
-            re_path(r'metadata/', MetadataView.as_view(), {'model': BillOfMaterialsReport}, name='api-bom-report-metadata'),
-            re_path(r'^.*$', BOMReportDetail.as_view(), name='api-bom-report-detail'),
-        ])),
-
-        # List view
-        re_path(r'^.*$', BOMReportList.as_view(), name='api-bom-report-list'),
-    ])),
-
-    # Stock item test reports
-    path('test/', include([
-        # Detail views
-        path(r'<int:pk>/', include([
-            re_path(r'print/?', StockItemTestReportPrint.as_view(), name='api-stockitem-testreport-print'),
-            re_path(r'metadata/', MetadataView.as_view(), {'report': TestReport}, name='api-stockitem-testreport-metadata'),
-            re_path(r'^.*$', StockItemTestReportDetail.as_view(), name='api-stockitem-testreport-detail'),
-        ])),
-
-        # List view
-        re_path(r'^.*$', StockItemTestReportList.as_view(), name='api-stockitem-testreport-list'),
-    ])),
-
-    # Stock Location reports (Stock Location Reports -> sir)
-    path('slr/', include([
-        # Detail views
-        path(r'<int:pk>/', include([
-            re_path(r'print/?', StockLocationReportPrint.as_view(), name='api-stocklocation-report-print'),
-            re_path(r'metadata/', MetadataView.as_view(), {'report': StockLocationReport}, name='api-stocklocation-report-metadata'),
-            re_path(r'^.*$', StockLocationReportDetail.as_view(), name='api-stocklocation-report-detail'),
-        ])),
-
-        # List view
-        re_path(r'^.*$', StockLocationReportList.as_view(), name='api-stocklocation-report-list'),
-    ])),
-
-=======
-    re_path(
-        r'po/',
+    path(
+        'po/',
         include([
             # Detail views
             path(
@@ -632,8 +543,8 @@
         ]),
     ),
     # Sales order reports
-    re_path(
-        r'so/',
+    path(
+        'so/',
         include([
             # Detail views
             path(
@@ -661,8 +572,8 @@
         ]),
     ),
     # Return order reports
-    re_path(
-        r'ro/',
+    path(
+        'ro/',
         include([
             path(
                 r'<int:pk>/',
@@ -691,8 +602,8 @@
         ]),
     ),
     # Build reports
-    re_path(
-        r'build/',
+    path(
+        'build/',
         include([
             # Detail views
             path(
@@ -721,8 +632,8 @@
         ]),
     ),
     # Bill of Material reports
-    re_path(
-        r'bom/',
+    path(
+        'bom/',
         include([
             # Detail views
             path(
@@ -749,8 +660,8 @@
         ]),
     ),
     # Stock item test reports
-    re_path(
-        r'test/',
+    path(
+        'test/',
         include([
             # Detail views
             path(
@@ -783,8 +694,8 @@
         ]),
     ),
     # Stock Location reports (Stock Location Reports -> sir)
-    re_path(
-        r'slr/',
+    path(
+        'slr/',
         include([
             # Detail views
             path(
@@ -816,5 +727,4 @@
             ),
         ]),
     ),
->>>>>>> 9db3efa0
 ]