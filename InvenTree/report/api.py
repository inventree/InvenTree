--- conflicted
+++ resolved
@@ -328,64 +328,8 @@
     """
     pass
 
-<<<<<<< HEAD
-    queryset = BillOfMaterialsReport.objects.all()
-    serializer_class = BOMReportSerializer
-
-    def filter_queryset(self, queryset):
-        """Custom queryset filtering"""
-        queryset = super().filter_queryset(queryset)
-
-        # List of Part objects to match against
-        parts = self.get_parts()
-
-        if len(parts) > 0:
-            """
-            We wish to filter by part(s).
-
-            We need to compare the 'filters' string of each report,
-            and see if it matches against each of the specified parts.
-            """
-
-            valid_report_ids = set()
-
-            for qreport in queryset.all():
-
-                matches = True
-
-                try:
-                    filters = InvenTree.helpers.validateFilterString(qreport.filters)
-                except ValidationError:
-                    # Filters are ill-defined
-                    continue
-
-                for p in parts:
-                    part_query = part.models.Part.objects.filter(pk=p.pk)
-
-                    try:
-                        if not part_query.filter(**filters).exists():
-                            matches = False
-                            break
-                    except FieldError:
-                        matches = False
-                        break
-
-                if matches:
-                    valid_report_ids.add(qreport.pk)
-                else:
-                    continue
-
-            # Reduce queryset to only valid matches
-            queryset = queryset.filter(pk__in=[pk for pk in valid_report_ids])
-
-        return queryset
-
-
-class BOMReportDetail(RetrieveUpdateDestroyAPI):
-=======
 
 class BOMReportDetail(BOMReportMixin, RetrieveUpdateDestroyAPI):
->>>>>>> 25d1bcea
     """API endpoint for a single BillOfMaterialReport object."""
     pass
 
@@ -415,58 +359,6 @@
     """
     pass
 
-<<<<<<< HEAD
-    queryset = BuildReport.objects.all()
-    serializer_class = BuildReportSerializer
-
-    def filter_queryset(self, queryset):
-        """Custom queryset filtering"""
-        queryset = super().filter_queryset(queryset)
-
-        # List of Build objects to match against
-        builds = self.get_builds()
-
-        if len(builds) > 0:
-            """
-            We wish to filter by Build(s)
-
-            We need to compare the 'filters' string of each report,
-            and see if it matches against each of the specified parts
-
-            # TODO: This code needs some refactoring!
-            """
-
-            valid_build_ids = set()
-
-            for qreport in queryset.all():
-
-                matches = True
-
-                try:
-                    filters = InvenTree.helpers.validateFilterString(qreport.filters)
-                except ValidationError:
-                    continue
-
-                for b in builds:
-                    build_query = build.models.Build.objects.filter(pk=b.pk)
-
-                    try:
-                        if not build_query.filter(**filters).exists():
-                            matches = False
-                            break
-                    except FieldError:
-                        matches = False
-                        break
-
-                if matches:
-                    valid_build_ids.add(qreport.pk)
-                else:
-                    continue
-
-            # Reduce queryset to only valid matches
-            queryset = queryset.filter(pk__in=[pk for pk in valid_build_ids])
-=======
->>>>>>> 25d1bcea
 
 class BuildReportDetail(BuildReportMixin, RetrieveUpdateDestroyAPI):
     """API endpoint for a single BuildReport object."""
@@ -488,44 +380,9 @@
     serializer_class = PurchaseOrderReportSerializer
 
 
-<<<<<<< HEAD
-            valid_report_ids = set()
-
-            for qreport in queryset.all():
-
-                matches = True
-
-                # Filter string defined for the report object
-                try:
-                    filters = InvenTree.helpers.validateFilterString(qreport.filters)
-                except Exception:
-                    continue
-
-                for o in orders:
-                    order_query = order.models.PurchaseOrder.objects.filter(pk=o.pk)
-
-                    try:
-                        if not order_query.filter(**filters).exists():
-                            matches = False
-                            break
-                    except FieldError:
-                        matches = False
-                        break
-
-                if matches:
-                    valid_report_ids.add(qreport.pk)
-                else:
-                    continue
-
-            # Reduce queryset to only valid matches
-            queryset = queryset.filter(pk__in=[pk for pk in valid_report_ids])
-
-        return queryset
-=======
 class PurchaseOrderReportList(PurchaseOrderReportMixin, ReportListView):
     """API list endpoint for the PurchaseOrderReport model"""
     pass
->>>>>>> 25d1bcea
 
 
 class PurchaseOrderReportDetail(PurchaseOrderReportMixin, RetrieveUpdateDestroyAPI):
