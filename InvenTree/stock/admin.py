"""Admin for stock app."""

from django.contrib import admin
from django.db.models import Count
from django.utils.translation import gettext_lazy as _

from build.models import Build
from company.models import Company, SupplierPart
from import_export import widgets
from import_export.admin import ImportExportModelAdmin
from import_export.fields import Field
from order.models import PurchaseOrder, SalesOrder
from part.models import Part

<<<<<<< HEAD
from InvenTree.admin import InvenTreeResource

=======
>>>>>>> 4b149865
from .models import (
    StockItem,
    StockItemAttachment,
    StockItemTestResult,
    StockItemTracking,
    StockLocation,
    StockLocationType,
)


class LocationResource(InvenTreeResource):
    """Class for managing StockLocation data import/export."""

    class Meta:
        """Metaclass options."""

        model = StockLocation
        skip_unchanged = True
        report_skipped = False
        clean_model_instances = True

        exclude = [
            # Exclude MPTT internal model fields
            'lft',
            'rght',
            'tree_id',
            'level',
            'metadata',
            'barcode_data',
            'barcode_hash',
            'owner',
            'icon',
        ]

    id = Field(
        attribute='id', column_name=_('Location ID'), widget=widgets.IntegerWidget()
    )
    name = Field(attribute='name', column_name=_('Location Name'))
    description = Field(attribute='description', column_name=_('Description'))
    parent = Field(
        attribute='parent',
        column_name=_('Parent ID'),
        widget=widgets.ForeignKeyWidget(StockLocation),
    )
    parent_name = Field(
        attribute='parent__name', column_name=_('Parent Name'), readonly=True
    )
    pathstring = Field(attribute='pathstring', column_name=_('Location Path'))

    # Calculated fields
    items = Field(
        attribute='item_count',
        column_name=_('Stock Items'),
        widget=widgets.IntegerWidget(),
        readonly=True,
    )

    def after_import(self, dataset, result, using_transactions, dry_run, **kwargs):
        """Rebuild after import to keep tree intact."""
        super().after_import(dataset, result, using_transactions, dry_run, **kwargs)

        # Rebuild the StockLocation tree(s)
        StockLocation.objects.rebuild()


class LocationInline(admin.TabularInline):
    """Inline for sub-locations."""

    model = StockLocation


class LocationAdmin(ImportExportModelAdmin):
    """Admin class for Location."""

    resource_class = LocationResource

    list_display = ('name', 'pathstring', 'description')

    search_fields = ('name', 'description')

    inlines = [LocationInline]

    autocomplete_fields = ['parent']


class LocationTypeAdmin(admin.ModelAdmin):
    """Admin class for StockLocationType."""

    list_display = ('name', 'description', 'icon', 'location_count')
    readonly_fields = ('location_count',)

    def get_queryset(self, request):
        """Annotate queryset to fetch location count."""
        return (
            super()
            .get_queryset(request)
            .annotate(location_count=Count('stock_locations'))
        )

    def location_count(self, obj):
        """Returns the number of locations this location type is assigned to."""
        return obj.location_count


class StockItemResource(InvenTreeResource):
    """Class for managing StockItem data import/export."""

    class Meta:
        """Metaclass options."""

        model = StockItem
        skip_unchanged = True
        report_skipped = False
        clean_model_instance = True

        exclude = [
            # Exclude MPTT internal model fields
            'lft',
            'rght',
            'tree_id',
            'level',
            # Exclude internal fields
            'serial_int',
            'metadata',
            'barcode_hash',
            'barcode_data',
            'owner',
        ]

    id = Field(
        attribute='pk', column_name=_('Stock Item ID'), widget=widgets.IntegerWidget()
    )
    part = Field(
        attribute='part',
        column_name=_('Part ID'),
        widget=widgets.ForeignKeyWidget(Part),
    )
    part_name = Field(
        attribute='part__full_name', column_name=_('Part Name'), readonly=True
    )
    quantity = Field(
        attribute='quantity', column_name=_('Quantity'), widget=widgets.DecimalWidget()
    )
    serial = Field(attribute='serial', column_name=_('Serial'))
    batch = Field(attribute='batch', column_name=_('Batch'))
    status_label = Field(
        attribute='status_label', column_name=_('Status'), readonly=True
    )
    status = Field(
        attribute='status', column_name=_('Status Code'), widget=widgets.IntegerWidget()
    )
    location = Field(
        attribute='location',
        column_name=_('Location ID'),
        widget=widgets.ForeignKeyWidget(StockLocation),
    )
    location_name = Field(
        attribute='location__name', column_name=_('Location Name'), readonly=True
    )
    supplier_part = Field(
        attribute='supplier_part',
        column_name=_('Supplier Part ID'),
        widget=widgets.ForeignKeyWidget(SupplierPart),
    )
    supplier = Field(
        attribute='supplier_part__supplier__id',
        column_name=_('Supplier ID'),
        readonly=True,
        widget=widgets.IntegerWidget(),
    )
    supplier_name = Field(
        attribute='supplier_part__supplier__name',
        column_name=_('Supplier Name'),
        readonly=True,
    )
    customer = Field(
        attribute='customer',
        column_name=_('Customer ID'),
        widget=widgets.ForeignKeyWidget(Company),
    )
    belongs_to = Field(
        attribute='belongs_to',
        column_name=_('Installed In'),
        widget=widgets.ForeignKeyWidget(StockItem),
    )
    build = Field(
        attribute='build',
        column_name=_('Build ID'),
        widget=widgets.ForeignKeyWidget(Build),
    )
    parent = Field(
        attribute='parent',
        column_name=_('Parent ID'),
        widget=widgets.ForeignKeyWidget(StockItem),
    )
    sales_order = Field(
        attribute='sales_order',
        column_name=_('Sales Order ID'),
        widget=widgets.ForeignKeyWidget(SalesOrder),
    )
    purchase_order = Field(
        attribute='purchase_order',
        column_name=_('Purchase Order ID'),
        widget=widgets.ForeignKeyWidget(PurchaseOrder),
    )
    packaging = Field(attribute='packaging', column_name=_('Packaging'))
    link = Field(attribute='link', column_name=_('Link'))
    notes = Field(attribute='notes', column_name=_('Notes'))

    # Status fields (note that IntegerWidget exports better to excel than BooleanWidget)
    is_building = Field(
        attribute='is_building',
        column_name=_('Building'),
        widget=widgets.IntegerWidget(),
    )
    review_needed = Field(
        attribute='review_needed',
        column_name=_('Review Needed'),
        widget=widgets.IntegerWidget(),
    )
    delete_on_deplete = Field(
        attribute='delete_on_deplete',
        column_name=_('Delete on Deplete'),
        widget=widgets.IntegerWidget(),
    )

    # Date management
    updated = Field(
        attribute='updated', column_name=_('Last Updated'), widget=widgets.DateWidget()
    )
    stocktake_date = Field(
        attribute='stocktake_date',
        column_name=_('Stocktake'),
        widget=widgets.DateWidget(),
    )
    expiry_date = Field(
        attribute='expiry_date',
        column_name=_('Expiry Date'),
        widget=widgets.DateWidget(),
    )

    def dehydrate_purchase_price(self, item):
        """Render purchase pric as float."""
        if item.purchase_price is not None:
            return float(item.purchase_price.amount)

    def after_import(self, dataset, result, using_transactions, dry_run, **kwargs):
        """Rebuild after import to keep tree intact."""
        super().after_import(dataset, result, using_transactions, dry_run, **kwargs)

        # Rebuild the StockItem tree(s)
        StockItem.objects.rebuild()


class StockItemAdmin(ImportExportModelAdmin):
    """Admin class for StockItem."""

    resource_class = StockItemResource

    list_display = ('part', 'quantity', 'location', 'status', 'updated')

    # A list of search fields which can be used for lookup on matching 'autocomplete' fields
    search_fields = ['part__name', 'part__description', 'serial', 'batch']

    autocomplete_fields = [
        'belongs_to',
        'build',
        'customer',
        'location',
        'parent',
        'part',
        'purchase_order',
        'sales_order',
        'stocktake_user',
        'supplier_part',
    ]


class StockAttachmentAdmin(admin.ModelAdmin):
    """Admin class for StockAttachment."""

    list_display = ('stock_item', 'attachment', 'comment')

    autocomplete_fields = ['stock_item']


class StockTrackingAdmin(ImportExportModelAdmin):
    """Admin class for StockTracking."""

    list_display = ('item', 'date', 'label')

    autocomplete_fields = ['item']


class StockItemTestResultAdmin(admin.ModelAdmin):
    """Admin class for StockItemTestResult."""

    list_display = ('stock_item', 'test', 'result', 'value')

    autocomplete_fields = ['stock_item']


admin.site.register(StockLocation, LocationAdmin)
admin.site.register(StockLocationType, LocationTypeAdmin)
admin.site.register(StockItem, StockItemAdmin)
admin.site.register(StockItemTracking, StockTrackingAdmin)
admin.site.register(StockItemAttachment, StockAttachmentAdmin)
admin.site.register(StockItemTestResult, StockItemTestResultAdmin)<|MERGE_RESOLUTION|>--- conflicted
+++ resolved
@@ -4,19 +4,16 @@
 from django.db.models import Count
 from django.utils.translation import gettext_lazy as _
 
-from build.models import Build
-from company.models import Company, SupplierPart
 from import_export import widgets
 from import_export.admin import ImportExportModelAdmin
 from import_export.fields import Field
+
+from build.models import Build
+from company.models import Company, SupplierPart
+from InvenTree.admin import InvenTreeResource
 from order.models import PurchaseOrder, SalesOrder
 from part.models import Part
 
-<<<<<<< HEAD
-from InvenTree.admin import InvenTreeResource
-
-=======
->>>>>>> 4b149865
 from .models import (
     StockItem,
     StockItemAttachment,
