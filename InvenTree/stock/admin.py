--- conflicted
+++ resolved
@@ -319,18 +319,4 @@
 
     list_display = ('stock_item', 'test', 'result', 'value')
 
-<<<<<<< HEAD
-    autocomplete_fields = [
-        'stock_item',
-    ]
-=======
-    autocomplete_fields = ['stock_item']
-
-
-admin.site.register(StockLocation, LocationAdmin)
-admin.site.register(StockLocationType, LocationTypeAdmin)
-admin.site.register(StockItem, StockItemAdmin)
-admin.site.register(StockItemTracking, StockTrackingAdmin)
-admin.site.register(StockItemAttachment, StockAttachmentAdmin)
-admin.site.register(StockItemTestResult, StockItemTestResultAdmin)
->>>>>>> 9db3efa0
+    autocomplete_fields = ['stock_item']