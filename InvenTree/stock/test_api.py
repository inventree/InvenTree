"""Unit testing for the Stock API."""

import io
import os
from datetime import datetime, timedelta
from enum import IntEnum

import django.http
from django.core.exceptions import ValidationError
from django.urls import reverse

import tablib
from djmoney.money import Money
from rest_framework import status

import build.models
import company.models
import part.models
from common.models import InvenTreeSetting
from InvenTree.status_codes import StockHistoryCode, StockStatus
from InvenTree.unit_test import InvenTreeAPITestCase
from part.models import Part
from stock.models import (
    StockItem,
    StockItemTestResult,
    StockLocation,
    StockLocationType,
)


class StockAPITestCase(InvenTreeAPITestCase):
    """Mixin for stock api tests."""

    fixtures = [
        'category',
        'part',
        'bom',
        'company',
        'location',
        'supplier_part',
        'stock',
        'stock_tests',
    ]

    roles = [
        'stock.change',
        'stock.add',
        'stock_location.change',
        'stock_location.add',
        'stock_location.delete',
        'stock.delete',
    ]


class StockLocationTest(StockAPITestCase):
    """Series of API tests for the StockLocation API."""

    list_url = reverse('api-location-list')

    @classmethod
    def setUpTestData(cls):
        """Setup for all tests."""
        super().setUpTestData()

        # Add some stock locations
        StockLocation.objects.create(name='top', description='top category')

    def test_list(self):
        """Test the StockLocationList API endpoint."""
        test_cases = [
            ({}, 8, 'no parameters'),
            ({'parent': 1, 'cascade': False}, 2, 'Filter by parent, no cascading'),
            ({'parent': 1, 'cascade': True}, 2, 'Filter by parent, cascading'),
            ({'cascade': True, 'depth': 0}, 8, 'Cascade with no parent, depth=0'),
            ({'cascade': False, 'depth': 10}, 8, 'Cascade with no parent, depth=0'),
<<<<<<< HEAD
            (
                {'parent': 'null', 'cascade': True, 'depth': 0},
                7,
                'Cascade with null parent, depth=0',
            ),
            (
                {'parent': 'null', 'cascade': True, 'depth': 10},
                8,
                'Cascade with null parent and bigger depth',
            ),
            (
                {'parent': 'null', 'cascade': False, 'depth': 10},
                3,
                'No cascade even with depth specified with null parent',
            ),
            (
                {'parent': 1, 'cascade': False, 'depth': 0},
                2,
                'Dont cascade with depth=0 and parent',
            ),
            (
                {'parent': 1, 'cascade': True, 'depth': 0},
                2,
                'Cascade with depth=0 and parent',
            ),
            (
                {'parent': 1, 'cascade': False, 'depth': 1},
                2,
                'Dont cascade even with depth=1 specified with parent',
            ),
            (
                {'parent': 1, 'cascade': True, 'depth': 1},
                2,
                'Cascade with depth=1 with parent',
            ),
            (
                {'parent': 1, 'cascade': True, 'depth': 'abcdefg'},
                2,
                'Cascade with invalid depth and parent',
            ),
            ({'parent': 42}, 8, 'Should return everything if parent_pk is not valid'),
            (
                {'parent': 'null', 'exclude_tree': 1, 'cascade': True},
                5,
                'Should return everything except tree with pk=1',
            ),
            (
                {'parent': 'null', 'exclude_tree': 42, 'cascade': True},
                8,
                'Should return everything because exclude_tree=42 is no valid pk',
            ),
=======
            ({'parent': 'null', 'cascade': True, 'depth': 0}, 7, 'Cascade with null parent, depth=0'),
            ({'parent': 'null', 'cascade': True, 'depth': 10}, 8, 'Cascade with null parent and bigger depth'),
            ({'parent': 'null', 'cascade': False, 'depth': 10}, 3, 'No cascade even with depth specified with null parent'),
            ({'parent': 1, 'cascade': False, 'depth': 0}, 2, 'Dont cascade with depth=0 and parent'),
            ({'parent': 1, 'cascade': True, 'depth': 0}, 2, 'Cascade with depth=0 and parent'),
            ({'parent': 1, 'cascade': False, 'depth': 1}, 2, 'Dont cascade even with depth=1 specified with parent'),
            ({'parent': 1, 'cascade': True, 'depth': 1}, 2, 'Cascade with depth=1 with parent'),
            ({'parent': 1, 'cascade': True, 'depth': 'abcdefg'}, 2, 'Cascade with invalid depth and parent'),
            ({'parent': 42}, 8, 'Should return everything if parent_pk is not valid'),
            ({'parent': 'null', 'exclude_tree': 1, 'cascade': True}, 5, 'Should return everything except tree with pk=1'),
            ({'parent': 'null', 'exclude_tree': 42, 'cascade': True}, 8, 'Should return everything because exclude_tree=42 is no valid pk'),
>>>>>>> 5135d6b5
        ]

        for params, res_len, description in test_cases:
            response = self.get(self.list_url, params, expected_code=200)
            self.assertEqual(len(response.data), res_len, description)

        # Check that the required fields are present
        fields = [
            'pk',
            'name',
            'description',
            'level',
            'parent',
            'items',
            'pathstring',
            'owner',
            'url',
            'icon',
            'location_type',
            'location_type_detail',
        ]

        response = self.get(self.list_url, expected_code=200)
        for result in response.data:
            for f in fields:
                self.assertIn(
                    f, result, f'"{f}" is missing in result of StockLocation list'
                )

    def test_add(self):
        """Test adding StockLocation."""
        # Check that we can add a new StockLocation
        data = {
            'parent': 1,
            'name': 'Location',
            'description': 'Another location for stock',
        }

        self.post(self.list_url, data, expected_code=201)

    def test_stock_location_delete(self):
        """Test stock location deletion with different parameters."""

        class Target(IntEnum):
            move_sub_locations_to_parent_move_stockitems_to_parent = (0,)
            move_sub_locations_to_parent_delete_stockitems = (1,)
            delete_sub_locations_move_stockitems_to_parent = (2,)
            delete_sub_locations_delete_stockitems = (3,)

        # First, construct a set of template / variant parts
        part = Part.objects.create(
            name='Part for stock item creation',
            description='Part for stock item creation',
            category=None,
            is_template=False,
        )

        for i in range(4):
            delete_sub_locations: bool = False
            delete_stock_items: bool = False

            if i in (
                Target.move_sub_locations_to_parent_delete_stockitems,
                Target.delete_sub_locations_delete_stockitems,
            ):
                delete_stock_items = True
            if i in (
                Target.delete_sub_locations_move_stockitems_to_parent,
                Target.delete_sub_locations_delete_stockitems,
            ):
                delete_sub_locations = True

            # Create a parent stock location
            parent_stock_location = StockLocation.objects.create(
                name='Parent stock location',
                description='This is the parent stock location where the sub categories and stock items are moved to',
                parent=None,
            )

            stocklocation_count_before = StockLocation.objects.count()
            stock_location_count_before = StockItem.objects.count()

            # Create a stock location to be deleted
            stock_location_to_delete = StockLocation.objects.create(
                name='Stock location to delete',
                description='This is the stock location to be deleted',
                parent=parent_stock_location,
            )

            url = reverse(
                'api-location-detail', kwargs={'pk': stock_location_to_delete.id}
            )

            stock_items = []
            # Create stock items in the location to be deleted
            for jj in range(3):
                stock_items.append(
                    StockItem.objects.create(
                        batch=f'Batch xyz {jj}',
                        location=stock_location_to_delete,
                        part=part,
                    )
                )

            child_stock_locations = []
            child_stock_locations_items = []
            # Create sub location under the stock location to be deleted
            for ii in range(3):
                child = StockLocation.objects.create(
                    name=f'Sub-location {ii}',
                    description='A sub-location of the deleted stock location',
                    parent=stock_location_to_delete,
                )
                child_stock_locations.append(child)

                # Create stock items in the sub locations
                for jj in range(3):
                    child_stock_locations_items.append(
                        StockItem.objects.create(
                            batch=f'B xyz {jj}', part=part, location=child
                        )
                    )

            # Delete the created stock location
            params = {}
            if delete_stock_items:
                params['delete_stock_items'] = '1'
            if delete_sub_locations:
                params['delete_sub_locations'] = '1'
            response = self.delete(url, params, expected_code=204)

            self.assertEqual(response.status_code, 204)

            if delete_stock_items:
                if i == Target.delete_sub_locations_delete_stockitems:
                    # Check if all sub-categories deleted
                    self.assertEqual(
                        StockItem.objects.count(), stock_location_count_before
                    )
                elif i == Target.move_sub_locations_to_parent_delete_stockitems:
                    # Check if all stock locations deleted
                    self.assertEqual(
                        StockItem.objects.count(),
                        stock_location_count_before + len(child_stock_locations_items),
                    )
            else:
                # Stock locations moved to the parent location
                for stock_item in stock_items:
                    stock_item.refresh_from_db()
                    self.assertEqual(stock_item.location, parent_stock_location)

                if delete_sub_locations:
                    for child_stock_location_item in child_stock_locations_items:
                        child_stock_location_item.refresh_from_db()
                        self.assertEqual(
                            child_stock_location_item.location, parent_stock_location
                        )

            if delete_sub_locations:
                # Check if all sub-locations are deleted
                self.assertEqual(
                    StockLocation.objects.count(), stocklocation_count_before
                )
            else:
                #  Check if all sub-locations moved to the parent
                for child in child_stock_locations:
                    child.refresh_from_db()
                    self.assertEqual(child.parent, parent_stock_location)

    def test_stock_location_structural(self):
        """Test the effectiveness of structural stock locations.

        Make sure:
        - Stock items cannot be created in structural locations
        - Stock items cannot be located to structural locations
        - Check that stock location change to structural fails if items located into it
        """
        # Create our structural stock location
        structural_location = StockLocation.objects.create(
            name='Structural stock location',
            description='This is the structural stock location',
            parent=None,
            structural=True,
        )

        stock_item_count_before = StockItem.objects.count()

        # Make sure that we get an error if we try to create a stock item in the structural location
        with self.assertRaises(ValidationError):
            item = StockItem.objects.create(
                batch='Stock item which shall not be created',
                location=structural_location,
            )

        # Ensure that the stock item really did not get created in the structural location
        self.assertEqual(stock_item_count_before, StockItem.objects.count())

        # Create a non-structural location for test stock location change
        non_structural_location = StockLocation.objects.create(
            name='Non-structural category',
            description='This is a non-structural category',
            parent=None,
            structural=False,
        )

        # Construct a part for stock item creation
        part = Part.objects.create(
            name='Part for stock item creation',
            description='Part for stock item creation',
            category=None,
            is_template=False,
        )

        # Create the test stock item located to a non-structural category
        item = StockItem.objects.create(
            batch='BBB', location=non_structural_location, part=part
        )

        # Try to relocate it to a structural location
        item.location = structural_location
        with self.assertRaises(ValidationError):
            item.save()

        # Ensure that the item did not get saved to the DB
        item.refresh_from_db()
        self.assertEqual(item.location.pk, non_structural_location.pk)

        # Try to change the non-structural location to structural while items located into it
        non_structural_location.structural = True
        with self.assertRaises(ValidationError):
            non_structural_location.full_clean()

    def test_stock_location_icon(self):
        """Test stock location icon inheritance from StockLocationType."""
        parent_location = StockLocation.objects.create(name='Parent location')

        location_type = StockLocationType.objects.create(
            name='Box', description='This is a very cool type of box', icon='fas fa-box'
        )
        location = StockLocation.objects.create(
            name='Test location',
            custom_icon='fas fa-microscope',
            location_type=location_type,
            parent=parent_location,
        )

        res = self.get(
            self.list_url, {'parent': str(parent_location.pk)}, expected_code=200
        ).json()
        self.assertEqual(
            res[0]['icon'],
            'fas fa-microscope',
            'Custom icon from location should be returned',
        )

        location.custom_icon = ''
        location.save()
        res = self.get(
            self.list_url, {'parent': str(parent_location.pk)}, expected_code=200
        ).json()
        self.assertEqual(
            res[0]['icon'],
            'fas fa-box',
            'Custom icon is None, therefore it should inherit the location type icon',
        )

        location_type.icon = ''
        location_type.save()
        res = self.get(
            self.list_url, {'parent': str(parent_location.pk)}, expected_code=200
        ).json()
        self.assertEqual(
            res[0]['icon'],
            '',
            'Custom icon and location type icon is None, None should be returned',
        )

    def test_stock_location_list_filter(self):
        """Test stock location list filters."""
        parent_location = StockLocation.objects.create(name='Parent location')

        location_type = StockLocationType.objects.create(
            name='Box', description='This is a very cool type of box', icon='fas fa-box'
        )
        location_type2 = StockLocationType.objects.create(
            name='Shelf',
            description='This is a very cool type of shelf',
            icon='fas fa-shapes',
        )
        StockLocation.objects.create(
            name='Test location w. type',
            location_type=location_type,
            parent=parent_location,
        )
        StockLocation.objects.create(
            name='Test location w. type 2',
            parent=parent_location,
            location_type=location_type2,
        )
        StockLocation.objects.create(
            name='Test location wo type', parent=parent_location
        )

        res = self.get(
            self.list_url,
            {'parent': str(parent_location.pk), 'has_location_type': '1'},
            expected_code=200,
        ).json()
        self.assertEqual(len(res), 2)
        self.assertEqual(res[0]['name'], 'Test location w. type')
        self.assertEqual(res[1]['name'], 'Test location w. type 2')

        res = self.get(
            self.list_url,
            {'parent': str(parent_location.pk), 'location_type': str(location_type.pk)},
            expected_code=200,
        ).json()
        self.assertEqual(len(res), 1)
        self.assertEqual(res[0]['name'], 'Test location w. type')

        res = self.get(
            self.list_url,
            {'parent': str(parent_location.pk), 'has_location_type': '0'},
            expected_code=200,
        ).json()
        self.assertEqual(len(res), 1)
        self.assertEqual(res[0]['name'], 'Test location wo type')


class StockLocationTypeTest(StockAPITestCase):
    """Tests for the StockLocationType API endpoints."""

    list_url = reverse('api-location-type-list')

    def test_list(self):
        """Test that the list endpoint works as expected."""
        location_types = [
            StockLocationType.objects.create(
                name='Type 1', description='Type 1 desc', icon='fas fa-box'
            ),
            StockLocationType.objects.create(
                name='Type 2', description='Type 2 desc', icon='fas fa-box'
            ),
            StockLocationType.objects.create(
                name='Type 3', description='Type 3 desc', icon='fas fa-box'
            ),
        ]

        StockLocation.objects.create(name='Loc 1', location_type=location_types[0])
        StockLocation.objects.create(name='Loc 2', location_type=location_types[0])
        StockLocation.objects.create(name='Loc 3', location_type=location_types[1])

        res = self.get(self.list_url, expected_code=200).json()
        self.assertEqual(len(res), 3)
        self.assertCountEqual([r['location_count'] for r in res], [2, 1, 0])

    def test_delete(self):
        """Test that we can delete a location type via API."""
        location_type = StockLocationType.objects.create(
            name='Type 1', description='Type 1 desc', icon='fas fa-box'
        )
        self.delete(
            reverse('api-location-type-detail', kwargs={'pk': location_type.pk}),
            expected_code=204,
        )
        self.assertEqual(StockLocationType.objects.count(), 0)

    def test_create(self):
        """Test that we can create a location type via API."""
        self.post(
            self.list_url,
            {'name': 'Test Type 1', 'description': 'Test desc 1', 'icon': 'fas fa-box'},
            expected_code=201,
        )
        self.assertIsNotNone(
            StockLocationType.objects.filter(name='Test Type 1').first()
        )

    def test_update(self):
        """Test that we can update a location type via API."""
        location_type = StockLocationType.objects.create(
            name='Type 1', description='Type 1 desc', icon='fas fa-box'
        )
        res = self.patch(
            reverse('api-location-type-detail', kwargs={'pk': location_type.pk}),
            {'icon': 'fas fa-shapes'},
            expected_code=200,
        ).json()
        self.assertEqual(res['icon'], 'fas fa-shapes')


class StockItemListTest(StockAPITestCase):
    """Tests for the StockItem API LIST endpoint."""

    list_url = reverse('api-stock-list')

    def get_stock(self, **kwargs):
        """Filter stock and return JSON object."""
        response = self.client.get(self.list_url, format='json', data=kwargs)

        self.assertEqual(response.status_code, status.HTTP_200_OK)

        # Return JSON-ified data
        return response.data

    def test_top_level_filtering(self):
        """Test filtering against "top level" stock location."""
        # No filters, should return *all* items
        response = self.get(self.list_url, {}, expected_code=200)
        self.assertEqual(len(response.data), StockItem.objects.count())

        # Filter with "cascade=False" (but no location specified)
        # Should not result in any actual filtering
        response = self.get(self.list_url, {'cascade': False}, expected_code=200)
        self.assertEqual(len(response.data), StockItem.objects.count())

        # Filter with "cascade=False" for the top-level location
        response = self.get(
            self.list_url, {'location': 'null', 'cascade': False}, expected_code=200
        )
        self.assertTrue(len(response.data) < StockItem.objects.count())

        for result in response.data:
            self.assertIsNone(result['location'])

        # Filter with "cascade=True"
        response = self.get(
            self.list_url, {'location': 'null', 'cascade': True}, expected_code=200
        )
        self.assertEqual(len(response.data), StockItem.objects.count())

    def test_get_stock_list(self):
        """List *all* StockItem objects."""
        response = self.get_stock()

        self.assertEqual(len(response), 29)

    def test_filter_by_part(self):
        """Filter StockItem by Part reference."""
        response = self.get_stock(part=25)

        self.assertEqual(len(response), 17)

        response = self.get_stock(part=10004)

        self.assertEqual(len(response), 12)

    def test_filter_by_ipn(self):
        """Filter StockItem by IPN reference."""
        response = self.get_stock(IPN='R.CH')
        self.assertEqual(len(response), 3)

    def test_filter_by_location(self):
        """Filter StockItem by StockLocation reference."""
        response = self.get_stock(location=5)
        self.assertEqual(len(response), 1)

        response = self.get_stock(location=1, cascade=0)
        self.assertEqual(len(response), 7)

        response = self.get_stock(location=1, cascade=1)
        self.assertEqual(len(response), 9)

        response = self.get_stock(location=7)
        self.assertEqual(len(response), 18)

    def test_filter_by_depleted(self):
        """Filter StockItem by depleted status."""
        response = self.get_stock(depleted=1)
        self.assertEqual(len(response), 1)

        response = self.get_stock(depleted=0)
        self.assertEqual(len(response), 28)

    def test_filter_by_in_stock(self):
        """Filter StockItem by 'in stock' status."""
        response = self.get_stock(in_stock=1)
        self.assertEqual(len(response), 26)

        response = self.get_stock(in_stock=0)
        self.assertEqual(len(response), 3)

    def test_filter_by_status(self):
        """Filter StockItem by 'status' field."""
        codes = {
            StockStatus.OK.value: 27,
            StockStatus.DESTROYED.value: 1,
            StockStatus.LOST.value: 1,
            StockStatus.DAMAGED.value: 0,
            StockStatus.REJECTED.value: 0,
        }

        for code in codes.keys():
            num = codes[code]

            response = self.get_stock(status=code)
            self.assertEqual(len(response), num)

    def test_filter_by_batch(self):
        """Filter StockItem by batch code."""
        response = self.get_stock(batch='B123')
        self.assertEqual(len(response), 1)

    def test_filter_by_company(self):
        """Test that we can filter stock items by company."""
        for cmp in company.models.Company.objects.all():
            self.get_stock(company=cmp.pk)

    def test_filter_by_serialized(self):
        """Filter StockItem by serialized status."""
        response = self.get_stock(serialized=1)
        self.assertEqual(len(response), 12)

        for item in response:
            self.assertIsNotNone(item['serial'])

        response = self.get_stock(serialized=0)
        self.assertEqual(len(response), 17)

        for item in response:
            self.assertIsNone(item['serial'])

    def test_filter_by_has_batch(self):
        """Test the 'has_batch' filter, which tests if the stock item has been assigned a batch code."""
        with_batch = self.get_stock(has_batch=1)
        without_batch = self.get_stock(has_batch=0)

        n_stock_items = StockItem.objects.all().count()

        # Total sum should equal the total count of stock items
        self.assertEqual(n_stock_items, len(with_batch) + len(without_batch))

        for item in with_batch:
            self.assertFalse(item['batch'] in [None, ''])

        for item in without_batch:
            self.assertTrue(item['batch'] in [None, ''])

    def test_filter_by_tracked(self):
        """Test the 'tracked' filter.

        This checks if the stock item has either a batch code *or* a serial number
        """
        tracked = self.get_stock(tracked=True)
        untracked = self.get_stock(tracked=False)

        n_stock_items = StockItem.objects.all().count()

        self.assertEqual(n_stock_items, len(tracked) + len(untracked))

        blank = [None, '']

        for item in tracked:
            self.assertTrue(item['batch'] not in blank or item['serial'] not in blank)

        for item in untracked:
            self.assertTrue(item['batch'] in blank and item['serial'] in blank)

    def test_filter_by_expired(self):
        """Filter StockItem by expiry status."""
        # First, we can assume that the 'stock expiry' feature is disabled
        response = self.get_stock(expired=1)
        self.assertEqual(len(response), 29)

        self.user.is_staff = True
        self.user.save()

        # Now, ensure that the expiry date feature is enabled!
        InvenTreeSetting.set_setting('STOCK_ENABLE_EXPIRY', True, self.user)

        response = self.get_stock(expired=1)
        self.assertEqual(len(response), 1)

        for item in response:
            self.assertTrue(item['expired'])

        response = self.get_stock(expired=0)
        self.assertEqual(len(response), 28)

        for item in response:
            self.assertFalse(item['expired'])

        # Mark some other stock items as expired
        today = datetime.now().date()

        for pk in [510, 511, 512]:
            item = StockItem.objects.get(pk=pk)
            item.expiry_date = today - timedelta(days=pk)
            item.save()

        response = self.get_stock(expired=1)
        self.assertEqual(len(response), 4)

        response = self.get_stock(expired=0)
        self.assertEqual(len(response), 25)

    def test_paginate(self):
        """Test that we can paginate results correctly."""
        for n in [1, 5, 10]:
            response = self.get_stock(limit=n)

            self.assertIn('count', response)
            self.assertIn('results', response)

            self.assertEqual(len(response['results']), n)

    def export_data(self, filters=None):
        """Helper to test exports."""
        if not filters:
            filters = {}

        filters['export'] = 'csv'

        response = self.client.get(self.list_url, data=filters)

        self.assertEqual(response.status_code, 200)

        self.assertTrue(
            isinstance(response, django.http.response.StreamingHttpResponse)
        )

        file_object = io.StringIO(response.getvalue().decode('utf-8'))

        dataset = tablib.Dataset().load(file_object, 'csv', headers=True)

        return dataset

    def test_export(self):
        """Test exporting of Stock data via the API."""
        dataset = self.export_data({})

        # Check that *all* stock item objects have been exported
        self.assertEqual(len(dataset), StockItem.objects.count())

        # Expected headers
        headers = [
            'Part ID',
            'Customer ID',
            'Location ID',
            'Location Name',
            'Parent ID',
            'Quantity',
            'Status',
        ]

        for h in headers:
            self.assertIn(h, dataset.headers)

        excluded_headers = ['metadata']

        for h in excluded_headers:
            self.assertNotIn(h, dataset.headers)

        # Now, add a filter to the results
        dataset = self.export_data({'location': 1})

        self.assertEqual(len(dataset), 9)

        dataset = self.export_data({'part': 25})

        self.assertEqual(len(dataset), 17)

    def test_filter_by_allocated(self):
        """Test that we can filter by "allocated" status.

        Rules:
        - Only return stock items which are 'allocated'
        - Either to a build order or sales order
        - Test that the results are "distinct" (no duplicated results)
        - Ref: https://github.com/inventree/InvenTree/pull/5916
        """
        # Create a build order to allocate to
        assembly = part.models.Part.objects.create(
            name='F Assembly', description='Assembly for filter test', assembly=True
        )
        component = part.models.Part.objects.create(
            name='F Component', description='Component for filter test', component=True
        )
        bom_item = part.models.BomItem.objects.create(
            part=assembly, sub_part=component, quantity=10
        )

        # Create two build orders
        bo_1 = build.models.Build.objects.create(part=assembly, quantity=10)
        bo_2 = build.models.Build.objects.create(part=assembly, quantity=20)

        # Test that two distinct build line items are created automatically
        self.assertEqual(bo_1.build_lines.count(), 1)
        self.assertEqual(bo_2.build_lines.count(), 1)
        self.assertEqual(
            build.models.BuildLine.objects.filter(bom_item=bom_item).count(), 2
        )

        build_line_1 = bo_1.build_lines.first()
        build_line_2 = bo_2.build_lines.first()

        # Allocate stock
        location = StockLocation.objects.first()
        stock_1 = StockItem.objects.create(
            part=component, quantity=100, location=location
        )
        stock_2 = StockItem.objects.create(
            part=component, quantity=100, location=location
        )
        stock_3 = StockItem.objects.create(
            part=component, quantity=100, location=location
        )

        # Allocate stock_1 to two build orders
        build.models.BuildItem.objects.create(
            stock_item=stock_1, build_line=build_line_1, quantity=5
        )

        build.models.BuildItem.objects.create(
            stock_item=stock_1, build_line=build_line_2, quantity=5
        )

        # Allocate stock_2 to 1 build orders
        build.models.BuildItem.objects.create(
            stock_item=stock_2, build_line=build_line_1, quantity=5
        )

        url = reverse('api-stock-list')

        # 3 items when just filtering by part
        response = self.get(
            url, {'part': component.pk, 'in_stock': True}, expected_code=200
        )
        self.assertEqual(len(response.data), 3)

        # 1 item when filtering by "not allocated"
        response = self.get(
            url,
            {'part': component.pk, 'in_stock': True, 'allocated': False},
            expected_code=200,
        )

        self.assertEqual(len(response.data), 1)
        self.assertEqual(response.data[0]['pk'], stock_3.pk)

        # 2 items when filtering by "allocated"
        response = self.get(
            url,
            {'part': component.pk, 'in_stock': True, 'allocated': True},
            expected_code=200,
        )

        self.assertEqual(len(response.data), 2)

        ids = [item['pk'] for item in response.data]

        self.assertIn(stock_1.pk, ids)
        self.assertIn(stock_2.pk, ids)

    def test_query_count(self):
        """Test that the number of queries required to fetch stock items is reasonable."""

        def get_stock(data, expected_status=200):
            """Helper function to fetch stock items."""
            response = self.client.get(self.list_url, data=data)
            self.assertEqual(response.status_code, expected_status)
            return response.data

        # Create a bunch of StockItem objects
        prt = Part.objects.first()

        StockItem.objects.bulk_create([
            StockItem(part=prt, quantity=1, level=0, tree_id=0, lft=0, rght=0)
            for _ in range(100)
        ])

        # List *all* stock items
        with self.assertNumQueriesLessThan(25):
            get_stock({})

        # List all stock items, with part detail
        with self.assertNumQueriesLessThan(20):
            get_stock({'part_detail': True})

        # List all stock items, with supplier_part detail
        with self.assertNumQueriesLessThan(20):
            get_stock({'supplier_part_detail': True})

        # List all stock items, with 'location' and 'tests' detail
        with self.assertNumQueriesLessThan(20):
            get_stock({'location_detail': True, 'tests': True})


class StockItemTest(StockAPITestCase):
    """Series of API tests for the StockItem API."""

    list_url = reverse('api-stock-list')

    def setUp(self):
        """Setup for all tests."""
        super().setUp()
        # Create some stock locations
        top = StockLocation.objects.create(name='A', description='top')

        StockLocation.objects.create(name='B', description='location b', parent=top)
        StockLocation.objects.create(name='C', description='location c', parent=top)

    def test_create_default_location(self):
        """Test the default location functionality, if a 'location' is not specified in the creation request."""
        # The part 'R_4K7_0603' (pk=4) has a default location specified

        response = self.post(
            self.list_url, data={'part': 4, 'quantity': 10}, expected_code=201
        )

        self.assertEqual(response.data['location'], 2)

        # What if we explicitly set the location to a different value?

        response = self.post(
            self.list_url,
            data={'part': 4, 'quantity': 20, 'location': 1},
            expected_code=201,
        )
        self.assertEqual(response.data['location'], 1)

        # And finally, what if we set the location explicitly to None?

        response = self.post(
            self.list_url,
            data={'part': 4, 'quantity': 20, 'location': ''},
            expected_code=201,
        )

        self.assertEqual(response.data['location'], None)

    def test_stock_item_create(self):
        """Test creation of a StockItem via the API."""
        # POST with an empty part reference

        response = self.client.post(self.list_url, data={'quantity': 10, 'location': 1})

        self.assertContains(
            response,
            'Valid part must be supplied',
            status_code=status.HTTP_400_BAD_REQUEST,
        )

        # POST with an invalid part reference

        response = self.client.post(
            self.list_url, data={'quantity': 10, 'location': 1, 'part': 10000000}
        )

        self.assertContains(
            response,
            'Valid part must be supplied',
            status_code=status.HTTP_400_BAD_REQUEST,
        )

        # POST without quantity
        response = self.post(
            self.list_url, {'part': 1, 'location': 1}, expected_code=400
        )

        self.assertIn('Quantity is required', str(response.data))

        # POST with quantity and part and location
        response = self.post(
            self.list_url,
            data={'part': 1, 'location': 1, 'quantity': 10},
            expected_code=201,
        )

    def test_stock_item_create_withsupplierpart(self):
        """Test creation of a StockItem via the API, including SupplierPart data."""
        # POST with non-existent supplier part
        response = self.post(
            self.list_url,
            data={'part': 1, 'location': 1, 'quantity': 4, 'supplier_part': 1000991},
            expected_code=400,
        )

        self.assertIn('The given supplier part does not exist', str(response.data))

        # POST with valid supplier part, no pack size defined
        # Get current count of number of parts
        part_4 = part.models.Part.objects.get(pk=4)
        current_count = part_4.available_stock
        response = self.post(
            self.list_url,
            data={
                'part': 4,
                'location': 1,
                'quantity': 3,
                'supplier_part': 5,
                'purchase_price': 123.45,
                'purchase_price_currency': 'USD',
            },
            expected_code=201,
        )

        # Reload part, count stock again
        part_4 = part.models.Part.objects.get(pk=4)
        self.assertEqual(part_4.available_stock, current_count + 3)
        stock_4 = StockItem.objects.get(pk=response.data['pk'])
        self.assertEqual(stock_4.purchase_price, Money('123.450000', 'USD'))

        # POST with valid supplier part, no pack size defined
        # Send use_pack_size along, make sure this doesn't break stuff
        # Get current count of number of parts
        part_4 = part.models.Part.objects.get(pk=4)
        current_count = part_4.available_stock
        response = self.post(
            self.list_url,
            data={
                'part': 4,
                'location': 1,
                'quantity': 12,
                'supplier_part': 5,
                'use_pack_size': True,
                'purchase_price': 123.45,
                'purchase_price_currency': 'USD',
            },
            expected_code=201,
        )
        # Reload part, count stock again
        part_4 = part.models.Part.objects.get(pk=4)
        self.assertEqual(part_4.available_stock, current_count + 12)
        stock_4 = StockItem.objects.get(pk=response.data['pk'])
        self.assertEqual(stock_4.purchase_price, Money('123.450000', 'USD'))

        # POST with valid supplier part, WITH pack size defined - but ignore
        # Supplier part 6 is a 100-pack, otherwise same as SP 5
        current_count = part_4.available_stock
        response = self.post(
            self.list_url,
            data={
                'part': 4,
                'location': 1,
                'quantity': 3,
                'supplier_part': 6,
                'use_pack_size': False,
                'purchase_price': 123.45,
                'purchase_price_currency': 'USD',
            },
            expected_code=201,
        )
        # Reload part, count stock again
        part_4 = part.models.Part.objects.get(pk=4)
        self.assertEqual(part_4.available_stock, current_count + 3)
        stock_4 = StockItem.objects.get(pk=response.data['pk'])
        self.assertEqual(stock_4.purchase_price, Money('123.450000', 'USD'))

        # POST with valid supplier part, WITH pack size defined and used
        # Supplier part 6 is a 100-pack, otherwise same as SP 5
        current_count = part_4.available_stock
        response = self.post(
            self.list_url,
            data={
                'part': 4,
                'location': 1,
                'quantity': 3,
                'supplier_part': 6,
                'use_pack_size': True,
                'purchase_price': 123.45,
                'purchase_price_currency': 'USD',
            },
            expected_code=201,
        )
        # Reload part, count stock again
        part_4 = part.models.Part.objects.get(pk=4)
        self.assertEqual(part_4.available_stock, current_count + 3 * 100)
        stock_4 = StockItem.objects.get(pk=response.data['pk'])
        self.assertEqual(stock_4.purchase_price, Money('1.234500', 'USD'))

    def test_creation_with_serials(self):
        """Test that serialized stock items can be created via the API."""
        trackable_part = part.models.Part.objects.create(
            name='My part',
            description='A trackable part',
            trackable=True,
            default_location=StockLocation.objects.get(pk=1),
        )

        self.assertEqual(trackable_part.stock_entries().count(), 0)
        self.assertEqual(trackable_part.get_stock_count(), 0)

        # This should fail, incorrect serial number count
        self.post(
            self.list_url,
            data={'part': trackable_part.pk, 'quantity': 10, 'serial_numbers': '1-20'},
            expected_code=400,
        )

        response = self.post(
            self.list_url,
            data={'part': trackable_part.pk, 'quantity': 10, 'serial_numbers': '1-10'},
            expected_code=201,
        )

        data = response.data

        self.assertEqual(data['quantity'], 10)
        sn = data['serial_numbers']

        # Check that each serial number was created
        for i in range(1, 11):
            self.assertTrue(str(i) in sn)

            # Check the unique stock item has been created

            item = StockItem.objects.get(part=trackable_part, serial=str(i))

            # Item location should have been set automatically
            self.assertIsNotNone(item.location)

            self.assertEqual(str(i), item.serial)

        # There now should be 10 unique stock entries for this part
        self.assertEqual(trackable_part.stock_entries().count(), 10)
        self.assertEqual(trackable_part.get_stock_count(), 10)

    def test_default_expiry(self):
        """Test that the "default_expiry" functionality works via the API.

        - If an expiry_date is specified, use that
        - Otherwise, check if the referenced part has a default_expiry defined
            - If so, use that!
            - Otherwise, no expiry

        Notes:
            - Part <25> has a default_expiry of 10 days
        """
        # First test - create a new StockItem without an expiry date
        data = {'part': 4, 'quantity': 10}

        response = self.post(self.list_url, data, expected_code=201)

        self.assertIsNone(response.data['expiry_date'])

        # Second test - create a new StockItem with an explicit expiry date
        data['expiry_date'] = '2022-12-12'

        response = self.post(self.list_url, data, expected_code=201)

        self.assertIsNotNone(response.data['expiry_date'])
        self.assertEqual(response.data['expiry_date'], '2022-12-12')

        # Third test - create a new StockItem for a Part which has a default expiry time
        data = {'part': 25, 'quantity': 10}

        response = self.post(self.list_url, data, expected_code=201)

        # Expected expiry date is 10 days in the future
        expiry = datetime.now().date() + timedelta(10)

        self.assertEqual(response.data['expiry_date'], expiry.isoformat())

        # Test result when sending a blank value
        data['expiry_date'] = None

        response = self.post(self.list_url, data, expected_code=201)
        self.assertEqual(response.data['expiry_date'], expiry.isoformat())

    def test_purchase_price(self):
        """Test that we can correctly read and adjust purchase price information via the API."""
        url = reverse('api-stock-detail', kwargs={'pk': 1})

        data = self.get(url, expected_code=200).data

        # Check fixture values
        self.assertEqual(data['purchase_price'], '123.000000')
        self.assertEqual(data['purchase_price_currency'], 'AUD')

        # Update just the amount
        data = self.patch(url, {'purchase_price': 456}, expected_code=200).data

        self.assertEqual(data['purchase_price'], '456.000000')
        self.assertEqual(data['purchase_price_currency'], 'AUD')

        # Update the currency
        data = self.patch(
            url, {'purchase_price_currency': 'NZD'}, expected_code=200
        ).data

        self.assertEqual(data['purchase_price_currency'], 'NZD')

        # Clear the price field
        data = self.patch(url, {'purchase_price': None}, expected_code=200).data

        self.assertEqual(data['purchase_price'], None)

        # Invalid currency code
        data = self.patch(url, {'purchase_price_currency': 'xyz'}, expected_code=400)

        data = self.get(url).data
        self.assertEqual(data['purchase_price_currency'], 'NZD')

    def test_install(self):
        """Test that stock item can be installed into antoher item, via the API."""
        # Select the "parent" stock item
        parent_part = part.models.Part.objects.get(pk=100)

        item = StockItem.objects.create(
            part=parent_part, serial='12345688-1230', quantity=1
        )

        sub_part = part.models.Part.objects.get(pk=50)
        sub_item = StockItem.objects.create(part=sub_part, serial='xyz-123', quantity=1)

        n_entries = sub_item.tracking_info.count()

        self.assertIsNone(sub_item.belongs_to)

        url = reverse('api-stock-item-install', kwargs={'pk': item.pk})

        # Try to install an item that is *not* in the BOM for this part!
        response = self.post(
            url,
            {
                'stock_item': 520,
                'note': 'This should fail, as Item #522 is not in the BOM',
            },
            expected_code=400,
        )

        self.assertIn(
            'Selected part is not in the Bill of Materials', str(response.data)
        )

        # Now, try to install an item which *is* in the BOM for the parent part
        response = self.post(
            url,
            {'stock_item': sub_item.pk, 'note': 'This time, it should be good!'},
            expected_code=201,
        )

        sub_item.refresh_from_db()

        self.assertEqual(sub_item.belongs_to, item)

        self.assertEqual(n_entries + 1, sub_item.tracking_info.count())

        # Try to install again - this time, should fail because the StockItem is not available!
        response = self.post(
            url,
            {'stock_item': sub_item.pk, 'note': 'Expectation: failure!'},
            expected_code=400,
        )

        self.assertIn('Stock item is unavailable', str(response.data))

        # Now, try to uninstall via the API

        url = reverse('api-stock-item-uninstall', kwargs={'pk': sub_item.pk})

        self.post(url, {'location': 1}, expected_code=201)

        sub_item.refresh_from_db()

        self.assertIsNone(sub_item.belongs_to)
        self.assertEqual(sub_item.location.pk, 1)

    def test_return_from_customer(self):
        """Test that we can return a StockItem from a customer, via the API."""
        # Assign item to customer
        item = StockItem.objects.get(pk=521)
        customer = company.models.Company.objects.get(pk=4)

        item.customer = customer
        item.save()

        n_entries = item.tracking_info_count

        url = reverse('api-stock-item-return', kwargs={'pk': item.pk})

        # Empty POST will fail
        response = self.post(url, {}, expected_code=400)

        self.assertIn('This field is required', str(response.data['location']))

        response = self.post(
            url,
            {'location': '1', 'notes': 'Returned from this customer for testing'},
            expected_code=201,
        )

        item.refresh_from_db()

        # A new stock tracking entry should have been created
        self.assertEqual(n_entries + 1, item.tracking_info_count)

        # The item is now in stock
        self.assertIsNone(item.customer)

    def test_convert_to_variant(self):
        """Test that we can convert a StockItem to a variant part via the API."""
        category = part.models.PartCategory.objects.get(pk=3)

        # First, construct a set of template / variant parts
        master_part = part.models.Part.objects.create(
            name='Master',
            description='Master part which has variants',
            category=category,
            is_template=True,
        )

        variants = []

        # Construct a set of variant parts
        for color in ['Red', 'Green', 'Blue', 'Yellow', 'Pink', 'Black']:
            variants.append(
                part.models.Part.objects.create(
                    name=f'{color} Variant',
                    description='Variant part with a specific color',
                    variant_of=master_part,
                    category=category,
                )
            )

        stock_item = StockItem.objects.create(part=master_part, quantity=1000)

        url = reverse('api-stock-item-convert', kwargs={'pk': stock_item.pk})

        # Attempt to convert to a part which does not exist
        response = self.post(url, {'part': 999999}, expected_code=400)

        self.assertIn('object does not exist', str(response.data['part']))

        # Attempt to convert to a part which is not a valid option
        response = self.post(url, {'part': 1}, expected_code=400)

        self.assertIn('Selected part is not a valid option', str(response.data['part']))

        for variant in variants:
            response = self.post(url, {'part': variant.pk}, expected_code=201)

            stock_item.refresh_from_db()
            self.assertEqual(stock_item.part, variant)

    def test_set_status(self):
        """Test API endpoint for setting StockItem status."""
        url = reverse('api-stock-change-status')

        prt = Part.objects.first()

        # Create a bunch of items
        items = [StockItem.objects.create(part=prt, quantity=10) for _ in range(10)]

        for item in items:
            item.refresh_from_db()
            self.assertEqual(item.status, StockStatus.OK.value)

        data = {
            'items': [item.pk for item in items],
            'status': StockStatus.DAMAGED.value,
        }

        self.post(url, data, expected_code=201)

        # Check that the item has been updated correctly
        for item in items:
            item.refresh_from_db()
            self.assertEqual(item.status, StockStatus.DAMAGED.value)
            self.assertEqual(item.tracking_info.count(), 1)

        # Same test, but with one item unchanged
        items[0].status = StockStatus.ATTENTION.value
        items[0].save()

        data['status'] = StockStatus.ATTENTION.value

        self.post(url, data, expected_code=201)

        for item in items:
            item.refresh_from_db()
            self.assertEqual(item.status, StockStatus.ATTENTION.value)
            self.assertEqual(item.tracking_info.count(), 2)

            tracking = item.tracking_info.last()
            self.assertEqual(tracking.tracking_type, StockHistoryCode.EDITED.value)


class StocktakeTest(StockAPITestCase):
    """Series of tests for the Stocktake API."""

    def test_action(self):
        """Test each stocktake action endpoint, for validation."""
        for endpoint in ['api-stock-count', 'api-stock-add', 'api-stock-remove']:
            url = reverse(endpoint)

            data = {}

            # POST with a valid action
            response = self.post(url, data)

            self.assertIn('This field is required', str(response.data['items']))

            data['items'] = [{'no': 'aa'}]

            # POST without a PK
            response = self.post(url, data, expected_code=400)

            self.assertIn('This field is required', str(response.data))

            # POST with an invalid PK
            data['items'] = [{'pk': 10}]

            response = self.post(url, data, expected_code=400)

            self.assertContains(
                response,
                'object does not exist',
                status_code=status.HTTP_400_BAD_REQUEST,
            )

            # POST with missing quantity value
            data['items'] = [{'pk': 1234}]

            response = self.post(url, data, expected_code=400)
            self.assertContains(
                response,
                'This field is required',
                status_code=status.HTTP_400_BAD_REQUEST,
            )

            # POST with an invalid quantity value
            data['items'] = [{'pk': 1234, 'quantity': '10x0d'}]

            response = self.post(url, data)
            self.assertContains(
                response,
                'A valid number is required',
                status_code=status.HTTP_400_BAD_REQUEST,
            )

            data['items'] = [{'pk': 1234, 'quantity': '-1.234'}]

            response = self.post(url, data)
            self.assertContains(
                response,
                'Ensure this value is greater than or equal to 0',
                status_code=status.HTTP_400_BAD_REQUEST,
            )

    def test_transfer(self):
        """Test stock transfers."""
        data = {
            'items': [{'pk': 1234, 'quantity': 10}],
            'location': 1,
            'notes': 'Moving to a new location',
        }

        url = reverse('api-stock-transfer')

        # This should succeed
        response = self.post(url, data, expected_code=201)

        # Now try one which will fail due to a bad location
        data['location'] = 'not a location'

        response = self.post(url, data, expected_code=400)

        self.assertContains(
            response,
            'Incorrect type. Expected pk value',
            status_code=status.HTTP_400_BAD_REQUEST,
        )


class StockItemDeletionTest(StockAPITestCase):
    """Tests for stock item deletion via the API."""

    def test_delete(self):
        """Test stock item deletion."""
        n = StockItem.objects.count()

        # Create and then delete a bunch of stock items
        for idx in range(10):
            # Create new StockItem via the API
            response = self.post(
                reverse('api-stock-list'),
                {'part': 1, 'location': 1, 'quantity': idx},
                expected_code=201,
            )

            pk = response.data['pk']

            self.assertEqual(StockItem.objects.count(), n + 1)

            # Request deletion via the API
            self.delete(
                reverse('api-stock-detail', kwargs={'pk': pk}), expected_code=204
            )

        self.assertEqual(StockItem.objects.count(), n)


class StockTestResultTest(StockAPITestCase):
    """Tests for StockTestResult APIs."""

    def get_url(self):
        """Helper function to get test-result api url."""
        return reverse('api-stock-test-result-list')

    def test_list(self):
        """Test list endpoint."""
        url = self.get_url()
        response = self.client.get(url)

        self.assertEqual(response.status_code, status.HTTP_200_OK)
        self.assertGreaterEqual(len(response.data), 4)

        response = self.client.get(url, data={'stock_item': 105})
        self.assertEqual(response.status_code, status.HTTP_200_OK)
        self.assertGreaterEqual(len(response.data), 4)

    def test_post_fail(self):
        """Test failing posts."""
        # Attempt to post a new test result without specifying required data

        url = self.get_url()

        self.post(url, data={'test': 'A test', 'result': True}, expected_code=400)

        # This one should pass!
        self.post(
            url,
            data={'test': 'A test', 'stock_item': 105, 'result': True},
            expected_code=201,
        )

    def test_post(self):
        """Test creation of a new test result."""
        url = self.get_url()

        response = self.client.get(url)
        n = len(response.data)

        data = {
            'stock_item': 105,
            'test': 'Checked Steam Valve',
            'result': False,
            'value': '150kPa',
            'notes': 'I guess there was just too much pressure?',
        }

        response = self.post(url, data, expected_code=201)

        response = self.client.get(url)
        self.assertEqual(len(response.data), n + 1)

        # And read out again
        response = self.client.get(url, data={'test': 'Checked Steam Valve'})

        self.assertEqual(len(response.data), 1)

        test = response.data[0]
        self.assertEqual(test['value'], '150kPa')
        self.assertEqual(test['user'], self.user.pk)

    def test_post_bitmap(self):
        """2021-08-25.

        For some (unknown) reason, prior to fix https://github.com/inventree/InvenTree/pull/2018
        uploading a bitmap image would result in a failure.

        This test has been added to ensure that there is no regression.

        As a bonus this also tests the file-upload component
        """
        here = os.path.dirname(__file__)

        image_file = os.path.join(here, 'fixtures', 'test_image.bmp')

        with open(image_file, 'rb') as bitmap:
            data = {
                'stock_item': 105,
                'test': 'Checked Steam Valve',
                'result': False,
                'value': '150kPa',
                'notes': 'I guess there was just too much pressure?',
                'attachment': bitmap,
            }

            response = self.client.post(self.get_url(), data)
            self.assertEqual(response.status_code, 201)

            # Check that an attachment has been uploaded
            self.assertIsNotNone(response.data['attachment'])

    def test_bulk_delete(self):
        """Test that the BulkDelete endpoint works for this model."""
        n = StockItemTestResult.objects.count()

        tests = []

        url = reverse('api-stock-test-result-list')

        # Create some objects (via the API)
        for _ii in range(50):
            response = self.post(
                url,
                {
                    'stock_item': 1,
                    'test': f'Some test {_ii}',
                    'result': True,
                    'value': 'Test result value',
                },
                expected_code=201,
            )

            tests.append(response.data['pk'])

        self.assertEqual(StockItemTestResult.objects.count(), n + 50)

        # Attempt a delete without providing items
        self.delete(url, {}, expected_code=400)

        # Now, let's delete all the newly created items with a single API request
        # However, we will provide incorrect filters
        response = self.delete(
            url, {'items': tests, 'filters': {'stock_item': 10}}, expected_code=204
        )

        self.assertEqual(StockItemTestResult.objects.count(), n + 50)

        # Try again, but with the correct filters this time
        response = self.delete(
            url, {'items': tests, 'filters': {'stock_item': 1}}, expected_code=204
        )

        self.assertEqual(StockItemTestResult.objects.count(), n)


class StockAssignTest(StockAPITestCase):
    """Unit tests for the stock assignment API endpoint, where stock items are manually assigned to a customer."""

    URL = reverse('api-stock-assign')

    def test_invalid(self):
        """Test invalid assign."""
        # Test with empty data
        response = self.post(self.URL, data={}, expected_code=400)

        self.assertIn('This field is required', str(response.data['items']))
        self.assertIn('This field is required', str(response.data['customer']))

        # Test with an invalid customer
        response = self.post(self.URL, data={'customer': 999}, expected_code=400)

        self.assertIn('object does not exist', str(response.data['customer']))

        # Test with a company which is *not* a customer
        response = self.post(self.URL, data={'customer': 3}, expected_code=400)

        self.assertIn('company is not a customer', str(response.data['customer']))

        # Test with an empty items list
        response = self.post(
            self.URL, data={'items': [], 'customer': 4}, expected_code=400
        )

        self.assertIn('A list of stock items must be provided', str(response.data))

        stock_item = StockItem.objects.create(
            part=part.models.Part.objects.get(pk=1),
            status=StockStatus.DESTROYED.value,
            quantity=5,
        )

        response = self.post(
            self.URL,
            data={'items': [{'item': stock_item.pk}], 'customer': 4},
            expected_code=400,
        )

        self.assertIn('Item must be in stock', str(response.data['items'][0]))

    def test_valid(self):
        """Test valid assign."""
        stock_items = []

        for i in range(5):
            stock_item = StockItem.objects.create(
                part=part.models.Part.objects.get(pk=25), quantity=i + 5
            )

            stock_items.append({'item': stock_item.pk})

        customer = company.models.Company.objects.get(pk=4)

        self.assertEqual(customer.assigned_stock.count(), 0)

        response = self.post(
            self.URL, data={'items': stock_items, 'customer': 4}, expected_code=201
        )

        self.assertEqual(response.data['customer'], 4)

        # 5 stock items should now have been assigned to this customer
        self.assertEqual(customer.assigned_stock.count(), 5)


class StockMergeTest(StockAPITestCase):
    """Unit tests for merging stock items via the API."""

    URL = reverse('api-stock-merge')

    @classmethod
    def setUpTestData(cls):
        """Setup for all tests."""
        super().setUpTestData()

        cls.part = part.models.Part.objects.get(pk=25)
        cls.loc = StockLocation.objects.get(pk=1)
        cls.sp_1 = company.models.SupplierPart.objects.get(pk=100)
        cls.sp_2 = company.models.SupplierPart.objects.get(pk=101)

        cls.item_1 = StockItem.objects.create(
            part=cls.part, supplier_part=cls.sp_1, quantity=100
        )

        cls.item_2 = StockItem.objects.create(
            part=cls.part, supplier_part=cls.sp_2, quantity=100
        )

        cls.item_3 = StockItem.objects.create(
            part=cls.part, supplier_part=cls.sp_2, quantity=50
        )

    def test_missing_data(self):
        """Test responses which are missing required data."""
        # Post completely empty

        data = self.post(self.URL, {}, expected_code=400).data

        self.assertIn('This field is required', str(data['items']))
        self.assertIn('This field is required', str(data['location']))

        # Post with a location and empty items list
        data = self.post(self.URL, {'items': [], 'location': 1}, expected_code=400).data

        self.assertIn('At least two stock items', str(data))

    def test_invalid_data(self):
        """Test responses which have invalid data."""
        # Serialized stock items should be rejected
        data = self.post(
            self.URL,
            {'items': [{'item': 501}, {'item': 502}], 'location': 1},
            expected_code=400,
        ).data

        self.assertIn('Serialized stock cannot be merged', str(data))

        # Prevent item duplication

        data = self.post(
            self.URL,
            {'items': [{'item': 11}, {'item': 11}], 'location': 1},
            expected_code=400,
        ).data

        self.assertIn('Duplicate stock items', str(data))

        # Check for mismatching stock items
        data = self.post(
            self.URL,
            {'items': [{'item': 1234}, {'item': 11}], 'location': 1},
            expected_code=400,
        ).data

        self.assertIn('Stock items must refer to the same part', str(data))

        # Check for mismatching supplier parts
        payload = {
            'items': [{'item': self.item_1.pk}, {'item': self.item_2.pk}],
            'location': 1,
        }

        data = self.post(self.URL, payload, expected_code=400).data

        self.assertIn('Stock items must refer to the same supplier part', str(data))

    def test_valid_merge(self):
        """Test valid merging of stock items."""
        # Check initial conditions
        n = StockItem.objects.filter(part=self.part).count()
        self.assertEqual(self.item_1.quantity, 100)

        payload = {
            'items': [
                {'item': self.item_1.pk},
                {'item': self.item_2.pk},
                {'item': self.item_3.pk},
            ],
            'location': 1,
            'allow_mismatched_suppliers': True,
        }

        self.post(self.URL, payload, expected_code=201)

        self.item_1.refresh_from_db()

        # Stock quantity should have been increased!
        self.assertEqual(self.item_1.quantity, 250)

        # Total number of stock items has been reduced!
        self.assertEqual(StockItem.objects.filter(part=self.part).count(), n - 2)


class StockMetadataAPITest(InvenTreeAPITestCase):
    """Unit tests for the various metadata endpoints of API."""

    fixtures = [
        'category',
        'part',
        'bom',
        'company',
        'location',
        'supplier_part',
        'stock',
        'stock_tests',
    ]

    roles = ['stock.change', 'stock_location.change']

    def metatester(self, apikey, model):
        """Generic tester."""
        modeldata = model.objects.first()

        # Useless test unless a model object is found
        self.assertIsNotNone(modeldata)

        url = reverse(apikey, kwargs={'pk': modeldata.pk})

        # Metadata is initially null
        self.assertIsNone(modeldata.metadata)

        numstr = f'12{len(apikey)}'

        self.patch(
            url,
            {'metadata': {f'abc-{numstr}': f'xyz-{apikey}-{numstr}'}},
            expected_code=200,
        )

        # Refresh
        modeldata.refresh_from_db()
        self.assertEqual(
            modeldata.get_metadata(f'abc-{numstr}'), f'xyz-{apikey}-{numstr}'
        )

    def test_metadata(self):
        """Test all endpoints."""
        for apikey, model in {
            'api-location-metadata': StockLocation,
            'api-stock-test-result-metadata': StockItemTestResult,
            'api-stock-item-metadata': StockItem,
        }.items():
            self.metatester(apikey, model)<|MERGE_RESOLUTION|>--- conflicted
+++ resolved
@@ -9,17 +9,17 @@
 from django.core.exceptions import ValidationError
 from django.urls import reverse
 
-import tablib
-from djmoney.money import Money
-from rest_framework import status
-
 import build.models
 import company.models
 import part.models
+import tablib
 from common.models import InvenTreeSetting
+from djmoney.money import Money
+from part.models import Part
+from rest_framework import status
+
 from InvenTree.status_codes import StockHistoryCode, StockStatus
 from InvenTree.unit_test import InvenTreeAPITestCase
-from part.models import Part
 from stock.models import (
     StockItem,
     StockItemTestResult,
@@ -73,7 +73,6 @@
             ({'parent': 1, 'cascade': True}, 2, 'Filter by parent, cascading'),
             ({'cascade': True, 'depth': 0}, 8, 'Cascade with no parent, depth=0'),
             ({'cascade': False, 'depth': 10}, 8, 'Cascade with no parent, depth=0'),
-<<<<<<< HEAD
             (
                 {'parent': 'null', 'cascade': True, 'depth': 0},
                 7,
@@ -125,19 +124,6 @@
                 8,
                 'Should return everything because exclude_tree=42 is no valid pk',
             ),
-=======
-            ({'parent': 'null', 'cascade': True, 'depth': 0}, 7, 'Cascade with null parent, depth=0'),
-            ({'parent': 'null', 'cascade': True, 'depth': 10}, 8, 'Cascade with null parent and bigger depth'),
-            ({'parent': 'null', 'cascade': False, 'depth': 10}, 3, 'No cascade even with depth specified with null parent'),
-            ({'parent': 1, 'cascade': False, 'depth': 0}, 2, 'Dont cascade with depth=0 and parent'),
-            ({'parent': 1, 'cascade': True, 'depth': 0}, 2, 'Cascade with depth=0 and parent'),
-            ({'parent': 1, 'cascade': False, 'depth': 1}, 2, 'Dont cascade even with depth=1 specified with parent'),
-            ({'parent': 1, 'cascade': True, 'depth': 1}, 2, 'Cascade with depth=1 with parent'),
-            ({'parent': 1, 'cascade': True, 'depth': 'abcdefg'}, 2, 'Cascade with invalid depth and parent'),
-            ({'parent': 42}, 8, 'Should return everything if parent_pk is not valid'),
-            ({'parent': 'null', 'exclude_tree': 1, 'cascade': True}, 5, 'Should return everything except tree with pk=1'),
-            ({'parent': 'null', 'exclude_tree': 42, 'cascade': True}, 8, 'Should return everything because exclude_tree=42 is no valid pk'),
->>>>>>> 5135d6b5
         ]
 
         for params, res_len, description in test_cases:
