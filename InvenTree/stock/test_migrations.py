"""Unit tests for data migrations in the 'stock' app"""

from django_test_migrations.contrib.unittest_case import MigratorTestCase

<<<<<<< HEAD
from InvenTree import unit_tests
=======
from InvenTree import unit_test
>>>>>>> 8ca02cb1


class TestSerialNumberMigration(MigratorTestCase):
    """Test data migration which updates serial numbers"""

    migrate_from = ('stock', '0067_alter_stockitem_part')
<<<<<<< HEAD
    migrate_to = ('stock', unit_tests.getNewestMigrationFile('stock'))
=======
    migrate_to = ('stock', unit_test.getNewestMigrationFile('stock'))
>>>>>>> 8ca02cb1

    def prepare(self):
        """Create initial data for this migration"""

        Part = self.old_state.apps.get_model('part', 'part')
        StockItem = self.old_state.apps.get_model('stock', 'stockitem')

        # Create a base part
        my_part = Part.objects.create(
            name='PART-123',
            description='Some part',
            active=True,
            trackable=True,
            level=0,
            tree_id=0,
            lft=0, rght=0
        )

        # Create some serialized stock items
        for sn in range(10, 20):
            StockItem.objects.create(
                part=my_part,
                quantity=1,
                serial=sn,
                level=0,
                tree_id=0,
                lft=0, rght=0
            )

        # Create a stock item with a very large serial number
        item = StockItem.objects.create(
            part=my_part,
            quantity=1,
            serial='9999999999999999999999999999999999999999999999999999999999999',
            level=0,
            tree_id=0,
            lft=0, rght=0
        )

        self.big_ref_pk = item.pk

    def test_migrations(self):
        """Test that the migrations have been applied correctly"""

        StockItem = self.new_state.apps.get_model('stock', 'stockitem')

        # Check that the serial number integer conversion has been applied correctly
        for sn in range(10, 20):
            item = StockItem.objects.get(serial_int=sn)

            self.assertEqual(item.serial, str(sn))

        big_ref_item = StockItem.objects.get(pk=self.big_ref_pk)

        # Check that the StockItem maximum serial number
        self.assertEqual(big_ref_item.serial, '9999999999999999999999999999999999999999999999999999999999999')
        self.assertEqual(big_ref_item.serial_int, 0x7fffffff)


class TestScheduledForDeletionMigration(MigratorTestCase):
    """Test data migration for removing 'scheduled_for_deletion' field"""

    migrate_from = ('stock', '0066_stockitem_scheduled_for_deletion')
<<<<<<< HEAD
    migrate_to = ('stock', unit_tests.getNewestMigrationFile('stock'))
=======
    migrate_to = ('stock', unit_test.getNewestMigrationFile('stock'))
>>>>>>> 8ca02cb1

    def prepare(self):
        """Create some initial stock items"""

        Part = self.old_state.apps.get_model('part', 'part')
        StockItem = self.old_state.apps.get_model('stock', 'stockitem')

        for idx in range(5):
            part = Part.objects.create(
                name=f'Part_{idx}',
                description='Just a part, nothing to see here',
                active=True,
                level=0, tree_id=0,
                lft=0, rght=0,
            )

            for jj in range(5):
                StockItem.objects.create(
                    part=part,
                    quantity=jj + 5,
                    level=0, tree_id=0,
                    lft=0, rght=0,
                    scheduled_for_deletion=True
                )

        # For extra points, create some parent-child relationships between stock items
        part = Part.objects.first()

        item_1 = StockItem.objects.create(
            part=part,
            quantity=100,
            level=0, tree_id=0,
            lft=0, rght=0,
            scheduled_for_deletion=True,
        )

        for _ in range(3):
            StockItem.objects.create(
                part=part,
                quantity=200,
                level=0, tree_id=0,
                lft=0, rght=0,
                scheduled_for_deletion=False,
                parent=item_1,
            )

        self.assertEqual(StockItem.objects.count(), 29)

    def test_migration(self):
        """Test that all stock items were actually removed"""

        StockItem = self.new_state.apps.get_model('stock', 'stockitem')

        # All the "scheduled for deletion" items have been removed
        self.assertEqual(StockItem.objects.count(), 3)<|MERGE_RESOLUTION|>--- conflicted
+++ resolved
@@ -2,22 +2,14 @@
 
 from django_test_migrations.contrib.unittest_case import MigratorTestCase
 
-<<<<<<< HEAD
-from InvenTree import unit_tests
-=======
 from InvenTree import unit_test
->>>>>>> 8ca02cb1
 
 
 class TestSerialNumberMigration(MigratorTestCase):
     """Test data migration which updates serial numbers"""
 
     migrate_from = ('stock', '0067_alter_stockitem_part')
-<<<<<<< HEAD
-    migrate_to = ('stock', unit_tests.getNewestMigrationFile('stock'))
-=======
     migrate_to = ('stock', unit_test.getNewestMigrationFile('stock'))
->>>>>>> 8ca02cb1
 
     def prepare(self):
         """Create initial data for this migration"""
@@ -81,11 +73,7 @@
     """Test data migration for removing 'scheduled_for_deletion' field"""
 
     migrate_from = ('stock', '0066_stockitem_scheduled_for_deletion')
-<<<<<<< HEAD
-    migrate_to = ('stock', unit_tests.getNewestMigrationFile('stock'))
-=======
     migrate_to = ('stock', unit_test.getNewestMigrationFile('stock'))
->>>>>>> 8ca02cb1
 
     def prepare(self):
         """Create some initial stock items"""
