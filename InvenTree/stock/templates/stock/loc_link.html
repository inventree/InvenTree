--- conflicted
+++ resolved
@@ -1,14 +1,6 @@
 {% load i18n %}
 
-<<<<<<< HEAD
-<div class="navigation">
-<nav aria-label="breadcrumb">
-  <ol class="breadcrumb">
-    <li><a href='#' title='Toggle Stock Tree' id='toggle-stock-tree'><strong><span class='fas fa-stream'></span></strong></a></li>  
-    <li class="breadcrumb-item{% if location is None %} active" aria-current="page{% endif %}"><a href="/stock/">{% trans "Stock" %}</a></li>
-=======
 <li class="breadcrumb-item{% if location is None %} active" aria-current="page{% endif %}"><a href="/stock/">{% trans "Stock" %}</a></li>
->>>>>>> 887e6295
 {% if location %}
 {% for path_item in location.parentpath %}
 <li class='breadcrumb-item'><a href="{% url 'stock-location-detail' path_item.id %}">{{ path_item.name }}</a></li>
