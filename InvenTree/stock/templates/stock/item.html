{% extends "stock/item_base.html" %}

{% load static %}
{% load inventree_extras %}
{% load i18n %}
{% load l10n %}
{% load markdownify %}

{% block sidebar %}
{% include "stock/stock_sidebar.html" %}
{% endblock %}

{% block page_content %}

<div class='panel panel-hidden' id='panel-history'>
    <div class='panel-heading'>
        <div class='d-flex flex-wrap'>
            <h4>{% trans "Stock Tracking Information" %}</h4>
            {% include "spacer.html" %}
            <div class='btn-group' role='group'>
                {% if user_owns_item and roles.stock.change and not item.is_building %}
                <button class='btn btn-success' type='button' title='New tracking entry' id='new-entry'>
                    <span class='fas fa-plus-circle'></span> {% trans "New Entry" %}
                </button>
                {% endif %}
            </div>
        </div>
    </div>
    <div class='panel-content'>
        <div id='table-toolbar'>
            <div class='btn-group'>
            </div>
        </div>
        <table class='table table-condensed table-striped' id='track-table' data-toolbar='#table-toolbar'>
        </table>
    </div>
</div>

<div class='panel panel-hidden' id='panel-allocations'>
    <div class='panel-heading'>
        <h4>{% trans "Stock Item Allocations" %}</h4>
        {% include "spacer.html" %}
    </div>
    <div class='panel-content'>
        <div id='allocations-button-toolbar'>
            <div class='btn-group' role='group'>
                {% include "filter_list.html" with id="allocations" %}
            </div>
        </div>
        <table class='table table-striped table-condensed' data-toolbar='#allocatoins-button-toolbar' id='stock-allocation-table'></table>
    </div>

</div>

<div class='panel panel-hidden' id='panel-children'>
    <div class='panel-heading'>
        <h4>{% trans "Child Stock Items" %}</h4>
        {% include "spacer.html" %}
    </div>
    <div class='panel-content'>
        {% if item.child_count > 0 %}
        {% include "stock_table.html" with prefix="childs-" %}
        {% else %}
        <div class='alert alert-block alert-info'>
            {% trans "This stock item does not have any child items" %}
        </div>
        {% endif %}
    </div>
</div>

<div class='panel panel-hidden' id='panel-test-data'>
    <div class='panel-heading'>
        <div class='d-flex flex-wrap'>
            <h4>{% trans "Test Data" %}</h4>
            {% include "spacer.html" %}
            <div class='btn-group' role='group'>
                <button type='button' class='btn btn-outline-secondary' id='test-report'>
                    <span class='fas fa-file-pdf'></span> {% trans "Test Report" %}
                </button>
                {% if user.is_staff %}
                <button type='button' class='btn btn-danger' id='delete-test-results'>
                    <span class='fas fa-trash-alt'></span> {% trans "Delete Test Data" %}
                </button>
                {% endif %}
                <button type='button' class='btn btn-success' id='add-test-result'>
                    <span class='fas fa-plus-circle'></span> {% trans "Add Test Data" %}
                </button>
            </div>
        </div>
    </div>
    <div class='panel-content'>
        <div id='test-button-toolbar'>
            <div class='btn-group' role='group'>
                {% include "filter_list.html" with id="stocktests" %}
            </div>
        </div>

        <table class='table table-striped table-condensed' data-toolbar='#test-button-toolbar' id='test-result-table'></table>
    </div>
</div>

<div class='panel panel-hidden' id='panel-attachments'>
    <div class='panel-heading'>
        <div class='d-flex flex-wrap'>
            <h4>{% trans "Attachments" %}</h4>
            {% include "spacer.html" %}
            <div class='btn-group' role='group'>
                {% include "attachment_button.html" %}
            </div>
        </div>
    </div>
    <div class='panel-content'>
        {% include "attachment_table.html" %}
    </div>
</div>

<div class='panel panel-hidden' id='panel-notes'>
    <div class='panel-heading'>
        <div class='row'>
            <div class='col-sm-6'>
                <h4>{% trans "Stock Item Notes" %}</h4>
            </div>
            <div class='col-sm-6'>
                <div class='btn-group float-right'>
                    <button type='button' id='edit-notes' title='{% trans "Edit Notes" %}' class='btn btn-small btn-outline-secondary'>
                        <span class='fas fa-edit'>
                        </span>
                    </button>
                </div>
            </div>
        </div>
    </div>
    <div class='panel-content'>
        {% if item.notes %}
        {{ item.notes | markdownify }}
        {% endif %}
    </div>
</div>

<div class='panel panel-hidden' id='panel-installed-items'>
    <div class='panel-heading'>
        <div class='d-flex flex-wrap'>
            <h4>{% trans "Installed Stock Items" %}</h4>
            {% include "spacer.html" %}
            <div class='btn-group' role='group'>
                <button type='button' class='btn btn-success' id='stock-item-install'>
                    <span class='fas fa-plus-circle'></span> {% trans "Install Stock Item" %}
                </button>
            </div>
        </div>
    </div>
    <div class='panel-content'>
        <div class='btn-group'>
        </div>
        <table class='table table-striped table-condensed' id='installed-table'></table>
    </div>
</div>

{% endblock %}

{% block js_ready %}
{{ block.super }}

    // Load the 'allocations' tab
    onPanelLoad('allocations', function() {

        loadStockAllocationTable(
            $('#stock-allocation-table'),
            {
                params: {
                    stock_item: {{ item.pk }},
                },
            }
        );
    });

    $('#stock-item-install').click(function() {

<<<<<<< HEAD
        installStockItem({{ item.pk }}, {{ item.part.pk }}, {
            onSuccess: function(response) {
                $("#installed-table").bootstrapTable('refresh');
=======
        launchModalForm(
            '{% url "stock-item-install" item.pk %}',
            {
                data: {
                    'part': {{ item.part.pk }},
                    'install_item': true,
                },
                reload: true,
>>>>>>> 17c0aafb
            }
        });
    });

    loadInstalledInTable(
        $('#installed-table'),
        {
            stock_item: {{ item.pk }},
            part: {{ item.part.pk }},
            quantity: {{ item.quantity|unlocalize }},
        }
    );

    $('#multi-item-uninstall').click(function() {

        var selections = $('#installed-table').bootstrapTable('getSelections');

        var items = [];

        selections.forEach(function(item) {
            items.push(item.pk);
        });

        launchModalForm(
            '{% url "stock-item-uninstall" %}',
            {
                data: {
                    'items[]': items,
                },
                reload: true,
            }
        );
    });

    $('#edit-notes').click(function() {
        constructForm('{% url "api-stock-detail" item.pk %}', {
            fields: {
                notes: {
                    multiline: true,
                }
            },
            title: '{% trans "Edit Notes" %}',
            reload: true,
        });
    });

    enableDragAndDrop(
            '#attachment-dropzone',
            '{% url "api-stock-attachment-list" %}',
            {
                data: {
                    stock_item: {{ item.id }},
                },
                label: 'attachment',
                success: function(data, status, xhr) {
                    reloadAttachmentTable();
                }
            }
        );

    loadAttachmentTable('{% url "api-stock-attachment-list" %}', {
        filters: {
            stock_item: {{ item.pk }},
        },
        fields: {
            stock_item: {
                value: {{ item.pk }},
                hidden: true,
            }
        }
    });

    loadStockTestResultsTable(
        $('#test-result-table'), {
            part: {{ item.part.id }},
            stock_item: {{ item.id }},
        }
    );

    function reloadTable() {
        $('#test-result-table').bootstrapTable('refresh');
    }

    {% if item.has_test_reports %}
    $('#test-report').click(function() {
        printTestReports([{{ item.pk }}]);
    });
    {% endif %}

    {% if user.is_staff %}
    $('#delete-test-results').click(function() {
        launchModalForm(
            '{% url "stock-item-delete-test-data" item.id %}',
            {
                success: reloadTable,
            }
        );
    });
    {% endif %}

    $('#add-test-result').click(function() {

        constructForm('{% url "api-stock-test-result-list" %}', {
            method: 'POST',
            fields: {
                test: {},
                result: {},
                value: {},
                attachment: {},
                notes: {},
                stock_item: {
                    value: {{ item.pk }},
                    hidden: true,
                }
            },
            title: '{% trans "Add Test Result" %}',
            onSuccess: reloadTable,
        });
    });

<<<<<<< HEAD
=======
    $('#test-result-table').on('click', '.button-test-add', function() {
        var button = $(this);

        var test_name = button.attr('pk');

        constructForm('{% url "api-stock-test-result-list" %}', {
            method: 'POST',
            fields: {
                test: {
                    value: test_name,
                },
                result: {},
                value: {},
                attachment: {},
                notes: {},
                stock_item: {
                    value: {{ item.pk }},
                    hidden: true,
                }
            },
            title: '{% trans "Add Test Result" %}',
            onSuccess: reloadTable,
        });
    });

    $('#test-result-table').on('click', '.button-test-edit', function() {
        var button = $(this);

        var pk = button.attr('pk');

        var url = `/api/stock/test/${pk}/`;

        constructForm(url, {
            fields: {
                test: {},
                result: {},
                value: {},
                attachment: {},
                notes: {},
            },
            title: '{% trans "Edit Test Result" %}',
            onSuccess: reloadTable,
        });
    });

    $('#test-result-table').on('click', '.button-test-delete', function() {
        var button = $(this);

        var pk = button.attr('pk');

        var url = `/api/stock/test/${pk}/`;

        constructForm(url, {
            method: 'DELETE',
            title: '{% trans "Delete Test Result" %}',
            onSuccess: reloadTable,
        });
    });

>>>>>>> 17c0aafb
    {% if item.child_count > 0 %}
    loadStockTable($('#childs-stock-table'), {
        params: {
            location_detail: true,
            part_detail: false,
            ancestor: {{ item.id }},
        },
        name: 'item-childs',
        groupByField: 'location',
        buttons: [
            '#stock-options',
        ],
        url: '{% url "api-stock-list" %}',
    });
    {% endif %}

    $('#new-entry').click(function() {
        launchModalForm(
            '{% url "stock-tracking-create" item.id %}',
            {
                reload: true,
            }
        );
    });


    loadStockTrackingTable($('#track-table'), {
        params: {
            ordering: '-date',
            item: {{ item.pk }},
            user_detail: true,
        },
        url: '{% url "api-stock-tracking-list" %}',
    });

    enableSidebar('stockitem');

{% endblock %}<|MERGE_RESOLUTION|>--- conflicted
+++ resolved
@@ -176,11 +176,6 @@
 
     $('#stock-item-install').click(function() {
 
-<<<<<<< HEAD
-        installStockItem({{ item.pk }}, {{ item.part.pk }}, {
-            onSuccess: function(response) {
-                $("#installed-table").bootstrapTable('refresh');
-=======
         launchModalForm(
             '{% url "stock-item-install" item.pk %}',
             {
@@ -189,7 +184,6 @@
                     'install_item': true,
                 },
                 reload: true,
->>>>>>> 17c0aafb
             }
         });
     });
@@ -310,8 +304,6 @@
         });
     });
 
-<<<<<<< HEAD
-=======
     $('#test-result-table').on('click', '.button-test-add', function() {
         var button = $(this);
 
@@ -371,7 +363,6 @@
         });
     });
 
->>>>>>> 17c0aafb
     {% if item.child_count > 0 %}
     loadStockTable($('#childs-stock-table'), {
         params: {
