--- conflicted
+++ resolved
@@ -6,40 +6,12 @@
 {% load l10n %}
 {% load markdownify %}
 
-<<<<<<< HEAD
-{% block menubar %}
-{% include "stock/navbar.html" %}
-=======
 {% block sidebar %}
 {% include "stock/stock_sidebar.html" %}
->>>>>>> 887e6295
 {% endblock %}
 
 {% block page_content %}
 
-<<<<<<< HEAD
-<div class='panel panel-default panel-inventree panel-hidden' id='panel-history'>
-    <div class='panel-heading'>
-        <h4>{% trans "Stock Tracking Information" %}</h4>
-    </div>
-    <div class='panel-content'>
-        {% setting_object 'STOCK_OWNERSHIP_CONTROL' as owner_control %}
-        {% if owner_control.value == "True" %}
-            {% authorized_owners item.owner as owners %}
-        {% endif %}
-        <!-- Check permissions and owner -->
-        {% if owner_control.value == "False" or owner_control.value == "True" and user in owners %}
-        {% if roles.stock.change and not item.is_building %}
-        <div id='table-toolbar'>  
-            <div class='btn-group'>
-                <button class='btn btn-success' type='button' title='New tracking entry' id='new-entry'>
-                    <span class='fas fa-plus-circle'></span> {% trans "New Entry" %}
-                </button>
-            </div>
-        </div>
-        {% endif %}
-        {% endif %}
-=======
 <div class='panel panel-hidden' id='panel-history'>
     <div class='panel-heading'>
         <div class='d-flex flex-wrap'>
@@ -66,16 +38,31 @@
             <div class='btn-group'>
             </div>
         </div>
->>>>>>> 887e6295
         <table class='table table-condensed table-striped' id='track-table' data-toolbar='#table-toolbar'>
         </table>
     </div>
 </div>
 
-<<<<<<< HEAD
-<div class='panel panel-default panel-inventree panel-hidden' id='panel-children'>
+<div class='panel panel-hidden' id='panel-allocations'>
+    <div class='panel-heading'>
+        <h4>{% trans "Stock Item Allocations" %}</h4>
+        {% include "spacer.html" %}
+    </div>
+    <div class='panel-content'>
+        <div id='allocations-button-toolbar'>
+            <div class='btn-group' role='group'>
+                {% include "filter_list.html" with id="allocations" %}
+            </div>
+        </div>
+        <table class='table table-striped table-condensed' data-toolbar='#allocatoins-button-toolbar' id='stock-allocation-table'></table>
+    </div>
+
+</div>
+
+<div class='panel panel-hidden' id='panel-children'>
     <div class='panel-heading'>
         <h4>{% trans "Child Stock Items" %}</h4>
+        {% include "spacer.html" %}
     </div>
     <div class='panel-content'>
         {% if item.child_count > 0 %}
@@ -88,62 +75,6 @@
     </div>
 </div>
 
-<div class='panel panel-default panel-inventree panel-hidden' id='panel-test-data'>
-    <div class='panel-heading'>
-        <h4>{% trans "Test Data" %}</h4>
-    </div>
-    <div class='panel-content'>
-        <div id='test-button-toolbar'>
-            <div class='button-toolbar container-fluid' style="float: right;">
-                <div class='btn-group' role='group'>
-                    {% if user.is_staff %}
-                    <button type='button' class='btn btn-danger' id='delete-test-results'>
-                        <span class='fas fa-trash-alt'></span> {% trans "Delete Test Data" %}
-                    </button>
-                    {% endif %}
-                    <button type='button' class='btn btn-success' id='add-test-result'>
-                        <span class='fas fa-plus-circle'></span> {% trans "Add Test Data" %}
-                    </button>
-                    <button type='button' class='btn btn-default' id='test-report'>
-                        <span class='fas fa-tasks'></span> {% trans "Test Report" %}
-                    </button>
-                </div>
-                <div class='filter-list' id='filter-list-stocktests'>
-                    <!-- Empty div -->
-                </div>
-=======
-<div class='panel panel-hidden' id='panel-allocations'>
-    <div class='panel-heading'>
-        <h4>{% trans "Stock Item Allocations" %}</h4>
-        {% include "spacer.html" %}
-    </div>
-    <div class='panel-content'>
-        <div id='allocations-button-toolbar'>
-            <div class='btn-group' role='group'>
-                {% include "filter_list.html" with id="allocations" %}
-            </div>
-        </div>
-        <table class='table table-striped table-condensed' data-toolbar='#allocatoins-button-toolbar' id='stock-allocation-table'></table>
-    </div>
-
-</div>
-
-<div class='panel panel-hidden' id='panel-children'>
-    <div class='panel-heading'>
-        <h4>{% trans "Child Stock Items" %}</h4>
-        {% include "spacer.html" %}
-    </div>
-    <div class='panel-content'>
-        {% if item.child_count > 0 %}
-        {% include "stock_table.html" with prefix="childs-" %}
-        {% else %}
-        <div class='alert alert-block alert-info'>
-            {% trans "This stock item does not have any child items" %}
-        </div>
-        {% endif %}
-    </div>
-</div>
-
 <div class='panel panel-hidden' id='panel-test-data'>
     <div class='panel-heading'>
         <div class='d-flex flex-wrap'>
@@ -168,26 +99,12 @@
         <div id='test-button-toolbar'>
             <div class='btn-group' role='group'>
                 {% include "filter_list.html" with id="stocktests" %}
->>>>>>> 887e6295
             </div>
         </div>
         
         <table class='table table-striped table-condensed' data-toolbar='#test-button-toolbar' id='test-result-table'></table>                        
     </div>
 </div>
-<<<<<<< HEAD
-
-<div class='panel panel-default panel-inventree panel-hidden' id='panel-attachments'>
-    <div class='panel-heading'>
-        <h4>{% trans "Attachments" %}</h4>
-    </div>
-    <div class='panel-content'>
-        {% include "attachment_table.html" %}
-    </div>
-</div>
-
-<div class='panel panel-default panel-inventree panel-hidden' id='panel-notes'>
-=======
 
 <div class='panel panel-hidden' id='panel-attachments'>
     <div class='panel-heading'>
@@ -205,7 +122,6 @@
 </div>
 
 <div class='panel panel-hidden' id='panel-notes'>
->>>>>>> 887e6295
     <div class='panel-heading'>
         <div class='row'>
             <div class='col-sm-6'>
@@ -213,11 +129,7 @@
             </div>
             <div class='col-sm-6'>
                 <div class='btn-group float-right'>
-<<<<<<< HEAD
-                    <button type='button' id='edit-notes' title='{% trans "Edit Notes" %}' class='btn btn-small btn-default'>
-=======
                     <button type='button' id='edit-notes' title='{% trans "Edit Notes" %}' class='btn btn-small btn-outline-secondary'>
->>>>>>> 887e6295
                         <span class='fas fa-edit'>      
                         </span>
                     </button>
@@ -232,17 +144,6 @@
     </div>
 </div>
 
-<<<<<<< HEAD
-<div class='panel panel-default panel-inventree panel-hidden' id='panel-installed-items'>
-    <div class='panel-heading'>
-        <h4>{% trans "Installed Stock Items" %}</h4>
-    </div>
-    <div class='panel-content'>
-        <div class='btn-group'>
-        <button type='button' class='btn btn-success' id='stock-item-install'>
-            <span class='fas fa-plus-circle'></span> {% trans "Install Stock Item" %}
-        </button>
-=======
 <div class='panel panel-hidden' id='panel-installed-items'>
     <div class='panel-heading'>
         <div class='d-flex flex-wrap'>
@@ -257,7 +158,6 @@
     </div>
     <div class='panel-content'>
         <div class='btn-group'>
->>>>>>> 887e6295
         </div>
         <table class='table table-striped table-condensed' id='installed-table'></table>
     </div>
@@ -268,22 +168,6 @@
 {% block js_ready %}
 {{ block.super }}
 
-<<<<<<< HEAD
-    $('#stock-item-install').click(function() {
-
-        launchModalForm(
-            "{% url 'stock-item-install' item.pk %}",
-            {
-                data: {
-                    'part': {{ item.part.pk }},
-                    'install_item': true,
-                },
-                reload: true,
-            }
-        );
-    });
-
-=======
     // Load the "allocations" tab
     onPanelLoad('allocations', function() {
 
@@ -306,7 +190,6 @@
         });
     });
 
->>>>>>> 887e6295
     loadInstalledInTable(
         $('#installed-table'),
         {
@@ -363,57 +246,6 @@
             }
         );
 
-<<<<<<< HEAD
-    loadAttachmentTable(
-        '{% url "api-stock-attachment-list" %}',
-        {
-            filters: {
-                stock_item: {{ item.pk }},
-            },
-            onEdit: function(pk) {
-                var url = `/api/stock/attachment/${pk}/`;
-
-                constructForm(url, {
-                    fields: {
-                        filename: {},
-                        comment: {},
-                    },
-                    title: '{% trans "Edit Attachment" %}',
-                    onSuccess: reloadAttachmentTable 
-                });
-            },
-            onDelete: function(pk) {
-                var url = `/api/stock/attachment/${pk}/`;
-
-                constructForm(url, {
-                    method: 'DELETE',
-                    confirmMessage: '{% trans "Confirm Delete Operation" %}',
-                    title: '{% trans "Delete Attachment" %}',
-                    onSuccess: reloadAttachmentTable,
-                });
-            }
-        }
-    );
-
-    $("#new-attachment").click(function() {
-
-        constructForm(
-            '{% url "api-stock-attachment-list" %}',
-            {
-                method: 'POST',
-                fields: {
-                    attachment: {},
-                    comment: {},
-                    stock_item: {
-                        value: {{ item.pk }},
-                        hidden: true,
-                    },
-                },
-                reload: true,
-                title: '{% trans "Add Attachment" %}',
-            }
-        );
-=======
     loadAttachmentTable('{% url "api-stock-attachment-list" %}', {
         filters: {
             stock_item: {{ item.pk }},
@@ -424,7 +256,6 @@
                 hidden: true,
             }
         }
->>>>>>> 887e6295
     });
 
     loadStockTestResultsTable(
@@ -475,68 +306,6 @@
         });
     });
 
-<<<<<<< HEAD
-    $("#test-result-table").on('click', '.button-test-add', function() {
-        var button = $(this);
-
-        var test_name = button.attr('pk');
-
-        constructForm('{% url "api-stock-test-result-list" %}', {
-            method: 'POST',
-            fields: {
-                test: {
-                    value: test_name,
-                },
-                result: {},
-                value: {},
-                attachment: {},
-                notes: {},
-                stock_item: {
-                    value: {{ item.pk }},
-                    hidden: true,
-                }
-            },
-            title: '{% trans "Add Test Result" %}',
-            onSuccess: reloadTable,
-        });
-    });
-
-    $("#test-result-table").on('click', '.button-test-edit', function() {
-        var button = $(this);
-
-        var pk = button.attr('pk');
-
-        var url = `/api/stock/test/${pk}/`;
-
-        constructForm(url, {
-            fields: {
-                test: {},
-                result: {},
-                value: {},
-                attachment: {},
-                notes: {},
-            },
-            title: '{% trans "Edit Test Result" %}',
-            onSuccess: reloadTable,
-        });
-    });
-
-    $("#test-result-table").on('click', '.button-test-delete', function() {
-        var button = $(this);
-
-        var pk = button.attr('pk');
-
-        var url = `/api/stock/test/${pk}/`;
-
-        constructForm(url, {
-            method: 'DELETE',
-            title: '{% trans "Delete Test Result" %}',
-            onSuccess: reloadTable,
-        });
-    });
-
-=======
->>>>>>> 887e6295
     {% if item.child_count > 0 %}
     loadStockTable($("#childs-stock-table"), {
         params: {
