{% extends "page_base.html" %}
{% load static %}
{% load inventree_extras %}
{% load status_codes %}
{% load i18n %}
{% load l10n %}

{% block page_title %}
{% inventree_title %} | {% trans "Stock Item" %} - {{ item }}
{% endblock %}

{% block breadcrumbs %}
<a href='#' id='breadcrumb-tree-toggle' class='breadcrumb-item'><span class='fas fa-bars'></span></a>
{% include 'stock/loc_link.html' with location=item.location %}
{% endblock %}

{% block breadcrumb_tree %}
<div id='breadcrumb-tree'></div>
{% endblock breadcrumb_tree %}


{% block heading %}
    {% trans "Stock Item" %}: {{ item.part.full_name}}
{% endblock heading %}

{% block actions %}

{% if user.is_staff and roles.stock.change %}
{% url "admin:stock_stockitem_change" item.pk as url %}
{% include "admin_button.html" with url=url %}
{% endif %}
{% if barcodes %}
<!-- Barcode actions menu -->
<div class='btn-group' role='group'>
    <button id='barcode-options' title='{% trans "Barcode actions" %}' class='btn btn-outline-secondary dropdown-toggle' type='button' data-bs-toggle='dropdown'>
        <span class='fas fa-qrcode'></span> <span class='caret'></span>
    </button>
    <ul class='dropdown-menu' role='menu'>
        <li><a class='dropdown-item' href='#' id='show-qr-code'><span class='fas fa-qrcode'></span> {% trans "Show QR Code" %}</a></li>
        {% if roles.stock.change %}
        {% if item.uid %}
        <li><a class='dropdown-item' href='#' id='barcode-unlink'><span class='fas fa-unlink'></span> {% trans "Unlink Barcode" %}</a></li>
        {% else %}
        <li><a class='dropdown-item' href='#' id='barcode-link'><span class='fas fa-link'></span> {% trans "Link Barcode" %}</a></li>
        {% endif %}
        <li><a class='dropdown-item' href='#' id='barcode-scan-into-location'><span class='fas fa-sitemap'></span> {% trans "Scan to Location" %}</a></li>
        {% endif %}
    </ul>
</div>
{% endif %}
<!-- Document / label menu -->
<div class='btn-group' role='group'>
    <button id='document-options' title='{% trans "Printing actions" %}' class='btn btn-outline-secondary dropdown-toggle' type='button' data-bs-toggle='dropdown'><span class='fas fa-print'></span> <span class='caret'></span></button>
    <ul class='dropdown-menu' role='menu'>
        <li><a class='dropdown-item' href='#' id='print-label'><span class='fas fa-tag'></span> {% trans "Print Label" %}</a></li>
        {% if test_report_enabled %}
        <li><a class='dropdown-item' href='#' id='stock-test-report'><span class='fas fa-file-pdf'></span> {% trans "Test Report" %}</a></li>
        {% endif %}
    </ul>
</div>
<!-- Stock adjustment menu -->
<!-- Check permissions and owner -->

{% setting_object 'STOCK_OWNERSHIP_CONTROL' as owner_control %}
{% if owner_control.value == "True" %}
    {% authorized_owners item.owner as owners %}
{% endif %}

{% if owner_control.value == "False" or owner_control.value == "True" and user in owners or user.is_superuser %}
    {% if roles.stock.change and not item.is_building %}
    <div class='btn-group'>
        <button id='stock-actions' title='{% trans "Stock adjustment actions" %}' class='btn btn-outline-secondary dropdown-toggle' type='button' data-bs-toggle='dropdown'><span class='fas fa-boxes'></span> <span class='caret'></span></button>
        <ul class='dropdown-menu' role='menu'>
            {% if not item.serialized %}
            {% if item.in_stock %}
            <li><a class='dropdown-item' href='#' id='stock-count' title='{% trans "Count stock" %}'><span class='fas fa-clipboard-list'></span> {% trans "Count stock" %}</a></li>
            {% endif %}
            {% if not item.customer %}
            <li><a class='dropdown-item' href='#' id='stock-add' title='{% trans "Add stock" %}'><span class='fas fa-plus-circle icon-green'></span> {% trans "Add stock" %}</a></li>
            {% endif %}
            {% if item.in_stock %}
            <li><a class='dropdown-item' href='#' id='stock-remove' title='{% trans "Remove stock" %}'><span class='fas fa-minus-circle icon-red'></span> {% trans "Remove stock" %}</a></li>
            {% endif %}
            {% if item.in_stock and item.part.trackable %}
            <li><a class='dropdown-item' href='#' id='stock-serialize' title='{% trans "Serialize stock" %}'><span class='fas fa-hashtag'></span> {% trans "Serialize stock" %}</a> </li>
            {% endif %}
            {% endif %}
            {% if item.in_stock and item.can_adjust_location %}
            <li><a class='dropdown-item' href='#' id='stock-move' title='{% trans "Transfer stock" %}'><span class='fas fa-exchange-alt icon-blue'></span> {% trans "Transfer stock" %}</a></li>
            {% endif %}
            {% if item.in_stock and item.can_adjust_location and item.part.salable and not item.customer %}
            <li><a class='dropdown-item' href='#' id='stock-assign-to-customer' title='{% trans "Assign to customer" %}'><span class='fas fa-user-tie'></span> {% trans "Assign to customer" %}</a></li>
            {% endif %}
            {% if item.customer %}
            <li><a class='dropdown-item' href='#' id='stock-return-from-customer' title='{% trans "Return to stock" %}'><span class='fas fa-undo'></span> {% trans "Return to stock" %}</a></li>
            {% endif %}
            {% if item.belongs_to %}
            <li><a class='dropdown-item' href='#' id='stock-uninstall' title='{% trans "Uninstall stock item" %}'><span class='fas fa-unlink'></span> {% trans "Uninstall" %}</a></li>
            {% else %}
            {% if item.part.get_used_in %}
            <!--    
                <li><a class='dropdown-item' href='#' id='stock-install-in' title='{% trans "Install stock item" %}'><span class='fas fa-link'></span> {% trans "Install" %}</a></li>
            -->
            {% endif %}
            {% endif %}
        </ul>
    </div>
    {% endif %}
    <!-- Edit stock item -->
    {% if roles.stock.change and not item.is_building %}
    <div class='btn-group'>
        <button id='stock-edit-actions' title='{% trans "Stock actions" %}' class='btn btn-outline-secondary dropdown-toggle' type='button' data-bs-toggle='dropdown'>
            <span class='fas fa-tools'></span> <span class='caret'></span>
        </button>
        <ul class='dropdown-menu' role='menu'>
            {% if item.part.can_convert %}
            <li><a class='dropdown-item' href='#' id='stock-convert' title='{% trans "Convert to variant" %}'><span class='fas fa-screwdriver'></span> {% trans "Convert to variant" %}</a></li>
            {% endif %}
            {% if roles.stock.add %}
            <li><a class='dropdown-item' href='#' id='stock-duplicate' title='{% trans "Duplicate stock item" %}'><span class='fas fa-copy'></span> {% trans "Duplicate stock item" %}</a></li>
            {% endif %}
            <li><a class='dropdown-item' href='#' id='stock-edit' title='{% trans "Edit stock item" %}'><span class='fas fa-edit icon-blue'></span> {% trans "Edit stock item" %}</a></li>
            {% if user.is_staff or roles.stock.delete %}
            {% if item.can_delete %}
            <li><a class='dropdown-item' href='#' id='stock-delete' title='{% trans "Delete stock item" %}'><span class='fas fa-trash-alt icon-red'></span> {% trans "Delete stock item" %}</a></li>
            {% endif %}
            {% endif %}
        </ul>
    </div>
    {% endif %}
{% endif %}
{% endblock actions %}

{% block thumbnail %}
<img class='part-thumb' {% if item.part.image %}src='{{ item.part.image.url }}'{% else %}src='{% static "img/blank_image.png" %}'{% endif %}/>
{% endblock thumbnail %}

{% block details %}

<table class='table table-striped table-condensed'>
    <col width='25'>
    <tr>
        <td><span class='fas fa-shapes'></span></td>
        <td>{% trans "Base Part" %}</td>
        <td>
            {% if roles.part.view %}
            <a href='{% url "part-detail" item.part.id %}'>
            {% endif %}
            {{ item.part.full_name }}
            {% if roles.part.view %}
            </a>
            {% endif %}
        </td>
    </tr>
    {% if item.serialized %}
    <tr>
        <td><span class='fas fa-hashtag'></span></td>
        <td>{% trans "Serial Number" %}</td>
        <td>
            {{ item.serial }}
            <div class='btn-group float-right' role='group'>
                {% if previous %}
                <a class='btn btn-small btn-outline-secondary' aria-label='{% trans "previous page" %}' href='{% url request.resolver_match.url_name previous.id %}' title='{% trans "Navigate to previous serial number" %}'>
                    <span class='fas fa-angle-left'></span>
                    <small>{{ previous.serial }}</small>
                </a>
                {% endif %}
                <a class='btn btn-small btn-outline-secondary text-sm' href='#' id='serial-number-search' title='{% trans "Search for serial number" %}'>
                    <span class='fas fa-search'></span>
                </a>
                {% if next %}
                <a class='btn btn-small btn-outline-secondary text-sm' aria-label='{% trans "next page" %}' href='{% url request.resolver_match.url_name next.id %}' title='{% trans "Navigate to next serial number" %}'>
                    <small>{{ next.serial }}</small>
                    <span class='fas fa-angle-right'></span>
                </a>
                {% endif %}
            </div>
        </td>
    </tr>
    {% else %}
    <tr>
        <td></td>
        <td>{% trans "Quantity" %}</td>
        <td>{% decimal item.quantity %} {% if item.part.units %}{{ item.part.units }}{% endif %}</td>
    </tr>
    {% endif %}
    <tr>
        <td><span class='fas fa-info'></span></td>
        <td>{% trans "Status" %}</td>
        <td>{% stock_status_label item.status %}</td>
    </tr>
    {% if item.expiry_date %}
    <tr>
        <td><span class='fas fa-calendar-alt{% if item.is_expired %} icon-red{% endif %}'></span></td>
        <td>{% trans "Expiry Date" %}</td>
        <td>
            {{ item.expiry_date }}
            {% if item.is_expired %}
            <span title='{% blocktrans %}This StockItem expired on {{ item.expiry_date }}{% endblocktrans %}' class='badge rounded-pill bg-danger badge-right'>{% trans "Expired" %}</span>
            {% elif item.is_stale %}
            <span title='{% blocktrans %}This StockItem expires on {{ item.expiry_date }}{% endblocktrans %}' class='badge rounded-pill bg-warning badge-right'>{% trans "Stale" %}</span>
            {% endif %}
        </td>
    </tr>
    {% endif %}
    <tr>
        <td><span class='fas fa-calendar-alt'></span></td>
        <td>{% trans "Last Updated" %}</td>
        <td>{{ item.updated }}</td>
    </tr>
    <tr>
        <td><span class='fas fa-calendar-alt'></span></td>
        <td>{% trans "Last Stocktake" %}</td>
        {% if item.stocktake_date %}
        <td>{{ item.stocktake_date }} <span class='badge badge-right rounded-pill bg-dark'>{{ item.stocktake_user }}</span></td>
        {% else %}
        <td><em>{% trans "No stocktake performed" %}</em></td>
        {% endif %}
    </tr>
</table>

{% setting_object 'STOCK_OWNERSHIP_CONTROL' as owner_control %}
{% if owner_control.value == "True" %}
    {% authorized_owners item.owner as owners %}
{% endif %}

<div class='info-messages'>

    {% setting_object 'STOCK_OWNERSHIP_CONTROL' as owner_control %}
    {% if owner_control.value == "True" %}
        {% authorized_owners item.owner as owners %}

        {% if not user in owners and not user.is_superuser %}
        <div class='alert alert-block alert-info'>
            {% trans "You are not in the list of owners of this item. This stock item cannot be edited." %}<br>
        </div>
        {% endif %}
    {% endif %}

    {% if item.is_building %}
    <div class='alert alert-block alert-info'>
        {% trans "This stock item is in production and cannot be edited." %}<br>
        {% trans "Edit the stock item from the build view." %}<br>

        {% if item.build %}
        <a href='{% url "build-detail" item.build.id %}'>
            <strong>{{ item.build }}</strong>
        </a>
        {% endif %}

    </div>
    {% endif %}

    {% if item.hasRequiredTests and not item.passedAllRequiredTests %}
    <div class='alert alert-block alert-danger'>
        {% trans "This stock item has not passed all required tests" %}
    </div>
    {% endif %}

    {% for allocation in item.sales_order_allocations.all %}
    <div class='alert alert-block alert-info'>
        {% object_link 'so-detail' allocation.line.order.id allocation.line.order as link %}
        {% decimal allocation.quantity as qty %}
        {% trans "This stock item is allocated to Sales Order" %} {{ link }} {% if qty < item.quantity %}({% trans "Quantity" %}: {{ qty }}){% endif %}
    </div>
    {% endfor %}

    {% for allocation in item.allocations.all %}
    <div class='alert alert-block alert-info'>
        {% object_link 'build-detail' allocation.build.id allocation.build %}
        {% decimal allocation.quantity as qty %}
        {% trans "This stock item is allocated to Build Order" %} {{ link }} {% if qty < item.quantity %}({% trans "Quantity" %}: {{ qty }}){% endif %}
    </div>
    {% endfor %}

    {% if item.serialized %}
    <div class='alert alert-block alert-warning'>
        {% trans "This stock item is serialized - it has a unique serial number and the quantity cannot be adjusted." %}
    </div>
    {% endif %}

</div>
{% endblock details %}

{% block details_right %}
<table class='table table-striped table-condensed'>
    <col width='25'>

    {% if item.customer %}
    <tr>
        <td><span class='fas fa-user-tie'></span></td>
        <td>{% trans "Customer" %}</td>
        <td><a href='{% url "company-detail" item.customer.id %}?display=assigned-stock'>{{ item.customer.name }}</a></td>
    </tr>
    {% endif %}
    {% if item.belongs_to %}
    <tr>
        <td><span class='fas fa-box'></span></td>
        <td>
            {% trans "Installed In" %}
        </td>
        <td>
            <a href='{% url "stock-item-detail" item.belongs_to.id %}'>{{ item.belongs_to }}</a>
        </td>
    </tr>
    {% elif item.sales_order %}
    <tr>
        <td><span class='fas fa-user-tie'></span></td>
        <td>{% trans "Sales Order" %}</td>
        <td><a href='{% url "so-detail" item.sales_order.id %}'>{{ item.sales_order.reference }}</a> - <a href='{% url "company-detail" item.sales_order.customer.id %}'>{{ item.sales_order.customer.name }}</a></td>
    </tr>
    {% else %}
    <tr>
        <td><span class='fas fa-map-marker-alt'></span></td>
        <td>{% trans "Location" %}</td>
        {% if item.location %}
        <td><a href='{% url "stock-location-detail" item.location.id %}'>{{ item.location.name }}</a></td>
        {% else %}
        <td><em>{% trans "No location set" %}</em></td>
        {% endif %}
    </tr>
    {% endif %}
    {% if item.uid %}
    <tr>
        <td><span class='fas fa-barcode'></span></td>
        <td>{% trans "Barcode Identifier" %}</td>
        <td>{{ item.uid }}</td>
    </tr>
    {% endif %}
    {% if item.batch %}
    <tr>
        <td><span class='fas fa-layer-group'></span></td>
        <td>{% trans "Batch" %}</td>
        <td>{{ item.batch }}</td>
    </tr>
    {% endif %}
    {% if item.packaging %}
    <tr>
        <td><span class='fas fa-cube'></span></td>
        <td>{% trans "Packaging" %}</td>
        <td>{{ item.packaging }}</td>
    </tr>
    {% endif %}
    {% if item.build %}
    <tr>
        <td><span class='fas fa-tools'></span></td>
        <td>{% trans "Build" %}</td>
        <td><a href='{% url "build-detail" item.build.id %}'>{{ item.build }}</a></td>
    </tr>
    {% endif %}
    {% if item.purchase_order %}
    <tr>
        <td><span class='fas fa-shopping-cart'></span></td>
        <td>{% trans "Purchase Order" %}</td>
        <td><a href='{% url "po-detail" item.purchase_order.id %}'>{{ item.purchase_order }}</a></td>
    </tr>
    {% endif %}
    {% if item.purchase_price != None %}
    <tr>
        <td><span class='fas fa-dollar-sign'></span></td>
        <td>{% trans "Purchase Price" %}</td>
        <td>{{ item.purchase_price }}</td>
    </tr>
    {% endif %}
    {% if item.parent %}
    <tr>
        <td><span class='fas fa-sitemap'></span></td>
        <td>{% trans "Parent Item" %}</td>
        <td><a href='{% url "stock-item-detail" item.parent.id %}'>{% trans "Stock Item" %} #{{ item.parent.id }}</a></td>
    </tr>
    {% endif %}
    {% if item.link %}
    <tr>
        <td><span class='fas fa-link'></span>
        <td>{% trans "External Link" %}</td>
        <td><a href='{{ item.link }}'>{{ item.link }}</a></td>
    </tr>
    {% endif %}
    {% if item.supplier_part.manufacturer_part %}
    <tr>
        <td><span class='fas fa-industry'></span></td>
        <td>{% trans "Manufacturer" %}</td>
        {% if item.supplier_part.manufacturer_part.manufacturer %}
            <td><a href='{% url "company-detail" item.supplier_part.manufacturer_part.manufacturer.id %}'>{{ item.supplier_part.manufacturer_part.manufacturer.name }}</a></td>
        {% else %}
            <td><em>{% trans "No manufacturer set" %}</em></td>
        {% endif %}

    </tr>
    <tr>
        <td><span class='fas fa-hashtag'></span></td>
        <td>{% trans "Manufacturer Part" %}</td>
        <td><a href='{% url "manufacturer-part-detail" item.supplier_part.manufacturer_part.id %}'>{{ item.supplier_part.manufacturer_part.MPN }}</a></td>
    </tr>
    {% endif %}
    {% if item.supplier_part %}
    <tr>
        <td><span class='fas fa-building'></span></td>
        <td>{% trans "Supplier" %}</td>
        <td><a href='{% url "company-detail" item.supplier_part.supplier.id %}'>{{ item.supplier_part.supplier.name }}</a></td>
    </tr>
    <tr>
        <td><span class='fas fa-shapes'></span></td>
        <td>{% trans "Supplier Part" %}</td>
        <td><a href='{% url "supplier-part-detail" item.supplier_part.id %}'>{{ item.supplier_part.SKU }}</a></td>
    </tr>
    {% endif %}
    {% if item.hasRequiredTests %}
    <tr>
        <td><span class='fas fa-vial'></span></td>
        <td>{% trans "Tests" %}</td>
        <td>{{ item.requiredTestStatus.passed }} / {{ item.requiredTestStatus.total }}</td>
    </tr>
    {% endif %}
    {% if item.owner %}
    <tr>
        <td><span class='fas fa-users'></span></td>
        <td>{% trans "Owner" %}</td>
        <td>{{ item.owner }}</td>
    </tr>
    {% endif %}
</table>
{% endblock details_right %}


{% block js_ready %}
{{ block.super }}

$('#stock-serialize').click(function() {

    serializeStockItem({{ item.pk }}, {
        part: {{ item.part.pk }},
        reload: true,
        data: {
            quantity: {{ item.quantity|unlocalize }},
            {% if item.location %}
            destination: {{ item.location.pk }},
            {% elif item.part.default_location %}
            destination: {{ item.part.default_location.pk }},
            {% endif %}
        }
    });
});

$('#stock-install-in').click(function() {

<<<<<<< HEAD
    // TODO - Launch dialog to install this item *into* another stock item
=======
    launchModalForm(
        '{% url "stock-item-install" item.pk %}',
        {
            data: {
                'part': {{ item.part.pk }},
                'install_in': true,
            },
            reload: true,
        }
    );
>>>>>>> 983469b2
});

$('#stock-uninstall').click(function() {

    launchModalForm(
        '{% url "stock-item-uninstall" %}',
        {
            data: {
                'items[]': [{{ item.pk }}],
            },
            reload: true,
        }
    );
});

$('#stock-test-report').click(function() {
    printTestReports([{{ item.pk }}]);
});

$('#print-label').click(function() {
    printStockItemLabels([{{ item.pk }}]);
});

{% if roles.stock.change %}
$('#stock-duplicate').click(function() {
    // Duplicate a stock item
    duplicateStockItem({{ item.pk }}, {
        follow: true,
    });
});

$('#stock-edit').click(function() {
    editStockItem({{ item.pk }}, {
        reload: true,
    });
});

$('#stock-edit-status').click(function () {

    constructForm('{% url "api-stock-detail" item.pk %}', {
        fields: {
            status: {},
        },
        reload: true,
        title: '{% trans "Edit Stock Status" %}',
    });
});

{% endif %}

$('#show-qr-code').click(function() {
    launchModalForm('{% url "stock-item-qr" item.id %}',
    {
        no_post: true,
    });
});

$('#barcode-link').click(function() {
    linkBarcodeDialog({{ item.id }});
});

$('#barcode-unlink').click(function() {
    unlinkBarcode({{ item.id }});
});

$('#barcode-scan-into-location').click(function() {
    scanItemsIntoLocation([{{ item.id }}]);
});

function itemAdjust(action) {

    inventreeGet(
        '{% url "api-stock-detail" item.pk %}',
        {
            part_detail: true,
            location_detail: true,
        },
        {
            success: function(item) {
                adjustStock(action, [item], {
                    success: function() {
                        location.reload();
                    }
                });
            }
        }
    );
}

$('#stock-add').click(function() {
    itemAdjust('add');
});

$('#stock-delete').click(function () {
    launchModalForm(
        '{% url "stock-item-delete" item.id %}',
        {
            redirect: '{% url "part-detail" item.part.id %}'
        }
    );
});

{% if item.part.can_convert %}
$('#stock-convert').click(function() {
    launchModalForm('{% url "stock-item-convert" item.id %}',
        {
            reload: true,
        }
    );
});
{% endif %}


{% if item.in_stock %}
$('#stock-assign-to-customer').click(function() {

    inventreeGet('{% url "api-stock-detail" item.pk %}', {}, {
        success: function(response) {
            assignStockToCustomer(
                [response],
                {
                    success: function() {
                        location.reload();
                    },
                }
            );
        }
    });
});

$('#stock-move').click(function() {
    itemAdjust('move');
});

$('#stock-count').click(function() {
    itemAdjust('count');
});

$('#stock-remove').click(function() {
    itemAdjust('take');
});

{% else %}

$('#stock-return-from-customer').click(function() {
    launchModalForm('{% url "stock-item-return" item.id %}',
        {
            reload: true,
        }
    );
});

{% endif %}

$('#serial-number-search').click(function() {
    findStockItemBySerialNumber({{ item.part.pk }});
});

enableBreadcrumbTree({
    label: 'stockitem',
    url: '{% url "api-location-tree" %}',
    {% if item.location %}
    selected: {{ item.location.pk }},
    {% endif %}
    processNode: function(node) {
        node.text = node.name;
        node.href = `/stock/location/${node.pk}/`;

        return node;
    }
});

{% endblock %}<|MERGE_RESOLUTION|>--- conflicted
+++ resolved
@@ -444,9 +444,6 @@
 
 $('#stock-install-in').click(function() {
 
-<<<<<<< HEAD
-    // TODO - Launch dialog to install this item *into* another stock item
-=======
     launchModalForm(
         '{% url "stock-item-install" item.pk %}',
         {
@@ -457,7 +454,6 @@
             reload: true,
         }
     );
->>>>>>> 983469b2
 });
 
 $('#stock-uninstall').click(function() {
