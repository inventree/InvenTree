{% extends "page_base.html" %}
{% load static %}
{% load inventree_extras %}
{% load status_codes %}
{% load i18n %}
{% load l10n %}

{% block page_title %}
{% inventree_title %} | {% trans "Stock Item" %} - {{ item }}
{% endblock %}

{% block breadcrumbs %}
<a href='#' id='breadcrumb-tree-toggle' class='breadcrumb-item'><span class='fas fa-bars'></span></a>
{% include 'stock/loc_link.html' with location=item.location %}
{% endblock %}

{% block breadcrumb_tree %}
<div id='breadcrumb-tree'></div>
{% endblock breadcrumb_tree %}


{% block heading %}
    {% trans "Stock Item" %}: {{ item.part.full_name}}
{% endblock heading %}

{% block actions %}

{% if user.is_staff and roles.stock.change %}
{% url "admin:stock_stockitem_change" item.pk as url %}
{% include "admin_button.html" with url=url %}
{% endif %}
{% if barcodes %}
<!-- Barcode actions menu -->
<div class='btn-group' role='group'>
    <button id='barcode-options' title='{% trans "Barcode actions" %}' class='btn btn-outline-secondary dropdown-toggle' type='button' data-bs-toggle='dropdown'>
        <span class='fas fa-qrcode'></span> <span class='caret'></span>
    </button>
    <ul class='dropdown-menu' role='menu'>
        <li><a class='dropdown-item' href='#' id='show-qr-code'><span class='fas fa-qrcode'></span> {% trans "Show QR Code" %}</a></li>
        {% if roles.stock.change %}
        {% if item.uid %}
        <li><a class='dropdown-item' href='#' id='barcode-unlink'><span class='fas fa-unlink'></span> {% trans "Unlink Barcode" %}</a></li>
        {% else %}
        <li><a class='dropdown-item' href='#' id='barcode-link'><span class='fas fa-link'></span> {% trans "Link Barcode" %}</a></li>
        {% endif %}
        <li><a class='dropdown-item' href='#' id='barcode-scan-into-location'><span class='fas fa-sitemap'></span> {% trans "Scan to Location" %}</a></li>
        {% endif %}
    </ul>
</div>
{% endif %}
<!-- Document / label menu -->
<div class='btn-group' role='group'>
    <button id='document-options' title='{% trans "Printing actions" %}' class='btn btn-outline-secondary dropdown-toggle' type='button' data-bs-toggle='dropdown'><span class='fas fa-print'></span> <span class='caret'></span></button>
    <ul class='dropdown-menu' role='menu'>
        <li><a class='dropdown-item' href='#' id='print-label'><span class='fas fa-tag'></span> {% trans "Print Label" %}</a></li>
        {% if test_report_enabled %}
        <li><a class='dropdown-item' href='#' id='stock-test-report'><span class='fas fa-file-pdf'></span> {% trans "Test Report" %}</a></li>
        {% endif %}
    </ul>
</div>
<!-- Stock adjustment menu -->
{% if user_owns_item %}
    {% if roles.stock.change and not item.is_building %}
    <div class='btn-group'>
        <button id='stock-actions' title='{% trans "Stock adjustment actions" %}' class='btn btn-outline-secondary dropdown-toggle' type='button' data-bs-toggle='dropdown'><span class='fas fa-boxes'></span> <span class='caret'></span></button>
        <ul class='dropdown-menu' role='menu'>
            {% if not item.serialized %}
            {% if item.in_stock %}
            <li><a class='dropdown-item' href='#' id='stock-count' title='{% trans "Count stock" %}'><span class='fas fa-check-circle icon-green'></span> {% trans "Count stock" %}</a></li>
            {% endif %}
            {% if not item.customer %}
            <li><a class='dropdown-item' href='#' id='stock-add' title='{% trans "Add stock" %}'><span class='fas fa-plus-circle icon-green'></span> {% trans "Add stock" %}</a></li>
            {% endif %}
            {% if item.in_stock %}
            <li><a class='dropdown-item' href='#' id='stock-remove' title='{% trans "Remove stock" %}'><span class='fas fa-minus-circle icon-red'></span> {% trans "Remove stock" %}</a></li>
            {% endif %}
            {% if item.in_stock and item.part.trackable %}
            <li><a class='dropdown-item' href='#' id='stock-serialize' title='{% trans "Serialize stock" %}'><span class='fas fa-hashtag'></span> {% trans "Serialize stock" %}</a> </li>
            {% endif %}
            {% endif %}
            {% if item.in_stock and item.can_adjust_location %}
            <li><a class='dropdown-item' href='#' id='stock-move' title='{% trans "Transfer stock" %}'><span class='fas fa-exchange-alt icon-blue'></span> {% trans "Transfer stock" %}</a></li>
            {% endif %}
            {% if item.in_stock and item.can_adjust_location and item.part.salable and not item.customer %}
            <li><a class='dropdown-item' href='#' id='stock-assign-to-customer' title='{% trans "Assign to customer" %}'><span class='fas fa-user-tie'></span> {% trans "Assign to customer" %}</a></li>
            {% endif %}
            {% if item.customer %}
            <li><a class='dropdown-item' href='#' id='stock-return-from-customer' title='{% trans "Return to stock" %}'><span class='fas fa-undo'></span> {% trans "Return to stock" %}</a></li>
            {% endif %}
            {% if item.belongs_to %}
            <li><a class='dropdown-item' href='#' id='stock-uninstall' title='{% trans "Uninstall stock item" %}'><span class='fas fa-unlink'></span> {% trans "Uninstall" %}</a></li>
            {% else %}
            {% if item.part.get_used_in %}
            <!--    
                <li><a class='dropdown-item' href='#' id='stock-install-in' title='{% trans "Install stock item" %}'><span class='fas fa-link'></span> {% trans "Install" %}</a></li>
            -->
            {% endif %}
            {% endif %}
        </ul>
    </div>
    {% endif %}
    <!-- Edit stock item -->
    {% if roles.stock.change and not item.is_building %}
    <div class='btn-group'>
        <button id='stock-edit-actions' title='{% trans "Stock actions" %}' class='btn btn-outline-secondary dropdown-toggle' type='button' data-bs-toggle='dropdown'>
            <span class='fas fa-tools'></span> <span class='caret'></span>
        </button>
        <ul class='dropdown-menu' role='menu'>
            {% if item.part.can_convert %}
            <li><a class='dropdown-item' href='#' id='stock-convert' title='{% trans "Convert to variant" %}'><span class='fas fa-screwdriver'></span> {% trans "Convert to variant" %}</a></li>
            {% endif %}
            {% if roles.stock.add %}
            <li><a class='dropdown-item' href='#' id='stock-duplicate' title='{% trans "Duplicate stock item" %}'><span class='fas fa-copy'></span> {% trans "Duplicate stock item" %}</a></li>
            {% endif %}
            <li><a class='dropdown-item' href='#' id='stock-edit' title='{% trans "Edit stock item" %}'><span class='fas fa-edit icon-blue'></span> {% trans "Edit stock item" %}</a></li>
            {% if user.is_staff or roles.stock.delete %}
            {% if item.can_delete %}
            <li><a class='dropdown-item' href='#' id='stock-delete' title='{% trans "Delete stock item" %}'><span class='fas fa-trash-alt icon-red'></span> {% trans "Delete stock item" %}</a></li>
            {% endif %}
            {% endif %}
        </ul>
    </div>
    {% endif %}
{% endif %}
{% endblock actions %}

{% block thumbnail %}
<img class='part-thumb' {% if item.part.image %}src='{{ item.part.image.url }}'{% else %}src='{% static "img/blank_image.png" %}'{% endif %}/>
{% endblock thumbnail %}

{% block details %}

<table class='table table-striped table-condensed'>
    <col width='25'>
    <tr>
        <td><span class='fas fa-shapes'></span></td>
        <td>{% trans "Base Part" %}</td>
        <td>
            {% if roles.part.view %}
            <a href='{% url "part-detail" item.part.id %}'>
            {% endif %}
            {{ item.part.full_name }}
            {% if roles.part.view %}
            </a>
            {% endif %}
        </td>
    </tr>
    {% if item.serialized %}
    <tr>
        <td><span class='fas fa-hashtag'></span></td>
        <td>{% trans "Serial Number" %}</td>
        <td>
            {{ item.serial }}
            <div class='btn-group float-right' role='group'>
                {% if previous %}
                <a class='btn btn-small btn-outline-secondary' aria-label='{% trans "previous page" %}' href='{% url request.resolver_match.url_name previous.id %}' title='{% trans "Navigate to previous serial number" %}'>
                    <span class='fas fa-angle-left'></span>
                    <small>{{ previous.serial }}</small>
                </a>
                {% endif %}
                <a class='btn btn-small btn-outline-secondary text-sm' href='#' id='serial-number-search' title='{% trans "Search for serial number" %}'>
                    <span class='fas fa-search'></span>
                </a>
                {% if next %}
                <a class='btn btn-small btn-outline-secondary text-sm' aria-label='{% trans "next page" %}' href='{% url request.resolver_match.url_name next.id %}' title='{% trans "Navigate to next serial number" %}'>
                    <small>{{ next.serial }}</small>
                    <span class='fas fa-angle-right'></span>
                </a>
                {% endif %}
            </div>
        </td>
    </tr>
    {% else %}
    <tr>
        <td></td>
        <td>{% trans "Quantity" %}</td>
        <td>{% decimal item.quantity %} {% if item.part.units %}{{ item.part.units }}{% endif %}</td>
    </tr>
    {% endif %}
    <tr>
        <td><span class='fas fa-info'></span></td>
        <td>{% trans "Status" %}</td>
        <td>{% stock_status_label item.status %}</td>
    </tr>
    {% if item.expiry_date %}
    <tr>
        <td><span class='fas fa-calendar-alt{% if item.is_expired %} icon-red{% endif %}'></span></td>
        <td>{% trans "Expiry Date" %}</td>
        <td>
            {% render_date item.expiry_date %}
            {% if item.is_expired %}
            <span title='{% blocktrans %}This StockItem expired on {{ item.expiry_date }}{% endblocktrans %}' class='badge rounded-pill bg-danger badge-right'>{% trans "Expired" %}</span>
            {% elif item.is_stale %}
            <span title='{% blocktrans %}This StockItem expires on {{ item.expiry_date }}{% endblocktrans %}' class='badge rounded-pill bg-warning badge-right'>{% trans "Stale" %}</span>
            {% endif %}
        </td>
    </tr>
    {% endif %}
    <tr>
        <td><span class='fas fa-calendar-alt'></span></td>
        <td>{% trans "Last Updated" %}</td>
        <td>{{ item.updated }}</td>
    </tr>
    <tr>
        <td><span class='fas fa-calendar-alt'></span></td>
        <td>{% trans "Last Stocktake" %}</td>
        {% if item.stocktake_date %}
        <td>{% render_date item.stocktake_date %} <span class='badge badge-right rounded-pill bg-dark'>{{ item.stocktake_user }}</span></td>
        {% else %}
        <td><em>{% trans "No stocktake performed" %}</em></td>
        {% endif %}
    </tr>
</table>

<div class='info-messages'>

    {% if item.is_building %}
    <div class='alert alert-block alert-info'>
        {% trans "This stock item is in production and cannot be edited." %}<br>
        {% trans "Edit the stock item from the build view." %}<br>

        {% if item.build %}
        <a href='{% url "build-detail" item.build.id %}'>
            <strong>{{ item.build }}</strong>
        </a>
        {% endif %}

    </div>
    {% endif %}

    {% if item.hasRequiredTests and not item.passedAllRequiredTests %}
    <div class='alert alert-block alert-danger'>
        {% trans "This stock item has not passed all required tests" %}
    </div>
    {% endif %}

    {% for allocation in item.sales_order_allocations.all %}
    <div class='alert alert-block alert-info'>
        {% object_link 'so-detail' allocation.line.order.id allocation.line.order as link %}
        {% decimal allocation.quantity as qty %}
        {% trans "This stock item is allocated to Sales Order" %} {{ link }} {% if qty < item.quantity %}({% trans "Quantity" %}: {{ qty }}){% endif %}
    </div>
    {% endfor %}

    {% for allocation in item.allocations.all %}
    <div class='alert alert-block alert-info'>
        {% object_link 'build-detail' allocation.build.id allocation.build %}
        {% decimal allocation.quantity as qty %}
        {% trans "This stock item is allocated to Build Order" %} {{ link }} {% if qty < item.quantity %}({% trans "Quantity" %}: {{ qty }}){% endif %}
    </div>
    {% endfor %}

    {% if item.serialized %}
    <div class='alert alert-block alert-warning'>
        {% trans "This stock item is serialized - it has a unique serial number and the quantity cannot be adjusted." %}
    </div>
    {% endif %}

</div>
{% endblock details %}

{% block details_right %}
<table class='table table-striped table-condensed'>
    <col width='25'>

    {% if item.customer %}
    <tr>
        <td><span class='fas fa-user-tie'></span></td>
        <td>{% trans "Customer" %}</td>
        <td><a href='{% url "company-detail" item.customer.id %}?display=assigned-stock'>{{ item.customer.name }}</a></td>
    </tr>
    {% endif %}
    {% if item.belongs_to %}
    <tr>
        <td><span class='fas fa-box'></span></td>
        <td>
            {% trans "Installed In" %}
        </td>
        <td>
            <a href='{% url "stock-item-detail" item.belongs_to.id %}'>{{ item.belongs_to }}</a>
        </td>
    </tr>
    {% elif item.sales_order %}
    <tr>
        <td><span class='fas fa-user-tie'></span></td>
        <td>{% trans "Sales Order" %}</td>
        <td><a href='{% url "so-detail" item.sales_order.id %}'>{{ item.sales_order.reference }}</a> - <a href='{% url "company-detail" item.sales_order.customer.id %}'>{{ item.sales_order.customer.name }}</a></td>
    </tr>
    {% else %}
    <tr>
        <td><span class='fas fa-map-marker-alt'></span></td>
        <td>{% trans "Location" %}</td>
        {% if item.location %}
        <td><a href='{% url "stock-location-detail" item.location.id %}'>{{ item.location.name }}</a></td>
        {% else %}
        <td><em>{% trans "No location set" %}</em></td>
        {% endif %}
    </tr>
    {% endif %}
    {% if item.uid %}
    <tr>
        <td><span class='fas fa-barcode'></span></td>
        <td>{% trans "Barcode Identifier" %}</td>
        <td>{{ item.uid }}</td>
    </tr>
    {% endif %}
    {% if item.batch %}
    <tr>
        <td><span class='fas fa-layer-group'></span></td>
        <td>{% trans "Batch" %}</td>
        <td>{{ item.batch }}</td>
    </tr>
    {% endif %}
    {% if item.packaging %}
    <tr>
        <td><span class='fas fa-cube'></span></td>
        <td>{% trans "Packaging" %}</td>
        <td>{{ item.packaging }}</td>
    </tr>
    {% endif %}
    {% if item.build %}
    <tr>
        <td><span class='fas fa-tools'></span></td>
        <td>{% trans "Build" %}</td>
        <td><a href='{% url "build-detail" item.build.id %}'>{{ item.build }}</a></td>
    </tr>
    {% endif %}
    {% if item.purchase_order %}
    <tr>
        <td><span class='fas fa-shopping-cart'></span></td>
        <td>{% trans "Purchase Order" %}</td>
        <td><a href='{% url "po-detail" item.purchase_order.id %}'>{{ item.purchase_order }}</a></td>
    </tr>
    {% endif %}
    {% if item.purchase_price != None %}
    <tr>
        <td><span class='fas fa-dollar-sign'></span></td>
        <td>{% trans "Purchase Price" %}</td>
        <td>{{ item.purchase_price }}</td>
    </tr>
    {% endif %}
    {% if item.parent %}
    <tr>
        <td><span class='fas fa-sitemap'></span></td>
        <td>{% trans "Parent Item" %}</td>
        <td><a href='{% url "stock-item-detail" item.parent.id %}'>{% trans "Stock Item" %} #{{ item.parent.id }}</a></td>
    </tr>
    {% endif %}
    {% if item.link %}
    <tr>
        <td><span class='fas fa-link'></span>
        <td>{% trans "External Link" %}</td>
        <td><a href='{{ item.link }}'>{{ item.link }}</a></td>
    </tr>
    {% endif %}
    {% if item.supplier_part.manufacturer_part %}
    <tr>
        <td><span class='fas fa-industry'></span></td>
        <td>{% trans "Manufacturer" %}</td>
        {% if item.supplier_part.manufacturer_part.manufacturer %}
            <td><a href='{% url "company-detail" item.supplier_part.manufacturer_part.manufacturer.id %}'>{{ item.supplier_part.manufacturer_part.manufacturer.name }}</a></td>
        {% else %}
            <td><em>{% trans "No manufacturer set" %}</em></td>
        {% endif %}

    </tr>
    <tr>
        <td><span class='fas fa-hashtag'></span></td>
        <td>{% trans "Manufacturer Part" %}</td>
        <td><a href='{% url "manufacturer-part-detail" item.supplier_part.manufacturer_part.id %}'>{{ item.supplier_part.manufacturer_part.MPN }}</a></td>
    </tr>
    {% endif %}
    {% if item.supplier_part %}
    <tr>
        <td><span class='fas fa-building'></span></td>
        <td>{% trans "Supplier" %}</td>
        <td><a href='{% url "company-detail" item.supplier_part.supplier.id %}'>{{ item.supplier_part.supplier.name }}</a></td>
    </tr>
    <tr>
        <td><span class='fas fa-shapes'></span></td>
        <td>{% trans "Supplier Part" %}</td>
        <td><a href='{% url "supplier-part-detail" item.supplier_part.id %}'>{{ item.supplier_part.SKU }}</a></td>
    </tr>
    {% endif %}
    {% if item.hasRequiredTests %}
    <tr>
        <td><span class='fas fa-vial'></span></td>
        <td>{% trans "Tests" %}</td>
        <td>
            {{ item.requiredTestStatus.passed }} / {{ item.requiredTestStatus.total }}
            {% if item.passedAllRequiredTests %}
            <span class='fas fa-check-circle float-right icon-green'></span>
            {% else %}
            <span class='fas fa-times-circle float-right icon-red'></span>
            {% endif %}
        </td>
    </tr>
    {% endif %}
    {% if ownership_enabled and item_owner %}
    <tr>
        <td><span class='fas fa-users'></span></td>
        <td>{% trans "Owner" %}</td>
        <td>
            {{ item_owner }}
            {% if not user_owns_item %}
            <span class='badge rounded-pill bg-warning badge-right' title='{% trans "You are not in the list of owners of this item. This stock item cannot be edited." %}'>
                {% trans "Read only" %}
            </span>
            {% endif %}
        </td>
    </tr>
    {% endif %}
</table>
{% endblock details_right %}


{% block js_ready %}
{{ block.super }}

$('#stock-serialize').click(function() {

    serializeStockItem({{ item.pk }}, {
        part: {{ item.part.pk }},
        reload: true,
        data: {
            quantity: {{ item.quantity|unlocalize }},
            {% if item.location %}
            destination: {{ item.location.pk }},
            {% elif item.part.default_location %}
            destination: {{ item.part.default_location.pk }},
            {% endif %}
        }
    });
});

$('#stock-install-in').click(function() {

<<<<<<< HEAD
    // TODO - Launch dialog to install this item *into* another stock item
=======
    launchModalForm(
        '{% url "stock-item-install" item.pk %}',
        {
            data: {
                'part': {{ item.part.pk }},
                'install_in': true,
            },
            reload: true,
        }
    );
>>>>>>> 17c0aafb
});

$('#stock-uninstall').click(function() {

    launchModalForm(
        '{% url "stock-item-uninstall" %}',
        {
            data: {
                'items[]': [{{ item.pk }}],
            },
            reload: true,
        }
    );
});

$('#stock-test-report').click(function() {
    printTestReports([{{ item.pk }}]);
});

$('#print-label').click(function() {
    printStockItemLabels([{{ item.pk }}]);
});

{% if roles.stock.change %}
$('#stock-duplicate').click(function() {
    // Duplicate a stock item
    duplicateStockItem({{ item.pk }}, {
        follow: true,
    });
});

$('#stock-edit').click(function() {
    editStockItem({{ item.pk }}, {
        reload: true,
    });
});

$('#stock-edit-status').click(function () {

    constructForm('{% url "api-stock-detail" item.pk %}', {
        fields: {
            status: {},
        },
        reload: true,
        title: '{% trans "Edit Stock Status" %}',
    });
});

{% endif %}

$('#show-qr-code').click(function() {
    launchModalForm('{% url "stock-item-qr" item.id %}',
    {
        no_post: true,
    });
});

$('#barcode-link').click(function() {
    linkBarcodeDialog({{ item.id }});
});

$('#barcode-unlink').click(function() {
    unlinkBarcode({{ item.id }});
});

$('#barcode-scan-into-location').click(function() {
    scanItemsIntoLocation([{{ item.id }}]);
});

function itemAdjust(action) {

    inventreeGet(
        '{% url "api-stock-detail" item.pk %}',
        {
            part_detail: true,
            location_detail: true,
        },
        {
            success: function(item) {
                adjustStock(action, [item], {
                    success: function() {
                        location.reload();
                    }
                });
            }
        }
    );
}

$('#stock-add').click(function() {
    itemAdjust('add');
});

$('#stock-delete').click(function () {
    launchModalForm(
        '{% url "stock-item-delete" item.id %}',
        {
            redirect: '{% url "part-detail" item.part.id %}'
        }
    );
});

{% if item.part.can_convert %}
$('#stock-convert').click(function() {
    launchModalForm('{% url "stock-item-convert" item.id %}',
        {
            reload: true,
        }
    );
});
{% endif %}


{% if item.in_stock %}
$('#stock-assign-to-customer').click(function() {

    inventreeGet('{% url "api-stock-detail" item.pk %}', {}, {
        success: function(response) {
            assignStockToCustomer(
                [response],
                {
                    success: function() {
                        location.reload();
                    },
                }
            );
        }
    });
});

$('#stock-move').click(function() {
    itemAdjust('move');
});

$('#stock-count').click(function() {
    itemAdjust('count');
});

$('#stock-remove').click(function() {
    itemAdjust('take');
});

{% else %}

$('#stock-return-from-customer').click(function() {
    launchModalForm('{% url "stock-item-return" item.id %}',
        {
            reload: true,
        }
    );
});

{% endif %}

$('#serial-number-search').click(function() {
    findStockItemBySerialNumber({{ item.part.pk }});
});

enableBreadcrumbTree({
    label: 'stockitem',
    url: '{% url "api-location-tree" %}',
    {% if item.location %}
    selected: {{ item.location.pk }},
    {% endif %}
    processNode: function(node) {
        node.text = node.name;
        node.href = `/stock/location/${node.pk}/`;

        return node;
    }
});

{% endblock %}<|MERGE_RESOLUTION|>--- conflicted
+++ resolved
@@ -435,9 +435,6 @@
 
 $('#stock-install-in').click(function() {
 
-<<<<<<< HEAD
-    // TODO - Launch dialog to install this item *into* another stock item
-=======
     launchModalForm(
         '{% url "stock-item-install" item.pk %}',
         {
@@ -448,7 +445,6 @@
             reload: true,
         }
     );
->>>>>>> 17c0aafb
 });
 
 $('#stock-uninstall').click(function() {
