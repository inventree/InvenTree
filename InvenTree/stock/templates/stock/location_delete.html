{% extends "modal_delete_form.html" %}

{% load i18n %}
{% load inventree_extras %}

{% block pre_form_content %}
{% trans "Are you sure you want to delete this stock location?" %}

<br>

{% if location.children.all|length > 0 %}
<p>This location contains {{ location.children.all|length }} child locations.<br>
If this location is deleted, these child locations will be moved to
{% if location.parent %}
the '{{ location.parent.name }}' location.
{% else %}
the top level 'Stock' location.
{% endif %}
</p>

<ul class='list-group'>
    {% for loc in location.children.all %}
    <li class='list-group-item'><strong>{{ loc.name }}</strong> - <em>{{ loc.description}}</em></li>
    {% endfor %}
</ul>
{% endif %}

{% if location.stock_items.all|length > 0 %}
<p>This location contains {{ location.stock_items.all|length }} stock items.<br>
{% if location.parent %}
If this location is deleted, these items will be moved to the '{{ location.parent.name }}' location.
{% else %}
If this location is deleted, these items will be moved to the top level 'Stock' location.
{% endif %}
</p>

<ul class='list-group'>
    {% for item in location.stock_items.all %}
<<<<<<< HEAD
    <li class='list-group-item'><strong>{{ item.part.full_name }}</strong> - <em>{{ item.part.description }}</em><span class='badge'>{% decimal item.quantity %}</span></li>
=======
    <li class='list-group-item'><strong>{{ item.part.full_name }}</strong> - <em>{{ item.part.description }}</em><span class='badge badge-right rounded-pill bg-dark'>{% decimal item.quantity %}</span></li>
>>>>>>> 887e6295
    {% endfor %}
</ul>
{% endif %}
{% endblock %}<|MERGE_RESOLUTION|>--- conflicted
+++ resolved
@@ -36,11 +36,7 @@
 
 <ul class='list-group'>
     {% for item in location.stock_items.all %}
-<<<<<<< HEAD
-    <li class='list-group-item'><strong>{{ item.part.full_name }}</strong> - <em>{{ item.part.description }}</em><span class='badge'>{% decimal item.quantity %}</span></li>
-=======
     <li class='list-group-item'><strong>{{ item.part.full_name }}</strong> - <em>{{ item.part.description }}</em><span class='badge badge-right rounded-pill bg-dark'>{% decimal item.quantity %}</span></li>
->>>>>>> 887e6295
     {% endfor %}
 </ul>
 {% endif %}
