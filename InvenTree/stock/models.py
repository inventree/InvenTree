--- conflicted
+++ resolved
@@ -8,10 +8,6 @@
 from decimal import Decimal, InvalidOperation
 
 from django.conf import settings
-<<<<<<< HEAD
-=======
-from django.contrib.auth.models import User
->>>>>>> dd889e8e
 from django.core.exceptions import FieldError, ValidationError
 from django.core.validators import MinValueValidator
 from django.db import models, transaction
@@ -46,6 +42,7 @@
 )
 from part import models as PartModels
 from plugin.events import trigger_event
+from users.CustomUser import CustomUser
 from users.models import Owner
 
 logger = logging.getLogger('inventree')
@@ -1409,7 +1406,7 @@
     def add_tracking_entry(
         self,
         entry_type: int,
-        user: User,
+        user: CustomUser,
         deltas: dict = None,
         notes: str = '',
         **kwargs,
@@ -2484,6 +2481,8 @@
         help_text=_('The timestamp of the test finish'),
     )
 
-    user = models.ForeignKey(User, on_delete=models.SET_NULL, blank=True, null=True)
+    user = models.ForeignKey(
+        CustomUser, on_delete=models.SET_NULL, blank=True, null=True
+    )
 
     date = models.DateTimeField(auto_now_add=True, editable=False)