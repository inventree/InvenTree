"""Stock database model definitions."""

from __future__ import annotations

import os
from datetime import datetime, timedelta
from decimal import Decimal, InvalidOperation

from django.contrib.auth.models import User
from django.core.exceptions import FieldError, ValidationError
from django.core.validators import MinValueValidator
from django.db import models, transaction
from django.db.models import Q, Sum
from django.db.models.functions import Coalesce
from django.db.models.signals import post_delete, post_save, pre_delete
from django.db.utils import IntegrityError, OperationalError
from django.dispatch import receiver
from django.urls import reverse
from django.utils.translation import gettext_lazy as _

from jinja2 import Template
from mptt.managers import TreeManager
from mptt.models import MPTTModel, TreeForeignKey
from taggit.managers import TaggableManager

import common.models
import InvenTree.helpers
import InvenTree.ready
import InvenTree.tasks
import label.models
import report.models
from company import models as CompanyModels
from InvenTree.fields import (InvenTreeModelMoneyField, InvenTreeNotesField,
                              InvenTreeURLField)
from InvenTree.models import (InvenTreeAttachment, InvenTreeBarcodeMixin,
                              InvenTreeTree, extract_int)
from InvenTree.status_codes import StockHistoryCode, StockStatus
from part import models as PartModels
from plugin.events import trigger_event
from plugin.models import MetadataMixin
from users.models import Owner


class StockLocation(InvenTreeBarcodeMixin, MetadataMixin, InvenTreeTree):
    """Organization tree for StockItem objects.

    A "StockLocation" can be considered a warehouse, or storage location
    Stock locations can be hierarchical as required
    """

<<<<<<< HEAD
    tags = TaggableManager()
=======
    class Meta:
        """Metaclass defines extra model properties"""

        verbose_name = _('Stock Location')
        verbose_name_plural = _('Stock Locations')
>>>>>>> e78161bd

    def delete_recursive(self, *args, **kwargs):
        """This function handles the recursive deletion of sub-locations depending on kwargs contents"""
        delete_stock_items = kwargs.get('delete_stock_items', False)
        parent_location = kwargs.get('parent_location', None)

        if parent_location is None:
            # First iteration, (no parent_location kwargs passed)
            parent_location = self.parent

        for child_item in self.get_stock_items(False):
            if delete_stock_items:
                child_item.delete()
            else:
                child_item.location = parent_location
                child_item.save()

        for child_location in self.children.all():
            if kwargs.get('delete_sub_locations', False):
                child_location.delete_recursive(**dict(delete_sub_locations=True,
                                                       delete_stock_items=delete_stock_items,
                                                       parent_location=parent_location))
            else:
                child_location.parent = parent_location
                child_location.save()

        super().delete(*args, **dict())

    def delete(self, *args, **kwargs):
        """Custom model deletion routine, which updates any child locations or items.

        This must be handled within a transaction.atomic(), otherwise the tree structure is damaged
        """
        with transaction.atomic():

            self.delete_recursive(**dict(delete_stock_items=kwargs.get('delete_stock_items', False),
                                         delete_sub_locations=kwargs.get('delete_sub_locations', False),
                                         parent_category=self.parent))

            if self.parent is not None:
                # Partially rebuild the tree (cheaper than a complete rebuild)
                StockLocation.objects.partial_rebuild(self.tree_id)
            else:
                StockLocation.objects.rebuild()

    @staticmethod
    def get_api_url():
        """Return API url."""
        return reverse('api-location-list')

    icon = models.CharField(
        blank=True,
        max_length=100,
        verbose_name=_("Icon"),
        help_text=_("Icon (optional)")
    )

    owner = models.ForeignKey(Owner, on_delete=models.SET_NULL, blank=True, null=True,
                              verbose_name=_('Owner'),
                              help_text=_('Select Owner'),
                              related_name='stock_locations')

    structural = models.BooleanField(
        default=False,
        verbose_name=_('Structural'),
        help_text=_(
            'Stock items may not be directly located into a structural stock locations, '
            'but may be located to child locations.'),
    )

    def get_location_owner(self):
        """Get the closest "owner" for this location.

        Start at this location, and traverse "up" the location tree until we find an owner
        """
        for loc in self.get_ancestors(include_self=True, ascending=True):
            if loc.owner is not None:
                return loc.owner

        return None

    def check_ownership(self, user):
        """Check if the user "owns" (is one of the owners of) the location."""
        # Superuser accounts automatically "own" everything
        if user.is_superuser:
            return True

        ownership_enabled = common.models.InvenTreeSetting.get_setting('STOCK_OWNERSHIP_CONTROL')

        if not ownership_enabled:
            # Location ownership function is not enabled, so return True
            return True

        owner = self.get_location_owner()

        if owner is None:
            # No owner set, for this location or any location above
            # So, no ownership checks to perform!
            return True

        return owner.is_user_allowed(user, include_group=True)

    def clean(self):
        """Custom clean action for the StockLocation model:

        - Ensure stock location can't be made structural if stock items already located to them
        """
        if self.pk and self.structural and self.stock_item_count(False) > 0:
            raise ValidationError(
                _("You cannot make this stock location structural because some stock items "
                  "are already located into it!"))
        super().clean()

    def get_absolute_url(self):
        """Return url for instance."""
        return reverse('stock-location-detail', kwargs={'pk': self.id})

    def get_stock_items(self, cascade=True):
        """Return a queryset for all stock items under this category.

        Args:
            cascade: If True, also look under sublocations (default = True)
        """
        if cascade:
            query = StockItem.objects.filter(location__in=self.getUniqueChildren(include_self=True))
        else:
            query = StockItem.objects.filter(location=self.pk)

        return query

    def stock_item_count(self, cascade=True):
        """Return the number of StockItem objects which live in or under this category."""
        return self.get_stock_items(cascade).count()

    @property
    def item_count(self):
        """Simply returns the number of stock items in this location.

        Required for tree view serializer.
        """
        return self.stock_item_count()


class StockItemManager(TreeManager):
    """Custom database manager for the StockItem class.

    StockItem querysets will automatically prefetch related fields.
    """

    def get_queryset(self):
        """Prefetch queryset to optimise db hits."""
        return super().get_queryset().prefetch_related(
            'belongs_to',
            'build',
            'customer',
            'purchase_order',
            'sales_order',
            'supplier_part',
            'supplier_part__supplier',
            'allocations',
            'sales_order_allocations',
            'location',
            'part',
            'tracking_info'
        )


def generate_batch_code():
    """Generate a default 'batch code' for a new StockItem.

    By default, this uses the value of the 'STOCK_BATCH_CODE_TEMPLATE' setting (if configured),
    which can be passed through a simple template.

    Also, this function is exposed to the ValidationMixin plugin class,
    allowing custom plugins to be used to generate new batch code values
    """

    # First, check if any plugins can generate batch codes
    from plugin.registry import registry

    for plugin in registry.with_mixin('validation'):
        batch = plugin.generate_batch_code()

        if batch is not None:
            # Return the first non-null value generated by a plugin
            return batch

    # If we get to this point, no plugin was able to generate a new batch code
    batch_template = common.models.InvenTreeSetting.get_setting('STOCK_BATCH_CODE_TEMPLATE', '')

    now = datetime.now()

    # Pass context data through to the template randering.
    # The folowing context variables are availble for custom batch code generation
    context = {
        'date': now,
        'year': now.year,
        'month': now.month,
        'day': now.day,
        'hour': now.minute,
        'minute': now.minute,
    }

    return Template(batch_template).render(context)


def default_delete_on_deplete():
    """Return a default value for the 'delete_on_deplete' field.

    Prior to 2022-12-24, this field was set to True by default.
    Now, there is a user-configurable setting to govern default behaviour.
    """

    try:
        return common.models.InvenTreeSetting.get_setting('STOCK_DELETE_DEPLETED_DEFAULT', True)
    except (IntegrityError, OperationalError):
        # Revert to original default behaviour
        return True


class StockItem(InvenTreeBarcodeMixin, MetadataMixin, common.models.MetaMixin, MPTTModel):
    """A StockItem object represents a quantity of physical instances of a part.

    Attributes:
        parent: Link to another StockItem from which this StockItem was created
        part: Link to the master abstract part that this StockItem is an instance of
        supplier_part: Link to a specific SupplierPart (optional)
        location: Where this StockItem is located
        quantity: Number of stocked units
        batch: Batch number for this StockItem
        serial: Unique serial number for this StockItem
        link: Optional URL to link to external resource
        updated: Date that this stock item was last updated (auto)
        expiry_date: Expiry date of the StockItem (optional)
        stocktake_date: Date of last stocktake for this item
        stocktake_user: User that performed the most recent stocktake
        review_needed: Flag if StockItem needs review
        delete_on_deplete: If True, StockItem will be deleted when the stock level gets to zero
        status: Status of this StockItem (ref: InvenTree.status_codes.StockStatus)
        notes: Extra notes field
        build: Link to a Build (if this stock item was created from a build)
        is_building: Boolean field indicating if this stock item is currently being built (or is "in production")
        purchase_order: Link to a PurchaseOrder (if this stock item was created from a PurchaseOrder)
        sales_order: Link to a SalesOrder object (if the StockItem has been assigned to a SalesOrder)
        purchase_price: The unit purchase price for this StockItem - this is the unit price at time of purchase (if this item was purchased from an external supplier)
        packaging: Description of how the StockItem is packaged (e.g. "reel", "loose", "tape" etc)
    """

    @staticmethod
    def get_api_url():
        """Return API url."""
        return reverse('api-stock-list')

    def api_instance_filters(self):
        """Custom API instance filters."""
        return {
            'parent': {
                'exclude_tree': self.pk,
            }
        }

    tags = TaggableManager()

    # A Query filter which will be re-used in multiple places to determine if a StockItem is actually "in stock"
    IN_STOCK_FILTER = Q(
        quantity__gt=0,
        sales_order=None,
        belongs_to=None,
        customer=None,
        is_building=False,
        status__in=StockStatus.AVAILABLE_CODES
    )

    # A query filter which can be used to filter StockItem objects which have expired
    EXPIRED_FILTER = IN_STOCK_FILTER & ~Q(expiry_date=None) & Q(expiry_date__lt=datetime.now().date())

    def update_serial_number(self):
        """Update the 'serial_int' field, to be an integer representation of the serial number.

        This is used for efficient numerical sorting
        """

        serial = str(getattr(self, 'serial', '')).strip()

        from plugin.registry import registry

        # First, let any plugins convert this serial number to an integer value
        # If a non-null value is returned (by any plugin) we will use that

        serial_int = None

        for plugin in registry.with_mixin('validation'):
            serial_int = plugin.convert_serial_to_int(serial)

            if serial_int is not None:
                # Save the first returned result
                # Ensure that it is clipped within a range allowed in the database schema
                clip = 0x7fffffff

                serial_int = abs(serial_int)

                if serial_int > clip:
                    serial_int = clip

                self.serial_int = serial_int
                return

        # If we get to this point, none of the available plugins provided an integer value

        # Default value if we cannot convert to an integer
        serial_int = 0

        if serial not in [None, '']:
            serial_int = extract_int(serial)

        self.serial_int = serial_int

    def get_next_serialized_item(self, include_variants=True, reverse=False):
        """Get the "next" serial number for the part this stock item references.

        e.g. if this stock item has a serial number 100, we may return the stock item with serial number 101

        Note that this only works for "serialized" stock items with integer values

        Args:
            include_variants: True if we wish to include stock for variant parts
            reverse: True if we want to return the "previous" (lower) serial number

        Returns:
            A StockItem object matching the requirements, or None
        """
        if not self.serialized:
            return None

        # Find only serialized stock items
        items = StockItem.objects.exclude(serial=None).exclude(serial='')

        if include_variants:
            # Match against any part within the variant tree
            items = items.filter(part__tree_id=self.part.tree_id)
        else:
            # Match only against the specific part
            items = items.filter(part=self.part)

        serial = self.serial_int

        if reverse:
            # Select only stock items with lower serial numbers, in decreasing order
            items = items.filter(serial_int__lt=serial)
            items = items.order_by('-serial_int')
        else:
            # Select only stock items with higher serial numbers, in increasing order
            items = items.filter(serial_int__gt=serial)
            items = items.order_by('serial_int')

        if items.count() > 0:
            item = items.first()

            if item.serialized:
                return item

        return None

    def save(self, *args, **kwargs):
        """Save this StockItem to the database.

        Performs a number of checks:
        - Unique serial number requirement
        - Adds a transaction note when the item is first created.
        """

        self.validate_unique()
        self.clean()

        self.update_serial_number()

        user = kwargs.pop('user', None)

        if user is None:
            user = getattr(self, '_user', None)

        # If 'add_note = False' specified, then no tracking note will be added for item creation
        add_note = kwargs.pop('add_note', True)

        notes = kwargs.pop('notes', '')

        if self.pk:
            # StockItem has already been saved

            # Check if "interesting" fields have been changed
            # (we wish to record these as historical records)

            try:
                old = StockItem.objects.get(pk=self.pk)

                deltas = {}

                # Status changed?
                if old.status != self.status:
                    deltas['status'] = self.status

                # TODO - Other interesting changes we are interested in...

                if add_note and len(deltas) > 0:
                    self.add_tracking_entry(
                        StockHistoryCode.EDITED,
                        user,
                        deltas=deltas,
                        notes=notes,
                    )

            except (ValueError, StockItem.DoesNotExist):
                pass

        super(StockItem, self).save(*args, **kwargs)

        # If user information is provided, and no existing note exists, create one!
        if user and self.tracking_info.count() == 0:

            tracking_info = {
                'status': self.status,
            }

            self.add_tracking_entry(
                StockHistoryCode.CREATED,
                user,
                deltas=tracking_info,
                notes=notes,
                location=self.location,
                quantity=float(self.quantity),
            )

    @property
    def status_label(self):
        """Return label."""
        return StockStatus.label(self.status)

    @property
    def serialized(self):
        """Return True if this StockItem is serialized."""
        return self.serial is not None and len(str(self.serial).strip()) > 0 and self.quantity == 1

    def validate_unique(self, exclude=None):
        """Test that this StockItem is "unique".

        If the StockItem is serialized, the same serial number.
        cannot exist for the same part (or part tree).
        """
        super(StockItem, self).validate_unique(exclude)

        # If the serial number is set, make sure it is not a duplicate
        if self.serial:

            self.serial = str(self.serial).strip()

            try:
                self.part.validate_serial_number(self.serial, self, raise_error=True)
            except ValidationError as exc:
                raise ValidationError({
                    'serial': exc.message,
                })

    def validate_batch_code(self):
        """Ensure that the batch code is valid for this StockItem.

        - Validation is performed by custom plugins.
        - By default, no validation checks are performed
        """

        from plugin.registry import registry

        for plugin in registry.with_mixin('validation'):
            try:
                plugin.validate_batch_code(self.batch)
            except ValidationError as exc:
                raise ValidationError({
                    'batch': exc.message
                })

    def clean(self):
        """Validate the StockItem object (separate to field validation).

        The following validation checks are performed:
        - The 'part' and 'supplier_part.part' fields cannot point to the same Part object
        - The 'part' is not virtual
        - The 'part' does not belong to itself
        - The location is not structural
        - Quantity must be 1 if the StockItem has a serial number
        """

        if self.location is not None and self.location.structural:
            raise ValidationError(
                {'location': _("Stock items cannot be located into structural stock locations!")})

        super().clean()

        # Strip serial number field
        if type(self.serial) is str:
            self.serial = self.serial.strip()

        # Strip batch code field
        if type(self.batch) is str:
            self.batch = self.batch.strip()

        self.validate_batch_code()

        try:
            # Trackable parts must have integer values for quantity field!
            if self.part.trackable:
                if self.quantity != int(self.quantity):
                    raise ValidationError({
                        'quantity': _('Quantity must be integer value for trackable parts')
                    })

            # Virtual parts cannot have stock items created against them
            if self.part.virtual:
                raise ValidationError({
                    'part': _("Stock item cannot be created for virtual parts"),
                })
        except PartModels.Part.DoesNotExist:
            # For some reason the 'clean' process sometimes throws errors because self.part does not exist
            # It *seems* that this only occurs in unit testing, though.
            # Probably should investigate this at some point.
            pass

        if self.quantity < 0:
            raise ValidationError({
                'quantity': _('Quantity must be greater than zero')
            })

        # The 'supplier_part' field must point to the same part!
        try:
            if self.supplier_part is not None:
                if self.supplier_part.part != self.part:
                    raise ValidationError({'supplier_part': _("Part type ('{pf}') must be {pe}").format(
                                           pf=str(self.supplier_part.part),
                                           pe=str(self.part))
                                           })

            if self.part is not None:
                # A part with a serial number MUST have the quantity set to 1
                if self.serial:
                    if self.quantity > 1:
                        raise ValidationError({
                            'quantity': _('Quantity must be 1 for item with a serial number'),
                            'serial': _('Serial number cannot be set if quantity greater than 1')
                        })

                    if self.quantity == 0:
                        self.quantity = 1

                    elif self.quantity > 1:
                        raise ValidationError({
                            'quantity': _('Quantity must be 1 for item with a serial number')
                        })

                    # Serial numbered items cannot be deleted on depletion
                    self.delete_on_deplete = False

        except PartModels.Part.DoesNotExist:
            # This gets thrown if self.supplier_part is null
            # TODO - Find a test than can be perfomed...
            pass

        # Ensure that the item cannot be assigned to itself
        if self.belongs_to and self.belongs_to.pk == self.pk:
            raise ValidationError({
                'belongs_to': _('Item cannot belong to itself')
            })

        # If the item is marked as "is_building", it must point to a build!
        if self.is_building and not self.build:
            raise ValidationError({
                'build': _("Item must have a build reference if is_building=True")
            })

        # If the item points to a build, check that the Part references match
        if self.build:

            if self.part == self.build.part:
                # Part references match exactly
                pass
            elif self.part in self.build.part.get_conversion_options():
                # Part reference is one of the valid conversion options for the build output
                pass
            else:
                raise ValidationError({
                    'build': _("Build reference does not point to the same part object")
                })

    def get_absolute_url(self):
        """Return url for instance."""
        return reverse('stock-item-detail', kwargs={'pk': self.id})

    def get_part_name(self):
        """Returns part name."""
        return self.part.full_name

    # Note: When a StockItem is deleted, a pre_delete signal handles the parent/child relationship
    parent = TreeForeignKey(
        'self',
        verbose_name=_('Parent Stock Item'),
        on_delete=models.DO_NOTHING,
        blank=True, null=True,
        related_name='children'
    )

    part = models.ForeignKey(
        'part.Part', on_delete=models.CASCADE,
        verbose_name=_('Base Part'),
        related_name='stock_items',
        help_text=_('Base part'),
        limit_choices_to={
            'virtual': False
        })

    supplier_part = models.ForeignKey(
        'company.SupplierPart', blank=True, null=True, on_delete=models.SET_NULL,
        verbose_name=_('Supplier Part'),
        help_text=_('Select a matching supplier part for this stock item'),
        related_name='stock_items',
    )

    # Note: When a StockLocation is deleted, stock items are updated via a signal
    location = TreeForeignKey(
        StockLocation, on_delete=models.DO_NOTHING,
        verbose_name=_('Stock Location'),
        related_name='stock_items',
        blank=True, null=True,
        help_text=_('Where is this stock item located?')
    )

    packaging = models.CharField(
        max_length=50,
        blank=True, null=True,
        verbose_name=_('Packaging'),
        help_text=_('Packaging this stock item is stored in')
    )

    # When deleting a stock item with installed items, those installed items are also installed
    belongs_to = models.ForeignKey(
        'self',
        verbose_name=_('Installed In'),
        on_delete=models.CASCADE,
        related_name='installed_parts', blank=True, null=True,
        help_text=_('Is this item installed in another item?')
    )

    customer = models.ForeignKey(
        CompanyModels.Company,
        on_delete=models.SET_NULL,
        null=True, blank=True,
        limit_choices_to={'is_customer': True},
        related_name='assigned_stock',
        help_text=_("Customer"),
        verbose_name=_("Customer"),
    )

    serial = models.CharField(
        verbose_name=_('Serial Number'),
        max_length=100, blank=True, null=True,
        help_text=_('Serial number for this item')
    )

    serial_int = models.IntegerField(default=0)

    link = InvenTreeURLField(
        verbose_name=_('External Link'),
        blank=True,
        help_text=_("Link to external URL")
    )

    batch = models.CharField(
        verbose_name=_('Batch Code'),
        max_length=100, blank=True, null=True,
        help_text=_('Batch code for this stock item'),
        default=generate_batch_code,
    )

    quantity = models.DecimalField(
        verbose_name=_("Stock Quantity"),
        max_digits=15, decimal_places=5, validators=[MinValueValidator(0)],
        default=1
    )

    build = models.ForeignKey(
        'build.Build', on_delete=models.SET_NULL,
        verbose_name=_('Source Build'),
        blank=True, null=True,
        help_text=_('Build for this stock item'),
        related_name='build_outputs',
    )

    is_building = models.BooleanField(
        default=False,
    )

    purchase_order = models.ForeignKey(
        'order.PurchaseOrder',
        on_delete=models.SET_NULL,
        verbose_name=_('Source Purchase Order'),
        related_name='stock_items',
        blank=True, null=True,
        help_text=_('Purchase order for this stock item')
    )

    sales_order = models.ForeignKey(
        'order.SalesOrder',
        on_delete=models.SET_NULL,
        verbose_name=_("Destination Sales Order"),
        related_name='stock_items',
        null=True, blank=True)

    expiry_date = models.DateField(
        blank=True, null=True,
        verbose_name=_('Expiry Date'),
        help_text=_('Expiry date for stock item. Stock will be considered expired after this date'),
    )

    stocktake_date = models.DateField(blank=True, null=True)

    stocktake_user = models.ForeignKey(
        User, on_delete=models.SET_NULL,
        blank=True, null=True,
        related_name='stocktake_stock'
    )

    review_needed = models.BooleanField(default=False)

    delete_on_deplete = models.BooleanField(
        default=default_delete_on_deplete,
        verbose_name=_('Delete on deplete'), help_text=_('Delete this Stock Item when stock is depleted')
    )

    status = models.PositiveIntegerField(
        default=StockStatus.OK,
        choices=StockStatus.items(),
        validators=[MinValueValidator(0)])

    @property
    def status_text(self):
        """Return the text representation of the status field"""
        return StockStatus.text(self.status)

    notes = InvenTreeNotesField(help_text=_('Stock Item Notes'))

    purchase_price = InvenTreeModelMoneyField(
        max_digits=19,
        decimal_places=6,
        blank=True,
        null=True,
        verbose_name=_('Purchase Price'),
        help_text=_('Single unit purchase price at time of purchase'),
    )

    owner = models.ForeignKey(Owner, on_delete=models.SET_NULL, blank=True, null=True,
                              verbose_name=_('Owner'),
                              help_text=_('Select Owner'),
                              related_name='stock_items')

    @transaction.atomic
    def convert_to_variant(self, variant, user, notes=None):
        """Convert this StockItem instance to a "variant", i.e. change the "part" reference field."""
        if not variant:
            # Ignore null values
            return

        if variant == self.part:
            # Variant is the same as the current part
            return

        self.part = variant
        self.save()

        self.add_tracking_entry(
            StockHistoryCode.CONVERTED_TO_VARIANT,
            user,
            deltas={
                'part': variant.pk,
            },
            notes=_('Converted to part') + ': ' + variant.full_name,
        )

    def get_item_owner(self):
        """Return the closest "owner" for this StockItem.

        - If the item has an owner set, return that
        - If the item is "in stock", check the StockLocation
        - Otherwise, return None
        """
        if self.owner is not None:
            return self.owner

        if self.in_stock and self.location is not None:
            loc_owner = self.location.get_location_owner()

            if loc_owner:
                return loc_owner

        return None

    def check_ownership(self, user):
        """Check if the user "owns" (or is one of the owners of) the item."""
        # Superuser accounts automatically "own" everything
        if user.is_superuser:
            return True

        ownership_enabled = common.models.InvenTreeSetting.get_setting('STOCK_OWNERSHIP_CONTROL')

        if not ownership_enabled:
            # Location ownership function is not enabled, so return True
            return True

        owner = self.get_item_owner()

        if owner is None:
            return True

        return owner.is_user_allowed(user, include_group=True)

    def is_stale(self):
        """Returns True if this Stock item is "stale".

        To be "stale", the following conditions must be met:
        - Expiry date is not None
        - Expiry date will "expire" within the configured stale date
        - The StockItem is otherwise "in stock"
        """
        if self.expiry_date is None:
            return False

        if not self.in_stock:
            return False

        today = datetime.now().date()

        stale_days = common.models.InvenTreeSetting.get_setting('STOCK_STALE_DAYS')

        if stale_days <= 0:
            return False

        expiry_date = today + timedelta(days=stale_days)

        return self.expiry_date < expiry_date

    def is_expired(self):
        """Returns True if this StockItem is "expired".

        To be "expired", the following conditions must be met:
        - Expiry date is not None
        - Expiry date is "in the past"
        - The StockItem is otherwise "in stock"
        """
        if self.expiry_date is None:
            return False

        if not self.in_stock:
            return False

        today = datetime.now().date()

        return self.expiry_date < today

    def clearAllocations(self):
        """Clear all order allocations for this StockItem.

        Clears:
        - SalesOrder allocations
        - Build allocations
        """
        # Delete outstanding SalesOrder allocations
        self.sales_order_allocations.all().delete()

        # Delete outstanding BuildOrder allocations
        self.allocations.all().delete()

    def allocateToCustomer(self, customer, quantity=None, order=None, user=None, notes=None):
        """Allocate a StockItem to a customer.

        This action can be called by the following processes:
        - Completion of a SalesOrder
        - User manually assigns a StockItem to the customer

        Args:
            customer: The customer (Company) to assign the stock to
            quantity: Quantity to assign (if not supplied, total quantity is used)
            order: SalesOrder reference
            user: User that performed the action
            notes: Notes field
        """
        if quantity is None:
            quantity = self.quantity

        if quantity >= self.quantity:
            item = self
        else:
            item = self.splitStock(quantity, None, user)

        # Update StockItem fields with new information
        item.sales_order = order
        item.customer = customer
        item.location = None

        item.save()

        # TODO - Remove any stock item allocations from this stock item

        item.add_tracking_entry(
            StockHistoryCode.SENT_TO_CUSTOMER,
            user,
            {
                'customer': customer.id,
                'customer_name': customer.name,
            },
            notes=notes,
        )

        trigger_event(
            'stockitem.assignedtocustomer',
            id=self.id,
            customer=customer.id,
        )

        # Return the reference to the stock item
        return item

    @transaction.atomic
    def return_from_customer(self, location, user=None, **kwargs):
        """Return stock item from customer, back into the specified location.

        If the selected location is the same as the parent, merge stock back into the parent.
        Otherwise create the stock in the new location
        """
        notes = kwargs.get('notes', '')

        tracking_info = {}

        if self.customer:
            tracking_info['customer'] = self.customer.id
            tracking_info['customer_name'] = self.customer.name

        self.add_tracking_entry(
            StockHistoryCode.RETURNED_FROM_CUSTOMER,
            user,
            notes=notes,
            deltas=tracking_info,
            location=location
        )

        self.clearAllocations()
        self.customer = None
        self.belongs_to = None
        self.sales_order = None
        self.location = location

        trigger_event(
            'stockitem.returnedfromcustomer',
            id=self.id,
        )

        """If new location is the same as the parent location, merge this stock back in the parent"""
        if self.parent and self.location == self.parent.location:
            self.parent.merge_stock_items(
                {self},
                user=user,
                location=location,
                notes=notes
            )
        else:
            self.save()

    def is_allocated(self):
        """Return True if this StockItem is allocated to a SalesOrder or a Build."""
        # TODO - For now this only checks if the StockItem is allocated to a SalesOrder
        # TODO - In future, once the "build" is working better, check this too

        if self.allocations.count() > 0:
            return True

        if self.sales_order_allocations.count() > 0:
            return True

        return False

    def build_allocation_count(self):
        """Return the total quantity allocated to builds."""
        query = self.allocations.aggregate(q=Coalesce(Sum('quantity'), Decimal(0)))

        total = query['q']

        if total is None:
            total = Decimal(0)

        return total

    def sales_order_allocation_count(self):
        """Return the total quantity allocated to SalesOrders."""
        query = self.sales_order_allocations.aggregate(q=Coalesce(Sum('quantity'), Decimal(0)))

        total = query['q']

        if total is None:
            total = Decimal(0)

        return total

    def allocation_count(self):
        """Return the total quantity allocated to builds or orders."""
        bo = self.build_allocation_count()
        so = self.sales_order_allocation_count()

        return bo + so

    def unallocated_quantity(self):
        """Return the quantity of this StockItem which is *not* allocated."""
        return max(self.quantity - self.allocation_count(), 0)

    def can_delete(self):
        """Can this stock item be deleted?

        It can NOT be deleted under the following circumstances:
        - Has installed stock items
        - Is installed inside another StockItem
        - It has been assigned to a SalesOrder
        - It has been assigned to a BuildOrder
        """
        if self.installed_item_count() > 0:
            return False

        if self.sales_order is not None:
            return False

        return True

    def get_installed_items(self, cascade: bool = False) -> set[StockItem]:
        """Return all stock items which are *installed* in this one!

        Note: This function is recursive, and may result in a number of database hits!

        Args:
            cascade (bool, optional): Include items which are installed in items which are installed in items. Defaults to False.

        Returns:
            set[StockItem]: Sll stock items which are installed
        """
        installed = set()

        items = StockItem.objects.filter(belongs_to=self)

        for item in items:

            # Prevent duplication or recursion
            if item == self or item in installed:
                continue

            installed.add(item)

            if cascade:
                sub_items = item.get_installed_items(cascade=True)

                for sub_item in sub_items:

                    # Prevent recursion
                    if sub_item == self or sub_item in installed:
                        continue

                    installed.add(sub_item)

        return installed

    def installed_item_count(self):
        """Return the number of stock items installed inside this one."""
        return self.installed_parts.count()

    @transaction.atomic
    def installStockItem(self, other_item, quantity, user, notes):
        """Install another stock item into this stock item.

        Args:
            other_item: The stock item to install into this stock item
            quantity: The quantity of stock to install
            user: The user performing the operation
            notes: Any notes associated with the operation
        """
        # Cannot be already installed in another stock item!
        if self.belongs_to is not None:
            return False

        # If the quantity is less than the stock item, split the stock!
        stock_item = other_item.splitStock(quantity, None, user)

        if stock_item is None:
            stock_item = other_item

        # Assign the other stock item into this one
        stock_item.belongs_to = self
        stock_item.save()

        # Add a transaction note to the other item
        stock_item.add_tracking_entry(
            StockHistoryCode.INSTALLED_INTO_ASSEMBLY,
            user,
            notes=notes,
            deltas={
                'stockitem': self.pk,
            }
        )

        # Add a transaction note to this item (the assembly)
        self.add_tracking_entry(
            StockHistoryCode.INSTALLED_CHILD_ITEM,
            user,
            notes=notes,
            deltas={
                'stockitem': stock_item.pk,
            }
        )

    @transaction.atomic
    def uninstall_into_location(self, location, user, notes):
        """Uninstall this stock item from another item, into a location.

        Args:
            location: The stock location where the item will be moved
            user: The user performing the operation
            notes: Any notes associated with the operation
        """
        # If the stock item is not installed in anything, ignore
        if self.belongs_to is None:
            return False

        # TODO - Are there any other checks that need to be performed at this stage?

        # Add a transaction note to the parent item
        self.belongs_to.add_tracking_entry(
            StockHistoryCode.REMOVED_CHILD_ITEM,
            user,
            deltas={
                'stockitem': self.pk,
            },
            notes=notes,
        )

        tracking_info = {
            'stockitem': self.belongs_to.pk
        }

        self.add_tracking_entry(
            StockHistoryCode.REMOVED_FROM_ASSEMBLY,
            user,
            notes=notes,
            deltas=tracking_info,
            location=location,
        )

        # Mark this stock item as *not* belonging to anyone
        self.belongs_to = None
        self.location = location

        self.save()

    @property
    def children(self):
        """Return a list of the child items which have been split from this stock item."""
        return self.get_descendants(include_self=False)

    @property
    def child_count(self):
        """Return the number of 'child' items associated with this StockItem.

        A child item is one which has been split from this one.
        """
        return self.children.count()

    @property
    def in_stock(self):
        """Returns True if this item is in stock.

        See also: IN_STOCK_FILTER
        """
        query = StockItem.objects.filter(pk=self.pk)

        query = query.filter(StockItem.IN_STOCK_FILTER)

        return query.exists()

    @property
    def can_adjust_location(self):
        """Returns True if the stock location can be "adjusted" for this part.

        Cannot be adjusted if:
        - Has been delivered to a customer
        - Has been installed inside another StockItem
        """
        if self.customer is not None:
            return False

        if self.belongs_to is not None:
            return False

        if self.sales_order is not None:
            return False

        return True

    @property
    def tracking_info_count(self):
        """How many tracking entries are available?"""
        return self.tracking_info.count()

    @property
    def has_tracking_info(self):
        """Is tracking info available?"""
        return self.tracking_info_count > 0

    def add_tracking_entry(self, entry_type: int, user: User, deltas: dict = None, notes: str = '', **kwargs):
        """Add a history tracking entry for this StockItem.

        Args:
            entry_type (int): Code describing the "type" of historical action (see StockHistoryCode)
            user (User): The user performing this action
            deltas (dict, optional): A map of the changes made to the model. Defaults to None.
            notes (str, optional): URL associated with this tracking entry. Defaults to ''.
        """
        if deltas is None:
            deltas = {}

        # Has a location been specified?
        location = kwargs.get('location', None)

        if location:
            deltas['location'] = location.id

        # Quantity specified?
        quantity = kwargs.get('quantity', None)

        if quantity:
            deltas['quantity'] = float(quantity)

        entry = StockItemTracking.objects.create(
            item=self,
            tracking_type=entry_type,
            user=user,
            date=datetime.now(),
            notes=notes,
            deltas=deltas,
        )

        entry.save()

    @transaction.atomic
    def serializeStock(self, quantity, serials, user, notes='', location=None):
        """Split this stock item into unique serial numbers.

        - Quantity can be less than or equal to the quantity of the stock item
        - Number of serial numbers must match the quantity
        - Provided serial numbers must not already be in use

        Args:
            quantity: Number of items to serialize (integer)
            serials: List of serial numbers
            user: User object associated with action
            notes: Optional notes for tracking
            location: If specified, serialized items will be placed in the given location
        """
        # Cannot serialize stock that is already serialized!
        if self.serialized:
            return

        if not self.part.trackable:
            raise ValidationError({"part": _("Part is not set as trackable")})

        # Quantity must be a valid integer value
        try:
            quantity = int(quantity)
        except ValueError:
            raise ValidationError({"quantity": _("Quantity must be integer")})

        if quantity <= 0:
            raise ValidationError({"quantity": _("Quantity must be greater than zero")})

        if quantity > self.quantity:
            raise ValidationError({"quantity": _("Quantity must not exceed available stock quantity ({n})").format(n=self.quantity)})

        if type(serials) not in [list, tuple]:
            raise ValidationError({"serial_numbers": _("Serial numbers must be a list of integers")})

        if quantity != len(serials):
            raise ValidationError({"quantity": _("Quantity does not match serial numbers")})

        # Test if each of the serial numbers are valid
        existing = self.part.find_conflicting_serial_numbers(serials)

        if len(existing) > 0:
            exists = ','.join([str(x) for x in existing])
            raise ValidationError({"serial_numbers": _("Serial numbers already exist: {exists}").format(exists=exists)})

        # Create a new stock item for each unique serial number
        for serial in serials:

            # Create a copy of this StockItem
            new_item = StockItem.objects.get(pk=self.pk)
            new_item.quantity = 1
            new_item.serial = serial
            new_item.pk = None
            new_item.parent = self

            if location:
                new_item.location = location

            # The item already has a transaction history, don't create a new note
            new_item.save(user=user, notes=notes)

            # Copy entire transaction history
            new_item.copyHistoryFrom(self)

            # Copy test result history
            new_item.copyTestResultsFrom(self)

            # Create a new stock tracking item
            new_item.add_tracking_entry(
                StockHistoryCode.ASSIGNED_SERIAL,
                user,
                notes=notes,
                deltas={
                    'serial': serial,
                },
                location=location
            )

        # Remove the equivalent number of items
        self.take_stock(quantity, user, notes=notes)

    @transaction.atomic
    def copyHistoryFrom(self, other):
        """Copy stock history from another StockItem."""
        for item in other.tracking_info.all():

            item.item = self
            item.pk = None
            item.save()

    @transaction.atomic
    def copyTestResultsFrom(self, other, filters=None):
        """Copy all test results from another StockItem."""
        # Set default - see B006
        if filters is None:
            filters = {}

        for result in other.test_results.all().filter(**filters):

            # Create a copy of the test result by nulling-out the pk
            result.pk = None
            result.stock_item = self
            result.save()

    def can_merge(self, other=None, raise_error=False, **kwargs):
        """Check if this stock item can be merged into another stock item."""
        allow_mismatched_suppliers = kwargs.get('allow_mismatched_suppliers', False)

        allow_mismatched_status = kwargs.get('allow_mismatched_status', False)

        try:
            # Generic checks (do not rely on the 'other' part)
            if self.sales_order:
                raise ValidationError(_('Stock item has been assigned to a sales order'))

            if self.belongs_to:
                raise ValidationError(_('Stock item is installed in another item'))

            if self.installed_item_count() > 0:
                raise ValidationError(_('Stock item contains other items'))

            if self.customer:
                raise ValidationError(_('Stock item has been assigned to a customer'))

            if self.is_building:
                raise ValidationError(_('Stock item is currently in production'))

            if self.serialized:
                raise ValidationError(_("Serialized stock cannot be merged"))

            if other:
                # Specific checks (rely on the 'other' part)

                # Prevent stock item being merged with itself
                if self == other:
                    raise ValidationError(_('Duplicate stock items'))

                # Base part must match
                if self.part != other.part:
                    raise ValidationError(_("Stock items must refer to the same part"))

                # Check if supplier part references match
                if self.supplier_part != other.supplier_part and not allow_mismatched_suppliers:
                    raise ValidationError(_("Stock items must refer to the same supplier part"))

                # Check if stock status codes match
                if self.status != other.status and not allow_mismatched_status:
                    raise ValidationError(_("Stock status codes must match"))

        except ValidationError as e:
            if raise_error:
                raise e
            else:
                return False

        return True

    @transaction.atomic
    def merge_stock_items(self, other_items, raise_error=False, **kwargs):
        """Merge another stock item into this one; the two become one!

        *This* stock item subsumes the other, which is essentially deleted:

        - The quantity of this StockItem is increased
        - Tracking history for the *other* item is deleted
        - Any allocations (build order, sales order) are moved to this StockItem
        """
        if len(other_items) == 0:
            return

        user = kwargs.get('user', None)
        location = kwargs.get('location', None)
        notes = kwargs.get('notes', None)

        parent_id = self.parent.pk if self.parent else None

        for other in other_items:
            # If the stock item cannot be merged, return
            if not self.can_merge(other, raise_error=raise_error, **kwargs):
                return

        for other in other_items:

            self.quantity += other.quantity

            # Any "build order allocations" for the other item must be assigned to this one
            for allocation in other.allocations.all():

                allocation.stock_item = self
                allocation.save()

            # Any "sales order allocations" for the other item must be assigned to this one
            for allocation in other.sales_order_allocations.all():

                allocation.stock_item = self()
                allocation.save()

            # Prevent atomicity issues when we are merging our own "parent" part in
            if parent_id and parent_id == other.pk:
                self.parent = None
                self.save()

            other.delete()

        self.add_tracking_entry(
            StockHistoryCode.MERGED_STOCK_ITEMS,
            user,
            quantity=self.quantity,
            notes=notes,
            deltas={
                'location': location.pk,
            }
        )

        self.location = location
        self.save()

    @transaction.atomic
    def splitStock(self, quantity, location, user, **kwargs):
        """Split this stock item into two items, in the same location.

        Stock tracking notes for this StockItem will be duplicated,
        and added to the new StockItem.

        Args:
            quantity: Number of stock items to remove from this entity, and pass to the next
            location: Where to move the new StockItem to

        Notes:
            The provided quantity will be subtracted from this item and given to the new one.
            The new item will have a different StockItem ID, while this will remain the same.
        """
        notes = kwargs.get('notes', '')
        code = kwargs.get('code', StockHistoryCode.SPLIT_FROM_PARENT)

        # Do not split a serialized part
        if self.serialized:
            return self

        try:
            quantity = Decimal(quantity)
        except (InvalidOperation, ValueError):
            return self

        # Doesn't make sense for a zero quantity
        if quantity <= 0:
            return self

        # Also doesn't make sense to split the full amount
        if quantity >= self.quantity:
            return self

        # Create a new StockItem object, duplicating relevant fields
        # Nullify the PK so a new record is created
        new_stock = StockItem.objects.get(pk=self.pk)
        new_stock.pk = None
        new_stock.parent = self
        new_stock.quantity = quantity

        # Move to the new location if specified, otherwise use current location
        if location:
            new_stock.location = location
        else:
            new_stock.location = self.location

        new_stock.save()

        # Copy the transaction history of this part into the new one
        new_stock.copyHistoryFrom(self)

        # Copy the test results of this part to the new one
        new_stock.copyTestResultsFrom(self)

        # Add a new tracking item for the new stock item
        new_stock.add_tracking_entry(
            code,
            user,
            notes=notes,
            deltas={
                'stockitem': self.pk,
            },
            location=location,
        )

        # Remove the specified quantity from THIS stock item
        self.take_stock(
            quantity,
            user,
            notes=notes
        )

        # Return a copy of the "new" stock item
        return new_stock

    @transaction.atomic
    def move(self, location, notes, user, **kwargs):
        """Move part to a new location.

        If less than the available quantity is to be moved,
        a new StockItem is created, with the defined quantity,
        and that new StockItem is moved.
        The quantity is also subtracted from the existing StockItem.

        Args:
            location: Destination location (cannot be null)
            notes: User notes
            user: Who is performing the move
            kwargs:
                quantity: If provided, override the quantity (default = total stock quantity)
        """
        try:
            quantity = Decimal(kwargs.get('quantity', self.quantity))
        except InvalidOperation:
            return False

        if not self.in_stock:
            raise ValidationError(_("StockItem cannot be moved as it is not in stock"))

        if quantity <= 0:
            return False

        if location is None:
            # TODO - Raise appropriate error (cannot move to blank location)
            return False
        elif self.location and (location.pk == self.location.pk) and (quantity == self.quantity):
            # TODO - Raise appropriate error (cannot move to same location)
            return False

        # Test for a partial movement
        if quantity < self.quantity:
            # We need to split the stock!

            # Split the existing StockItem in two
            self.splitStock(quantity, location, user, **{'notes': notes})

            return True

        self.location = location

        tracking_info = {}

        self.add_tracking_entry(
            StockHistoryCode.STOCK_MOVE,
            user,
            notes=notes,
            deltas=tracking_info,
            location=location,
        )

        self.save()

        return True

    @transaction.atomic
    def updateQuantity(self, quantity):
        """Update stock quantity for this item.

        If the quantity has reached zero, this StockItem will be deleted.

        Returns:
            - True if the quantity was saved
            - False if the StockItem was deleted
        """
        # Do not adjust quantity of a serialized part
        if self.serialized:
            return

        try:
            self.quantity = Decimal(quantity)
        except (InvalidOperation, ValueError):
            return

        if quantity < 0:
            quantity = 0

        self.quantity = quantity

        if quantity == 0 and self.delete_on_deplete and self.can_delete():
            self.delete()

            return False
        else:
            self.save()
            return True

    @transaction.atomic
    def stocktake(self, count, user, notes=''):
        """Perform item stocktake.

        When the quantity of an item is counted,
        record the date of stocktake
        """
        try:
            count = Decimal(count)
        except InvalidOperation:
            return False

        if count < 0:
            return False

        self.stocktake_date = datetime.now().date()
        self.stocktake_user = user

        if self.updateQuantity(count):

            self.add_tracking_entry(
                StockHistoryCode.STOCK_COUNT,
                user,
                notes=notes,
                deltas={
                    'quantity': float(self.quantity),
                }
            )

        return True

    @transaction.atomic
    def add_stock(self, quantity, user, notes=''):
        """Add items to stock.

        This function can be called by initiating a ProjectRun,
        or by manually adding the items to the stock location
        """
        # Cannot add items to a serialized part
        if self.serialized:
            return False

        try:
            quantity = Decimal(quantity)
        except InvalidOperation:
            return False

        # Ignore amounts that do not make sense
        if quantity <= 0:
            return False

        if self.updateQuantity(self.quantity + quantity):

            self.add_tracking_entry(
                StockHistoryCode.STOCK_ADD,
                user,
                notes=notes,
                deltas={
                    'added': float(quantity),
                    'quantity': float(self.quantity),
                }
            )

        return True

    @transaction.atomic
    def take_stock(self, quantity, user, notes='', code=StockHistoryCode.STOCK_REMOVE):
        """Remove items from stock."""
        # Cannot remove items from a serialized part
        if self.serialized:
            return False

        try:
            quantity = Decimal(quantity)
        except InvalidOperation:
            return False

        if quantity <= 0:
            return False

        if self.updateQuantity(self.quantity - quantity):

            self.add_tracking_entry(
                code,
                user,
                notes=notes,
                deltas={
                    'removed': float(quantity),
                    'quantity': float(self.quantity),
                }
            )

        return True

    def __str__(self):
        """Human friendly name."""
        if self.part.trackable and self.serial:
            s = '{part} #{sn}'.format(
                part=self.part.full_name,
                sn=self.serial)
        else:
            s = '{n} x {part}'.format(
                n=InvenTree.helpers.decimal2string(self.quantity),
                part=self.part.full_name)

        if self.location:
            s += ' @ {loc}'.format(loc=self.location.name)

        if self.purchase_order:
            s += " ({po})".format(
                po=self.purchase_order,
            )

        return s

    @transaction.atomic
    def clear_test_results(self, **kwargs):
        """Remove all test results."""
        # All test results
        results = self.test_results.all()

        # TODO - Perhaps some filtering options supplied by kwargs?

        results.delete()

    def getTestResults(self, test=None, result=None, user=None):
        """Return all test results associated with this StockItem.

        Optionally can filter results by:
        - Test name
        - Test result
        - User
        """
        results = self.test_results

        if test:
            # Filter by test name
            results = results.filter(test=test)

        if result is not None:
            # Filter by test status
            results = results.filter(result=result)

        if user:
            # Filter by user
            results = results.filter(user=user)

        return results

    def testResultMap(self, **kwargs):
        """Return a map of test-results using the test name as the key.

        Where multiple test results exist for a given name,
        the *most recent* test is used.

        This map is useful for rendering to a template (e.g. a test report),
        as all named tests are accessible.
        """
        # Do we wish to include test results from installed items?
        include_installed = kwargs.pop('include_installed', False)

        # Filter results by "date", so that newer results
        # will override older ones.
        results = self.getTestResults(**kwargs).order_by('date')

        result_map = {}

        for result in results:
            key = InvenTree.helpers.generateTestKey(result.test)
            result_map[key] = result

        # Do we wish to "cascade" and include test results from installed stock items?
        cascade = kwargs.get('cascade', False)

        if include_installed:
            installed_items = self.get_installed_items(cascade=cascade)

            for item in installed_items:
                item_results = item.testResultMap()

                for key in item_results.keys():
                    # Results from sub items should not override master ones
                    if key not in result_map.keys():
                        result_map[key] = item_results[key]

        return result_map

    def testResultList(self, **kwargs):
        """Return a list of test-result objects for this StockItem."""
        return self.testResultMap(**kwargs).values()

    def requiredTestStatus(self):
        """Return the status of the tests required for this StockItem.

        Return:
            A dict containing the following items:
            - total: Number of required tests
            - passed: Number of tests that have passed
            - failed: Number of tests that have failed
        """
        # All the tests required by the part object
        required = self.part.getRequiredTests()

        results = self.testResultMap()

        total = len(required)
        passed = 0
        failed = 0

        for test in required:
            key = InvenTree.helpers.generateTestKey(test.test_name)

            if key in results:
                result = results[key]

                if result.result:
                    passed += 1
                else:
                    failed += 1

        return {
            'total': total,
            'passed': passed,
            'failed': failed,
        }

    @property
    def required_test_count(self):
        """Return the number of 'required tests' for this StockItem."""
        return self.part.getRequiredTests().count()

    def hasRequiredTests(self):
        """Return True if there are any 'required tests' associated with this StockItem."""
        return self.part.getRequiredTests().count() > 0

    def passedAllRequiredTests(self):
        """Returns True if this StockItem has passed all required tests."""
        status = self.requiredTestStatus()

        return status['passed'] >= status['total']

    def available_test_reports(self):
        """Return a list of TestReport objects which match this StockItem."""
        reports = []

        item_query = StockItem.objects.filter(pk=self.pk)

        for test_report in report.models.TestReport.objects.filter(enabled=True):

            # Attempt to validate report filter (skip if invalid)
            try:
                filters = InvenTree.helpers.validateFilterString(test_report.filters)
                if item_query.filter(**filters).exists():
                    reports.append(test_report)
            except (ValidationError, FieldError):
                continue

        return reports

    @property
    def has_test_reports(self):
        """Return True if there are test reports available for this stock item."""
        return len(self.available_test_reports()) > 0

    def available_labels(self):
        """Return a list of Label objects which match this StockItem."""
        labels = []

        item_query = StockItem.objects.filter(pk=self.pk)

        for lbl in label.models.StockItemLabel.objects.filter(enabled=True):

            try:
                filters = InvenTree.helpers.validateFilterString(lbl.filters)

                if item_query.filter(**filters).exists():
                    labels.append(lbl)
            except (ValidationError, FieldError):
                continue

        return labels

    @property
    def has_labels(self):
        """Return True if there are any label templates available for this stock item."""
        return len(self.available_labels()) > 0


@receiver(pre_delete, sender=StockItem, dispatch_uid='stock_item_pre_delete_log')
def before_delete_stock_item(sender, instance, using, **kwargs):
    """Receives pre_delete signal from StockItem object.

    Before a StockItem is deleted, ensure that each child object is updated,
    to point to the new parent item.
    """
    # Update each StockItem parent field
    for child in instance.children.all():
        child.parent = instance.parent
        child.save()


@receiver(post_delete, sender=StockItem, dispatch_uid='stock_item_post_delete_log')
def after_delete_stock_item(sender, instance: StockItem, **kwargs):
    """Function to be executed after a StockItem object is deleted."""
    from part import tasks as part_tasks

    if not InvenTree.ready.isImportingData():
        # Run this check in the background
        InvenTree.tasks.offload_task(part_tasks.notify_low_stock_if_required, instance.part)

        # Schedule an update on parent part pricing
        if InvenTree.ready.canAppAccessDatabase():
            instance.part.schedule_pricing_update()


@receiver(post_save, sender=StockItem, dispatch_uid='stock_item_post_save_log')
def after_save_stock_item(sender, instance: StockItem, created, **kwargs):
    """Hook function to be executed after StockItem object is saved/updated."""
    from part import tasks as part_tasks

    if not InvenTree.ready.isImportingData():
        # Run this check in the background
        InvenTree.tasks.offload_task(part_tasks.notify_low_stock_if_required, instance.part)

        if InvenTree.ready.canAppAccessDatabase():
            instance.part.schedule_pricing_update()


class StockItemAttachment(InvenTreeAttachment):
    """Model for storing file attachments against a StockItem object."""

    @staticmethod
    def get_api_url():
        """Return API url."""
        return reverse('api-stock-attachment-list')

    def getSubdir(self):
        """Override attachment location."""
        return os.path.join("stock_files", str(self.stock_item.id))

    stock_item = models.ForeignKey(
        StockItem,
        on_delete=models.CASCADE,
        related_name='attachments'
    )


class StockItemTracking(models.Model):
    """Stock tracking entry - used for tracking history of a particular StockItem.

    Note: 2021-05-11
    The legacy StockTrackingItem model contained very litle information about the "history" of the item.
    In fact, only the "quantity" of the item was recorded at each interaction.
    Also, the "title" was translated at time of generation, and thus was not really translateable.
    The "new" system tracks all 'delta' changes to the model,
    and tracks change "type" which can then later be translated


    Attributes:
        item: ForeignKey reference to a particular StockItem
        date: Date that this tracking info was created
        tracking_type: The type of tracking information
        notes: Associated notes (input by user)
        user: The user associated with this tracking info
        deltas: The changes associated with this history item
    """

    @staticmethod
    def get_api_url():
        """Return API url."""
        return reverse('api-stock-tracking-list')

    def get_absolute_url(self):
        """Return url for instance."""
        return '/stock/track/{pk}'.format(pk=self.id)

    def label(self):
        """Return label."""
        if self.tracking_type in StockHistoryCode.keys():
            return StockHistoryCode.label(self.tracking_type)
        else:
            return self.title

    tracking_type = models.IntegerField(
        default=StockHistoryCode.LEGACY,
    )

    item = models.ForeignKey(
        StockItem,
        on_delete=models.CASCADE,
        related_name='tracking_info'
    )

    date = models.DateTimeField(auto_now_add=True, editable=False)

    notes = models.CharField(
        blank=True, null=True,
        max_length=512,
        verbose_name=_('Notes'),
        help_text=_('Entry notes')
    )

    user = models.ForeignKey(User, on_delete=models.SET_NULL, blank=True, null=True)

    deltas = models.JSONField(null=True, blank=True)


def rename_stock_item_test_result_attachment(instance, filename):
    """Rename test result."""
    return os.path.join('stock_files', str(instance.stock_item.pk), os.path.basename(filename))


class StockItemTestResult(models.Model):
    """A StockItemTestResult records results of custom tests against individual StockItem objects.

    This is useful for tracking unit acceptance tests, and particularly useful when integrated
    with automated testing setups.

    Multiple results can be recorded against any given test, allowing tests to be run many times.

    Attributes:
        stock_item: Link to StockItem
        test: Test name (simple string matching)
        result: Test result value (pass / fail / etc)
        value: Recorded test output value (optional)
        attachment: Link to StockItem attachment (optional)
        notes: Extra user notes related to the test (optional)
        user: User who uploaded the test result
        date: Date the test result was recorded
    """

    @staticmethod
    def get_api_url():
        """Return API url."""
        return reverse('api-stock-test-result-list')

    def save(self, *args, **kwargs):
        """Validate result is unique before saving."""
        super().clean()
        super().validate_unique()
        super().save(*args, **kwargs)

    def clean(self):
        """Make sure all values - including for templates - are provided."""
        super().clean()

        # If this test result corresponds to a template, check the requirements of the template
        key = self.key

        templates = self.stock_item.part.getTestTemplates()

        for template in templates:
            if key == template.key:

                if template.requires_value:
                    if not self.value:
                        raise ValidationError({
                            "value": _("Value must be provided for this test"),
                        })

                if template.requires_attachment:
                    if not self.attachment:
                        raise ValidationError({
                            "attachment": _("Attachment must be uploaded for this test"),
                        })

                break

    @property
    def key(self):
        """Return key for test."""
        return InvenTree.helpers.generateTestKey(self.test)

    stock_item = models.ForeignKey(
        StockItem,
        on_delete=models.CASCADE,
        related_name='test_results'
    )

    test = models.CharField(
        blank=False, max_length=100,
        verbose_name=_('Test'),
        help_text=_('Test name')
    )

    result = models.BooleanField(
        default=False,
        verbose_name=_('Result'),
        help_text=_('Test result')
    )

    value = models.CharField(
        blank=True, max_length=500,
        verbose_name=_('Value'),
        help_text=_('Test output value')
    )

    attachment = models.FileField(
        null=True, blank=True,
        upload_to=rename_stock_item_test_result_attachment,
        verbose_name=_('Attachment'),
        help_text=_('Test result attachment'),
    )

    notes = models.CharField(
        blank=True, max_length=500,
        verbose_name=_('Notes'),
        help_text=_("Test notes"),
    )

    user = models.ForeignKey(
        User,
        on_delete=models.SET_NULL,
        blank=True, null=True
    )

    date = models.DateTimeField(
        auto_now_add=True,
        editable=False
    )<|MERGE_RESOLUTION|>--- conflicted
+++ resolved
@@ -48,15 +48,13 @@
     Stock locations can be hierarchical as required
     """
 
-<<<<<<< HEAD
-    tags = TaggableManager()
-=======
     class Meta:
         """Metaclass defines extra model properties"""
 
         verbose_name = _('Stock Location')
         verbose_name_plural = _('Stock Locations')
->>>>>>> e78161bd
+
+    tags = TaggableManager()
 
     def delete_recursive(self, *args, **kwargs):
         """This function handles the recursive deletion of sub-locations depending on kwargs contents"""
