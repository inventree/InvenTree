"""URL lookup for Stock app."""

from django.urls import include, path, re_path

from stock import views

location_urls = [
    path(
        r'<int:pk>/',
        include([
            # Anything else - direct to the location detail view
            re_path(
                '^.*$',
                views.StockLocationDetail.as_view(),
                name='stock-location-detail',
            )
        ]),
    )
]

stock_item_detail_urls = [
    # Anything else - direct to the item detail view
    re_path('^.*$', views.StockItemDetail.as_view(), name='stock-item-detail')
]

stock_urls = [
    # Stock location
<<<<<<< HEAD
    path('location/', include(location_urls)),

    # Individual stock items
    path('item/<int:pk>/', include(stock_item_detail_urls)),

=======
    re_path(r'^location/', include(location_urls)),
    # Individual stock items
    re_path(r'^item/(?P<pk>\d+)/', include(stock_item_detail_urls)),
>>>>>>> 9db3efa0
    # Default to the stock index page
    re_path(r'^.*$', views.StockIndex.as_view(), name='stock-index'),
]<|MERGE_RESOLUTION|>--- conflicted
+++ resolved
@@ -25,17 +25,9 @@
 
 stock_urls = [
     # Stock location
-<<<<<<< HEAD
     path('location/', include(location_urls)),
-
     # Individual stock items
     path('item/<int:pk>/', include(stock_item_detail_urls)),
-
-=======
-    re_path(r'^location/', include(location_urls)),
-    # Individual stock items
-    re_path(r'^item/(?P<pk>\d+)/', include(stock_item_detail_urls)),
->>>>>>> 9db3efa0
     # Default to the stock index page
     re_path(r'^.*$', views.StockIndex.as_view(), name='stock-index'),
 ]