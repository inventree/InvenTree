--- conflicted
+++ resolved
@@ -9,26 +9,22 @@
 from django.db.models.functions import Coalesce
 from django.utils.translation import gettext_lazy as _
 
-import common.models
-import company.models
-import part.models as part_models
-from company.serializers import SupplierPartSerializer
-from part.serializers import PartBriefSerializer
 from rest_framework import serializers
 from rest_framework.serializers import ValidationError
 from sql_util.utils import SubqueryCount, SubquerySum
 from taggit.serializers import TagListSerializerField
 
+import common.models
+import company.models
 import InvenTree.helpers
 import InvenTree.serializers
 import InvenTree.status_codes
+import part.models as part_models
 import stock.filters
+from company.serializers import SupplierPartSerializer
 from InvenTree.models import extract_int
 from InvenTree.serializers import InvenTreeCurrencySerializer, InvenTreeDecimalField
-<<<<<<< HEAD
-=======
 from part.serializers import PartBriefSerializer
->>>>>>> 4b149865
 
 from .models import (
     StockItem,
@@ -601,11 +597,7 @@
     """DRF serializer class for converting a StockItem to a valid variant part."""
 
     class Meta:
-<<<<<<< HEAD
-        """Metaclass options."""
-=======
-        """Metaclass options"""
->>>>>>> 4b149865
+        """Metaclass options."""
 
         fields = ['part']
 
@@ -700,11 +692,7 @@
     """Serializer for changing status of multiple StockItem objects."""
 
     class Meta:
-<<<<<<< HEAD
-        """Metaclass options."""
-=======
-        """Metaclass options"""
->>>>>>> 4b149865
+        """Metaclass options."""
 
         fields = ['items', 'status', 'note']
 
