"""
JSON API for the Stock app
"""

from django.conf.urls import url, include
from django.urls import reverse
from django.http import JsonResponse
from django.db.models import Q
from django.utils.translation import ugettext_lazy as _

from rest_framework import status
from rest_framework.serializers import ValidationError
from rest_framework.views import APIView
from rest_framework.response import Response
from rest_framework import generics, filters, permissions

from django_filters.rest_framework import FilterSet, DjangoFilterBackend
from django_filters import NumberFilter

from .models import StockLocation, StockItem
from .models import StockItemTracking
from .models import StockItemAttachment
from .models import StockItemTestResult

from part.models import Part, PartCategory
from part.serializers import PartBriefSerializer

from company.models import SupplierPart
from company.serializers import SupplierPartSerializer

import common.settings
import common.models

from .serializers import StockItemSerializer
from .serializers import LocationSerializer, LocationBriefSerializer
from .serializers import StockTrackingSerializer
from .serializers import StockItemAttachmentSerializer
from .serializers import StockItemTestResultSerializer

from InvenTree.views import TreeSerializer
from InvenTree.helpers import str2bool, isNull
from InvenTree.api import AttachmentMixin, TrackingMixin

from decimal import Decimal, InvalidOperation

from datetime import datetime, timedelta


class StockCategoryTree(TreeSerializer):
    title = _('Stock')
    model = StockLocation

    @property
    def root_url(self):
        return reverse('stock-index')

    def get_items(self):
        return StockLocation.objects.all().prefetch_related('stock_items', 'children')

    permission_classes = [
        permissions.IsAuthenticated,
    ]


class StockDetail(generics.RetrieveUpdateDestroyAPIView):
    """ API detail endpoint for Stock object

    get:
    Return a single StockItem object

    post:
    Update a StockItem

    delete:
    Remove a StockItem
    """

    queryset = StockItem.objects.all()
    serializer_class = StockItemSerializer

    def get_queryset(self, *args, **kwargs):

        queryset = super().get_queryset(*args, **kwargs)
        queryset = StockItemSerializer.prefetch_queryset(queryset)
        queryset = StockItemSerializer.annotate_queryset(queryset)

        return queryset

    def get_serializer(self, *args, **kwargs):

        kwargs['part_detail'] = True
        kwargs['location_detail'] = True
        kwargs['supplier_part_detail'] = True
        kwargs['test_detail'] = True
        kwargs['context'] = self.get_serializer_context()

        return self.serializer_class(*args, **kwargs)

    def update(self, request, *args, **kwargs):
        """
        Record the user who updated the item
        """

        # TODO: Record the user!
        # user = request.user

        return super().update(request, *args, **kwargs)


class StockFilter(FilterSet):
    """ FilterSet for advanced stock filtering.

    Allows greater-than / less-than filtering for stock quantity
    """

    min_stock = NumberFilter(name='quantity', lookup_expr='gte')
    max_stock = NumberFilter(name='quantity', lookup_expr='lte')

    class Meta:
        model = StockItem
        fields = ['quantity', 'part', 'location']


class StockAdjust(APIView):
    """
    A generic class for handling stocktake actions.

    Subclasses exist for:

    - StockCount: count stock items
    - StockAdd: add stock items
    - StockRemove: remove stock items
    - StockTransfer: transfer stock items

    # TODO - This needs serious refactoring!!!

    """

    queryset = StockItem.objects.none()

    allow_missing_quantity = False

    def get_items(self, request):
        """
        Return a list of items posted to the endpoint.
        Will raise validation errors if the items are not
        correctly formatted.
        """

        _items = []

        if 'item' in request.data:
            _items = [request.data['item']]
        elif 'items' in request.data:
            _items = request.data['items']
        else:
            raise ValidationError({'items': 'Request must contain list of stock items'})

        # List of validated items
        self.items = []

        for entry in _items:

            if not type(entry) == dict:
                raise ValidationError({'error': 'Improperly formatted data'})

            try:
                pk = entry.get('pk', None)
                item = StockItem.objects.get(pk=pk)
            except (ValueError, StockItem.DoesNotExist):
                raise ValidationError({'pk': 'Each entry must contain a valid pk field'})

            if self.allow_missing_quantity and 'quantity' not in entry:
                entry['quantity'] = item.quantity

            try:
                quantity = Decimal(str(entry.get('quantity', None)))
            except (ValueError, TypeError, InvalidOperation):
                raise ValidationError({'quantity': "Each entry must contain a valid quantity value"})

            if quantity < 0:
                raise ValidationError({'quantity': 'Quantity field must not be less than zero'})

            self.items.append({
                'item': item,
                'quantity': quantity
            })

        self.notes = str(request.data.get('notes', ''))


class StockCount(StockAdjust):
    """
    Endpoint for counting stock (performing a stocktake).
    """

    def post(self, request, *args, **kwargs):

        self.get_items(request)

        n = 0

        for item in self.items:

            if item['item'].stocktake(item['quantity'], request.user, notes=self.notes):
                n += 1

        return Response({'success': _('Updated stock for {n} items').format(n=n)})


class StockAdd(StockAdjust):
    """
    Endpoint for adding a quantity of stock to an existing StockItem
    """

    def post(self, request, *args, **kwargs):

        self.get_items(request)

        n = 0

        for item in self.items:
            if item['item'].add_stock(item['quantity'], request.user, notes=self.notes):
                n += 1

        return Response({"success": "Added stock for {n} items".format(n=n)})


class StockRemove(StockAdjust):
    """
    Endpoint for removing a quantity of stock from an existing StockItem.
    """

    def post(self, request, *args, **kwargs):

        self.get_items(request)

        n = 0

        for item in self.items:

            if item['item'].take_stock(item['quantity'], request.user, notes=self.notes):
                n += 1

        return Response({"success": "Removed stock for {n} items".format(n=n)})


class StockTransfer(StockAdjust):
    """
    API endpoint for performing stock movements
    """

    allow_missing_quantity = True

    def post(self, request, *args, **kwargs):

        self.get_items(request)

        data = request.data

        try:
            location = StockLocation.objects.get(pk=data.get('location', None))
        except (ValueError, StockLocation.DoesNotExist):
            raise ValidationError({'location': 'Valid location must be specified'})

        n = 0

        for item in self.items:

            # If quantity is not specified, move the entire stock
            if item['quantity'] in [0, None]:
                item['quantity'] = item['item'].quantity

            if item['item'].move(location, self.notes, request.user, quantity=item['quantity']):
                n += 1

        return Response({'success': _('Moved {n} parts to {loc}').format(
            n=n,
            loc=str(location),
        )})


class StockLocationList(generics.ListCreateAPIView):
    """ API endpoint for list view of StockLocation objects:

    - GET: Return list of StockLocation objects
    - POST: Create a new StockLocation
    """

    queryset = StockLocation.objects.all()
    serializer_class = LocationSerializer

    def filter_queryset(self, queryset):
        """
        Custom filtering:
        - Allow filtering by "null" parent to retrieve top-level stock locations
        """

        queryset = super().filter_queryset(queryset)

        params = self.request.query_params

        loc_id = params.get('parent', None)

        cascade = str2bool(params.get('cascade', False))

        # Do not filter by location
        if loc_id is None:
            pass
        # Look for top-level locations
        elif isNull(loc_id):

            # If we allow "cascade" at the top-level, this essentially means *all* locations
            if not cascade:
                queryset = queryset.filter(parent=None)

        else:

            try:
                location = StockLocation.objects.get(pk=loc_id)

                # All sub-locations to be returned too?
                if cascade:
                    parents = location.get_descendants(include_self=True)
                    parent_ids = [p.id for p in parents]
                    queryset = queryset.filter(parent__in=parent_ids)

                else:
                    queryset = queryset.filter(parent=location)

            except (ValueError, StockLocation.DoesNotExist):
                pass

        return queryset

    filter_backends = [
        DjangoFilterBackend,
        filters.SearchFilter,
        filters.OrderingFilter,
    ]

    filter_fields = [
    ]

    search_fields = [
        'name',
        'description',
    ]

    ordering_fields = [
        'name',
        'items',
    ]


class StockList(generics.ListCreateAPIView):
    """ API endpoint for list view of Stock objects

    - GET: Return a list of all StockItem objects (with optional query filters)
    - POST: Create a new StockItem

    Additional query parameters are available:
        - location: Filter stock by location
        - category: Filter by parts belonging to a certain category
        - supplier: Filter by supplier
        - ancestor: Filter by an 'ancestor' StockItem
        - status: Filter by the StockItem status
    """

    serializer_class = StockItemSerializer
    queryset = StockItem.objects.all()

    def create(self, request, *args, **kwargs):
        """
        Create a new StockItem object via the API.

        We override the default 'create' implementation.

        If a location is *not* specified, but the linked *part* has a default location,
        we can pre-fill the location automatically.
        """

        user = request.user

        serializer = self.get_serializer(data=request.data)
        serializer.is_valid(raise_exception=True)

        # TODO - Save the user who created this item
        item = serializer.save()

        # A location was *not* specified - try to infer it
        if 'location' not in request.data:
            item.location = item.part.get_default_location()

        # An expiry date was *not* specified - try to infer it!
        if 'expiry_date' not in request.data:

            if item.part.default_expiry > 0:
                item.expiry_date = datetime.now().date() + timedelta(days=item.part.default_expiry)

        # Finally, save the item
        item.save(user=user)

        # Return a response
        headers = self.get_success_headers(serializer.data)
        return Response(serializer.data, status=status.HTTP_201_CREATED, headers=headers)

    def list(self, request, *args, **kwargs):
        """
        Override the 'list' method, as the StockLocation objects
        are very expensive to serialize.

        So, we fetch and serialize the required StockLocation objects only as required.
        """

        queryset = self.filter_queryset(self.get_queryset())

        page = self.paginate_queryset(queryset)

        if page is not None:
            serializer = self.get_serializer(page, many=True)
        else:
            serializer = self.get_serializer(queryset, many=True)

        data = serializer.data

        # Keep track of which related models we need to query
        location_ids = set()
        part_ids = set()
        supplier_part_ids = set()

        # Iterate through each StockItem and grab some data
        for item in data:
            loc = item['location']
            if loc:
                location_ids.add(loc)

            part = item['part']
            if part:
                part_ids.add(part)

            sp = item['supplier_part']

            if sp:
                supplier_part_ids.add(sp)

        # Do we wish to include Part detail?
        if str2bool(request.query_params.get('part_detail', False)):

            # Fetch only the required Part objects from the database
            parts = Part.objects.filter(pk__in=part_ids).prefetch_related(
                'category',
            )

            part_map = {}

            for part in parts:
                part_map[part.pk] = PartBriefSerializer(part).data

            # Now update each StockItem with the related Part data
            for stock_item in data:
                part_id = stock_item['part']
                stock_item['part_detail'] = part_map.get(part_id, None)

        # Do we wish to include SupplierPart detail?
        if str2bool(request.query_params.get('supplier_part_detail', False)):

            supplier_parts = SupplierPart.objects.filter(pk__in=supplier_part_ids)

            supplier_part_map = {}

            for part in supplier_parts:
                supplier_part_map[part.pk] = SupplierPartSerializer(part).data

            for stock_item in data:
                part_id = stock_item['supplier_part']
                stock_item['supplier_part_detail'] = supplier_part_map.get(part_id, None)

        # Do we wish to include StockLocation detail?
        if str2bool(request.query_params.get('location_detail', False)):

            # Fetch only the required StockLocation objects from the database
            locations = StockLocation.objects.filter(pk__in=location_ids).prefetch_related(
                'parent',
                'children',
            )

            location_map = {}

            # Serialize each StockLocation object
            for location in locations:
                location_map[location.pk] = LocationBriefSerializer(location).data

            # Now update each StockItem with the related StockLocation data
            for stock_item in data:
                loc_id = stock_item['location']
                stock_item['location_detail'] = location_map.get(loc_id, None)

        """
        Determine the response type based on the request.
        a) For HTTP requests (e.g. via the browseable API) return a DRF response
        b) For AJAX requests, simply return a JSON rendered response.

        Note: b) is about 100x quicker than a), because the DRF framework adds a lot of cruft
        """

        if page is not None:
            return self.get_paginated_response(data)
        elif request.is_ajax():
            return JsonResponse(data, safe=False)
        else:
            return Response(data)

    def get_queryset(self, *args, **kwargs):

        queryset = super().get_queryset(*args, **kwargs)

        queryset = StockItemSerializer.prefetch_queryset(queryset)
        queryset = StockItemSerializer.annotate_queryset(queryset)

        return queryset

    def filter_queryset(self, queryset):

        params = self.request.query_params

        queryset = super().filter_queryset(queryset)

        # Perform basic filtering:
        # Note: We do not let DRF filter here, it be slow AF

        supplier_part = params.get('supplier_part', None)

        if supplier_part:
            queryset = queryset.filter(supplier_part=supplier_part)

        belongs_to = params.get('belongs_to', None)

        if belongs_to:
            queryset = queryset.filter(belongs_to=belongs_to)

        # Filter by batch code
        batch = params.get('batch', None)

        if batch is not None:
            queryset = queryset.filter(batch=batch)

        build = params.get('build', None)

        if build:
            queryset = queryset.filter(build=build)

        # Filter by 'is building' status
        is_building = params.get('is_building', None)

        if is_building:
            is_building = str2bool(is_building)
            queryset = queryset.filter(is_building=is_building)

        sales_order = params.get('sales_order', None)

        if sales_order:
            queryset = queryset.filter(sales_order=sales_order)

        purchase_order = params.get('purchase_order', None)

        if purchase_order is not None:
            queryset = queryset.filter(purchase_order=purchase_order)

        # Filter stock items which are installed in another (specific) stock item
        installed_in = params.get('installed_in', None)

        if installed_in:
            # Note: The "installed_in" field is called "belongs_to"
            queryset = queryset.filter(belongs_to=installed_in)

        # Filter stock items which are installed in another stock item
        installed = params.get('installed', None)

        if installed is not None:
            installed = str2bool(installed)

            if installed:
                # Exclude items which are *not* installed in another item
                queryset = queryset.exclude(belongs_to=None)
            else:
                # Exclude items which are instaled in another item
                queryset = queryset.filter(belongs_to=None)

        if common.settings.stock_expiry_enabled():

            # Filter by 'expired' status
            expired = params.get('expired', None)

            if expired is not None:
                expired = str2bool(expired)

                if expired:
                    queryset = queryset.filter(StockItem.EXPIRED_FILTER)
                else:
                    queryset = queryset.exclude(StockItem.EXPIRED_FILTER)

            # Filter by 'stale' status
            stale = params.get('stale', None)

            if stale is not None:
                stale = str2bool(stale)

                # How many days to account for "staleness"?
                stale_days = common.models.InvenTreeSetting.get_setting('STOCK_STALE_DAYS')

                if stale_days > 0:
                    stale_date = datetime.now().date() + timedelta(days=stale_days)

                    stale_filter = StockItem.IN_STOCK_FILTER & ~Q(expiry_date=None) & Q(expiry_date__lt=stale_date)

                    if stale:
                        queryset = queryset.filter(stale_filter)
                    else:
                        queryset = queryset.exclude(stale_filter)

        # Filter by customer
        customer = params.get('customer', None)

        if customer:
            queryset = queryset.filter(customer=customer)

        # Filter if items have been sent to a customer (any customer)
        sent_to_customer = params.get('sent_to_customer', None)

        if sent_to_customer is not None:
            sent_to_customer = str2bool(sent_to_customer)

            if sent_to_customer:
                queryset = queryset.exclude(customer=None)
            else:
                queryset = queryset.filter(customer=None)

        # Filter by "serialized" status?
        serialized = params.get('serialized', None)

        if serialized is not None:
            serialized = str2bool(serialized)

            if serialized:
                queryset = queryset.exclude(serial=None)
            else:
                queryset = queryset.filter(serial=None)

        # Filter by serial number?
        serial_number = params.get('serial', None)

        if serial_number is not None:
            queryset = queryset.filter(serial=serial_number)

        # Filter by range of serial numbers?
        serial_number_gte = params.get('serial_gte', None)
        serial_number_lte = params.get('serial_lte', None)

        if serial_number_gte is not None or serial_number_lte is not None:
            queryset = queryset.exclude(serial=None)

        if serial_number_gte is not None:
            queryset = queryset.filter(serial__gte=serial_number_gte)

        if serial_number_lte is not None:
            queryset = queryset.filter(serial__lte=serial_number_lte)

        # Filter by "in_stock" status
        in_stock = params.get('in_stock', None)

        if in_stock is not None:
            in_stock = str2bool(in_stock)

            if in_stock:
                # Filter out parts which are not actually "in stock"
                queryset = queryset.filter(StockItem.IN_STOCK_FILTER)
            else:
                # Only show parts which are not in stock
                queryset = queryset.exclude(StockItem.IN_STOCK_FILTER)

        # Filter by 'allocated' patrs?
        allocated = params.get('allocated', None)

        if allocated is not None:
            allocated = str2bool(allocated)

            if allocated:
                # Filter StockItem with either build allocations or sales order allocations
                queryset = queryset.filter(Q(sales_order_allocations__isnull=False) | Q(allocations__isnull=False))
            else:
                # Filter StockItem without build allocations or sales order allocations
                queryset = queryset.filter(Q(sales_order_allocations__isnull=True) & Q(allocations__isnull=True))

        # Do we wish to filter by "active parts"
        active = params.get('active', None)

        if active is not None:
            active = str2bool(active)
            queryset = queryset.filter(part__active=active)

        # Do we wish to filter by "assembly parts"
        assembly = params.get('assembly', None)

        if assembly is not None:
            assembly = str2bool(assembly)
            queryset = queryset.filter(part__assembly=assembly)

        # Filter by 'depleted' status
        depleted = params.get('depleted', None)

        if depleted is not None:
            depleted = str2bool(depleted)

            if depleted:
                queryset = queryset.filter(quantity__lte=0)
            else:
                queryset = queryset.exclude(quantity__lte=0)

        # Filter by internal part number
        ipn = params.get('IPN', None)

        if ipn is not None:
            queryset = queryset.filter(part__IPN=ipn)

        # Does the client wish to filter by the Part ID?
        part_id = params.get('part', None)

        if part_id:
            try:
                part = Part.objects.get(pk=part_id)

                # Do we wish to filter *just* for this part, or also for parts *under* this one?
                include_variants = str2bool(params.get('include_variants', True))

                if include_variants:
                    # Filter by any parts "under" the given part
                    parts = part.get_descendants(include_self=True)

                    queryset = queryset.filter(part__in=parts)

                else:
                    queryset = queryset.filter(part=part)

            except (ValueError, Part.DoesNotExist):
                raise ValidationError({"part": "Invalid Part ID specified"})

        # Does the client wish to filter by the 'ancestor'?
        anc_id = params.get('ancestor', None)

        if anc_id:
            try:
                ancestor = StockItem.objects.get(pk=anc_id)

                # Only allow items which are descendants of the specified StockItem
                queryset = queryset.filter(id__in=[item.pk for item in ancestor.children.all()])

            except (ValueError, Part.DoesNotExist):
                raise ValidationError({"ancestor": "Invalid ancestor ID specified"})

        # Does the client wish to filter by stock location?
        loc_id = params.get('location', None)

        cascade = str2bool(params.get('cascade', True))

        if loc_id is not None:

            # Filter by 'null' location (i.e. top-level items)
            if isNull(loc_id):
                queryset = queryset.filter(location=None)
            else:
                try:
                    # If '?cascade=true' then include items which exist in sub-locations
                    if cascade:
                        location = StockLocation.objects.get(pk=loc_id)
                        queryset = queryset.filter(location__in=location.getUniqueChildren())
                    else:
                        queryset = queryset.filter(location=loc_id)

                except (ValueError, StockLocation.DoesNotExist):
                    pass

        # Does the client wish to filter by part category?
        cat_id = params.get('category', None)

        if cat_id:
            try:
                category = PartCategory.objects.get(pk=cat_id)
                queryset = queryset.filter(part__category__in=category.getUniqueChildren())

            except (ValueError, PartCategory.DoesNotExist):
                raise ValidationError({"category": "Invalid category id specified"})

        # Filter by StockItem status
        status = params.get('status', None)

        if status:
            queryset = queryset.filter(status=status)

        # Filter by supplier_part ID
        supplier_part_id = params.get('supplier_part', None)

        if supplier_part_id:
            queryset = queryset.filter(supplier_part=supplier_part_id)

        # Filter by company (either manufacturer or supplier)
        company = params.get('company', None)

        if company is not None:
            queryset = queryset.filter(Q(supplier_part__supplier=company) | Q(supplier_part__manufacturer_part__manufacturer=company))

        # Filter by supplier
        supplier = params.get('supplier', None)

        if supplier is not None:
            queryset = queryset.filter(supplier_part__supplier=supplier)

        # Filter by manufacturer
        manufacturer = params.get('manufacturer', None)

        if manufacturer is not None:
            queryset = queryset.filter(supplier_part__manufacturer_part__manufacturer=manufacturer)

        """
        Filter by the 'last updated' date of the stock item(s):

        - updated_before=? : Filter stock items which were last updated *before* the provided date
        - updated_after=? : Filter stock items which were last updated *after* the provided date
        """

        date_fmt = '%Y-%m-%d'  # ISO format date string

        updated_before = params.get('updated_before', None)
        updated_after = params.get('updated_after', None)

        if updated_before:
            try:
                updated_before = datetime.strptime(str(updated_before), date_fmt).date()
                queryset = queryset.filter(updated__lte=updated_before)

                print("Before:", updated_before.isoformat())
            except (ValueError, TypeError):
                # Account for improperly formatted date string
                print("After before:", str(updated_before))
                pass

        if updated_after:
            try:
                updated_after = datetime.strptime(str(updated_after), date_fmt).date()
                queryset = queryset.filter(updated__gte=updated_after)
                print("After:", updated_after.isoformat())
            except (ValueError, TypeError):
                # Account for improperly formatted date string
                print("After error:", str(updated_after))
                pass

        # Filter stock items which have a purchase price set
        has_purchase_price = params.get('has_purchase_price', None)

        if has_purchase_price is not None:
            has_purchase_price = str2bool(has_purchase_price)

            if has_purchase_price:
                queryset = queryset.exclude(purchase_price=None)
            else:
                queryset = queryset.filter(purchase_price=None)

        # Optionally, limit the maximum number of returned results
        max_results = params.get('max_results', None)

        if max_results is not None:
            try:
                max_results = int(max_results)

                if max_results > 0:
                    queryset = queryset[:max_results]
            except (ValueError):
                pass

        # Also ensure that we pre-fecth all the related items
        queryset = queryset.prefetch_related(
            'part',
            'part__category',
            'location'
        )

        return queryset

    filter_backends = [
        DjangoFilterBackend,
        filters.SearchFilter,
        filters.OrderingFilter,
    ]

    filter_fields = [
    ]

    ordering_fields = [
        'part__name',
        'part__IPN',
        'updated',
        'stocktake_date',
        'expiry_date',
        'quantity',
        'status',
    ]

    ordering = [
        'part__name'
    ]

    search_fields = [
        'serial',
        'batch',
        'part__name',
        'part__IPN',
        'part__description',
        'location__name',
    ]


class StockAttachmentList(generics.ListCreateAPIView, AttachmentMixin):
    """
    API endpoint for listing (and creating) a StockItemAttachment (file upload)
    """

    queryset = StockItemAttachment.objects.all()
    serializer_class = StockItemAttachmentSerializer

    filter_backends = [
        DjangoFilterBackend,
        filters.OrderingFilter,
        filters.SearchFilter,
    ]

    filter_fields = [
        'stock_item',
    ]


class StockAttachmentDetail(generics.RetrieveUpdateDestroyAPIView, AttachmentMixin):
    """
    Detail endpoint for StockItemAttachment
    """

    queryset = StockItemAttachment.objects.all()
    serializer_class = StockItemAttachmentSerializer


class StockItemTestResultDetail(generics.RetrieveUpdateDestroyAPIView):
    """
    Detail endpoint for StockItemTestResult
    """

    queryset = StockItemTestResult.objects.all()
    serializer_class = StockItemTestResultSerializer


class StockItemTestResultList(generics.ListCreateAPIView):
    """
    API endpoint for listing (and creating) a StockItemTestResult object.
    """

    queryset = StockItemTestResult.objects.all()
    serializer_class = StockItemTestResultSerializer

    filter_backends = [
        DjangoFilterBackend,
        filters.SearchFilter,
        filters.OrderingFilter,
    ]

    filter_fields = [
        'stock_item',
        'test',
        'user',
        'result',
        'value',
    ]

    ordering = 'date'

    def get_serializer(self, *args, **kwargs):
        try:
            kwargs['user_detail'] = str2bool(self.request.query_params.get('user_detail', False))
        except:
            pass

        kwargs['context'] = self.get_serializer_context()

        return self.serializer_class(*args, **kwargs)

    def perform_create(self, serializer):
        """
        Create a new test result object.

        Also, check if an attachment was uploaded alongside the test result,
        and save it to the database if it were.
        """

        # Capture the user information
        test_result = serializer.save()
        test_result.user = self.request.user
        test_result.save()


<<<<<<< HEAD
class StockTrackingList(TrackingMixin, generics.ListAPIView):
=======
class StockTrackingDetail(generics.RetrieveAPIView):
    """
    Detail API endpoint for StockItemTracking model
    """

    queryset = StockItemTracking.objects.all()
    serializer_class = StockTrackingSerializer


class StockTrackingList(generics.ListAPIView):
>>>>>>> c2df1fcd
    """ API endpoint for list view of StockItemTracking objects.

    StockItemTracking objects are read-only
    (they are created by internal model functionality)

    - GET: Return list of StockItemTracking objects
    """

    queryset = StockItemTracking.objects.all()
    serializer_class = StockTrackingSerializer


class LocationDetail(generics.RetrieveUpdateDestroyAPIView):
    """ API endpoint for detail view of StockLocation object

    - GET: Return a single StockLocation object
    - PATCH: Update a StockLocation object
    - DELETE: Remove a StockLocation object
    """

    queryset = StockLocation.objects.all()
    serializer_class = LocationSerializer


stock_endpoints = [
    url(r'^$', StockDetail.as_view(), name='api-stock-detail'),
]

location_endpoints = [
    url(r'^(?P<pk>\d+)/', LocationDetail.as_view(), name='api-location-detail'),

    url(r'^.*$', StockLocationList.as_view(), name='api-location-list'),
]

stock_api_urls = [
    url(r'location/', include(location_endpoints)),

    # These JSON endpoints have been replaced (for now) with server-side form rendering - 02/06/2019
    # TODO: Remove server-side forms for stock adjustment!!!
    url(r'count/?', StockCount.as_view(), name='api-stock-count'),
    url(r'add/?', StockAdd.as_view(), name='api-stock-add'),
    url(r'remove/?', StockRemove.as_view(), name='api-stock-remove'),
    url(r'transfer/?', StockTransfer.as_view(), name='api-stock-transfer'),

    # Base URL for StockItemAttachment API endpoints
    url(r'^attachment/', include([
        url(r'^(?P<pk>\d+)/', StockAttachmentDetail.as_view(), name='api-stock-attachment-detail'),
        url(r'^$', StockAttachmentList.as_view(), name='api-stock-attachment-list'),
    ])),

    # Base URL for StockItemTestResult API endpoints
    url(r'^test/', include([
        url(r'^(?P<pk>\d+)/', StockItemTestResultDetail.as_view(), name='api-stock-test-result-detail'),
        url(r'^.*$', StockItemTestResultList.as_view(), name='api-stock-test-result-list'),
    ])),

    url(r'^track/', include([
        url(r'^(?P<pk>\d+)/', StockTrackingDetail.as_view(), name='api-stock-tracking-detail'),
        url(r'^.*$', StockTrackingList.as_view(), name='api-stock-tracking-list'),
    ])),

    url(r'^tree/?', StockCategoryTree.as_view(), name='api-stock-tree'),

    # Detail for a single stock item
    url(r'^(?P<pk>\d+)/', include(stock_endpoints)),

    url(r'^.*$', StockList.as_view(), name='api-stock-list'),
]<|MERGE_RESOLUTION|>--- conflicted
+++ resolved
@@ -1004,9 +1004,6 @@
         test_result.save()
 
 
-<<<<<<< HEAD
-class StockTrackingList(TrackingMixin, generics.ListAPIView):
-=======
 class StockTrackingDetail(generics.RetrieveAPIView):
     """
     Detail API endpoint for StockItemTracking model
@@ -1016,8 +1013,7 @@
     serializer_class = StockTrackingSerializer
 
 
-class StockTrackingList(generics.ListAPIView):
->>>>>>> c2df1fcd
+class StockTrackingList(TrackingMixin, generics.ListAPIView):
     """ API endpoint for list view of StockItemTracking objects.
 
     StockItemTracking objects are read-only
