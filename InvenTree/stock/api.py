"""JSON API for the Stock app."""

from collections import OrderedDict
from datetime import datetime, timedelta

from django.core.exceptions import ValidationError as DjangoValidationError
from django.db import transaction
from django.db.models import F, Q
from django.http import JsonResponse
from django.urls import include, path, re_path
from django.utils.translation import gettext_lazy as _

from django_filters import rest_framework as rest_filters
from rest_framework import status
from rest_framework.response import Response
from rest_framework.serializers import ValidationError

import common.models
import common.settings
import stock.serializers as StockSerializers
from build.models import Build
from company.models import Company, SupplierPart
from company.serializers import CompanySerializer, SupplierPartSerializer
from InvenTree.api import (APIDownloadMixin, AttachmentMixin,
                           ListCreateDestroyAPIView, MetadataView, StatusView)
from InvenTree.filters import (ORDER_FILTER, SEARCH_ORDER_FILTER,
                               SEARCH_ORDER_FILTER_ALIAS)
from InvenTree.helpers import (DownloadFile, extract_serial_numbers, is_ajax,
                               isNull, str2bool, str2int)
from InvenTree.mixins import (CreateAPI, CustomRetrieveUpdateDestroyAPI,
                              ListAPI, ListCreateAPI, RetrieveAPI,
                              RetrieveUpdateDestroyAPI)
from InvenTree.status_codes import StockHistoryCode, StockStatus
from order.models import (PurchaseOrder, ReturnOrder, SalesOrder,
                          SalesOrderAllocation)
from order.serializers import (PurchaseOrderSerializer, ReturnOrderSerializer,
                               SalesOrderSerializer)
from part.models import BomItem, Part, PartCategory
from part.serializers import PartBriefSerializer
from stock.admin import LocationResource, StockItemResource
from stock.models import (StockItem, StockItemAttachment, StockItemTestResult,
                          StockItemTracking, StockLocation)


class StockDetail(RetrieveUpdateDestroyAPI):
    """API detail endpoint for Stock object.

    get:
    Return a single StockItem object

    post:
    Update a StockItem

    delete:
    Remove a StockItem
    """

    queryset = StockItem.objects.all()
    serializer_class = StockSerializers.StockItemSerializer

    def get_queryset(self, *args, **kwargs):
        """Annotate queryset."""
        queryset = super().get_queryset(*args, **kwargs)
        queryset = StockSerializers.StockItemSerializer.annotate_queryset(queryset)

        return queryset

    def get_serializer_context(self):
        """Extend serializer context."""
        ctx = super().get_serializer_context()
        ctx['user'] = getattr(self.request, 'user', None)

        return ctx

    def get_serializer(self, *args, **kwargs):
        """Set context before returning serializer."""
        kwargs['part_detail'] = True
        kwargs['location_detail'] = True
        kwargs['supplier_part_detail'] = True
        kwargs['context'] = self.get_serializer_context()

        return self.serializer_class(*args, **kwargs)


class StockItemContextMixin:
    """Mixin class for adding StockItem object to serializer context."""

    queryset = StockItem.objects.none()

    def get_serializer_context(self):
        """Extend serializer context."""
        context = super().get_serializer_context()
        context['request'] = self.request

        try:
            context['item'] = StockItem.objects.get(pk=self.kwargs.get('pk', None))
        except Exception:
            pass

        return context


class StockItemSerialize(StockItemContextMixin, CreateAPI):
    """API endpoint for serializing a stock item."""

    serializer_class = StockSerializers.SerializeStockItemSerializer


class StockItemInstall(StockItemContextMixin, CreateAPI):
    """API endpoint for installing a particular stock item into this stock item.

    - stock_item.part must be in the BOM for this part
    - stock_item must currently be "in stock"
    - stock_item must be serialized (and not belong to another item)
    """

    serializer_class = StockSerializers.InstallStockItemSerializer


class StockItemUninstall(StockItemContextMixin, CreateAPI):
    """API endpoint for removing (uninstalling) items from this item."""

    serializer_class = StockSerializers.UninstallStockItemSerializer


class StockItemConvert(StockItemContextMixin, CreateAPI):
    """API endpoint for converting a stock item to a variant part"""

    serializer_class = StockSerializers.ConvertStockItemSerializer


class StockItemReturn(StockItemContextMixin, CreateAPI):
    """API endpoint for returning a stock item from a customer"""

    serializer_class = StockSerializers.ReturnStockItemSerializer


class StockAdjustView(CreateAPI):
    """A generic class for handling stocktake actions.

    Subclasses exist for:

    - StockCount: count stock items
    - StockAdd: add stock items
    - StockRemove: remove stock items
    - StockTransfer: transfer stock items
    """

    queryset = StockItem.objects.none()

    def get_serializer_context(self):
        """Extend serializer context."""
        context = super().get_serializer_context()
        context['request'] = self.request

        return context


class StockCount(StockAdjustView):
    """Endpoint for counting stock (performing a stocktake)."""

    serializer_class = StockSerializers.StockCountSerializer


class StockAdd(StockAdjustView):
    """Endpoint for adding a quantity of stock to an existing StockItem."""

    serializer_class = StockSerializers.StockAddSerializer


class StockRemove(StockAdjustView):
    """Endpoint for removing a quantity of stock from an existing StockItem."""

    serializer_class = StockSerializers.StockRemoveSerializer


class StockTransfer(StockAdjustView):
    """API endpoint for performing stock movements."""

    serializer_class = StockSerializers.StockTransferSerializer


class StockAssign(CreateAPI):
    """API endpoint for assigning stock to a particular customer."""

    queryset = StockItem.objects.all()
    serializer_class = StockSerializers.StockAssignmentSerializer

    def get_serializer_context(self):
        """Extend serializer context."""
        ctx = super().get_serializer_context()
        ctx['request'] = self.request

        return ctx


class StockMerge(CreateAPI):
    """API endpoint for merging multiple stock items."""

    queryset = StockItem.objects.none()
    serializer_class = StockSerializers.StockMergeSerializer

    def get_serializer_context(self):
        """Extend serializer context."""
        ctx = super().get_serializer_context()
        ctx['request'] = self.request
        return ctx


class StockLocationList(APIDownloadMixin, ListCreateAPI):
    """API endpoint for list view of StockLocation objects.

    - GET: Return list of StockLocation objects
    - POST: Create a new StockLocation
    """

    queryset = StockLocation.objects.all()
    serializer_class = StockSerializers.LocationSerializer

    def download_queryset(self, queryset, export_format):
        """Download the filtered queryset as a data file"""

        dataset = LocationResource().export(queryset=queryset)
        filedata = dataset.export(export_format)
        filename = f"InvenTree_Locations.{export_format}"

        return DownloadFile(filedata, filename)

    def get_queryset(self, *args, **kwargs):
        """Return annotated queryset for the StockLocationList endpoint"""

        queryset = super().get_queryset(*args, **kwargs)
        queryset = StockSerializers.LocationSerializer.annotate_queryset(queryset)
        return queryset

    def filter_queryset(self, queryset):
        """Custom filtering: - Allow filtering by "null" parent to retrieve top-level stock locations."""
        queryset = super().filter_queryset(queryset)

        params = self.request.query_params

        loc_id = params.get('parent', None)

        cascade = str2bool(params.get('cascade', False))

        depth = str2int(params.get('depth', None))

        # Do not filter by location
        if loc_id is None:
            pass
        # Look for top-level locations
        elif isNull(loc_id):

            # If we allow "cascade" at the top-level, this essentially means *all* locations
            if not cascade:
                queryset = queryset.filter(parent=None)

            if cascade and depth is not None:
                queryset = queryset.filter(level__lte=depth)

        else:

            try:
                location = StockLocation.objects.get(pk=loc_id)

                # All sub-locations to be returned too?
                if cascade:
                    parents = location.get_descendants(include_self=True)
                    if depth is not None:
                        parents = parents.filter(level__lte=location.level + depth)

                    parent_ids = [p.id for p in parents]
                    queryset = queryset.filter(parent__in=parent_ids)

                else:
                    queryset = queryset.filter(parent=location)

            except (ValueError, StockLocation.DoesNotExist):
                pass

        # Exclude StockLocation tree
        exclude_tree = params.get('exclude_tree', None)

        if exclude_tree is not None:
            try:
                loc = StockLocation.objects.get(pk=exclude_tree)

                queryset = queryset.exclude(
                    pk__in=[subloc.pk for subloc in loc.get_descendants(include_self=True)]
                )

            except (ValueError, StockLocation.DoesNotExist):
                pass

        return queryset

    filter_backends = SEARCH_ORDER_FILTER

    filterset_fields = [
        'name',
        'structural',
        'external',
    ]

    search_fields = [
        'name',
        'description',
    ]

    ordering_fields = [
        'name',
        'pathstring',
        'items',
        'level',
        'tree_id',
        'lft',
    ]

    ordering = [
        'tree_id',
        'lft',
        'name',
    ]


class StockLocationTree(ListAPI):
    """API endpoint for accessing a list of StockLocation objects, ready for rendering as a tree."""

    queryset = StockLocation.objects.all()
    serializer_class = StockSerializers.LocationTreeSerializer

    filter_backends = ORDER_FILTER

    # Order by tree level (top levels first) and then name
    ordering = ['level', 'name']


class StockFilter(rest_filters.FilterSet):
    """FilterSet for StockItem LIST API."""

    class Meta:
        """Metaclass options for this filterset"""

        model = StockItem

        # Simple filter filters
        fields = [
            'supplier_part',
            'belongs_to',
            'build',
            'customer',
            'sales_order',
            'purchase_order',
        ]

    # Relationship filters
    manufactuer = rest_filters.ModelChoiceFilter(label='Manufacturer', queryset=Company.objects.filter(is_manufacturer=True), field_name='manufacturer_part__manufacturer')
    supplier = rest_filters.ModelChoiceFilter(label='Supplier', queryset=Company.objects.filter(is_supplier=True), field_name='supplier_part__supplier')

    # Part name filters
    name = rest_filters.CharFilter(label='Part name (case insensitive)', field_name='part__name', lookup_expr='iexact')
    name_contains = rest_filters.CharFilter(label='Part name contains (case insensitive)', field_name='part__name', lookup_expr='icontains')
    name_regex = rest_filters.CharFilter(label='Part name (regex)', field_name='part__name', lookup_expr='iregex')

    # Part IPN filters
    IPN = rest_filters.CharFilter(label='Part IPN (case insensitive)', field_name='part__IPN', lookup_expr='iexact')
    IPN_contains = rest_filters.CharFilter(label='Part IPN contains (case insensitive)', field_name='part__IPN', lookup_expr='icontains')
    IPN_regex = rest_filters.CharFilter(label='Part IPN (regex)', field_name='part__IPN', lookup_expr='iregex')

    # Part attribute filters
    assembly = rest_filters.BooleanFilter(label="Assembly", field_name='part__assembly')
    active = rest_filters.BooleanFilter(label="Active", field_name='part__active')

    min_stock = rest_filters.NumberFilter(label='Minimum stock', field_name='quantity', lookup_expr='gte')
    max_stock = rest_filters.NumberFilter(label='Maximum stock', field_name='quantity', lookup_expr='lte')

    status = rest_filters.NumberFilter(label='Status Code', method='filter_status')

    def filter_status(self, queryset, name, value):
        """Filter by integer status code"""

        return queryset.filter(status=value)

    allocated = rest_filters.BooleanFilter(label='Is Allocated', method='filter_allocated')

    def filter_allocated(self, queryset, name, value):
        """Filter by whether or not the stock item is 'allocated'"""

        if str2bool(value):
            # Filter StockItem with either build allocations or sales order allocations
            return queryset.filter(Q(sales_order_allocations__isnull=False) | Q(allocations__isnull=False))
        else:
            # Filter StockItem without build allocations or sales order allocations
            return queryset.filter(Q(sales_order_allocations__isnull=True) & Q(allocations__isnull=True))

    expired = rest_filters.BooleanFilter(label='Expired', method='filter_expired')

    def filter_expired(self, queryset, name, value):
        """Filter by whether or not the stock item has expired"""

        if not common.settings.stock_expiry_enabled():
            return queryset

        if str2bool(value):
            return queryset.filter(StockItem.EXPIRED_FILTER)
        else:
            return queryset.exclude(StockItem.EXPIRED_FILTER)

    external = rest_filters.BooleanFilter(label=_('External Location'), method='filter_external')

    def filter_external(self, queryset, name, value):
        """Filter by whether or not the stock item is located in an external location"""

        if str2bool(value):
            return queryset.filter(location__external=True)
        else:
            return queryset.exclude(location__external=True)

    in_stock = rest_filters.BooleanFilter(label='In Stock', method='filter_in_stock')

    def filter_in_stock(self, queryset, name, value):
        """Filter by if item is in stock."""
        if str2bool(value):
            return queryset.filter(StockItem.IN_STOCK_FILTER)
        else:
            return queryset.exclude(StockItem.IN_STOCK_FILTER)

    available = rest_filters.BooleanFilter(label='Available', method='filter_available')

    def filter_available(self, queryset, name, value):
        """Filter by whether the StockItem is "available" or not.

        Here, "available" means that the allocated quantity is less than the total quantity
        """
        if str2bool(value):
            # The 'quantity' field is greater than the calculated 'allocated' field
            return queryset.filter(Q(quantity__gt=F('allocated')))
        else:
            # The 'quantity' field is less than (or equal to) the calculated 'allocated' field
            return queryset.filter(Q(quantity__lte=F('allocated')))

    batch = rest_filters.CharFilter(label="Batch code filter (case insensitive)", lookup_expr='iexact')

    batch_regex = rest_filters.CharFilter(label="Batch code filter (regex)", field_name='batch', lookup_expr='iregex')

    is_building = rest_filters.BooleanFilter(label="In production")

    # Serial number filtering
    serial_gte = rest_filters.NumberFilter(label='Serial number GTE', field_name='serial', lookup_expr='gte')
    serial_lte = rest_filters.NumberFilter(label='Serial number LTE', field_name='serial', lookup_expr='lte')
    serial = rest_filters.CharFilter(label='Serial number', field_name='serial', lookup_expr='exact')

    serialized = rest_filters.BooleanFilter(label='Has serial number', method='filter_serialized')

    def filter_serialized(self, queryset, name, value):
        """Filter by whether the StockItem has a serial number (or not)."""
        q = Q(serial=None) | Q(serial='')

        if str2bool(value):
            return queryset.exclude(q)
        else:
            return queryset.filter(q)

    has_batch = rest_filters.BooleanFilter(label='Has batch code', method='filter_has_batch')

    def filter_has_batch(self, queryset, name, value):
        """Filter by whether the StockItem has a batch code (or not)."""
        q = Q(batch=None) | Q(batch='')

        if str2bool(value):
            return queryset.exclude(q)
        else:
            return queryset.filter(q)

    tracked = rest_filters.BooleanFilter(label='Tracked', method='filter_tracked')

    def filter_tracked(self, queryset, name, value):
        """Filter by whether this stock item is *tracked*.

        Meaning either:
        - It has a serial number
        - It has a batch code
        """
        q_batch = Q(batch=None) | Q(batch='')
        q_serial = Q(serial=None) | Q(serial='')

        if str2bool(value):
            return queryset.exclude(q_batch & q_serial)
        else:
            return queryset.filter(q_batch & q_serial)

    installed = rest_filters.BooleanFilter(label='Installed in other stock item', method='filter_installed')

    def filter_installed(self, queryset, name, value):
        """Filter stock items by "belongs_to" field being empty."""
        if str2bool(value):
            return queryset.exclude(belongs_to=None)
        else:
            return queryset.filter(belongs_to=None)

    sent_to_customer = rest_filters.BooleanFilter(label='Sent to customer', method='filter_sent_to_customer')

    def filter_sent_to_customer(self, queryset, name, value):
        """Filter by sent to customer."""
        if str2bool(value):
            return queryset.exclude(customer=None)
        else:
            return queryset.filter(customer=None)

    depleted = rest_filters.BooleanFilter(label='Depleted', method='filter_depleted')

    def filter_depleted(self, queryset, name, value):
        """Filter by depleted items."""
        if str2bool(value):
            return queryset.filter(quantity__lte=0)
        else:
            return queryset.exclude(quantity__lte=0)

    has_purchase_price = rest_filters.BooleanFilter(label='Has purchase price', method='filter_has_purchase_price')

    def filter_has_purchase_price(self, queryset, name, value):
        """Filter by having a purchase price."""
        if str2bool(value):
            return queryset.exclude(purchase_price=None)
        else:
            return queryset.filter(purchase_price=None)

    # Update date filters
    updated_before = rest_filters.DateFilter(label='Updated before', field_name='updated', lookup_expr='lte')
    updated_after = rest_filters.DateFilter(label='Updated after', field_name='updated', lookup_expr='gte')


class StockList(APIDownloadMixin, ListCreateDestroyAPIView):
    """API endpoint for list view of Stock objects.

    - GET: Return a list of all StockItem objects (with optional query filters)
    - POST: Create a new StockItem
    """

    serializer_class = StockSerializers.StockItemSerializer
    queryset = StockItem.objects.all()
    filterset_class = StockFilter

    def get_serializer_context(self):
        """Extend serializer context."""
        ctx = super().get_serializer_context()
        ctx['user'] = getattr(self.request, 'user', None)

        return ctx

    def create(self, request, *args, **kwargs):
        """Create a new StockItem object via the API.

        We override the default 'create' implementation.

        If a location is *not* specified, but the linked *part* has a default location,
        we can pre-fill the location automatically.
        """
        user = request.user

        # Copy the request data, to side-step "mutability" issues
        data = OrderedDict()
        # Update with cleaned input data
        data.update(self.clean_data(request.data))

        quantity = data.get('quantity', None)

        if quantity is None:
            raise ValidationError({
                'quantity': _('Quantity is required'),
            })

        try:
            part = Part.objects.get(pk=data.get('part', None))
        except (ValueError, Part.DoesNotExist):
            raise ValidationError({
                'part': _('Valid part must be supplied'),
            })

        # Set default location (if not provided)
        if 'location' not in data:
            location = part.get_default_location()

            if location:
                data['location'] = location.pk

        # An expiry date was *not* specified - try to infer it!
        if 'expiry_date' not in data and part.default_expiry > 0:
            data['expiry_date'] = datetime.now().date() + timedelta(days=part.default_expiry)

        # Attempt to extract serial numbers from submitted data
        serials = None

        # Check if a set of serial numbers was provided
        serial_numbers = data.get('serial_numbers', '')

        # Assign serial numbers for a trackable part
        if serial_numbers:

            if not part.trackable:
                raise ValidationError({
                    'serial_numbers': [_("Serial numbers cannot be supplied for a non-trackable part")]
                })

            # If serial numbers are specified, check that they match!
            try:
                serials = extract_serial_numbers(
                    serial_numbers,
                    quantity,
                    part.get_latest_serial_number()
                )

                # Determine if any of the specified serial numbers are invalid
                # Note "invalid" means either they already exist, or do not pass custom rules
                invalid = []
                errors = []

                for serial in serials:
                    try:
                        part.validate_serial_number(serial, raise_error=True)
                    except DjangoValidationError as exc:
                        # Catch raised error to extract specific error information
                        invalid.append(serial)

                        if exc.message not in errors:
                            errors.append(exc.message)

                if len(errors) > 0:

                    msg = _("The following serial numbers already exist or are invalid")
                    msg += " : "
                    msg += ",".join([str(e) for e in invalid])

                    raise ValidationError({
                        'serial_numbers': errors + [msg]
                    })

            except DjangoValidationError as e:
                raise ValidationError({
                    'quantity': e.messages,
                    'serial_numbers': e.messages,
                })

        if serials is not None:
            """If the stock item is going to be serialized, set the quantity to 1."""
            data['quantity'] = 1

        # De-serialize the provided data
        serializer = self.get_serializer(data=data)
        serializer.is_valid(raise_exception=True)

        with transaction.atomic():

            # Create an initial StockItem object
            item = serializer.save()

            if serials:
                # Assign the first serial number to the "master" item
                item.serial = serials[0]

            # Save the item (with user information)
            item.save(user=user)

            if serials:
                for serial in serials[1:]:

                    # Create a duplicate stock item with the next serial number
                    item.pk = None
                    item.serial = serial

                    item.save(user=user)

                response_data = {
                    'quantity': quantity,
                    'serial_numbers': serials,
                }

            else:
                response_data = serializer.data

            return Response(response_data, status=status.HTTP_201_CREATED, headers=self.get_success_headers(serializer.data))

    def download_queryset(self, queryset, export_format):
        """Download this queryset as a file.

        Uses the APIDownloadMixin mixin class
        """
        dataset = StockItemResource().export(queryset=queryset)

        filedata = dataset.export(export_format)

        filename = 'InvenTree_StockItems_{date}.{fmt}'.format(
            date=datetime.now().strftime("%d-%b-%Y"),
            fmt=export_format
        )

        return DownloadFile(filedata, filename)

    def list(self, request, *args, **kwargs):
        """Override the 'list' method, as the StockLocation objects are very expensive to serialize.

        So, we fetch and serialize the required StockLocation objects only as required.
        """
        queryset = self.filter_queryset(self.get_queryset())

        params = request.query_params

        page = self.paginate_queryset(queryset)

        if page is not None:
            serializer = self.get_serializer(page, many=True)
        else:
            serializer = self.get_serializer(queryset, many=True)

        data = serializer.data

        # Keep track of which related models we need to query
        location_ids = set()
        part_ids = set()
        supplier_part_ids = set()

        # Iterate through each StockItem and grab some data
        for item in data:
            loc = item['location']
            if loc:
                location_ids.add(loc)

            part = item['part']
            if part:
                part_ids.add(part)

            sp = item['supplier_part']

            if sp:
                supplier_part_ids.add(sp)

        # Do we wish to include Part detail?
        if str2bool(params.get('part_detail', False)):

            # Fetch only the required Part objects from the database
            parts = Part.objects.filter(pk__in=part_ids).prefetch_related(
                'category',
            )

            part_map = {}

            for part in parts:
                part_map[part.pk] = PartBriefSerializer(part).data

            # Now update each StockItem with the related Part data
            for stock_item in data:
                part_id = stock_item['part']
                stock_item['part_detail'] = part_map.get(part_id, None)

        # Do we wish to include SupplierPart detail?
        if str2bool(params.get('supplier_part_detail', False)):

            supplier_parts = SupplierPart.objects.filter(pk__in=supplier_part_ids)

            supplier_part_map = {}

            for part in supplier_parts:
                supplier_part_map[part.pk] = SupplierPartSerializer(part).data

            for stock_item in data:
                part_id = stock_item['supplier_part']
                stock_item['supplier_part_detail'] = supplier_part_map.get(part_id, None)

        # Do we wish to include StockLocation detail?
        if str2bool(params.get('location_detail', False)):

            # Fetch only the required StockLocation objects from the database
            locations = StockLocation.objects.filter(pk__in=location_ids).prefetch_related(
                'parent',
                'children',
            )

            location_map = {}

            # Serialize each StockLocation object
            for location in locations:
                location_map[location.pk] = StockSerializers.LocationBriefSerializer(location).data

            # Now update each StockItem with the related StockLocation data
            for stock_item in data:
                loc_id = stock_item['location']
                stock_item['location_detail'] = location_map.get(loc_id, None)

        """
        Determine the response type based on the request.
        a) For HTTP requests (e.g. via the browseable API) return a DRF response
        b) For AJAX requests, simply return a JSON rendered response.

        Note: b) is about 100x quicker than a), because the DRF framework adds a lot of cruft
        """

        if page is not None:
            return self.get_paginated_response(data)
        elif is_ajax(request):
            return JsonResponse(data, safe=False)
        else:
            return Response(data)

    def get_queryset(self, *args, **kwargs):
        """Annotate queryset before returning."""
        queryset = super().get_queryset(*args, **kwargs)

        queryset = StockSerializers.StockItemSerializer.annotate_queryset(queryset)

        # Also ensure that we pre-fecth all the related items
        queryset = queryset.prefetch_related(
            'part',
            'part__category',
            'location'
        )

        return queryset

    def filter_queryset(self, queryset):
        """Custom filtering for the StockItem queryset."""
        params = self.request.query_params

        queryset = super().filter_queryset(queryset)

        if common.settings.stock_expiry_enabled():

            # Filter by 'expiry date'
            expired_date_lte = params.get('expiry_date_lte', None)
            if expired_date_lte is not None:
                try:
                    date_lte = datetime.fromisoformat(expired_date_lte)
                    queryset = queryset.filter(expiry_date__lte=date_lte)
                except (ValueError, TypeError):
                    pass

            expiry_date_gte = params.get('expiry_date_gte', None)
            if expiry_date_gte is not None:
                try:
                    date_gte = datetime.fromisoformat(expiry_date_gte)
                    queryset = queryset.filter(expiry_date__gte=date_gte)
                except (ValueError, TypeError):
                    pass

            # Filter by 'stale' status
            stale = params.get('stale', None)

            if stale is not None:
                stale = str2bool(stale)

                # How many days to account for "staleness"?
                stale_days = common.models.InvenTreeSetting.get_setting('STOCK_STALE_DAYS')

                if stale_days > 0:
                    stale_date = datetime.now().date() + timedelta(days=stale_days)

                    stale_filter = StockItem.IN_STOCK_FILTER & ~Q(expiry_date=None) & Q(expiry_date__lt=stale_date)

                    if stale:
                        queryset = queryset.filter(stale_filter)
                    else:
                        queryset = queryset.exclude(stale_filter)

        # Exclude stock item tree
        exclude_tree = params.get('exclude_tree', None)

        if exclude_tree is not None:
            try:
                item = StockItem.objects.get(pk=exclude_tree)

                queryset = queryset.exclude(
                    pk__in=[it.pk for it in item.get_descendants(include_self=True)]
                )

            except (ValueError, StockItem.DoesNotExist):
                pass

        # Filter by "part tree" - only allow parts within a given variant tree
        part_tree = params.get('part_tree', None)

        if part_tree is not None:
            try:
                part = Part.objects.get(pk=part_tree)

                if part.tree_id is not None:
                    queryset = queryset.filter(part__tree_id=part.tree_id)
            except Exception:
                pass

        # Exclude StockItems which are already allocated to a particular SalesOrder
        exclude_so_allocation = params.get('exclude_so_allocation', None)

        if exclude_so_allocation is not None:

            try:
                order = SalesOrder.objects.get(pk=exclude_so_allocation)

                # Grab all the active SalesOrderAllocations for this order
                allocations = SalesOrderAllocation.objects.filter(
                    line__pk__in=[
                        line.pk for line in order.lines.all()
                    ]
                )

                # Exclude any stock item which is already allocated to the sales order
                queryset = queryset.exclude(
                    pk__in=[
                        a.item.pk for a in allocations
                    ]
                )

            except (ValueError, SalesOrder.DoesNotExist):
                pass

        # Does the client wish to filter by the Part ID?
        part_id = params.get('part', None)

        if part_id:
            try:
                part = Part.objects.get(pk=part_id)

                # Do we wish to filter *just* for this part, or also for parts *under* this one?
                include_variants = str2bool(params.get('include_variants', True))

                if include_variants:
                    # Filter by any parts "under" the given part
                    parts = part.get_descendants(include_self=True)

                    queryset = queryset.filter(part__in=parts)

                else:
                    queryset = queryset.filter(part=part)

            except (ValueError, Part.DoesNotExist):
                raise ValidationError({"part": "Invalid Part ID specified"})

        # Does the client wish to filter by the 'ancestor'?
        anc_id = params.get('ancestor', None)

        if anc_id:
            try:
                ancestor = StockItem.objects.get(pk=anc_id)

                # Only allow items which are descendants of the specified StockItem
                queryset = queryset.filter(id__in=[item.pk for item in ancestor.children.all()])

            except (ValueError, Part.DoesNotExist):
                raise ValidationError({"ancestor": "Invalid ancestor ID specified"})

        # Does the client wish to filter by stock location?
        loc_id = params.get('location', None)

        cascade = str2bool(params.get('cascade', True))

        if loc_id is not None:

            # Filter by 'null' location (i.e. top-level items)
            if isNull(loc_id):
                if not cascade:
                    queryset = queryset.filter(location=None)
            else:
                try:
                    # If '?cascade=true' then include items which exist in sub-locations
                    if cascade:
                        location = StockLocation.objects.get(pk=loc_id)
                        queryset = queryset.filter(location__in=location.getUniqueChildren())
                    else:
                        queryset = queryset.filter(location=loc_id)

                except (ValueError, StockLocation.DoesNotExist):
                    pass

        # Does the client wish to filter by part category?
        cat_id = params.get('category', None)

        if cat_id:
            try:
                category = PartCategory.objects.get(pk=cat_id)
                queryset = queryset.filter(part__category__in=category.getUniqueChildren())

            except (ValueError, PartCategory.DoesNotExist):
                raise ValidationError({"category": "Invalid category id specified"})

        # Does the client wish to filter by BomItem
        bom_item_id = params.get('bom_item', None)

        if bom_item_id is not None:
            try:
                bom_item = BomItem.objects.get(pk=bom_item_id)

                queryset = queryset.filter(bom_item.get_stock_filter())

            except (ValueError, BomItem.DoesNotExist):
                pass

        # Filter by company (either manufacturer or supplier)
        company = params.get('company', None)

        if company is not None:
            queryset = queryset.filter(Q(supplier_part__supplier=company) | Q(supplier_part__manufacturer_part__manufacturer=company))

        return queryset

    filter_backends = SEARCH_ORDER_FILTER_ALIAS

    ordering_field_aliases = {
        'location': 'location__pathstring',
        'SKU': 'supplier_part__SKU',
        'stock': ['quantity', 'serial_int', 'serial'],
    }

    ordering_fields = [
        'batch',
        'location',
        'part__name',
        'part__IPN',
        'updated',
        'stocktake_date',
        'expiry_date',
        'quantity',
        'stock',
        'status',
        'SKU',
    ]

    ordering = [
        'part__name',
        'quantity',
        'location',
    ]

    search_fields = [
        'serial',
        'batch',
        'part__name',
        'part__IPN',
        'part__description',
        'location__name',
    ]


class StockAttachmentList(AttachmentMixin, ListCreateDestroyAPIView):
    """API endpoint for listing (and creating) a StockItemAttachment (file upload)."""

    queryset = StockItemAttachment.objects.all()
    serializer_class = StockSerializers.StockItemAttachmentSerializer

    filter_backends = SEARCH_ORDER_FILTER

    filterset_fields = [
        'stock_item',
    ]


class StockAttachmentDetail(AttachmentMixin, RetrieveUpdateDestroyAPI):
    """Detail endpoint for StockItemAttachment."""

    queryset = StockItemAttachment.objects.all()
    serializer_class = StockSerializers.StockItemAttachmentSerializer


class StockItemTestResultDetail(RetrieveUpdateDestroyAPI):
    """Detail endpoint for StockItemTestResult."""

    queryset = StockItemTestResult.objects.all()
    serializer_class = StockSerializers.StockItemTestResultSerializer


class StockItemTestResultList(ListCreateDestroyAPIView):
    """API endpoint for listing (and creating) a StockItemTestResult object."""

    queryset = StockItemTestResult.objects.all()
    serializer_class = StockSerializers.StockItemTestResultSerializer

    filter_backends = SEARCH_ORDER_FILTER

    filterset_fields = [
        'test',
        'user',
        'result',
        'value',
    ]

    ordering = 'date'

    def filter_queryset(self, queryset):
        """Filter by build or stock_item."""
        params = self.request.query_params

        queryset = super().filter_queryset(queryset)

        # Filter by 'build'
        build = params.get('build', None)

        if build is not None:

            try:
                build = Build.objects.get(pk=build)

                queryset = queryset.filter(stock_item__build=build)

            except (ValueError, Build.DoesNotExist):
                pass

        # Filter by stock item
        item = params.get('stock_item', None)

        if item is not None:
            try:
                item = StockItem.objects.get(pk=item)

                items = [item]

                # Do we wish to also include test results for 'installed' items?
                include_installed = str2bool(params.get('include_installed', False))

                if include_installed:
                    # Include items which are installed "underneath" this item
                    # Note that this function is recursive!
                    installed_items = item.get_installed_items(cascade=True)

                    items += [it for it in installed_items]

                queryset = queryset.filter(stock_item__in=items)

            except (ValueError, StockItem.DoesNotExist):
                pass

        return queryset

    def get_serializer(self, *args, **kwargs):
        """Set context before returning serializer."""
        try:
            kwargs['user_detail'] = str2bool(self.request.query_params.get('user_detail', False))
        except Exception:
            pass

        kwargs['context'] = self.get_serializer_context()

        return self.serializer_class(*args, **kwargs)

    def perform_create(self, serializer):
        """Create a new test result object.

        Also, check if an attachment was uploaded alongside the test result,
        and save it to the database if it were.
        """
        # Capture the user information
        test_result = serializer.save()
        test_result.user = self.request.user
        test_result.save()


class StockTrackingDetail(RetrieveAPI):
    """Detail API endpoint for StockItemTracking model."""

    queryset = StockItemTracking.objects.all()
    serializer_class = StockSerializers.StockTrackingSerializer


class StockTrackingList(ListAPI):
    """API endpoint for list view of StockItemTracking objects.

    StockItemTracking objects are read-only
    (they are created by internal model functionality)

    - GET: Return list of StockItemTracking objects
    """

    queryset = StockItemTracking.objects.all()
    serializer_class = StockSerializers.StockTrackingSerializer

    def get_serializer(self, *args, **kwargs):
        """Set context before returning serializer."""
        try:
            kwargs['item_detail'] = str2bool(self.request.query_params.get('item_detail', False))
        except Exception:
            pass

        try:
            kwargs['user_detail'] = str2bool(self.request.query_params.get('user_detail', False))
        except Exception:
            pass

        kwargs['context'] = self.get_serializer_context()

        return self.serializer_class(*args, **kwargs)

    def list(self, request, *args, **kwargs):
        """List all stock tracking entries."""
        queryset = self.filter_queryset(self.get_queryset())

        page = self.paginate_queryset(queryset)

        if page is not None:
            serializer = self.get_serializer(page, many=True)
        else:
            serializer = self.get_serializer(queryset, many=True)

        data = serializer.data

        # Attempt to add extra context information to the historical data
        for item in data:
            deltas = item['deltas']

            if not deltas:
                deltas = {}

            # Add part detail
            if 'part' in deltas:
                try:
                    part = Part.objects.get(pk=deltas['part'])
                    serializer = PartBriefSerializer(part)
                    deltas['part_detail'] = serializer.data
                except Exception:
                    pass

            # Add location detail
            if 'location' in deltas:
                try:
                    location = StockLocation.objects.get(pk=deltas['location'])
                    serializer = StockSerializers.LocationSerializer(location)
                    deltas['location_detail'] = serializer.data
                except Exception:
                    pass

            # Add stockitem detail
            if 'stockitem' in deltas:
                try:
                    stockitem = StockItem.objects.get(pk=deltas['stockitem'])
                    serializer = StockSerializers.StockItemSerializer(stockitem)
                    deltas['stockitem_detail'] = serializer.data
                except Exception:
                    pass

            # Add customer detail
            if 'customer' in deltas:
                try:
                    customer = Company.objects.get(pk=deltas['customer'])
                    serializer = CompanySerializer(customer)
                    deltas['customer_detail'] = serializer.data
                except Exception:
                    pass

            # Add PurchaseOrder detail
            if 'purchaseorder' in deltas:
                try:
                    order = PurchaseOrder.objects.get(pk=deltas['purchaseorder'])
                    serializer = PurchaseOrderSerializer(order)
                    deltas['purchaseorder_detail'] = serializer.data
                except Exception:
                    pass

            # Add SalesOrder detail
            if 'salesorder' in deltas:
                try:
                    order = SalesOrder.objects.get(pk=deltas['salesorder'])
                    serializer = SalesOrderSerializer(order)
                    deltas['salesorder_detail'] = serializer.data
                except Exception:
                    pass

            # Add ReturnOrder detail
            if 'returnorder' in deltas:
                try:
                    order = ReturnOrder.objects.get(pk=deltas['returnorder'])
                    serializer = ReturnOrderSerializer(order)
                    deltas['returnorder_detail'] = serializer.data
                except Exception:
                    pass

<<<<<<< HEAD
        if is_ajax(request):
=======
        if page is not None:
            return self.get_paginated_response(data)
        if request.is_ajax():
>>>>>>> 660a4f8e
            return JsonResponse(data, safe=False)
        else:
            return Response(data)

    def create(self, request, *args, **kwargs):
        """Create a new StockItemTracking object.

        Here we override the default 'create' implementation,
        to save the user information associated with the request object.
        """
        # Clean up input data
        data = self.clean_data(request.data)

        serializer = self.get_serializer(data=data)
        serializer.is_valid(raise_exception=True)

        # Record the user who created this Part object
        item = serializer.save()
        item.user = request.user
        item.system = False

        # quantity field cannot be explicitly adjusted  here
        item.quantity = item.item.quantity
        item.save()

        headers = self.get_success_headers(serializer.data)
        return Response(serializer.data, status=status.HTTP_201_CREATED, headers=headers)

    filter_backends = SEARCH_ORDER_FILTER

    filterset_fields = [
        'item',
        'user',
    ]

    ordering = '-date'

    ordering_fields = [
        'date',
    ]

    search_fields = [
        'title',
        'notes',
    ]


class LocationDetail(CustomRetrieveUpdateDestroyAPI):
    """API endpoint for detail view of StockLocation object.

    - GET: Return a single StockLocation object
    - PATCH: Update a StockLocation object
    - DELETE: Remove a StockLocation object
    """

    queryset = StockLocation.objects.all()
    serializer_class = StockSerializers.LocationSerializer

    def get_queryset(self, *args, **kwargs):
        """Return annotated queryset for the StockLocationList endpoint"""

        queryset = super().get_queryset(*args, **kwargs)
        queryset = StockSerializers.LocationSerializer.annotate_queryset(queryset)
        return queryset

    def destroy(self, request, *args, **kwargs):
        """Delete a Stock location instance via the API"""
        delete_stock_items = 'delete_stock_items' in request.data and request.data['delete_stock_items'] == '1'
        delete_sub_locations = 'delete_sub_locations' in request.data and request.data['delete_sub_locations'] == '1'
        return super().destroy(request,
                               *args,
                               **dict(kwargs,
                                      delete_sub_locations=delete_sub_locations,
                                      delete_stock_items=delete_stock_items))


stock_api_urls = [
    re_path(r'^location/', include([

        re_path(r'^tree/', StockLocationTree.as_view(), name='api-location-tree'),

        # Stock location detail endpoints
        path(r'<int:pk>/', include([

            re_path(r'^metadata/', MetadataView.as_view(), {'model': StockLocation}, name='api-location-metadata'),

            re_path(r'^.*$', LocationDetail.as_view(), name='api-location-detail'),
        ])),

        re_path(r'^.*$', StockLocationList.as_view(), name='api-location-list'),
    ])),

    # Endpoints for bulk stock adjustment actions
    re_path(r'^count/', StockCount.as_view(), name='api-stock-count'),
    re_path(r'^add/', StockAdd.as_view(), name='api-stock-add'),
    re_path(r'^remove/', StockRemove.as_view(), name='api-stock-remove'),
    re_path(r'^transfer/', StockTransfer.as_view(), name='api-stock-transfer'),
    re_path(r'^assign/', StockAssign.as_view(), name='api-stock-assign'),
    re_path(r'^merge/', StockMerge.as_view(), name='api-stock-merge'),

    # StockItemAttachment API endpoints
    re_path(r'^attachment/', include([
        path(r'<int:pk>/', StockAttachmentDetail.as_view(), name='api-stock-attachment-detail'),
        path('', StockAttachmentList.as_view(), name='api-stock-attachment-list'),
    ])),

    # StockItemTestResult API endpoints
    re_path(r'^test/', include([
        path(r'<int:pk>/', StockItemTestResultDetail.as_view(), name='api-stock-test-result-detail'),
        re_path(r'^.*$', StockItemTestResultList.as_view(), name='api-stock-test-result-list'),
    ])),

    # StockItemTracking API endpoints
    re_path(r'^track/', include([
        path(r'<int:pk>/', StockTrackingDetail.as_view(), name='api-stock-tracking-detail'),

        # Stock tracking status code information
        re_path(r'status/', StatusView.as_view(), {StatusView.MODEL_REF: StockHistoryCode}, name='api-stock-tracking-status-codes'),

        re_path(r'^.*$', StockTrackingList.as_view(), name='api-stock-tracking-list'),
    ])),

    # Detail views for a single stock item
    path(r'<int:pk>/', include([
        re_path(r'^convert/', StockItemConvert.as_view(), name='api-stock-item-convert'),
        re_path(r'^install/', StockItemInstall.as_view(), name='api-stock-item-install'),
        re_path(r'^metadata/', MetadataView.as_view(), {'model': StockItem}, name='api-stock-item-metadata'),
        re_path(r'^return/', StockItemReturn.as_view(), name='api-stock-item-return'),
        re_path(r'^serialize/', StockItemSerialize.as_view(), name='api-stock-item-serialize'),
        re_path(r'^uninstall/', StockItemUninstall.as_view(), name='api-stock-item-uninstall'),
        re_path(r'^.*$', StockDetail.as_view(), name='api-stock-detail'),
    ])),

    # Stock item status code information
    re_path(r'status/', StatusView.as_view(), {StatusView.MODEL_REF: StockStatus}, name='api-stock-status-codes'),

    # Anything else
    re_path(r'^.*$', StockList.as_view(), name='api-stock-list'),
]<|MERGE_RESOLUTION|>--- conflicted
+++ resolved
@@ -1268,13 +1268,9 @@
                 except Exception:
                     pass
 
-<<<<<<< HEAD
-        if is_ajax(request):
-=======
         if page is not None:
             return self.get_paginated_response(data)
         if request.is_ajax():
->>>>>>> 660a4f8e
             return JsonResponse(data, safe=False)
         else:
             return Response(data)
