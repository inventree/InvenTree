--- conflicted
+++ resolved
@@ -21,12 +21,8 @@
 from build.models import Build
 from build.serializers import BuildSerializer
 from company.models import Company, SupplierPart
-<<<<<<< HEAD
 from company.serializers import CompanySerializer
-=======
-from company.serializers import CompanySerializer, SupplierPartSerializer
 from generic.states import StatusView
->>>>>>> d710efb6
 from InvenTree.api import (APIDownloadMixin, AttachmentMixin,
                            ListCreateDestroyAPIView, MetadataView)
 from InvenTree.filters import (ORDER_FILTER, SEARCH_ORDER_FILTER,
