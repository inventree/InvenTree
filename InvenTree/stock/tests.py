"""Tests for stock app."""

import datetime

from django.core.exceptions import ValidationError
from django.db.models import Sum
from django.test import override_settings

from build.models import Build
from common.models import InvenTreeSetting
from company.models import Company
from InvenTree.status_codes import StockHistoryCode
from InvenTree.unit_test import InvenTreeTestCase
from order.models import SalesOrder
from part.models import Part

from .models import StockItem, StockItemTestResult, StockItemTracking, StockLocation


class StockTestBase(InvenTreeTestCase):
    """Base class for running Stock tests."""

    fixtures = [
        'category',
        'part',
        'test_templates',
        'location',
        'stock',
        'stock_tests',
    ]

    @classmethod
    def setUpTestData(cls):
        """Setup for all tests."""
        super().setUpTestData()

        # Extract some shortcuts from the fixtures
        cls.home = StockLocation.objects.get(name='Home')
        cls.bathroom = StockLocation.objects.get(name='Bathroom')
        cls.diningroom = StockLocation.objects.get(name='Dining Room')

        cls.office = StockLocation.objects.get(name='Office')
        cls.drawer1 = StockLocation.objects.get(name='Drawer_1')
        cls.drawer2 = StockLocation.objects.get(name='Drawer_2')
        cls.drawer3 = StockLocation.objects.get(name='Drawer_3')

        # Ensure the MPTT objects are correctly rebuild
        Part.objects.rebuild()
        StockItem.objects.rebuild()


class StockTest(StockTestBase):
    """Tests to ensure that the stock location tree functions correctly."""

    def test_pathstring(self):
        """Check that pathstring updates occur as expected."""
        a = StockLocation.objects.create(name='A')
        b = StockLocation.objects.create(name='B', parent=a)
        c = StockLocation.objects.create(name='C', parent=b)
        d = StockLocation.objects.create(name='D', parent=c)

        def refresh():
            a.refresh_from_db()
            b.refresh_from_db()
            c.refresh_from_db()
            d.refresh_from_db()

        # Initial checks
        self.assertEqual(a.pathstring, 'A')
        self.assertEqual(b.pathstring, 'A/B')
        self.assertEqual(c.pathstring, 'A/B/C')
        self.assertEqual(d.pathstring, 'A/B/C/D')

        c.name = 'Cc'
        c.save()

        refresh()
        self.assertEqual(a.pathstring, 'A')
        self.assertEqual(b.pathstring, 'A/B')
        self.assertEqual(c.pathstring, 'A/B/Cc')
        self.assertEqual(d.pathstring, 'A/B/Cc/D')

        b.name = 'Bb'
        b.save()

        refresh()
        self.assertEqual(a.pathstring, 'A')
        self.assertEqual(b.pathstring, 'A/Bb')
        self.assertEqual(c.pathstring, 'A/Bb/Cc')
        self.assertEqual(d.pathstring, 'A/Bb/Cc/D')

        a.name = 'Aa'
        a.save()

        refresh()
        self.assertEqual(a.pathstring, 'Aa')
        self.assertEqual(b.pathstring, 'Aa/Bb')
        self.assertEqual(c.pathstring, 'Aa/Bb/Cc')
        self.assertEqual(d.pathstring, 'Aa/Bb/Cc/D')

        d.name = 'Dd'
        d.save()

        refresh()
        self.assertEqual(a.pathstring, 'Aa')
        self.assertEqual(b.pathstring, 'Aa/Bb')
        self.assertEqual(c.pathstring, 'Aa/Bb/Cc')
        self.assertEqual(d.pathstring, 'Aa/Bb/Cc/Dd')

        # Test a really long name
        # (it will be clipped to < 250 characters)
        a.name = 'A' * 100
        a.save()
        b.name = 'B' * 100
        b.save()
        c.name = 'C' * 100
        c.save()
        d.name = 'D' * 100
        d.save()

        refresh()
        self.assertEqual(len(a.pathstring), 100)
        self.assertEqual(len(b.pathstring), 201)
        self.assertEqual(len(c.pathstring), 249)
        self.assertEqual(len(d.pathstring), 249)

        self.assertTrue(d.pathstring.startswith('AAAAAAAA'))
        self.assertTrue(d.pathstring.endswith('DDDDDDDD'))

    def test_link(self):
        """Test the link URL field validation."""
        item = StockItem.objects.get(pk=1)

        # Check that invalid URLs fail
        for bad_url in ['test.com', 'httpx://abc.xyz', 'https:google.com']:
            with self.assertRaises(ValidationError):
                item.link = bad_url
                item.save()
                item.full_clean()

        # Check that valid URLs pass - and check custom schemes
        for good_url in [
            'https://test.com',
            'https://digikey.com/datasheets?file=1010101010101.bin',
            'ftp://download.com:8080/file.aspx',
        ]:
            item.link = good_url
            item.save()
            item.full_clean()

        # A long URL should fail
        long_url = 'https://website.co.uk?query=' + 'a' * 173

        with self.assertRaises(ValidationError):
            item.link = long_url
            item.full_clean()

        # Shorten by a single character, will pass
        long_url = long_url[:-1]

        item.link = long_url
        item.save()

    @override_settings(EXTRA_URL_SCHEMES=['ssh'])
    def test_exteneded_schema(self):
        """Test that extended URL schemes are allowed."""
        item = StockItem.objects.get(pk=1)
        item.link = 'ssh://user:pwd@deb.org:223'
        item.save()
        item.full_clean()

    def test_serial_numbers(self):
        """Test serial number uniqueness."""
        # Ensure that 'global uniqueness' setting is enabled
        InvenTreeSetting.set_setting('SERIAL_NUMBER_GLOBALLY_UNIQUE', True, self.user)

        part_a = Part.objects.create(
            name='A', description='A part with a description', trackable=True
        )
        part_b = Part.objects.create(
            name='B', description='B part with a description', trackable=True
        )

        # Create a StockItem for part_a
        StockItem.objects.create(part=part_a, quantity=1, serial='ABCDE')

        # Create a StockItem for part_a (but, will error due to identical serial)
        with self.assertRaises(ValidationError):
            StockItem.objects.create(part=part_b, quantity=1, serial='ABCDE')

        # Now, allow serial numbers to be duplicated between different parts
        InvenTreeSetting.set_setting('SERIAL_NUMBER_GLOBALLY_UNIQUE', False, self.user)

        StockItem.objects.create(part=part_b, quantity=1, serial='ABCDE')

    def test_expiry(self):
        """Test expiry date functionality for StockItem model."""
        today = datetime.datetime.now().date()

        item = StockItem.objects.create(
            location=self.office, part=Part.objects.get(pk=1), quantity=10
        )

        # Without an expiry_date set, item should not be "expired"
        self.assertFalse(item.is_expired())

        # Set the expiry date to today
        item.expiry_date = today
        item.save()

        self.assertFalse(item.is_expired())

        # Set the expiry date in the future
        item.expiry_date = today + datetime.timedelta(days=5)
        item.save()

        self.assertFalse(item.is_expired())

        # Set the expiry date in the past
        item.expiry_date = today - datetime.timedelta(days=5)
        item.save()

        self.assertTrue(item.is_expired())

    def test_is_building(self):
        """Test that the is_building flag does not count towards stock."""
        part = Part.objects.get(pk=1)

        # Record the total stock count
        n = part.total_stock

        StockItem.objects.create(part=part, quantity=5)

        # And there should be *no* items being build
        self.assertEqual(part.quantity_being_built, 0)

        build = Build.objects.create(
            reference='BO-4444', part=part, title='A test build', quantity=1
        )

        # Add some stock items which are "building"
        for _ in range(10):
            StockItem.objects.create(
                part=part, build=build, quantity=10, is_building=True
            )

        # The "is_building" quantity should not be counted here
        self.assertEqual(part.total_stock, n + 5)

        self.assertEqual(part.quantity_being_built, 1)

    def test_loc_count(self):
        """Test count function."""
        self.assertEqual(StockLocation.objects.count(), 7)

    def test_url(self):
        """Test get_absolute_url function."""
        it = StockItem.objects.get(pk=2)
        self.assertEqual(it.get_absolute_url(), '/stock/item/2/')

        self.assertEqual(self.home.get_absolute_url(), '/stock/location/1/')

    def test_strings(self):
        """Test str function."""
        it = StockItem.objects.get(pk=1)
        self.assertEqual(str(it), '4000 x M2x4 LPHS @ Dining Room')

    def test_parent_locations(self):
        """Test parent."""
        # Ensure pathstring gets updated
        self.drawer3.save()

        self.assertEqual(self.office.parent, None)
        self.assertEqual(self.drawer1.parent, self.office)
        self.assertEqual(self.drawer2.parent, self.office)
        self.assertEqual(self.drawer3.parent, self.office)

        self.assertEqual(self.drawer3.pathstring, 'Office/Drawer_3')

        # Move one of the drawers
        self.drawer3.parent = self.home
        self.drawer3.save()

        self.assertNotEqual(self.drawer3.parent, self.office)

        self.assertEqual(self.drawer3.pathstring, 'Home/Drawer_3')

    def test_children(self):
        """Test has_children."""
        self.assertTrue(self.office.has_children)

        self.assertFalse(self.drawer2.has_children)

        children = [item.pk for item in self.office.getUniqueChildren()]

        self.assertIn(self.drawer1.id, children)
        self.assertIn(self.drawer2.id, children)

        self.assertNotIn(self.bathroom.id, children)

    def test_items(self):
        """Test has_items."""
        # Drawer 3 should have three stock items
        self.assertEqual(self.drawer3.stock_items.count(), 18)
        self.assertEqual(self.drawer3.item_count, 18)

    def test_stock_count(self):
        """Test stock count."""
        part = Part.objects.get(pk=1)
        entries = part.stock_entries()

        self.assertEqual(entries.count(), 2)

        # There should be 9000 screws in stock
        self.assertEqual(part.total_stock, 9000)

        # There should be 16 widgets "in stock"
        self.assertEqual(
            StockItem.objects.filter(part=25).aggregate(Sum('quantity'))[
                'quantity__sum'
            ],
            16,
        )

    def test_delete_location(self):
        """Test deleting stock."""
        # How many stock items are there?
        n_stock = StockItem.objects.count()

        # What parts are in drawer 3?
        stock_ids = [
            part.id for part in StockItem.objects.filter(location=self.drawer3.id)
        ]

        # Delete location - parts should move to parent location
        self.drawer3.delete()

        # There should still be the same number of parts
        self.assertEqual(StockItem.objects.count(), n_stock)

        # stock should have moved
        for s_id in stock_ids:
            s_item = StockItem.objects.get(id=s_id)
            self.assertEqual(s_item.location, self.office)

    def test_move(self):
        """Test stock movement functions."""
        # Move 4,000 screws to the bathroom
        it = StockItem.objects.get(pk=1)
        self.assertNotEqual(it.location, self.bathroom)
        self.assertTrue(it.move(self.bathroom, 'Moved to the bathroom', None))
        self.assertEqual(it.location, self.bathroom)

        # There now should be 2 lots of screws in the bathroom
        self.assertEqual(
            StockItem.objects.filter(part=1, location=self.bathroom).count(), 2
        )

        # Check that a tracking item was added
        track = StockItemTracking.objects.filter(item=it).latest('id')

        self.assertEqual(track.item, it)
        self.assertEqual(track.tracking_type, StockHistoryCode.STOCK_MOVE)
        self.assertEqual(track.notes, 'Moved to the bathroom')

    def test_self_move(self):
        """Test moving stock to its current location."""
        it = StockItem.objects.get(pk=1)

        n = it.tracking_info.count()
        self.assertTrue(it.move(it.location, 'Moved to same place', None))

        # Ensure tracking info was not added
        self.assertEqual(it.tracking_info.count(), n + 1)

    def test_partial_move(self):
        """Test partial stock moving."""
        w1 = StockItem.objects.get(pk=100)

        # A batch code is required to split partial stock!
        w1.batch = 'BW1'
        w1.save()

        # Move 6 of the units
        self.assertTrue(w1.move(self.diningroom, 'Moved', None, quantity=6))

        # There should be 4 remaining
        self.assertEqual(w1.quantity, 4)

        # There should also be a new object still in drawer3
        self.assertEqual(StockItem.objects.filter(part=25).count(), 5)
        widget = StockItem.objects.get(location=self.drawer3.id, part=25, quantity=4)

        # Try to move negative units
        self.assertFalse(widget.move(self.bathroom, 'Test', None, quantity=-100))
        self.assertEqual(StockItem.objects.filter(part=25).count(), 5)

        # Try to move to a blank location
        self.assertFalse(widget.move(None, 'null', None))

    def test_split_stock(self):
        """Test stock splitting."""
        # Split the 1234 x 2K2 resistors in Drawer_1

        n = StockItem.objects.filter(part=3).count()

        stock = StockItem.objects.get(id=1234)
        stock.splitStock(1000, None, self.user)
        self.assertEqual(stock.quantity, 234)

        # There should be a new stock item too!
        self.assertEqual(StockItem.objects.filter(part=3).count(), n + 1)

        # Try to split a negative quantity
        stock.splitStock(-10, None, self.user)
        self.assertEqual(StockItem.objects.filter(part=3).count(), n + 1)

        stock.splitStock(stock.quantity, None, self.user)
        self.assertEqual(StockItem.objects.filter(part=3).count(), n + 1)

    def test_stocktake(self):
        """Test stocktake function."""
        # Perform stocktake
        it = StockItem.objects.get(pk=2)
        self.assertEqual(it.quantity, 5000)
        it.stocktake(255, None, notes='Counted items!')

        self.assertEqual(it.quantity, 255)

        # Check that a tracking item was added
        track = StockItemTracking.objects.filter(item=it).latest('id')

        self.assertEqual(track.tracking_type, StockHistoryCode.STOCK_COUNT)
        self.assertIn('Counted items', track.notes)

        n = it.tracking_info.count()
        self.assertFalse(it.stocktake(-1, None, 'test negative stocktake'))

        # Ensure tracking info was not added
        self.assertEqual(it.tracking_info.count(), n)

    def test_add_stock(self):
        """Test adding stock."""
        it = StockItem.objects.get(pk=2)
        n = it.quantity
        it.add_stock(45, None, notes='Added some items')

        self.assertEqual(it.quantity, n + 45)

        # Check that a tracking item was added
        track = StockItemTracking.objects.filter(item=it).latest('id')

        self.assertEqual(track.tracking_type, StockHistoryCode.STOCK_ADD)
        self.assertIn('Added some items', track.notes)

        self.assertFalse(it.add_stock(-10, None))

    def test_allocate_to_customer(self):
        """Test allocating stock to a customer."""
        it = StockItem.objects.get(pk=2)
        n = it.quantity
        an = n - 10
        customer = Company.objects.create(name='MyTestCompany')
        order = SalesOrder.objects.create(description='Test order')
        ait = it.allocateToCustomer(
            customer, quantity=an, order=order, user=None, notes='Allocated some stock'
        )

        # Check if new stockitem is created
        self.assertTrue(ait)
        # Check correct quantity of new allocated stock
        self.assertEqual(ait.quantity, an)
        # Check if new stock is assigned to correct customer
        self.assertEqual(ait.customer, customer)
        # Check if new stock is assigned to correct sales order
        self.assertEqual(ait.sales_order, order)
        # Check location is None because this stock is now allocated to a user
        self.assertFalse(ait.location)

        # Check that a tracking item was added
        track = StockItemTracking.objects.filter(item=ait).latest('id')

        self.assertEqual(
            track.tracking_type, StockHistoryCode.SHIPPED_AGAINST_SALES_ORDER
        )
        self.assertIn('Allocated some stock', track.notes)

    def test_return_from_customer(self):
        """Test removing previous allocated stock from customer."""
        it = StockItem.objects.get(pk=2)

        # First establish total stock for this part
        allstock_before = StockItem.objects.filter(part=it.part).aggregate(
            Sum('quantity')
        )['quantity__sum']

        n = it.quantity
        an = n - 10
        customer = Company.objects.create(name='MyTestCompany')
        order = SalesOrder.objects.create(description='Test order')

        ait = it.allocateToCustomer(
            customer, quantity=an, order=order, user=None, notes='Allocated some stock'
        )

        self.assertEqual(ait.quantity, an)
        self.assertTrue(ait.parent, it)

        # There should be only quantity 10x remaining
        it.refresh_from_db()
        self.assertEqual(it.quantity, 10)

        ait.return_from_customer(it.location, None, notes='Stock removed from customer')

        # When returned stock is returned to its original (parent) location, check that the parent has correct quantity
        it.refresh_from_db()
        self.assertEqual(it.quantity, n)

        ait = it.allocateToCustomer(
            customer, quantity=an, order=order, user=None, notes='Allocated some stock'
        )
        ait.return_from_customer(
            self.drawer3, None, notes='Stock removed from customer'
        )

        # Check correct assignment of the new location
        self.assertEqual(ait.location, self.drawer3)
        # We should be un allocated
        self.assertFalse(ait.is_allocated())
        # No customer should be assigned
        self.assertFalse(ait.customer)
        # We dont belong to anyone
        self.assertFalse(ait.belongs_to)
        # Assigned sales order should be None
        self.assertFalse(ait.sales_order)

        # Check that a tracking item was added
        track = StockItemTracking.objects.filter(item=ait).latest('id')

        self.assertEqual(track.tracking_type, StockHistoryCode.RETURNED_FROM_CUSTOMER)
        self.assertIn('Stock removed from customer', track.notes)

        # Establish total stock for the part after remove from customer to check that we still have the correct quantity in stock
        allstock_after = StockItem.objects.filter(part=it.part).aggregate(
            Sum('quantity')
        )['quantity__sum']
        self.assertEqual(allstock_before, allstock_after)

    def test_take_stock(self):
        """Test stock removal."""
        it = StockItem.objects.get(pk=2)
        n = it.quantity
        it.take_stock(15, None, notes='Removed some items')

        self.assertEqual(it.quantity, n - 15)

        # Check that a tracking item was added
        track = StockItemTracking.objects.filter(item=it).latest('id')

        self.assertEqual(track.tracking_type, StockHistoryCode.STOCK_REMOVE)
        self.assertIn('Removed some items', track.notes)
        self.assertTrue(it.has_tracking_info)

        # Test that negative quantity does nothing
        self.assertFalse(it.take_stock(-10, None))

    def test_deplete_stock(self):
        """Test depleted stock deletion."""
        w1 = StockItem.objects.get(pk=100)
        w2 = StockItem.objects.get(pk=101)

        # Take 25 units from w1 (there are only 10 in stock)
        w1.take_stock(30, None, notes='Took 30')

        # Get from database again
        w1 = StockItem.objects.get(pk=100)
        self.assertEqual(w1.quantity, 0)

        # Take 25 units from w2 (will be deleted)
        w2.take_stock(30, None, notes='Took 30')

        # This StockItem should now have been deleted
        with self.assertRaises(StockItem.DoesNotExist):
            w2 = StockItem.objects.get(pk=101)

    def test_serials(self):
        """Tests for stock serialization."""
        p = Part.objects.create(
            name='trackable part',
            description='A trackable part which can be tracked',
            trackable=True,
        )

        # Ensure we do not have unique serials enabled
        InvenTreeSetting.set_setting('SERIAL_NUMBER_GLOBALLY_UNIQUE', False, None)

        item = StockItem.objects.create(part=p, quantity=1)

        self.assertFalse(item.serialized)

        item.serial = None
        item.save()
        self.assertFalse(item.serialized)

        item.serial = '    '
        item.save()
        self.assertFalse(item.serialized)

        item.serial = ''
        item.save()
        self.assertFalse(item.serialized)

        item.serial = '1'
        item.save()
        self.assertTrue(item.serialized)

    def test_big_serials(self):
        """Unit tests for "large" serial numbers which exceed integer encoding."""
        p = Part.objects.create(
            name='trackable part',
            description='A trackable part with really big serial numbers',
            trackable=True,
        )

        item = StockItem.objects.create(part=p, quantity=1)

        for sn in [12345, '12345', ' 12345 ']:
            item.serial = sn
            item.save()

            self.assertEqual(item.serial_int, 12345)

        item.serial = '-123'
        item.save()

        # Negative number should map to positive value
        self.assertEqual(item.serial_int, 123)

        # Test a very very large value
        item.serial = '99999999999999999999999999999999999999999999999999999'
        item.save()

        # The 'integer' portion has been clipped to a maximum value
        self.assertEqual(item.serial_int, 0x7FFFFFFF)

        # Non-numeric values should encode to zero
        for sn in ['apple', 'banana', 'carrot']:
            item.serial = sn
            item.save()

            self.assertEqual(item.serial_int, 0)

        # Next, test for increment / decrement functionality
        item.serial = 100
        item.save()

        item_next = StockItem.objects.create(part=p, serial=150, quantity=1)

        self.assertEqual(item.get_next_serialized_item(), item_next)

        item_prev = StockItem.objects.create(part=p, serial=' 57', quantity=1)

        self.assertEqual(item.get_next_serialized_item(reverse=True), item_prev)

        # Create a number of serialized stock items around the current item
        for i in range(75, 125):
            try:
                StockItem.objects.create(part=p, serial=i, quantity=1)
            except Exception:
                pass

        item_next = item.get_next_serialized_item()
        item_prev = item.get_next_serialized_item(reverse=True)

        self.assertEqual(item_next.serial_int, 101)
        self.assertEqual(item_prev.serial_int, 99)

    def test_serialize_stock_invalid(self):
        """Test manual serialization of parts.

        Each of these tests should fail
        """
        # Test serialization of non-serializable part
        item = StockItem.objects.get(pk=1234)

        with self.assertRaises(ValidationError):
            item.serializeStock(5, [1, 2, 3, 4, 5], self.user)

        with self.assertRaises(ValidationError):
            item.serializeStock(5, [1, 2, 3], self.user)

        # Pick a StockItem which can actually be serialized
        item = StockItem.objects.get(pk=100)

        # Try an invalid quantity
        with self.assertRaises(ValidationError):
            item.serializeStock('k', [], self.user)

        with self.assertRaises(ValidationError):
            item.serializeStock(-1, [], self.user)

        # Not enough serial numbers for all stock items.
        with self.assertRaises(ValidationError):
            item.serializeStock(3, 'hello', self.user)

    def test_serialize_stock_valid(self):
        """Perform valid stock serializations."""
        # There are 10 of these in stock
        # Item will deplete when deleted
        item = StockItem.objects.get(pk=100)
        item.delete_on_deplete = True

        item.save()

        n = StockItem.objects.filter(part=25).count()

        self.assertEqual(item.quantity, 10)

        # Ensure we do not have unique serials enabled
        InvenTreeSetting.set_setting('SERIAL_NUMBER_GLOBALLY_UNIQUE', False, None)

        item.serializeStock(3, [1, 2, 3], self.user)

        self.assertEqual(item.quantity, 7)

        # Try to serialize again (with same serial numbers)
        with self.assertRaises(ValidationError):
            item.serializeStock(3, [1, 2, 3], self.user)

        # Try to serialize too many items
        with self.assertRaises(ValidationError):
            item.serializeStock(13, [1, 2, 3], self.user)

        # Serialize some more stock
        item.serializeStock(5, [6, 7, 8, 9, 10], self.user)

        self.assertEqual(item.quantity, 2)

        # There should be 8 more items now
        self.assertEqual(StockItem.objects.filter(part=25).count(), n + 8)

        # Serialize the remainder of the stock
        item.serializeStock(2, [99, 100], self.user)

    def test_location_tree(self):
        """Unit tests for stock location tree structure (MPTT).

        Ensure that the MPTT structure is rebuilt correctly,
        and the current ancestor tree is observed.

        Ref: https://github.com/inventree/InvenTree/issues/2636
        Ref: https://github.com/inventree/InvenTree/issues/2733
        """
        # First, we will create a stock location structure

        A = StockLocation.objects.create(name='A', description='Top level location')

        B1 = StockLocation.objects.create(name='B1', parent=A)

        B2 = StockLocation.objects.create(name='B2', parent=A)

        B3 = StockLocation.objects.create(name='B3', parent=A)

        C11 = StockLocation.objects.create(name='C11', parent=B1)

        C12 = StockLocation.objects.create(name='C12', parent=B1)

        C21 = StockLocation.objects.create(name='C21', parent=B2)

        C22 = StockLocation.objects.create(name='C22', parent=B2)

        C31 = StockLocation.objects.create(name='C31', parent=B3)

        C32 = StockLocation.objects.create(name='C32', parent=B3)

        # Check that the tree_id is correct for each sublocation
        for loc in [B1, B2, B3, C11, C12, C21, C22, C31, C32]:
            self.assertEqual(loc.tree_id, A.tree_id)

        # Check that the tree levels are correct for each node in the tree

        self.assertEqual(A.level, 0)
        self.assertEqual(A.get_ancestors().count(), 0)

        for loc in [B1, B2, B3]:
            self.assertEqual(loc.parent, A)
            self.assertEqual(loc.level, 1)
            self.assertEqual(loc.get_ancestors().count(), 1)

        for loc in [C11, C12]:
            self.assertEqual(loc.parent, B1)
            self.assertEqual(loc.level, 2)
            self.assertEqual(loc.get_ancestors().count(), 2)

        for loc in [C21, C22]:
            self.assertEqual(loc.parent, B2)
            self.assertEqual(loc.level, 2)
            self.assertEqual(loc.get_ancestors().count(), 2)

        for loc in [C31, C32]:
            self.assertEqual(loc.parent, B3)
            self.assertEqual(loc.level, 2)
            self.assertEqual(loc.get_ancestors().count(), 2)

        # Spot-check for C32
        ancestors = C32.get_ancestors(include_self=True)

        self.assertEqual(ancestors[0], A)
        self.assertEqual(ancestors[1], B3)
        self.assertEqual(ancestors[2], C32)

        # At this point, we are confident that the tree is correctly structured.

        # Let's delete node B3 from the tree. We expect that:
        # - C31 should move directly under A
        # - C32 should move directly under A

        # Add some stock items to B3
        for _ in range(10):
            StockItem.objects.create(
                part=Part.objects.get(pk=1), quantity=10, location=B3
            )

        self.assertEqual(StockItem.objects.filter(location=B3).count(), 10)
        self.assertEqual(StockItem.objects.filter(location=A).count(), 0)

        B3.delete()

        A.refresh_from_db()
        C31.refresh_from_db()
        C32.refresh_from_db()

        # Stock items have been moved to A
        self.assertEqual(StockItem.objects.filter(location=A).count(), 10)

        # Parent should be A
        self.assertEqual(C31.parent, A)
        self.assertEqual(C32.parent, A)

        self.assertEqual(C31.tree_id, A.tree_id)
        self.assertEqual(C31.level, 1)

        self.assertEqual(C32.tree_id, A.tree_id)
        self.assertEqual(C32.level, 1)

        # Ancestor tree should be just A
        ancestors = C31.get_ancestors()
        self.assertEqual(ancestors.count(), 1)
        self.assertEqual(ancestors[0], A)

        ancestors = C32.get_ancestors()
        self.assertEqual(ancestors.count(), 1)
        self.assertEqual(ancestors[0], A)

        # Delete A
        A.delete()

        # Stock items have been moved to top-level location
        self.assertEqual(StockItem.objects.filter(location=None).count(), 10)

        for loc in [B1, B2, C11, C12, C21, C22]:
            loc.refresh_from_db()

        self.assertEqual(B1.parent, None)
        self.assertEqual(B2.parent, None)

        self.assertEqual(C11.parent, B1)
        self.assertEqual(C12.parent, B1)
        self.assertEqual(C11.get_ancestors().count(), 1)
        self.assertEqual(C12.get_ancestors().count(), 1)

        self.assertEqual(C21.parent, B2)
        self.assertEqual(C22.parent, B2)

        ancestors = C21.get_ancestors()

        self.assertEqual(C21.get_ancestors().count(), 1)
        self.assertEqual(C22.get_ancestors().count(), 1)

    def test_metadata(self):
        """Unit tests for the metadata field."""
        for model in [StockItem, StockLocation]:
            p = model.objects.first()

            self.assertIsNone(p.get_metadata('test'))
            self.assertEqual(p.get_metadata('test', backup_value=123), 123)

            # Test update via the set_metadata() method
            p.set_metadata('test', 3)
            self.assertEqual(p.get_metadata('test'), 3)

            for k in ['apple', 'banana', 'carrot', 'carrot', 'banana']:
                p.set_metadata(k, k)

            self.assertEqual(len(p.metadata.keys()), 4)


class StockBarcodeTest(StockTestBase):
    """Run barcode tests for the stock app."""

    def test_stock_item_barcode_basics(self):
        """Simple tests for the StockItem barcode integration."""
        item = StockItem.objects.get(pk=1)

        self.assertEqual(StockItem.barcode_model_type(), 'stockitem')

        # Call format_barcode method
        barcode = item.format_barcode(brief=False)

        for key in ['tool', 'version', 'instance', 'stockitem']:
            self.assertIn(key, barcode)

        # Render simple barcode data for the StockItem
        barcode = item.barcode
        self.assertEqual(barcode, '{"stockitem": 1}')

    def test_location_barcode_basics(self):
        """Simple tests for the StockLocation barcode integration."""
        self.assertEqual(StockLocation.barcode_model_type(), 'stocklocation')

        loc = StockLocation.objects.get(pk=1)

        barcode = loc.format_barcode(brief=True)
        self.assertEqual('{"stocklocation": 1}', barcode)


class VariantTest(StockTestBase):
    """Tests for calculation stock counts against templates / variants."""

    def test_variant_stock(self):
        """Test variant functions."""
        # Check the 'Chair' variant
        chair = Part.objects.get(pk=10000)

        # No stock items for the variant part itself
        self.assertEqual(chair.stock_entries(include_variants=False).count(), 0)

        self.assertEqual(chair.stock_entries().count(), 12)

        green = Part.objects.get(pk=10003)
        self.assertEqual(green.stock_entries(include_variants=False).count(), 0)
        self.assertEqual(green.stock_entries().count(), 3)

    def test_serial_numbers(self):
        """Test serial number functionality for variant / template parts."""
        InvenTreeSetting.set_setting('SERIAL_NUMBER_GLOBALLY_UNIQUE', False, self.user)

        chair = Part.objects.get(pk=10000)

        # Operations on the top-level object
        [
            self.assertFalse(chair.validate_serial_number(i))
            for i in [1, 2, 3, 4, 5, 20, 21, 22]
        ]

        self.assertFalse(chair.validate_serial_number(20))
        self.assertFalse(chair.validate_serial_number(21))
        self.assertFalse(chair.validate_serial_number(22))

        self.assertTrue(chair.validate_serial_number(30))

        self.assertEqual(chair.get_latest_serial_number(), '22')

        # Check for conflicting serial numbers
        to_check = [1, 2, 3, 4, 5, 6, 7, 8, 9, 10]

        conflicts = chair.find_conflicting_serial_numbers(to_check)

        self.assertEqual(len(conflicts), 6)

        # Same operations on a sub-item
        variant = Part.objects.get(pk=10003)
        self.assertEqual(variant.get_latest_serial_number(), '22')

        # Create a new serial number
        n = variant.get_latest_serial_number()

        item = StockItem(part=variant, quantity=1, serial=n)

        # This should fail
        with self.assertRaises(ValidationError):
            item.save()

        # This should pass, although not strictly an int field now.
        item.serial = int(n) + 1
        item.save()

        # Attempt to create the same serial number but for a variant (should fail!)
        item.pk = None
        item.part = Part.objects.get(pk=10004)

        with self.assertRaises(ValidationError):
            item.save()

        item.serial = int(n) + 2
        item.save()


class StockTreeTest(StockTestBase):
    """Unit test for StockItem tree structure."""

    def test_stock_split(self):
        """Test that stock splitting works correctly."""
<<<<<<< HEAD
=======
        StockItem.objects.rebuild()

>>>>>>> fb0baa9e
        part = Part.objects.create(name='My part', description='My part description')
        location = StockLocation.objects.create(name='Test Location')

        # Create an initial stock item
        item = StockItem.objects.create(part=part, quantity=1000, location=location)

        # Test that the initial MPTT values are correct
        self.assertEqual(item.level, 0)
        self.assertEqual(item.lft, 1)
        self.assertEqual(item.rght, 2)

        children = []

        self.assertEqual(item.get_descendants(include_self=False).count(), 0)
        self.assertEqual(item.get_descendants(include_self=True).count(), 1)

        # Create child items by splitting stock
        for idx in range(10):
            child = item.splitStock(50, None, None)
            children.append(child)

            # Check that the child item has been correctly created
            self.assertEqual(child.parent.pk, item.pk)
            self.assertEqual(child.tree_id, item.tree_id)
            self.assertEqual(child.level, 1)

            item.refresh_from_db()
            self.assertEqual(item.get_children().count(), idx + 1)
            self.assertEqual(item.get_descendants(include_self=True).count(), idx + 2)

        item.refresh_from_db()
        n = item.get_descendants(include_self=True).count()

        for child in children:
            # Create multiple sub-childs
            for _idx in range(3):
                sub_child = child.splitStock(10, None, None)
                self.assertEqual(sub_child.parent.pk, child.pk)
                self.assertEqual(sub_child.tree_id, child.tree_id)
                self.assertEqual(sub_child.level, 2)

                self.assertEqual(sub_child.get_ancestors(include_self=True).count(), 3)

            child.refresh_from_db()
            self.assertEqual(child.get_descendants(include_self=True).count(), 4)

        item.refresh_from_db()
        self.assertEqual(item.get_descendants(include_self=True).count(), n + 30)


class TestResultTest(StockTestBase):
    """Tests for the StockItemTestResult model."""

    def test_test_count(self):
        """Test test count."""
        item = StockItem.objects.get(pk=105)
        tests = item.test_results
        self.assertEqual(tests.count(), 4)

        results = item.getTestResults(test='Temperature Test')
        self.assertEqual(results.count(), 2)

        # Passing tests
        self.assertEqual(item.getTestResults(result=True).count(), 3)
        self.assertEqual(item.getTestResults(result=False).count(), 1)

        # Result map
        result_map = item.testResultMap()

        self.assertEqual(len(result_map), 3)

        # Keys are all lower-case and do not contain spaces
        for test in ['firmwareversion', 'settingschecksum', 'temperaturetest']:
            self.assertIn(test, result_map.keys())

    def test_test_results(self):
        """Test test results."""
        item = StockItem.objects.get(pk=522)

        status = item.requiredTestStatus()

        self.assertEqual(status['total'], 5)
        self.assertEqual(status['passed'], 2)
        self.assertEqual(status['failed'], 2)

        self.assertFalse(item.passedAllRequiredTests())

        # Add some new test results to make it pass!
        test = StockItemTestResult.objects.get(pk=12345)
        test.result = True
        test.save()

        StockItemTestResult.objects.create(
            stock_item=item, test='sew cushion', result=True
        )

        # Still should be failing at this point,
        # as the most recent "apply paint" test was False
        self.assertFalse(item.passedAllRequiredTests())

        # Add a new test result against this required test
        StockItemTestResult.objects.create(
            stock_item=item,
            test='apply paint',
            date=datetime.datetime(2022, 12, 12),
            result=True,
        )

        self.assertTrue(item.passedAllRequiredTests())

    def test_duplicate_item_tests(self):
        """Test duplicate item behaviour."""
        # Create an example stock item by copying one from the database (because we are lazy)

        StockItem.objects.rebuild()

        item = StockItem.objects.get(pk=522)

        item.pk = None
        item.serial = None
        item.quantity = 50

        # Try with an invalid batch code (according to sample validatoin plugin)
        item.batch = 'X234'

        with self.assertRaises(ValidationError):
            item.save()

        item.batch = 'B123'
        item.save()

        # Do some tests!
        StockItemTestResult.objects.create(
            stock_item=item, test='Firmware', result=True
        )

        StockItemTestResult.objects.create(
            stock_item=item, test='Paint Color', result=True, value='Red'
        )

        StockItemTestResult.objects.create(
            stock_item=item, test='Applied Sticker', result=False
        )

        self.assertEqual(item.test_results.count(), 3)
        self.assertEqual(item.quantity, 50)

        # Split some items out
        item2 = item.splitStock(20, None, None)

        self.assertEqual(item.quantity, 30)

        self.assertEqual(item.test_results.count(), 3)
        self.assertEqual(item2.test_results.count(), 3)

        StockItemTestResult.objects.create(stock_item=item2, test='A new test')

        self.assertEqual(item.test_results.count(), 3)
        self.assertEqual(item2.test_results.count(), 4)

        # Test StockItem serialization
        item2.serializeStock(1, [100], self.user)

        # Add a test result to the parent *after* serialization
        StockItemTestResult.objects.create(stock_item=item2, test='abcde')

        self.assertEqual(item2.test_results.count(), 5)

        item3 = StockItem.objects.get(serial=100, part=item2.part)

        self.assertEqual(item3.test_results.count(), 4)

    def test_installed_tests(self):
        """Test test results for stock in stock.

        Or, test "test results" for "stock items" installed "inside" a "stock item"
        """
        # Get a "master" stock item
        item = StockItem.objects.get(pk=105)

        tests = item.testResultMap(include_installed=False)
        self.assertEqual(len(tests), 3)

        # There are no "sub items" installed at this stage
        tests = item.testResultMap(include_installed=False)
        self.assertEqual(len(tests), 3)

        # Create a stock item which is installed *inside* the master item
        sub_item = StockItem.objects.create(
            part=item.part, quantity=1, belongs_to=item, location=None
        )

        # Now, create some test results against the sub item

        # First test is overshadowed by the same test for the parent part
        StockItemTestResult.objects.create(
            stock_item=sub_item,
            test='firmware version',
            date=datetime.datetime.now().date(),
            result=True,
        )

        # Should return the same number of tests as before
        tests = item.testResultMap(include_installed=True)
        self.assertEqual(len(tests), 3)

        # Now, add a *unique* test result for the sub item
        StockItemTestResult.objects.create(
            stock_item=sub_item,
            test='some new test',
            date=datetime.datetime.now().date(),
            result=False,
            value='abcde',
        )

        tests = item.testResultMap(include_installed=True)
        self.assertEqual(len(tests), 4)

        self.assertIn('somenewtest', tests)
        self.assertEqual(sub_item.test_results.count(), 2)

        # Check that asking for test result map for *top item only* still works
        tests = item.testResultMap(include_installed=False)
        self.assertEqual(len(tests), 3)
        self.assertNotIn('somenewtest', tests)<|MERGE_RESOLUTION|>--- conflicted
+++ resolved
@@ -1001,11 +1001,8 @@
 
     def test_stock_split(self):
         """Test that stock splitting works correctly."""
-<<<<<<< HEAD
-=======
         StockItem.objects.rebuild()
 
->>>>>>> fb0baa9e
         part = Part.objects.create(name='My part', description='My part description')
         location = StockLocation.objects.create(name='Test Location')
 
