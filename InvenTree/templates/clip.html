--- conflicted
+++ resolved
@@ -1,9 +1,5 @@
 {% load i18n %}
 
 <span class="float-right">
-<<<<<<< HEAD
-    <button class="btn clip-btn" type="button" data-toggle='tooltip' title='{% trans "copy to clipboard" %}'><em class="fas fa-copy"></em></button>
-=======
     <button class="btn clip-btn" type="button" data-bs-toggle='tooltip' title='{% trans "copy to clipboard" %}'><em class="fas fa-copy"></em></button>
->>>>>>> 887e6295
 </span>