{% load i18n %}
{% load inventree_extras %}

{% settings_value 'BARCODE_ENABLE' as barcodes %}

{% setting_object 'STOCK_OWNERSHIP_CONTROL' as owner_control %}
{% if owner_control.value == "True" %}
    {% authorized_owners location.owner as owners %}
{% endif %}

<div id='{{ prefix }}button-toolbar'>
    <div class='button-toolbar container-fluid' style='float: right;'>
        <div class='btn-group' role='group'>
            <button class='btn btn-outline-secondary' id='stock-export' title='{% trans "Export Stock Information" %}'>
                <span class='fas fa-download'></span>
            </button>
<<<<<<< HEAD

            {% if owner_control.value == "True" and user in owners or user.is_superuser or owner_control.value == "False" %}
            {% if not read_only and not prevent_new_stock and roles.stock.add %}
            <button class="btn btn-success" id='item-create' title='{% trans "New Stock Item" %}'>
                <span class='fas fa-plus-circle'></span>
            </button>
            {% endif %}
=======
>>>>>>> 887e6295
            {% if barcodes %}
            <!-- Barcode actions menu -->
            <div class='btn-group' role='group'>
                <button id='stock-barcode-options' class='btn btn-primary dropdown-toggle' type='button' data-bs-toggle='dropdown' title='{% trans "Barcode Actions" %}'>
                    <span class='fas fa-qrcode'></span> <span class='caret'></span>
                </button>
                <ul class='dropdown-menu'>
                    <li><a class='dropdown-item' href='#' id='multi-item-barcode-scan-into-location' title='{% trans "Scan to Location" %}'><span class='fas fa-sitemap'></span> {% trans "Scan to Location" %}</a></li>
                </ul>
            </div>
            {% endif %}
            <!-- Printing actions menu -->
            <div class='btn-group'>
                <button id='stock-print-options' class='btn btn-primary dropdown-toggle' type='button' data-bs-toggle="dropdown" title='{% trans "Printing Actions" %}'>
                    <span class='fas fa-print'></span> <span class='caret'></span>
                </button>
                <ul class='dropdown-menu'>
                    <li><a class='dropdown-item' href='#' id='multi-item-print-label' title='{% trans "Print labels" %}'><span class='fas fa-tags'></span> {% trans "Print labels" %}</a></li>
                    {% if test_report_enabled %}
                    <li><a class='dropdown-item' href='#' id='multi-item-print-test-report' title='{% trans "Print test reports" %}'><span class='fas fa-file-pdf'></span> {% trans "Print test reports" %}</a></li>
                    {% endif %}
                </ul>
            </div>
            {% if not read_only %}
            {% if roles.stock.change or roles.stock.delete %}
            <div class="btn-group" role="group">
                <button id='stock-options' class="btn btn-primary dropdown-toggle" type="button" data-bs-toggle="dropdown" title='{% trans "Stock Options" %}'>
                    <span class='fas fa-boxes'></span> <span class="caret"></span>
                </button>
                <ul class="dropdown-menu">
                    {% if roles.stock.change %}
                    <li><a class='dropdown-item' href="#" id='multi-item-add' title='{% trans "Add to selected stock items" %}'><span class='fas fa-plus-circle icon-green'></span> {% trans "Add stock" %}</a></li>
                    <li><a class='dropdown-item' href="#" id='multi-item-remove' title='{% trans "Remove from selected stock items" %}'><span class='fas fa-minus-circle'></span> {% trans "Remove stock" %}</a></li>
                    <li><a class='dropdown-item' href="#" id='multi-item-stocktake' title='{% trans "Stocktake selected stock items" %}'><span class='fas fa-check-circle'></span> {% trans "Count stock" %}</a></li>
                    <li><a class='dropdown-item' href='#' id='multi-item-move' title='{% trans "Move selected stock items" %}'><span class='fas fa-exchange-alt'></span> {% trans "Move stock" %}</a></li>
                    <li><a class='dropdown-item' href='#' id='multi-item-merge' title='{% trans "Merge selected stock items" %}'><span class='fas fa-object-group'></span> {% trans "Merge stock" %}</a></li>
                    <li><a class='dropdown-item' href='#' id='multi-item-order' title='{% trans "Order selected items" %}'><span class='fas fa-shopping-cart'></span> {% trans "Order stock" %}</a></li>
                    <li><a class='dropdown-item' href='#' id='multi-item-assign' title='{% trans "Assign to customer" %}'><span class='fas fa-user-tie'></span> {% trans "Assign to customer" %}</a></li>
                    <li><a class='dropdown-item' href='#' id='multi-item-set-status' title='{% trans "Change status" %}'><span class='fas fa-exclamation-circle'></span> {% trans "Change stock status" %}</a></li>
                    {% endif %}
                    {% if roles.stock.delete %}
                    <li><a class='dropdown-item' href='#' id='multi-item-delete' title='{% trans "Delete selected items" %}'><span class='fas fa-trash-alt icon-red'></span> {% trans "Delete Stock" %}</a></li>
                    {% endif %}
                    </ul>
                </div>
            {% endif %}
            {% endif %}
            {% include "filter_list.html" with id="stock" %}
        </div>
    </div>
</div>

<table class='table table-striped table-condensed' data-toolbar='#{{ prefix }}button-toolbar' id='{{ prefix }}stock-table'>
</table><|MERGE_RESOLUTION|>--- conflicted
+++ resolved
@@ -14,16 +14,6 @@
             <button class='btn btn-outline-secondary' id='stock-export' title='{% trans "Export Stock Information" %}'>
                 <span class='fas fa-download'></span>
             </button>
-<<<<<<< HEAD
-
-            {% if owner_control.value == "True" and user in owners or user.is_superuser or owner_control.value == "False" %}
-            {% if not read_only and not prevent_new_stock and roles.stock.add %}
-            <button class="btn btn-success" id='item-create' title='{% trans "New Stock Item" %}'>
-                <span class='fas fa-plus-circle'></span>
-            </button>
-            {% endif %}
-=======
->>>>>>> 887e6295
             {% if barcodes %}
             <!-- Barcode actions menu -->
             <div class='btn-group' role='group'>
