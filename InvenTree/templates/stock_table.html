--- conflicted
+++ resolved
@@ -9,50 +9,7 @@
 {% endif %}
 
 <div id='{{ prefix }}button-toolbar'>
-<<<<<<< HEAD
-    <div class='button-toolbar container-fluid' style='float: right;'>
-        <div class='btn-group' role='group'>
-            {% if barcodes %}
-            <!-- Barcode actions menu -->
-            <div class='btn-group' role='group'>
-                <button id='stock-barcode-options' class='btn btn-primary dropdown-toggle' type='button' data-bs-toggle='dropdown' title='{% trans "Barcode Actions" %}'>
-                    <span class='fas fa-qrcode'></span> <span class='caret'></span>
-                </button>
-                <ul class='dropdown-menu'>
-                    <li><a class='dropdown-item' href='#' id='multi-item-barcode-scan-into-location' title='{% trans "Scan to Location" %}'><span class='fas fa-sitemap'></span> {% trans "Scan to Location" %}</a></li>
-                </ul>
-            </div>
-            {% endif %}
-            {% if not read_only %}
-            {% if roles.stock.change or roles.stock.delete %}
-            <div class="btn-group" role="group">
-                <button id='stock-options' class="btn btn-primary dropdown-toggle" type="button" data-bs-toggle="dropdown" title='{% trans "Stock Options" %}'>
-                    <span class='fas fa-boxes'></span> <span class="caret"></span>
-                </button>
-                <ul class="dropdown-menu">
-                    {% if roles.stock.change %}
-                    <li><a class='dropdown-item' href="#" id='multi-item-add' title='{% trans "Add to selected stock items" %}'><span class='fas fa-plus-circle icon-green'></span> {% trans "Add stock" %}</a></li>
-                    <li><a class='dropdown-item' href="#" id='multi-item-remove' title='{% trans "Remove from selected stock items" %}'><span class='fas fa-minus-circle icon-red'></span> {% trans "Remove stock" %}</a></li>
-                    <li><a class='dropdown-item' href="#" id='multi-item-stocktake' title='{% trans "Stocktake selected stock items" %}'><span class='fas fa-check-circle icon-green'></span> {% trans "Count stock" %}</a></li>
-                    <li><a class='dropdown-item' href='#' id='multi-item-move' title='{% trans "Move selected stock items" %}'><span class='fas fa-exchange-alt icon-blue'></span> {% trans "Transfer stock" %}</a></li>
-                    <li><a class='dropdown-item' href='#' id='multi-item-status' title='{% trans "Change stock status" %}'><span class='fas fa-info-circle icon-blue'></span> {% trans "Change stock status" %}</a></li>
-                    <li><a class='dropdown-item' href='#' id='multi-item-merge' title='{% trans "Merge selected stock items" %}'><span class='fas fa-object-group'></span> {% trans "Merge stock" %}</a></li>
-                    <li><a class='dropdown-item' href='#' id='multi-item-order' title='{% trans "Order selected items" %}'><span class='fas fa-shopping-cart'></span> {% trans "Order stock" %}</a></li>
-                    <li><a class='dropdown-item' href='#' id='multi-item-assign' title='{% trans "Assign to customer" %}'><span class='fas fa-user-tie'></span> {% trans "Assign to customer" %}</a></li>
-                    {% endif %}
-                    {% if roles.stock.delete %}
-                    <li><a class='dropdown-item' href='#' id='multi-item-delete' title='{% trans "Delete selected items" %}'><span class='fas fa-trash-alt icon-red'></span> {% trans "Delete stock" %}</a></li>
-                    {% endif %}
-                    </ul>
-                </div>
-            {% endif %}
-            {% endif %}
-            {% include "filter_list.html" with prefix=prefix id="stock" %}
-        </div>
-    </div>
-=======
     {% include "filter_list.html" with prefix=prefix id="stock" %}
->>>>>>> 24b554a8
 </div>
 
 <table class='table table-striped table-condensed' data-toolbar='#{{ prefix }}button-toolbar' id='{{ prefix }}stock-table'>
