--- conflicted
+++ resolved
@@ -307,7 +307,6 @@
 
 {% endif %}
 
-<<<<<<< HEAD
 {% settings_value 'HOMEPAGE_NEWS' user=request.user as setting_news %}
 {% if setting_news and user.is_staff %}
 
@@ -326,6 +325,4 @@
     }
 );
 
-=======
->>>>>>> 69f37c826... Revert minor cosmetic changes for Fablab BCN
 {% endblock %}