--- conflicted
+++ resolved
@@ -26,17 +26,10 @@
 {{ block.super }}
 
 function addHeaderTitle(title) {
-<<<<<<< HEAD
-    // Add a header block to the action list
-    $("#action-item-list").append(
-        `<li class='list-group-item'><strong>${title}</strong></li>`
-    );
-=======
 
     addSidebarHeader({
         text: title,
     });
->>>>>>> 887e6295
 }
 
 function addHeaderAction(label, title, icon, options) {
@@ -83,22 +76,6 @@
 }
 
 {% settings_value 'HOMEPAGE_PART_STARRED' user=request.user as setting_part_starred %}
-<<<<<<< HEAD
-{% settings_value 'HOMEPAGE_PART_LATEST' user=request.user as setting_part_latest %}
-{% settings_value 'HOMEPAGE_BOM_VALIDATION' user=request.user as setting_bom_validation %}
-{% to_list setting_part_starred setting_part_latest setting_bom_validation as settings_list_part %}
-
-{% if roles.part.view and True in settings_list_part %}
-addHeaderTitle('{% trans "Parts" %}');
-
-{% if setting_part_starred %}
-addHeaderAction('starred-parts', '{% trans "Starred Parts" %}', 'fa-star');
-loadSimplePartTable("#table-starred-parts", "{% url 'api-part-list' %}", {
-    params: {
-        "starred": true,
-    },
-    name: 'starred_parts',
-=======
 {% settings_value 'HOMEPAGE_CATEGORY_STARRED' user=request.user as setting_category_starred %}
 {% settings_value 'HOMEPAGE_PART_LATEST' user=request.user as setting_part_latest %}
 {% settings_value 'HOMEPAGE_BOM_VALIDATION' user=request.user as setting_bom_validation %}
@@ -124,7 +101,6 @@
         starred: true,
     },
     name: 'starred_categories'
->>>>>>> 887e6295
 });
 {% endif %}
 
@@ -163,12 +139,7 @@
 {% to_list setting_stock_recent setting_stock_low setting_stock_depleted setting_stock_needed as settings_list_stock %}
 {% endif %}
 
-<<<<<<< HEAD
-{% if roles.stock.view and True in settings_list_stock %}
-addHeaderTitle('{% trans "Stock" %}');
-=======
 {% if roles.stock.view %}
->>>>>>> 887e6295
 
 {% if setting_stock_recent %}
 addHeaderAction('recently-updated-stock', '{% trans "Recently Updated" %}', 'fa-clock');
@@ -184,11 +155,7 @@
 {% endif %}
 
 {% if setting_stock_low %}
-<<<<<<< HEAD
-addHeaderAction('low-stock', '{% trans "Low Stock" %}', 'fa-shopping-cart');
-=======
 addHeaderAction('low-stock', '{% trans "Low Stock" %}', 'fa-flag');
->>>>>>> 887e6295
 loadSimplePartTable("#table-low-stock", "{% url 'api-part-list' %}", {
     params: {
         low_stock: true,
@@ -217,15 +184,9 @@
 });
 {% endif %}
 
-<<<<<<< HEAD
 
 {% if expiry %}
 
-=======
-
-{% if expiry %}
-
->>>>>>> 887e6295
 {% if setting_stock_expired %}
 addHeaderAction('expired-stock', '{% trans "Expired Stock" %}', 'fa-calendar-times');
 loadStockTable($("#table-expired-stock"), {
