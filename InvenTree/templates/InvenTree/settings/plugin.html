--- conflicted
+++ resolved
@@ -77,11 +77,7 @@
                 {% endif %}
 
                 {% if plugin.website %}
-<<<<<<< HEAD
-                <a href='{{ plugin.website }}'><i class='fas fa-globe'></i></a>
-=======
-                <a href="{{ plugin.website }}"><span class="fas fa-globe"></span></a>
->>>>>>> 1cc8fd28
+                <a href='{{ plugin.website }}'><span class='fas fa-globe'></span></a>
                 {% endif %}
             </td>
             <td>{{ plugin.author }}</td>
