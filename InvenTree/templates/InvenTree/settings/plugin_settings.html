--- conflicted
+++ resolved
@@ -118,8 +118,6 @@
                 <td>{% trans "Commit Message" %}</td><td>{{ plugin.package.message }}{% include "clip.html" %}</td>
             </tr>
             {% endif %}
-<<<<<<< HEAD
-=======
 
             {% settings_value "PLUGIN_CHECK_SIGNATURES" as signatures %}
             {% if signatures %}
@@ -134,7 +132,6 @@
                 <td class="bg-{{ plugin.sign_color }}">{{ plugin.package.key }}{% include "clip.html" %}</td>
             </tr>
             {% endif %}
->>>>>>> aa2f5e33
         </table>
         </div>
     </div>
