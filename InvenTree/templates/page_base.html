--- conflicted
+++ resolved
@@ -24,20 +24,6 @@
     
     {% block page_info %}
     <div class='panel-content'>
-<<<<<<< HEAD
-        <div class='row'>
-            <div class='col-sm-6' id='detail-panel-left'>
-                <div class='card'>
-                    {% block details_left %}
-                    <div class='row'>
-                        <div class='col' style='max-width: 220px;'>
-                            {% block thumbnail %}
-                            {% endblock %}
-                        </div>
-                        <div class='col'>
-                            {% block details %}
-                            {% endblock %}
-=======
         {% block details_above %}
         {% endblock details_above %}
         <div class='container' style='max-width: 100%; padding: 5px;'>
@@ -54,7 +40,6 @@
                                 {% block details %}
                                 {% endblock details %}
                             </div>
->>>>>>> 64c89305
                         </div>
                         {% endblock details_left %}
                     </div>
