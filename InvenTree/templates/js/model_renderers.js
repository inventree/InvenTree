--- conflicted
+++ resolved
@@ -181,9 +181,6 @@
 // Rendered for "SupplierPart" model
 function renderSupplierPart(name, data, parameters, options) {
 
-<<<<<<< HEAD
-    var html = select2Thumbnail(data.supplier_detail.image);
-=======
     var supplier_image = null;
     var part_image = null;
     
@@ -199,7 +196,6 @@
     
     html += select2Thumbnail(supplier_image);
     html += select2Thumbnail(part_image);
->>>>>>> c45e2d68
     
     html += ` <span><b>${data.supplier_detail.name}</b> - ${data.SKU}</span>`;
     html += ` - <i>${data.part_detail.full_name}</i>`;
