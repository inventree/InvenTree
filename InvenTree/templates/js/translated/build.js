--- conflicted
+++ resolved
@@ -14,10 +14,8 @@
     FullCalendar,
     getFormFieldValue,
     getTableData,
-<<<<<<< HEAD
+    getTableData,
     global_settings,
-=======
->>>>>>> c8365ccd
     handleFormErrors,
     handleFormSuccess,
     imageHoverIcon,
