{% load i18n %}
{% load inventree_extras %}
{% load generic %}

/* globals
    addCachedAlert,
    baseCurrency,
    calculateTotalPrice,
    clearFormInput,
    constructField,
    constructForm,
    constructFormBody,
    convertCurrency,
    disableFormInput,
    enableFormInput,
    formatCurrency,
    formatDecimal,
    formatPriceRange,
    getCurrencyConversionRates,
    getFormFieldValue,
    getTableData,
    global_settings,
    handleFormErrors,
    handleFormSuccess,
    imageHoverIcon,
    initializeRelatedField,
    inventreeDelete,
    inventreeGet,
    inventreeLoad,
    inventreePut,
    inventreeSave,
    launchModalForm,
    loadTableFilters,
    makeDeleteButton,
    makeEditButton,
    makeIconBadge,
    makeIconButton,
    makeRemoveButton,
    orderParts,
    partDetail,
    renderClipboard,
    renderDate,
    renderLink,
    scanItemsIntoLocation,
    setFormInputPlaceholder,
    setupFilterList,
    shortenString,
    showAlertDialog,
    showAlertOrCache,
    showMessage,
    showModalSpinner,
    showApiError,
    stockCodes,
    stockStatusDisplay,
    thumbnailImage,
    updateFieldValue,
    withTitle,
    wrapButtons,
    yesNoLabel,
*/

/* exported
    assignStockToCustomer,
    createNewStockItem,
    createStockLocation,
    deleteStockItem,
    deleteStockLocation,
    duplicateStockItem,
    editStockItem,
    editStockLocation,
    findStockItemBySerialNumber,
    installStockItem,
    loadInstalledInTable,
    loadStockLocationTable,
    loadStockTable,
    loadStockTestResultsTable,
    loadStockTrackingTable,
    loadTableFilters,
    mergeStockItems,
    removeStockRow,
    serializeStockItem,
    stockItemFields,
    stockLocationFields,
    uninstallStockItem,
*/


/*
 * Launches a modal form to serialize a particular StockItem
 */

function serializeStockItem(pk, options={}) {

    var url = `/api/stock/${pk}/serialize/`;

    options.method = 'POST';
    options.title = '{% trans "Serialize Stock Item" %}';

    options.fields = {
        quantity: {},
        serial_numbers: {
            icon: 'fa-hashtag',
        },
        destination: {
            icon: 'fa-sitemap',
            filters: {
                structural: false,
            }
        },
        notes: {},
    };

    if (options.part) {
        // Work out the next available serial number
        inventreeGet(`{% url "api-part-list" %}${options.part}/serial-numbers/`, {}, {
            success: function(data) {
                if (data.next) {
                    options.fields.serial_numbers.placeholder = `{% trans "Next available serial number" %}: ${data.next}`;
                } else if (data.latest) {
                    options.fields.serial_numbers.placeholder = `{% trans "Latest serial number" %}: ${data.latest}`;
                }
            },
            async: false,
        });
    }

    options.confirm = true;
    options.confirmMessage = '{% trans "Confirm Stock Serialization" %}';

    constructForm(url, options);
}


function stockLocationFields(options={}) {
    var fields = {
        parent: {
            help_text: '{% trans "Parent stock location" %}',
            required: false,
        },
        name: {},
        description: {},
        owner: {},
        structural: {},
        external: {},
        icon: {
            help_text: `{% trans "Icon (optional) - Explore all available icons on" %} <a href="https://fontawesome.com/v5/search?s=solid" target="_blank" rel="noopener noreferrer">Font Awesome</a>.`,
            placeholder: 'fas fa-box',
        },
    };

    if (options.parent) {
        fields.parent.value = options.parent;
    }

    if (!global_settings.STOCK_OWNERSHIP_CONTROL) {
        delete fields['owner'];
    }

    return fields;
}


/*
 * Launch an API form to edit a stock location
 */
function editStockLocation(pk, options={}) {

    var url = `/api/stock/location/${pk}/`;

    options.fields = stockLocationFields(options);

    options.title = '{% trans "Edit Stock Location" %}';

    constructForm(url, options);
}


/*
 * Launch an API form to create a new stock location
 */
function createStockLocation(options={}) {

    var url = '{% url "api-location-list" %}';

    options.method = 'POST';
    options.fields = stockLocationFields(options);
    options.title = '{% trans "New Stock Location" %}';
    options.persist = true;
    options.persistMessage = '{% trans "Create another location after this one" %}';
    options.successMessage = '{% trans "Stock location created" %}';

    constructForm(url, options);
}


/*
 * Launch an API form to delete a StockLocation
 */
function deleteStockLocation(pk, options={}) {
    var url = `/api/stock/location/${pk}/`;

    var html = `
    <div class='alert alert-block alert-danger'>
    {% trans "Are you sure you want to delete this stock location?" %}
    </div>
    `;

    var subChoices = [
        {
            value: 0,
            display_name: '{% trans "Move to parent stock location" %}',
        },
        {
            value: 1,
            display_name: '{% trans "Delete" %}',
        }
    ];

    constructForm(url, {
        title: '{% trans "Delete Stock Location" %}',
        method: 'DELETE',
        fields: {
            'delete_stock_items': {
                label: '{% trans "Action for stock items in this stock location" %}',
                choices: subChoices,
                type: 'choice'
            },
            'delete_sub_locations': {
                label: '{% trans "Action for sub-locations" %}',
                choices: subChoices,
                type: 'choice'
            },
        },
        preFormContent: html,
        onSuccess: function(response) {
            handleFormSuccess(response, options);
        }
    });
}



function stockItemFields(options={}) {
    var fields = {
        part: {
            // Hide the part field unless we are "creating" a new stock item
            hidden: !options.create,
            onSelect: function(data, field, opts) {
                // Callback when a new "part" is selected

                // If we are "creating" a new stock item,
                // change the available fields based on the part properties
                if (options.create) {

                    // If a "trackable" part is selected, enable serial number field
                    if (data.trackable) {
                        enableFormInput('serial_numbers', opts);

                        // Request part serial number information from the server
                        inventreeGet(`{% url "api-part-list" %}${data.pk}/serial-numbers/`, {}, {
                            success: function(data) {
                                var placeholder = '';
                                if (data.next) {
                                    placeholder = `{% trans "Next available serial number" %}: ${data.next}`;
                                } else if (data.latest) {
                                    placeholder = `{% trans "Latest serial number" %}: ${data.latest}`;
                                }

                                setFormInputPlaceholder('serial_numbers', placeholder, opts);

                                if (global_settings.SERIAL_NUMBER_AUTOFILL) {
                                    if (data.next) {
                                        updateFieldValue('serial_numbers', `${data.next}+`, {}, opts);
                                    }
                                }
                            }
                        });

                    } else {
                        clearFormInput('serial_numbers', opts);
                        disableFormInput('serial_numbers', opts);

                        setFormInputPlaceholder('serial_numbers', '{% trans "This part cannot be serialized" %}', opts);
                    }

                    // Enable / disable fields based on purchaseable status
                    if (data.purchaseable) {
                        enableFormInput('supplier_part', opts);
                        enableFormInput('purchase_price', opts);
                        enableFormInput('purchase_price_currency', opts);
                    } else {
                        clearFormInput('supplier_part', opts);
                        clearFormInput('purchase_price', opts);

                        disableFormInput('supplier_part', opts);
                        disableFormInput('purchase_price', opts);
                        disableFormInput('purchase_price_currency', opts);
                    }
                }
            }
        },
        supplier_part: {
            icon: 'fa-building',
            filters: {
                part_detail: true,
                supplier_detail: true,
            },
            adjustFilters: function(query, opts) {
                var part = getFormFieldValue('part', {}, opts);

                if (part) {
                    query.part = part;
                }

                return query;
            }
        },
        use_pack_size: {
            help_text: '{% trans "Add given quantity as packs instead of individual items" %}',
        },
        location: {
            icon: 'fa-sitemap',
            filters: {
                structural: false,
            },
        },
        quantity: {
            help_text: '{% trans "Enter initial quantity for this stock item" %}',
        },
        serial_numbers: {
            icon: 'fa-hashtag',
            type: 'string',
            label: '{% trans "Serial Numbers" %}',
            help_text: '{% trans "Enter serial numbers for new stock (or leave blank)" %}',
            required: false,
        },
        serial: {
            icon: 'fa-hashtag',
        },
        batch: {
            icon: 'fa-layer-group',
        },
        status: {},
        expiry_date: {
            icon: 'fa-calendar-alt',
        },
        purchase_price: {
            icon: 'fa-dollar-sign',
        },
        purchase_price_currency: {
            icon: 'fa-coins',
        },
        packaging: {
            icon: 'fa-box',
        },
        link: {
            icon: 'fa-link',
        },
        owner: {
            icon: 'fa-user',
        },
        delete_on_deplete: {},
    };

    if (options.create) {
        // Use special "serial numbers" field when creating a new stock item
        delete fields['serial'];
    } else {
        // These fields cannot be edited once the stock item has been created
        delete fields['serial_numbers'];
        delete fields['quantity'];
        delete fields['location'];
    }

    // Remove stock expiry fields if feature is not enabled
    if (!global_settings.STOCK_ENABLE_EXPIRY) {
        delete fields['expiry_date'];
    }

    // Remove ownership field if feature is not enanbled
    if (!global_settings.STOCK_OWNERSHIP_CONTROL) {
        delete fields['owner'];
    }

    return fields;
}


function stockItemGroups(options={}) {
    return {

    };
}


/*
 * Launch a modal form to duplicate a given StockItem
 */
function duplicateStockItem(pk, options) {

    // If no "success" function provided, add a default
    if (!options.onSuccess) {
        options.onSuccess = function(response) {

            showAlertOrCache('{% trans "Stock item duplicated" %}', true, {style: 'success'});

            window.location.href = `/stock/item/${response.pk}/`;
        };
    }

    // First, we need the StockItem information
    inventreeGet(`{% url "api-stock-list" %}${pk}/`, {}, {
        success: function(data) {

            // Do not duplicate the serial number
            delete data['serial'];

            options.data = data;

            options.create = true;
            options.fields = stockItemFields(options);
            options.groups = stockItemGroups(options);

            options.method = 'POST';
            options.title = '{% trans "Duplicate Stock Item" %}';

            constructForm('{% url "api-stock-list" %}', options);
        }
    });
}


/*
 * Launch a modal form to delete a given StockItem
 */
function deleteStockItem(pk, options={}) {
    var url = `/api/stock/${pk}/`;

    var html = `
    <div class='alert alert-block alert-danger'>
    {% trans "Are you sure you want to delete this stock item?" %}
    </div>`;

    constructForm(url, {
        method: 'DELETE',
        title: '{% trans "Delete Stock Item" %}',
        preFormContent: html,
        onSuccess: function(response) {
            handleFormSuccess(response, options);
        }
    });
}


/*
 * Launch a modal form to edit a given StockItem
 */
function editStockItem(pk, options={}) {

    var url = `/api/stock/${pk}/`;

    options.create = false;

    options.fields = stockItemFields(options);
    options.groups = stockItemGroups(options);

    options.title = '{% trans "Edit Stock Item" %}';

    // Query parameters for retrieving stock item data
    options.params = {
        part_detail: true,
        supplier_part_detail: true,
    };

    // Augment the rendered form when we receive information about the StockItem
    options.processResults = function(data, fields, options) {
        if (data.part_detail.trackable) {
            delete options.fields.delete_on_deplete;
        } else {
            // Remove serial number field if part is not trackable
            delete options.fields.serial;
        }

        // Remove pricing fields if part is not purchaseable
        if (!data.part_detail.purchaseable) {
            delete options.fields.supplier_part;
            delete options.fields.purchase_price;
            delete options.fields.purchase_price_currency;
        }
    };

    constructForm(url, options);
}


/*
 * Launch an API form to contsruct a new stock item
 */
function createNewStockItem(options={}) {

    var url = '{% url "api-stock-list" %}';

    options.title = '{% trans "New Stock Item" %}';
    options.method = 'POST';

    options.create = true;

    options.persist = true;
    options.persistMessage = '{% trans "Create another item after this one" %}';
    options.successMessage = '{% trans "Stock item created" %}';

    options.fields = stockItemFields(options);
    options.groups = stockItemGroups(options);

    if (!options.onSuccess) {
        options.onSuccess = function(response) {
            // If a single stock item has been created, follow it!
            if (response.pk) {
                var url = `/stock/item/${response.pk}/`;

                addCachedAlert('{% trans "Created new stock item" %}', {
                    icon: 'fas fa-boxes',
                });

                window.location.href = url;
            } else {

                // Multiple stock items have been created (i.e. serialized stock)
                var details = `
                <br>{% trans "Quantity" %}: ${response.quantity}
                <br>{% trans "Serial Numbers" %}: ${response.serial_numbers}
                `;

                showMessage('{% trans "Created multiple stock items" %}', {
                    icon: 'fas fa-boxes',
                    details: details,
                });

                var table = options.table || '#stock-table';

                // Reload the table
                $(table).bootstrapTable('refresh');
            }
        };
    }

    constructForm(url, options);
}

/*
 * Launch a modal form to find a particular stock item by serial number.
 * Arguments:
 * - part: ID (PK) of the part in question
 */

function findStockItemBySerialNumber(part_id) {

    constructFormBody({}, {
        title: '{% trans "Find Serial Number" %}',
        fields: {
            serial: {
                label: '{% trans "Serial Number" %}',
                help_text: '{% trans "Enter serial number" %}',
                placeholder: '{% trans "Enter serial number" %}',
                required: true,
                type: 'string',
                value: '',
            }
        },
        onSubmit: function(fields, opts) {

            var serial = getFormFieldValue('serial', fields['serial'], opts);

            serial = serial.toString().trim();

            if (!serial) {
                handleFormErrors(
                    {
                        'serial': [
                            '{% trans "Enter a serial number" %}',
                        ]
                    }, fields, opts
                );
                return;
            }

            inventreeGet(
                '{% url "api-stock-list" %}',
                {
                    part_tree: part_id,
                    serial: serial,
                },
                {
                    success: function(response) {
                        if (response.length == 0) {
                            // No results!
                            handleFormErrors(
                                {
                                    'serial': [
                                        '{% trans "No matching serial number" %}',
                                    ]
                                }, fields, opts
                            );
                        } else if (response.length > 1) {
                            // Too many results!
                            handleFormErrors(
                                {
                                    'serial': [
                                        '{% trans "More than one matching result found" %}',
                                    ]
                                }, fields, opts
                            );
                        } else {
                            $(opts.modal).modal('hide');

                            // Redirect
                            var pk = response[0].pk;
                            location.href = `/stock/item/${pk}/`;
                        }
                    },
                    error: function(xhr) {
                        showApiError(xhr, opts.url);
                        $(opts.modal).modal('hide');
                    }
                }
            );
        }
    });
}


/**
 * Assign multiple stock items to a customer
 */
function assignStockToCustomer(items, options={}) {

    // Generate HTML content for the form
    var html = `
    <table class='table table-striped table-condensed' id='stock-assign-table'>
    <thead>
        <tr>
            <th>{% trans "Part" %}</th>
            <th>{% trans "Stock Item" %}</th>
            <th>{% trans "Location" %}</th>
            <th></th>
        </tr>
    </thead>
    <tbody>
    `;

    for (var idx = 0; idx < items.length; idx++) {

        var item = items[idx];

        var pk = item.pk;

        var part = item.part_detail;

        var thumbnail = thumbnailImage(part.thumbnail || part.image);

        var status = stockStatusDisplay(item.status, {classes: 'float-right'});

        var quantity = '';

        if (item.serial && item.quantity == 1) {
            quantity = `{% trans "Serial" %}: ${item.serial}`;
        } else {
            quantity = `{% trans "Quantity" %}: ${item.quantity}`;
        }

        quantity += status;

        var location = locationDetail(item, false);

        var buttons = `<div class='btn-group' role='group'>`;

        buttons += makeRemoveButton(
            'button-stock-item-remove',
            pk,
            '{% trans "Remove row" %}',
        );

        buttons += '</div>';

        html += `
        <tr id='stock_item_${pk}' class='stock-item-row'>
            <td id='part_${pk}'>${thumbnail} ${part.full_name}</td>
            <td id='stock_${pk}'>
                <div id='div_id_items_item_${pk}'>
                    ${quantity}
                    <div id='errors-items_item_${pk}'></div>
                </div>
            </td>
            <td id='location_${pk}'>${location}</td>
            <td id='buttons_${pk}'>${buttons}</td>
        </tr>
        `;
    }

    html += `</tbody></table>`;

    constructForm('{% url "api-stock-assign" %}', {
        method: 'POST',
        preFormContent: html,
        fields: {
            customer: {
                value: options.customer,
                filters: {
                    is_customer: true,
                },
            },
            notes: {
                icon: 'fa-sticky-note',
            },
        },
        confirm: true,
        confirmMessage: '{% trans "Confirm stock assignment" %}',
        title: '{% trans "Assign Stock to Customer" %}',
        afterRender: function(fields, opts) {
            // Add button callbacks to remove rows
            $(opts.modal).find('.button-stock-item-remove').click(function() {
                var pk = $(this).attr('pk');

                $(opts.modal).find(`#stock_item_${pk}`).remove();
            });
        },
        onSubmit: function(fields, opts) {

            // Extract data elements from the form
            var data = {
                customer: getFormFieldValue('customer', {}, opts),
                notes: getFormFieldValue('notes', {}, opts),
                items: [],
            };

            var item_pk_values = [];

            items.forEach(function(item) {
                var pk = item.pk;

                // Does the row exist in the form?
                var row = $(opts.modal).find(`#stock_item_${pk}`);

                if (row.exists()) {
                    item_pk_values.push(pk);

                    data.items.push({
                        item: pk,
                    });
                }
            });

            opts.nested = {
                'items': item_pk_values,
            };

            inventreePut(
                '{% url "api-stock-assign" %}',
                data,
                {
                    method: 'POST',
                    success: function(response) {
                        $(opts.modal).modal('hide');

                        if (options.success) {
                            options.success(response);
                        }
                    },
                    error: function(xhr) {
                        switch (xhr.status) {
                        case 400:
                            handleFormErrors(xhr.responseJSON, fields, opts);
                            break;
                        default:
                            $(opts.modal).modal('hide');
                            showApiError(xhr, opts.url);
                            break;
                        }
                    }
                }
            );
        }
    });
}


/**
 * Merge multiple stock items together
 */
function mergeStockItems(items, options={}) {

    // Generate HTML content for the form
    var html = `
    <div class='alert alert-block alert-danger'>
    <h5>{% trans "Warning: Merge operation cannot be reversed" %}</h5>
    <strong>{% trans "Some information will be lost when merging stock items" %}:</strong>
    <ul>
        <li>{% trans "Stock transaction history will be deleted for merged items" %}</li>
        <li>{% trans "Supplier part information will be deleted for merged items" %}</li>
    </ul>
    </div>
    `;

    html += `
    <table class='table table-striped table-condensed' id='stock-merge-table'>
    <thead>
        <tr>
            <th>{% trans "Part" %}</th>
            <th>{% trans "Stock Item" %}</th>
            <th>{% trans "Location" %}</th>
            <th></th>
        </tr>
    </thead>
    <tbody>
    `;

    // Keep track of how many "locations" there are
    var locations = [];

    for (var idx = 0; idx < items.length; idx++) {
        var item = items[idx];

        var pk = item.pk;

        if (item.location && !locations.includes(item.location)) {
            locations.push(item.location);
        }

        var part = item.part_detail;
        let location_detail = locationDetail(item, false);

        var thumbnail = thumbnailImage(part.thumbnail || part.image);

        var quantity = '';

        if (item.serial && item.quantity == 1) {
            quantity = `{% trans "Serial" %}: ${item.serial}`;
        } else {
            quantity = `{% trans "Quantity" %}: ${item.quantity}`;
        }

        quantity += stockStatusDisplay(item.status, {classes: 'float-right'});

        let buttons = wrapButtons(
            makeIconButton(
                'fa-times icon-red',
                'button-stock-item-remove',
                pk,
                '{% trans "Remove row" %}',
            )
        );

        html += `
        <tr id='stock_item_${pk}' class='stock-item-row'>
            <td id='part_${pk}'>${thumbnail} ${part.full_name}</td>
            <td id='stock_${pk}'>
                <div id='div_id_items_item_${pk}'>
                    ${quantity}
                    <div id='errors-items_item_${pk}'></div>
                </div>
            </td>
            <td id='location_${pk}'>${location_detail}</td>
            <td id='buttons_${pk}'>${buttons}</td>
        </tr>
        `;
    }

    html += '</tbody></table>';

    var location = locations.length == 1 ? locations[0] : null;

    constructForm('{% url "api-stock-merge" %}', {
        method: 'POST',
        preFormContent: html,
        fields: {
            location: {
                value: location,
                icon: 'fa-sitemap',
                filters: {
                    structural: false,
                }
            },
            notes: {
                icon: 'fa-sticky-note',
            },
            allow_mismatched_suppliers: {},
            allow_mismatched_status: {},
        },
        confirm: true,
        confirmMessage: '{% trans "Confirm stock item merge" %}',
        title: '{% trans "Merge Stock Items" %}',
        afterRender: function(fields, opts) {
            // Add button callbacks to remove rows
            $(opts.modal).find('.button-stock-item-remove').click(function() {
                var pk = $(this).attr('pk');

                $(opts.modal).find(`#stock_item_${pk}`).remove();
            });
        },
        onSubmit: function(fields, opts) {

            // Extract data elements from the form
            var data = {
                items: [],
            };

            var item_pk_values = [];

            items.forEach(function(item) {
                var pk = item.pk;

                // Does the row still exist in the form?
                var row = $(opts.modal).find(`#stock_item_${pk}`);

                if (row.exists()) {
                    item_pk_values.push(pk);

                    data.items.push({
                        item: pk,
                    });
                }
            });

            var extra_fields = [
                'location',
                'notes',
                'allow_mismatched_suppliers',
                'allow_mismatched_status',
            ];

            extra_fields.forEach(function(field) {
                data[field] = getFormFieldValue(field, fields[field], opts);
            });

            opts.nested = {
                'items': item_pk_values
            };

            // Submit the form data
            inventreePut(
                '{% url "api-stock-merge" %}',
                data,
                {
                    method: 'POST',
                    success: function(response) {
                        $(opts.modal).modal('hide');

                        if (options.success) {
                            options.success(response);
                        }
                    },
                    error: function(xhr) {
                        switch (xhr.status) {
                        case 400:
                            handleFormErrors(xhr.responseJSON, fields, opts);
                            break;
                        default:
                            $(opts.modal).modal('hide');
                            showApiError(xhr, opts.url);
                            break;
                        }
                    }
                }
            );
        }
    });
}


/**
 * Perform stock adjustments
 */
function adjustStock(action, items, options={}) {

    var formTitle = 'Form Title Here';
    var actionTitle = null;

    // API url
    var url = null;

    var specifyLocation = false;
    var allowSerializedStock = false;

    switch (action) {
    case 'move':
        formTitle = '{% trans "Transfer Stock" %}';
        actionTitle = '{% trans "Move" %}';
        specifyLocation = true;
        allowSerializedStock = true;
        url = '{% url "api-stock-transfer" %}';
        break;
    case 'count':
        formTitle = '{% trans "Count Stock" %}';
        actionTitle = '{% trans "Count" %}';
        url = '{% url "api-stock-count" %}';
        break;
    case 'take':
        formTitle = '{% trans "Remove Stock" %}';
        actionTitle = '{% trans "Take" %}';
        url = '{% url "api-stock-remove" %}';
        break;
    case 'add':
        formTitle = '{% trans "Add Stock" %}';
        actionTitle = '{% trans "Add" %}';
        url = '{% url "api-stock-add" %}';
        break;
    case 'delete':
        formTitle = '{% trans "Delete Stock" %}';
        allowSerializedStock = true;
        break;
    default:
        break;
    }

    // Generate modal HTML content
    var html = `
    <table class='table table-striped table-condensed' id='stock-adjust-table'>
    <thead>
    <tr>
        <th>{% trans "Part" %}</th>
        <th>{% trans "Stock" %}</th>
        <th>{% trans "Location" %}</th>
        <th>${actionTitle || ''}</th>
        <th></th>
    </tr>
    </thead>
    <tbody>
    `;

    var itemCount = 0;

    for (var idx = 0; idx < items.length; idx++) {

        var item = items[idx];

        if ((item.serial != null) && (item.serial != '') && !allowSerializedStock) {
            continue;
        }

        var pk = item.pk;

        var readonly = (item.serial != null);
        var minValue = null;
        var maxValue = null;
        var value = null;

        switch (action) {
        case 'move':
            minValue = 0;
            maxValue = item.quantity;
            value = item.quantity;
            break;
        case 'add':
            minValue = 0;
            value = 0;
            break;
        case 'take':
            minValue = 0;
            value = 0;
            break;
        case 'count':
            minValue = 0;
            value = item.quantity;
            break;
        default:
            break;
        }

        var thumb = thumbnailImage(item.part_detail.thumbnail || item.part_detail.image);

        var status = stockStatusDisplay(item.status, {
            classes: 'float-right'
        });

        var quantity = item.quantity;

        if (item.part_detail.units != null) {
            quantity += ` ${item.part_detail.units}`;
        }

        var location = locationDetail(item, false);

        if (item.location_detail) {
            location = item.location_detail.pathstring;
        }

        if (item.serial != null) {
            quantity = `#${item.serial}`;
        }

        if (item.batch) {
            quantity += ` - <small>{% trans "Batch" %}: ${item.batch}</small>`;
        }

        var actionInput = '';

        if (actionTitle != null) {
            actionInput = constructField(
                `items_quantity_${pk}`,
                {
                    type: 'decimal',
                    min_value: minValue,
                    max_value: maxValue,
                    value: value,
                    title: readonly ? '{% trans "Quantity cannot be adjusted for serialized stock" %}' : '{% trans "Specify stock quantity" %}',
                    required: true,
                },
                {
                    hideLabels: true,
                }
            );
        }

        let buttons = wrapButtons(makeRemoveButton(
            'button-stock-item-remove',
            pk,
            '{% trans "Remove stock item" %}',
        ));

        html += `
        <tr id='stock_item_${pk}' class='stock-item-row'>
            <td id='part_${pk}'>${thumb} ${item.part_detail.full_name}</td>
            <td id='stock_${pk}'>${quantity}${status}</td>
            <td id='location_${pk}'>${location}</td>
            <td id='action_${pk}'>
                <div id='div_id_${pk}'>
                    ${actionInput}
                    <div id='errors-${pk}'></div>
                </div>
            </td>
            <td id='buttons_${pk}'>${buttons}</td>
        </tr>`;

        itemCount += 1;
    }

    if (itemCount == 0) {
        showAlertDialog(
            '{% trans "Select Stock Items" %}',
            '{% trans "Select at least one available stock item" %}',
        );

        return;
    }

    html += `</tbody></table>`;

    var extraFields = {};

    if (specifyLocation) {
        extraFields.location = {
            filters: {
                structural: false,
            },
        };
    }

    if (action != 'delete') {
        extraFields.notes = {};
    }

    constructForm(url, {
        method: 'POST',
        fields: extraFields,
        preFormContent: html,
        confirm: true,
        confirmMessage: '{% trans "Confirm stock adjustment" %}',
        title: formTitle,
        afterRender: function(fields, opts) {
            // Add button callbacks to remove rows
            $(opts.modal).find('.button-stock-item-remove').click(function() {
                var pk = $(this).attr('pk');

                $(opts.modal).find(`#stock_item_${pk}`).remove();
            });

            // Initialize "location" field
            if (specifyLocation) {
                initializeRelatedField(
                    {
                        name: 'location',
                        type: 'related field',
                        model: 'stocklocation',
                        required: true,
                    },
                    null,
                    opts
                );
            }
        },
        onSubmit: function(fields, opts) {

            // Extract data elements from the form
            var data = {
                items: [],
            };

            if (action != 'delete') {
                data.notes = getFormFieldValue('notes', {}, opts);
            }

            if (specifyLocation) {
                data.location = getFormFieldValue('location', {}, opts);
            }

            var item_pk_values = [];

            items.forEach(function(item) {
                var pk = item.pk;

                // Does the row exist in the form?
                var row = $(opts.modal).find(`#stock_item_${pk}`);

                if (row.exists()) {

                    item_pk_values.push(pk);

                    var quantity = getFormFieldValue(`items_quantity_${pk}`, {}, opts);

                    data.items.push({
                        pk: pk,
                        quantity: quantity,
                    });
                }
            });

            // Delete action is handled differently
            if (action == 'delete') {

                var ids = [];

                items.forEach(function(item) {
                    ids.push(item.pk);
                });

                showModalSpinner(opts.modal, true);
                inventreeDelete(
                    '{% url "api-stock-list" %}',
                    {
                        data: {
                            items: ids,
                        },
                        success: function(response) {
                            $(opts.modal).modal('hide');
                            options.success(response);
                        }
                    }
                );

                return;
            }

            opts.nested = {
                'items': item_pk_values,
            };

            inventreePut(
                url,
                data,
                {
                    method: 'POST',
                    success: function(response) {
                        // Hide the modal
                        $(opts.modal).modal('hide');

                        if (options.success) {
                            options.success(response);
                        }
                    },
                    error: function(xhr) {
                        switch (xhr.status) {
                        case 400:
                            handleFormErrors(xhr.responseJSON, fields, opts);
                            break;
                        default:
                            $(opts.modal).modal('hide');
                            showApiError(xhr, opts.url);
                            break;
                        }
                    }
                }
            );
        }
    });
}


function removeStockRow(e) {
    // Remove a selected row from a stock modal form

    e = e || window.event;
    var src = e.target || e.srcElement;

    var row = $(src).attr('row');

    $('#' + row).remove();
}


function passFailBadge(result) {

    if (result) {
        return `<span class='badge badge-right rounded-pill bg-success'>{% trans "PASS" %}</span>`;
    } else {
        return `<span class='badge badge-right rounded-pill bg-danger'>{% trans "FAIL" %}</span>`;
    }
}

function noResultBadge() {
    return `<span class='badge badge-right rounded-pill bg-info'>{% trans "NO RESULT" %}</span>`;
}

function formatDate(row) {
    // Function for formatting date field
    var html = renderDate(row.date);

    if (row.user_detail) {
        html += `<span class='badge badge-right rounded-pill bg-secondary'>${row.user_detail.username}</span>`;
    }

    return html;
}

/* Construct set of default fields for a StockItemTestResult */
function stockItemTestResultFields(options={}) {
    let fields = {
        test: {},
        result: {},
        value: {},
        attachment: {},
        notes: {
            icon: 'fa-sticky-note',
        },
        stock_item: {
            hidden: true,
        },
    };

    if (options.stock_item) {
        fields.stock_item.value = options.stock_item;
    }

    return fields;
}

/*
 * Load StockItemTestResult table
 */
function loadStockTestResultsTable(table, options) {

    // Setup filters for the table
    var filterTarget = options.filterTarget || '#filter-list-stocktests';

    var filterKey = options.filterKey || options.name || 'stocktests';

    let params = {
        part: options.part,
    };

    var filters = loadTableFilters(filterKey, params);

    setupFilterList(filterKey, table, filterTarget);

    function makeButtons(row, grouped) {

        // Helper function for rendering buttons

        let html = '';

        if (row.requires_attachment == false && row.requires_value == false && !row.result) {
            // Enable a "quick tick" option for this test result
            html += makeIconButton('fa-check-circle icon-green', 'button-test-tick', row.test_name, '{% trans "Pass test" %}');
        }

        html += makeIconButton('fa-plus icon-green', 'button-test-add', row.test_name, '{% trans "Add test result" %}');

        if (!grouped && row.result != null) {
            var pk = row.pk;
            html += makeEditButton('button-test-edit', pk, '{% trans "Edit test result" %}');
            html += makeDeleteButton('button-test-delete', pk, '{% trans "Delete test result" %}');
        }

        return wrapButtons(html);
    }

    var parent_node = 'parent node';

    table.inventreeTable({
        url: '{% url "api-part-test-template-list" %}',
        method: 'get',
        name: 'testresult',
        treeEnable: true,
        rootParentId: parent_node,
        parentIdField: 'parent',
        idField: 'pk',
        uniqueId: 'pk',
        treeShowField: 'test_name',
        formatNoMatches: function() {
            return '{% trans "No test results found" %}';
        },
        queryParams: filters,
        original: params,
        onPostBody: function() {
            table.treegrid({
                treeColumn: 0,
            });
            table.treegrid('collapseAll');
        },
        columns: [
            {
                field: 'pk',
                title: 'ID',
                visible: false,
                switchable: false,
            },
            {
                field: 'test_name',
                title: '{% trans "Test" %}',
                sortable: true,
                formatter: function(value, row) {
                    var html = value;

                    if (row.required) {
                        html = `<b>${value}</b>`;
                    }

                    if (row.result == null) {
                        html += noResultBadge();
                    } else {
                        html += passFailBadge(row.result);
                    }

                    return html;
                }
            },
            {
                field: 'description',
                title: '{% trans "Description" %}',
                formatter: function(value, row) {
                    return row.description || row.test_description;
                }
            },
            {
                field: 'value',
                title: '{% trans "Value" %}',
                formatter: function(value, row) {
                    var html = value;

                    if (row.attachment) {
                        let text = makeIconBadge('fa-file-alt', '');
                        html += renderLink(text, row.attachment, {download: true});
                    }

                    return html;
                }
            },
            {
                field: 'notes',
                title: '{% trans "Notes" %}',
            },
            {
                field: 'date',
                title: '{% trans "Test Date" %}',
                sortable: true,
                formatter: function(value, row) {
                    return formatDate(row);
                },
            },
            {
                field: 'buttons',
                formatter: function(value, row) {
                    return makeButtons(row, false);
                }
            }
        ],
        onLoadSuccess: function(tableData) {

            // Set "parent" for each existing row
            tableData.forEach(function(item, idx) {
                tableData[idx].parent = parent_node;
            });

            // Once the test template data are loaded, query for test results

            var filters = loadTableFilters(filterKey);

            var query_params = {
                stock_item: options.stock_item,
                user_detail: true,
                attachment_detail: true,
                ordering: '-date',
            };

            if ('result' in filters) {
                query_params.result = filters.result;
            }

            if ('include_installed' in filters) {
                query_params.include_installed = filters.include_installed;
            }

            inventreeGet(
                '{% url "api-stock-test-result-list" %}',
                query_params,
                {
                    success: function(data) {
                        // Iterate through the returned test data
                        data.forEach(function(item) {

                            var match = false;
                            var override = false;

                            // Extract the simplified test key
                            var key = item.key;

                            // Attempt to associate this result with an existing test
                            for (var idx = 0; idx < tableData.length; idx++) {

                                var row = tableData[idx];

                                if (key == row.key) {

                                    item.test_name = row.test_name;
                                    item.test_description = row.description;
                                    item.required = row.required;

                                    if (row.result == null) {
                                        item.parent = parent_node;
                                        tableData[idx] = item;
                                        override = true;
                                    } else {
                                        item.parent = row.pk;
                                    }

                                    match = true;

                                    break;
                                }
                            }

                            // No match could be found
                            if (!match) {
                                item.test_name = item.test;
                                item.parent = parent_node;
                            }

                            if (!override) {
                                tableData.push(item);
                            }

                        });

                        // Push data back into the table
                        table.bootstrapTable('load', tableData);
                    }
                }
            );
        }
    });

    /* Register button callbacks */

    function reloadTestTable(response) {
        $(table).bootstrapTable('refresh');
    }

    // "tick" a test result
    $(table).on('click', '.button-test-tick', function() {
        var button = $(this);

        var test_name = button.attr('pk');

        inventreePut(
            '{% url "api-stock-test-result-list" %}',
            {
                test: test_name,
                result: true,
                stock_item: options.stock_item,
            },
            {
                method: 'POST',
                success: reloadTestTable,
            }
        );
    });

    // Add a test result
    $(table).on('click', '.button-test-add', function() {
        var button = $(this);

        var test_name = button.attr('pk');

        constructForm('{% url "api-stock-test-result-list" %}', {
            method: 'POST',
            fields: {
                test: {
                    value: test_name,
                },
                result: {},
                value: {},
                attachment: {},
                notes: {
                    icon: 'fa-sticky-note',
                },
                stock_item: {
                    value: options.stock_item,
                    hidden: true,
                }
            },
            title: '{% trans "Add Test Result" %}',
            onSuccess: reloadTestTable,
        });
    });

    // Edit a test result
    $(table).on('click', '.button-test-edit', function() {
        var button = $(this);

        var pk = button.attr('pk');

        var url = `/api/stock/test/${pk}/`;

        constructForm(url, {
            fields: stockItemTestResultFields(),
            title: '{% trans "Edit Test Result" %}',
            onSuccess: reloadTestTable,
        });
    });

    // Delete a test result
    $(table).on('click', '.button-test-delete', function() {
        var button = $(this);

        var pk = button.attr('pk');

        var url = `/api/stock/test/${pk}/`;

        var row = $(table).bootstrapTable('getRowByUniqueId', pk);

        var html = `
        <div class='alert alert-block alert-danger'>
        <strong>{% trans "Delete test result" %}:</strong> ${row.test_name || row.test || row.key}
        </div>`;

        constructForm(url, {
            method: 'DELETE',
            title: '{% trans "Delete Test Result" %}',
            onSuccess: reloadTestTable,
            preFormContent: html,
        });
    });
}


/*
 * Function to display a "location" of a StockItem.
 *
 * Complicating factors: A StockItem may not actually *be* in a location!
 * - Could be at a customer
 * - Could be installed in another stock item
 * - Could be assigned to a sales order
 * - Could be currently in production!
 *
 * So, instead of being naive, we'll check!
 */
function locationDetail(row, showLink=true) {

    // Display text
    let text = '';

    // URL (optional)
    let url = '';

    if (row.consumed_by) {
        text = '{% trans "Consumed by build order" %}';
        url = `/build/${row.consumed_by}/`;
    } else if (row.is_building && row.build) {
        // StockItem is currently being built!
        text = '{% trans "In production" %}';
        url = `/build/${row.build}/`;
    } else if (row.belongs_to) {
        // StockItem is installed inside a different StockItem
        text = `{% trans "Installed in Stock Item" %} ${row.belongs_to}`;
        url = `/stock/item/${row.belongs_to}/?display=installed-items`;
    } else if (row.customer) {
        // StockItem has been assigned to a customer
        text = '{% trans "Shipped to customer" %}';
        url = `/company/${row.customer}/?display=assigned-stock`;
    } else if (row.sales_order) {
        // StockItem has been assigned to a sales order
        text = '{% trans "Assigned to Sales Order" %}';
        url = `/order/sales-order/${row.sales_order}/`;
    } else if (row.location && row.location_detail) {
        text = shortenString(row.location_detail.pathstring);
        url = `/stock/location/${row.location}/`;
    } else {
        text = '<i>{% trans "No stock location set" %}</i>';
        url = '';
    }

    if (showLink && url) {
        return renderLink(text, url);
    } else {
        return text;
    }
}


/*
 * Construct a set of custom actions for the stock table
 */
function makeStockActions(table) {
    let actions = [
        {
            label: 'add',
            icon: 'fa-plus-circle icon-green',
            title: '{% trans "Add stock" %}',
            permission: 'stock.change',
            callback: function(data) {
                stockAdjustment('add', data, table);
            }
        },
        {
            label: 'remove',
            icon: 'fa-minus-circle icon-red',
            title: '{% trans "Remove stock" %}',
            permission: 'stock.change',
            callback: function(data) {
                stockAdjustment('take', data, table);
            },
        },
        {
            label: 'stocktake',
            icon: 'fa-check-circle icon-blue',
            title: '{% trans "Count stock" %}',
            permission: 'stock.change',
            callback: function(data) {
                stockAdjustment('count', data, table);
            },
        },
        {
            label: 'move',
            icon: 'fa-exchange-alt icon-blue',
            title: '{% trans "Transfer stock" %}',
            permission: 'stock.change',
            callback: function(data) {
                stockAdjustment('move', data, table);
            }
        },
        {
            label: 'status',
            icon: 'fa-info-circle icon-blue',
            title: '{% trans "Change stock status" %}',
            permission: 'stock.change',
            callback: function(data) {
                setStockStatus(data, {table: table});
            },
        },
        {
            label: 'merge',
            icon: 'fa-object-group',
            title: '{% trans "Merge stock" %}',
            permission: 'stock.change',
            callback: function(data) {
                mergeStockItems(data, {
                    success: function(response) {
                        $(table).bootstrapTable('refresh');

                        showMessage('{% trans "Merged stock items" %}', {
                            style: 'success',
                        });
                    }
                });
            },
        },
        {
            label: 'order',
            icon: 'fa-shopping-cart',
            title: '{% trans "Order stock" %}',
            permission: 'stock.change',
            callback: function(data) {
                let parts = [];

                data.forEach(function(item) {
                    var part = item.part_detail;

                    if (part) {
                        parts.push(part);
                    }
                });

                orderParts(parts, {});
            },
        },
        {
            label: 'assign',
            icon: 'fa-user-tie',
            title: '{% trans "Assign to customer" %}',
            permission: 'stock.change',
            callback: function(data) {
                assignStockToCustomer(data, {
                    success: function() {
                        $(table).bootstrapTable('refresh');
                    }
                });
            },
        },
        {
            label: 'delete',
            icon: 'fa-trash-alt icon-red',
            title: '{% trans "Delete stock" %}',
            permission: 'stock.delete',
            callback: function(data) {
                stockAdjustment('delete', data, table);
            },
        }
    ];

    return actions;

}


/* Load data into a stock table with adjustable options.
 * Fetches data (via AJAX) and loads into a bootstrap table.
 * Also links in default button callbacks.
 *
 * Options:
 *  url - URL for the stock query
 *  params - query params for augmenting stock data request
 *  buttons - Which buttons to link to stock selection callbacks
 *  filterList - <ul> element where filters are displayed
 *  disableFilters: If true, disable custom filters
 */
function loadStockTable(table, options) {

    // List of user-params which override the default filters
    options.params['location_detail'] = true;
    options.params['part_detail'] = true;

    // Determine if installed items are displayed in the table
    let show_installed_items = global_settings.STOCK_SHOW_INSTALLED_ITEMS;

    var params = options.params || {};

    let filters = {};

    if (!options.disableFilters) {

        const filterTarget = options.filterTarget || '#filter-list-stock';
        const filterKey = options.filterKey || options.name || 'stock';

        filters = loadTableFilters(filterKey, params);

        setupFilterList(filterKey, table, filterTarget, {
            download: true,
            report: {
                url: '{% url "api-stockitem-testreport-list" %}',
                key: 'item',
            },
            labels: {
                url: '{% url "api-stockitem-label-list" %}',
                key: 'item',
            },
            singular_name: '{% trans "stock item" %}',
            plural_name: '{% trans "stock items" %}',
            barcode_actions: [
                {
                    icon: 'fa-sitemap',
                    label: 'scantolocation',
                    title: '{% trans "Scan to location" %}',
                    permission: 'stock.change',
                    callback: function(items) {
                        scanItemsIntoLocation(items);
                    }
                }
            ],
            custom_actions: [
                {
                    actions: makeStockActions(table),
                    icon: 'fa-boxes',
                    title: '{% trans "Stock Actions" %}',
                    label: 'stock',
                }
            ]
        });
    }

    filters = Object.assign(filters, params);

    var col = null;

    var columns = [
        {
            checkbox: true,
            title: '{% trans "Select" %}',
            searchable: false,
            switchable: false,
        },
        {
            field: 'pk',
            title: 'ID',
            visible: false,
            switchable: false,
        }
    ];

    col = {
        field: 'part',
        title: '{% trans "Part" %}',
        sortName: 'part__name',
        visible: params['part_detail'],
        switchable: params['part_detail'],
        formatter: function(value, row) {

            let html = '';

            if (show_installed_items && row.installed_items > 0) {
                if (row.installed_items_received) {
                    // Data received, ignore
                } else if (row.installed_items_requested) {
                    html += `<span class='fas fa-sync fa-spin'></span>`;
                } else {
                    html += `
                    <a href='#' pk='${row.pk}' class='load-sub-items' id='load-sub-items-${row.pk}'>
                        <span class='fas fa-sync-alt' title='{% trans "Load installed items" %}'></span>
                    </a>`;
                }
            }

            html += partDetail(row.part_detail, {
                thumb: true,
                link: true,
                icons: true,
            });

            return html;
        }
    };

    if (!options.params.ordering) {
        col['sortable'] = true;
    }

    columns.push(col);

    col = {
        field: 'IPN',
        title: '{% trans "IPN" %}',
        sortName: 'part__IPN',
        visible: params['part_detail'],
        switchable: params['part_detail'],
        formatter: function(value, row) {
            var ipn = row.part_detail.IPN;
            if (ipn) {
                return renderClipboard(withTitle(shortenString(ipn), ipn));
            } else {
                return '-';
            }
        },
    };

    if (!options.params.ordering) {
        col['sortable'] = true;
    }

    columns.push(col);

    columns.push({
        field: 'part_detail.description',
        title: '{% trans "Description" %}',
        visible: params['part_detail'],
        switchable: params['part_detail'],
        formatter: function(value, row) {
            var description = row.part_detail.description;
            return withTitle(shortenString(description), description);
        }
    });

    col = {
        field: 'quantity',
        sortName: 'stock',
        title: '{% trans "Stock" %}',
        sortable: true,
        formatter: function(value, row) {

            var val = '';

            if (row.serial && row.quantity == 1) {
                // If there is a single unit with a serial number, use the serial number
                val = '# ' + row.serial;
            } else {
                // Format floating point numbers with this one weird trick
                val = formatDecimal(value);

                if (row.part_detail && row.part_detail.units) {
                    val += ` ${row.part_detail.units}`;
                }
            }

            var html = renderLink(val, `/stock/item/${row.pk}/`);

            if (row.is_building) {
                html += makeIconBadge('fa-tools', '{% trans "Stock item is in production" %}');
            }

            if (row.sales_order) {
                // Stock item has been assigned to a sales order
                html += makeIconBadge('fa-truck', '{% trans "Stock item assigned to sales order" %}');
            } else if (row.customer) {
                // StockItem has been assigned to a customer
                html += makeIconBadge('fa-user', '{% trans "Stock item assigned to customer" %}');
            } else if (row.allocated) {
                if (row.serial != null && row.quantity == 1) {
                    html += makeIconBadge('fa-bookmark icon-yellow', '{% trans "Serialized stock item has been allocated" %}');
                } else if (row.allocated >= row.quantity) {
                    html += makeIconBadge('fa-bookmark icon-yellow', '{% trans "Stock item has been fully allocated" %}');
                } else {
                    html += makeIconBadge('fa-bookmark', '{% trans "Stock item has been partially allocated" %}');
                }
            } else if (row.belongs_to) {
                html += makeIconBadge('fa-box', '{% trans "Stock item has been installed in another item" %}');
            } else if (row.consumed_by) {
                html += makeIconBadge('fa-tools', '{% trans "Stock item has been consumed by a build order" %}');
            }

            if (row.expired) {
                html += makeIconBadge('fa-calendar-times icon-red', '{% trans "Stock item has expired" %}');
            } else if (row.stale) {
                html += makeIconBadge('fa-stopwatch', '{% trans "Stock item will expire soon" %}');
            }

            // Special stock status codes
            if (row.status == stockCodes.REJECTED.key) {
                html += makeIconBadge('fa-times-circle icon-red', '{% trans "Stock item has been rejected" %}');
            } else if (row.status == stockCodes.LOST.key) {
                html += makeIconBadge('fa-question-circle', '{% trans "Stock item is lost" %}');
            } else if (row.status == stockCodes.DESTROYED.key) {
                html += makeIconBadge('fa-skull-crossbones', '{% trans "Stock item is destroyed" %}');
            }

            if (row.quantity <= 0) {
                html += `<span class='badge badge-right rounded-pill bg-danger'>{% trans "Depleted" %}</span>`;
            }

            return html;
        },
        footerFormatter: function(data) {
            // Display "total" stock quantity of all rendered rows
            let total = 0;

            data.forEach(function(row) {
                if (row.quantity != null) {
                    total += row.quantity;
                }
            });

            return total;
        }
    };

    columns.push(col);

    col = {
        field: 'status',
        title: '{% trans "Status" %}',
        formatter: function(value) {
            return stockStatusDisplay(value);
        },
    };

    if (!options.params.ordering) {
        col['sortable'] = true;
    }

    columns.push(col);

    col = {
        field: 'batch',
        title: '{% trans "Batch" %}',
    };

    if (!options.params.ordering) {
        col['sortable'] = true;
    }

    columns.push(col);

    col = {
        field: 'location_detail.pathstring',
        title: '{% trans "Location" %}',
        sortName: 'location',
        formatter: function(value, row) {
            return locationDetail(row);
        }
    };

    if (!options.params.ordering) {
        col['sortable'] = true;
    }

    columns.push(col);

    col = {
        field: 'stocktake_date',
        title: '{% trans "Stocktake" %}',
        formatter: function(value) {
            return renderDate(value);
        }
    };

    if (!options.params.ordering) {
        col['sortable'] = true;
    }

    columns.push(col);

    col = {
        field: 'expiry_date',
        title: '{% trans "Expiry Date" %}',
        visible: global_settings.STOCK_ENABLE_EXPIRY,
        switchable: global_settings.STOCK_ENABLE_EXPIRY,
        formatter: function(value) {
            return renderDate(value);
        }
    };

    if (!options.params.ordering) {
        col['sortable'] = true;
    }

    columns.push(col);

    col = {
        field: 'updated',
        title: '{% trans "Last Updated" %}',
        formatter: function(value) {
            return renderDate(value);
        }
    };

    if (!options.params.ordering) {
        col['sortable'] = true;
    }

    columns.push(col);

    columns.push({
        field: 'purchase_order',
        title: '{% trans "Purchase Order" %}',
        formatter: function(value, row) {
            if (!value) {
                return '-';
            }

            var link = `/order/purchase-order/${row.purchase_order}/`;
            var text = `${row.purchase_order}`;

            if (row.purchase_order_reference) {
                text = row.purchase_order_reference;
            }

            return renderLink(text, link);
        }
    });

    col = {

        field: 'supplier_part',
        title: '{% trans "Supplier Part" %}',
        visible: params['supplier_part_detail'] || false,
        switchable: params['supplier_part_detail'] || false,
        formatter: function(value, row) {
            if (!value) {
                return '-';
            }

            var link = `/supplier-part/${row.supplier_part}/?display=part-stock`;

            var text = '';

            if (row.supplier_part_detail) {
                text = `${row.supplier_part_detail.SKU}`;
            } else {
                text = `<i>{% trans "Supplier part not specified" %}</i>`;
            }

            return renderClipboard(renderLink(text, link));
        }
    };

    if (!options.params.ordering) {
        col.sortable = true;
        col.sortName = 'SKU';
    }

    columns.push(col);

    columns.push({
        field: 'purchase_price',
        title: '{% trans "Purchase Price" %}',
        sortable: false,
        formatter: function(value, row) {
            let html = formatCurrency(value, {
                currency: row.purchase_price_currency,
            });

            var base = baseCurrency();

            if (row.purchase_price_currency != base) {
                let converted = convertCurrency(
                    row.purchase_price,
                    row.purchase_price_currency,
                    base,
                    getCurrencyConversionRates(),
                );

                if (converted) {
                    converted = formatCurrency(converted, {currency: baseCurrency()});
                    html += `<br><small><em>${converted}</em></small>`;
                }
            }

            return html;
        }
    });

    // Total value of stock
    // This is not sortable, and may default to the 'price range' for the parent part
    columns.push({
        field: 'stock_value',
        title: '{% trans "Stock Value" %}',
        sortable: false,
        switchable: true,
        formatter: function(value, row) {
            let min_price = row.purchase_price;
            let max_price = row.purchase_price;
            let currency = row.purchase_price_currency;

            if (min_price == null && max_price == null && row.part_detail) {
                min_price = row.part_detail.pricing_min;
                max_price = row.part_detail.pricing_max;
                currency = baseCurrency();
            }

            if (row.quantity <= 0) {
                return '-';
            }

            return formatPriceRange(
                min_price,
                max_price,
                {
                    quantity: row.quantity,
                    currency: currency
                }
            );
        },
        footerFormatter: function(data) {
            // Display overall range of value for the selected items
            let rates = getCurrencyConversionRates();
            let base = baseCurrency();

            let min_price = calculateTotalPrice(
                data,
                function(row) {
                    return row.quantity * (row.purchase_price || row.part_detail.pricing_min);
                },
                function(row) {
                    if (row.purchase_price) {
                        return row.purchase_price_currency;
                    } else {
                        return base;
                    }
                },
                {
                    currency: base,
                    rates: rates,
                    raw: true,
                }
            );

            let max_price = calculateTotalPrice(
                data,
                function(row) {
                    return row.quantity * (row.purchase_price || row.part_detail.pricing_max);
                },
                function(row) {
                    if (row.purchase_price) {
                        return row.purchase_price_currency;
                    } else {
                        return base;
                    }
                },
                {
                    currency: base,
                    rates: rates,
                    raw: true,
                }
            );

            return formatPriceRange(
                min_price,
                max_price,
                {
                    currency: base,
                }
            );
        }
    });

    columns.push({
        field: 'packaging',
        title: '{% trans "Packaging" %}',
    },
    {
        field: 'notes',
        title: '{% trans "Notes" %}',
    });

    // Function to request subset of items which are installed *within* a particular item
    function requestInstalledItems(stock_item) {
        inventreeGet(
            '{% url "api-stock-list" %}',
            {
                belongs_to: stock_item,
                part_detail: true,
                supplier_detail: true,
            },
            {
                success: function(response) {
                    // Add the returned stock items into the table
                    let row  = table.bootstrapTable('getRowByUniqueId', stock_item);
                    row.installed_items_received = true;

                    table.bootstrapTable('updateByUniqueId', stock_item, row, true);
                    table.bootstrapTable('append', response);

                    // Auto-expand the newly added data
                    $(`.treegrid-${stock_item}`).treegrid('expand');
                },
                error: function(xhr) {
                    console.error(`Error requesting installed items for ${stock_item}`);
                    showApiError(xhr);
                }
            }
        );
    }

    let parent_id = 'top-level';

    table.inventreeTable({
        method: 'get',
        formatNoMatches: function() {
            return '{% trans "No stock items matching query" %}';
        },
        url: options.url || '{% url "api-stock-list" %}',
        queryParams: filters,
        sidePagination: 'server',
        name: 'stock',
        original: params,
        showColumns: true,
        showFooter: true,
        columns: columns,
        treeEnable: show_installed_items,
        rootParentId: parent_id,
        parentIdField: 'belongs_to',
        uniqueId: 'pk',
        idField: 'pk',
        treeShowField: 'part',
        onPostBody: function() {

            if (show_installed_items) {
                table.treegrid({
                    treeColumn: 1,
                });

                table.treegrid('collapseAll');

                // Callback for 'load sub-items' button
                table.find('.load-sub-items').click(function(event) {
                    event.preventDefault();

                    let pk = $(this).attr('pk');
                    let row = table.bootstrapTable('getRowByUniqueId', pk);

                    requestInstalledItems(row.pk);

                    row.installed_items_requested = true;
                    table.bootstrapTable('updateByUniqueId', pk, row, true);
                });
            }
        }
    });

    var buttons = [
        '#stock-options',
    ];

    if (global_settings.BARCODE_ENABLE) {
        buttons.push('#stock-barcode-options');
    }

<<<<<<< HEAD
    linkButtonsToSelection(
        table,
        buttons,
    );

    function stockAdjustment(action) {
        var items = getTableData(table);

        adjustStock(action, items, {
            success: function() {
                $(table).bootstrapTable('refresh');
            }
        });
    }

    // Automatically link button callbacks
    if (global_settings.BARCODE_ENABLE) {
        $('#multi-item-barcode-scan-into-location').click(function() {
            var selections = getTableData(table);

            var items = [];

            selections.forEach(function(item) {
                items.push(item);
            });

            scanItemsIntoLocation(items);
        });
    }

    // Callback for 'stocktake' button
    $('#multi-item-stocktake').click(function() {
        stockAdjustment('count');
    });

    // Callback for 'remove stock' button
    $('#multi-item-remove').click(function() {
        stockAdjustment('take');
    });

    // Callback for 'add stock' button
    $('#multi-item-add').click(function() {
        stockAdjustment('add');
    });

    // Callback for 'move stock' button
    $('#multi-item-move').click(function() {
        stockAdjustment('move');
    });

    // Callback for 'merge stock' button
    $('#multi-item-merge').click(function() {
        var items = getTableData(table);

        mergeStockItems(items, {
            success: function(response) {
                $(table).bootstrapTable('refresh');

                showMessage('{% trans "Merged stock items" %}', {
                    style: 'success',
                });
            }
        });
    });

    // Callback for 'assign stock' button
    $('#multi-item-assign').click(function() {

        var items = getTableData(table);

        assignStockToCustomer(items, {
            success: function() {
                $(table).bootstrapTable('refresh');
            }
        });
    });

    // Callback for 'un-assign stock' button
    $('#multi-item-order').click(function() {

        var selections = getTableData(table);

        var parts = [];
=======
    // Callback for 'change status' button
    $('#multi-item-status').click(function() {
        let selections = getTableData(table);
        let items = [];
>>>>>>> 24b554a8

        selections.forEach(function(item) {
            items.push(item.pk);
        });


<<<<<<< HEAD
    // Callback for 'delete stock' button
    $('#multi-item-delete').click(function() {
        var selections = getTableData(table);
=======
>>>>>>> 24b554a8


    });

    // Callback for 'change status' button
    $('#multi-item-status').click(function() {
        let selections = getTableData(table);
        let items = [];

        selections.forEach(function(item) {
            items.push(item.pk);
        });

        if (items.length == 0) {
            showAlertDialog(
                '{% trans "Select Stock Items" %}',
                '{% trans "Select one or more stock items" %}'
            );
            return;
        }

        let html = `
        <div class='alert alert-info alert-block>
        {% trans "Selected stock items" %}: ${items.length}
        </div>`;

        constructForm('{% url "api-stock-change-status" %}', {
            title: '{% trans "Change Stock Status" %}',
            method: 'POST',
            preFormContent: html,
            fields: {
                status: {},
                note: {},
            },
            processBeforeUpload: function(data) {
                data.items = items;
                return data;
            },
            onSuccess: function() {
                $(table).bootstrapTable('refresh');
            }
        });
    });
}


/*
 * Display a table of stock locations
 */
function loadStockLocationTable(table, options) {

    var params = options.params || {};

    var filterListElement = options.filterList || '#filter-list-location';

    var tree_view = options.allowTreeView && inventreeLoad('location-tree-view') == 1;

    if (tree_view) {
        params.cascade = true;
        params.depth = global_settings.INVENTREE_TREE_DEPTH;
    }

    var filterKey = options.filterKey || options.name || 'location';

    let filters = loadTableFilters(filterKey, params);

    setupFilterList(filterKey, table, filterListElement, {
        download: true,
        labels: {
            url: '{% url "api-stocklocation-label-list" %}',
            key: 'location'
        },
        singular_name: '{% trans "stock location" %}',
        plural_name: '{% trans "stock locations" %}',
    });

    filters = Object.assign(filters, params);

    // Function to request sub-location items
    function requestSubItems(parent_pk) {
        inventreeGet(
            options.url || '{% url "api-location-list" %}',
            {
                parent: parent_pk,
            },
            {
                success: function(response) {
                    // Add the returned sub-items to the table
                    for (var idx = 0; idx < response.length; idx++) {
                        response[idx].parent = parent_pk;
                    }

                    const row = $(table).bootstrapTable('getRowByUniqueId', parent_pk);
                    row.subReceived = true;

                    $(table).bootstrapTable('updateByUniqueId', parent_pk, row, true);

                    table.bootstrapTable('append', response);
                },
                error: function(xhr) {
                    console.error('Error requesting sub-locations for location=' + parent_pk);
                    showApiError(xhr);
                }
            }
        );
    }

    table.inventreeTable({
        treeEnable: tree_view,
        rootParentId: tree_view ? options.params.parent : null,
        uniqueId: 'pk',
        idField: 'pk',
        treeShowField: 'name',
        parentIdField: tree_view ? 'parent' : null,
        disablePagination: tree_view,
        sidePagination: tree_view ? 'client' : 'server',
        serverSort: !tree_view,
        search: !tree_view,
        method: 'get',
        url: options.url || '{% url "api-location-list" %}',
        queryParams: filters,
        name: 'location',
        original: params,
        sortable: true,
        showColumns: true,
        onPostBody: function() {

            if (options.allowTreeView) {

                tree_view = inventreeLoad('location-tree-view') == 1;

                if (tree_view) {

                    $('#view-location-list').removeClass('btn-secondary').addClass('btn-outline-secondary');
                    $('#view-location-tree').removeClass('btn-outline-secondary').addClass('btn-secondary');

                    table.treegrid({
                        treeColumn: 1,
                        onChange: function() {
                            table.bootstrapTable('resetView');
                        },
                        onExpand: function() {

                        }
                    });

                    // Callback for 'load sub location' button
                    $(table).find('.load-sub-location').click(function(event) {
                        event.preventDefault();

                        const pk = $(this).attr('pk');
                        const row = $(table).bootstrapTable('getRowByUniqueId', pk);

                        // Request sub-location for this location
                        requestSubItems(row.pk);

                        row.subRequested = true;
                        $(table).bootstrapTable('updateByUniqueId', pk, row, true);
                    });
                } else {
                    $('#view-location-tree').removeClass('btn-secondary').addClass('btn-outline-secondary');
                    $('#view-location-list').removeClass('btn-outline-secondary').addClass('btn-secondary');
                }
            }
        },
        buttons: options.allowTreeView ? [
            {
                icon: 'fas fa-bars',
                attributes: {
                    title: '{% trans "Display as list" %}',
                    id: 'view-location-list',
                },
                event: () => {
                    inventreeSave('location-tree-view', 0);

                    // Adjust table options
                    options.treeEnable = false;
                    options.serverSort = true;
                    options.search = true;
                    options.pagination = true;

                    // Destroy and re-create the table
                    table.bootstrapTable('destroy');
                    loadStockLocationTable(table, options);
                }
            },
            {
                icon: 'fas fa-sitemap',
                attributes: {
                    title: '{% trans "Display as tree" %}',
                    id: 'view-location-tree',
                },
                event: () => {
                    inventreeSave('location-tree-view', 1);

                    // Adjust table options
                    options.treeEnable = true;
                    options.serverSort = false;
                    options.search = false;
                    options.pagination = false;

                    // Destroy and re-create the table
                    table.bootstrapTable('destroy');
                    loadStockLocationTable(table, options);
                }
            }
        ] : [],
        columns: [
            {
                checkbox: true,
                title: '{% trans "Select" %}',
                searchable: false,
                switchable: false,
            },
            {
                field: 'name',
                title: '{% trans "Name" %}',
                switchable: true,
                sortable: true,
                formatter: function(value, row) {
                    let html = '';

                    if (row._level >= global_settings.INVENTREE_TREE_DEPTH && !row.subReceived) {
                        if (row.subRequested) {
                            html += `<a href='#'><span class='fas fa-sync fa-spin'></span></a>`;
                        } else {
                            html += `
                                <a href='#' pk='${row.pk}' class='load-sub-location'>
                                    <span class='fas fa-sync-alt' title='{% trans "Load Subloactions" %}'></span>
                                </a> `;
                        }
                    }

                    const icon = row.icon || global_settings.STOCK_LOCATION_DEFAULT_ICON;
                    if (icon) {
                        html += `<span class="${icon} me-1"></span>`;
                    }

                    html += renderLink(
                        value,
                        `/stock/location/${row.pk}/`
                    );

                    return html;
                },
            },
            {
                field: 'description',
                title: '{% trans "Description" %}',
                switchable: true,
                sortable: false,
                formatter: function(value) {
                    return withTitle(shortenString(value), value);
                }
            },
            {
                field: 'pathstring',
                title: '{% trans "Path" %}',
                switchable: true,
                sortable: true,
                formatter: function(value) {
                    return withTitle(shortenString(value), value);
                }
            },
            {
                field: 'items',
                title: '{% trans "Stock Items" %}',
                switchable: true,
                sortable: true,
            },
            {
                field: 'structural',
                title: '{% trans "Structural" %}',
                switchable: true,
                sortable: false,
                formatter: function(value) {
                    return yesNoLabel(value);
                }
            },
            {
                field: 'external',
                title: '{% trans "External" %}',
                switchable: true,
                sortable: false,
                formatter: function(value) {
                    return yesNoLabel(value);
                }
            }
        ]
    });
}

/*
 * Load stock history / tracking table for a given StockItem
 */
function loadStockTrackingTable(table, options) {

    var cols = [];

    const filterKey = 'stocktracking';

    let params = options.params || {};

    let filters = loadTableFilters(filterKey, params);

    setupFilterList(filterKey, table, '#filter-list-stocktracking');

    // Date
    cols.push({
        field: 'date',
        title: '{% trans "Date" %}',
        sortable: true,
        formatter: function(value) {
            return renderDate(value, {showTime: true});
        }
    });

    // Stock transaction description
    cols.push({
        field: 'label',
        title: '{% trans "Description" %}',
        formatter: function(value, row) {
            var html = '<b>' + value + '</b>';

            if (row.notes) {
                html += '<br><i>' + row.notes + '</i>';
            }

            return html;
        }
    });

    // Stock transaction details
    cols.push({
        field: 'deltas',
        title: '{% trans "Details" %}',
        formatter: function(details, row) {

            if (!details || !Object.keys(details).length) {
                return `<small><em>{% trans "No changes" %}</em></small>`;
            }

            let html = `<table class='table table-condensed' id='tracking-table-${row.pk}'>`;

            // Part information
            if (details.part) {
                html += `<tr><th>{% trans "Part" %}</th><td>`;

                if (details.part_detail) {
                    html += renderLink(details.part_detail.full_name, `/part/${details.part}/`);
                } else {
                    html += `{% trans "Part information unavailable" %}`;
                }

                html += `</td></tr>`;
            }

            // Location information
            if (details.location) {

                html += `<tr><th>{% trans "Location" %}</th>`;

                html += '<td>';

                if (details.location_detail) {
                    // A valid location is provided

                    html += renderLink(
                        details.location_detail.pathstring,
                        details.location_detail.url,
                    );
                } else {
                    // An invalid location (may have been deleted?)
                    html += `<i>{% trans "Location no longer exists" %}</i>`;
                }

                html += '</td></tr>';
            }

            // BuildOrder Information
            if (details.buildorder) {
                html += `<tr><th>{% trans "Build Order" %}</th>`;
                html += `<td>`;

                if (details.buildorder_detail) {
                    html += renderLink(
                        details.buildorder_detail.reference,
                        `/build/${details.buildorder}/`
                    );
                } else {
                    html += `<i>{% trans "Build order no longer exists" %}</i>`;
                }
            }

            // PurchaseOrder Information
            if (details.purchaseorder) {
                html += `<tr><th>{% trans "Purchase Order" %}</th>`;
                html += '<td>';

                if (details.purchaseorder_detail) {
                    html += renderLink(
                        details.purchaseorder_detail.reference,
                        `/order/purchase-order/${details.purchaseorder}/`
                    );
                } else {
                    html += `<i>{% trans "Purchase order no longer exists" %}</i>`;
                }

                html += '</td></tr>';
            }

            // SalesOrder information
            if (details.salesorder) {
                html += `<tr><th>{% trans "Sales Order" %}</th>`;
                html += '<td>';

                if (details.salesorder_detail) {
                    html += renderLink(
                        details.salesorder_detail.reference,
                        `/order/sales-order/${details.salesorder}`
                    );
                } else {
                    html += `<em>{% trans "Sales Order no longer exists" %}</em>`;
                }

                html += `</td></tr>`;
            }

            // ReturnOrder information
            if (details.returnorder) {
                html += `<tr><th>{% trans "Return Order" %}</th>`;
                html += '<td>';

                if (details.returnorder_detail) {
                    html += renderLink(
                        details.returnorder_detail.reference,
                        `/order/return-order/${details.returnorder}/`
                    );
                } else {
                    html += `<em>{% trans "Return Order no longer exists" %}</em>`;
                }

                html += `</td></tr>`;
            }

            // Customer information
            if (details.customer) {

                html += `<tr><th>{% trans "Customer" %}</td>`;

                html += '<td>';

                if (details.customer_detail) {
                    html += renderLink(
                        details.customer_detail.name,
                        details.customer_detail.url
                    );
                } else {
                    html += `<i>{% trans "Customer no longer exists" %}</i>`;
                }

                html += '</td></tr>';
            }

            // Stockitem information
            if (details.stockitem) {
                html += '<tr><th>{% trans "Stock Item" %}</td>';

                html += '<td>';

                if (details.stockitem_detail) {
                    html += renderLink(
                        details.stockitem,
                        `/stock/item/${details.stockitem}/`
                    );
                } else {
                    html += `<i>{% trans "Stock item no longer exists" %}</i>`;
                }

                html += '</td></tr>';
            }

            // Status information
            if (details.status) {
                html += `<tr><th>{% trans "Status" %}</td>`;

                html += '<td>';
                html += stockStatusDisplay(details.status);
                html += '</td></tr>';

            }

            // Quantity information
            if (details.added) {
                html += '<tr><th>{% trans "Added" %}</th>';

                html += `<td>${details.added}</td>`;

                html += '</tr>';
            }

            if (details.removed) {
                html += '<tr><th>{% trans "Removed" %}</th>';

                html += `<td>${details.removed}</td>`;

                html += '</tr>';
            }

            if (details.quantity) {
                html += '<tr><th>{% trans "Quantity" %}</th>';

                html += `<td>${details.quantity}</td>`;

                html += '</tr>';
            }

            html += '</table>';

            return html;
        }
    });

    cols.push({
        field: 'user',
        title: '{% trans "User" %}',
        formatter: function(value, row) {
            if (value) {
                // TODO - Format the user's first and last names
                return row.user_detail.username;
            } else {
                return `<i>{% trans "No user information" %}</i>`;
            }
        }
    });

    table.inventreeTable({
        method: 'get',
        queryParams: filters,
        original: params,
        columns: cols,
        url: options.url,
    });

    table.on('click', '.btn-entry-edit', function() {
        var button = $(this);

        launchModalForm(button.attr('url'), {
            reload: true,
        });
    });

    table.on('click', '.btn-entry-delete', function() {
        var button = $(this);

        launchModalForm(button.attr('url'), {
            reload: true,
        });
    });
}


function loadInstalledInTable(table, options) {
    /*
    * Display a table showing the stock items which are installed in this stock item.
    */

    table.inventreeTable({
        url: '{% url "api-stock-list" %}',
        queryParams: {
            belongs_to: options.stock_item,
            part_detail: true,
        },
        formatNoMatches: function() {
            return '{% trans "No installed items" %}';
        },
        columns: [
            {
                field: 'part',
                title: '{% trans "Part" %}',
                formatter: function(value, row) {
                    var html = '';

                    html += imageHoverIcon(row.part_detail.thumbnail);
                    html += renderLink(row.part_detail.full_name, `/stock/item/${row.pk}/`);

                    return html;
                }
            },
            {
                field: 'quantity',
                title: '{% trans "Quantity" %}',
                formatter: function(value, row) {

                    var html = '';

                    if (row.serial && row.quantity == 1) {
                        html += `{% trans "Serial" %}: ${row.serial}`;
                    } else {
                        html += `${row.quantity}`;
                    }

                    return renderLink(html, `/stock/item/${row.pk}/`);
                }
            },
            {
                field: 'status',
                title: '{% trans "Status" %}',
                formatter: function(value) {
                    return stockStatusDisplay(value);
                }
            },
            {
                field: 'batch',
                title: '{% trans "Batch" %}',
            },
            {
                field: 'buttons',
                title: '',
                switchable: false,
                formatter: function(value, row) {
                    let pk = row.pk;
                    let html = '';

                    html += makeIconButton('fa-unlink', 'button-uninstall', pk, '{% trans "Uninstall Stock Item" %}');

                    return wrapButtons(html);
                }
            }
        ],
        onPostBody: function() {
            // Assign callbacks to the buttons
            table.find('.button-uninstall').click(function() {
                var pk = $(this).attr('pk');

                uninstallStockItem(
                    pk,
                    {
                        onSuccess: function(response) {
                            table.bootstrapTable('refresh');
                        }
                    }
                );
            });
        }
    });
}


/*
 * Launch a dialog to uninstall a stock item from another stock item
*/
function uninstallStockItem(installed_item_id, options={}) {

    constructForm(
        `/api/stock/${installed_item_id}/uninstall/`,
        {
            confirm: true,
            method: 'POST',
            title: '{% trans "Uninstall Stock Item" %}',
            fields: {
                location: {
                    icon: 'fa-sitemap',
                    filters: {
                        structural: false,
                    }
                },
                note: {
                    icon: 'fa-sticky-note',
                },
            },
            preFormContent: function(opts) {
                var html = '';

                if (installed_item_id == null) {
                    html += `
                    <div class='alert alert-block alert-info'>
                    {% trans "Select stock item to uninstall" %}
                    </div>`;
                }

                return html;
            },
            onSuccess: function(response) {
                handleFormSuccess(response, options);
            }
        }
    );
}


/*
 * Launch a dialog to install a stock item into another stock item
 */
function installStockItem(stock_item_id, part_id, options={}) {

    var html = `
    <div class='alert alert-block alert-info'>
        <strong>{% trans "Install another stock item into this item" %}</strong><br>
        {% trans "Stock items can only be installed if they meet the following criteria" %}:<br>
        <ul>
            <li>{% trans "The Stock Item links to a Part which is the BOM for this Stock Item" %}</li>
            <li>{% trans "The Stock Item is currently available in stock" %}</li>
            <li>{% trans "The Stock Item is not already installed in another item" %}</li>
            <li>{% trans "The Stock Item is tracked by either a batch code or serial number" %}</li>
        </ul>
    </div>`;

    constructForm(
        `/api/stock/${stock_item_id}/install/`,
        {
            method: 'POST',
            fields: {
                part: {
                    type: 'related field',
                    required: 'true',
                    label: '{% trans "Part" %}',
                    help_text: '{% trans "Select part to install" %}',
                    model: 'part',
                    api_url: '{% url "api-part-list" %}',
                    auto_fill: true,
                    filters: {
                        trackable: true,
                        in_bom_for: part_id,
                    }
                },
                stock_item: {
                    filters: {
                        part_detail: true,
                        in_stock: true,
                        tracked: true,
                    },
                    adjustFilters: function(filters, opts) {
                        var part = getFormFieldValue('part', {}, opts);

                        if (part) {
                            filters.part = part;
                        }

                        return filters;
                    }
                }
            },
            confirm: true,
            title: '{% trans "Install Stock Item" %}',
            preFormContent: html,
            onSuccess: function(response) {
                if (options.onSuccess) {
                    options.onSuccess(response);
                }
            }
        }
    );
}

// Perform the specified stock adjustment action against the selected items
function stockAdjustment(action, items, table) {
    adjustStock(action, items, {
        success: function() {
            $(table).bootstrapTable('refresh');
        }
    });
}


/*
 * Set the status of the selected stock items
 */
function setStockStatus(items, options={}) {

    if (items.length == 0) {
        showAlertDialog(
            '{% trans "Select Stock Items" %}',
            '{% trans "Select one or more stock items" %}'
        );
        return;
    }

    let id_values = [];

    items.forEach(function(item) {
        id_values.push(item.pk)
    });

    let html = `
    <div class='alert alert-info alert-block>
    {% trans "Selected stock items" %}: ${items.length}
    </div>`;

    constructForm('{% url "api-stock-change-status" %}', {
        title: '{% trans "Change Stock Status" %}',
        method: 'POST',
        preFormContent: html,
        fields: {
            status: {},
            note: {},
        },
        processBeforeUpload: function(data) {
            data.items = items;
            return data;
        },
        onSuccess: function() {
            $(options.table).bootstrapTable('refresh');
        }
    });
}<|MERGE_RESOLUTION|>--- conflicted
+++ resolved
@@ -2401,108 +2401,16 @@
         buttons.push('#stock-barcode-options');
     }
 
-<<<<<<< HEAD
-    linkButtonsToSelection(
-        table,
-        buttons,
-    );
-
-    function stockAdjustment(action) {
-        var items = getTableData(table);
-
-        adjustStock(action, items, {
-            success: function() {
-                $(table).bootstrapTable('refresh');
-            }
-        });
-    }
-
-    // Automatically link button callbacks
-    if (global_settings.BARCODE_ENABLE) {
-        $('#multi-item-barcode-scan-into-location').click(function() {
-            var selections = getTableData(table);
-
-            var items = [];
-
-            selections.forEach(function(item) {
-                items.push(item);
-            });
-
-            scanItemsIntoLocation(items);
-        });
-    }
-
-    // Callback for 'stocktake' button
-    $('#multi-item-stocktake').click(function() {
-        stockAdjustment('count');
-    });
-
-    // Callback for 'remove stock' button
-    $('#multi-item-remove').click(function() {
-        stockAdjustment('take');
-    });
-
-    // Callback for 'add stock' button
-    $('#multi-item-add').click(function() {
-        stockAdjustment('add');
-    });
-
-    // Callback for 'move stock' button
-    $('#multi-item-move').click(function() {
-        stockAdjustment('move');
-    });
-
-    // Callback for 'merge stock' button
-    $('#multi-item-merge').click(function() {
-        var items = getTableData(table);
-
-        mergeStockItems(items, {
-            success: function(response) {
-                $(table).bootstrapTable('refresh');
-
-                showMessage('{% trans "Merged stock items" %}', {
-                    style: 'success',
-                });
-            }
-        });
-    });
-
-    // Callback for 'assign stock' button
-    $('#multi-item-assign').click(function() {
-
-        var items = getTableData(table);
-
-        assignStockToCustomer(items, {
-            success: function() {
-                $(table).bootstrapTable('refresh');
-            }
-        });
-    });
-
-    // Callback for 'un-assign stock' button
-    $('#multi-item-order').click(function() {
-
-        var selections = getTableData(table);
-
-        var parts = [];
-=======
     // Callback for 'change status' button
     $('#multi-item-status').click(function() {
         let selections = getTableData(table);
         let items = [];
->>>>>>> 24b554a8
 
         selections.forEach(function(item) {
             items.push(item.pk);
         });
 
 
-<<<<<<< HEAD
-    // Callback for 'delete stock' button
-    $('#multi-item-delete').click(function() {
-        var selections = getTableData(table);
-=======
->>>>>>> 24b554a8
 
 
     });
