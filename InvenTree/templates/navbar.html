--- conflicted
+++ resolved
@@ -59,28 +59,6 @@
           </ul>
         </li>
         {% endif %}
-<<<<<<< HEAD
-      </ul>
-      <ul class="nav navbar-nav navbar-right">
-          {% include "search_form.html" %}
-          {% if barcodes %}
-          <li id='navbar-barcode-li'>
-            <button id='barcode-scan' class='btn btn-default' title='{% trans "Scan Barcode" %}'>
-                <span class='fas fa-qrcode'></span>
-            </button>
-          </li>
-          {% endif %}
-          <li class='dropdown'>
-            <a class='dropdown-toggle' data-toggle='dropdown' href="#">
-              {% if user.is_staff %}
-              {% if not system_healthy %}
-                <span class='fas fa-exclamation-triangle icon-red'></span>
-              {% elif not up_to_date %}
-              <span class='fas fa-info-circle icon-green'></span>
-              {% endif %}
-              {% endif %}
-              <span class="fas fa-user"></span> <strong>{{ user.get_username }}</strong></a>
-=======
 
         {% if plugin_nav %}
         {% plugin_list as pl_list %}
@@ -91,37 +69,12 @@
             <a class='nav-link dropdown-toggle' data-bs-toggle="dropdown" aria-expanded="false" href='#'>
               <span class='{{plugin.navigation_icon}} icon-header'></span>{{plugin.navigation_name}}
             </a>
->>>>>>> 887e6295
             <ul class='dropdown-menu'>
              {% for nav_item in plugin.navigation %}
                 {% safe_url nav_item.link as nav_link %}
                 {% if nav_link %}
                 <li><a href="{{ nav_link }}" class="dropdown-item"><span class='{{nav_item.icon}} icon-header'></span>{{nav_item.name}}</a>
                 {% endif %}
-<<<<<<< HEAD
-                <hr>
-                <li><a href="{% url 'settings' %}"><span class="fas fa-cog"></span> {% trans "Settings" %}</a></li>
-                <li id='launch-stats'><a href='#'>
-                  {% if system_healthy or not user.is_staff %}
-                  <span class='fas fa-server'></span>
-                  {% else %}
-                  <span class='fas fa-server icon-red'></span>
-                  {% endif %}
-                  </span> {% trans "System Information" %}
-                </a></li>
-                <li id='launch-about'>
-                  <a href='#'>
-                    {% if up_to_date %}
-                    <span class="fas fa-info-circle">
-                    {% else %}
-                    <span class='fas fa-info-circle icon-red'>
-                    {% endif %}
-                    </span> {% trans "About InvenTree" %}
-                  </a>
-                </li>
-              </ul>
-            </li> 
-=======
              {% endfor %}
             </ul>
           </li>
@@ -129,7 +82,6 @@
         {% endfor %}
         {% endif %}
 
->>>>>>> 887e6295
       </ul>
     </div>
     {% if demo %}
