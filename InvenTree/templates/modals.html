{% load i18n %}

<div class='modal fade modal-image' role='dialog' id='modal-image-dialog'>
  <span class='modal-close' id='modal-image-close'>&times;</span>

  <img class='modal-image-content' id='modal-image'>

</div>

<div class='modal fade modal-fixed-footer modal-primary inventree-modal' role='dialog' id='modal-form' tabindex='-1'>
    <div class='modal-dialog'>
        <div class='modal-content'>
            <div class="modal-header">
<<<<<<< HEAD
              <button type="button" class="close" data-dismiss="modal" aria-label="Close">
                <span aria-hidden="true">&times;</span>
              </button>
              <h3 id='modal-title'><em>Form Title Here</em></h3>
=======
              <h4 id='modal-title'><em>Form Title Here</em></h4>
              <button type='button' class='btn-close' data-bs-dismiss='modal' aria-label='{% trans "Close" %}'></button>
>>>>>>> 887e6295
            </div>
            <div class='modal-form-content-wrapper'>
              <div class='alert alert-block alert-danger' id='form-validation-warning' style='display: none;'>
                {% trans "Form errors exist" %}
              </div>
              <div class='modal-form-content'>
                <!-- Form content will be injected here-->
              </div>
            </div>
            <div class='modal-footer'>
                <div id='modal-footer-buttons'></div>
                <button type='button' class='btn btn-outline-secondary' id='modal-form-close' data-bs-dismiss='modal'>{% trans "Close" %}</button>
                <button type='button' class='btn btn-primary' id='modal-form-submit'>{% trans "Submit" %}</button>
            </div>
        </div>
    </div>
</div>

<div class='modal fade modal-fixed-footer modal-secondary' role='dialog' id='modal-form-secondary'>
        <div class='modal-dialog'>
            <div class='modal-content'>
                <div class="modal-header">
<<<<<<< HEAD
                  <button type="button" class="close" data-dismiss="modal" aria-label="Close">
                    <span aria-hidden="true">&times;</span>
                  </button>
                  <h3 id='modal-title'><em>Form Title Here</em></h3>
=======
                  <h4 id='modal-title'><em>Form Title Here</em></h4>
                  <button type='button' class='btn-close' data-bs-dismiss='modal' aria-label='{% trans "Close" %}'></button>
>>>>>>> 887e6295
                </div>
                <div class='modal-form-content-wrapper'>
                  <div class='alert alert-block alert-danger' id='form-validation-warning' style="display: none;">
                    {% trans "Form errors exist" %}
                  </div>
                  <div class='modal-form-content'>
                  </div>
                </div>
                <div class='modal-footer'>
                    <div id='modal-footer-buttons'></div>
                    <button type='button' class='btn btn-outline-secondary' id='modal-form-close' data-bs-dismiss='modal'>{% trans "Close" %}</button>
                    <button type='button' class='btn btn-primary' id='modal-form-submit'>{% trans "Submit" %}</button>
                </div>
            </div>
        </div>
    </div><|MERGE_RESOLUTION|>--- conflicted
+++ resolved
@@ -11,15 +11,8 @@
     <div class='modal-dialog'>
         <div class='modal-content'>
             <div class="modal-header">
-<<<<<<< HEAD
-              <button type="button" class="close" data-dismiss="modal" aria-label="Close">
-                <span aria-hidden="true">&times;</span>
-              </button>
-              <h3 id='modal-title'><em>Form Title Here</em></h3>
-=======
               <h4 id='modal-title'><em>Form Title Here</em></h4>
               <button type='button' class='btn-close' data-bs-dismiss='modal' aria-label='{% trans "Close" %}'></button>
->>>>>>> 887e6295
             </div>
             <div class='modal-form-content-wrapper'>
               <div class='alert alert-block alert-danger' id='form-validation-warning' style='display: none;'>
@@ -42,15 +35,8 @@
         <div class='modal-dialog'>
             <div class='modal-content'>
                 <div class="modal-header">
-<<<<<<< HEAD
-                  <button type="button" class="close" data-dismiss="modal" aria-label="Close">
-                    <span aria-hidden="true">&times;</span>
-                  </button>
-                  <h3 id='modal-title'><em>Form Title Here</em></h3>
-=======
                   <h4 id='modal-title'><em>Form Title Here</em></h4>
                   <button type='button' class='btn-close' data-bs-dismiss='modal' aria-label='{% trans "Close" %}'></button>
->>>>>>> 887e6295
                 </div>
                 <div class='modal-form-content-wrapper'>
                   <div class='alert alert-block alert-danger' id='form-validation-warning' style="display: none;">
