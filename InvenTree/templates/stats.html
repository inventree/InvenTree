--- conflicted
+++ resolved
@@ -64,11 +64,7 @@
         <td>{% trans "Background Worker" %}</td>
         <td>
             <a href='{% inventree_docs_url %}/admin/tasks'>
-<<<<<<< HEAD
-                <span class='label label-red'>{% trans "Background worker not running" %}</span>
-=======
                 <span class='badge rounded-pill bg-danger'>{% trans "Background worker not running" %}</span>
->>>>>>> 887e6295
             </a>
         </td>
     </tr>
@@ -79,11 +75,7 @@
         <td>{% trans "Email Settings" %}</td>
         <td>
             <a href='{% inventree_docs_url %}/admin/email'>
-<<<<<<< HEAD
-                <span class='label label-yellow'>{% trans "Email settings not configured" %}</span>
-=======
                 <span class='badge rounded-pill bg-warning'>{% trans "Email settings not configured" %}</span>
->>>>>>> 887e6295
             </a>
         </td>
     </tr>
