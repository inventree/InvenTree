--- conflicted
+++ resolved
@@ -22,17 +22,12 @@
                                     <a href="https://github.com/inventree/InvenTree/releases">{% inventree_version %}</a>{% include "clip.html" %}
                                     {% inventree_is_development as dev %}
                                     {% if dev %}
-<<<<<<< HEAD
-                                    <span class='label label-blue float-right'>{% trans "Development Version" %}</span>
-=======
                                     <span class='badge badge-right rounded-pill bg-primary'>{% trans "Development Version" %}</span>
->>>>>>> 887e6295
                                     {% else %}
                                     {% if up_to_date %}
                                     <span class='badge badge-right rounded-pill bg-success'>{% trans "Up to Date" %}</span>
                                     {% else %}
                                     <span class='badge badge-right rounded-pill bg-info'>{% trans "Update Available" %}</span>
-                                    {% endif %}
                                     {% endif %}
                                     {% endif %}
                                 </td>
@@ -97,11 +92,7 @@
                                 <td>
                                     <span style="display: none;" id="about-copy-text">{% include "version.html" %}</span>
                                     <span class="float-right">
-<<<<<<< HEAD
-                                        <button class="btn clip-btn-version" type="button" data-toggle='tooltip' title='{% trans "copy to clipboard" %}'><em class="fas fa-copy"></em> {% trans "copy version information" %}</button>
-=======
                                         <button class="btn clip-btn-version" type="button" data-bs-toggle='tooltip' title='{% trans "copy to clipboard" %}'><em class="fas fa-copy"></em> {% trans "copy version information" %}</button>
->>>>>>> 887e6295
                                     </span>
                                 </td>
                             </tr>
