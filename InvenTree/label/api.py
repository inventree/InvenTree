"""API functionality for the 'label' app"""

from django.core.exceptions import FieldError, ValidationError
from django.http import JsonResponse
from django.urls import include, path, re_path
from django.utils.decorators import method_decorator
from django.views.decorators.cache import cache_page, never_cache

from django_filters.rest_framework import DjangoFilterBackend
from rest_framework import serializers
from rest_framework.exceptions import NotFound
from rest_framework.request import clone_request

import build.models
import common.models
import InvenTree.helpers
import label.models
import label.serializers
from InvenTree.api import MetadataView
from InvenTree.filters import InvenTreeSearchFilter
from InvenTree.mixins import ListCreateAPI, RetrieveAPI, RetrieveUpdateDestroyAPI
from part.models import Part
from plugin.builtin.labels.inventree_label import InvenTreeLabelPlugin
from plugin.registry import registry
from stock.models import StockItem, StockLocation


class LabelFilterMixin:
    """Mixin for filtering a queryset by a list of object ID values.

    Each implementing class defines a database model to lookup,
    and a "key" (query parameter) for providing a list of ID (PK) values.

    This mixin defines a 'get_items' method which provides a generic
    implementation to return a list of matching database model instances.
    """

    # Database model for instances to actually be "printed" against this label template
    ITEM_MODEL = None

    # Default key for looking up database model instances
    ITEM_KEY = 'item'

    def get_items(self):
        """Return a list of database objects from query parameter"""
        ids = []

        # Construct a list of possible query parameter value options
        # e.g. if self.ITEM_KEY = 'part' -> ['part', 'part[]', 'parts', parts[]']
        for k in [self.ITEM_KEY + x for x in ['', '[]', 's', 's[]']]:
            if ids := self.request.query_params.getlist(k, []):
                # Return the first list of matches
                break

        # Next we must validate each provided object ID
        valid_ids = []

        for id in ids:
            try:
                valid_ids.append(int(id))
            except ValueError:
                pass

        # Filter queryset by matching ID values
        return self.ITEM_MODEL.objects.filter(pk__in=valid_ids)


class LabelListView(LabelFilterMixin, ListCreateAPI):
    """Generic API class for label templates."""

    def filter_queryset(self, queryset):
        """Filter the queryset based on the provided label ID values.

        As each 'label' instance may optionally define its own filters,
        the resulting queryset is the 'union' of the two.
        """
        queryset = super().filter_queryset(queryset)

        items = self.get_items()

        if len(items) > 0:
            """
            At this point, we are basically forced to be inefficient,
            as we need to compare the 'filters' string of each label,
            and see if it matches against each of the requested items.

            TODO: In the future, if this becomes excessively slow, it
                  will need to be readdressed.
            """
            valid_label_ids = set()

            for lbl in queryset.all():
                matches = True

                try:
                    filters = InvenTree.helpers.validateFilterString(lbl.filters)
                except ValidationError:
                    continue

                for item in items:
                    item_query = self.ITEM_MODEL.objects.filter(pk=item.pk)

                    try:
                        if not item_query.filter(**filters).exists():
                            matches = False
                            break
                    except FieldError:
                        matches = False
                        break

                # Matched all items
                if matches:
                    valid_label_ids.add(lbl.pk)
                else:
                    continue

            # Reduce queryset to only valid matches
            queryset = queryset.filter(pk__in=list(valid_label_ids))

        return queryset

    filter_backends = [DjangoFilterBackend, InvenTreeSearchFilter]

    filterset_fields = ['enabled']

    search_fields = ['name', 'description']


@method_decorator(cache_page(5), name='dispatch')
class LabelPrintMixin(LabelFilterMixin):
    """Mixin for printing labels."""

    rolemap = {'GET': 'view', 'POST': 'view'}

    def check_permissions(self, request):
        """Override request method to GET so that also non superusers can print using a post request."""
        if request.method == 'POST':
            request = clone_request(request, 'GET')
        return super().check_permissions(request)

    @method_decorator(never_cache)
    def dispatch(self, *args, **kwargs):
        """Prevent caching when printing report templates"""
        return super().dispatch(*args, **kwargs)

    def get_serializer(self, *args, **kwargs):
        """Define a get_serializer method to be discoverable by the OPTIONS request."""
        # Check the request to determine if the user has selected a label printing plugin
        plugin = self.get_plugin(self.request)

        kwargs.setdefault('context', self.get_serializer_context())
        serializer = plugin.get_printing_options_serializer(
            self.request, *args, **kwargs
        )

        # if no serializer is defined, return an empty serializer
        if not serializer:
            return serializers.Serializer()

        return serializer

    def get(self, request, *args, **kwargs):
        """Perform a GET request against this endpoint to print labels"""
        common.models.InvenTreeUserSetting.set_setting(
            'DEFAULT_' + self.ITEM_KEY.upper() + '_LABEL_TEMPLATE',
            self.get_object().pk,
            None,
            user=request.user,
        )
        return self.print(request, self.get_items())

    def post(self, request, *args, **kwargs):
        """Perform a GET request against this endpoint to print labels"""
        return self.get(request, *args, **kwargs)

    def get_plugin(self, request):
        """Return the label printing plugin associated with this request.

        This is provided in the url, e.g. ?plugin=myprinter

        Requires:
        - settings.PLUGINS_ENABLED is True
        - matching plugin can be found
        - matching plugin implements the 'labels' mixin
        - matching plugin is enabled
        """
        plugin_key = request.query_params.get('plugin', None)

        # No plugin provided!
        if plugin_key is None:
            # Default to the builtin label printing plugin
            plugin_key = InvenTreeLabelPlugin.NAME.lower()

        plugin = registry.get_plugin(plugin_key)

        if not plugin:
            raise NotFound(f"Plugin '{plugin_key}' not found")

        if not plugin.is_active():
            raise ValidationError(f"Plugin '{plugin_key}' is not enabled")

        if not plugin.mixin_enabled('labels'):
            raise ValidationError(
                f"Plugin '{plugin_key}' is not a label printing plugin"
            )

        # Only return the plugin if it is enabled and has the label printing mixin
        return plugin

    def print(self, request, items_to_print):
        """Print this label template against a number of pre-validated items."""
        # Check the request to determine if the user has selected a label printing plugin
        plugin = self.get_plugin(request)

        if len(items_to_print) == 0:
            # No valid items provided, return an error message
            raise ValidationError('No valid objects provided to label template')

        # Label template
        label = self.get_object()

        # Check the label dimensions
        if label.width <= 0 or label.height <= 0:
            raise ValidationError('Label has invalid dimensions')

        # if the plugin returns a serializer, validate the data
        if serializer := plugin.get_printing_options_serializer(
            request, data=request.data, context=self.get_serializer_context()
        ):
            serializer.is_valid(raise_exception=True)

        # At this point, we offload the label(s) to the selected plugin.
        # The plugin is responsible for handling the request and returning a response.

        result = plugin.print_labels(
            label, items_to_print, request, printing_options=request.data
        )

        if isinstance(result, JsonResponse):
            result['plugin'] = plugin.plugin_slug()
            return result
        raise ValidationError(
            f"Plugin '{plugin.plugin_slug()}' returned invalid response type '{type(result)}'"
        )


class StockItemLabelMixin:
    """Mixin for StockItemLabel endpoints"""

    queryset = label.models.StockItemLabel.objects.all()
    serializer_class = label.serializers.StockItemLabelSerializer

    ITEM_MODEL = StockItem
    ITEM_KEY = 'item'


class StockItemLabelList(StockItemLabelMixin, LabelListView):
    """API endpoint for viewing list of StockItemLabel objects.

    Filterable by:

    - enabled: Filter by enabled / disabled status
    - item: Filter by single stock item
    - items: Filter by list of stock items
    """

    pass


class StockItemLabelDetail(StockItemLabelMixin, RetrieveUpdateDestroyAPI):
    """API endpoint for a single StockItemLabel object."""

    pass


class StockItemLabelPrint(StockItemLabelMixin, LabelPrintMixin, RetrieveAPI):
    """API endpoint for printing a StockItemLabel object."""

    pass


class StockLocationLabelMixin:
    """Mixin for StockLocationLabel endpoints"""

    queryset = label.models.StockLocationLabel.objects.all()
    serializer_class = label.serializers.StockLocationLabelSerializer

    ITEM_MODEL = StockLocation
    ITEM_KEY = 'location'


class StockLocationLabelList(StockLocationLabelMixin, LabelListView):
    """API endpoint for viewiing list of StockLocationLabel objects.

    Filterable by:

    - enabled: Filter by enabled / disabled status
    - location: Filter by a single stock location
    - locations: Filter by list of stock locations
    """

    pass


class StockLocationLabelDetail(StockLocationLabelMixin, RetrieveUpdateDestroyAPI):
    """API endpoint for a single StockLocationLabel object."""

    pass


class StockLocationLabelPrint(StockLocationLabelMixin, LabelPrintMixin, RetrieveAPI):
    """API endpoint for printing a StockLocationLabel object."""

    pass


class PartLabelMixin:
    """Mixin for PartLabel endpoints"""

    queryset = label.models.PartLabel.objects.all()
    serializer_class = label.serializers.PartLabelSerializer

    ITEM_MODEL = Part
    ITEM_KEY = 'part'


class PartLabelList(PartLabelMixin, LabelListView):
    """API endpoint for viewing list of PartLabel objects."""

    pass


class PartLabelDetail(PartLabelMixin, RetrieveUpdateDestroyAPI):
    """API endpoint for a single PartLabel object."""

    pass


class PartLabelPrint(PartLabelMixin, LabelPrintMixin, RetrieveAPI):
    """API endpoint for printing a PartLabel object."""

    pass


class BuildLineLabelMixin:
    """Mixin class for BuildLineLabel endpoints"""

    queryset = label.models.BuildLineLabel.objects.all()
    serializer_class = label.serializers.BuildLineLabelSerializer

    ITEM_MODEL = build.models.BuildLine
    ITEM_KEY = 'line'


class BuildLineLabelList(BuildLineLabelMixin, LabelListView):
    """API endpoint for viewing a list of BuildLineLabel objects"""

    pass


class BuildLineLabelDetail(BuildLineLabelMixin, RetrieveUpdateDestroyAPI):
    """API endpoint for a single BuildLineLabel object"""

    pass


class BuildLineLabelPrint(BuildLineLabelMixin, LabelPrintMixin, RetrieveAPI):
    """API endpoint for printing a BuildLineLabel object"""

    pass


label_api_urls = [
    # Stock item labels
<<<<<<< HEAD
    path('stock/', include([
        # Detail views
        path(r'<int:pk>/', include([
            re_path(r'print/?', StockItemLabelPrint.as_view(), name='api-stockitem-label-print'),
            re_path(r'metadata/', MetadataView.as_view(), {'model': label.models.StockItemLabel}, name='api-stockitem-label-metadata'),
            re_path(r'^.*$', StockItemLabelDetail.as_view(), name='api-stockitem-label-detail'),
        ])),

        # List view
        re_path(r'^.*$', StockItemLabelList.as_view(), name='api-stockitem-label-list'),
    ])),

    # Stock location labels
    path('location/', include([
        # Detail views
        path(r'<int:pk>/', include([
            re_path(r'print/?', StockLocationLabelPrint.as_view(), name='api-stocklocation-label-print'),
            re_path(r'metadata/', MetadataView.as_view(), {'model': label.models.StockLocationLabel}, name='api-stocklocation-label-metadata'),
            re_path(r'^.*$', StockLocationLabelDetail.as_view(), name='api-stocklocation-label-detail'),
        ])),

        # List view
        re_path(r'^.*$', StockLocationLabelList.as_view(), name='api-stocklocation-label-list'),
    ])),

    # Part labels
    path('part/', include([
        # Detail views
        path(r'<int:pk>/', include([
            re_path(r'^print/', PartLabelPrint.as_view(), name='api-part-label-print'),
            re_path(r'^metadata/', MetadataView.as_view(), {'model': label.models.PartLabel}, name='api-part-label-metadata'),
            re_path(r'^.*$', PartLabelDetail.as_view(), name='api-part-label-detail'),
        ])),

        # List view
        re_path(r'^.*$', PartLabelList.as_view(), name='api-part-label-list'),
    ])),

    # BuildLine labels
    path('buildline/', include([
        # Detail views
        path(r'<int:pk>/', include([
            re_path(r'^print/', BuildLineLabelPrint.as_view(), name='api-buildline-label-print'),
            re_path(r'^metadata/', MetadataView.as_view(), {'model': label.models.BuildLineLabel}, name='api-buildline-label-metadata'),
            re_path(r'^.*$', BuildLineLabelDetail.as_view(), name='api-buildline-label-detail'),
        ])),

        # List view
        re_path(r'^.*$', BuildLineLabelList.as_view(), name='api-buildline-label-list'),
    ])),
=======
    re_path(
        r'stock/',
        include([
            # Detail views
            path(
                r'<int:pk>/',
                include([
                    re_path(
                        r'print/?',
                        StockItemLabelPrint.as_view(),
                        name='api-stockitem-label-print',
                    ),
                    re_path(
                        r'metadata/',
                        MetadataView.as_view(),
                        {'model': label.models.StockItemLabel},
                        name='api-stockitem-label-metadata',
                    ),
                    re_path(
                        r'^.*$',
                        StockItemLabelDetail.as_view(),
                        name='api-stockitem-label-detail',
                    ),
                ]),
            ),
            # List view
            re_path(
                r'^.*$', StockItemLabelList.as_view(), name='api-stockitem-label-list'
            ),
        ]),
    ),
    # Stock location labels
    re_path(
        r'location/',
        include([
            # Detail views
            path(
                r'<int:pk>/',
                include([
                    re_path(
                        r'print/?',
                        StockLocationLabelPrint.as_view(),
                        name='api-stocklocation-label-print',
                    ),
                    re_path(
                        r'metadata/',
                        MetadataView.as_view(),
                        {'model': label.models.StockLocationLabel},
                        name='api-stocklocation-label-metadata',
                    ),
                    re_path(
                        r'^.*$',
                        StockLocationLabelDetail.as_view(),
                        name='api-stocklocation-label-detail',
                    ),
                ]),
            ),
            # List view
            re_path(
                r'^.*$',
                StockLocationLabelList.as_view(),
                name='api-stocklocation-label-list',
            ),
        ]),
    ),
    # Part labels
    re_path(
        r'^part/',
        include([
            # Detail views
            path(
                r'<int:pk>/',
                include([
                    re_path(
                        r'^print/',
                        PartLabelPrint.as_view(),
                        name='api-part-label-print',
                    ),
                    re_path(
                        r'^metadata/',
                        MetadataView.as_view(),
                        {'model': label.models.PartLabel},
                        name='api-part-label-metadata',
                    ),
                    re_path(
                        r'^.*$', PartLabelDetail.as_view(), name='api-part-label-detail'
                    ),
                ]),
            ),
            # List view
            re_path(r'^.*$', PartLabelList.as_view(), name='api-part-label-list'),
        ]),
    ),
    # BuildLine labels
    re_path(
        r'^buildline/',
        include([
            # Detail views
            path(
                r'<int:pk>/',
                include([
                    re_path(
                        r'^print/',
                        BuildLineLabelPrint.as_view(),
                        name='api-buildline-label-print',
                    ),
                    re_path(
                        r'^metadata/',
                        MetadataView.as_view(),
                        {'model': label.models.BuildLineLabel},
                        name='api-buildline-label-metadata',
                    ),
                    re_path(
                        r'^.*$',
                        BuildLineLabelDetail.as_view(),
                        name='api-buildline-label-detail',
                    ),
                ]),
            ),
            # List view
            re_path(
                r'^.*$', BuildLineLabelList.as_view(), name='api-buildline-label-list'
            ),
        ]),
    ),
>>>>>>> 9db3efa0
]<|MERGE_RESOLUTION|>--- conflicted
+++ resolved
@@ -372,60 +372,8 @@
 
 label_api_urls = [
     # Stock item labels
-<<<<<<< HEAD
-    path('stock/', include([
-        # Detail views
-        path(r'<int:pk>/', include([
-            re_path(r'print/?', StockItemLabelPrint.as_view(), name='api-stockitem-label-print'),
-            re_path(r'metadata/', MetadataView.as_view(), {'model': label.models.StockItemLabel}, name='api-stockitem-label-metadata'),
-            re_path(r'^.*$', StockItemLabelDetail.as_view(), name='api-stockitem-label-detail'),
-        ])),
-
-        # List view
-        re_path(r'^.*$', StockItemLabelList.as_view(), name='api-stockitem-label-list'),
-    ])),
-
-    # Stock location labels
-    path('location/', include([
-        # Detail views
-        path(r'<int:pk>/', include([
-            re_path(r'print/?', StockLocationLabelPrint.as_view(), name='api-stocklocation-label-print'),
-            re_path(r'metadata/', MetadataView.as_view(), {'model': label.models.StockLocationLabel}, name='api-stocklocation-label-metadata'),
-            re_path(r'^.*$', StockLocationLabelDetail.as_view(), name='api-stocklocation-label-detail'),
-        ])),
-
-        # List view
-        re_path(r'^.*$', StockLocationLabelList.as_view(), name='api-stocklocation-label-list'),
-    ])),
-
-    # Part labels
-    path('part/', include([
-        # Detail views
-        path(r'<int:pk>/', include([
-            re_path(r'^print/', PartLabelPrint.as_view(), name='api-part-label-print'),
-            re_path(r'^metadata/', MetadataView.as_view(), {'model': label.models.PartLabel}, name='api-part-label-metadata'),
-            re_path(r'^.*$', PartLabelDetail.as_view(), name='api-part-label-detail'),
-        ])),
-
-        # List view
-        re_path(r'^.*$', PartLabelList.as_view(), name='api-part-label-list'),
-    ])),
-
-    # BuildLine labels
-    path('buildline/', include([
-        # Detail views
-        path(r'<int:pk>/', include([
-            re_path(r'^print/', BuildLineLabelPrint.as_view(), name='api-buildline-label-print'),
-            re_path(r'^metadata/', MetadataView.as_view(), {'model': label.models.BuildLineLabel}, name='api-buildline-label-metadata'),
-            re_path(r'^.*$', BuildLineLabelDetail.as_view(), name='api-buildline-label-detail'),
-        ])),
-
-        # List view
-        re_path(r'^.*$', BuildLineLabelList.as_view(), name='api-buildline-label-list'),
-    ])),
-=======
-    re_path(
-        r'stock/',
+    path(
+        'stock/',
         include([
             # Detail views
             path(
@@ -456,8 +404,8 @@
         ]),
     ),
     # Stock location labels
-    re_path(
-        r'location/',
+    path(
+        'location/',
         include([
             # Detail views
             path(
@@ -490,8 +438,8 @@
         ]),
     ),
     # Part labels
-    re_path(
-        r'^part/',
+    path(
+        'part/',
         include([
             # Detail views
             path(
@@ -518,8 +466,8 @@
         ]),
     ),
     # BuildLine labels
-    re_path(
-        r'^buildline/',
+    path(
+        'buildline/',
         include([
             # Detail views
             path(
@@ -549,5 +497,4 @@
             ),
         ]),
     ),
->>>>>>> 9db3efa0
 ]