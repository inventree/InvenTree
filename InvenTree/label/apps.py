"""Config options for the label app."""

from pathlib import Path

from django.apps import AppConfig

from generic.templating.apps import TemplatingMixin

<<<<<<< HEAD
import InvenTree.helpers
import InvenTree.ready
from InvenTree.files import MEDIA_STORAGE_DIR, TEMPLATES_DIR
=======
>>>>>>> 11992918

class LabelConfig(TemplatingMixin, AppConfig):
    """Configuration class for the "label" app."""

    name = 'label'
    db = 'label'

    def create_defaults(self):
        """Create all default templates."""
        # Test if models are ready
        try:
            import label.models
        except Exception:  # pragma: no cover
            # Database is not ready yet
            return
        assert bool(label.models.StockLocationLabel is not None)

        # Create the categories
        self.create_template_dir(
            label.models.StockItemLabel,
            [
                {
                    'file': 'qr.html',
                    'name': 'QR Code',
                    'description': 'Simple QR code label',
                    'width': 24,
                    'height': 24,
                }
            ],
        )

        self.create_template_dir(
            label.models.StockLocationLabel,
            [
                {
                    'file': 'qr.html',
                    'name': 'QR Code',
                    'description': 'Simple QR code label',
                    'width': 24,
                    'height': 24,
                },
                {
                    'file': 'qr_and_text.html',
                    'name': 'QR and text',
                    'description': 'Label with QR code and name of location',
                    'width': 50,
                    'height': 24,
                },
            ],
        )

        self.create_template_dir(
            label.models.PartLabel,
            [
                {
                    'file': 'part_label.html',
                    'name': 'Part Label',
                    'description': 'Simple part label',
                    'width': 70,
                    'height': 24,
                },
                {
                    'file': 'part_label_code128.html',
                    'name': 'Barcode Part Label',
                    'description': 'Simple part label with Code128 barcode',
                    'width': 70,
                    'height': 24,
                },
            ],
        )

        self.create_template_dir(
            label.models.BuildLineLabel,
            [
                {
                    'file': 'buildline_label.html',
                    'name': 'Build Line Label',
                    'description': 'Example build line label',
                    'width': 125,
                    'height': 48,
                }
            ],
        )

<<<<<<< HEAD
    def create_labels_category(self, model, ref_name, labels):
        """Create folder and database entries for the default templates, if they do not already exist."""
        # Create root dir for templates
        src_dir = TEMPLATES_DIR.joinpath('label', 'templates', 'label', ref_name)
        dst_dir = MEDIA_STORAGE_DIR.joinpath('label', 'inventree', ref_name)

        if not dst_dir.exists():
            logger.info("Creating required directory: '%s'", dst_dir)
            dst_dir.mkdir(parents=True, exist_ok=True)

        # Create labels
        for label in labels:
            self.create_template_label(model, src_dir, ref_name, label)

    def create_template_label(self, model, src_dir, ref_name, label):
        """Ensure a label template is in place."""
        filename = os.path.join('label', 'inventree', ref_name, label['file'])

        src_file = src_dir.joinpath(label['file'])
        dst_file = settings.MEDIA_ROOT.joinpath(filename)

        to_copy = False

        if dst_file.exists():
            # File already exists - let's see if it is the "same"

            if InvenTree.helpers.hash_file(dst_file) != InvenTree.helpers.hash_file(
                src_file
            ):  # pragma: no cover
                logger.info("Hash differs for '%s'", filename)
                to_copy = True

        else:
            logger.info("Label template '%s' is not present", filename)
            to_copy = True

        if to_copy:
            logger.info("Copying label template '%s'", dst_file)
            # Ensure destination dir exists
            dst_file.parent.mkdir(parents=True, exist_ok=True)

            # Copy file
            shutil.copyfile(src_file, dst_file)

        # Check if a label matching the template already exists
        try:
            if model.objects.filter(label=filename).exists():
                return  # pragma: no cover
        except Exception:
            logger.exception(
                "Failed to query label for '%s' - you should run 'invoke update' first!",
                filename,
            )

        logger.info("Creating entry for %s '%s'", model, label['name'])

        try:
            model.objects.create(
                name=label['name'],
                description=label['description'],
                label=filename,
                filters='',
                enabled=True,
                width=label['width'],
                height=label['height'],
            )
        except Exception:
            logger.warning("Failed to create label '%s'", label['name'])
=======
    def get_src_dir(self, ref_name):
        """Get the source directory."""
        return Path(__file__).parent.joinpath('templates', self.name, ref_name)

    def get_new_obj_data(self, data, filename):
        """Get the data for a new template db object."""
        return {
            'name': data['name'],
            'description': data['description'],
            'label': filename,
            'filters': '',
            'enabled': True,
            'width': data['width'],
            'height': data['height'],
        }
>>>>>>> 11992918
<|MERGE_RESOLUTION|>--- conflicted
+++ resolved
@@ -6,12 +6,6 @@
 
 from generic.templating.apps import TemplatingMixin
 
-<<<<<<< HEAD
-import InvenTree.helpers
-import InvenTree.ready
-from InvenTree.files import MEDIA_STORAGE_DIR, TEMPLATES_DIR
-=======
->>>>>>> 11992918
 
 class LabelConfig(TemplatingMixin, AppConfig):
     """Configuration class for the "label" app."""
@@ -96,76 +90,6 @@
             ],
         )
 
-<<<<<<< HEAD
-    def create_labels_category(self, model, ref_name, labels):
-        """Create folder and database entries for the default templates, if they do not already exist."""
-        # Create root dir for templates
-        src_dir = TEMPLATES_DIR.joinpath('label', 'templates', 'label', ref_name)
-        dst_dir = MEDIA_STORAGE_DIR.joinpath('label', 'inventree', ref_name)
-
-        if not dst_dir.exists():
-            logger.info("Creating required directory: '%s'", dst_dir)
-            dst_dir.mkdir(parents=True, exist_ok=True)
-
-        # Create labels
-        for label in labels:
-            self.create_template_label(model, src_dir, ref_name, label)
-
-    def create_template_label(self, model, src_dir, ref_name, label):
-        """Ensure a label template is in place."""
-        filename = os.path.join('label', 'inventree', ref_name, label['file'])
-
-        src_file = src_dir.joinpath(label['file'])
-        dst_file = settings.MEDIA_ROOT.joinpath(filename)
-
-        to_copy = False
-
-        if dst_file.exists():
-            # File already exists - let's see if it is the "same"
-
-            if InvenTree.helpers.hash_file(dst_file) != InvenTree.helpers.hash_file(
-                src_file
-            ):  # pragma: no cover
-                logger.info("Hash differs for '%s'", filename)
-                to_copy = True
-
-        else:
-            logger.info("Label template '%s' is not present", filename)
-            to_copy = True
-
-        if to_copy:
-            logger.info("Copying label template '%s'", dst_file)
-            # Ensure destination dir exists
-            dst_file.parent.mkdir(parents=True, exist_ok=True)
-
-            # Copy file
-            shutil.copyfile(src_file, dst_file)
-
-        # Check if a label matching the template already exists
-        try:
-            if model.objects.filter(label=filename).exists():
-                return  # pragma: no cover
-        except Exception:
-            logger.exception(
-                "Failed to query label for '%s' - you should run 'invoke update' first!",
-                filename,
-            )
-
-        logger.info("Creating entry for %s '%s'", model, label['name'])
-
-        try:
-            model.objects.create(
-                name=label['name'],
-                description=label['description'],
-                label=filename,
-                filters='',
-                enabled=True,
-                width=label['width'],
-                height=label['height'],
-            )
-        except Exception:
-            logger.warning("Failed to create label '%s'", label['name'])
-=======
     def get_src_dir(self, ref_name):
         """Get the source directory."""
         return Path(__file__).parent.joinpath('templates', self.name, ref_name)
@@ -180,5 +104,4 @@
             'enabled': True,
             'width': data['width'],
             'height': data['height'],
-        }
->>>>>>> 11992918
+        }