import logging
from datetime import timedelta

from common.models import NotificationEntry, NotificationMessage
from InvenTree.helpers import inheritors
from InvenTree.ready import isImportingData
from plugin import registry
from plugin.models import NotificationUserSetting

logger = logging.getLogger('inventree')


# region methods
class NotificationMethod:
    """Base class for notification methods."""

    METHOD_NAME = ''
    METHOD_ICON = None
    CONTEXT_BUILTIN = ['name', 'message', ]
    CONTEXT_EXTRA = []
    GLOBAL_SETTING = None
    USER_SETTING = None

    def __init__(self, obj, category, targets, context) -> None:
        # Check if a sending fnc is defined
        if (not hasattr(self, 'send')) and (not hasattr(self, 'send_bulk')):
            raise NotImplementedError('A NotificationMethod must either define a `send` or a `send_bulk` method')

        # No method name is no good
        if self.METHOD_NAME in ('', None):
            raise NotImplementedError(f'The NotificationMethod {self.__class__} did not provide a METHOD_NAME')

        # Check if plugin is disabled - if so do not gather targets etc.
        if self.global_setting_disable():
            self.targets = None
            return

        # Define arguments
        self.obj = obj
        self.category = category
        self.targets = targets
        self.context = self.check_context(context)

        # Gather targets
        self.targets = self.get_targets()

    def check_context(self, context):
        def check(ref, obj):
            # the obj is not accesible so we are on the end
            if not isinstance(obj, (list, dict, tuple, )):
                return ref

            # check if the ref exsists
            if isinstance(ref, str):
                if not obj.get(ref):
                    return ref
                return False

            # nested
            elif isinstance(ref, (tuple, list)):
                if len(ref) == 1:
                    return check(ref[0], obj)
                ret = check(ref[0], obj)
                if ret:
                    return ret
                return check(ref[1:], obj[ref[0]])

            # other cases -> raise
            raise NotImplementedError('This type can not be used as a context reference')

        missing = []
        for item in (*self.CONTEXT_BUILTIN, *self.CONTEXT_EXTRA):
            ret = check(item, context)
            if ret:
                missing.append(ret)

        if missing:
            raise NotImplementedError(f'The `context` is missing the following items:\n{missing}')

        return context

    def get_targets(self):
        raise NotImplementedError('The `get_targets` method must be implemented!')

    def setup(self):
        return True

    def cleanup(self):
        return True

    # region plugins
    def get_plugin(self):
        """Returns plugin class."""
        return False

    def global_setting_disable(self):
        """Check if the method is defined in a plugin and has a global setting."""
        # Check if plugin has a setting
        if not self.GLOBAL_SETTING:
            return False

        # Check if plugin is set
        plg_cls = self.get_plugin()
        if not plg_cls:
            return False

        # Check if method globally enabled
        plg_instance = registry.plugins.get(plg_cls.NAME.lower())
        if plg_instance and not plg_instance.get_setting(self.GLOBAL_SETTING):
            return True

        # Lets go!
        return False

    def usersetting(self, target):
        """Returns setting for this method for a given user."""
        return NotificationUserSetting.get_setting(f'NOTIFICATION_METHOD_{self.METHOD_NAME.upper()}', user=target, method=self.METHOD_NAME)
    # endregion


class SingleNotificationMethod(NotificationMethod):
    def send(self, target):
        raise NotImplementedError('The `send` method must be overriden!')


class BulkNotificationMethod(NotificationMethod):
    def send_bulk(self):
        raise NotImplementedError('The `send` method must be overriden!')
# endregion


class MethodStorageClass:
    liste = None
    user_settings = {}

    def collect(self, selected_classes=None):
        logger.info('collecting notification methods')
        current_method = inheritors(NotificationMethod) - IGNORED_NOTIFICATION_CLS

        # for testing selective loading is made available
        if selected_classes:
            current_method = [item for item in current_method if item is selected_classes]

        # make sure only one of each method is added
        filtered_list = {}
        for item in current_method:
            plugin = item.get_plugin(item)
            ref = f'{plugin.package_path}_{item.METHOD_NAME}' if plugin else item.METHOD_NAME
            filtered_list[ref] = item

        storage.liste = list(filtered_list.values())
        logger.info(f'found {len(storage.liste)} notification methods')

    def get_usersettings(self, user):
        methods = []
        for item in storage.liste:
            if item.USER_SETTING:
                new_key = f'NOTIFICATION_METHOD_{item.METHOD_NAME.upper()}'

                # make sure the setting exists
                self.user_settings[new_key] = item.USER_SETTING
                NotificationUserSetting.get_setting(
                    key=new_key,
                    user=user,
                    method=item.METHOD_NAME,
                )

                # save definition
                methods.append({
                    'key': new_key,
                    'icon': getattr(item, 'METHOD_ICON', ''),
                    'method': item.METHOD_NAME,
                })
        return methods


IGNORED_NOTIFICATION_CLS = set([
    SingleNotificationMethod,
    BulkNotificationMethod,
])
storage = MethodStorageClass()


class UIMessageNotification(SingleNotificationMethod):
    METHOD_NAME = 'ui_message'

    def get_targets(self):
        return self.targets

    def send(self, target):
        NotificationMessage.objects.create(
            target_object=self.obj,
            source_object=target,
            user=target,
            category=self.category,
            name=self.context['name'],
            message=self.context['message'],
        )
        return True


<<<<<<< HEAD
def trigger_notifaction(obj, category=None, obj_ref='pk', **kwargs):
    """Send out a notification."""
=======
def trigger_notification(obj, category=None, obj_ref='pk', **kwargs):
    """
    Send out a notification
    """

>>>>>>> 71ed1816
    targets = kwargs.get('targets', None)
    target_fnc = kwargs.get('target_fnc', None)
    target_args = kwargs.get('target_args', [])
    target_kwargs = kwargs.get('target_kwargs', {})
    context = kwargs.get('context', {})
    delivery_methods = kwargs.get('delivery_methods', None)

    # Check if data is importing currently
    if isImportingData():
        return

    # Resolve objekt reference
    obj_ref_value = getattr(obj, obj_ref)

    # Try with some defaults
    if not obj_ref_value:
        obj_ref_value = getattr(obj, 'pk')
    if not obj_ref_value:
        obj_ref_value = getattr(obj, 'id')
    if not obj_ref_value:
        raise KeyError(f"Could not resolve an object reference for '{str(obj)}' with {obj_ref}, pk, id")

    # Check if we have notified recently...
    delta = timedelta(days=1)

    if NotificationEntry.check_recent(category, obj_ref_value, delta):
        logger.info(f"Notification '{category}' has recently been sent for '{str(obj)}' - SKIPPING")
        return

    logger.info(f"Gathering users for notification '{category}'")
    # Collect possible targets
    if not targets:
        targets = target_fnc(*target_args, **target_kwargs)

    if targets:
        logger.info(f"Sending notification '{category}' for '{str(obj)}'")

        # Collect possible methods
        if delivery_methods is None:
            delivery_methods = storage.liste
        else:
            delivery_methods = (delivery_methods - IGNORED_NOTIFICATION_CLS)

        for method in delivery_methods:
            logger.info(f"Triggering method '{method.METHOD_NAME}'")
            try:
                deliver_notification(method, obj, category, targets, context)
            except NotImplementedError as error:
                raise error
            except Exception as error:
                logger.error(error)

        # Set delivery flag
        NotificationEntry.notify(category, obj_ref_value)
    else:
        logger.info(f"No possible users for notification '{category}'")


def deliver_notification(cls: NotificationMethod, obj, category: str, targets, context: dict):
    # Init delivery method
    method = cls(obj, category, targets, context)

    if method.targets and len(method.targets) > 0:
        # Log start
        logger.info(f"Notify users via '{method.METHOD_NAME}' for notification '{category}' for '{str(obj)}'")

        # Run setup for delivery method
        method.setup()

        # Counters for success logs
        success = True
        success_count = 0

        # Select delivery method and execute it
        if hasattr(method, 'send_bulk'):
            success = method.send_bulk()
            success_count = len(method.targets)

        elif hasattr(method, 'send'):
            for target in method.targets:
                if method.send(target):
                    success_count += 1
                else:
                    success = False

        # Run cleanup for delivery method
        method.cleanup()

        # Log results
        logger.info(f"Notified {success_count} users via '{method.METHOD_NAME}' for notification '{category}' for '{str(obj)}' successfully")
        if not success:
            logger.info("There were some problems")<|MERGE_RESOLUTION|>--- conflicted
+++ resolved
@@ -12,7 +12,9 @@
 
 # region methods
 class NotificationMethod:
-    """Base class for notification methods."""
+    """
+    Base class for notification methods
+    """
 
     METHOD_NAME = ''
     METHOD_ICON = None
@@ -90,11 +92,11 @@
 
     # region plugins
     def get_plugin(self):
-        """Returns plugin class."""
+        """Returns plugin class"""
         return False
 
     def global_setting_disable(self):
-        """Check if the method is defined in a plugin and has a global setting."""
+        """Check if the method is defined in a plugin and has a global setting"""
         # Check if plugin has a setting
         if not self.GLOBAL_SETTING:
             return False
@@ -113,7 +115,9 @@
         return False
 
     def usersetting(self, target):
-        """Returns setting for this method for a given user."""
+        """
+        Returns setting for this method for a given user
+        """
         return NotificationUserSetting.get_setting(f'NOTIFICATION_METHOD_{self.METHOD_NAME.upper()}', user=target, method=self.METHOD_NAME)
     # endregion
 
@@ -199,16 +203,11 @@
         return True
 
 
-<<<<<<< HEAD
-def trigger_notifaction(obj, category=None, obj_ref='pk', **kwargs):
-    """Send out a notification."""
-=======
 def trigger_notification(obj, category=None, obj_ref='pk', **kwargs):
     """
     Send out a notification
     """
 
->>>>>>> 71ed1816
     targets = kwargs.get('targets', None)
     target_fnc = kwargs.get('target_fnc', None)
     target_args = kwargs.get('target_args', [])
