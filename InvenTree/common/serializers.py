--- conflicted
+++ resolved
@@ -5,11 +5,7 @@
 from rest_framework import serializers
 
 from common.models import (InvenTreeSetting, InvenTreeUserSetting,
-<<<<<<< HEAD
-                           NotificationMessage, WebConnection)
-=======
-                           NewsFeedEntry, NotificationMessage)
->>>>>>> e730b5c2
+                           NewsFeedEntry, NotificationMessage, WebConnection)
 from InvenTree.helpers import construct_absolute_url, get_objectreference
 from InvenTree.serializers import InvenTreeModelSerializer
 
@@ -207,10 +203,9 @@
         ]
 
 
-class NewsFeedEntrySerializer(InvenTreeModelSerializer):
-    """Serializer for the NewsFeedEntry model."""
-
-<<<<<<< HEAD
+class NotificationReadSerializer(NotificationMessageSerializer):
+    """Serializer for reading a notification."""
+
     def is_valid(self, raise_exception=False):
         """Ensure instance data is available for view and let validation pass."""
         self.instance = self.context['instance']  # set instance that should be returned
@@ -240,7 +235,11 @@
             'owner',
             'updated',
         ]
-=======
+
+
+class NewsFeedEntrySerializer(InvenTreeModelSerializer):
+    """Serializer for the NewsFeedEntry model."""
+
     read = serializers.BooleanField()
 
     class Meta:
@@ -269,5 +268,4 @@
         """Return the configuration data as a dictionary."""
         if not isinstance(instance, str):
             instance = list(instance.keys())[0]
-        return {'key': instance, **self.instance[instance]}
->>>>>>> e730b5c2
+        return {'key': instance, **self.instance[instance]}