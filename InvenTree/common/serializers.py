"""JSON serializers for common components."""

from django.urls import reverse

from rest_framework import serializers

from common.models import (InvenTreeSetting, InvenTreeUserSetting,
<<<<<<< HEAD
                           NewsFeedEntry, NotificationMessage, WebConnection)
=======
                           NewsFeedEntry, NotesImage, NotificationMessage,
                           ProjectCode)
>>>>>>> c5ba6324
from InvenTree.helpers import construct_absolute_url, get_objectreference
from InvenTree.serializers import (InvenTreeImageSerializerField,
                                   InvenTreeModelSerializer)


class SettingsSerializer(InvenTreeModelSerializer):
    """Base serializer for a settings object."""

    key = serializers.CharField(read_only=True)

    name = serializers.CharField(read_only=True)

    description = serializers.CharField(read_only=True)

    type = serializers.CharField(source='setting_type', read_only=True)

    choices = serializers.SerializerMethodField()

    model_name = serializers.CharField(read_only=True)

    api_url = serializers.CharField(read_only=True)

    def get_choices(self, obj):
        """Returns the choices available for a given item."""
        results = []

        choices = obj.choices()

        if choices:
            for choice in choices:
                results.append({
                    'value': choice[0],
                    'display_name': choice[1],
                })

        return results

    def get_value(self, obj):
        """Make sure protected values are not returned."""
        # never return protected values
        if obj.protected:
            result = '***'
        else:
            result = obj.value

        return result


class GlobalSettingsSerializer(SettingsSerializer):
    """Serializer for the InvenTreeSetting model."""

    class Meta:
        """Meta options for GlobalSettingsSerializer."""

        model = InvenTreeSetting
        fields = [
            'pk',
            'key',
            'value',
            'name',
            'description',
            'type',
            'choices',
            'model_name',
            'api_url',
            'typ',
        ]


class UserSettingsSerializer(SettingsSerializer):
    """Serializer for the InvenTreeUserSetting model."""

    class Meta:
        """Meta options for UserSettingsSerializer."""

        model = InvenTreeUserSetting
        fields = [
            'pk',
            'key',
            'value',
            'name',
            'description',
            'user',
            'type',
            'choices',
            'model_name',
            'api_url',
            'typ',
        ]

    user = serializers.PrimaryKeyRelatedField(read_only=True)


class GenericReferencedSettingSerializer(SettingsSerializer):
    """Serializer for a GenericReferencedSetting model.

    Args:
        MODEL: model class for the serializer
        EXTRA_FIELDS: fields that need to be appended to the serializer
            field must also be defined in the custom class
    """

    MODEL = None
    EXTRA_FIELDS = None

    def __init__(self, *args, **kwargs):
        """Init overrides the Meta class to make it dynamic."""
        class CustomMeta:
            """Scaffold for custom Meta class."""
            fields = [
                'pk',
                'key',
                'value',
                'name',
                'description',
                'type',
                'choices',
                'model_name',
                'api_url',
                'typ',
            ]

        # set Meta class
        self.Meta = CustomMeta
        self.Meta.model = self.MODEL
        # extend the fields
        self.Meta.fields.extend(self.EXTRA_FIELDS)

        # resume operations
        super().__init__(*args, **kwargs)


class NotificationMessageSerializer(InvenTreeModelSerializer):
    """Serializer for the InvenTreeUserSetting model."""

    class Meta:
        """Meta options for NotificationMessageSerializer."""

        model = NotificationMessage
        fields = [
            'pk',
            'target',
            'source',
            'user',
            'category',
            'name',
            'message',
            'creation',
            'age',
            'age_human',
            'read',
        ]

        read_only_fields = [
            'category',
            'name',
            'message',
            'creation',
            'age',
            'age_human',
        ]

    target = serializers.SerializerMethodField(read_only=True)
    source = serializers.SerializerMethodField(read_only=True)
    user = serializers.PrimaryKeyRelatedField(read_only=True)
    read = serializers.BooleanField()

    def get_target(self, obj):
        """Function to resolve generic object reference to target."""

        target = get_objectreference(obj, 'target_content_type', 'target_object_id')

        if target and 'link' not in target:
            # Check if object has an absolute_url function
            if hasattr(obj.target_object, 'get_absolute_url'):
                target['link'] = obj.target_object.get_absolute_url()
            else:
                # check if user is staff - link to admin
                request = self.context['request']
                if request.user and request.user.is_staff:
                    meta = obj.target_object._meta
                    target['link'] = construct_absolute_url(reverse(
                        f'admin:{meta.db_table}_change',
                        kwargs={'object_id': obj.target_object_id}
                    ))

        return target

    def get_source(self, obj):
        """Function to resolve generic object reference to source."""
        return get_objectreference(obj, 'source_content_type', 'source_object_id')


class NotificationReadSerializer(NotificationMessageSerializer):
    """Serializer for reading a notification."""

    def is_valid(self, raise_exception=False):
        """Ensure instance data is available for view and let validation pass."""
        self.instance = self.context['instance']  # set instance that should be returned
        self._validated_data = True
        return True


class WebConnectionSerializer(InvenTreeModelSerializer):
    """Serializer for the WebConnection model."""

    creator = serializers.CharField(read_only=True)
    creation = serializers.DateTimeField(read_only=True)
    updated = serializers.DateTimeField(read_only=True)

    class Meta:
        """Meta options for WebConnectionSerializer."""

        model = WebConnection
        fields = [
            'pk',
            'plugin',
            'connection_key',
            'name',
            'comment',
            'active',
            'creator',
            'creation',
            'owner',
            'updated',
        ]


class NewsFeedEntrySerializer(InvenTreeModelSerializer):
    """Serializer for the NewsFeedEntry model."""

    class Meta:
        """Meta options for NewsFeedEntrySerializer."""

        model = NewsFeedEntry
        fields = [
            'pk',
            'feed_id',
            'title',
            'link',
            'published',
            'author',
            'summary',
            'read',
        ]

    read = serializers.BooleanField()


class ConfigSerializer(serializers.Serializer):
    """Serializer for the InvenTree configuration.

    This is a read-only serializer.
    """

    def to_representation(self, instance):
        """Return the configuration data as a dictionary."""
        if not isinstance(instance, str):
            instance = list(instance.keys())[0]
        return {'key': instance, **self.instance[instance]}


class NotesImageSerializer(InvenTreeModelSerializer):
    """Serializer for the NotesImage model."""

    class Meta:
        """Meta options for NotesImageSerializer."""

        model = NotesImage
        fields = [
            'pk',
            'image',
            'user',
            'date',
        ]

        read_only_fields = [
            'date',
            'user',
        ]

    image = InvenTreeImageSerializerField(required=True)


class ProjectCodeSerializer(InvenTreeModelSerializer):
    """Serializer for the ProjectCode model."""

    class Meta:
        """Meta options for ProjectCodeSerializer."""

        model = ProjectCode
        fields = [
            'pk',
            'code',
            'description'
        ]<|MERGE_RESOLUTION|>--- conflicted
+++ resolved
@@ -5,12 +5,8 @@
 from rest_framework import serializers
 
 from common.models import (InvenTreeSetting, InvenTreeUserSetting,
-<<<<<<< HEAD
-                           NewsFeedEntry, NotificationMessage, WebConnection)
-=======
                            NewsFeedEntry, NotesImage, NotificationMessage,
-                           ProjectCode)
->>>>>>> c5ba6324
+                           ProjectCode, WebConnection)
 from InvenTree.helpers import construct_absolute_url, get_objectreference
 from InvenTree.serializers import (InvenTreeImageSerializerField,
                                    InvenTreeModelSerializer)
