"""Tests for mechanisms in common."""

import io
import json
import time
from datetime import timedelta
from http import HTTPStatus
from unittest import mock

from django.contrib.auth import get_user_model
from django.core.cache import cache
from django.core.exceptions import ValidationError
from django.core.files.uploadedfile import SimpleUploadedFile
from django.test import Client, TestCase
from django.urls import reverse

import PIL

from InvenTree.helpers import str2bool
from InvenTree.unit_test import InvenTreeAPITestCase, InvenTreeTestCase, PluginMixin
from plugin import registry
from plugin.models import NotificationUserSetting

from .api import WebhookView
from .models import (
    ColorTheme,
    CustomUnit,
    InvenTreeSetting,
    InvenTreeUserSetting,
    NotesImage,
    NotificationEntry,
    NotificationMessage,
    ProjectCode,
    WebhookEndpoint,
    WebhookMessage,
)

CONTENT_TYPE_JSON = 'application/json'


class SettingsTest(InvenTreeTestCase):
    """Tests for the 'settings' model."""

    fixtures = ['settings']

    def test_settings_objects(self):
        """Test fixture loading and lookup for settings."""
        # There should be two settings objects in the database
        settings = InvenTreeSetting.objects.all()

        self.assertTrue(settings.count() >= 2)

        instance_name = InvenTreeSetting.objects.get(pk=1)
        self.assertEqual(instance_name.key, 'INVENTREE_INSTANCE')
        self.assertEqual(instance_name.value, 'My very first InvenTree Instance')

        # Check object lookup (case insensitive)
        self.assertEqual(
            InvenTreeSetting.get_setting_object('iNvEnTrEE_inSTanCE').pk, 1
        )

    def test_settings_functions(self):
        """Test settings functions and properties."""
        # define settings to check
        instance_ref = 'INVENTREE_INSTANCE'
        instance_obj = InvenTreeSetting.get_setting_object(instance_ref, cache=False)

        stale_ref = 'STOCK_STALE_DAYS'
        stale_days = InvenTreeSetting.get_setting_object(stale_ref, cache=False)

        report_size_obj = InvenTreeSetting.get_setting_object(
            'REPORT_DEFAULT_PAGE_SIZE'
        )
        report_test_obj = InvenTreeSetting.get_setting_object(
            'REPORT_ENABLE_TEST_REPORT'
        )

        # check settings base fields
        self.assertEqual(instance_obj.name, 'Server Instance Name')
        self.assertEqual(
            instance_obj.get_setting_name(instance_ref), 'Server Instance Name'
        )
        self.assertEqual(
            instance_obj.description, 'String descriptor for the server instance'
        )
        self.assertEqual(
            instance_obj.get_setting_description(instance_ref),
            'String descriptor for the server instance',
        )

        # check units
        self.assertEqual(instance_obj.units, '')
        self.assertEqual(instance_obj.get_setting_units(instance_ref), '')
        self.assertEqual(instance_obj.get_setting_units(stale_ref), 'days')

        # check as_choice
        self.assertEqual(instance_obj.as_choice(), 'My very first InvenTree Instance')
        self.assertEqual(report_size_obj.as_choice(), 'A4')

        # check is_choice
        self.assertEqual(instance_obj.is_choice(), False)
        self.assertEqual(report_size_obj.is_choice(), True)

        # check setting_type
        self.assertEqual(instance_obj.setting_type(), 'string')
        self.assertEqual(report_test_obj.setting_type(), 'boolean')
        self.assertEqual(stale_days.setting_type(), 'integer')

        # check as_int
        self.assertEqual(stale_days.as_int(), 0)
        self.assertEqual(
            instance_obj.as_int(), 'InvenTree'
        )  # not an int -> return default

        # check as_bool
        self.assertEqual(report_test_obj.as_bool(), True)

        # check to_native_value
        self.assertEqual(stale_days.to_native_value(), 0)

    def test_allValues(self):
        """Make sure that the allValues functions returns correctly."""
        # define testing settings

        # check a few keys
        result = InvenTreeSetting.allValues()
        self.assertIn('INVENTREE_INSTANCE', result)
        self.assertIn('PART_COPY_TESTS', result)
        self.assertIn('STOCK_OWNERSHIP_CONTROL', result)
        self.assertIn('SIGNUP_GROUP', result)
        self.assertIn('SERVER_RESTART_REQUIRED', result)

        result = InvenTreeSetting.allValues(exclude_hidden=True)
        self.assertNotIn('SERVER_RESTART_REQUIRED', result)

    def test_all_settings(self):
        """Make sure that the all_settings function returns correctly"""
        result = InvenTreeSetting.all_settings()
        self.assertIn('INVENTREE_INSTANCE', result)
        self.assertIsInstance(result['INVENTREE_INSTANCE'], InvenTreeSetting)

    @mock.patch('common.models.InvenTreeSetting.get_setting_definition')
    def test_check_all_settings(self, get_setting_definition):
        """Make sure that the check_all_settings function returns correctly"""
        # define partial schema
        settings_definition = {
            'AB': {  # key that's has not already been accessed
                'required': True
            },
            'CD': {'required': True, 'protected': True},
            'EF': {},
        }

        def mocked(key, **kwargs):
            return settings_definition.get(key, {})

        get_setting_definition.side_effect = mocked

        self.assertEqual(
            InvenTreeSetting.check_all_settings(
                settings_definition=settings_definition
            ),
            (False, ['AB', 'CD']),
        )
        InvenTreeSetting.set_setting('AB', 'hello', self.user)
        InvenTreeSetting.set_setting('CD', 'world', self.user)
        self.assertEqual(InvenTreeSetting.check_all_settings(), (True, []))

    @mock.patch('common.models.InvenTreeSetting.get_setting_definition')
    def test_settings_validator(self, get_setting_definition):
        """Make sure that the validator function gets called on set setting."""

        def validator(x):
            if x == 'hello':
                return x

            raise ValidationError(f'{x} is not valid')

        mock_validator = mock.Mock(side_effect=validator)

        # define partial schema
        settings_definition = {
            'AB': {  # key that's has not already been accessed
                'validator': mock_validator
            }
        }

        def mocked(key, **kwargs):
            return settings_definition.get(key, {})

        get_setting_definition.side_effect = mocked

        InvenTreeSetting.set_setting('AB', 'hello', self.user)
        mock_validator.assert_called_with('hello')

        with self.assertRaises(ValidationError):
            InvenTreeSetting.set_setting('AB', 'world', self.user)
        mock_validator.assert_called_with('world')

    def run_settings_check(self, key, setting):
        """Test that all settings are valid.

        - Ensure that a name is set and that it is translated
        - Ensure that a description is set
        - Ensure that every setting key is valid
        - Ensure that a validator is supplied
        """
        self.assertTrue(type(setting) is dict)

        name = setting.get('name', None)

        self.assertIsNotNone(name)
        self.assertIn('django.utils.functional.lazy', str(type(name)))

        description = setting.get('description', None)

        self.assertIsNotNone(description)
        self.assertIn('django.utils.functional.lazy', str(type(description)))

        if key != key.upper():
            raise ValueError(
                f"Setting key '{key}' is not uppercase"
            )  # pragma: no cover

        # Check that only allowed keys are provided
        allowed_keys = [
            'name',
            'description',
            'default',
            'validator',
            'hidden',
            'choices',
            'units',
            'requires_restart',
            'after_save',
            'before_save',
        ]

        for k in setting.keys():
            self.assertIn(k, allowed_keys)

        # Check default value for boolean settings
        validator = setting.get('validator', None)

        if validator is bool:
            default = setting.get('default', None)

            # Default value *must* be supplied for boolean setting!
            self.assertIsNotNone(default)

            # Default value for boolean must itself be a boolean
            self.assertIn(default, [True, False])

    def test_setting_data(self):
        """Test for settings data.

        - Ensure that every setting has a name, which is translated
        - Ensure that every setting has a description, which is translated
        """
        for key, setting in InvenTreeSetting.SETTINGS.items():
            try:
                self.run_settings_check(key, setting)
            except Exception as exc:  # pragma: no cover
                print(f"run_settings_check failed for global setting '{key}'")
                raise exc

        for key, setting in InvenTreeUserSetting.SETTINGS.items():
            try:
                self.run_settings_check(key, setting)
            except Exception as exc:  # pragma: no cover
                print(f"run_settings_check failed for user setting '{key}'")
                raise exc

    def test_defaults(self):
        """Populate the settings with default values."""
        for key in InvenTreeSetting.SETTINGS.keys():
            value = InvenTreeSetting.get_setting_default(key)

            InvenTreeSetting.set_setting(key, value, self.user)

            self.assertEqual(value, InvenTreeSetting.get_setting(key))

            # Any fields marked as 'boolean' must have a default value specified
            setting = InvenTreeSetting.get_setting_object(key)

            if setting.is_bool():
                if setting.default_value in ['', None]:
                    raise ValueError(
                        f'Default value for boolean setting {key} not provided'
                    )  # pragma: no cover

                if setting.default_value not in [True, False]:
                    raise ValueError(
                        f'Non-boolean default value specified for {key}'
                    )  # pragma: no cover

    def test_global_setting_caching(self):
        """Test caching operations for the global settings class"""
        key = 'PART_NAME_FORMAT'

        cache_key = InvenTreeSetting.create_cache_key(key)
        self.assertEqual(cache_key, 'InvenTreeSetting:PART_NAME_FORMAT')

        cache.clear()

        self.assertIsNone(cache.get(cache_key))

        # First request should set cache
        val = InvenTreeSetting.get_setting(key)
        self.assertEqual(cache.get(cache_key).value, val)

        for val in ['A', '{{ part.IPN }}', 'C']:
            # Check that the cached value is updated whenever the setting is saved
            InvenTreeSetting.set_setting(key, val, None)
            self.assertEqual(cache.get(cache_key).value, val)
            self.assertEqual(InvenTreeSetting.get_setting(key), val)

    def test_user_setting_caching(self):
        """Test caching operation for the user settings class"""
        cache.clear()

        # Generate a number of new users
        for idx in range(5):
            get_user_model().objects.create(
                username=f'User_{idx}', password='hunter42', email='email@dot.com'
            )

        key = 'SEARCH_PREVIEW_RESULTS'

        # Check that the settings are correctly cached for each separate user
        for user in get_user_model().objects.all():
            setting = InvenTreeUserSetting.get_setting_object(key, user=user)
            cache_key = setting.cache_key
            self.assertEqual(
                cache_key,
                f'InvenTreeUserSetting:SEARCH_PREVIEW_RESULTS_user:{user.username}',
            )
            InvenTreeUserSetting.set_setting(key, user.pk, None, user=user)
            self.assertIsNotNone(cache.get(cache_key))

        # Iterate through a second time, ensure the values have been cached correctly
        for user in get_user_model().objects.all():
            value = InvenTreeUserSetting.get_setting(key, user=user)
            self.assertEqual(value, user.pk)


class GlobalSettingsApiTest(InvenTreeAPITestCase):
    """Tests for the global settings API."""

    def setUp(self):
        """Ensure cache is cleared as part of test setup"""
        cache.clear()
        return super().setUp()

    def test_global_settings_api_list(self):
        """Test list URL for global settings."""
        url = reverse('api-global-setting-list')

        # Read out each of the global settings value, to ensure they are instantiated in the database
        for key in InvenTreeSetting.SETTINGS:
            InvenTreeSetting.get_setting_object(key, cache=False)

        response = self.get(url, expected_code=200)

        n_public_settings = len([
            k for k in InvenTreeSetting.SETTINGS.keys() if not k.startswith('_')
        ])

        # Number of results should match the number of settings
        self.assertEqual(len(response.data), n_public_settings)

    def test_company_name(self):
        """Test a settings object lifecycle e2e."""
        setting = InvenTreeSetting.get_setting_object('INVENTREE_COMPANY_NAME')

        # Check default value
        self.assertEqual(setting.value, 'My company name')

        url = reverse('api-global-setting-detail', kwargs={'key': setting.key})

        # Test getting via the API
        for val in ['test', '123', 'My company nam3']:
            setting.value = val
            setting.save()

            response = self.get(url, expected_code=200)

            self.assertEqual(response.data['value'], val)

        # Test setting via the API
        for val in ['cat', 'hat', 'bat', 'mat']:
            response = self.patch(url, {'value': val}, expected_code=200)

            self.assertEqual(response.data['value'], val)

            setting.refresh_from_db()
            self.assertEqual(setting.value, val)

    def test_api_detail(self):
        """Test that we can access the detail view for a setting based on the <key>."""
        # These keys are invalid, and should return 404
        for key in ['apple', 'carrot', 'dog']:
            response = self.get(
                reverse('api-global-setting-detail', kwargs={'key': key}),
                expected_code=404,
            )

        key = 'INVENTREE_INSTANCE'
        url = reverse('api-global-setting-detail', kwargs={'key': key})

        InvenTreeSetting.objects.filter(key=key).delete()

        # Check that we can access a setting which has not previously been created
        self.assertFalse(InvenTreeSetting.objects.filter(key=key).exists())

        # Access via the API, and the default value should be received
        response = self.get(url, expected_code=200)

        self.assertEqual(response.data['value'], 'InvenTree')

        # Now, the object should have been created in the DB
        self.patch(url, {'value': 'My new title'}, expected_code=200)

        setting = InvenTreeSetting.objects.get(key=key)

        self.assertEqual(setting.value, 'My new title')

        # And retrieving via the API now returns the updated value
        response = self.get(url, expected_code=200)

        self.assertEqual(response.data['value'], 'My new title')


class UserSettingsApiTest(InvenTreeAPITestCase):
    """Tests for the user settings API."""

    def test_user_settings_api_list(self):
        """Test list URL for user settings."""
        url = reverse('api-user-setting-list')

        self.get(url, expected_code=200)

    def test_user_setting_invalid(self):
        """Test a user setting with an invalid key."""
        url = reverse('api-user-setting-detail', kwargs={'key': 'DONKEY'})

        self.get(url, expected_code=404)

    def test_user_setting_init(self):
        """Test we can retrieve a setting which has not yet been initialized."""
        key = 'HOMEPAGE_PART_LATEST'

        # Ensure it does not actually exist in the database
        self.assertFalse(InvenTreeUserSetting.objects.filter(key=key).exists())

        url = reverse('api-user-setting-detail', kwargs={'key': key})

        response = self.get(url, expected_code=200)

        self.assertEqual(response.data['value'], 'True')

        self.patch(url, {'value': 'False'}, expected_code=200)

        setting = InvenTreeUserSetting.objects.get(key=key, user=self.user)

        self.assertEqual(setting.value, 'False')
        self.assertEqual(setting.to_native_value(), False)

    def test_user_setting_boolean(self):
        """Test a boolean user setting value."""
        # Ensure we have a boolean setting available
        setting = InvenTreeUserSetting.get_setting_object(
            'SEARCH_PREVIEW_SHOW_PARTS', user=self.user
        )

        # Check default values
        self.assertEqual(setting.to_native_value(), True)

        # Fetch via API
        url = reverse('api-user-setting-detail', kwargs={'key': setting.key})

        response = self.get(url, expected_code=200)

        self.assertEqual(response.data['pk'], setting.pk)
        self.assertEqual(response.data['key'], 'SEARCH_PREVIEW_SHOW_PARTS')
        self.assertEqual(
            response.data['description'], 'Display parts in search preview window'
        )
        self.assertEqual(response.data['type'], 'boolean')
        self.assertEqual(len(response.data['choices']), 0)
        self.assertTrue(str2bool(response.data['value']))

        # Assign some truthy values
        for v in ['true', True, 1, 'y', 'TRUE']:
            self.patch(url, {'value': str(v)}, expected_code=200)

            response = self.get(url, expected_code=200)

            self.assertTrue(str2bool(response.data['value']))

        # Assign some false(ish) values
        for v in ['false', False, '0', 'n', 'FalSe']:
            self.patch(url, {'value': str(v)}, expected_code=200)

            response = self.get(url, expected_code=200)

            self.assertFalse(str2bool(response.data['value']))

        # Assign some invalid values
        for v in ['x', '', 'invalid', None, '-1', 'abcde']:
            response = self.patch(url, {'value': str(v)}, expected_code=200)

            # Invalid values evaluate to False
            self.assertFalse(str2bool(response.data['value']))

    def test_user_setting_choice(self):
        """Test a user setting with choices."""
        setting = InvenTreeUserSetting.get_setting_object(
            'DATE_DISPLAY_FORMAT', user=self.user
        )

        url = reverse('api-user-setting-detail', kwargs={'key': setting.key})

        # Check default value
        self.assertEqual(setting.value, 'YYYY-MM-DD')

        # Check that a valid option can be assigned via the API
        for opt in ['YYYY-MM-DD', 'DD-MM-YYYY', 'MM/DD/YYYY']:
            self.patch(url, {'value': opt}, expected_code=200)

            setting.refresh_from_db()
            self.assertEqual(setting.value, opt)

        # Send an invalid option
        for opt in ['cat', 'dog', 12345]:
            response = self.patch(url, {'value': opt}, expected_code=400)

            self.assertIn('Chosen value is not a valid option', str(response.data))

    def test_user_setting_integer(self):
        """Test a integer user setting value."""
        setting = InvenTreeUserSetting.get_setting_object(
            'SEARCH_PREVIEW_RESULTS', user=self.user, cache=False
        )

        url = reverse('api-user-setting-detail', kwargs={'key': setting.key})

        # Check default value for this setting
        self.assertEqual(setting.value, 10)

        for v in [1, 9, 99]:
            setting.value = v
            setting.save()

            response = self.get(url)

            self.assertEqual(response.data['value'], str(v))

        # Set valid options via the api
        for v in [5, 15, 25]:
            self.patch(url, {'value': v}, expected_code=200)

            setting.refresh_from_db()
            self.assertEqual(setting.to_native_value(), v)

        # Set invalid options via the API
        # Note that this particular setting has a MinValueValidator(1) associated with it
        for v in [0, -1, -5]:
            response = self.patch(url, {'value': v}, expected_code=400)


class NotificationUserSettingsApiTest(InvenTreeAPITestCase):
    """Tests for the notification user settings API."""

    def test_api_list(self):
        """Test list URL."""
        url = reverse('api-notification-setting-list')

        self.get(url, expected_code=200)

    def test_setting(self):
        """Test the string name for NotificationUserSetting."""
        NotificationUserSetting.set_setting(
            'NOTIFICATION_METHOD_MAIL', True, change_user=self.user, user=self.user
        )
        test_setting = NotificationUserSetting.get_setting_object(
            'NOTIFICATION_METHOD_MAIL', user=self.user
        )
        self.assertEqual(
            str(test_setting), 'NOTIFICATION_METHOD_MAIL (for testuser): True'
        )


class PluginSettingsApiTest(PluginMixin, InvenTreeAPITestCase):
    """Tests for the plugin settings API."""

    def test_plugin_list(self):
        """List installed plugins via API."""
        url = reverse('api-plugin-list')

        # Simple request
        self.get(url, expected_code=200)

        # Request with filter
        self.get(url, expected_code=200, data={'mixin': 'settings'})

    def test_api_list(self):
        """Test list URL."""
        url = reverse('api-plugin-setting-list')

        self.get(url, expected_code=200)

    def test_valid_plugin_slug(self):
        """Test that an valid plugin slug runs through."""
        # Activate plugin
        registry.set_plugin_state('sample', True)

        # get data
        url = reverse(
            'api-plugin-setting-detail', kwargs={'plugin': 'sample', 'key': 'API_KEY'}
        )
        response = self.get(url, expected_code=200)

        # check the right setting came through
        self.assertTrue(response.data['key'], 'API_KEY')
        self.assertTrue(response.data['plugin'], 'sample')
        self.assertTrue(response.data['type'], 'string')
        self.assertTrue(
            response.data['description'], 'Key required for accessing external API'
        )

        # Failure mode tests

        # Non-existent plugin
        url = reverse(
            'api-plugin-setting-detail',
            kwargs={'plugin': 'doesnotexist', 'key': 'doesnotmatter'},
        )
        response = self.get(url, expected_code=404)
        self.assertIn("Plugin 'doesnotexist' not installed", str(response.data))

        # Wrong key
<<<<<<< HEAD
        url = reverse(
            'api-plugin-setting-detail',
            kwargs={'plugin': 'sample', 'key': 'doesnotexsist'},
        )
        response = self.get(url, expected_code=404)
        self.assertIn(
            "Plugin 'sample' has no setting matching 'doesnotexsist'",
            str(response.data),
        )
=======
        url = reverse('api-plugin-setting-detail', kwargs={'plugin': 'sample', 'key': 'doesnotexist'})
        response = self.get(url, expected_code=404)
        self.assertIn("Plugin 'sample' has no setting matching 'doesnotexist'", str(response.data))
>>>>>>> 5135d6b5

    def test_invalid_setting_key(self):
        """Test that an invalid setting key returns a 404."""
        ...

    def test_uninitialized_setting(self):
        """Test that requesting an uninitialized setting creates the setting."""
        ...


class WebhookMessageTests(TestCase):
    """Tests for webhooks."""

    def setUp(self):
        """Setup for all tests."""
        self.endpoint_def = WebhookEndpoint.objects.create()
        self.url = f'/api/webhook/{self.endpoint_def.endpoint_id}/'
        self.client = Client(enforce_csrf_checks=True)

    def test_bad_method(self):
        """Test that a wrong HTTP method does not work."""
        response = self.client.get(self.url)
        assert response.status_code == HTTPStatus.METHOD_NOT_ALLOWED

    def test_missing_token(self):
        """Tests that token checks work."""
        response = self.client.post(self.url, content_type=CONTENT_TYPE_JSON)

        assert response.status_code == HTTPStatus.FORBIDDEN
        assert (
            json.loads(response.content)['detail']
            == WebhookView.model_class.MESSAGE_TOKEN_ERROR
        )

    def test_bad_token(self):
        """Test that a wrong token is not working."""
        response = self.client.post(
            self.url, content_type=CONTENT_TYPE_JSON, **{'HTTP_TOKEN': '1234567fghj'}
        )

        assert response.status_code == HTTPStatus.FORBIDDEN
        assert (
            json.loads(response.content)['detail']
            == WebhookView.model_class.MESSAGE_TOKEN_ERROR
        )

    def test_bad_url(self):
        """Test that a wrongly formed url is not working."""
        response = self.client.post(
            '/api/webhook/1234/', content_type=CONTENT_TYPE_JSON
        )

        assert response.status_code == HTTPStatus.NOT_FOUND

    def test_bad_json(self):
        """Test that malformed JSON is not accepted."""
        response = self.client.post(
            self.url,
            data="{'this': 123}",
            content_type=CONTENT_TYPE_JSON,
            **{'HTTP_TOKEN': str(self.endpoint_def.token)},
        )

        assert response.status_code == HTTPStatus.NOT_ACCEPTABLE
        assert (
            json.loads(response.content)['detail']
            == 'Expecting property name enclosed in double quotes'
        )

    def test_success_no_token_check(self):
        """Test that a endpoint without a token set does not require one."""
        # delete token
        self.endpoint_def.token = ''
        self.endpoint_def.save()

        # check
        response = self.client.post(self.url, content_type=CONTENT_TYPE_JSON)

        assert response.status_code == HTTPStatus.OK
        assert str(response.content, 'utf-8') == WebhookView.model_class.MESSAGE_OK

    def test_bad_hmac(self):
        """Test that a malformed HMAC does not pass."""
        # delete token
        self.endpoint_def.token = ''
        self.endpoint_def.secret = '123abc'
        self.endpoint_def.save()

        # check
        response = self.client.post(self.url, content_type=CONTENT_TYPE_JSON)

        assert response.status_code == HTTPStatus.FORBIDDEN
        assert (
            json.loads(response.content)['detail']
            == WebhookView.model_class.MESSAGE_TOKEN_ERROR
        )

    def test_success_hmac(self):
        """Test with a valid HMAC provided."""
        # delete token
        self.endpoint_def.token = ''
        self.endpoint_def.secret = '123abc'
        self.endpoint_def.save()

        # check
        response = self.client.post(
            self.url,
            content_type=CONTENT_TYPE_JSON,
            **{'HTTP_TOKEN': str('68MXtc/OiXdA5e2Nq9hATEVrZFpLb3Zb0oau7n8s31I=')},
        )

        assert response.status_code == HTTPStatus.OK
        assert str(response.content, 'utf-8') == WebhookView.model_class.MESSAGE_OK

    def test_success(self):
        """Test full e2e webhook call.

        The message should go through and save the json payload.
        """
        response = self.client.post(
            self.url,
            data={'this': 'is a message'},
            content_type=CONTENT_TYPE_JSON,
            **{'HTTP_TOKEN': str(self.endpoint_def.token)},
        )

        assert response.status_code == HTTPStatus.OK
        assert str(response.content, 'utf-8') == WebhookView.model_class.MESSAGE_OK
        message = WebhookMessage.objects.get()
        assert message.body == {'this': 'is a message'}


class NotificationTest(InvenTreeAPITestCase):
    """Tests for NotificationEntry."""

    fixtures = ['users']

    def test_check_notification_entries(self):
        """Test that notification entries can be created."""
        # Create some notification entries

        self.assertEqual(NotificationEntry.objects.count(), 0)

        NotificationEntry.notify('test.notification', 1)

        self.assertEqual(NotificationEntry.objects.count(), 1)

        delta = timedelta(days=1)

        self.assertFalse(NotificationEntry.check_recent('test.notification', 2, delta))
        self.assertFalse(NotificationEntry.check_recent('test.notification2', 1, delta))

        self.assertTrue(NotificationEntry.check_recent('test.notification', 1, delta))

    def test_api_list(self):
        """Test list URL."""
        url = reverse('api-notifications-list')

        self.get(url, expected_code=200)

        # Test the OPTIONS endpoint for the 'api-notification-list'
        # Ref: https://github.com/inventree/InvenTree/pull/3154
        response = self.options(url)

        self.assertIn('DELETE', response.data['actions'])
        self.assertIn('GET', response.data['actions'])
        self.assertNotIn('POST', response.data['actions'])

        self.assertEqual(
            response.data['description'],
            'List view for all notifications of the current user.',
        )

        # POST action should fail (not allowed)
        response = self.post(url, {}, expected_code=405)

    def test_bulk_delete(self):
        """Tests for bulk deletion of user notifications"""
        from error_report.models import Error

        # Create some notification messages by throwing errors
        for _ii in range(10):
            Error.objects.create()

        # Check that messages have been created
        messages = NotificationMessage.objects.all()

        # As there are three staff users (including the 'test' user) we expect 30 notifications
        # However, one user is marked as inactive
        self.assertEqual(messages.count(), 20)

        # Only 10 messages related to *this* user
        my_notifications = messages.filter(user=self.user)
        self.assertEqual(my_notifications.count(), 10)

        # Get notification via the API
        url = reverse('api-notifications-list')
        response = self.get(url, {}, expected_code=200)
        self.assertEqual(len(response.data), 10)

        # Mark some as read
        for ntf in my_notifications[0:3]:
            ntf.read = True
            ntf.save()

        # Read out via API again
        response = self.get(url, {'read': True}, expected_code=200)

        # Check validity of returned data
        self.assertEqual(len(response.data), 3)
        for ntf in response.data:
            self.assertTrue(ntf['read'])

        # Now, let's bulk delete all 'unread' notifications via the API,
        # but only associated with the logged in user
        response = self.delete(url, {'filters': {'read': False}}, expected_code=204)

        # Only 7 notifications should have been deleted,
        # as the notifications associated with other users must remain untouched
        self.assertEqual(NotificationMessage.objects.count(), 13)
        self.assertEqual(NotificationMessage.objects.filter(user=self.user).count(), 3)


class CommonTest(InvenTreeAPITestCase):
    """Tests for the common config."""

    def test_restart_flag(self):
        """Test that the restart flag is reset on start."""
        import common.models
        from plugin import registry

        # set flag true
        common.models.InvenTreeSetting.set_setting(
            'SERVER_RESTART_REQUIRED', True, None
        )

        # reload the app
        registry.reload_plugins()

        # now it should be false again
        self.assertFalse(
            common.models.InvenTreeSetting.get_setting('SERVER_RESTART_REQUIRED')
        )

    def test_config_api(self):
        """Test config URLs."""
        # Not superuser
        self.get(reverse('api-config-list'), expected_code=403)

        # Turn into superuser
        self.user.is_superuser = True
        self.user.save()

        # Successful checks
        data = [
            self.get(reverse('api-config-list'), expected_code=200).data[
                0
            ],  # list endpoint
            self.get(
                reverse('api-config-detail', kwargs={'key': 'INVENTREE_DEBUG'}),
                expected_code=200,
            ).data,  # detail endpoint
        ]

        for item in data:
            self.assertEqual(item['key'], 'INVENTREE_DEBUG')
            self.assertEqual(item['env_var'], 'INVENTREE_DEBUG')
            self.assertEqual(item['config_key'], 'debug')

        # Turn into normal user again
        self.user.is_superuser = False
        self.user.save()

    def test_flag_api(self):
        """Test flag URLs."""
        # Not superuser
        response = self.get(reverse('api-flag-list'), expected_code=200)
        self.assertEqual(len(response.data), 2)
        self.assertEqual(response.data[0]['key'], 'EXPERIMENTAL')

        # Turn into superuser
        self.user.is_superuser = True
        self.user.save()

        # Successful checks
        response = self.get(reverse('api-flag-list'), expected_code=200)
        self.assertEqual(len(response.data), 2)
        self.assertEqual(response.data[0]['key'], 'EXPERIMENTAL')
        self.assertTrue(response.data[0]['conditions'])

        response = self.get(
            reverse('api-flag-detail', kwargs={'key': 'EXPERIMENTAL'}),
            expected_code=200,
        )
        self.assertEqual(len(response.data), 3)
        self.assertEqual(response.data['key'], 'EXPERIMENTAL')
        self.assertTrue(response.data['conditions'])

        # Try without param -> false
        response = self.get(
            reverse('api-flag-detail', kwargs={'key': 'NEXT_GEN'}), expected_code=200
        )
        self.assertFalse(response.data['state'])

        # Try with param -> true
        response = self.get(
            reverse('api-flag-detail', kwargs={'key': 'NEXT_GEN'}),
            {'ngen': ''},
            expected_code=200,
        )
        self.assertTrue(response.data['state'])

        # Try non existent flag
        response = self.get(
            reverse('api-flag-detail', kwargs={'key': 'NON_EXISTENT'}),
            expected_code=404,
        )

        # Turn into normal user again
        self.user.is_superuser = False
        self.user.save()


class ColorThemeTest(TestCase):
    """Tests for ColorTheme."""

    def test_choices(self):
        """Test that default choices are returned."""
        result = ColorTheme.get_color_themes_choices()

        # skip
        if not result:
            return
        self.assertIn(('default', 'Default'), result)

    def test_valid_choice(self):
        """Check that is_valid_choice works correctly."""
        result = ColorTheme.get_color_themes_choices()

        # skip
        if not result:
            return

        # check wrong reference
        self.assertFalse(ColorTheme.is_valid_choice('abcdd'))

        # create themes
        aa = ColorTheme.objects.create(user='aa', name='testname')
        ab = ColorTheme.objects.create(user='ab', name='darker')

        # check valid theme
        self.assertFalse(ColorTheme.is_valid_choice(aa))
        self.assertTrue(ColorTheme.is_valid_choice(ab))


class CurrencyAPITests(InvenTreeAPITestCase):
    """Unit tests for the currency exchange API endpoints"""

    def test_exchange_endpoint(self):
        """Test that the currency exchange endpoint works as expected"""
        response = self.get(reverse('api-currency-exchange'), expected_code=200)

        self.assertIn('base_currency', response.data)
        self.assertIn('exchange_rates', response.data)

    def test_refresh_endpoint(self):
        """Call the 'refresh currencies' endpoint"""
        from djmoney.contrib.exchange.models import Rate

        # Delete any existing exchange rate data
        Rate.objects.all().delete()

        # Updating via the external exchange may not work every time
        for _idx in range(5):
            self.post(reverse('api-currency-refresh'))

            # There should be some new exchange rate objects now
            if Rate.objects.all().exists():
                # Exit early
                return

            # Delay and try again
            time.sleep(10)

        raise TimeoutError('Could not refresh currency exchange data after 5 attempts')


class NotesImageTest(InvenTreeAPITestCase):
    """Tests for uploading images to be used in markdown notes."""

    def test_invalid_files(self):
        """Test that invalid files are rejected."""
        n = NotesImage.objects.count()

        # Test upload of a simple text file
        response = self.post(
            reverse('api-notes-image-list'),
            data={
                'image': SimpleUploadedFile(
                    'test.txt', b'this is not an image file', content_type='text/plain'
                )
            },
            format='multipart',
            expected_code=400,
        )

        self.assertIn('Upload a valid image', str(response.data['image']))

        # Test upload of an invalid image file
        response = self.post(
            reverse('api-notes-image-list'),
            data={
                'image': SimpleUploadedFile(
                    'test.png', b'this is not an image file', content_type='image/png'
                )
            },
            format='multipart',
            expected_code=400,
        )

        self.assertIn('Upload a valid image', str(response.data['image']))

        # Check that no extra database entries have been created
        self.assertEqual(NotesImage.objects.count(), n)

    def test_valid_image(self):
        """Test upload of a valid image file"""
        n = NotesImage.objects.count()

        # Construct a simple image file
        image = PIL.Image.new('RGB', (100, 100), color='red')

        with io.BytesIO() as output:
            image.save(output, format='PNG')
            contents = output.getvalue()

        self.post(
            reverse('api-notes-image-list'),
            data={
                'image': SimpleUploadedFile(
                    'test.png', contents, content_type='image/png'
                )
            },
            format='multipart',
            expected_code=201,
        )

        # Check that a new file has been created
        self.assertEqual(NotesImage.objects.count(), n + 1)


class ProjectCodesTest(InvenTreeAPITestCase):
    """Units tests for the ProjectCodes model and API endpoints"""

    @property
    def url(self):
        """Return the URL for the project code list endpoint"""
        return reverse('api-project-code-list')

    @classmethod
    def setUpTestData(cls):
        """Create some initial project codes"""
        super().setUpTestData()

        codes = [
            ProjectCode(code='PRJ-001', description='Test project code'),
            ProjectCode(code='PRJ-002', description='Test project code'),
            ProjectCode(code='PRJ-003', description='Test project code'),
            ProjectCode(code='PRJ-004', description='Test project code'),
        ]

        ProjectCode.objects.bulk_create(codes)

    def test_list(self):
        """Test that the list endpoint works as expected"""
        response = self.get(self.url, expected_code=200)
        self.assertEqual(len(response.data), ProjectCode.objects.count())

    def test_delete(self):
        """Test we can delete a project code via the API"""
        n = ProjectCode.objects.count()

        # Get the first project code
        code = ProjectCode.objects.first()

        # Delete it
        self.delete(
            reverse('api-project-code-detail', kwargs={'pk': code.pk}),
            expected_code=204,
        )

        # Check it is gone
        self.assertEqual(ProjectCode.objects.count(), n - 1)

    def test_duplicate_code(self):
        """Test that we cannot create two project codes with the same code"""
        # Create a new project code
        response = self.post(
            self.url,
            data={'code': 'PRJ-001', 'description': 'Test project code'},
            expected_code=400,
        )

        self.assertIn(
            'project code with this Project Code already exists',
            str(response.data['code']),
        )

    def test_write_access(self):
        """Test that non-staff users have read-only access"""
        # By default user has staff access, can create a new project code
        response = self.post(
            self.url,
            data={'code': 'PRJ-xxx', 'description': 'Test project code'},
            expected_code=201,
        )

        pk = response.data['pk']

        # Test we can edit, also
        response = self.patch(
            reverse('api-project-code-detail', kwargs={'pk': pk}),
            data={'code': 'PRJ-999'},
            expected_code=200,
        )

        self.assertEqual(response.data['code'], 'PRJ-999')

        # Restrict user access to non-staff
        self.user.is_staff = False
        self.user.save()

        # As user does not have staff access, should return 403 for list endpoint
        response = self.post(
            self.url,
            data={'code': 'PRJ-123', 'description': 'Test project code'},
            expected_code=403,
        )

        # Should also return 403 for detail endpoint
        response = self.patch(
            reverse('api-project-code-detail', kwargs={'pk': pk}),
            data={'code': 'PRJ-999'},
            expected_code=403,
        )


class CustomUnitAPITest(InvenTreeAPITestCase):
    """Unit tests for the CustomUnit API"""

    @property
    def url(self):
        """Return the API endpoint for the CustomUnit list"""
        return reverse('api-custom-unit-list')

    @classmethod
    def setUpTestData(cls):
        """Construct some initial test fixture data"""
        super().setUpTestData()

        units = [
            CustomUnit(
                name='metres_per_amp', definition='meter / ampere', symbol='m/A'
            ),
            CustomUnit(
                name='hectares_per_second',
                definition='hectares per second',
                symbol='ha/s',
            ),
        ]

        CustomUnit.objects.bulk_create(units)

    def test_list(self):
        """Test API list functionality"""
        response = self.get(self.url, expected_code=200)
        self.assertEqual(len(response.data), CustomUnit.objects.count())

    def test_edit(self):
        """Test edit permissions for CustomUnit model"""
        unit = CustomUnit.objects.first()

        # Try to edit without permission
        self.user.is_staff = False
        self.user.save()

        self.patch(
            reverse('api-custom-unit-detail', kwargs={'pk': unit.pk}),
            {'name': 'new_unit_name'},
            expected_code=403,
        )

        # Ok, what if we have permission?
        self.user.is_staff = True
        self.user.save()

        self.patch(
            reverse('api-custom-unit-detail', kwargs={'pk': unit.pk}),
            {'name': 'new_unit_name'},
            # expected_code=200
        )

        unit.refresh_from_db()
        self.assertEqual(unit.name, 'new_unit_name')

    def test_validation(self):
        """Test that validation works as expected"""
        unit = CustomUnit.objects.first()

        self.user.is_staff = True
        self.user.save()

        # Test invalid 'name' values (must be valid identifier)
        invalid_name_values = ['1', '1abc', 'abc def', 'abc-def', 'abc.def']

        url = reverse('api-custom-unit-detail', kwargs={'pk': unit.pk})

        for name in invalid_name_values:
            self.patch(url, {'name': name}, expected_code=400)<|MERGE_RESOLUTION|>--- conflicted
+++ resolved
@@ -640,21 +640,14 @@
         self.assertIn("Plugin 'doesnotexist' not installed", str(response.data))
 
         # Wrong key
-<<<<<<< HEAD
         url = reverse(
             'api-plugin-setting-detail',
-            kwargs={'plugin': 'sample', 'key': 'doesnotexsist'},
+            kwargs={'plugin': 'sample', 'key': 'doesnotexist'},
         )
         response = self.get(url, expected_code=404)
         self.assertIn(
-            "Plugin 'sample' has no setting matching 'doesnotexsist'",
-            str(response.data),
-        )
-=======
-        url = reverse('api-plugin-setting-detail', kwargs={'plugin': 'sample', 'key': 'doesnotexist'})
-        response = self.get(url, expected_code=404)
-        self.assertIn("Plugin 'sample' has no setting matching 'doesnotexist'", str(response.data))
->>>>>>> 5135d6b5
+            "Plugin 'sample' has no setting matching 'doesnotexist'", str(response.data)
+        )
 
     def test_invalid_setting_key(self):
         """Test that an invalid setting key returns a 404."""
