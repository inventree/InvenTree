"""Tests for mechanisms in common."""

import json
import time
from datetime import timedelta
from http import HTTPStatus

from django.contrib.auth import get_user_model
from django.core.cache import cache
from django.core.exceptions import ValidationError
from django.test import Client, TestCase
from django.urls import reverse

from InvenTree.api_tester import InvenTreeAPITestCase, PluginMixin
from InvenTree.helpers import InvenTreeTestCase, str2bool
from plugin import registry
from plugin.models import NotificationUserSetting

from .api import WebhookView
from .models import (ColorTheme, InvenTreeSetting, InvenTreeUserSetting,
                     NotificationEntry, NotificationMessage, WebConnection,
                     WebhookEndpoint, WebhookMessage)

CONTENT_TYPE_JSON = 'application/json'


class SettingsTest(InvenTreeTestCase):
    """Tests for the 'settings' model."""

    fixtures = [
        'settings',
    ]

    def test_settings_objects(self):
        """Test fixture loading and lookup for settings."""
        # There should be two settings objects in the database
        settings = InvenTreeSetting.objects.all()

        self.assertTrue(settings.count() >= 2)

        instance_name = InvenTreeSetting.objects.get(pk=1)
        self.assertEqual(instance_name.key, 'INVENTREE_INSTANCE')
        self.assertEqual(instance_name.value, 'My very first InvenTree Instance')

        # Check object lookup (case insensitive)
        self.assertEqual(InvenTreeSetting.get_setting_object('iNvEnTrEE_inSTanCE').pk, 1)

    def test_settings_functions(self):
        """Test settings functions and properties."""
        # define settings to check
        instance_ref = 'INVENTREE_INSTANCE'
        instance_obj = InvenTreeSetting.get_setting_object(instance_ref, cache=False)

        stale_ref = 'STOCK_STALE_DAYS'
        stale_days = InvenTreeSetting.get_setting_object(stale_ref, cache=False)

        report_size_obj = InvenTreeSetting.get_setting_object('REPORT_DEFAULT_PAGE_SIZE')
        report_test_obj = InvenTreeSetting.get_setting_object('REPORT_ENABLE_TEST_REPORT')

        # check settings base fields
        self.assertEqual(instance_obj.name, 'Server Instance Name')
        self.assertEqual(instance_obj.get_setting_name(instance_ref), 'Server Instance Name')
        self.assertEqual(instance_obj.description, 'String descriptor for the server instance')
        self.assertEqual(instance_obj.get_setting_description(instance_ref), 'String descriptor for the server instance')

        # check units
        self.assertEqual(instance_obj.units, '')
        self.assertEqual(instance_obj.get_setting_units(instance_ref), '')
        self.assertEqual(instance_obj.get_setting_units(stale_ref), 'days')

        # check as_choice
        self.assertEqual(instance_obj.as_choice(), 'My very first InvenTree Instance')
        self.assertEqual(report_size_obj.as_choice(), 'A4')

        # check is_choice
        self.assertEqual(instance_obj.is_choice(), False)
        self.assertEqual(report_size_obj.is_choice(), True)

        # check setting_type
        self.assertEqual(instance_obj.setting_type(), 'string')
        self.assertEqual(report_test_obj.setting_type(), 'boolean')
        self.assertEqual(stale_days.setting_type(), 'integer')

        # check as_int
        self.assertEqual(stale_days.as_int(), 0)
        self.assertEqual(instance_obj.as_int(), 'InvenTree')  # not an int -> return default

        # check as_bool
        self.assertEqual(report_test_obj.as_bool(), True)

        # check to_native_value
        self.assertEqual(stale_days.to_native_value(), 0)

    def test_allValues(self):
        """Make sure that the allValues functions returns correctly."""
        # define testing settings

        # check a few keys
        result = InvenTreeSetting.allValues()
        self.assertIn('INVENTREE_INSTANCE', result)
        self.assertIn('PART_COPY_TESTS', result)
        self.assertIn('STOCK_OWNERSHIP_CONTROL', result)
        self.assertIn('SIGNUP_GROUP', result)

    def run_settings_check(self, key, setting):
        """Test that all settings are valid.

        - Ensure that a name is set and that it is translated
        - Ensure that a description is set
        - Ensure that every setting key is valid
        - Ensure that a validator is supplied
        """
        self.assertTrue(type(setting) is dict)

        name = setting.get('name', None)

        self.assertIsNotNone(name)
        self.assertIn('django.utils.functional.lazy', str(type(name)))

        description = setting.get('description', None)

        self.assertIsNotNone(description)
        self.assertIn('django.utils.functional.lazy', str(type(description)))

        if key != key.upper():
            raise ValueError(f"Setting key '{key}' is not uppercase")  # pragma: no cover

        # Check that only allowed keys are provided
        allowed_keys = [
            'name',
            'description',
            'default',
            'validator',
            'hidden',
            'choices',
            'units',
            'requires_restart',
            'after_save',
            'before_save',
        ]

        for k in setting.keys():
            self.assertIn(k, allowed_keys)

        # Check default value for boolean settings
        validator = setting.get('validator', None)

        if validator is bool:
            default = setting.get('default', None)

            # Default value *must* be supplied for boolean setting!
            self.assertIsNotNone(default)

            # Default value for boolean must itself be a boolean
            self.assertIn(default, [True, False])

    def test_setting_data(self):
        """Test for settings data.

        - Ensure that every setting has a name, which is translated
        - Ensure that every setting has a description, which is translated
        """
        for key, setting in InvenTreeSetting.SETTINGS.items():

            try:
                self.run_settings_check(key, setting)
            except Exception as exc:  # pragma: no cover
                print(f"run_settings_check failed for global setting '{key}'")
                raise exc

        for key, setting in InvenTreeUserSetting.SETTINGS.items():
            try:
                self.run_settings_check(key, setting)
            except Exception as exc:  # pragma: no cover
                print(f"run_settings_check failed for user setting '{key}'")
                raise exc

    def test_defaults(self):
        """Populate the settings with default values."""
        for key in InvenTreeSetting.SETTINGS.keys():

            value = InvenTreeSetting.get_setting_default(key)

            InvenTreeSetting.set_setting(key, value, self.user)

            self.assertEqual(value, InvenTreeSetting.get_setting(key))

            # Any fields marked as 'boolean' must have a default value specified
            setting = InvenTreeSetting.get_setting_object(key)

            if setting.is_bool():
                if setting.default_value in ['', None]:
                    raise ValueError(f'Default value for boolean setting {key} not provided')  # pragma: no cover

                if setting.default_value not in [True, False]:
                    raise ValueError(f'Non-boolean default value specified for {key}')  # pragma: no cover

    def test_global_setting_caching(self):
        """Test caching operations for the global settings class"""

        key = 'PART_NAME_FORMAT'

        cache_key = InvenTreeSetting.create_cache_key(key)
        self.assertEqual(cache_key, 'InvenTreeSetting:PART_NAME_FORMAT')

        cache.clear()

        self.assertIsNone(cache.get(cache_key))

        # First request should set cache
        val = InvenTreeSetting.get_setting(key)
        self.assertEqual(cache.get(cache_key).value, val)

        for val in ['A', '{{ part.IPN }}', 'C']:
            # Check that the cached value is updated whenever the setting is saved
            InvenTreeSetting.set_setting(key, val, None)
            self.assertEqual(cache.get(cache_key).value, val)
            self.assertEqual(InvenTreeSetting.get_setting(key), val)

    def test_user_setting_caching(self):
        """Test caching operation for the user settings class"""

        cache.clear()

        # Generate a number of new usesr
        for idx in range(5):
            get_user_model().objects.create(
                username=f"User_{idx}",
                password="hunter42",
                email="email@dot.com",
            )

        key = 'SEARCH_PREVIEW_RESULTS'

        # Check that the settings are correctly cached for each separate user
        for user in get_user_model().objects.all():
            setting = InvenTreeUserSetting.get_setting_object(key, user=user)
            cache_key = setting.cache_key
            self.assertEqual(cache_key, f"InvenTreeUserSetting:SEARCH_PREVIEW_RESULTS_user:{user.username}")
            InvenTreeUserSetting.set_setting(key, user.pk, None, user=user)
            self.assertIsNotNone(cache.get(cache_key))

        # Iterate through a second time, ensure the values have been cached correctly
        for user in get_user_model().objects.all():
            value = InvenTreeUserSetting.get_setting(key, user=user)
            self.assertEqual(value, user.pk)


class GlobalSettingsApiTest(InvenTreeAPITestCase):
    """Tests for the global settings API."""

    def setUp(self):
        """Ensure cache is cleared as part of test setup"""
        cache.clear()
        return super().setUp()

    def test_global_settings_api_list(self):
        """Test list URL for global settings."""
        url = reverse('api-global-setting-list')

        # Read out each of the global settings value, to ensure they are instantiated in the database
        for key in InvenTreeSetting.SETTINGS:
            InvenTreeSetting.get_setting_object(key, cache=False)

        response = self.get(url, expected_code=200)

        # Number of results should match the number of settings
        self.assertEqual(len(response.data), len(InvenTreeSetting.SETTINGS.keys()))

    def test_company_name(self):
        """Test a settings object lifecyle e2e."""
        setting = InvenTreeSetting.get_setting_object('INVENTREE_COMPANY_NAME')

        # Check default value
        self.assertEqual(setting.value, 'My company name')

        url = reverse('api-global-setting-detail', kwargs={'key': setting.key})

        # Test getting via the API
        for val in ['test', '123', 'My company nam3']:
            setting.value = val
            setting.save()

            response = self.get(url, expected_code=200)

            self.assertEqual(response.data['value'], val)

        # Test setting via the API
        for val in ['cat', 'hat', 'bat', 'mat']:
            response = self.patch(
                url,
                {
                    'value': val,
                },
                expected_code=200
            )

            self.assertEqual(response.data['value'], val)

            setting.refresh_from_db()
            self.assertEqual(setting.value, val)

    def test_api_detail(self):
        """Test that we can access the detail view for a setting based on the <key>."""
        # These keys are invalid, and should return 404
        for key in ["apple", "carrot", "dog"]:
            response = self.get(
                reverse('api-global-setting-detail', kwargs={'key': key}),
                expected_code=404,
            )

        key = 'INVENTREE_INSTANCE'
        url = reverse('api-global-setting-detail', kwargs={'key': key})

        InvenTreeSetting.objects.filter(key=key).delete()

        # Check that we can access a setting which has not previously been created
        self.assertFalse(InvenTreeSetting.objects.filter(key=key).exists())

        # Access via the API, and the default value should be received
        response = self.get(url, expected_code=200)

        self.assertEqual(response.data['value'], 'InvenTree')

        # Now, the object should have been created in the DB
        self.patch(
            url,
            {
                'value': 'My new title',
            },
            expected_code=200,
        )

        setting = InvenTreeSetting.objects.get(key=key)

        self.assertEqual(setting.value, 'My new title')

        # And retrieving via the API now returns the updated value
        response = self.get(url, expected_code=200)

        self.assertEqual(response.data['value'], 'My new title')


class UserSettingsApiTest(InvenTreeAPITestCase):
    """Tests for the user settings API."""

    def test_user_settings_api_list(self):
        """Test list URL for user settings."""
        url = reverse('api-user-setting-list')

        self.get(url, expected_code=200)

    def test_user_setting_invalid(self):
        """Test a user setting with an invalid key."""
        url = reverse('api-user-setting-detail', kwargs={'key': 'DONKEY'})

        self.get(url, expected_code=404)

    def test_user_setting_init(self):
        """Test we can retrieve a setting which has not yet been initialized."""
        key = 'HOMEPAGE_PART_LATEST'

        # Ensure it does not actually exist in the database
        self.assertFalse(InvenTreeUserSetting.objects.filter(key=key).exists())

        url = reverse('api-user-setting-detail', kwargs={'key': key})

        response = self.get(url, expected_code=200)

        self.assertEqual(response.data['value'], 'True')

        self.patch(url, {'value': 'False'}, expected_code=200)

        setting = InvenTreeUserSetting.objects.get(key=key, user=self.user)

        self.assertEqual(setting.value, 'False')
        self.assertEqual(setting.to_native_value(), False)

    def test_user_setting_boolean(self):
        """Test a boolean user setting value."""
        # Ensure we have a boolean setting available
        setting = InvenTreeUserSetting.get_setting_object(
            'SEARCH_PREVIEW_SHOW_PARTS',
            user=self.user
        )

        # Check default values
        self.assertEqual(setting.to_native_value(), True)

        # Fetch via API
        url = reverse('api-user-setting-detail', kwargs={'key': setting.key})

        response = self.get(url, expected_code=200)

        self.assertEqual(response.data['pk'], setting.pk)
        self.assertEqual(response.data['key'], 'SEARCH_PREVIEW_SHOW_PARTS')
        self.assertEqual(response.data['description'], 'Display parts in search preview window')
        self.assertEqual(response.data['type'], 'boolean')
        self.assertEqual(len(response.data['choices']), 0)
        self.assertTrue(str2bool(response.data['value']))

        # Assign some truthy values
        for v in ['true', True, 1, 'y', 'TRUE']:
            self.patch(
                url,
                {
                    'value': str(v),
                },
                expected_code=200,
            )

            response = self.get(url, expected_code=200)

            self.assertTrue(str2bool(response.data['value']))

        # Assign some falsey values
        for v in ['false', False, '0', 'n', 'FalSe']:
            self.patch(
                url,
                {
                    'value': str(v),
                },
                expected_code=200,
            )

            response = self.get(url, expected_code=200)

            self.assertFalse(str2bool(response.data['value']))

        # Assign some invalid values
        for v in ['x', '', 'invalid', None, '-1', 'abcde']:
            response = self.patch(
                url,
                {
                    'value': str(v),
                },
                expected_code=200
            )

            # Invalid values evaluate to False
            self.assertFalse(str2bool(response.data['value']))

    def test_user_setting_choice(self):
        """Test a user setting with choices."""
        setting = InvenTreeUserSetting.get_setting_object(
            'DATE_DISPLAY_FORMAT',
            user=self.user
        )

        url = reverse('api-user-setting-detail', kwargs={'key': setting.key})

        # Check default value
        self.assertEqual(setting.value, 'YYYY-MM-DD')

        # Check that a valid option can be assigned via the API
        for opt in ['YYYY-MM-DD', 'DD-MM-YYYY', 'MM/DD/YYYY']:

            self.patch(
                url,
                {
                    'value': opt,
                },
                expected_code=200,
            )

            setting.refresh_from_db()
            self.assertEqual(setting.value, opt)

        # Send an invalid option
        for opt in ['cat', 'dog', 12345]:

            response = self.patch(
                url,
                {
                    'value': opt,
                },
                expected_code=400,
            )

            self.assertIn('Chosen value is not a valid option', str(response.data))

    def test_user_setting_integer(self):
        """Test a integer user setting value."""
        setting = InvenTreeUserSetting.get_setting_object(
            'SEARCH_PREVIEW_RESULTS',
            user=self.user,
            cache=False,
        )

        url = reverse('api-user-setting-detail', kwargs={'key': setting.key})

        # Check default value for this setting
        self.assertEqual(setting.value, 10)

        for v in [1, 9, 99]:
            setting.value = v
            setting.save()

            response = self.get(url)

            self.assertEqual(response.data['value'], str(v))

        # Set valid options via the api
        for v in [5, 15, 25]:
            self.patch(
                url,
                {
                    'value': v,
                },
                expected_code=200,
            )

            setting.refresh_from_db()
            self.assertEqual(setting.to_native_value(), v)

        # Set invalid options via the API
        # Note that this particular setting has a MinValueValidator(1) associated with it
        for v in [0, -1, -5]:

            response = self.patch(
                url,
                {
                    'value': v,
                },
                expected_code=400,
            )


class NotificationUserSettingsApiTest(InvenTreeAPITestCase):
    """Tests for the notification user settings API."""

    def test_api_list(self):
        """Test list URL."""
        url = reverse('api-notifcation-setting-list')

        self.get(url, expected_code=200)

    def test_setting(self):
        """Test the string name for NotificationUserSetting."""

        NotificationUserSetting.set_setting('NOTIFICATION_METHOD_MAIL', True, change_user=self.user, user=self.user)
        test_setting = NotificationUserSetting.get_setting_object('NOTIFICATION_METHOD_MAIL', user=self.user)
        self.assertEqual(str(test_setting), 'NOTIFICATION_METHOD_MAIL (for testuser): True')


class PluginSettingsApiTest(PluginMixin, InvenTreeAPITestCase):
    """Tests for the plugin settings API."""

    def test_plugin_list(self):
        """List installed plugins via API."""
        url = reverse('api-plugin-list')

        # Simple request
        self.get(url, expected_code=200)

        # Request with filter
        self.get(url, expected_code=200, data={'mixin': 'settings'})

    def test_api_list(self):
        """Test list URL."""
        url = reverse('api-plugin-setting-list')

        self.get(url, expected_code=200)

    def test_valid_plugin_slug(self):
        """Test that an valid plugin slug runs through."""
        # Activate plugin
        registry.set_plugin_state('sample', True)

        # get data
        url = reverse('api-plugin-setting-detail', kwargs={'plugin': 'sample', 'key': 'API_KEY'})
        response = self.get(url, expected_code=200)

        # check the right setting came through
        self.assertTrue(response.data['key'], 'API_KEY')
        self.assertTrue(response.data['plugin'], 'sample')
        self.assertTrue(response.data['type'], 'string')
        self.assertTrue(response.data['description'], 'Key required for accessing external API')

        # Failure mode tests

        # Non - exsistant plugin
        url = reverse('api-plugin-setting-detail', kwargs={'plugin': 'doesnotexist', 'key': 'doesnotmatter'})
        response = self.get(url, expected_code=404)
        self.assertIn("Plugin 'doesnotexist' not installed", str(response.data))

        # Wrong key
        url = reverse('api-plugin-setting-detail', kwargs={'plugin': 'sample', 'key': 'doesnotexsist'})
        response = self.get(url, expected_code=404)
        self.assertIn("Plugin 'sample' has no setting matching 'doesnotexsist'", str(response.data))

    def test_invalid_setting_key(self):
        """Test that an invalid setting key returns a 404."""
        ...

    def test_uninitialized_setting(self):
        """Test that requesting an uninitialized setting creates the setting."""
        ...


class WebhookMessageTests(TestCase):
    """Tests for webhooks."""

    def setUp(self):
        """Setup for all tests."""
        self.endpoint_def = WebhookEndpoint.objects.create()
        self.url = f'/api/webhook/{self.endpoint_def.endpoint_id}/'
        self.client = Client(enforce_csrf_checks=True)

    def test_bad_method(self):
        """Test that a wrong HTTP method does not work."""
        response = self.client.get(self.url)
        assert response.status_code == HTTPStatus.METHOD_NOT_ALLOWED

    def test_missing_token(self):
        """Tests that token checks work."""
        response = self.client.post(
            self.url,
            content_type=CONTENT_TYPE_JSON,
        )

        assert response.status_code == HTTPStatus.FORBIDDEN
        assert (
            json.loads(response.content)['detail'] == WebhookView.model_class.MESSAGE_TOKEN_ERROR
        )

    def test_bad_token(self):
        """Test that a wrong token is not working."""
        response = self.client.post(
            self.url,
            content_type=CONTENT_TYPE_JSON,
            **{'HTTP_TOKEN': '1234567fghj'},
        )

        assert response.status_code == HTTPStatus.FORBIDDEN
        assert (json.loads(response.content)['detail'] == WebhookView.model_class.MESSAGE_TOKEN_ERROR)

    def test_bad_url(self):
        """Test that a wrongly formed url is not working."""
        response = self.client.post(
            '/api/webhook/1234/',
            content_type=CONTENT_TYPE_JSON,
        )

        assert response.status_code == HTTPStatus.NOT_FOUND

    def test_bad_json(self):
        """Test that malformed JSON is not accepted."""
        response = self.client.post(
            self.url,
            data="{'this': 123}",
            content_type=CONTENT_TYPE_JSON,
            **{'HTTP_TOKEN': str(self.endpoint_def.token)},
        )

        assert response.status_code == HTTPStatus.NOT_ACCEPTABLE
        assert (
            json.loads(response.content)['detail'] == 'Expecting property name enclosed in double quotes'
        )

    def test_success_no_token_check(self):
        """Test that a endpoint without a token set does not require one."""
        # delete token
        self.endpoint_def.token = ''
        self.endpoint_def.save()

        # check
        response = self.client.post(
            self.url,
            content_type=CONTENT_TYPE_JSON,
        )

        assert response.status_code == HTTPStatus.OK
        assert str(response.content, 'utf-8') == WebhookView.model_class.MESSAGE_OK

    def test_bad_hmac(self):
        """Test that a malformed HMAC does not pass."""
        # delete token
        self.endpoint_def.token = ''
        self.endpoint_def.secret = '123abc'
        self.endpoint_def.save()

        # check
        response = self.client.post(
            self.url,
            content_type=CONTENT_TYPE_JSON,
        )

        assert response.status_code == HTTPStatus.FORBIDDEN
        assert (json.loads(response.content)['detail'] == WebhookView.model_class.MESSAGE_TOKEN_ERROR)

    def test_success_hmac(self):
        """Test with a valid HMAC provided."""
        # delete token
        self.endpoint_def.token = ''
        self.endpoint_def.secret = '123abc'
        self.endpoint_def.save()

        # check
        response = self.client.post(
            self.url,
            content_type=CONTENT_TYPE_JSON,
            **{'HTTP_TOKEN': str('68MXtc/OiXdA5e2Nq9hATEVrZFpLb3Zb0oau7n8s31I=')},
        )

        assert response.status_code == HTTPStatus.OK
        assert str(response.content, 'utf-8') == WebhookView.model_class.MESSAGE_OK

    def test_success(self):
        """Test full e2e webhook call.

        The message should go through and save the json payload.
        """
        response = self.client.post(
            self.url,
            data={"this": "is a message"},
            content_type=CONTENT_TYPE_JSON,
            **{'HTTP_TOKEN': str(self.endpoint_def.token)},
        )

        assert response.status_code == HTTPStatus.OK
        assert str(response.content, 'utf-8') == WebhookView.model_class.MESSAGE_OK
        message = WebhookMessage.objects.get()
        assert message.body == {"this": "is a message"}


class NotificationTest(InvenTreeAPITestCase):
    """Tests for NotificationEntriy."""

    fixtures = [
        'users',
    ]

    def test_check_notification_entries(self):
        """Test that notification entries can be created."""
        # Create some notification entries

        self.assertEqual(NotificationEntry.objects.count(), 0)

        NotificationEntry.notify('test.notification', 1)

        self.assertEqual(NotificationEntry.objects.count(), 1)

        delta = timedelta(days=1)

        self.assertFalse(NotificationEntry.check_recent('test.notification', 2, delta))
        self.assertFalse(NotificationEntry.check_recent('test.notification2', 1, delta))

        self.assertTrue(NotificationEntry.check_recent('test.notification', 1, delta))

    def test_api_list(self):
        """Test list URL."""

        url = reverse('api-notifications-list')

        self.get(url, expected_code=200)

        # Test the OPTIONS endpoint for the 'api-notification-list'
        # Ref: https://github.com/inventree/InvenTree/pull/3154
        response = self.options(url)

        self.assertIn('DELETE', response.data['actions'])
        self.assertIn('GET', response.data['actions'])
        self.assertNotIn('POST', response.data['actions'])

        self.assertEqual(response.data['description'], 'List view for all notifications of the current user.')

        # POST action should fail (not allowed)
        response = self.post(url, {}, expected_code=405)

    def test_bulk_delete(self):
        """Tests for bulk deletion of user notifications"""

        from error_report.models import Error

        # Create some notification messages by throwing errors
        for _ii in range(10):
            Error.objects.create()

        # Check that messsages have been created
        messages = NotificationMessage.objects.all()

        # As there are three staff users (including the 'test' user) we expect 30 notifications
        # However, one user is marked as i nactive
        self.assertEqual(messages.count(), 20)

        # Only 10 messages related to *this* user
        my_notifications = messages.filter(user=self.user)
        self.assertEqual(my_notifications.count(), 10)

        # Get notification via the API
        url = reverse('api-notifications-list')
        response = self.get(url, {}, expected_code=200)
        self.assertEqual(len(response.data), 10)

        # Mark some as read
        for ntf in my_notifications[0:3]:
            ntf.read = True
            ntf.save()

        # Read out via API again
        response = self.get(
            url,
            {
                'read': True,
            },
            expected_code=200
        )

        # Check validity of returned data
        self.assertEqual(len(response.data), 3)
        for ntf in response.data:
            self.assertTrue(ntf['read'])

        # Now, let's bulk delete all 'unread' notifications via the API,
        # but only associated with the logged in user
        response = self.delete(
            url,
            {
                'filters': {
                    'read': False,
                }
            },
            expected_code=204,
        )

        # Only 7 notifications should have been deleted,
        # as the notifications associated with other users must remain untouched
        self.assertEqual(NotificationMessage.objects.count(), 13)
        self.assertEqual(NotificationMessage.objects.filter(user=self.user).count(), 3)


class CommonTest(InvenTreeAPITestCase):
    """Tests for the common config."""

    def test_restart_flag(self):
        """Test that the restart flag is reset on start."""
        import common.models
        from plugin import registry

        # set flag true
        common.models.InvenTreeSetting.set_setting('SERVER_RESTART_REQUIRED', False, None)

        # reload the app
        registry.reload_plugins()

        # now it should be false again
        self.assertFalse(common.models.InvenTreeSetting.get_setting('SERVER_RESTART_REQUIRED'))

    def test_config_api(self):
        """Test config URLs."""
        # Not superuser
        self.get(reverse('api-config-list'), expected_code=403)

        # Turn into superuser
        self.user.is_superuser = True
        self.user.save()

        # Successfull checks
        data = [
            self.get(reverse('api-config-list'), expected_code=200).data[0],                                    # list endpoint
            self.get(reverse('api-config-detail', kwargs={'key': 'INVENTREE_DEBUG'}), expected_code=200).data,  # detail endpoint
        ]

        for item in data:
            self.assertEqual(item['key'], 'INVENTREE_DEBUG')
            self.assertEqual(item['env_var'], 'INVENTREE_DEBUG')
            self.assertEqual(item['config_key'], 'debug')

        # Turn into normal user again
        self.user.is_superuser = False
        self.user.save()


class ColorThemeTest(TestCase):
    """Tests for ColorTheme."""

    def test_choices(self):
        """Test that default choices are returned."""
        result = ColorTheme.get_color_themes_choices()

        # skip
        if not result:
            return
        self.assertIn(('default', 'Default'), result)

    def test_valid_choice(self):
        """Check that is_valid_choice works correctly."""
        result = ColorTheme.get_color_themes_choices()

        # skip
        if not result:
            return

        # check wrong reference
        self.assertFalse(ColorTheme.is_valid_choice('abcdd'))

        # create themes
        aa = ColorTheme.objects.create(user='aa', name='testname')
        ab = ColorTheme.objects.create(user='ab', name='darker')

        # check valid theme
        self.assertFalse(ColorTheme.is_valid_choice(aa))
        self.assertTrue(ColorTheme.is_valid_choice(ab))


class CurrencyAPITests(InvenTreeAPITestCase):
    """Unit tests for the currency exchange API endpoints"""

    def test_exchange_endpoint(self):
        """Test that the currency exchange endpoint works as expected"""

        response = self.get(reverse('api-currency-exchange'), expected_code=200)

        self.assertIn('base_currency', response.data)
        self.assertIn('exchange_rates', response.data)

    def test_refresh_endpoint(self):
        """Call the 'refresh currencies' endpoint"""

        from djmoney.contrib.exchange.models import Rate

        # Delete any existing exchange rate data
        Rate.objects.all().delete()

        # Updating via the external exchange may not work every time
        for _idx in range(5):
            self.post(reverse('api-currency-refresh'))

<<<<<<< HEAD
        # There should be some new exchange rate objects now
        self.assertTrue(Rate.objects.all().exists())


class WebConnectionTests(PluginMixin, TestCase):
    """Tests for WebConnection."""

    def test_base_functions(self):
        """Test the base functions for WebConnections."""
        self.plg = registry.get_plugin('inventreebarcode')
        self.instance = WebConnection.objects.create(
            plugin=self.plg.db,
            connection_key='123',
            name='testname',
        )

        # str
        self.assertEqual(str(self.instance), f'{self.plg.slug} \\ 123 : testname')

        # get_api_url
        self.assertEqual(self.instance.get_api_url(), '/api/plugins/connection/')

    def test_field_protection(self):
        """Test that the fields that are protected can not be changed."""
        self.plg = registry.get_plugin('inventreebarcode')
        self.instance = WebConnection.objects.create(
            plugin=self.plg.db,
            connection_key='123',
            name='testname',
        )

        # Change connection_key - not allowed
        with self.assertRaises(ValidationError) as ex:
            self.instance.connection_key = 'abc'
            self.instance.save()
        self.assertEqual(str(ex.exception), "{'connection_key': ['You can not update the connection_key.']}")
        # Reset key
        self.instance.connection_key = '123'

        # Change name - allowed
        self.instance.name = 'testname1'
        self.instance.save()
        self.assertEqual(self.instance.name, 'testname1')

        # Change plugin - not allowed
        with self.assertRaises(ValidationError) as ex:
            self.instance.plugin = registry.get_plugin('inventreecorenotificationsplugin').db
            self.instance.save()
        self.assertEqual(str(ex.exception), "{'plugin': ['You can not update the plugin.']}")
        # Reset key
        self.instance.plugin = self.plg.db

        # Change name - allowed
        self.instance.name = 'testname2'
        self.instance.save()
        self.assertEqual(self.instance.name, 'testname2')
=======
            # There should be some new exchange rate objects now
            if Rate.objects.all().exists():
                # Exit early
                return

            # Delay and try again
            time.sleep(10)

        raise TimeoutError("Could not refresh currency exchange data after 5 attempts")
>>>>>>> 2623c22b
<|MERGE_RESOLUTION|>--- conflicted
+++ resolved
@@ -1,7 +1,6 @@
 """Tests for mechanisms in common."""
 
 import json
-import time
 from datetime import timedelta
 from http import HTTPStatus
 
@@ -927,10 +926,6 @@
         for _idx in range(5):
             self.post(reverse('api-currency-refresh'))
 
-<<<<<<< HEAD
-        # There should be some new exchange rate objects now
-        self.assertTrue(Rate.objects.all().exists())
-
 
 class WebConnectionTests(PluginMixin, TestCase):
     """Tests for WebConnection."""
@@ -983,15 +978,4 @@
         # Change name - allowed
         self.instance.name = 'testname2'
         self.instance.save()
-        self.assertEqual(self.instance.name, 'testname2')
-=======
-            # There should be some new exchange rate objects now
-            if Rate.objects.all().exists():
-                # Exit early
-                return
-
-            # Delay and try again
-            time.sleep(10)
-
-        raise TimeoutError("Could not refresh currency exchange data after 5 attempts")
->>>>>>> 2623c22b
+        self.assertEqual(self.instance.name, 'testname2')