--- conflicted
+++ resolved
@@ -15,13 +15,8 @@
 import PIL
 
 from InvenTree.helpers import str2bool
-<<<<<<< HEAD
-from InvenTree.unit_tests import (InvenTreeAPITestCase, InvenTreeTestCase,
-                                  PluginMixin)
-=======
 from InvenTree.unit_test import (InvenTreeAPITestCase, InvenTreeTestCase,
                                  PluginMixin)
->>>>>>> 8ca02cb1
 from plugin import registry
 from plugin.models import NotificationUserSetting
 
@@ -231,7 +226,7 @@
 
         cache.clear()
 
-        # Generate a number of new usesr
+        # Generate a number of new users
         for idx in range(5):
             get_user_model().objects.create(
                 username=f"User_{idx}",
@@ -422,7 +417,7 @@
 
             self.assertTrue(str2bool(response.data['value']))
 
-        # Assign some falsey values
+        # Assign some false(ish) values
         for v in ['false', False, '0', 'n', 'FalSe']:
             self.patch(
                 url,
@@ -540,7 +535,7 @@
 
     def test_api_list(self):
         """Test list URL."""
-        url = reverse('api-notifcation-setting-list')
+        url = reverse('api-notification-setting-list')
 
         self.get(url, expected_code=200)
 
@@ -588,7 +583,7 @@
 
         # Failure mode tests
 
-        # Non - exsistant plugin
+        # Non-existent plugin
         url = reverse('api-plugin-setting-detail', kwargs={'plugin': 'doesnotexist', 'key': 'doesnotmatter'})
         response = self.get(url, expected_code=404)
         self.assertIn("Plugin 'doesnotexist' not installed", str(response.data))
@@ -734,7 +729,7 @@
 
 
 class NotificationTest(InvenTreeAPITestCase):
-    """Tests for NotificationEntriy."""
+    """Tests for NotificationEntry."""
 
     fixtures = [
         'users',
@@ -790,7 +785,7 @@
         messages = NotificationMessage.objects.all()
 
         # As there are three staff users (including the 'test' user) we expect 30 notifications
-        # However, one user is marked as i nactive
+        # However, one user is marked as inactive
         self.assertEqual(messages.count(), 20)
 
         # Only 10 messages related to *this* user
