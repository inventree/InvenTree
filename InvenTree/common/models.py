--- conflicted
+++ resolved
@@ -2429,7 +2429,6 @@
         return naturaltime(self.creation)
 
 
-<<<<<<< HEAD
 class WebConnection(models.Model):
     """Defines a Connection for a plugin or the core code base..
 
@@ -2552,7 +2551,9 @@
         default=False,
         verbose_name=_('Processed'),
         help_text=_('Was the work on this transaction finished?'),
-=======
+    )
+
+
 class NewsFeedEntry(models.Model):
     """A NewsFeedEntry represents an entry on the RSS/Atom feed that is generated for InvenTree news.
 
@@ -2601,5 +2602,4 @@
         verbose_name=_('Read'),
         help_text=_('Was this news item read?'),
         default=False
->>>>>>> e730b5c2
     )