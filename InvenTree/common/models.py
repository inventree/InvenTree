--- conflicted
+++ resolved
@@ -1979,7 +1979,6 @@
             'name': _('Display Users full names'),
             'description': _('Display Users full names instead of usernames'),
             'default': False,
-<<<<<<< HEAD
             'validator': bool
         },
 
@@ -1987,12 +1986,8 @@
             'name': _('Block Until Tests Pass'),
             'description': _('Prevent build outputs from being completed until all required tests pass'),
             'default': False,
-            'validator': bool
-        }
-=======
-            'validator': bool,
-        },
->>>>>>> a1eb3623
+            'validator': bool,
+        },
     }
 
     typ = 'inventree'
