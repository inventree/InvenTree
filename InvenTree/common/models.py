"""
Common database model definitions.
These models are 'generic' and do not fit a particular business logic object.
"""

# -*- coding: utf-8 -*-
from __future__ import unicode_literals

import os
import decimal
import math
import uuid
import hmac
import json
import hashlib
import base64
from secrets import compare_digest
from datetime import datetime, timedelta

from django.db import models, transaction
<<<<<<< HEAD
from django.contrib.auth.models import User
=======
from django.contrib.auth.models import User, Group
>>>>>>> 887e6295
from django.db.utils import IntegrityError, OperationalError
from django.conf import settings

from djmoney.settings import CURRENCY_CHOICES
from djmoney.contrib.exchange.models import convert_money
from djmoney.contrib.exchange.exceptions import MissingRate

<<<<<<< HEAD
=======
from rest_framework.exceptions import PermissionDenied

>>>>>>> 887e6295
from django.utils.translation import ugettext_lazy as _
from django.core.validators import MinValueValidator, URLValidator
from django.core.exceptions import ValidationError

import InvenTree.helpers
import InvenTree.fields
import InvenTree.validators

import logging

<<<<<<< HEAD
=======

logger = logging.getLogger('inventree')


class EmptyURLValidator(URLValidator):

    def __call__(self, value):

        value = str(value).strip()

        if len(value) == 0:
            pass

        else:
            super().__call__(value)


class BaseInvenTreeSetting(models.Model):
    """
    An base InvenTreeSetting object is a key:value pair used for storing
    single values (e.g. one-off settings values).
    """

    SETTINGS = {}

    class Meta:
        abstract = True

    def save(self, *args, **kwargs):
        """
        Enforce validation and clean before saving
        """

        self.key = str(self.key).upper()

        self.clean(**kwargs)
        self.validate_unique()

        super().save()

    @classmethod
    def allValues(cls, user=None, exclude_hidden=False):
        """
        Return a dict of "all" defined global settings.

        This performs a single database lookup,
        and then any settings which are not *in* the database
        are assigned their default values
        """

        results = cls.objects.all()

        # Optionally filter by user
        if user is not None:
            results = results.filter(user=user)

        # Query the database
        settings = {}

        for setting in results:
            if setting.key:
                settings[setting.key.upper()] = setting.value

        # Specify any "default" values which are not in the database
        for key in cls.SETTINGS.keys():

            if key.upper() not in settings:
                settings[key.upper()] = cls.get_setting_default(key)

            if exclude_hidden:
                hidden = cls.SETTINGS[key].get('hidden', False)

                if hidden:
                    # Remove hidden items
                    del settings[key.upper()]

        for key, value in settings.items():
            validator = cls.get_setting_validator(key)

            if cls.is_protected(key):
                value = '***'
            elif cls.validator_is_bool(validator):
                value = InvenTree.helpers.str2bool(value)
            elif cls.validator_is_int(validator):
                try:
                    value = int(value)
                except ValueError:
                    value = cls.get_setting_default(key)

            settings[key] = value

        return settings

    @classmethod
    def get_setting_definition(cls, key, **kwargs):
        """
        Return the 'definition' of a particular settings value, as a dict object.

        - The 'settings' dict can be passed as a kwarg
        - If not passed, look for cls.SETTINGS
        - Returns an empty dict if the key is not found
        """

        settings = kwargs.get('settings', cls.SETTINGS)

        key = str(key).strip().upper()

        if settings is not None and key in settings:
            return settings[key]
        else:
            return {}

    @classmethod
    def get_setting_name(cls, key, **kwargs):
        """
        Return the name of a particular setting.

        If it does not exist, return an empty string.
        """

        setting = cls.get_setting_definition(key, **kwargs)
        return setting.get('name', '')

    @classmethod
    def get_setting_description(cls, key, **kwargs):
        """
        Return the description for a particular setting.

        If it does not exist, return an empty string.
        """

        setting = cls.get_setting_definition(key, **kwargs)

        return setting.get('description', '')

    @classmethod
    def get_setting_units(cls, key, **kwargs):
        """
        Return the units for a particular setting.

        If it does not exist, return an empty string.
        """

        setting = cls.get_setting_definition(key, **kwargs)

        return setting.get('units', '')

    @classmethod
    def get_setting_validator(cls, key, **kwargs):
        """
        Return the validator for a particular setting.

        If it does not exist, return None
        """

        setting = cls.get_setting_definition(key, **kwargs)

        return setting.get('validator', None)

    @classmethod
    def get_setting_default(cls, key, **kwargs):
        """
        Return the default value for a particular setting.

        If it does not exist, return an empty string
        """

        setting = cls.get_setting_definition(key, **kwargs)

        return setting.get('default', '')

    @classmethod
    def get_setting_choices(cls, key, **kwargs):
        """
        Return the validator choices available for a particular setting.
        """

        setting = cls.get_setting_definition(key, **kwargs)

        choices = setting.get('choices', None)

        if callable(choices):
            # Evaluate the function (we expect it will return a list of tuples...)
            return choices()

        return choices

    @classmethod
    def get_filters(cls, key, **kwargs):
        return {'key__iexact': key}

    @classmethod
    def get_setting_object(cls, key, **kwargs):
        """
        Return an InvenTreeSetting object matching the given key.

        - Key is case-insensitive
        - Returns None if no match is made
        """

        key = str(key).strip().upper()

        settings = cls.objects.all()

        # Filter by user
        user = kwargs.get('user', None)

        if user is not None:
            settings = settings.filter(user=user)

        try:
            setting = settings.filter(**cls.get_filters(key, **kwargs)).first()
        except (ValueError, cls.DoesNotExist):
            setting = None
        except (IntegrityError, OperationalError):
            setting = None

        plugin = kwargs.pop('plugin', None)

        if plugin:
            from plugin import InvenTreePluginBase

            if issubclass(plugin.__class__, InvenTreePluginBase):
                plugin = plugin.plugin_config()

            kwargs['plugin'] = plugin

        # Setting does not exist! (Try to create it)
        if not setting:

            # Attempt to create a new settings object
            setting = cls(
                key=key,
                value=cls.get_setting_default(key, **kwargs),
                **kwargs
            )

            try:
                # Wrap this statement in "atomic", so it can be rolled back if it fails
                with transaction.atomic():
                    setting.save()
            except (IntegrityError, OperationalError):
                # It might be the case that the database isn't created yet
                pass

        return setting

    @classmethod
    def get_setting(cls, key, backup_value=None, **kwargs):
        """
        Get the value of a particular setting.
        If it does not exist, return the backup value (default = None)
        """

        # If no backup value is specified, atttempt to retrieve a "default" value
        if backup_value is None:
            backup_value = cls.get_setting_default(key, **kwargs)

        setting = cls.get_setting_object(key, **kwargs)

        if setting:
            value = setting.value

            # Cast to boolean if necessary
            if setting.is_bool(**kwargs):
                value = InvenTree.helpers.str2bool(value)

            # Cast to integer if necessary
            if setting.is_int(**kwargs):
                try:
                    value = int(value)
                except (ValueError, TypeError):
                    value = backup_value

        else:
            value = backup_value

        return value

    @classmethod
    def set_setting(cls, key, value, change_user, create=True, **kwargs):
        """
        Set the value of a particular setting.
        If it does not exist, option to create it.

        Args:
            key: settings key
            value: New value
            change_user: User object (must be staff member to update a core setting)
            create: If True, create a new setting if the specified key does not exist.
        """

        if change_user is not None and not change_user.is_staff:
            return

        try:
            setting = cls.objects.get(**cls.get_filters(key, **kwargs))
        except cls.DoesNotExist:

            if create:
                setting = cls(key=key, **kwargs)
            else:
                return

        # Enforce standard boolean representation
        if setting.is_bool():
            value = InvenTree.helpers.str2bool(value)

        setting.value = str(value)
        setting.save()

    key = models.CharField(max_length=50, blank=False, unique=False, help_text=_('Settings key (must be unique - case insensitive)'))

    value = models.CharField(max_length=200, blank=True, unique=False, help_text=_('Settings value'))

    @property
    def name(self):
        return self.__class__.get_setting_name(self.key)

    @property
    def default_value(self):
        return self.__class__.get_setting_default(self.key)

    @property
    def description(self):
        return self.__class__.get_setting_description(self.key)

    @property
    def units(self):
        return self.__class__.get_setting_units(self.key)

    def clean(self, **kwargs):
        """
        If a validator (or multiple validators) are defined for a particular setting key,
        run them against the 'value' field.
        """

        super().clean()

        validator = self.__class__.get_setting_validator(self.key, **kwargs)

        if validator is not None:
            self.run_validator(validator)

        options = self.valid_options()

        if options and self.value not in options:
            raise ValidationError(_("Chosen value is not a valid option"))

    def run_validator(self, validator):
        """
        Run a validator against the 'value' field for this InvenTreeSetting object.
        """

        if validator is None:
            return

        value = self.value

        # Boolean validator
        if validator is bool:
            # Value must "look like" a boolean value
            if InvenTree.helpers.is_bool(value):
                # Coerce into either "True" or "False"
                value = InvenTree.helpers.str2bool(value)
            else:
                raise ValidationError({
                    'value': _('Value must be a boolean value')
                })

        # Integer validator
        if validator is int:

            try:
                # Coerce into an integer value
                value = int(value)
            except (ValueError, TypeError):
                raise ValidationError({
                    'value': _('Value must be an integer value'),
                })

        # If a list of validators is supplied, iterate through each one
        if type(validator) in [list, tuple]:
            for v in validator:
                self.run_validator(v)

        if callable(validator):
            # We can accept function validators with a single argument
            validator(self.value)

    def validate_unique(self, exclude=None, **kwargs):
        """ Ensure that the key:value pair is unique.
        In addition to the base validators, this ensures that the 'key'
        is unique, using a case-insensitive comparison.
        """

        super().validate_unique(exclude)

        try:
            setting = self.__class__.objects.exclude(id=self.id).filter(**self.get_filters(self.key, **kwargs))
            if setting.exists():
                raise ValidationError({'key': _('Key string must be unique')})
        except self.DoesNotExist:
            pass

    def choices(self):
        """
        Return the available choices for this setting (or None if no choices are defined)
        """

        return self.__class__.get_setting_choices(self.key)

    def valid_options(self):
        """
        Return a list of valid options for this setting
        """

        choices = self.choices()

        if not choices:
            return None

        return [opt[0] for opt in choices]

    def is_bool(self, **kwargs):
        """
        Check if this setting is required to be a boolean value
        """

        validator = self.__class__.get_setting_validator(self.key, **kwargs)

        return self.__class__.validator_is_bool(validator)

    def as_bool(self):
        """
        Return the value of this setting converted to a boolean value.

        Warning: Only use on values where is_bool evaluates to true!
        """

        return InvenTree.helpers.str2bool(self.value)

    def setting_type(self, **kwargs):
        """
        Return the field type identifier for this setting object
        """

        if self.is_bool(**kwargs):
            return 'boolean'

        elif self.is_int(**kwargs):
            return 'integer'

        else:
            return 'string'

    @classmethod
    def validator_is_bool(cls, validator):

        if validator == bool:
            return True

        if type(validator) in [list, tuple]:
            for v in validator:
                if v == bool:
                    return True

        return False

    def is_int(self, **kwargs):
        """
        Check if the setting is required to be an integer value:
        """

        validator = self.__class__.get_setting_validator(self.key, **kwargs)

        return self.__class__.validator_is_int(validator)

    @classmethod
    def validator_is_int(cls, validator):

        if validator == int:
            return True

        if type(validator) in [list, tuple]:
            for v in validator:
                if v == int:
                    return True

        return False

    def as_int(self):
        """
        Return the value of this setting converted to a boolean value.

        If an error occurs, return the default value
        """

        try:
            value = int(self.value)
        except (ValueError, TypeError):
            value = self.default_value()

        return value

    @classmethod
    def is_protected(cls, key, **kwargs):
        """
        Check if the setting value is protected
        """

        setting = cls.get_setting_definition(key, **kwargs)

        return setting.get('protected', False)


def settings_group_options():
    """
    Build up group tuple for settings based on your choices
    """
    return [('', _('No group')), *[(str(a.id), str(a)) for a in Group.objects.all()]]


class InvenTreeSetting(BaseInvenTreeSetting):
    """
    An InvenTreeSetting object is a key:value pair used for storing
    single values (e.g. one-off settings values).
>>>>>>> 887e6295

logger = logging.getLogger('inventree')


<<<<<<< HEAD
class BaseInvenTreeSetting(models.Model):
    """
    An base InvenTreeSetting object is a key:value pair used for storing
    single values (e.g. one-off settings values).
=======
    def save(self, *args, **kwargs):
        """
        When saving a global setting, check to see if it requires a server restart.
        If so, set the "SERVER_RESTART_REQUIRED" setting to True
        """

        super().save()

        if self.requires_restart():
            InvenTreeSetting.set_setting('SERVER_RESTART_REQUIRED', True, None)

>>>>>>> 887e6295
    """

    GLOBAL_SETTINGS = {}

    class Meta:
        abstract = True

    @classmethod
    def allValues(cls, user=None):
        """
        Return a dict of "all" defined global settings.

        This performs a single database lookup,
        and then any settings which are not *in* the database
        are assigned their default values
        """

<<<<<<< HEAD
        results = cls.objects.all()
=======
    SETTINGS = {

        'SERVER_RESTART_REQUIRED': {
            'name': _('Restart required'),
            'description': _('A setting has been changed which requires a server restart'),
            'default': False,
            'validator': bool,
            'hidden': True,
        },
>>>>>>> 887e6295

        if user is not None:
            results = results.filter(user=user)

        # Query the database
        settings = {}

        for setting in results:
            if setting.key:
                settings[setting.key.upper()] = setting.value

<<<<<<< HEAD
        # Specify any "default" values which are not in the database
        for key in cls.GLOBAL_SETTINGS.keys():
=======
        'INVENTREE_BASE_URL': {
            'name': _('Base URL'),
            'description': _('Base URL for server instance'),
            'validator': EmptyURLValidator(),
            'default': '',
        },
>>>>>>> 887e6295

            if key.upper() not in settings:

                settings[key.upper()] = cls.get_setting_default(key)

        for key, value in settings.items():
            validator = cls.get_setting_validator(key)

            if cls.validator_is_bool(validator):
                value = InvenTree.helpers.str2bool(value)
            elif cls.validator_is_int(validator):
                try:
                    value = int(value)
                except ValueError:
                    value = cls.get_setting_default(key)

            settings[key] = value

        return settings

    @classmethod
    def get_setting_name(cls, key):
        """
        Return the name of a particular setting.

        If it does not exist, return an empty string.
        """

        key = str(key).strip().upper()

        if key in cls.GLOBAL_SETTINGS:
            setting = cls.GLOBAL_SETTINGS[key]
            return setting.get('name', '')
        else:
            return ''

<<<<<<< HEAD
    @classmethod
    def get_setting_description(cls, key):
        """
        Return the description for a particular setting.

        If it does not exist, return an empty string.
        """
=======
        'PART_TEMPLATE': {
            'name': _('Template'),
            'description': _('Parts are templates by default'),
            'default': False,
            'validator': bool,
        },
>>>>>>> 887e6295

        key = str(key).strip().upper()

        if key in cls.GLOBAL_SETTINGS:
            setting = cls.GLOBAL_SETTINGS[key]
            return setting.get('description', '')
        else:
            return ''

<<<<<<< HEAD
    @classmethod
    def get_setting_units(cls, key):
        """
        Return the units for a particular setting.
=======
        'PART_PURCHASEABLE': {
            'name': _('Purchaseable'),
            'description': _('Parts are purchaseable by default'),
            'default': True,
            'validator': bool,
        },
>>>>>>> 887e6295

        If it does not exist, return an empty string.
        """

        key = str(key).strip().upper()

        if key in cls.GLOBAL_SETTINGS:
            setting = cls.GLOBAL_SETTINGS[key]
            return setting.get('units', '')
        else:
            return ''

<<<<<<< HEAD
    @classmethod
    def get_setting_validator(cls, key):
        """
        Return the validator for a particular setting.

        If it does not exist, return None
        """
=======
        'PART_SHOW_IMPORT': {
            'name': _('Show Import in Views'),
            'description': _('Display the import wizard in some part views'),
            'default': False,
            'validator': bool,
        },
>>>>>>> 887e6295

        key = str(key).strip().upper()

<<<<<<< HEAD
        if key in cls.GLOBAL_SETTINGS:
            setting = cls.GLOBAL_SETTINGS[key]
            return setting.get('validator', None)
        else:
            return None

    @classmethod
    def get_setting_default(cls, key):
        """
        Return the default value for a particular setting.
=======
        # 2021-10-08
        # This setting exists as an interim solution for https://github.com/inventree/InvenTree/issues/2042
        # The BOM API can be extremely slow when calculating pricing information "on the fly"
        # A future solution will solve this properly,
        # but as an interim step we provide a global to enable / disable BOM pricing
        'PART_SHOW_PRICE_IN_BOM': {
            'name': _('Show Price in BOM'),
            'description': _('Include pricing information in BOM tables'),
            'default': True,
            'validator': bool,
        },

        # 2022-02-03
        # This setting exists as an interim solution for extremely slow part page load times when the part has a complex BOM
        # In an upcoming release, pricing history (and BOM pricing) will be cached,
        # rather than having to be re-calculated every time the page is loaded!
        # For now, we will simply hide part pricing by default
        'PART_SHOW_PRICE_HISTORY': {
            'name': _('Show Price History'),
            'description': _('Display historical pricing for Part'),
            'default': False,
            'validator': bool,
        },

        'PART_SHOW_RELATED': {
            'name': _('Show related parts'),
            'description': _('Display related parts for a part'),
            'default': True,
            'validator': bool,
        },

        'PART_CREATE_INITIAL': {
            'name': _('Create initial stock'),
            'description': _('Create initial stock on part creation'),
            'default': False,
            'validator': bool,
        },

        'PART_INTERNAL_PRICE': {
            'name': _('Internal Prices'),
            'description': _('Enable internal prices for parts'),
            'default': False,
            'validator': bool
        },
>>>>>>> 887e6295

        If it does not exist, return an empty string
        """

<<<<<<< HEAD
        key = str(key).strip().upper()

        if key in cls.GLOBAL_SETTINGS:
            setting = cls.GLOBAL_SETTINGS[key]
            return setting.get('default', '')
        else:
            return ''

    @classmethod
    def get_setting_choices(cls, key):
        """
        Return the validator choices available for a particular setting.
        """

        key = str(key).strip().upper()

        if key in cls.GLOBAL_SETTINGS:
            setting = cls.GLOBAL_SETTINGS[key]
            choices = setting.get('choices', None)
        else:
            choices = None

        """
        TODO:
        if type(choices) is function:
            # Evaluate the function (we expect it will return a list of tuples...)
            return choices()
        """

        return choices

    @classmethod
    def get_filters(cls, key, **kwargs):
        return {'key__iexact': key}

    @classmethod
    def get_setting_object(cls, key, **kwargs):
        """
        Return an InvenTreeSetting object matching the given key.

        - Key is case-insensitive
        - Returns None if no match is made
        """

        key = str(key).strip().upper()

        try:
            setting = cls.objects.filter(**cls.get_filters(key, **kwargs)).first()
        except (ValueError, cls.DoesNotExist):
            setting = None
        except (IntegrityError, OperationalError):
            setting = None

        # Setting does not exist! (Try to create it)
        if not setting:

            setting = cls(key=key, value=cls.get_setting_default(key), **kwargs)

            try:
                # Wrap this statement in "atomic", so it can be rolled back if it fails
                with transaction.atomic():
                    setting.save()
            except (IntegrityError, OperationalError):
                # It might be the case that the database isn't created yet
                pass

        return setting

    @classmethod
    def get_setting_pk(cls, key):
        """
        Return the primary-key value for a given setting.

        If the setting does not exist, return None
        """

        setting = cls.get_setting_object(cls)

        if setting:
            return setting.pk
        else:
            return None

    @classmethod
    def get_setting(cls, key, backup_value=None, **kwargs):
        """
        Get the value of a particular setting.
        If it does not exist, return the backup value (default = None)
        """

        # If no backup value is specified, atttempt to retrieve a "default" value
        if backup_value is None:
            backup_value = cls.get_setting_default(key)

        setting = cls.get_setting_object(key, **kwargs)

        if setting:
            value = setting.value

            # If the particular setting is defined as a boolean, cast the value to a boolean
            if setting.is_bool():
                value = InvenTree.helpers.str2bool(value)

            if setting.is_int():
                try:
                    value = int(value)
                except (ValueError, TypeError):
                    value = backup_value

        else:
            value = backup_value

        return value

    @classmethod
    def set_setting(cls, key, value, change_user, create=True, **kwargs):
        """
        Set the value of a particular setting.
        If it does not exist, option to create it.

        Args:
            key: settings key
            value: New value
            change_user: User object (must be staff member to update a core setting)
            create: If True, create a new setting if the specified key does not exist.
        """

        if change_user is not None and not change_user.is_staff:
            return

        try:
            setting = cls.objects.get(**cls.get_filters(key, **kwargs))
        except cls.DoesNotExist:

            if create:
                setting = cls(key=key, **kwargs)
            else:
                return

        # Enforce standard boolean representation
        if setting.is_bool():
            value = InvenTree.helpers.str2bool(value)

        setting.value = str(value)
        setting.save()

    key = models.CharField(max_length=50, blank=False, unique=False, help_text=_('Settings key (must be unique - case insensitive'))

    value = models.CharField(max_length=200, blank=True, unique=False, help_text=_('Settings value'))

    @property
    def name(self):
        return self.__class__.get_setting_name(self.key)

    @property
    def default_value(self):
        return self.__class__.get_setting_default(self.key)

    @property
    def description(self):
        return self.__class__.get_setting_description(self.key)

    @property
    def units(self):
        return self.__class__.get_setting_units(self.key)

    def clean(self):
        """
        If a validator (or multiple validators) are defined for a particular setting key,
        run them against the 'value' field.
        """

        super().clean()

        validator = self.__class__.get_setting_validator(self.key)

        if self.is_bool():
            self.value = InvenTree.helpers.str2bool(self.value)

        if self.is_int():
            try:
                self.value = int(self.value)
            except (ValueError):
                raise ValidationError(_('Must be an integer value'))
=======
        'PART_NAME_FORMAT': {
            'name': _('Part Name Display Format'),
            'description': _('Format to display the part name'),
            'default': "{{ part.IPN if part.IPN }}{{ ' | ' if part.IPN }}{{ part.name }}{{ ' | ' if part.revision }}"
                       "{{ part.revision if part.revision }}",
            'validator': InvenTree.validators.validate_part_name_format
        },

        'REPORT_ENABLE': {
            'name': _('Enable Reports'),
            'description': _('Enable generation of reports'),
            'default': False,
            'validator': bool,
        },

        'REPORT_DEBUG_MODE': {
            'name': _('Debug Mode'),
            'description': _('Generate reports in debug mode (HTML output)'),
            'default': False,
            'validator': bool,
        },

        'REPORT_DEFAULT_PAGE_SIZE': {
            'name': _('Page Size'),
            'description': _('Default page size for PDF reports'),
            'default': 'A4',
            'choices': [
                ('A4', 'A4'),
                ('Legal', 'Legal'),
                ('Letter', 'Letter')
            ],
        },

        'REPORT_ENABLE_TEST_REPORT': {
            'name': _('Test Reports'),
            'description': _('Enable generation of test reports'),
            'default': True,
            'validator': bool,
        },

        'STOCK_ENABLE_EXPIRY': {
            'name': _('Stock Expiry'),
            'description': _('Enable stock expiry functionality'),
            'default': False,
            'validator': bool,
        },

        'STOCK_ALLOW_EXPIRED_SALE': {
            'name': _('Sell Expired Stock'),
            'description': _('Allow sale of expired stock'),
            'default': False,
            'validator': bool,
        },

        'STOCK_STALE_DAYS': {
            'name': _('Stock Stale Time'),
            'description': _('Number of days stock items are considered stale before expiring'),
            'default': 0,
            'units': _('days'),
            'validator': [int],
        },

        'STOCK_ALLOW_EXPIRED_BUILD': {
            'name': _('Build Expired Stock'),
            'description': _('Allow building with expired stock'),
            'default': False,
            'validator': bool,
        },

        'STOCK_OWNERSHIP_CONTROL': {
            'name': _('Stock Ownership Control'),
            'description': _('Enable ownership control over stock locations and items'),
            'default': False,
            'validator': bool,
        },

        'BUILDORDER_REFERENCE_PREFIX': {
            'name': _('Build Order Reference Prefix'),
            'description': _('Prefix value for build order reference'),
            'default': 'BO',
        },

        'BUILDORDER_REFERENCE_REGEX': {
            'name': _('Build Order Reference Regex'),
            'description': _('Regular expression pattern for matching build order reference')
        },

        'SALESORDER_REFERENCE_PREFIX': {
            'name': _('Sales Order Reference Prefix'),
            'description': _('Prefix value for sales order reference'),
            'default': 'SO',
        },

        'PURCHASEORDER_REFERENCE_PREFIX': {
            'name': _('Purchase Order Reference Prefix'),
            'description': _('Prefix value for purchase order reference'),
            'default': 'PO',
        },

        # login / SSO
        'LOGIN_ENABLE_PWD_FORGOT': {
            'name': _('Enable password forgot'),
            'description': _('Enable password forgot function on the login pages'),
            'default': True,
            'validator': bool,
        },
        'LOGIN_ENABLE_REG': {
            'name': _('Enable registration'),
            'description': _('Enable self-registration for users on the login pages'),
            'default': False,
            'validator': bool,
        },
        'LOGIN_ENABLE_SSO': {
            'name': _('Enable SSO'),
            'description': _('Enable SSO on the login pages'),
            'default': False,
            'validator': bool,
        },
        'LOGIN_MAIL_REQUIRED': {
            'name': _('Email required'),
            'description': _('Require user to supply mail on signup'),
            'default': False,
            'validator': bool,
        },
        'LOGIN_SIGNUP_SSO_AUTO': {
            'name': _('Auto-fill SSO users'),
            'description': _('Automatically fill out user-details from SSO account-data'),
            'default': True,
            'validator': bool,
        },
        'LOGIN_SIGNUP_MAIL_TWICE': {
            'name': _('Mail twice'),
            'description': _('On signup ask users twice for their mail'),
            'default': False,
            'validator': bool,
        },
        'LOGIN_SIGNUP_PWD_TWICE': {
            'name': _('Password twice'),
            'description': _('On signup ask users twice for their password'),
            'default': True,
            'validator': bool,
        },
        'SIGNUP_GROUP': {
            'name': _('Group on signup'),
            'description': _('Group to which new users are assigned on registration'),
            'default': '',
            'choices': settings_group_options
        },
        'LOGIN_ENFORCE_MFA': {
            'name': _('Enforce MFA'),
            'description': _('Users must use multifactor security.'),
            'default': False,
            'validator': bool,
        },

        # Settings for plugin mixin features
        'ENABLE_PLUGINS_URL': {
            'name': _('Enable URL integration'),
            'description': _('Enable plugins to add URL routes'),
            'default': False,
            'validator': bool,
            'requires_restart': True,
        },
        'ENABLE_PLUGINS_NAVIGATION': {
            'name': _('Enable navigation integration'),
            'description': _('Enable plugins to integrate into navigation'),
            'default': False,
            'validator': bool,
            'requires_restart': True,
        },
        'ENABLE_PLUGINS_APP': {
            'name': _('Enable app integration'),
            'description': _('Enable plugins to add apps'),
            'default': False,
            'validator': bool,
            'requires_restart': True,
        },
        'ENABLE_PLUGINS_SCHEDULE': {
            'name': _('Enable schedule integration'),
            'description': _('Enable plugins to run scheduled tasks'),
            'default': False,
            'validator': bool,
            'requires_restart': True,
        },
        'ENABLE_PLUGINS_EVENTS': {
            'name': _('Enable event integration'),
            'description': _('Enable plugins to respond to internal events'),
            'default': False,
            'validator': bool,
            'requires_restart': True,
        },
    }

    class Meta:
        verbose_name = "InvenTree Setting"
        verbose_name_plural = "InvenTree Settings"
>>>>>>> 887e6295

    key = models.CharField(
        max_length=50,
        blank=False,
        unique=True,
        help_text=_('Settings key (must be unique - case insensitive'),
    )

    def to_native_value(self):
        """
        Return the "pythonic" value,
        e.g. convert "True" to True, and "1" to 1
        """

        return self.__class__.get_setting(self.key)

    def requires_restart(self):
        """
        Return True if this setting requires a server restart after changing
        """

        options = InvenTreeSetting.SETTINGS.get(self.key, None)

        if options:
            return options.get('requires_restart', False)
        else:
            return False

<<<<<<< HEAD
    def validate_unique(self, exclude=None, **kwargs):
        """ Ensure that the key:value pair is unique.
        In addition to the base validators, this ensures that the 'key'
        is unique, using a case-insensitive comparison.
        """
=======
>>>>>>> 887e6295

class InvenTreeUserSetting(BaseInvenTreeSetting):
    """
    An InvenTreeSetting object with a usercontext
    """

<<<<<<< HEAD
        try:
            setting = self.__class__.objects.exclude(id=self.id).filter(**self.get_filters(self.key, **kwargs))
            if setting.exists():
                raise ValidationError({'key': _('Key string must be unique')})
        except self.DoesNotExist:
            pass
=======
    SETTINGS = {
        'HOMEPAGE_PART_STARRED': {
            'name': _('Show subscribed parts'),
            'description': _('Show subscribed parts on the homepage'),
            'default': True,
            'validator': bool,
        },
        'HOMEPAGE_CATEGORY_STARRED': {
            'name': _('Show subscribed categories'),
            'description': _('Show subscribed part categories on the homepage'),
            'default': True,
            'validator': bool,
        },
        'HOMEPAGE_PART_LATEST': {
            'name': _('Show latest parts'),
            'description': _('Show latest parts on the homepage'),
            'default': True,
            'validator': bool,
        },
        'PART_RECENT_COUNT': {
            'name': _('Recent Part Count'),
            'description': _('Number of recent parts to display on index page'),
            'default': 10,
            'validator': [int, MinValueValidator(1)]
        },
>>>>>>> 887e6295

        'HOMEPAGE_BOM_VALIDATION': {
            'name': _('Show unvalidated BOMs'),
            'description': _('Show BOMs that await validation on the homepage'),
            'default': True,
            'validator': bool,
        },
        'HOMEPAGE_STOCK_RECENT': {
            'name': _('Show recent stock changes'),
            'description': _('Show recently changed stock items on the homepage'),
            'default': True,
            'validator': bool,
        },
        'STOCK_RECENT_COUNT': {
            'name': _('Recent Stock Count'),
            'description': _('Number of recent stock items to display on index page'),
            'default': 10,
            'validator': [int, MinValueValidator(1)]
        },
        'HOMEPAGE_STOCK_LOW': {
            'name': _('Show low stock'),
            'description': _('Show low stock items on the homepage'),
            'default': True,
            'validator': bool,
        },
        'HOMEPAGE_STOCK_DEPLETED': {
            'name': _('Show depleted stock'),
            'description': _('Show depleted stock items on the homepage'),
            'default': True,
            'validator': bool,
        },
        'HOMEPAGE_STOCK_NEEDED': {
            'name': _('Show needed stock'),
            'description': _('Show stock items needed for builds on the homepage'),
            'default': True,
            'validator': bool,
        },
        'HOMEPAGE_STOCK_EXPIRED': {
            'name': _('Show expired stock'),
            'description': _('Show expired stock items on the homepage'),
            'default': True,
            'validator': bool,
        },
        'HOMEPAGE_STOCK_STALE': {
            'name': _('Show stale stock'),
            'description': _('Show stale stock items on the homepage'),
            'default': True,
            'validator': bool,
        },
        'HOMEPAGE_BUILD_PENDING': {
            'name': _('Show pending builds'),
            'description': _('Show pending builds on the homepage'),
            'default': True,
            'validator': bool,
        },
        'HOMEPAGE_BUILD_OVERDUE': {
            'name': _('Show overdue builds'),
            'description': _('Show overdue builds on the homepage'),
            'default': True,
            'validator': bool,
        },
        'HOMEPAGE_PO_OUTSTANDING': {
            'name': _('Show outstanding POs'),
            'description': _('Show outstanding POs on the homepage'),
            'default': True,
            'validator': bool,
        },
        'HOMEPAGE_PO_OVERDUE': {
            'name': _('Show overdue POs'),
            'description': _('Show overdue POs on the homepage'),
            'default': True,
            'validator': bool,
        },
        'HOMEPAGE_SO_OUTSTANDING': {
            'name': _('Show outstanding SOs'),
            'description': _('Show outstanding SOs on the homepage'),
            'default': True,
            'validator': bool,
        },
        'HOMEPAGE_SO_OVERDUE': {
            'name': _('Show overdue SOs'),
            'description': _('Show overdue SOs on the homepage'),
            'default': True,
            'validator': bool,
        },

<<<<<<< HEAD
        return self.__class__.get_setting_choices(self.key)
=======
        "LABEL_INLINE": {
            'name': _('Inline label display'),
            'description': _('Display PDF labels in the browser, instead of downloading as a file'),
            'default': True,
            'validator': bool,
        },
>>>>>>> 887e6295

        "REPORT_INLINE": {
            'name': _('Inline report display'),
            'description': _('Display PDF reports in the browser, instead of downloading as a file'),
            'default': False,
            'validator': bool,
        },

<<<<<<< HEAD
        validator = self.__class__.get_setting_validator(self.key)

        return self.__class__.validator_is_bool(validator)
=======
        'SEARCH_PREVIEW_RESULTS': {
            'name': _('Search Preview Results'),
            'description': _('Number of results to show in search preview window'),
            'default': 10,
            'validator': [int, MinValueValidator(1)]
        },

        'SEARCH_SHOW_STOCK_LEVELS': {
            'name': _('Search Show Stock'),
            'description': _('Display stock levels in search preview window'),
            'default': True,
            'validator': bool,
        },

        'SEARCH_HIDE_INACTIVE_PARTS': {
            'name': _("Hide Inactive Parts"),
            'description': _('Hide inactive parts in search preview window'),
            'default': False,
            'validator': bool,
        },
>>>>>>> 887e6295

        'PART_SHOW_QUANTITY_IN_FORMS': {
            'name': _('Show Quantity in Forms'),
            'description': _('Display available part quantity in some forms'),
            'default': True,
            'validator': bool,
        },

        'FORMS_CLOSE_USING_ESCAPE': {
            'name': _('Escape Key Closes Forms'),
            'description': _('Use the escape key to close modal forms'),
            'default': False,
            'validator': bool,
        },

        'STICKY_HEADER': {
            'name': _('Fixed Navbar'),
            'description': _('InvenTree navbar position is fixed to the top of the screen'),
            'default': False,
            'validator': bool,
        },
    }

<<<<<<< HEAD
    @classmethod
    def validator_is_bool(cls, validator):

        if validator == bool:
            return True

        if type(validator) in [list, tuple]:
            for v in validator:
                if v == bool:
                    return True

        return False

    def is_int(self):
        """
        Check if the setting is required to be an integer value:
        """

        validator = self.__class__.get_setting_validator(self.key)

        return self.__class__.validator_is_int(validator)

    @classmethod
    def validator_is_int(cls, validator):
=======
    class Meta:
        verbose_name = "InvenTree User Setting"
        verbose_name_plural = "InvenTree User Settings"
        constraints = [
            models.UniqueConstraint(fields=['key', 'user'], name='unique key and user')
        ]

    key = models.CharField(
        max_length=50,
        blank=False,
        unique=False,
        help_text=_('Settings key (must be unique - case insensitive'),
    )

    user = models.ForeignKey(
        User,
        on_delete=models.CASCADE,
        blank=True, null=True,
        verbose_name=_('User'),
        help_text=_('User'),
    )
>>>>>>> 887e6295

    @classmethod
    def get_setting_object(cls, key, user):
        return super().get_setting_object(key, user=user)

    def validate_unique(self, exclude=None):
        return super().validate_unique(exclude=exclude, user=self.user)

    @classmethod
    def get_filters(cls, key, **kwargs):
        return {
            'key__iexact': key,
            'user__id': kwargs['user'].id
        }

    def to_native_value(self):
        """
        Return the "pythonic" value,
        e.g. convert "True" to True, and "1" to 1
        """

        return self.__class__.get_setting(self.key, user=self.user)


class InvenTreeSetting(BaseInvenTreeSetting):
    """
    An InvenTreeSetting object is a key:value pair used for storing
    single values (e.g. one-off settings values).

    The class provides a way of retrieving the value for a particular key,
    even if that key does not exist.
    """

    """
    Dict of all global settings values:

    The key of each item is the name of the value as it appears in the database.

    Each global setting has the following parameters:

    - name: Translatable string name of the setting (required)
    - description: Translatable string description of the setting (required)
    - default: Default value (optional)
    - units: Units of the particular setting (optional)
    - validator: Validation function for the setting (optional)

    The keys must be upper-case
    """

    GLOBAL_SETTINGS = {

        'INVENTREE_INSTANCE': {
            'name': _('InvenTree Instance Name'),
            'default': 'InvenTree server',
            'description': _('String descriptor for the server instance'),
        },

        'INVENTREE_INSTANCE_TITLE': {
            'name': _('Use instance name'),
            'description': _('Use the instance name in the title-bar'),
            'validator': bool,
            'default': False,
        },

        'INVENTREE_COMPANY_NAME': {
            'name': _('Company name'),
            'description': _('Internal company name'),
            'default': 'My company name',
        },

        'INVENTREE_BASE_URL': {
            'name': _('Base URL'),
            'description': _('Base URL for server instance'),
            'validator': URLValidator(),
            'default': '',
        },

        'INVENTREE_DEFAULT_CURRENCY': {
            'name': _('Default Currency'),
            'description': _('Default currency'),
            'default': 'USD',
            'choices': CURRENCY_CHOICES,
        },

        'INVENTREE_DOWNLOAD_FROM_URL': {
            'name': _('Download from URL'),
            'description': _('Allow download of remote images and files from external URL'),
            'validator': bool,
            'default': False,
        },

        'BARCODE_ENABLE': {
            'name': _('Barcode Support'),
            'description': _('Enable barcode scanner support'),
            'default': True,
            'validator': bool,
        },

        'PART_IPN_REGEX': {
            'name': _('IPN Regex'),
            'description': _('Regular expression pattern for matching Part IPN')
        },

        'PART_ALLOW_DUPLICATE_IPN': {
            'name': _('Allow Duplicate IPN'),
            'description': _('Allow multiple parts to share the same IPN'),
            'default': True,
            'validator': bool,
        },

        'PART_ALLOW_EDIT_IPN': {
            'name': _('Allow Editing IPN'),
            'description': _('Allow changing the IPN value while editing a part'),
            'default': True,
            'validator': bool,
        },

        'PART_COPY_BOM': {
            'name': _('Copy Part BOM Data'),
            'description': _('Copy BOM data by default when duplicating a part'),
            'default': True,
            'validator': bool,
        },

        'PART_COPY_PARAMETERS': {
            'name': _('Copy Part Parameter Data'),
            'description': _('Copy parameter data by default when duplicating a part'),
            'default': True,
            'validator': bool,
        },

        'PART_COPY_TESTS': {
            'name': _('Copy Part Test Data'),
            'description': _('Copy test data by default when duplicating a part'),
            'default': True,
            'validator': bool
        },

        'PART_CATEGORY_PARAMETERS': {
            'name': _('Copy Category Parameter Templates'),
            'description': _('Copy category parameter templates when creating a part'),
            'default': True,
            'validator': bool
        },

        'PART_TEMPLATE': {
            'name': _('Template'),
            'description': _('Parts are templates by default'),
            'default': False,
            'validator': bool,
        },

        'PART_ASSEMBLY': {
            'name': _('Assembly'),
            'description': _('Parts can be assembled from other components by default'),
            'default': False,
            'validator': bool,
        },

        'PART_COMPONENT': {
            'name': _('Component'),
            'description': _('Parts can be used as sub-components by default'),
            'default': True,
            'validator': bool,
        },

        'PART_PURCHASEABLE': {
            'name': _('Purchaseable'),
            'description': _('Parts are purchaseable by default'),
            'default': True,
            'validator': bool,
        },

        'PART_SALABLE': {
            'name': _('Salable'),
            'description': _('Parts are salable by default'),
            'default': False,
            'validator': bool,
        },

        'PART_TRACKABLE': {
            'name': _('Trackable'),
            'description': _('Parts are trackable by default'),
            'default': False,
            'validator': bool,
        },

        'PART_VIRTUAL': {
            'name': _('Virtual'),
            'description': _('Parts are virtual by default'),
            'default': False,
            'validator': bool,
        },

        # TODO: Remove this setting in future, new API forms make this not useful
        'PART_SHOW_QUANTITY_IN_FORMS': {
            'name': _('Show Quantity in Forms'),
            'description': _('Display available part quantity in some forms'),
            'default': True,
            'validator': bool,
        },

        'PART_SHOW_IMPORT': {
            'name': _('Show Import in Views'),
            'description': _('Display the import wizard in some part views'),
            'default': False,
            'validator': bool,
        },

        'PART_SHOW_PRICE_IN_FORMS': {
            'name': _('Show Price in Forms'),
            'description': _('Display part price in some forms'),
            'default': True,
            'validator': bool,
        },

        # 2021-10-08
        # This setting exists as an interim solution for https://github.com/inventree/InvenTree/issues/2042
        # The BOM API can be extremely slow when calculating pricing information "on the fly"
        # A future solution will solve this properly,
        # but as an interim step we provide a global to enable / disable BOM pricing
        'PART_SHOW_PRICE_IN_BOM': {
            'name': _('Show Price in BOM'),
            'description': _('Include pricing information in BOM tables'),
            'default': True,
            'validator': bool,
        },

        'PART_SHOW_RELATED': {
            'name': _('Show related parts'),
            'description': _('Display related parts for a part'),
            'default': True,
            'validator': bool,
        },

        'PART_CREATE_INITIAL': {
            'name': _('Create initial stock'),
            'description': _('Create initial stock on part creation'),
            'default': False,
            'validator': bool,
        },

        'PART_INTERNAL_PRICE': {
            'name': _('Internal Prices'),
            'description': _('Enable internal prices for parts'),
            'default': False,
            'validator': bool
        },

        'PART_BOM_USE_INTERNAL_PRICE': {
            'name': _('Internal Price as BOM-Price'),
            'description': _('Use the internal price (if set) in BOM-price calculations'),
            'default': False,
            'validator': bool
        },

        'REPORT_DEBUG_MODE': {
            'name': _('Debug Mode'),
            'description': _('Generate reports in debug mode (HTML output)'),
            'default': False,
            'validator': bool,
        },

        'REPORT_DEFAULT_PAGE_SIZE': {
            'name': _('Page Size'),
            'description': _('Default page size for PDF reports'),
            'default': 'A4',
            'choices': [
                ('A4', 'A4'),
                ('Legal', 'Legal'),
                ('Letter', 'Letter')
            ],
        },

        'REPORT_ENABLE_TEST_REPORT': {
            'name': _('Test Reports'),
            'description': _('Enable generation of test reports'),
            'default': True,
            'validator': bool,
        },

        'STOCK_ENABLE_EXPIRY': {
            'name': _('Stock Expiry'),
            'description': _('Enable stock expiry functionality'),
            'default': False,
            'validator': bool,
        },

        'STOCK_ALLOW_EXPIRED_SALE': {
            'name': _('Sell Expired Stock'),
            'description': _('Allow sale of expired stock'),
            'default': False,
            'validator': bool,
        },

        'STOCK_STALE_DAYS': {
            'name': _('Stock Stale Time'),
            'description': _('Number of days stock items are considered stale before expiring'),
            'default': 0,
            'units': _('days'),
            'validator': [int],
        },

        'STOCK_ALLOW_EXPIRED_BUILD': {
            'name': _('Build Expired Stock'),
            'description': _('Allow building with expired stock'),
            'default': False,
            'validator': bool,
        },

        'STOCK_OWNERSHIP_CONTROL': {
            'name': _('Stock Ownership Control'),
            'description': _('Enable ownership control over stock locations and items'),
            'default': False,
            'validator': bool,
        },

        'STOCK_GROUP_BY_PART': {
            'name': _('Group by Part'),
            'description': _('Group stock items by part reference in table views'),
            'default': True,
            'validator': bool,
        },

        'BUILDORDER_REFERENCE_PREFIX': {
            'name': _('Build Order Reference Prefix'),
            'description': _('Prefix value for build order reference'),
            'default': 'BO',
        },

        'BUILDORDER_REFERENCE_REGEX': {
            'name': _('Build Order Reference Regex'),
            'description': _('Regular expression pattern for matching build order reference')
        },

        'SALESORDER_REFERENCE_PREFIX': {
            'name': _('Sales Order Reference Prefix'),
            'description': _('Prefix value for sales order reference'),
            'default': 'SO',
        },

        'PURCHASEORDER_REFERENCE_PREFIX': {
            'name': _('Purchase Order Reference Prefix'),
            'description': _('Prefix value for purchase order reference'),
            'default': 'PO',
        },

    }

    class Meta:
        verbose_name = "InvenTree Setting"
        verbose_name_plural = "InvenTree Settings"

    key = models.CharField(
        max_length=50,
        blank=False,
        unique=True,
        help_text=_('Settings key (must be unique - case insensitive'),
    )


class InvenTreeUserSetting(BaseInvenTreeSetting):
    """
    An InvenTreeSetting object with a usercontext
    """

    GLOBAL_SETTINGS = {
        'HOMEPAGE_PART_STARRED': {
            'name': _('Show starred parts'),
            'description': _('Show starred parts on the homepage'),
            'default': True,
            'validator': bool,
        },
        'HOMEPAGE_PART_LATEST': {
            'name': _('Show latest parts'),
            'description': _('Show latest parts on the homepage'),
            'default': True,
            'validator': bool,
        },
        'PART_RECENT_COUNT': {
            'name': _('Recent Part Count'),
            'description': _('Number of recent parts to display on index page'),
            'default': 10,
            'validator': [int, MinValueValidator(1)]
        },

        'HOMEPAGE_BOM_VALIDATION': {
            'name': _('Show unvalidated BOMs'),
            'description': _('Show BOMs that await validation on the homepage'),
            'default': True,
            'validator': bool,
        },
        'HOMEPAGE_STOCK_RECENT': {
            'name': _('Show recent stock changes'),
            'description': _('Show recently changed stock items on the homepage'),
            'default': True,
            'validator': bool,
        },
        'STOCK_RECENT_COUNT': {
            'name': _('Recent Stock Count'),
            'description': _('Number of recent stock items to display on index page'),
            'default': 10,
            'validator': [int, MinValueValidator(1)]
        },
        'HOMEPAGE_STOCK_LOW': {
            'name': _('Show low stock'),
            'description': _('Show low stock items on the homepage'),
            'default': True,
            'validator': bool,
        },
        'HOMEPAGE_STOCK_DEPLETED': {
            'name': _('Show depleted stock'),
            'description': _('Show depleted stock items on the homepage'),
            'default': True,
            'validator': bool,
        },
        'HOMEPAGE_STOCK_NEEDED': {
            'name': _('Show needed stock'),
            'description': _('Show stock items needed for builds on the homepage'),
            'default': True,
            'validator': bool,
        },
        'HOMEPAGE_STOCK_EXPIRED': {
            'name': _('Show expired stock'),
            'description': _('Show expired stock items on the homepage'),
            'default': True,
            'validator': bool,
        },
        'HOMEPAGE_STOCK_STALE': {
            'name': _('Show stale stock'),
            'description': _('Show stale stock items on the homepage'),
            'default': True,
            'validator': bool,
        },
        'HOMEPAGE_BUILD_PENDING': {
            'name': _('Show pending builds'),
            'description': _('Show pending builds on the homepage'),
            'default': True,
            'validator': bool,
        },
        'HOMEPAGE_BUILD_OVERDUE': {
            'name': _('Show overdue builds'),
            'description': _('Show overdue builds on the homepage'),
            'default': True,
            'validator': bool,
        },
        'HOMEPAGE_PO_OUTSTANDING': {
            'name': _('Show outstanding POs'),
            'description': _('Show outstanding POs on the homepage'),
            'default': True,
            'validator': bool,
        },
        'HOMEPAGE_PO_OVERDUE': {
            'name': _('Show overdue POs'),
            'description': _('Show overdue POs on the homepage'),
            'default': True,
            'validator': bool,
        },
        'HOMEPAGE_SO_OUTSTANDING': {
            'name': _('Show outstanding SOs'),
            'description': _('Show outstanding SOs on the homepage'),
            'default': True,
            'validator': bool,
        },
        'HOMEPAGE_SO_OVERDUE': {
            'name': _('Show overdue SOs'),
            'description': _('Show overdue SOs on the homepage'),
            'default': True,
            'validator': bool,
        },

        "LABEL_INLINE": {
            'name': _('Inline label display'),
            'description': _('Display PDF labels in the browser, instead of downloading as a file'),
            'default': True,
            'validator': bool,
        },

        "REPORT_INLINE": {
            'name': _('Inline report display'),
            'description': _('Display PDF reports in the browser, instead of downloading as a file'),
            'default': False,
            'validator': bool,
        },

        'SEARCH_PREVIEW_RESULTS': {
            'name': _('Search Preview Results'),
            'description': _('Number of results to show in search preview window'),
            'default': 10,
            'validator': [int, MinValueValidator(1)]
        },
    }

    class Meta:
        verbose_name = "InvenTree User Setting"
        verbose_name_plural = "InvenTree User Settings"
        constraints = [
            models.UniqueConstraint(fields=['key', 'user'], name='unique key and user')
        ]

    key = models.CharField(
        max_length=50,
        blank=False,
        unique=False,
        help_text=_('Settings key (must be unique - case insensitive'),
    )

    user = models.ForeignKey(
        User,
        on_delete=models.CASCADE,
        blank=True, null=True,
        verbose_name=_('User'),
        help_text=_('User'),
    )

    @classmethod
    def get_setting_object(cls, key, user):
        return super().get_setting_object(key, user=user)

    def validate_unique(self, exclude=None):
        return super().validate_unique(exclude=exclude, user=self.user)

    @classmethod
    def get_filters(cls, key, **kwargs):
        return {
            'key__iexact': key,
            'user__id': kwargs['user'].id
        }


class PriceBreak(models.Model):
    """
    Represents a PriceBreak model
    """

    class Meta:
        abstract = True

    quantity = InvenTree.fields.RoundingDecimalField(
        max_digits=15,
        decimal_places=5,
        default=1,
        validators=[MinValueValidator(1)],
        verbose_name=_('Quantity'),
        help_text=_('Price break quantity'),
    )

    price = InvenTree.fields.InvenTreeModelMoneyField(
        max_digits=19,
        decimal_places=4,
        null=True,
        verbose_name=_('Price'),
        help_text=_('Unit price at specified quantity'),
    )

    def convert_to(self, currency_code):
        """
        Convert the unit-price at this price break to the specified currency code.

        Args:
            currency_code - The currency code to convert to (e.g "USD" or "AUD")
        """

        try:
            converted = convert_money(self.price, currency_code)
        except MissingRate:
            logger.warning(f"No currency conversion rate available for {self.price_currency} -> {currency_code}")
            return self.price.amount

        return converted.amount


def get_price(instance, quantity, moq=True, multiples=True, currency=None, break_name: str = 'price_breaks'):
    """ Calculate the price based on quantity price breaks.

    - Don't forget to add in flat-fee cost (base_cost field)
    - If MOQ (minimum order quantity) is required, bump quantity
    - If order multiples are to be observed, then we need to calculate based on that, too
    """
    from common.settings import currency_code_default

    if hasattr(instance, break_name):
        price_breaks = getattr(instance, break_name).all()
    else:
        price_breaks = []

    # No price break information available?
    if len(price_breaks) == 0:
        return None

    # Check if quantity is fraction and disable multiples
    multiples = (quantity % 1 == 0)

    # Order multiples
    if multiples:
        quantity = int(math.ceil(quantity / instance.multiple) * instance.multiple)

    pb_found = False
    pb_quantity = -1
    pb_cost = 0.0

    if currency is None:
        # Default currency selection
        currency = currency_code_default()

    pb_min = None
    for pb in price_breaks:
        # Store smallest price break
        if not pb_min:
            pb_min = pb

        # Ignore this pricebreak (quantity is too high)
        if pb.quantity > quantity:
            continue

        pb_found = True

        # If this price-break quantity is the largest so far, use it!
        if pb.quantity > pb_quantity:
            pb_quantity = pb.quantity

            # Convert everything to the selected currency
            pb_cost = pb.convert_to(currency)

    # Use smallest price break
    if not pb_found and pb_min:
        # Update price break information
        pb_quantity = pb_min.quantity
        pb_cost = pb_min.convert_to(currency)
        # Trigger cost calculation using smallest price break
        pb_found = True

    # Convert quantity to decimal.Decimal format
    quantity = decimal.Decimal(f'{quantity}')

    if pb_found:
        cost = pb_cost * quantity
        return InvenTree.helpers.normalize(cost + instance.base_cost)
    else:
        return None


class ColorTheme(models.Model):
    """ Color Theme Setting """
    name = models.CharField(max_length=20,
                            default='',
                            blank=True)

    user = models.CharField(max_length=150,
                            unique=True)

    @classmethod
    def get_color_themes_choices(cls):
        """ Get all color themes from static folder """

        # Get files list from css/color-themes/ folder
        files_list = []
        for file in os.listdir(settings.STATIC_COLOR_THEMES_DIR):
            files_list.append(os.path.splitext(file))

        # Get color themes choices (CSS sheets)
        choices = [(file_name.lower(), _(file_name.replace('-', ' ').title()))
                   for file_name, file_ext in files_list
                   if file_ext == '.css']

        return choices

    @classmethod
    def is_valid_choice(cls, user_color_theme):
        """ Check if color theme is valid choice """
        try:
            user_color_theme_name = user_color_theme.name
        except AttributeError:
            return False

        for color_theme in cls.get_color_themes_choices():
            if user_color_theme_name == color_theme[0]:
                return True

        return False


class VerificationMethod:
    NONE = 0
    TOKEN = 1
    HMAC = 2


class WebhookEndpoint(models.Model):
    """ Defines a Webhook entdpoint

    Attributes:
        endpoint_id: Path to the webhook,
        name: Name of the webhook,
        active: Is this webhook active?,
        user: User associated with webhook,
        token: Token for sending a webhook,
        secret: Shared secret for HMAC verification,
    """

    # Token
    TOKEN_NAME = "Token"
    VERIFICATION_METHOD = VerificationMethod.NONE

    MESSAGE_OK = "Message was received."
    MESSAGE_TOKEN_ERROR = "Incorrect token in header."

    endpoint_id = models.CharField(
        max_length=255,
        verbose_name=_('Endpoint'),
        help_text=_('Endpoint at which this webhook is received'),
        default=uuid.uuid4,
        editable=False,
    )

    name = models.CharField(
        max_length=255,
        blank=True, null=True,
        verbose_name=_('Name'),
        help_text=_('Name for this webhook')
    )

    active = models.BooleanField(
        default=True,
        verbose_name=_('Active'),
        help_text=_('Is this webhook active')
    )

    user = models.ForeignKey(
        User,
        on_delete=models.SET_NULL,
        blank=True, null=True,
        verbose_name=_('User'),
        help_text=_('User'),
    )

    token = models.CharField(
        max_length=255,
        blank=True, null=True,
        verbose_name=_('Token'),
        help_text=_('Token for access'),
        default=uuid.uuid4,
    )

    secret = models.CharField(
        max_length=255,
        blank=True, null=True,
        verbose_name=_('Secret'),
        help_text=_('Shared secret for HMAC'),
    )

    # To be overridden

    def init(self, request, *args, **kwargs):
        self.verify = self.VERIFICATION_METHOD

    def process_webhook(self):
        if self.token:
            self.verify = VerificationMethod.TOKEN
            # TODO make a object-setting
        if self.secret:
            self.verify = VerificationMethod.HMAC
            # TODO make a object-setting
        return True

    def validate_token(self, payload, headers, request):
        token = headers.get(self.TOKEN_NAME, "")

        # no token
        if self.verify == VerificationMethod.NONE:
            # do nothing as no method was chosen
            pass

        # static token
        elif self.verify == VerificationMethod.TOKEN:
            if not compare_digest(token, self.token):
                raise PermissionDenied(self.MESSAGE_TOKEN_ERROR)

        # hmac token
        elif self.verify == VerificationMethod.HMAC:
            digest = hmac.new(self.secret.encode('utf-8'), request.body, hashlib.sha256).digest()
            computed_hmac = base64.b64encode(digest)
            if not hmac.compare_digest(computed_hmac, token.encode('utf-8')):
                raise PermissionDenied(self.MESSAGE_TOKEN_ERROR)

        return True

    def save_data(self, payload, headers=None, request=None):
        return WebhookMessage.objects.create(
            host=request.get_host(),
            header=json.dumps({key: val for key, val in headers.items()}),
            body=payload,
            endpoint=self,
        )

    def process_payload(self, message, payload=None, headers=None):
        return True

    def get_return(self, payload, headers=None, request=None):
        return self.MESSAGE_OK


class WebhookMessage(models.Model):
    """ Defines a webhook message

    Attributes:
        message_id: Unique identifier for this message,
        host: Host from which this message was received,
        header: Header of this message,
        body: Body of this message,
        endpoint: Endpoint on which this message was received,
        worked_on: Was the work on this message finished?
    """

    message_id = models.UUIDField(
        verbose_name=_('Message ID'),
        help_text=_('Unique identifier for this message'),
        primary_key=True,
        default=uuid.uuid4,
        editable=False,
    )

    host = models.CharField(
        max_length=255,
        verbose_name=_('Host'),
        help_text=_('Host from which this message was received'),
        editable=False,
    )

    header = models.CharField(
        max_length=255,
        blank=True, null=True,
        verbose_name=_('Header'),
        help_text=_('Header of this message'),
        editable=False,
    )

    body = models.JSONField(
        blank=True, null=True,
        verbose_name=_('Body'),
        help_text=_('Body of this message'),
        editable=False,
    )

    endpoint = models.ForeignKey(
        WebhookEndpoint,
        on_delete=models.SET_NULL,
        blank=True, null=True,
        verbose_name=_('Endpoint'),
        help_text=_('Endpoint on which this message was received'),
    )

    worked_on = models.BooleanField(
        default=False,
        verbose_name=_('Worked on'),
        help_text=_('Was the work on this message finished?'),
    )


class NotificationEntry(models.Model):
    """
    A NotificationEntry records the last time a particular notifaction was sent out.

    It is recorded to ensure that notifications are not sent out "too often" to users.

    Attributes:
    - key: A text entry describing the notification e.g. 'part.notify_low_stock'
    - uid: An (optional) numerical ID for a particular instance
    - date: The last time this notification was sent
    """

    class Meta:
        unique_together = [
            ('key', 'uid'),
        ]

    key = models.CharField(
        max_length=250,
        blank=False,
    )

    uid = models.IntegerField(
    )

    updated = models.DateTimeField(
        auto_now=True,
        null=False,
    )

    @classmethod
    def check_recent(cls, key: str, uid: int, delta: timedelta):
        """
        Test if a particular notification has been sent in the specified time period
        """

        since = datetime.now().date() - delta

        entries = cls.objects.filter(
            key=key,
            uid=uid,
            updated__gte=since
        )

        return entries.exists()

    @classmethod
    def notify(cls, key: str, uid: int):
        """
        Notify the database that a particular notification has been sent out
        """

        entry, created = cls.objects.get_or_create(
            key=key,
            uid=uid
        )

        entry.save()<|MERGE_RESOLUTION|>--- conflicted
+++ resolved
@@ -18,11 +18,7 @@
 from datetime import datetime, timedelta
 
 from django.db import models, transaction
-<<<<<<< HEAD
-from django.contrib.auth.models import User
-=======
 from django.contrib.auth.models import User, Group
->>>>>>> 887e6295
 from django.db.utils import IntegrityError, OperationalError
 from django.conf import settings
 
@@ -30,11 +26,8 @@
 from djmoney.contrib.exchange.models import convert_money
 from djmoney.contrib.exchange.exceptions import MissingRate
 
-<<<<<<< HEAD
-=======
 from rest_framework.exceptions import PermissionDenied
 
->>>>>>> 887e6295
 from django.utils.translation import ugettext_lazy as _
 from django.core.validators import MinValueValidator, URLValidator
 from django.core.exceptions import ValidationError
@@ -45,8 +38,6 @@
 
 import logging
 
-<<<<<<< HEAD
-=======
 
 logger = logging.getLogger('inventree')
 
@@ -574,17 +565,11 @@
     """
     An InvenTreeSetting object is a key:value pair used for storing
     single values (e.g. one-off settings values).
->>>>>>> 887e6295
-
-logger = logging.getLogger('inventree')
-
-
-<<<<<<< HEAD
-class BaseInvenTreeSetting(models.Model):
+
+    The class provides a way of retrieving the value for a particular key,
+    even if that key does not exist.
     """
-    An base InvenTreeSetting object is a key:value pair used for storing
-    single values (e.g. one-off settings values).
-=======
+
     def save(self, *args, **kwargs):
         """
         When saving a global setting, check to see if it requires a server restart.
@@ -596,27 +581,22 @@
         if self.requires_restart():
             InvenTreeSetting.set_setting('SERVER_RESTART_REQUIRED', True, None)
 
->>>>>>> 887e6295
     """
-
-    GLOBAL_SETTINGS = {}
-
-    class Meta:
-        abstract = True
-
-    @classmethod
-    def allValues(cls, user=None):
-        """
-        Return a dict of "all" defined global settings.
-
-        This performs a single database lookup,
-        and then any settings which are not *in* the database
-        are assigned their default values
-        """
-
-<<<<<<< HEAD
-        results = cls.objects.all()
-=======
+    Dict of all global settings values:
+
+    The key of each item is the name of the value as it appears in the database.
+
+    Each global setting has the following parameters:
+
+    - name: Translatable string name of the setting (required)
+    - description: Translatable string description of the setting (required)
+    - default: Default value (optional)
+    - units: Units of the particular setting (optional)
+    - validator: Validation function for the setting (optional)
+
+    The keys must be upper-case
+    """
+
     SETTINGS = {
 
         'SERVER_RESTART_REQUIRED': {
@@ -626,146 +606,164 @@
             'validator': bool,
             'hidden': True,
         },
->>>>>>> 887e6295
-
-        if user is not None:
-            results = results.filter(user=user)
-
-        # Query the database
-        settings = {}
-
-        for setting in results:
-            if setting.key:
-                settings[setting.key.upper()] = setting.value
-
-<<<<<<< HEAD
-        # Specify any "default" values which are not in the database
-        for key in cls.GLOBAL_SETTINGS.keys():
-=======
+
+        'INVENTREE_INSTANCE': {
+            'name': _('InvenTree Instance Name'),
+            'default': 'InvenTree server',
+            'description': _('String descriptor for the server instance'),
+        },
+
+        'INVENTREE_INSTANCE_TITLE': {
+            'name': _('Use instance name'),
+            'description': _('Use the instance name in the title-bar'),
+            'validator': bool,
+            'default': False,
+        },
+
+        'INVENTREE_COMPANY_NAME': {
+            'name': _('Company name'),
+            'description': _('Internal company name'),
+            'default': 'My company name',
+        },
+
         'INVENTREE_BASE_URL': {
             'name': _('Base URL'),
             'description': _('Base URL for server instance'),
             'validator': EmptyURLValidator(),
             'default': '',
         },
->>>>>>> 887e6295
-
-            if key.upper() not in settings:
-
-                settings[key.upper()] = cls.get_setting_default(key)
-
-        for key, value in settings.items():
-            validator = cls.get_setting_validator(key)
-
-            if cls.validator_is_bool(validator):
-                value = InvenTree.helpers.str2bool(value)
-            elif cls.validator_is_int(validator):
-                try:
-                    value = int(value)
-                except ValueError:
-                    value = cls.get_setting_default(key)
-
-            settings[key] = value
-
-        return settings
-
-    @classmethod
-    def get_setting_name(cls, key):
-        """
-        Return the name of a particular setting.
-
-        If it does not exist, return an empty string.
-        """
-
-        key = str(key).strip().upper()
-
-        if key in cls.GLOBAL_SETTINGS:
-            setting = cls.GLOBAL_SETTINGS[key]
-            return setting.get('name', '')
-        else:
-            return ''
-
-<<<<<<< HEAD
-    @classmethod
-    def get_setting_description(cls, key):
-        """
-        Return the description for a particular setting.
-
-        If it does not exist, return an empty string.
-        """
-=======
+
+        'INVENTREE_DEFAULT_CURRENCY': {
+            'name': _('Default Currency'),
+            'description': _('Default currency'),
+            'default': 'USD',
+            'choices': CURRENCY_CHOICES,
+        },
+
+        'INVENTREE_DOWNLOAD_FROM_URL': {
+            'name': _('Download from URL'),
+            'description': _('Allow download of remote images and files from external URL'),
+            'validator': bool,
+            'default': False,
+        },
+
+        'BARCODE_ENABLE': {
+            'name': _('Barcode Support'),
+            'description': _('Enable barcode scanner support'),
+            'default': True,
+            'validator': bool,
+        },
+
+        'PART_IPN_REGEX': {
+            'name': _('IPN Regex'),
+            'description': _('Regular expression pattern for matching Part IPN')
+        },
+
+        'PART_ALLOW_DUPLICATE_IPN': {
+            'name': _('Allow Duplicate IPN'),
+            'description': _('Allow multiple parts to share the same IPN'),
+            'default': True,
+            'validator': bool,
+        },
+
+        'PART_ALLOW_EDIT_IPN': {
+            'name': _('Allow Editing IPN'),
+            'description': _('Allow changing the IPN value while editing a part'),
+            'default': True,
+            'validator': bool,
+        },
+
+        'PART_COPY_BOM': {
+            'name': _('Copy Part BOM Data'),
+            'description': _('Copy BOM data by default when duplicating a part'),
+            'default': True,
+            'validator': bool,
+        },
+
+        'PART_COPY_PARAMETERS': {
+            'name': _('Copy Part Parameter Data'),
+            'description': _('Copy parameter data by default when duplicating a part'),
+            'default': True,
+            'validator': bool,
+        },
+
+        'PART_COPY_TESTS': {
+            'name': _('Copy Part Test Data'),
+            'description': _('Copy test data by default when duplicating a part'),
+            'default': True,
+            'validator': bool
+        },
+
+        'PART_CATEGORY_PARAMETERS': {
+            'name': _('Copy Category Parameter Templates'),
+            'description': _('Copy category parameter templates when creating a part'),
+            'default': True,
+            'validator': bool
+        },
+
         'PART_TEMPLATE': {
             'name': _('Template'),
             'description': _('Parts are templates by default'),
             'default': False,
             'validator': bool,
         },
->>>>>>> 887e6295
-
-        key = str(key).strip().upper()
-
-        if key in cls.GLOBAL_SETTINGS:
-            setting = cls.GLOBAL_SETTINGS[key]
-            return setting.get('description', '')
-        else:
-            return ''
-
-<<<<<<< HEAD
-    @classmethod
-    def get_setting_units(cls, key):
-        """
-        Return the units for a particular setting.
-=======
+
+        'PART_ASSEMBLY': {
+            'name': _('Assembly'),
+            'description': _('Parts can be assembled from other components by default'),
+            'default': False,
+            'validator': bool,
+        },
+
+        'PART_COMPONENT': {
+            'name': _('Component'),
+            'description': _('Parts can be used as sub-components by default'),
+            'default': True,
+            'validator': bool,
+        },
+
         'PART_PURCHASEABLE': {
             'name': _('Purchaseable'),
             'description': _('Parts are purchaseable by default'),
             'default': True,
             'validator': bool,
         },
->>>>>>> 887e6295
-
-        If it does not exist, return an empty string.
-        """
-
-        key = str(key).strip().upper()
-
-        if key in cls.GLOBAL_SETTINGS:
-            setting = cls.GLOBAL_SETTINGS[key]
-            return setting.get('units', '')
-        else:
-            return ''
-
-<<<<<<< HEAD
-    @classmethod
-    def get_setting_validator(cls, key):
-        """
-        Return the validator for a particular setting.
-
-        If it does not exist, return None
-        """
-=======
+
+        'PART_SALABLE': {
+            'name': _('Salable'),
+            'description': _('Parts are salable by default'),
+            'default': False,
+            'validator': bool,
+        },
+
+        'PART_TRACKABLE': {
+            'name': _('Trackable'),
+            'description': _('Parts are trackable by default'),
+            'default': False,
+            'validator': bool,
+        },
+
+        'PART_VIRTUAL': {
+            'name': _('Virtual'),
+            'description': _('Parts are virtual by default'),
+            'default': False,
+            'validator': bool,
+        },
+
         'PART_SHOW_IMPORT': {
             'name': _('Show Import in Views'),
             'description': _('Display the import wizard in some part views'),
             'default': False,
             'validator': bool,
         },
->>>>>>> 887e6295
-
-        key = str(key).strip().upper()
-
-<<<<<<< HEAD
-        if key in cls.GLOBAL_SETTINGS:
-            setting = cls.GLOBAL_SETTINGS[key]
-            return setting.get('validator', None)
-        else:
-            return None
-
-    @classmethod
-    def get_setting_default(cls, key):
-        """
-        Return the default value for a particular setting.
-=======
+
+        'PART_SHOW_PRICE_IN_FORMS': {
+            'name': _('Show Price in Forms'),
+            'description': _('Display part price in some forms'),
+            'default': True,
+            'validator': bool,
+        },
+
         # 2021-10-08
         # This setting exists as an interim solution for https://github.com/inventree/InvenTree/issues/2042
         # The BOM API can be extremely slow when calculating pricing information "on the fly"
@@ -810,197 +808,14 @@
             'default': False,
             'validator': bool
         },
->>>>>>> 887e6295
-
-        If it does not exist, return an empty string
-        """
-
-<<<<<<< HEAD
-        key = str(key).strip().upper()
-
-        if key in cls.GLOBAL_SETTINGS:
-            setting = cls.GLOBAL_SETTINGS[key]
-            return setting.get('default', '')
-        else:
-            return ''
-
-    @classmethod
-    def get_setting_choices(cls, key):
-        """
-        Return the validator choices available for a particular setting.
-        """
-
-        key = str(key).strip().upper()
-
-        if key in cls.GLOBAL_SETTINGS:
-            setting = cls.GLOBAL_SETTINGS[key]
-            choices = setting.get('choices', None)
-        else:
-            choices = None
-
-        """
-        TODO:
-        if type(choices) is function:
-            # Evaluate the function (we expect it will return a list of tuples...)
-            return choices()
-        """
-
-        return choices
-
-    @classmethod
-    def get_filters(cls, key, **kwargs):
-        return {'key__iexact': key}
-
-    @classmethod
-    def get_setting_object(cls, key, **kwargs):
-        """
-        Return an InvenTreeSetting object matching the given key.
-
-        - Key is case-insensitive
-        - Returns None if no match is made
-        """
-
-        key = str(key).strip().upper()
-
-        try:
-            setting = cls.objects.filter(**cls.get_filters(key, **kwargs)).first()
-        except (ValueError, cls.DoesNotExist):
-            setting = None
-        except (IntegrityError, OperationalError):
-            setting = None
-
-        # Setting does not exist! (Try to create it)
-        if not setting:
-
-            setting = cls(key=key, value=cls.get_setting_default(key), **kwargs)
-
-            try:
-                # Wrap this statement in "atomic", so it can be rolled back if it fails
-                with transaction.atomic():
-                    setting.save()
-            except (IntegrityError, OperationalError):
-                # It might be the case that the database isn't created yet
-                pass
-
-        return setting
-
-    @classmethod
-    def get_setting_pk(cls, key):
-        """
-        Return the primary-key value for a given setting.
-
-        If the setting does not exist, return None
-        """
-
-        setting = cls.get_setting_object(cls)
-
-        if setting:
-            return setting.pk
-        else:
-            return None
-
-    @classmethod
-    def get_setting(cls, key, backup_value=None, **kwargs):
-        """
-        Get the value of a particular setting.
-        If it does not exist, return the backup value (default = None)
-        """
-
-        # If no backup value is specified, atttempt to retrieve a "default" value
-        if backup_value is None:
-            backup_value = cls.get_setting_default(key)
-
-        setting = cls.get_setting_object(key, **kwargs)
-
-        if setting:
-            value = setting.value
-
-            # If the particular setting is defined as a boolean, cast the value to a boolean
-            if setting.is_bool():
-                value = InvenTree.helpers.str2bool(value)
-
-            if setting.is_int():
-                try:
-                    value = int(value)
-                except (ValueError, TypeError):
-                    value = backup_value
-
-        else:
-            value = backup_value
-
-        return value
-
-    @classmethod
-    def set_setting(cls, key, value, change_user, create=True, **kwargs):
-        """
-        Set the value of a particular setting.
-        If it does not exist, option to create it.
-
-        Args:
-            key: settings key
-            value: New value
-            change_user: User object (must be staff member to update a core setting)
-            create: If True, create a new setting if the specified key does not exist.
-        """
-
-        if change_user is not None and not change_user.is_staff:
-            return
-
-        try:
-            setting = cls.objects.get(**cls.get_filters(key, **kwargs))
-        except cls.DoesNotExist:
-
-            if create:
-                setting = cls(key=key, **kwargs)
-            else:
-                return
-
-        # Enforce standard boolean representation
-        if setting.is_bool():
-            value = InvenTree.helpers.str2bool(value)
-
-        setting.value = str(value)
-        setting.save()
-
-    key = models.CharField(max_length=50, blank=False, unique=False, help_text=_('Settings key (must be unique - case insensitive'))
-
-    value = models.CharField(max_length=200, blank=True, unique=False, help_text=_('Settings value'))
-
-    @property
-    def name(self):
-        return self.__class__.get_setting_name(self.key)
-
-    @property
-    def default_value(self):
-        return self.__class__.get_setting_default(self.key)
-
-    @property
-    def description(self):
-        return self.__class__.get_setting_description(self.key)
-
-    @property
-    def units(self):
-        return self.__class__.get_setting_units(self.key)
-
-    def clean(self):
-        """
-        If a validator (or multiple validators) are defined for a particular setting key,
-        run them against the 'value' field.
-        """
-
-        super().clean()
-
-        validator = self.__class__.get_setting_validator(self.key)
-
-        if self.is_bool():
-            self.value = InvenTree.helpers.str2bool(self.value)
-
-        if self.is_int():
-            try:
-                self.value = int(self.value)
-            except (ValueError):
-                raise ValidationError(_('Must be an integer value'))
-=======
+
+        'PART_BOM_USE_INTERNAL_PRICE': {
+            'name': _('Internal Price as BOM-Price'),
+            'description': _('Use the internal price (if set) in BOM-price calculations'),
+            'default': False,
+            'validator': bool
+        },
+
         'PART_NAME_FORMAT': {
             'name': _('Part Name Display Format'),
             'description': _('Format to display the part name'),
@@ -1197,7 +1012,6 @@
     class Meta:
         verbose_name = "InvenTree Setting"
         verbose_name_plural = "InvenTree Settings"
->>>>>>> 887e6295
 
     key = models.CharField(
         max_length=50,
@@ -1226,28 +1040,12 @@
         else:
             return False
 
-<<<<<<< HEAD
-    def validate_unique(self, exclude=None, **kwargs):
-        """ Ensure that the key:value pair is unique.
-        In addition to the base validators, this ensures that the 'key'
-        is unique, using a case-insensitive comparison.
-        """
-=======
->>>>>>> 887e6295
 
 class InvenTreeUserSetting(BaseInvenTreeSetting):
     """
     An InvenTreeSetting object with a usercontext
     """
 
-<<<<<<< HEAD
-        try:
-            setting = self.__class__.objects.exclude(id=self.id).filter(**self.get_filters(self.key, **kwargs))
-            if setting.exists():
-                raise ValidationError({'key': _('Key string must be unique')})
-        except self.DoesNotExist:
-            pass
-=======
     SETTINGS = {
         'HOMEPAGE_PART_STARRED': {
             'name': _('Show subscribed parts'),
@@ -1273,7 +1071,6 @@
             'default': 10,
             'validator': [int, MinValueValidator(1)]
         },
->>>>>>> 887e6295
 
         'HOMEPAGE_BOM_VALIDATION': {
             'name': _('Show unvalidated BOMs'),
@@ -1360,16 +1157,12 @@
             'validator': bool,
         },
 
-<<<<<<< HEAD
-        return self.__class__.get_setting_choices(self.key)
-=======
         "LABEL_INLINE": {
             'name': _('Inline label display'),
             'description': _('Display PDF labels in the browser, instead of downloading as a file'),
             'default': True,
             'validator': bool,
         },
->>>>>>> 887e6295
 
         "REPORT_INLINE": {
             'name': _('Inline report display'),
@@ -1378,11 +1171,6 @@
             'validator': bool,
         },
 
-<<<<<<< HEAD
-        validator = self.__class__.get_setting_validator(self.key)
-
-        return self.__class__.validator_is_bool(validator)
-=======
         'SEARCH_PREVIEW_RESULTS': {
             'name': _('Search Preview Results'),
             'description': _('Number of results to show in search preview window'),
@@ -1403,7 +1191,6 @@
             'default': False,
             'validator': bool,
         },
->>>>>>> 887e6295
 
         'PART_SHOW_QUANTITY_IN_FORMS': {
             'name': _('Show Quantity in Forms'),
@@ -1427,32 +1214,6 @@
         },
     }
 
-<<<<<<< HEAD
-    @classmethod
-    def validator_is_bool(cls, validator):
-
-        if validator == bool:
-            return True
-
-        if type(validator) in [list, tuple]:
-            for v in validator:
-                if v == bool:
-                    return True
-
-        return False
-
-    def is_int(self):
-        """
-        Check if the setting is required to be an integer value:
-        """
-
-        validator = self.__class__.get_setting_validator(self.key)
-
-        return self.__class__.validator_is_int(validator)
-
-    @classmethod
-    def validator_is_int(cls, validator):
-=======
     class Meta:
         verbose_name = "InvenTree User Setting"
         verbose_name_plural = "InvenTree User Settings"
@@ -1474,7 +1235,6 @@
         verbose_name=_('User'),
         help_text=_('User'),
     )
->>>>>>> 887e6295
 
     @classmethod
     def get_setting_object(cls, key, user):
@@ -1497,512 +1257,6 @@
         """
 
         return self.__class__.get_setting(self.key, user=self.user)
-
-
-class InvenTreeSetting(BaseInvenTreeSetting):
-    """
-    An InvenTreeSetting object is a key:value pair used for storing
-    single values (e.g. one-off settings values).
-
-    The class provides a way of retrieving the value for a particular key,
-    even if that key does not exist.
-    """
-
-    """
-    Dict of all global settings values:
-
-    The key of each item is the name of the value as it appears in the database.
-
-    Each global setting has the following parameters:
-
-    - name: Translatable string name of the setting (required)
-    - description: Translatable string description of the setting (required)
-    - default: Default value (optional)
-    - units: Units of the particular setting (optional)
-    - validator: Validation function for the setting (optional)
-
-    The keys must be upper-case
-    """
-
-    GLOBAL_SETTINGS = {
-
-        'INVENTREE_INSTANCE': {
-            'name': _('InvenTree Instance Name'),
-            'default': 'InvenTree server',
-            'description': _('String descriptor for the server instance'),
-        },
-
-        'INVENTREE_INSTANCE_TITLE': {
-            'name': _('Use instance name'),
-            'description': _('Use the instance name in the title-bar'),
-            'validator': bool,
-            'default': False,
-        },
-
-        'INVENTREE_COMPANY_NAME': {
-            'name': _('Company name'),
-            'description': _('Internal company name'),
-            'default': 'My company name',
-        },
-
-        'INVENTREE_BASE_URL': {
-            'name': _('Base URL'),
-            'description': _('Base URL for server instance'),
-            'validator': URLValidator(),
-            'default': '',
-        },
-
-        'INVENTREE_DEFAULT_CURRENCY': {
-            'name': _('Default Currency'),
-            'description': _('Default currency'),
-            'default': 'USD',
-            'choices': CURRENCY_CHOICES,
-        },
-
-        'INVENTREE_DOWNLOAD_FROM_URL': {
-            'name': _('Download from URL'),
-            'description': _('Allow download of remote images and files from external URL'),
-            'validator': bool,
-            'default': False,
-        },
-
-        'BARCODE_ENABLE': {
-            'name': _('Barcode Support'),
-            'description': _('Enable barcode scanner support'),
-            'default': True,
-            'validator': bool,
-        },
-
-        'PART_IPN_REGEX': {
-            'name': _('IPN Regex'),
-            'description': _('Regular expression pattern for matching Part IPN')
-        },
-
-        'PART_ALLOW_DUPLICATE_IPN': {
-            'name': _('Allow Duplicate IPN'),
-            'description': _('Allow multiple parts to share the same IPN'),
-            'default': True,
-            'validator': bool,
-        },
-
-        'PART_ALLOW_EDIT_IPN': {
-            'name': _('Allow Editing IPN'),
-            'description': _('Allow changing the IPN value while editing a part'),
-            'default': True,
-            'validator': bool,
-        },
-
-        'PART_COPY_BOM': {
-            'name': _('Copy Part BOM Data'),
-            'description': _('Copy BOM data by default when duplicating a part'),
-            'default': True,
-            'validator': bool,
-        },
-
-        'PART_COPY_PARAMETERS': {
-            'name': _('Copy Part Parameter Data'),
-            'description': _('Copy parameter data by default when duplicating a part'),
-            'default': True,
-            'validator': bool,
-        },
-
-        'PART_COPY_TESTS': {
-            'name': _('Copy Part Test Data'),
-            'description': _('Copy test data by default when duplicating a part'),
-            'default': True,
-            'validator': bool
-        },
-
-        'PART_CATEGORY_PARAMETERS': {
-            'name': _('Copy Category Parameter Templates'),
-            'description': _('Copy category parameter templates when creating a part'),
-            'default': True,
-            'validator': bool
-        },
-
-        'PART_TEMPLATE': {
-            'name': _('Template'),
-            'description': _('Parts are templates by default'),
-            'default': False,
-            'validator': bool,
-        },
-
-        'PART_ASSEMBLY': {
-            'name': _('Assembly'),
-            'description': _('Parts can be assembled from other components by default'),
-            'default': False,
-            'validator': bool,
-        },
-
-        'PART_COMPONENT': {
-            'name': _('Component'),
-            'description': _('Parts can be used as sub-components by default'),
-            'default': True,
-            'validator': bool,
-        },
-
-        'PART_PURCHASEABLE': {
-            'name': _('Purchaseable'),
-            'description': _('Parts are purchaseable by default'),
-            'default': True,
-            'validator': bool,
-        },
-
-        'PART_SALABLE': {
-            'name': _('Salable'),
-            'description': _('Parts are salable by default'),
-            'default': False,
-            'validator': bool,
-        },
-
-        'PART_TRACKABLE': {
-            'name': _('Trackable'),
-            'description': _('Parts are trackable by default'),
-            'default': False,
-            'validator': bool,
-        },
-
-        'PART_VIRTUAL': {
-            'name': _('Virtual'),
-            'description': _('Parts are virtual by default'),
-            'default': False,
-            'validator': bool,
-        },
-
-        # TODO: Remove this setting in future, new API forms make this not useful
-        'PART_SHOW_QUANTITY_IN_FORMS': {
-            'name': _('Show Quantity in Forms'),
-            'description': _('Display available part quantity in some forms'),
-            'default': True,
-            'validator': bool,
-        },
-
-        'PART_SHOW_IMPORT': {
-            'name': _('Show Import in Views'),
-            'description': _('Display the import wizard in some part views'),
-            'default': False,
-            'validator': bool,
-        },
-
-        'PART_SHOW_PRICE_IN_FORMS': {
-            'name': _('Show Price in Forms'),
-            'description': _('Display part price in some forms'),
-            'default': True,
-            'validator': bool,
-        },
-
-        # 2021-10-08
-        # This setting exists as an interim solution for https://github.com/inventree/InvenTree/issues/2042
-        # The BOM API can be extremely slow when calculating pricing information "on the fly"
-        # A future solution will solve this properly,
-        # but as an interim step we provide a global to enable / disable BOM pricing
-        'PART_SHOW_PRICE_IN_BOM': {
-            'name': _('Show Price in BOM'),
-            'description': _('Include pricing information in BOM tables'),
-            'default': True,
-            'validator': bool,
-        },
-
-        'PART_SHOW_RELATED': {
-            'name': _('Show related parts'),
-            'description': _('Display related parts for a part'),
-            'default': True,
-            'validator': bool,
-        },
-
-        'PART_CREATE_INITIAL': {
-            'name': _('Create initial stock'),
-            'description': _('Create initial stock on part creation'),
-            'default': False,
-            'validator': bool,
-        },
-
-        'PART_INTERNAL_PRICE': {
-            'name': _('Internal Prices'),
-            'description': _('Enable internal prices for parts'),
-            'default': False,
-            'validator': bool
-        },
-
-        'PART_BOM_USE_INTERNAL_PRICE': {
-            'name': _('Internal Price as BOM-Price'),
-            'description': _('Use the internal price (if set) in BOM-price calculations'),
-            'default': False,
-            'validator': bool
-        },
-
-        'REPORT_DEBUG_MODE': {
-            'name': _('Debug Mode'),
-            'description': _('Generate reports in debug mode (HTML output)'),
-            'default': False,
-            'validator': bool,
-        },
-
-        'REPORT_DEFAULT_PAGE_SIZE': {
-            'name': _('Page Size'),
-            'description': _('Default page size for PDF reports'),
-            'default': 'A4',
-            'choices': [
-                ('A4', 'A4'),
-                ('Legal', 'Legal'),
-                ('Letter', 'Letter')
-            ],
-        },
-
-        'REPORT_ENABLE_TEST_REPORT': {
-            'name': _('Test Reports'),
-            'description': _('Enable generation of test reports'),
-            'default': True,
-            'validator': bool,
-        },
-
-        'STOCK_ENABLE_EXPIRY': {
-            'name': _('Stock Expiry'),
-            'description': _('Enable stock expiry functionality'),
-            'default': False,
-            'validator': bool,
-        },
-
-        'STOCK_ALLOW_EXPIRED_SALE': {
-            'name': _('Sell Expired Stock'),
-            'description': _('Allow sale of expired stock'),
-            'default': False,
-            'validator': bool,
-        },
-
-        'STOCK_STALE_DAYS': {
-            'name': _('Stock Stale Time'),
-            'description': _('Number of days stock items are considered stale before expiring'),
-            'default': 0,
-            'units': _('days'),
-            'validator': [int],
-        },
-
-        'STOCK_ALLOW_EXPIRED_BUILD': {
-            'name': _('Build Expired Stock'),
-            'description': _('Allow building with expired stock'),
-            'default': False,
-            'validator': bool,
-        },
-
-        'STOCK_OWNERSHIP_CONTROL': {
-            'name': _('Stock Ownership Control'),
-            'description': _('Enable ownership control over stock locations and items'),
-            'default': False,
-            'validator': bool,
-        },
-
-        'STOCK_GROUP_BY_PART': {
-            'name': _('Group by Part'),
-            'description': _('Group stock items by part reference in table views'),
-            'default': True,
-            'validator': bool,
-        },
-
-        'BUILDORDER_REFERENCE_PREFIX': {
-            'name': _('Build Order Reference Prefix'),
-            'description': _('Prefix value for build order reference'),
-            'default': 'BO',
-        },
-
-        'BUILDORDER_REFERENCE_REGEX': {
-            'name': _('Build Order Reference Regex'),
-            'description': _('Regular expression pattern for matching build order reference')
-        },
-
-        'SALESORDER_REFERENCE_PREFIX': {
-            'name': _('Sales Order Reference Prefix'),
-            'description': _('Prefix value for sales order reference'),
-            'default': 'SO',
-        },
-
-        'PURCHASEORDER_REFERENCE_PREFIX': {
-            'name': _('Purchase Order Reference Prefix'),
-            'description': _('Prefix value for purchase order reference'),
-            'default': 'PO',
-        },
-
-    }
-
-    class Meta:
-        verbose_name = "InvenTree Setting"
-        verbose_name_plural = "InvenTree Settings"
-
-    key = models.CharField(
-        max_length=50,
-        blank=False,
-        unique=True,
-        help_text=_('Settings key (must be unique - case insensitive'),
-    )
-
-
-class InvenTreeUserSetting(BaseInvenTreeSetting):
-    """
-    An InvenTreeSetting object with a usercontext
-    """
-
-    GLOBAL_SETTINGS = {
-        'HOMEPAGE_PART_STARRED': {
-            'name': _('Show starred parts'),
-            'description': _('Show starred parts on the homepage'),
-            'default': True,
-            'validator': bool,
-        },
-        'HOMEPAGE_PART_LATEST': {
-            'name': _('Show latest parts'),
-            'description': _('Show latest parts on the homepage'),
-            'default': True,
-            'validator': bool,
-        },
-        'PART_RECENT_COUNT': {
-            'name': _('Recent Part Count'),
-            'description': _('Number of recent parts to display on index page'),
-            'default': 10,
-            'validator': [int, MinValueValidator(1)]
-        },
-
-        'HOMEPAGE_BOM_VALIDATION': {
-            'name': _('Show unvalidated BOMs'),
-            'description': _('Show BOMs that await validation on the homepage'),
-            'default': True,
-            'validator': bool,
-        },
-        'HOMEPAGE_STOCK_RECENT': {
-            'name': _('Show recent stock changes'),
-            'description': _('Show recently changed stock items on the homepage'),
-            'default': True,
-            'validator': bool,
-        },
-        'STOCK_RECENT_COUNT': {
-            'name': _('Recent Stock Count'),
-            'description': _('Number of recent stock items to display on index page'),
-            'default': 10,
-            'validator': [int, MinValueValidator(1)]
-        },
-        'HOMEPAGE_STOCK_LOW': {
-            'name': _('Show low stock'),
-            'description': _('Show low stock items on the homepage'),
-            'default': True,
-            'validator': bool,
-        },
-        'HOMEPAGE_STOCK_DEPLETED': {
-            'name': _('Show depleted stock'),
-            'description': _('Show depleted stock items on the homepage'),
-            'default': True,
-            'validator': bool,
-        },
-        'HOMEPAGE_STOCK_NEEDED': {
-            'name': _('Show needed stock'),
-            'description': _('Show stock items needed for builds on the homepage'),
-            'default': True,
-            'validator': bool,
-        },
-        'HOMEPAGE_STOCK_EXPIRED': {
-            'name': _('Show expired stock'),
-            'description': _('Show expired stock items on the homepage'),
-            'default': True,
-            'validator': bool,
-        },
-        'HOMEPAGE_STOCK_STALE': {
-            'name': _('Show stale stock'),
-            'description': _('Show stale stock items on the homepage'),
-            'default': True,
-            'validator': bool,
-        },
-        'HOMEPAGE_BUILD_PENDING': {
-            'name': _('Show pending builds'),
-            'description': _('Show pending builds on the homepage'),
-            'default': True,
-            'validator': bool,
-        },
-        'HOMEPAGE_BUILD_OVERDUE': {
-            'name': _('Show overdue builds'),
-            'description': _('Show overdue builds on the homepage'),
-            'default': True,
-            'validator': bool,
-        },
-        'HOMEPAGE_PO_OUTSTANDING': {
-            'name': _('Show outstanding POs'),
-            'description': _('Show outstanding POs on the homepage'),
-            'default': True,
-            'validator': bool,
-        },
-        'HOMEPAGE_PO_OVERDUE': {
-            'name': _('Show overdue POs'),
-            'description': _('Show overdue POs on the homepage'),
-            'default': True,
-            'validator': bool,
-        },
-        'HOMEPAGE_SO_OUTSTANDING': {
-            'name': _('Show outstanding SOs'),
-            'description': _('Show outstanding SOs on the homepage'),
-            'default': True,
-            'validator': bool,
-        },
-        'HOMEPAGE_SO_OVERDUE': {
-            'name': _('Show overdue SOs'),
-            'description': _('Show overdue SOs on the homepage'),
-            'default': True,
-            'validator': bool,
-        },
-
-        "LABEL_INLINE": {
-            'name': _('Inline label display'),
-            'description': _('Display PDF labels in the browser, instead of downloading as a file'),
-            'default': True,
-            'validator': bool,
-        },
-
-        "REPORT_INLINE": {
-            'name': _('Inline report display'),
-            'description': _('Display PDF reports in the browser, instead of downloading as a file'),
-            'default': False,
-            'validator': bool,
-        },
-
-        'SEARCH_PREVIEW_RESULTS': {
-            'name': _('Search Preview Results'),
-            'description': _('Number of results to show in search preview window'),
-            'default': 10,
-            'validator': [int, MinValueValidator(1)]
-        },
-    }
-
-    class Meta:
-        verbose_name = "InvenTree User Setting"
-        verbose_name_plural = "InvenTree User Settings"
-        constraints = [
-            models.UniqueConstraint(fields=['key', 'user'], name='unique key and user')
-        ]
-
-    key = models.CharField(
-        max_length=50,
-        blank=False,
-        unique=False,
-        help_text=_('Settings key (must be unique - case insensitive'),
-    )
-
-    user = models.ForeignKey(
-        User,
-        on_delete=models.CASCADE,
-        blank=True, null=True,
-        verbose_name=_('User'),
-        help_text=_('User'),
-    )
-
-    @classmethod
-    def get_setting_object(cls, key, user):
-        return super().get_setting_object(key, user=user)
-
-    def validate_unique(self, exclude=None):
-        return super().validate_unique(exclude=exclude, user=self.user)
-
-    @classmethod
-    def get_filters(cls, key, **kwargs):
-        return {
-            'key__iexact': key,
-            'user__id': kwargs['user'].id
-        }
 
 
 class PriceBreak(models.Model):
