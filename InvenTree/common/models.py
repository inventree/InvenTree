--- conflicted
+++ resolved
@@ -396,35 +396,9 @@
         filters = {
             'key__iexact': key,
 
-<<<<<<< HEAD
-        # Filter by plugin
-        plugin = kwargs.get('plugin', None)
-
-        if plugin is not None:
-            from plugin import InvenTreePlugin
-
-            if issubclass(plugin.__class__, InvenTreePlugin):
-                plugin = plugin.plugin_config()
-
-            filters['plugin'] = plugin
-            kwargs['plugin'] = plugin
-
-        # Filter by machine
-        machine = kwargs.get('machine', None)
-
-        if machine is not None:
-            filters['machine'] = machine
-
-        # Filter by method
-        method = kwargs.get('method', None)
-
-        if method is not None:
-            filters['method'] = method
-=======
             # Optionally filter by other keys
             **cls.get_filters(**kwargs),
         }
->>>>>>> 9e77b9fc
 
         # Perform cache lookup by default
         do_cache = kwargs.pop('cache', True)
@@ -532,27 +506,10 @@
 
         filters = {
             'key__iexact': key,
-<<<<<<< HEAD
-        }
-
-        user = kwargs.get('user', None)
-        plugin = kwargs.get('plugin', None)
-        machine = kwargs.get('machine', None)
-
-        if user is not None:
-            filters['user'] = user
-
-        if plugin is not None:
-            from plugin import InvenTreePlugin
-=======
->>>>>>> 9e77b9fc
 
             # Optionally filter by other keys
             **cls.get_filters(**kwargs),
         }
-
-        if machine is not None:
-            filters['machine'] = machine
 
         try:
             setting = cls.objects.get(**filters)
@@ -670,24 +627,10 @@
 
         filters = {
             'key__iexact': self.key,
-<<<<<<< HEAD
-        }
-
-        user = getattr(self, 'user', None)
-        plugin = getattr(self, 'plugin', None)
-        machine = getattr(self, 'machine', None)
-
-        if user is not None:
-            filters['user'] = user
-=======
->>>>>>> 9e77b9fc
 
             # Optionally filter by other keys
             **self.get_filters_for_instance(),
         }
-
-        if machine is not None:
-            filters['machine'] = machine
 
         try:
             # Check if a duplicate setting already exists
