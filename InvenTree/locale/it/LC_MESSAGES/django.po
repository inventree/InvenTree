--- conflicted
+++ resolved
@@ -2,13 +2,8 @@
 msgstr ""
 "Project-Id-Version: inventree\n"
 "Report-Msgid-Bugs-To: \n"
-<<<<<<< HEAD
-"POT-Creation-Date: 2023-02-03 01:45+0000\n"
-"PO-Revision-Date: 2023-02-04 15:06\n"
-=======
 "POT-Creation-Date: 2023-02-06 09:00+0000\n"
 "PO-Revision-Date: 2023-02-06 09:24\n"
->>>>>>> dc3351d9
 "Last-Translator: \n"
 "Language-Team: Italian\n"
 "Language: it_IT\n"
@@ -217,11 +212,7 @@
 msgid "Select file to attach"
 msgstr "Seleziona file da allegare"
 
-<<<<<<< HEAD
-#: InvenTree/models.py:412 common/models.py:2471 company/models.py:129
-=======
 #: InvenTree/models.py:412 common/models.py:2481 company/models.py:129
->>>>>>> dc3351d9
 #: company/models.py:281 company/models.py:517 order/models.py:85
 #: order/models.py:1282 part/admin.py:25 part/models.py:866
 #: part/templates/part/part_scheduling.html:11
@@ -246,15 +237,9 @@
 msgid "File comment"
 msgstr "Commento del file"
 
-<<<<<<< HEAD
-#: InvenTree/models.py:422 InvenTree/models.py:423 common/models.py:1920
-#: common/models.py:1921 common/models.py:2144 common/models.py:2145
-#: common/models.py:2401 common/models.py:2402 part/models.py:2928
-=======
 #: InvenTree/models.py:422 InvenTree/models.py:423 common/models.py:1930
 #: common/models.py:1931 common/models.py:2154 common/models.py:2155
 #: common/models.py:2411 common/models.py:2412 part/models.py:2928
->>>>>>> dc3351d9
 #: part/models.py:3014 part/models.py:3034 plugin/models.py:270
 #: plugin/models.py:271
 #: report/templates/report/inventree_test_report_base.html:96
@@ -295,11 +280,7 @@
 msgid "Invalid choice"
 msgstr "Scelta non valida"
 
-<<<<<<< HEAD
-#: InvenTree/models.py:557 InvenTree/models.py:558 common/models.py:2130
-=======
 #: InvenTree/models.py:557 InvenTree/models.py:558 common/models.py:2140
->>>>>>> dc3351d9
 #: company/models.py:363 label/models.py:101 part/models.py:810
 #: part/models.py:3189 plugin/models.py:94 report/models.py:152
 #: templates/InvenTree/settings/mixins/urls.html:13
@@ -452,109 +433,6 @@
 msgid "Downloading images from remote URL is not enabled"
 msgstr "Il download delle immagini da URL remoto non è abilitato"
 
-<<<<<<< HEAD
-#: InvenTree/settings.py:689
-msgid "Czech"
-msgstr "Ceco"
-
-#: InvenTree/settings.py:690
-msgid "Danish"
-msgstr "Danese"
-
-#: InvenTree/settings.py:691
-msgid "German"
-msgstr "Tedesco"
-
-#: InvenTree/settings.py:692
-msgid "Greek"
-msgstr "Greco"
-
-#: InvenTree/settings.py:693
-msgid "English"
-msgstr "Inglese"
-
-#: InvenTree/settings.py:694
-msgid "Spanish"
-msgstr "Spagnolo"
-
-#: InvenTree/settings.py:695
-msgid "Spanish (Mexican)"
-msgstr "Spagnolo (Messicano)"
-
-#: InvenTree/settings.py:696
-msgid "Farsi / Persian"
-msgstr "Farsi / Persiano"
-
-#: InvenTree/settings.py:697
-msgid "French"
-msgstr "Francese"
-
-#: InvenTree/settings.py:698
-msgid "Hebrew"
-msgstr "Ebraico"
-
-#: InvenTree/settings.py:699
-msgid "Hungarian"
-msgstr "Ungherese"
-
-#: InvenTree/settings.py:700
-msgid "Italian"
-msgstr "Italiano"
-
-#: InvenTree/settings.py:701
-msgid "Japanese"
-msgstr "Giapponese"
-
-#: InvenTree/settings.py:702
-msgid "Korean"
-msgstr "Coreano"
-
-#: InvenTree/settings.py:703
-msgid "Dutch"
-msgstr "Olandese"
-
-#: InvenTree/settings.py:704
-msgid "Norwegian"
-msgstr "Norvegese"
-
-#: InvenTree/settings.py:705
-msgid "Polish"
-msgstr "Polacco"
-
-#: InvenTree/settings.py:706
-msgid "Portuguese"
-msgstr "Portoghese"
-
-#: InvenTree/settings.py:707
-msgid "Portuguese (Brazilian)"
-msgstr "Portoghese (Brasile)"
-
-#: InvenTree/settings.py:708
-msgid "Russian"
-msgstr "Russo"
-
-#: InvenTree/settings.py:709
-msgid "Slovenian"
-msgstr "Sloveno"
-
-#: InvenTree/settings.py:710
-msgid "Swedish"
-msgstr "Svedese"
-
-#: InvenTree/settings.py:711
-msgid "Thai"
-msgstr "Thailandese"
-
-#: InvenTree/settings.py:712
-msgid "Turkish"
-msgstr "Turco"
-
-#: InvenTree/settings.py:713
-msgid "Vietnamese"
-msgstr "Vietnamita"
-
-#: InvenTree/settings.py:714
-=======
 #: InvenTree/settings.py:691
 msgid "Czech"
 msgstr "Ceco"
@@ -656,7 +534,6 @@
 msgstr "Vietnamita"
 
 #: InvenTree/settings.py:716
->>>>>>> dc3351d9
 msgid "Chinese"
 msgstr "Cinese"
 
@@ -1168,11 +1045,7 @@
 
 #: build/models.py:1375 build/serializers.py:193
 #: build/templates/build/build_base.html:85
-<<<<<<< HEAD
-#: build/templates/build/detail.html:34 common/models.py:1952
-=======
 #: build/templates/build/detail.html:34 common/models.py:1962
->>>>>>> dc3351d9
 #: order/models.py:934 order/models.py:1460 order/serializers.py:1206
 #: order/templates/order/order_wizard/match_parts.html:30 part/admin.py:256
 #: part/forms.py:40 part/models.py:2907 part/models.py:3425
@@ -1997,26 +1870,6 @@
 #: common/models.py:967
 msgid "Enable automatic backup of database and media files"
 msgstr "Abilita il backup automatico di database e file multimediali"
-<<<<<<< HEAD
-
-#: common/models.py:973
-msgid "Delete Old Tasks"
-msgstr "Cancella le vecchie sessioni"
-
-#: common/models.py:974
-msgid "Background task results will be deleted after specified number of days"
-msgstr "I risultati delle attività in background verranno eliminati dopo un determinato numero di giorni"
-
-#: common/models.py:984
-msgid "Delete Error Logs"
-msgstr "Elimina Log Degli Errori"
-
-#: common/models.py:985
-msgid "Error logs will be deleted after specified number of days"
-msgstr "I log di errore verranno eliminati dopo il numero specificato di giorni"
-
-#: common/models.py:995 templates/InvenTree/notifications/history.html:13
-=======
 
 #: common/models.py:973
 msgid "Days Between Backup"
@@ -2043,99 +1896,11 @@
 msgstr "I log di errore verranno eliminati dopo il numero specificato di giorni"
 
 #: common/models.py:1005 templates/InvenTree/notifications/history.html:13
->>>>>>> dc3351d9
 #: templates/InvenTree/notifications/history.html:14
 #: templates/InvenTree/notifications/notifications.html:77
 msgid "Delete Notifications"
 msgstr "Cancella Notifiche"
 
-<<<<<<< HEAD
-#: common/models.py:996
-msgid "User notifications will be deleted after specified number of days"
-msgstr "Le notifiche dell'utente verranno eliminate dopo il numero di giorni specificato"
-
-#: common/models.py:1006 templates/InvenTree/settings/sidebar.html:33
-msgid "Barcode Support"
-msgstr "Supporto Codice A Barre"
-
-#: common/models.py:1007
-msgid "Enable barcode scanner support"
-msgstr "Abilita supporto scanner codici a barre"
-
-#: common/models.py:1013
-msgid "Barcode Input Delay"
-msgstr "Codice a barre inserito scaduto"
-
-#: common/models.py:1014
-msgid "Barcode input processing delay time"
-msgstr "Tempo di ritardo di elaborazione codice a barre"
-
-#: common/models.py:1024
-msgid "Barcode Webcam Support"
-msgstr "Codice a Barre Supporto Webcam"
-
-#: common/models.py:1025
-msgid "Allow barcode scanning via webcam in browser"
-msgstr "Consenti la scansione del codice a barre tramite webcam nel browser"
-
-#: common/models.py:1031
-msgid "IPN Regex"
-msgstr "IPN Regex"
-
-#: common/models.py:1032
-msgid "Regular expression pattern for matching Part IPN"
-msgstr "Schema di espressione regolare per l'articolo corrispondente IPN"
-
-#: common/models.py:1036
-msgid "Allow Duplicate IPN"
-msgstr "Consenti duplicati IPN"
-
-#: common/models.py:1037
-msgid "Allow multiple parts to share the same IPN"
-msgstr "Permetti a più articoli di condividere lo stesso IPN"
-
-#: common/models.py:1043
-msgid "Allow Editing IPN"
-msgstr "Permetti modifiche al part number interno (IPN)"
-
-#: common/models.py:1044
-msgid "Allow changing the IPN value while editing a part"
-msgstr "Consenti di modificare il valore del part number durante la modifica di un articolo"
-
-#: common/models.py:1050
-msgid "Copy Part BOM Data"
-msgstr "Copia I Dati Della distinta base dell'articolo"
-
-#: common/models.py:1051
-msgid "Copy BOM data by default when duplicating a part"
-msgstr "Copia i dati della Distinta Base predefinita quando duplichi un articolo"
-
-#: common/models.py:1057
-msgid "Copy Part Parameter Data"
-msgstr "Copia I Dati Parametro dell'articolo"
-
-#: common/models.py:1058
-msgid "Copy parameter data by default when duplicating a part"
-msgstr "Copia i dati dei parametri di default quando si duplica un articolo"
-
-#: common/models.py:1064
-msgid "Copy Part Test Data"
-msgstr "Copia I Dati dell'Articolo Test"
-
-#: common/models.py:1065
-msgid "Copy test data by default when duplicating a part"
-msgstr "Copia i dati di prova di default quando si duplica un articolo"
-
-#: common/models.py:1071
-msgid "Copy Category Parameter Templates"
-msgstr "Copia Template Parametri Categoria"
-
-#: common/models.py:1072
-msgid "Copy category parameter templates when creating a part"
-msgstr "Copia i modelli dei parametri categoria quando si crea un articolo"
-
-#: common/models.py:1078 part/admin.py:41 part/models.py:3234
-=======
 #: common/models.py:1006
 msgid "User notifications will be deleted after specified number of days"
 msgstr "Le notifiche dell'utente verranno eliminate dopo il numero di giorni specificato"
@@ -2221,63 +1986,31 @@
 msgstr "Copia i modelli dei parametri categoria quando si crea un articolo"
 
 #: common/models.py:1088 part/admin.py:41 part/models.py:3234
->>>>>>> dc3351d9
 #: report/models.py:158 templates/js/translated/table_filters.js:38
 #: templates/js/translated/table_filters.js:516
 msgid "Template"
 msgstr "Modello"
 
-<<<<<<< HEAD
-#: common/models.py:1079
-msgid "Parts are templates by default"
-msgstr "Gli articoli sono modelli per impostazione predefinita"
-
-#: common/models.py:1085 part/admin.py:37 part/admin.py:262 part/models.py:958
-=======
 #: common/models.py:1089
 msgid "Parts are templates by default"
 msgstr "Gli articoli sono modelli per impostazione predefinita"
 
 #: common/models.py:1095 part/admin.py:37 part/admin.py:262 part/models.py:958
->>>>>>> dc3351d9
 #: templates/js/translated/bom.js:1602
 #: templates/js/translated/table_filters.js:196
 #: templates/js/translated/table_filters.js:475
 msgid "Assembly"
 msgstr "Assemblaggio"
 
-<<<<<<< HEAD
-#: common/models.py:1086
-msgid "Parts can be assembled from other components by default"
-msgstr "Gli articoli possono essere assemblate da altri componenti per impostazione predefinita"
-
-#: common/models.py:1092 part/admin.py:38 part/models.py:964
-=======
 #: common/models.py:1096
 msgid "Parts can be assembled from other components by default"
 msgstr "Gli articoli possono essere assemblate da altri componenti per impostazione predefinita"
 
 #: common/models.py:1102 part/admin.py:38 part/models.py:964
->>>>>>> dc3351d9
 #: templates/js/translated/table_filters.js:483
 msgid "Component"
 msgstr "Componente"
 
-<<<<<<< HEAD
-#: common/models.py:1093
-msgid "Parts can be used as sub-components by default"
-msgstr "Gli articoli possono essere assemblati da altri componenti per impostazione predefinita"
-
-#: common/models.py:1099 part/admin.py:39 part/models.py:975
-msgid "Purchaseable"
-msgstr "Acquistabile"
-
-#: common/models.py:1100
-msgid "Parts are purchaseable by default"
-msgstr "Gli articoli sono acquistabili per impostazione predefinita"
-
-#: common/models.py:1106 part/admin.py:40 part/models.py:980
-=======
 #: common/models.py:1103
 msgid "Parts can be used as sub-components by default"
 msgstr "Gli articoli possono essere assemblati da altri componenti per impostazione predefinita"
@@ -2291,848 +2024,32 @@
 msgstr "Gli articoli sono acquistabili per impostazione predefinita"
 
 #: common/models.py:1116 part/admin.py:40 part/models.py:980
->>>>>>> dc3351d9
 #: templates/js/translated/table_filters.js:504
 msgid "Salable"
 msgstr "Vendibile"
 
-<<<<<<< HEAD
-#: common/models.py:1107
-msgid "Parts are salable by default"
-msgstr "Gli articoli sono acquistabili per impostazione predefinita"
-
-#: common/models.py:1113 part/admin.py:42 part/models.py:970
-=======
 #: common/models.py:1117
 msgid "Parts are salable by default"
 msgstr "Gli articoli sono acquistabili per impostazione predefinita"
 
 #: common/models.py:1123 part/admin.py:42 part/models.py:970
->>>>>>> dc3351d9
 #: templates/js/translated/table_filters.js:46
 #: templates/js/translated/table_filters.js:120
 #: templates/js/translated/table_filters.js:520
 msgid "Trackable"
 msgstr "Tracciabile"
 
-<<<<<<< HEAD
-#: common/models.py:1114
-msgid "Parts are trackable by default"
-msgstr "Gli articoli sono tracciabili per impostazione predefinita"
-
-#: common/models.py:1120 part/admin.py:43 part/models.py:990
-=======
 #: common/models.py:1124
 msgid "Parts are trackable by default"
 msgstr "Gli articoli sono tracciabili per impostazione predefinita"
 
 #: common/models.py:1130 part/admin.py:43 part/models.py:990
->>>>>>> dc3351d9
 #: part/templates/part/part_base.html:156
 #: templates/js/translated/table_filters.js:42
 #: templates/js/translated/table_filters.js:524
 msgid "Virtual"
 msgstr "Virtuale"
 
-<<<<<<< HEAD
-#: common/models.py:1121
-msgid "Parts are virtual by default"
-msgstr "Gli articoli sono virtuali per impostazione predefinita"
-
-#: common/models.py:1127
-msgid "Show Import in Views"
-msgstr "Mostra l'importazione nelle viste"
-
-#: common/models.py:1128
-msgid "Display the import wizard in some part views"
-msgstr "Mostra la procedura guidata di importazione in alcune viste articoli"
-
-#: common/models.py:1134
-msgid "Show related parts"
-msgstr "Mostra articoli correlati"
-
-#: common/models.py:1135
-msgid "Display related parts for a part"
-msgstr "Visualizza parti correlate per ogni articolo"
-
-#: common/models.py:1141
-msgid "Initial Stock Data"
-msgstr "Dati iniziali dello stock"
-
-#: common/models.py:1142
-msgid "Allow creation of initial stock when adding a new part"
-msgstr "Consentire la creazione di uno stock iniziale quando si aggiunge una nuova parte"
-
-#: common/models.py:1148 templates/js/translated/part.js:73
-msgid "Initial Supplier Data"
-msgstr "Dati iniziali del fornitore"
-
-#: common/models.py:1149
-msgid "Allow creation of initial supplier data when adding a new part"
-msgstr "Consentire la creazione dei dati iniziali del fornitore quando si aggiunge una nuova parte"
-
-#: common/models.py:1155
-msgid "Part Name Display Format"
-msgstr "Formato di visualizzazione del nome articolo"
-
-#: common/models.py:1156
-msgid "Format to display the part name"
-msgstr "Formato per visualizzare il nome dell'articolo"
-
-#: common/models.py:1163
-msgid "Part Category Default Icon"
-msgstr "Icona predefinita Categoria Articolo"
-
-#: common/models.py:1164
-msgid "Part category default icon (empty means no icon)"
-msgstr "Icona predefinita Categoria Articolo (vuoto significa nessuna icona)"
-
-#: common/models.py:1169
-msgid "Pricing Decimal Places"
-msgstr "Prezzi Decimali"
-
-#: common/models.py:1170
-msgid "Number of decimal places to display when rendering pricing data"
-msgstr "Numero di cifre decimali da visualizzare quando si visualizzano i dati dei prezzi"
-
-#: common/models.py:1180
-msgid "Use Supplier Pricing"
-msgstr "Usa Prezzi Fornitore"
-
-#: common/models.py:1181
-msgid "Include supplier price breaks in overall pricing calculations"
-msgstr "Includere le discontinuità di prezzo del fornitore nei calcoli generali dei prezzi"
-
-#: common/models.py:1187
-msgid "Purchase History Override"
-msgstr "Ignora la Cronologia Acquisti"
-
-#: common/models.py:1188
-msgid "Historical purchase order pricing overrides supplier price breaks"
-msgstr "Cronologia dei prezzi dell'ordine di acquisto del fornitore superati con discontinuità di prezzo"
-
-#: common/models.py:1194
-msgid "Use Stock Item Pricing"
-msgstr "Utilizzare i prezzi degli articoli in stock"
-
-#: common/models.py:1195
-msgid "Use pricing from manually entered stock data for pricing calculations"
-msgstr "Utilizzare i prezzi dei dati di magazzino inseriti manualmente per il calcolo dei prezzi"
-
-#: common/models.py:1201
-msgid "Stock Item Pricing Age"
-msgstr "Età dei prezzi degli articoli in stock"
-
-#: common/models.py:1202
-msgid "Exclude stock items older than this number of days from pricing calculations"
-msgstr "Escludere dal calcolo dei prezzi gli articoli in giacenza più vecchi di questo numero di giorni"
-
-#: common/models.py:1212
-msgid "Use Variant Pricing"
-msgstr "Utilizza Variazione di Prezzo"
-
-#: common/models.py:1213
-msgid "Include variant pricing in overall pricing calculations"
-msgstr "Includi la variante dei prezzi nei calcoli dei prezzi complessivi"
-
-#: common/models.py:1219
-msgid "Active Variants Only"
-msgstr "Solo Varianti Attive"
-
-#: common/models.py:1220
-msgid "Only use active variant parts for calculating variant pricing"
-msgstr "Utilizza solo articoli di varianti attive per calcolare i prezzi delle varianti"
-
-#: common/models.py:1226
-msgid "Pricing Rebuild Time"
-msgstr "Tempo di Riproduzione Prezzi"
-
-#: common/models.py:1227
-msgid "Number of days before part pricing is automatically updated"
-msgstr "Numero di giorni prima che il prezzo dell'articolo venga aggiornato automaticamente"
-
-#: common/models.py:1228 common/models.py:1351
-msgid "days"
-msgstr "giorni"
-
-#: common/models.py:1237
-msgid "Internal Prices"
-msgstr "Prezzi interni"
-
-#: common/models.py:1238
-msgid "Enable internal prices for parts"
-msgstr "Abilita prezzi interni per gli articoli"
-
-#: common/models.py:1244
-msgid "Internal Price Override"
-msgstr "Sovrascrivi Prezzo Interno"
-
-#: common/models.py:1245
-msgid "If available, internal prices override price range calculations"
-msgstr "Se disponibile, i prezzi interni sostituiscono i calcoli della fascia di prezzo"
-
-#: common/models.py:1251
-msgid "Enable label printing"
-msgstr "Abilita stampa etichette"
-
-#: common/models.py:1252
-msgid "Enable label printing from the web interface"
-msgstr "Abilita la stampa di etichette dall'interfaccia web"
-
-#: common/models.py:1258
-msgid "Label Image DPI"
-msgstr "Etichetta Immagine DPI"
-
-#: common/models.py:1259
-msgid "DPI resolution when generating image files to supply to label printing plugins"
-msgstr "Risoluzione DPI quando si generano file di immagine da fornire ai plugin di stampa per etichette"
-
-#: common/models.py:1268
-msgid "Enable Reports"
-msgstr "Abilita Report di Stampa"
-
-#: common/models.py:1269
-msgid "Enable generation of reports"
-msgstr "Abilita generazione di report di stampa"
-
-#: common/models.py:1275 templates/stats.html:25
-msgid "Debug Mode"
-msgstr "Modalità Debug"
-
-#: common/models.py:1276
-msgid "Generate reports in debug mode (HTML output)"
-msgstr "Genera report in modalità debug (output HTML)"
-
-#: common/models.py:1282
-msgid "Page Size"
-msgstr "Dimensioni pagina"
-
-#: common/models.py:1283
-msgid "Default page size for PDF reports"
-msgstr "Dimensione predefinita della pagina per i report PDF"
-
-#: common/models.py:1293
-msgid "Enable Test Reports"
-msgstr "Abilita Rapporto di Prova"
-
-#: common/models.py:1294
-msgid "Enable generation of test reports"
-msgstr "Abilita generazione di stampe di prova"
-
-#: common/models.py:1300
-msgid "Attach Test Reports"
-msgstr "Allega Rapporto di Prova"
-
-#: common/models.py:1301
-msgid "When printing a Test Report, attach a copy of the Test Report to the associated Stock Item"
-msgstr "Quando si stampa un rapporto di prova, allegare una copia del rapporto di prova all'elemento di magazzino associato"
-
-#: common/models.py:1307
-msgid "Globally Unique Serials"
-msgstr "Seriali Unici Globali"
-
-#: common/models.py:1308
-msgid "Serial numbers for stock items must be globally unique"
-msgstr "I numeri di serie per gli articoli di magazzino devono essere univoci"
-
-#: common/models.py:1314
-msgid "Autofill Serial Numbers"
-msgstr "Auto Riempimento Numeri Seriali"
-
-#: common/models.py:1315
-msgid "Autofill serial numbers in forms"
-msgstr "Auto riempimento numeri nel modulo"
-
-#: common/models.py:1321
-msgid "Delete Depleted Stock"
-msgstr "Elimina scorte esaurite"
-
-#: common/models.py:1322
-msgid "Determines default behaviour when a stock item is depleted"
-msgstr "Determina il comportamento predefinito quando un elemento stock è esaurito"
-
-#: common/models.py:1328
-msgid "Batch Code Template"
-msgstr "Modello Codice a Barre"
-
-#: common/models.py:1329
-msgid "Template for generating default batch codes for stock items"
-msgstr "Modello per la generazione di codici batch predefiniti per gli elementi stock"
-
-#: common/models.py:1334
-msgid "Stock Expiry"
-msgstr "Scadenza giacenza"
-
-#: common/models.py:1335
-msgid "Enable stock expiry functionality"
-msgstr "Abilita funzionalità di scadenza della giacenza"
-
-#: common/models.py:1341
-msgid "Sell Expired Stock"
-msgstr "Vendi giacenza scaduta"
-
-#: common/models.py:1342
-msgid "Allow sale of expired stock"
-msgstr "Consenti la vendita di stock scaduti"
-
-#: common/models.py:1348
-msgid "Stock Stale Time"
-msgstr "Tempo di Scorta del Magazzino"
-
-#: common/models.py:1349
-msgid "Number of days stock items are considered stale before expiring"
-msgstr "Numero di giorni in cui gli articoli in magazzino sono considerati obsoleti prima della scadenza"
-
-#: common/models.py:1356
-msgid "Build Expired Stock"
-msgstr "Crea giacenza scaduta"
-
-#: common/models.py:1357
-msgid "Allow building with expired stock"
-msgstr "Permetti produzione con stock scaduto"
-
-#: common/models.py:1363
-msgid "Stock Ownership Control"
-msgstr "Controllo della proprietà della giacenza"
-
-#: common/models.py:1364
-msgid "Enable ownership control over stock locations and items"
-msgstr "Abilita il controllo della proprietà sulle posizioni e gli oggetti in giacenza"
-
-#: common/models.py:1370
-msgid "Stock Location Default Icon"
-msgstr "Icona Predefinita Ubicazione di Magazzino"
-
-#: common/models.py:1371
-msgid "Stock location default icon (empty means no icon)"
-msgstr "Icona Predefinita Ubicazione di Magazzino (vuoto significa nessuna icona)"
-
-#: common/models.py:1376
-msgid "Build Order Reference Pattern"
-msgstr "Modello Di Riferimento Ordine Di Produzione"
-
-#: common/models.py:1377
-msgid "Required pattern for generating Build Order reference field"
-msgstr "Modello richiesto per generare il campo di riferimento ordine di produzione"
-
-#: common/models.py:1383
-msgid "Sales Order Reference Pattern"
-msgstr "Modello Di Riferimento Ordine Di Vendita"
-
-#: common/models.py:1384
-msgid "Required pattern for generating Sales Order reference field"
-msgstr "Modello richiesto per generare il campo di riferimento ordine di vendita"
-
-#: common/models.py:1390
-msgid "Sales Order Default Shipment"
-msgstr "Spedizione Predefinita Ordine Di Vendita"
-
-#: common/models.py:1391
-msgid "Enable creation of default shipment with sales orders"
-msgstr "Abilita la creazione di spedizioni predefinite con ordini di vendita"
-
-#: common/models.py:1397
-msgid "Edit Completed Sales Orders"
-msgstr "Modifica Ordini Di Vendita Completati"
-
-#: common/models.py:1398
-msgid "Allow editing of sales orders after they have been shipped or completed"
-msgstr "Consenti la modifica degli ordini di vendita dopo che sono stati spediti o completati"
-
-#: common/models.py:1404
-msgid "Purchase Order Reference Pattern"
-msgstr "Modello di Riferimento Ordine D'Acquisto"
-
-#: common/models.py:1405
-msgid "Required pattern for generating Purchase Order reference field"
-msgstr "Modello richiesto per generare il campo di riferimento ordine di acquisto"
-
-#: common/models.py:1411
-msgid "Edit Completed Purchase Orders"
-msgstr "Modifica Ordini Di Acquisto Completati"
-
-#: common/models.py:1412
-msgid "Allow editing of purchase orders after they have been shipped or completed"
-msgstr "Consenti la modifica degli ordini di acquisto dopo che sono stati spediti o completati"
-
-#: common/models.py:1419
-msgid "Enable password forgot"
-msgstr "Abilita password dimenticata"
-
-#: common/models.py:1420
-msgid "Enable password forgot function on the login pages"
-msgstr "Abilita la funzione password dimenticata nelle pagine di accesso"
-
-#: common/models.py:1426
-msgid "Enable registration"
-msgstr "Abilita registrazione"
-
-#: common/models.py:1427
-msgid "Enable self-registration for users on the login pages"
-msgstr "Abilita auto-registrazione per gli utenti nelle pagine di accesso"
-
-#: common/models.py:1433
-msgid "Enable SSO"
-msgstr "SSO abilitato"
-
-#: common/models.py:1434
-msgid "Enable SSO on the login pages"
-msgstr "Abilita SSO nelle pagine di accesso"
-
-#: common/models.py:1440
-msgid "Enable SSO registration"
-msgstr "Abilita registrazione SSO"
-
-#: common/models.py:1441
-msgid "Enable self-registration via SSO for users on the login pages"
-msgstr "Abilita l'auto-registrazione tramite SSO per gli utenti nelle pagine di accesso"
-
-#: common/models.py:1447
-msgid "Email required"
-msgstr "Email richiesta"
-
-#: common/models.py:1448
-msgid "Require user to supply mail on signup"
-msgstr "Richiedi all'utente di fornire una email al momento dell'iscrizione"
-
-#: common/models.py:1454
-msgid "Auto-fill SSO users"
-msgstr "Riempimento automatico degli utenti SSO"
-
-#: common/models.py:1455
-msgid "Automatically fill out user-details from SSO account-data"
-msgstr "Compila automaticamente i dettagli dell'utente dai dati dell'account SSO"
-
-#: common/models.py:1461
-msgid "Mail twice"
-msgstr "Posta due volte"
-
-#: common/models.py:1462
-msgid "On signup ask users twice for their mail"
-msgstr "Al momento della registrazione chiedere due volte all'utente l'indirizzo di posta elettronica"
-
-#: common/models.py:1468
-msgid "Password twice"
-msgstr "Password due volte"
-
-#: common/models.py:1469
-msgid "On signup ask users twice for their password"
-msgstr "Al momento della registrazione chiedere agli utenti due volte l'inserimento della password"
-
-#: common/models.py:1475
-msgid "Allowed domains"
-msgstr "Domini consentiti"
-
-#: common/models.py:1476
-msgid "Restrict signup to certain domains (comma-separated, strarting with @)"
-msgstr "Limita la registrazione a determinati domini (separati da virgola, che cominciano con @)"
-
-#: common/models.py:1482
-msgid "Group on signup"
-msgstr "Gruppo iscrizione"
-
-#: common/models.py:1483
-msgid "Group to which new users are assigned on registration"
-msgstr "Gruppo a cui i nuovi utenti vengono assegnati al momento della registrazione"
-
-#: common/models.py:1489
-msgid "Enforce MFA"
-msgstr "Applica MFA"
-
-#: common/models.py:1490
-msgid "Users must use multifactor security."
-msgstr "Gli utenti devono utilizzare la sicurezza a due fattori."
-
-#: common/models.py:1496
-msgid "Check plugins on startup"
-msgstr "Controlla i plugin all'avvio"
-
-#: common/models.py:1497
-msgid "Check that all plugins are installed on startup - enable in container environments"
-msgstr "Controlla che tutti i plugin siano installati all'avvio - abilita in ambienti contenitore"
-
-#: common/models.py:1504
-msgid "Check plugin signatures"
-msgstr "Controlla le firme del plugin"
-
-#: common/models.py:1505
-msgid "Check and show signatures for plugins"
-msgstr "Controlla e mostra le firme per i plugin"
-
-#: common/models.py:1512
-msgid "Enable URL integration"
-msgstr "Abilita l'integrazione URL"
-
-#: common/models.py:1513
-msgid "Enable plugins to add URL routes"
-msgstr "Attiva plugin per aggiungere percorsi URL"
-
-#: common/models.py:1520
-msgid "Enable navigation integration"
-msgstr "Attiva integrazione navigazione"
-
-#: common/models.py:1521
-msgid "Enable plugins to integrate into navigation"
-msgstr "Abilita i plugin per l'integrazione nella navigazione"
-
-#: common/models.py:1528
-msgid "Enable app integration"
-msgstr "Abilita l'app integrata"
-
-#: common/models.py:1529
-msgid "Enable plugins to add apps"
-msgstr "Abilita plugin per aggiungere applicazioni"
-
-#: common/models.py:1536
-msgid "Enable schedule integration"
-msgstr "Abilita integrazione pianificazione"
-
-#: common/models.py:1537
-msgid "Enable plugins to run scheduled tasks"
-msgstr "Abilita i plugin per eseguire le attività pianificate"
-
-#: common/models.py:1544
-msgid "Enable event integration"
-msgstr "Abilita eventi integrati"
-
-#: common/models.py:1545
-msgid "Enable plugins to respond to internal events"
-msgstr "Abilita plugin per rispondere agli eventi interni"
-
-#: common/models.py:1564 common/models.py:1913
-msgid "Settings key (must be unique - case insensitive"
-msgstr "Tasto impostazioni (deve essere univoco - maiuscole e minuscole"
-
-#: common/models.py:1586
-msgid "Show subscribed parts"
-msgstr "Mostra articoli sottoscritti"
-
-#: common/models.py:1587
-msgid "Show subscribed parts on the homepage"
-msgstr "Mostra gli articoli sottoscritti nella homepage"
-
-#: common/models.py:1593
-msgid "Show subscribed categories"
-msgstr "Mostra le categorie sottoscritte"
-
-#: common/models.py:1594
-msgid "Show subscribed part categories on the homepage"
-msgstr "Mostra le categorie dei componenti sottoscritti nella homepage"
-
-#: common/models.py:1600
-msgid "Show latest parts"
-msgstr "Mostra ultimi articoli"
-
-#: common/models.py:1601
-msgid "Show latest parts on the homepage"
-msgstr "Mostra gli ultimi articoli sulla homepage"
-
-#: common/models.py:1607
-msgid "Recent Part Count"
-msgstr "Conteggio Ultimi Articoli"
-
-#: common/models.py:1608
-msgid "Number of recent parts to display on index page"
-msgstr "Numero di articoli da visualizzare sulla pagina indice"
-
-#: common/models.py:1614
-msgid "Show unvalidated BOMs"
-msgstr "Mostra distinta base non convalidata"
-
-#: common/models.py:1615
-msgid "Show BOMs that await validation on the homepage"
-msgstr "Mostra le distinte base che attendono la convalida sulla homepage"
-
-#: common/models.py:1621
-msgid "Show recent stock changes"
-msgstr "Mostra le modifiche recenti alle giacenze"
-
-#: common/models.py:1622
-msgid "Show recently changed stock items on the homepage"
-msgstr "Mostra le giacenze modificate di recente nella homepage"
-
-#: common/models.py:1628
-msgid "Recent Stock Count"
-msgstr "Recente Conteggio Giacenze"
-
-#: common/models.py:1629
-msgid "Number of recent stock items to display on index page"
-msgstr "Numero di giacenze recenti da visualizzare sulla pagina indice"
-
-#: common/models.py:1635
-msgid "Show low stock"
-msgstr "Mostra disponibilità scarsa delle giacenze"
-
-#: common/models.py:1636
-msgid "Show low stock items on the homepage"
-msgstr "Mostra disponibilità scarsa degli articoli sulla homepage"
-
-#: common/models.py:1642
-msgid "Show depleted stock"
-msgstr "Mostra scorte esaurite"
-
-#: common/models.py:1643
-msgid "Show depleted stock items on the homepage"
-msgstr "Mostra disponibilità scarsa delle scorte degli articoli sulla homepage"
-
-#: common/models.py:1649
-msgid "Show needed stock"
-msgstr "Mostra scorte necessarie"
-
-#: common/models.py:1650
-msgid "Show stock items needed for builds on the homepage"
-msgstr "Mostra le scorte degli articoli necessari per la produzione sulla homepage"
-
-#: common/models.py:1656
-msgid "Show expired stock"
-msgstr "Mostra scorte esaurite"
-
-#: common/models.py:1657
-msgid "Show expired stock items on the homepage"
-msgstr "Mostra gli articoli stock scaduti nella home page"
-
-#: common/models.py:1663
-msgid "Show stale stock"
-msgstr "Mostra scorte obsolete"
-
-#: common/models.py:1664
-msgid "Show stale stock items on the homepage"
-msgstr "Mostra gli elementi obsoleti esistenti sulla home page"
-
-#: common/models.py:1670
-msgid "Show pending builds"
-msgstr "Mostra produzioni in attesa"
-
-#: common/models.py:1671
-msgid "Show pending builds on the homepage"
-msgstr "Mostra produzioni in attesa sulla homepage"
-
-#: common/models.py:1677
-msgid "Show overdue builds"
-msgstr "Mostra produzioni in ritardo"
-
-#: common/models.py:1678
-msgid "Show overdue builds on the homepage"
-msgstr "Mostra produzioni in ritardo sulla home page"
-
-#: common/models.py:1684
-msgid "Show outstanding POs"
-msgstr "Mostra ordini di produzione inevasi"
-
-#: common/models.py:1685
-msgid "Show outstanding POs on the homepage"
-msgstr "Mostra ordini di produzione inevasi sulla home page"
-
-#: common/models.py:1691
-msgid "Show overdue POs"
-msgstr "Mostra Ordini di Produzione in ritardo"
-
-#: common/models.py:1692
-msgid "Show overdue POs on the homepage"
-msgstr "Mostra Ordini di Produzione in ritardo sulla home page"
-
-#: common/models.py:1698
-msgid "Show outstanding SOs"
-msgstr "Mostra Ordini di Vendita inevasi"
-
-#: common/models.py:1699
-msgid "Show outstanding SOs on the homepage"
-msgstr "Mostra Ordini di Vendita inevasi sulla home page"
-
-#: common/models.py:1705
-msgid "Show overdue SOs"
-msgstr "Mostra Ordini di Vendita in ritardo"
-
-#: common/models.py:1706
-msgid "Show overdue SOs on the homepage"
-msgstr "Mostra Ordini di Vendita in ritardo sulla home page"
-
-#: common/models.py:1712
-msgid "Show News"
-msgstr "Mostra Notizie"
-
-#: common/models.py:1713
-msgid "Show news on the homepage"
-msgstr "Mostra notizie sulla home page"
-
-#: common/models.py:1719
-msgid "Inline label display"
-msgstr "Visualizzazione dell'etichetta in linea"
-
-#: common/models.py:1720
-msgid "Display PDF labels in the browser, instead of downloading as a file"
-msgstr "Visualizza le etichette PDF nel browser, invece di scaricare come file"
-
-#: common/models.py:1726
-msgid "Inline report display"
-msgstr "Visualizzazione dell'etichetta in linea"
-
-#: common/models.py:1727
-msgid "Display PDF reports in the browser, instead of downloading as a file"
-msgstr "Visualizza le etichette PDF nel browser, invece di scaricare come file"
-
-#: common/models.py:1733
-msgid "Search Parts"
-msgstr "Cerca Articoli"
-
-#: common/models.py:1734
-msgid "Display parts in search preview window"
-msgstr "Mostra articoli della ricerca nella finestra di anteprima"
-
-#: common/models.py:1740
-msgid "Seach Supplier Parts"
-msgstr "Trova Articoli del Fornitore"
-
-#: common/models.py:1741
-msgid "Display supplier parts in search preview window"
-msgstr "Mostra articoli del fornitore nella finestra di anteprima"
-
-#: common/models.py:1747
-msgid "Search Manufacturer Parts"
-msgstr "Cerca Articoli Produttore"
-
-#: common/models.py:1748
-msgid "Display manufacturer parts in search preview window"
-msgstr "Mostra articoli del produttore nella finestra di anteprima"
-
-#: common/models.py:1754
-msgid "Hide Inactive Parts"
-msgstr "Nascondi Articoli Inattivi"
-
-#: common/models.py:1755
-msgid "Excluded inactive parts from search preview window"
-msgstr "Escludi articoli inattivi dalla finestra di anteprima della ricerca"
-
-#: common/models.py:1761
-msgid "Search Categories"
-msgstr "Cerca Categorie"
-
-#: common/models.py:1762
-msgid "Display part categories in search preview window"
-msgstr "Mostra categorie articolo nella finestra di anteprima di ricerca"
-
-#: common/models.py:1768
-msgid "Search Stock"
-msgstr "Cerca Giacenze"
-
-#: common/models.py:1769
-msgid "Display stock items in search preview window"
-msgstr "Mostra articoli in giacenza nella finestra di anteprima della ricerca"
-
-#: common/models.py:1775
-msgid "Hide Unavailable Stock Items"
-msgstr "Nascondi elementi non disponibili"
-
-#: common/models.py:1776
-msgid "Exclude stock items which are not available from the search preview window"
-msgstr "Escludi gli elementi stock che non sono disponibili dalla finestra di anteprima di ricerca"
-
-#: common/models.py:1782
-msgid "Search Locations"
-msgstr "Cerca Ubicazioni"
-
-#: common/models.py:1783
-msgid "Display stock locations in search preview window"
-msgstr "Mostra ubicazioni delle giacenze nella finestra di anteprima di ricerca"
-
-#: common/models.py:1789
-msgid "Search Companies"
-msgstr "Cerca Aziende"
-
-#: common/models.py:1790
-msgid "Display companies in search preview window"
-msgstr "Mostra le aziende nella finestra di anteprima di ricerca"
-
-#: common/models.py:1796
-msgid "Search Build Orders"
-msgstr "Cerca Ordini Di Produzione"
-
-#: common/models.py:1797
-msgid "Display build orders in search preview window"
-msgstr "Mostra gli ordini di produzione nella finestra di anteprima di ricerca"
-
-#: common/models.py:1803
-msgid "Search Purchase Orders"
-msgstr "Cerca Ordini di Acquisto"
-
-#: common/models.py:1804
-msgid "Display purchase orders in search preview window"
-msgstr "Mostra gli ordini di acquisto nella finestra di anteprima di ricerca"
-
-#: common/models.py:1810
-msgid "Exclude Inactive Purchase Orders"
-msgstr "Escludi Ordini D'Acquisto Inattivi"
-
-#: common/models.py:1811
-msgid "Exclude inactive purchase orders from search preview window"
-msgstr "Escludi ordini di acquisto inattivi dalla finestra di anteprima di ricerca"
-
-#: common/models.py:1817
-msgid "Search Sales Orders"
-msgstr "Cerca Ordini Di Vendita"
-
-#: common/models.py:1818
-msgid "Display sales orders in search preview window"
-msgstr "Visualizzazione degli ordini di vendita nella finestra di anteprima della ricerca"
-
-#: common/models.py:1824
-msgid "Exclude Inactive Sales Orders"
-msgstr "Escludi Ordini Di Vendita Inattivi"
-
-#: common/models.py:1825
-msgid "Exclude inactive sales orders from search preview window"
-msgstr "Escludi ordini di vendita inattivi dalla finestra di anteprima di ricerca"
-
-#: common/models.py:1831
-msgid "Search Preview Results"
-msgstr "Risultati Dell'Anteprima Di Ricerca"
-
-#: common/models.py:1832
-msgid "Number of results to show in each section of the search preview window"
-msgstr "Numero di risultati da visualizzare in ciascuna sezione della finestra di anteprima della ricerca"
-
-#: common/models.py:1838
-msgid "Show Quantity in Forms"
-msgstr "Mostra quantità nei moduli"
-
-#: common/models.py:1839
-msgid "Display available part quantity in some forms"
-msgstr "Visualizzare la quantità di pezzi disponibili in alcuni moduli"
-
-#: common/models.py:1845
-msgid "Escape Key Closes Forms"
-msgstr "Il tasto Escape chiude i moduli"
-
-#: common/models.py:1846
-msgid "Use the escape key to close modal forms"
-msgstr "Utilizzare il tasto di escape per chiudere i moduli modali"
-
-#: common/models.py:1852
-msgid "Fixed Navbar"
-msgstr "Barra di navigazione fissa"
-
-#: common/models.py:1853
-msgid "The navbar position is fixed to the top of the screen"
-msgstr "La posizione della barra di navigazione è fissata nella parte superiore dello schermo"
-
-#: common/models.py:1859
-msgid "Date Format"
-msgstr ""
-
-#: common/models.py:1860
-msgid "Preferred format for displaying dates"
-msgstr ""
-
-#: common/models.py:1874 part/templates/part/detail.html:41
-msgid "Part Scheduling"
-msgstr ""
-
-#: common/models.py:1875
-msgid "Display part scheduling information"
-msgstr ""
-
-#: common/models.py:1881 part/templates/part/detail.html:61
-=======
 #: common/models.py:1131
 msgid "Parts are virtual by default"
 msgstr "Gli articoli sono virtuali per impostazione predefinita"
@@ -3930,30 +2847,10 @@
 msgstr ""
 
 #: common/models.py:1891 part/templates/part/detail.html:61
->>>>>>> dc3351d9
 #: templates/js/translated/part.js:797
 msgid "Part Stocktake"
 msgstr ""
 
-<<<<<<< HEAD
-#: common/models.py:1882
-msgid "Display part stocktake information"
-msgstr ""
-
-#: common/models.py:1888
-msgid "Table String Length"
-msgstr ""
-
-#: common/models.py:1889
-msgid "Maximimum length limit for strings displayed in table views"
-msgstr ""
-
-#: common/models.py:1953
-msgid "Price break quantity"
-msgstr ""
-
-#: common/models.py:1960 company/serializers.py:397 order/models.py:975
-=======
 #: common/models.py:1892
 msgid "Display part stocktake information"
 msgstr ""
@@ -3971,31 +2868,11 @@
 msgstr ""
 
 #: common/models.py:1970 company/serializers.py:397 order/models.py:975
->>>>>>> dc3351d9
 #: templates/js/translated/company.js:1169 templates/js/translated/part.js:1391
 #: templates/js/translated/pricing.js:595
 msgid "Price"
 msgstr "Prezzo"
 
-<<<<<<< HEAD
-#: common/models.py:1961
-msgid "Unit price at specified quantity"
-msgstr ""
-
-#: common/models.py:2121 common/models.py:2299
-msgid "Endpoint"
-msgstr ""
-
-#: common/models.py:2122
-msgid "Endpoint at which this webhook is received"
-msgstr ""
-
-#: common/models.py:2131
-msgid "Name for this webhook"
-msgstr ""
-
-#: common/models.py:2136 part/admin.py:36 part/models.py:985
-=======
 #: common/models.py:1971
 msgid "Unit price at specified quantity"
 msgstr ""
@@ -4013,7 +2890,6 @@
 msgstr ""
 
 #: common/models.py:2146 part/admin.py:36 part/models.py:985
->>>>>>> dc3351d9
 #: plugin/models.py:100 templates/js/translated/table_filters.js:34
 #: templates/js/translated/table_filters.js:116
 #: templates/js/translated/table_filters.js:344
@@ -4021,85 +2897,6 @@
 msgid "Active"
 msgstr "Attivo"
 
-<<<<<<< HEAD
-#: common/models.py:2137
-msgid "Is this webhook active"
-msgstr ""
-
-#: common/models.py:2151
-msgid "Token"
-msgstr "Token"
-
-#: common/models.py:2152
-msgid "Token for access"
-msgstr ""
-
-#: common/models.py:2159
-msgid "Secret"
-msgstr ""
-
-#: common/models.py:2160
-msgid "Shared secret for HMAC"
-msgstr ""
-
-#: common/models.py:2266
-msgid "Message ID"
-msgstr ""
-
-#: common/models.py:2267
-msgid "Unique identifier for this message"
-msgstr ""
-
-#: common/models.py:2275
-msgid "Host"
-msgstr ""
-
-#: common/models.py:2276
-msgid "Host from which this message was received"
-msgstr ""
-
-#: common/models.py:2283
-msgid "Header"
-msgstr ""
-
-#: common/models.py:2284
-msgid "Header of this message"
-msgstr ""
-
-#: common/models.py:2290
-msgid "Body"
-msgstr ""
-
-#: common/models.py:2291
-msgid "Body of this message"
-msgstr ""
-
-#: common/models.py:2300
-msgid "Endpoint on which this message was received"
-msgstr ""
-
-#: common/models.py:2305
-msgid "Worked on"
-msgstr ""
-
-#: common/models.py:2306
-msgid "Was the work on this message finished?"
-msgstr ""
-
-#: common/models.py:2460
-msgid "Id"
-msgstr ""
-
-#: common/models.py:2466 templates/js/translated/news.js:35
-msgid "Title"
-msgstr ""
-
-#: common/models.py:2476 templates/js/translated/news.js:51
-msgid "Published"
-msgstr ""
-
-#: common/models.py:2481 templates/InvenTree/settings/plugin.html:62
-=======
 #: common/models.py:2147
 msgid "Is this webhook active"
 msgstr ""
@@ -4177,23 +2974,11 @@
 msgstr ""
 
 #: common/models.py:2491 templates/InvenTree/settings/plugin.html:62
->>>>>>> dc3351d9
 #: templates/InvenTree/settings/plugin_settings.html:33
 #: templates/js/translated/news.js:47
 msgid "Author"
 msgstr ""
 
-<<<<<<< HEAD
-#: common/models.py:2486 templates/js/translated/news.js:43
-msgid "Summary"
-msgstr ""
-
-#: common/models.py:2491
-msgid "Read"
-msgstr ""
-
-#: common/models.py:2492
-=======
 #: common/models.py:2496 templates/js/translated/news.js:43
 msgid "Summary"
 msgstr ""
@@ -4203,7 +2988,6 @@
 msgstr ""
 
 #: common/models.py:2502
->>>>>>> dc3351d9
 msgid "Was this news item read?"
 msgstr ""
 
@@ -6623,7 +5407,6 @@
 
 #: part/models.py:3454
 msgid "This BOM item is inherited by BOMs for variant parts"
-<<<<<<< HEAD
 msgstr ""
 
 #: part/models.py:3459 part/templates/part/upload_bom.html:56
@@ -6635,19 +5418,6 @@
 msgid "Stock items for variant parts can be used for this BOM item"
 msgstr ""
 
-=======
-msgstr ""
-
-#: part/models.py:3459 part/templates/part/upload_bom.html:56
-#: templates/js/translated/bom.js:1011
-msgid "Allow Variants"
-msgstr "Consenti Le Varianti"
-
-#: part/models.py:3460
-msgid "Stock items for variant parts can be used for this BOM item"
-msgstr ""
-
->>>>>>> dc3351d9
 #: part/models.py:3546 stock/models.py:558
 msgid "Quantity must be integer value for trackable parts"
 msgstr "La quantità deve essere un valore intero per gli articoli rintracciabili"
