--- conflicted
+++ resolved
@@ -3,13 +3,8 @@
 msgstr ""
 "Project-Id-Version: inventree\n"
 "Report-Msgid-Bugs-To: \n"
-<<<<<<< HEAD
-"POT-Creation-Date: 2022-02-20 22:01+0000\n"
-"PO-Revision-Date: 2022-02-20 22:02\n"
-=======
 "POT-Creation-Date: 2022-02-22 01:07+0000\n"
 "PO-Revision-Date: 2022-02-22 01:18\n"
->>>>>>> ebd811eb
 "Last-Translator: \n"
 "Language-Team: Vietnamese\n"
 "Language: vi_VN\n"
@@ -333,56 +328,6 @@
 msgstr ""
 
 #: InvenTree/settings.py:662
-<<<<<<< HEAD
-msgid "Italian"
-msgstr ""
-
-#: InvenTree/settings.py:663
-msgid "Japanese"
-msgstr ""
-
-#: InvenTree/settings.py:664
-msgid "Korean"
-msgstr ""
-
-#: InvenTree/settings.py:665
-msgid "Dutch"
-msgstr ""
-
-#: InvenTree/settings.py:666
-msgid "Norwegian"
-msgstr ""
-
-#: InvenTree/settings.py:667
-msgid "Polish"
-msgstr ""
-
-#: InvenTree/settings.py:668
-msgid "Portugese"
-msgstr ""
-
-#: InvenTree/settings.py:669
-msgid "Russian"
-msgstr ""
-
-#: InvenTree/settings.py:670
-msgid "Swedish"
-msgstr ""
-
-#: InvenTree/settings.py:671
-msgid "Thai"
-msgstr ""
-
-#: InvenTree/settings.py:672
-msgid "Turkish"
-msgstr ""
-
-#: InvenTree/settings.py:673
-msgid "Vietnamese"
-msgstr ""
-
-#: InvenTree/settings.py:674
-=======
 msgid "Hungarian"
 msgstr ""
 
@@ -435,7 +380,6 @@
 msgstr ""
 
 #: InvenTree/settings.py:675
->>>>>>> ebd811eb
 msgid "Chinese"
 msgstr ""
 
@@ -1142,7 +1086,6 @@
 
 #: build/serializers.py:455 templates/js/translated/build.js:154
 msgid "Required build quantity has not been completed"
-<<<<<<< HEAD
 msgstr ""
 
 #: build/serializers.py:464
@@ -1153,18 +1096,6 @@
 msgid "No build outputs have been created for this build order"
 msgstr ""
 
-=======
-msgstr ""
-
-#: build/serializers.py:464
-msgid "Build order has incomplete outputs"
-msgstr ""
-
-#: build/serializers.py:467 build/templates/build/build_base.html:95
-msgid "No build outputs have been created for this build order"
-msgstr ""
-
->>>>>>> ebd811eb
 #: build/serializers.py:495 build/serializers.py:544 part/models.py:2829
 #: part/models.py:2988
 msgid "BOM Item"
@@ -3316,7 +3247,6 @@
 
 #: order/models.py:640
 msgid "Order cannot be completed as no parts have been assigned"
-<<<<<<< HEAD
 msgstr ""
 
 #: order/models.py:644
@@ -3352,43 +3282,6 @@
 msgid "Order"
 msgstr ""
 
-=======
-msgstr ""
-
-#: order/models.py:644
-msgid "Only a pending order can be marked as complete"
-msgstr ""
-
-#: order/models.py:647
-msgid "Order cannot be completed as there are incomplete shipments"
-msgstr ""
-
-#: order/models.py:650
-msgid "Order cannot be completed as there are incomplete line items"
-msgstr ""
-
-#: order/models.py:806
-msgid "Item quantity"
-msgstr ""
-
-#: order/models.py:812
-msgid "Line item reference"
-msgstr ""
-
-#: order/models.py:814
-msgid "Line item notes"
-msgstr ""
-
-#: order/models.py:842
-msgid "Supplier part must match supplier"
-msgstr ""
-
-#: order/models.py:855 order/models.py:946 order/models.py:1042
-#: templates/js/translated/order.js:1820 templates/js/translated/stock.js:2395
-msgid "Order"
-msgstr ""
-
->>>>>>> ebd811eb
 #: order/models.py:856 order/templates/order/order_base.html:9
 #: order/templates/order/order_base.html:18
 #: report/templates/report/inventree_po_report.html:77
@@ -4565,7 +4458,6 @@
 #: part/templates/part/bom.html:15
 #, python-format
 msgid "The BOM for <em>%(part)s</em> has changed, and must be validated.<br>"
-<<<<<<< HEAD
 msgstr ""
 
 #: part/templates/part/bom.html:17
@@ -4573,15 +4465,6 @@
 msgid "The BOM for <em>%(part)s</em> was last checked by %(checker)s on %(check_date)s"
 msgstr ""
 
-=======
-msgstr ""
-
-#: part/templates/part/bom.html:17
-#, python-format
-msgid "The BOM for <em>%(part)s</em> was last checked by %(checker)s on %(check_date)s"
-msgstr ""
-
->>>>>>> ebd811eb
 #: part/templates/part/bom.html:21
 #, python-format
 msgid "The BOM for <em>%(part)s</em> has not been validated."
@@ -5907,7 +5790,6 @@
 
 #: stock/models.py:1192
 msgid "Stock item has been assigned to a sales order"
-<<<<<<< HEAD
 msgstr ""
 
 #: stock/models.py:1195
@@ -5994,94 +5876,6 @@
 msgid "Enter number of stock items to serialize"
 msgstr ""
 
-=======
-msgstr ""
-
-#: stock/models.py:1195
-msgid "Stock item is installed in another item"
-msgstr ""
-
-#: stock/models.py:1198
-msgid "Stock item contains other items"
-msgstr ""
-
-#: stock/models.py:1201
-msgid "Stock item has been assigned to a customer"
-msgstr ""
-
-#: stock/models.py:1204
-msgid "Stock item is currently in production"
-msgstr ""
-
-#: stock/models.py:1207
-msgid "Serialized stock cannot be merged"
-msgstr ""
-
-#: stock/models.py:1214 stock/serializers.py:832
-msgid "Duplicate stock items"
-msgstr ""
-
-#: stock/models.py:1218
-msgid "Stock items must refer to the same part"
-msgstr ""
-
-#: stock/models.py:1222
-msgid "Stock items must refer to the same supplier part"
-msgstr ""
-
-#: stock/models.py:1226
-msgid "Stock status codes must match"
-msgstr ""
-
-#: stock/models.py:1397
-msgid "StockItem cannot be moved as it is not in stock"
-msgstr ""
-
-#: stock/models.py:1896
-msgid "Entry notes"
-msgstr ""
-
-#: stock/models.py:1953
-msgid "Value must be provided for this test"
-msgstr ""
-
-#: stock/models.py:1959
-msgid "Attachment must be uploaded for this test"
-msgstr ""
-
-#: stock/models.py:1977
-msgid "Test name"
-msgstr ""
-
-#: stock/models.py:1983
-msgid "Test result"
-msgstr ""
-
-#: stock/models.py:1989
-msgid "Test output value"
-msgstr ""
-
-#: stock/models.py:1996
-msgid "Test result attachment"
-msgstr ""
-
-#: stock/models.py:2002
-msgid "Test notes"
-msgstr ""
-
-#: stock/serializers.py:173
-msgid "Purchase price of this stock item"
-msgstr ""
-
-#: stock/serializers.py:180
-msgid "Purchase currency of this stock item"
-msgstr ""
-
-#: stock/serializers.py:294
-msgid "Enter number of stock items to serialize"
-msgstr ""
-
->>>>>>> ebd811eb
 #: stock/serializers.py:309
 #, python-brace-format
 msgid "Quantity must not exceed available stock quantity ({q})"
@@ -6109,7 +5903,6 @@
 
 #: stock/serializers.py:405
 msgid "Select stock item to install"
-<<<<<<< HEAD
 msgstr ""
 
 #: stock/serializers.py:421
@@ -6148,46 +5941,6 @@
 msgid "A list of stock items must be provided"
 msgstr ""
 
-=======
-msgstr ""
-
-#: stock/serializers.py:421
-msgid "Stock item is unavailable"
-msgstr ""
-
-#: stock/serializers.py:428
-msgid "Selected part is not in the Bill of Materials"
-msgstr ""
-
-#: stock/serializers.py:646
-msgid "Part must be salable"
-msgstr ""
-
-#: stock/serializers.py:650
-msgid "Item is allocated to a sales order"
-msgstr ""
-
-#: stock/serializers.py:654
-msgid "Item is allocated to a build order"
-msgstr ""
-
-#: stock/serializers.py:684
-msgid "Customer to assign stock items"
-msgstr ""
-
-#: stock/serializers.py:690
-msgid "Selected company is not a customer"
-msgstr ""
-
-#: stock/serializers.py:698
-msgid "Stock assignment notes"
-msgstr ""
-
-#: stock/serializers.py:708 stock/serializers.py:938
-msgid "A list of stock items must be provided"
-msgstr ""
-
->>>>>>> ebd811eb
 #: stock/serializers.py:796
 msgid "Stock merging notes"
 msgstr ""
@@ -7202,7 +6955,6 @@
 
 #: templates/InvenTree/settings/user.html:237
 msgid "<em>unknown</em>"
-<<<<<<< HEAD
 msgstr ""
 
 #: templates/InvenTree/settings/user.html:241
@@ -7213,18 +6965,6 @@
 msgid "Device"
 msgstr ""
 
-=======
-msgstr ""
-
-#: templates/InvenTree/settings/user.html:241
-msgid "IP Address"
-msgstr ""
-
-#: templates/InvenTree/settings/user.html:242
-msgid "Device"
-msgstr ""
-
->>>>>>> ebd811eb
 #: templates/InvenTree/settings/user.html:243
 msgid "Last Activity"
 msgstr ""
