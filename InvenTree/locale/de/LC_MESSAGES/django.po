--- conflicted
+++ resolved
@@ -3,11 +3,7 @@
 "Project-Id-Version: inventree\n"
 "Report-Msgid-Bugs-To: \n"
 "POT-Creation-Date: 2021-11-30 21:49+0000\n"
-<<<<<<< HEAD
-"PO-Revision-Date: 2021-11-28 21:45\n"
-=======
 "PO-Revision-Date: 2021-11-30 21:52\n"
->>>>>>> 0b499f62
 "Last-Translator: \n"
 "Language-Team: German\n"
 "Language: de_DE\n"
@@ -4832,12 +4828,10 @@
 
 #: part/templates/part/partial_delete.html:9
 #, python-format
-msgid ""
-"Part '<strong>%(full_name)s</strong>' cannot be deleted as it is still marked as <strong>active</strong>.\n"
+msgid "Part '<strong>%(full_name)s</strong>' cannot be deleted as it is still marked as <strong>active</strong>.\n"
 "    <br>Disable the \"Active\" part attribute and re-try.\n"
 "    "
-msgstr ""
-"Teil '<strong>%(full_name)s</strong>' kann nicht gelöscht werden, da er noch als <strong>aktiv</strong>markiert ist.\n"
+msgstr "Teil '<strong>%(full_name)s</strong>' kann nicht gelöscht werden, da er noch als <strong>aktiv</strong>markiert ist.\n"
 "    <br>Deaktivieren Sie das Attribut \"Aktiv\" und versuchen Sie es erneut.\n"
 "    "
 
@@ -6553,16 +6547,14 @@
 
 #: templates/account/login.html:21
 #, python-format
-msgid ""
-"Please sign in with one\n"
+msgid "Please sign in with one\n"
 "of your existing third party accounts or  <a class=\"btn btn-primary btn-small\" href=\"%(signup_url)s\">sign up</a>\n"
 "for a account and sign in below:"
 msgstr "Bitte melden Sie sich mit einem Ihrer bestehenden Drittkonten an oder  <a class=\"btn btn-primary btn-small\" href=\"%(signup_url)s\">registrieren Sie sich</a> für ein Konto und melden Sie sich unten an:"
 
 #: templates/account/login.html:25
 #, python-format
-msgid ""
-"If you have not created an account yet, then please\n"
+msgid "If you have not created an account yet, then please\n"
 "<a href=\"%(signup_url)s\">sign up</a> first."
 msgstr "Wenn Sie noch kein Konto erstellt haben, dann bitte<a href=\"%(signup_url)s\">registrieren Sie sich</a> zuerst."
 
@@ -8665,4 +8657,4 @@
 
 #: users/models.py:204
 msgid "Permission to delete items"
-msgstr "Berechtigung Einträge zu löschen"+msgstr "Berechtigung Einträge zu löschen"
