--- conflicted
+++ resolved
@@ -2,13 +2,8 @@
 msgstr ""
 "Project-Id-Version: inventree\n"
 "Report-Msgid-Bugs-To: \n"
-<<<<<<< HEAD
-"POT-Creation-Date: 2023-02-03 01:45+0000\n"
-"PO-Revision-Date: 2023-02-03 15:05\n"
-=======
 "POT-Creation-Date: 2023-02-06 09:00+0000\n"
 "PO-Revision-Date: 2023-02-07 09:21\n"
->>>>>>> dc3351d9
 "Last-Translator: \n"
 "Language-Team: German\n"
 "Language: de_DE\n"
@@ -217,11 +212,7 @@
 msgid "Select file to attach"
 msgstr "Datei zum Anhängen auswählen"
 
-<<<<<<< HEAD
-#: InvenTree/models.py:412 common/models.py:2471 company/models.py:129
-=======
 #: InvenTree/models.py:412 common/models.py:2481 company/models.py:129
->>>>>>> dc3351d9
 #: company/models.py:281 company/models.py:517 order/models.py:85
 #: order/models.py:1282 part/admin.py:25 part/models.py:866
 #: part/templates/part/part_scheduling.html:11
@@ -246,15 +237,9 @@
 msgid "File comment"
 msgstr "Datei-Kommentar"
 
-<<<<<<< HEAD
-#: InvenTree/models.py:422 InvenTree/models.py:423 common/models.py:1920
-#: common/models.py:1921 common/models.py:2144 common/models.py:2145
-#: common/models.py:2401 common/models.py:2402 part/models.py:2928
-=======
 #: InvenTree/models.py:422 InvenTree/models.py:423 common/models.py:1930
 #: common/models.py:1931 common/models.py:2154 common/models.py:2155
 #: common/models.py:2411 common/models.py:2412 part/models.py:2928
->>>>>>> dc3351d9
 #: part/models.py:3014 part/models.py:3034 plugin/models.py:270
 #: plugin/models.py:271
 #: report/templates/report/inventree_test_report_base.html:96
@@ -295,11 +280,7 @@
 msgid "Invalid choice"
 msgstr "Ungültige Auswahl"
 
-<<<<<<< HEAD
-#: InvenTree/models.py:557 InvenTree/models.py:558 common/models.py:2130
-=======
 #: InvenTree/models.py:557 InvenTree/models.py:558 common/models.py:2140
->>>>>>> dc3351d9
 #: company/models.py:363 label/models.py:101 part/models.py:810
 #: part/models.py:3189 plugin/models.py:94 report/models.py:152
 #: templates/InvenTree/settings/mixins/urls.html:13
@@ -452,109 +433,6 @@
 msgid "Downloading images from remote URL is not enabled"
 msgstr "Das Herunterladen von Bildern von Remote-URLs ist nicht aktiviert"
 
-<<<<<<< HEAD
-#: InvenTree/settings.py:689
-msgid "Czech"
-msgstr "Tschechisch"
-
-#: InvenTree/settings.py:690
-msgid "Danish"
-msgstr "Dänisch"
-
-#: InvenTree/settings.py:691
-msgid "German"
-msgstr "Deutsch"
-
-#: InvenTree/settings.py:692
-msgid "Greek"
-msgstr "Griechisch"
-
-#: InvenTree/settings.py:693
-msgid "English"
-msgstr "Englisch"
-
-#: InvenTree/settings.py:694
-msgid "Spanish"
-msgstr "Spanisch"
-
-#: InvenTree/settings.py:695
-msgid "Spanish (Mexican)"
-msgstr "Spanisch (Mexikanisch)"
-
-#: InvenTree/settings.py:696
-msgid "Farsi / Persian"
-msgstr "Persisch"
-
-#: InvenTree/settings.py:697
-msgid "French"
-msgstr "Französisch"
-
-#: InvenTree/settings.py:698
-msgid "Hebrew"
-msgstr "Hebräisch"
-
-#: InvenTree/settings.py:699
-msgid "Hungarian"
-msgstr "Ungarisch"
-
-#: InvenTree/settings.py:700
-msgid "Italian"
-msgstr "Italienisch"
-
-#: InvenTree/settings.py:701
-msgid "Japanese"
-msgstr "Japanisch"
-
-#: InvenTree/settings.py:702
-msgid "Korean"
-msgstr "Koreanisch"
-
-#: InvenTree/settings.py:703
-msgid "Dutch"
-msgstr "Niederländisch"
-
-#: InvenTree/settings.py:704
-msgid "Norwegian"
-msgstr "Norwegisch"
-
-#: InvenTree/settings.py:705
-msgid "Polish"
-msgstr "Polnisch"
-
-#: InvenTree/settings.py:706
-msgid "Portuguese"
-msgstr "Portugiesisch"
-
-#: InvenTree/settings.py:707
-msgid "Portuguese (Brazilian)"
-msgstr "Portugiesisch (Brasilien)"
-
-#: InvenTree/settings.py:708
-msgid "Russian"
-msgstr "Russisch"
-
-#: InvenTree/settings.py:709
-msgid "Slovenian"
-msgstr "Slowenisch"
-
-#: InvenTree/settings.py:710
-msgid "Swedish"
-msgstr "Schwedisch"
-
-#: InvenTree/settings.py:711
-msgid "Thai"
-msgstr "Thailändisch"
-
-#: InvenTree/settings.py:712
-msgid "Turkish"
-msgstr "Türkisch"
-
-#: InvenTree/settings.py:713
-msgid "Vietnamese"
-msgstr "Vietnamesisch"
-
-#: InvenTree/settings.py:714
-=======
 #: InvenTree/settings.py:691
 msgid "Czech"
 msgstr "Tschechisch"
@@ -656,7 +534,6 @@
 msgstr "Vietnamesisch"
 
 #: InvenTree/settings.py:716
->>>>>>> dc3351d9
 msgid "Chinese"
 msgstr "Chinesisch"
 
@@ -1168,11 +1045,7 @@
 
 #: build/models.py:1375 build/serializers.py:193
 #: build/templates/build/build_base.html:85
-<<<<<<< HEAD
-#: build/templates/build/detail.html:34 common/models.py:1952
-=======
 #: build/templates/build/detail.html:34 common/models.py:1962
->>>>>>> dc3351d9
 #: order/models.py:934 order/models.py:1460 order/serializers.py:1206
 #: order/templates/order/order_wizard/match_parts.html:30 part/admin.py:256
 #: part/forms.py:40 part/models.py:2907 part/models.py:3425
@@ -1948,11 +1821,7 @@
 
 #: common/models.py:917
 msgid "Select base currency for pricing caluclations"
-<<<<<<< HEAD
-msgstr ""
-=======
 msgstr "Wählen Sie die Basiswährung für die Preiskalkulation"
->>>>>>> dc3351d9
 
 #: common/models.py:924
 msgid "Download from URL"
@@ -2003,24 +1872,6 @@
 msgstr "Automatische Sicherung der Datenbank- und Mediendateien aktivieren"
 
 #: common/models.py:973
-<<<<<<< HEAD
-msgid "Delete Old Tasks"
-msgstr "Alte Aufgaben löschen"
-
-#: common/models.py:974
-msgid "Background task results will be deleted after specified number of days"
-msgstr "Ergebnisse der Hintergrundaufgabe werden nach der angegebenen Anzahl von Tagen gelöscht"
-
-#: common/models.py:984
-msgid "Delete Error Logs"
-msgstr "Fehlerprotokolle löschen"
-
-#: common/models.py:985
-msgid "Error logs will be deleted after specified number of days"
-msgstr "Fehlerprotokolle werden nach der angegebenen Anzahl von Tagen gelöscht"
-
-#: common/models.py:995 templates/InvenTree/notifications/history.html:13
-=======
 msgid "Days Between Backup"
 msgstr "Tage zwischen Sicherung"
 
@@ -2045,99 +1896,11 @@
 msgstr "Fehlerprotokolle werden nach der angegebenen Anzahl von Tagen gelöscht"
 
 #: common/models.py:1005 templates/InvenTree/notifications/history.html:13
->>>>>>> dc3351d9
 #: templates/InvenTree/notifications/history.html:14
 #: templates/InvenTree/notifications/notifications.html:77
 msgid "Delete Notifications"
 msgstr "Benachrichtigungen löschen"
 
-<<<<<<< HEAD
-#: common/models.py:996
-msgid "User notifications will be deleted after specified number of days"
-msgstr "Benutzerbenachrichtigungen werden nach der angegebenen Anzahl von Tagen gelöscht"
-
-#: common/models.py:1006 templates/InvenTree/settings/sidebar.html:33
-msgid "Barcode Support"
-msgstr "Bacode-Feature verwenden"
-
-#: common/models.py:1007
-msgid "Enable barcode scanner support"
-msgstr "Barcode-Scanner Unterstützung"
-
-#: common/models.py:1013
-msgid "Barcode Input Delay"
-msgstr "Barcode-Eingabeverzögerung"
-
-#: common/models.py:1014
-msgid "Barcode input processing delay time"
-msgstr "Verzögerungszeit bei Barcode-Eingabe"
-
-#: common/models.py:1024
-msgid "Barcode Webcam Support"
-msgstr "Barcode Webcam-Unterstützung"
-
-#: common/models.py:1025
-msgid "Allow barcode scanning via webcam in browser"
-msgstr "Barcode-Scannen über Webcam im Browser erlauben"
-
-#: common/models.py:1031
-msgid "IPN Regex"
-msgstr "IPN Regex"
-
-#: common/models.py:1032
-msgid "Regular expression pattern for matching Part IPN"
-msgstr "RegEx Muster für die Zuordnung von Teil-IPN"
-
-#: common/models.py:1036
-msgid "Allow Duplicate IPN"
-msgstr "Mehrere Artikel mit gleicher IPN erlaubt"
-
-#: common/models.py:1037
-msgid "Allow multiple parts to share the same IPN"
-msgstr "Mehrere Artikel mit gleicher IPN erlaubt"
-
-#: common/models.py:1043
-msgid "Allow Editing IPN"
-msgstr "Ändern von IPN erlaubt"
-
-#: common/models.py:1044
-msgid "Allow changing the IPN value while editing a part"
-msgstr "Ändern der IPN während des Bearbeiten eines Teils erlaubt"
-
-#: common/models.py:1050
-msgid "Copy Part BOM Data"
-msgstr "Teil-Stückliste kopieren"
-
-#: common/models.py:1051
-msgid "Copy BOM data by default when duplicating a part"
-msgstr "Stückliste von Teil kopieren wenn das Teil dupliziert wird "
-
-#: common/models.py:1057
-msgid "Copy Part Parameter Data"
-msgstr "Teil-Parameter kopieren"
-
-#: common/models.py:1058
-msgid "Copy parameter data by default when duplicating a part"
-msgstr "Parameter-Daten für dieses Teil kopieren wenn das Teil dupliziert wird"
-
-#: common/models.py:1064
-msgid "Copy Part Test Data"
-msgstr "Teil-Testdaten kopieren"
-
-#: common/models.py:1065
-msgid "Copy test data by default when duplicating a part"
-msgstr "Test-Daten für dieses Teil kopieren wenn das Teil dupliziert wird"
-
-#: common/models.py:1071
-msgid "Copy Category Parameter Templates"
-msgstr "Kategorie-Parametervorlage kopieren"
-
-#: common/models.py:1072
-msgid "Copy category parameter templates when creating a part"
-msgstr "Kategorie-Parameter Vorlagen kopieren wenn ein Teil angelegt wird"
-
-#: common/models.py:1078 part/admin.py:41 part/models.py:3234
-=======
 #: common/models.py:1006
 msgid "User notifications will be deleted after specified number of days"
 msgstr "Benutzerbenachrichtigungen werden nach der angegebenen Anzahl von Tagen gelöscht"
@@ -2223,63 +1986,31 @@
 msgstr "Kategorie-Parameter Vorlagen kopieren wenn ein Teil angelegt wird"
 
 #: common/models.py:1088 part/admin.py:41 part/models.py:3234
->>>>>>> dc3351d9
 #: report/models.py:158 templates/js/translated/table_filters.js:38
 #: templates/js/translated/table_filters.js:516
 msgid "Template"
 msgstr "Vorlage"
 
-<<<<<<< HEAD
-#: common/models.py:1079
-msgid "Parts are templates by default"
-msgstr "Teile sind standardmäßig Vorlagen"
-
-#: common/models.py:1085 part/admin.py:37 part/admin.py:262 part/models.py:958
-=======
 #: common/models.py:1089
 msgid "Parts are templates by default"
 msgstr "Teile sind standardmäßig Vorlagen"
 
 #: common/models.py:1095 part/admin.py:37 part/admin.py:262 part/models.py:958
->>>>>>> dc3351d9
 #: templates/js/translated/bom.js:1602
 #: templates/js/translated/table_filters.js:196
 #: templates/js/translated/table_filters.js:475
 msgid "Assembly"
 msgstr "Baugruppe"
 
-<<<<<<< HEAD
-#: common/models.py:1086
-msgid "Parts can be assembled from other components by default"
-msgstr "Teile können standardmäßig aus anderen Teilen angefertigt werden"
-
-#: common/models.py:1092 part/admin.py:38 part/models.py:964
-=======
 #: common/models.py:1096
 msgid "Parts can be assembled from other components by default"
 msgstr "Teile können standardmäßig aus anderen Teilen angefertigt werden"
 
 #: common/models.py:1102 part/admin.py:38 part/models.py:964
->>>>>>> dc3351d9
 #: templates/js/translated/table_filters.js:483
 msgid "Component"
 msgstr "Komponente"
 
-<<<<<<< HEAD
-#: common/models.py:1093
-msgid "Parts can be used as sub-components by default"
-msgstr "Teile können standardmäßig in Baugruppen benutzt werden"
-
-#: common/models.py:1099 part/admin.py:39 part/models.py:975
-msgid "Purchaseable"
-msgstr "Kaufbar"
-
-#: common/models.py:1100
-msgid "Parts are purchaseable by default"
-msgstr "Artikel sind grundsätzlich kaufbar"
-
-#: common/models.py:1106 part/admin.py:40 part/models.py:980
-=======
 #: common/models.py:1103
 msgid "Parts can be used as sub-components by default"
 msgstr "Teile können standardmäßig in Baugruppen benutzt werden"
@@ -2293,848 +2024,32 @@
 msgstr "Artikel sind grundsätzlich kaufbar"
 
 #: common/models.py:1116 part/admin.py:40 part/models.py:980
->>>>>>> dc3351d9
 #: templates/js/translated/table_filters.js:504
 msgid "Salable"
 msgstr "Verkäuflich"
 
-<<<<<<< HEAD
-#: common/models.py:1107
-msgid "Parts are salable by default"
-msgstr "Artikel sind grundsätzlich verkaufbar"
-
-#: common/models.py:1113 part/admin.py:42 part/models.py:970
-=======
 #: common/models.py:1117
 msgid "Parts are salable by default"
 msgstr "Artikel sind grundsätzlich verkaufbar"
 
 #: common/models.py:1123 part/admin.py:42 part/models.py:970
->>>>>>> dc3351d9
 #: templates/js/translated/table_filters.js:46
 #: templates/js/translated/table_filters.js:120
 #: templates/js/translated/table_filters.js:520
 msgid "Trackable"
 msgstr "Nachverfolgbar"
 
-<<<<<<< HEAD
-#: common/models.py:1114
-msgid "Parts are trackable by default"
-msgstr "Artikel sind grundsätzlich verfolgbar"
-
-#: common/models.py:1120 part/admin.py:43 part/models.py:990
-=======
 #: common/models.py:1124
 msgid "Parts are trackable by default"
 msgstr "Artikel sind grundsätzlich verfolgbar"
 
 #: common/models.py:1130 part/admin.py:43 part/models.py:990
->>>>>>> dc3351d9
 #: part/templates/part/part_base.html:156
 #: templates/js/translated/table_filters.js:42
 #: templates/js/translated/table_filters.js:524
 msgid "Virtual"
 msgstr "Virtuell"
 
-<<<<<<< HEAD
-#: common/models.py:1121
-msgid "Parts are virtual by default"
-msgstr "Teile sind grundsätzlich virtuell"
-
-#: common/models.py:1127
-msgid "Show Import in Views"
-msgstr "Import in Ansichten anzeigen"
-
-#: common/models.py:1128
-msgid "Display the import wizard in some part views"
-msgstr "Importassistent in einigen Teil-Ansichten anzeigen"
-
-#: common/models.py:1134
-msgid "Show related parts"
-msgstr "Verwandte Teile anzeigen"
-
-#: common/models.py:1135
-msgid "Display related parts for a part"
-msgstr "Verwandte Teile eines Teils anzeigen"
-
-#: common/models.py:1141
-msgid "Initial Stock Data"
-msgstr ""
-
-#: common/models.py:1142
-msgid "Allow creation of initial stock when adding a new part"
-msgstr ""
-
-#: common/models.py:1148 templates/js/translated/part.js:73
-msgid "Initial Supplier Data"
-msgstr ""
-
-#: common/models.py:1149
-msgid "Allow creation of initial supplier data when adding a new part"
-msgstr ""
-
-#: common/models.py:1155
-msgid "Part Name Display Format"
-msgstr "Anzeigeformat für Teilenamen"
-
-#: common/models.py:1156
-msgid "Format to display the part name"
-msgstr "Format für den Namen eines Teiles"
-
-#: common/models.py:1163
-msgid "Part Category Default Icon"
-msgstr "Standardsymbol der Teilkategorie"
-
-#: common/models.py:1164
-msgid "Part category default icon (empty means no icon)"
-msgstr "Standardsymbol der Teilkategorie (leer bedeutet kein Symbol)"
-
-#: common/models.py:1169
-msgid "Pricing Decimal Places"
-msgstr "Dezimalstellen für Preise"
-
-#: common/models.py:1170
-msgid "Number of decimal places to display when rendering pricing data"
-msgstr "Anzahl der Dezimalstellen, die bei der Darstellung der Preisdaten angezeigt werden sollen"
-
-#: common/models.py:1180
-msgid "Use Supplier Pricing"
-msgstr "Zulieferer-Preise verwenden"
-
-#: common/models.py:1181
-msgid "Include supplier price breaks in overall pricing calculations"
-msgstr "Lieferanten-Staffelpreise in die Gesamt-Preisberechnungen einbeziehen"
-
-#: common/models.py:1187
-msgid "Purchase History Override"
-msgstr "Kaufverlauf überschreiben"
-
-#: common/models.py:1188
-msgid "Historical purchase order pricing overrides supplier price breaks"
-msgstr "Historische Bestellungspreise überschreiben die Lieferanten-Staffelpreise"
-
-#: common/models.py:1194
-msgid "Use Stock Item Pricing"
-msgstr ""
-
-#: common/models.py:1195
-msgid "Use pricing from manually entered stock data for pricing calculations"
-msgstr ""
-
-#: common/models.py:1201
-msgid "Stock Item Pricing Age"
-msgstr ""
-
-#: common/models.py:1202
-msgid "Exclude stock items older than this number of days from pricing calculations"
-msgstr ""
-
-#: common/models.py:1212
-msgid "Use Variant Pricing"
-msgstr "Variantenpreise verwenden"
-
-#: common/models.py:1213
-msgid "Include variant pricing in overall pricing calculations"
-msgstr "Variantenpreise in die Gesamt-Preisberechnungen einbeziehen"
-
-#: common/models.py:1219
-msgid "Active Variants Only"
-msgstr "Nur aktive Varianten"
-
-#: common/models.py:1220
-msgid "Only use active variant parts for calculating variant pricing"
-msgstr "Nur aktive Variantenteile zur Berechnung der Variantenbepreisung verwenden"
-
-#: common/models.py:1226
-msgid "Pricing Rebuild Time"
-msgstr "Neuberechnungs-Zyklus für Preisinformationen"
-
-#: common/models.py:1227
-msgid "Number of days before part pricing is automatically updated"
-msgstr "Anzahl der Tage bis die Teile-Preisberechnungen automatisch aktualisiert werden"
-
-#: common/models.py:1228 common/models.py:1351
-msgid "days"
-msgstr "Tage"
-
-#: common/models.py:1237
-msgid "Internal Prices"
-msgstr "Interne Preise"
-
-#: common/models.py:1238
-msgid "Enable internal prices for parts"
-msgstr "Interne Preise für Teile aktivieren"
-
-#: common/models.py:1244
-msgid "Internal Price Override"
-msgstr "Interne Preisüberschreibung"
-
-#: common/models.py:1245
-msgid "If available, internal prices override price range calculations"
-msgstr "Falls verfügbar, überschreiben interne Preise Preispannenberechnungen"
-
-#: common/models.py:1251
-msgid "Enable label printing"
-msgstr "Labeldruck aktivieren"
-
-#: common/models.py:1252
-msgid "Enable label printing from the web interface"
-msgstr "Labeldruck über die Website aktivieren"
-
-#: common/models.py:1258
-msgid "Label Image DPI"
-msgstr "Label Bild DPI"
-
-#: common/models.py:1259
-msgid "DPI resolution when generating image files to supply to label printing plugins"
-msgstr "DPI-Auflösung bei der Erstellung von Bilddateien für Etikettendruck-Plugins"
-
-#: common/models.py:1268
-msgid "Enable Reports"
-msgstr "Berichte aktivieren"
-
-#: common/models.py:1269
-msgid "Enable generation of reports"
-msgstr "Berichterstellung aktivieren"
-
-#: common/models.py:1275 templates/stats.html:25
-msgid "Debug Mode"
-msgstr "Entwickler-Modus"
-
-#: common/models.py:1276
-msgid "Generate reports in debug mode (HTML output)"
-msgstr "Berichte im Entwickler-Modus generieren (als HTML)"
-
-#: common/models.py:1282
-msgid "Page Size"
-msgstr "Seitengröße"
-
-#: common/models.py:1283
-msgid "Default page size for PDF reports"
-msgstr "Standardseitenformat für PDF-Bericht"
-
-#: common/models.py:1293
-msgid "Enable Test Reports"
-msgstr "Testberichte aktivieren"
-
-#: common/models.py:1294
-msgid "Enable generation of test reports"
-msgstr "Erstellung von Test-Berichten aktivieren"
-
-#: common/models.py:1300
-msgid "Attach Test Reports"
-msgstr "Testberichte anhängen"
-
-#: common/models.py:1301
-msgid "When printing a Test Report, attach a copy of the Test Report to the associated Stock Item"
-msgstr "Beim Drucken eines Testberichts dem zugehörigen Lagerbestand eine Kopie des Testberichts beifügen"
-
-#: common/models.py:1307
-msgid "Globally Unique Serials"
-msgstr "Global einzigartige Seriennummern"
-
-#: common/models.py:1308
-msgid "Serial numbers for stock items must be globally unique"
-msgstr "Seriennummern für Lagerartikel müssen global eindeutig sein"
-
-#: common/models.py:1314
-msgid "Autofill Serial Numbers"
-msgstr "Seriennummern automatisch ausfüllen"
-
-#: common/models.py:1315
-msgid "Autofill serial numbers in forms"
-msgstr "Seriennummern in Formularen automatisch ausfüllen"
-
-#: common/models.py:1321
-msgid "Delete Depleted Stock"
-msgstr "Erschöpften Lagerartikel löschen"
-
-#: common/models.py:1322
-msgid "Determines default behaviour when a stock item is depleted"
-msgstr "Legt das Standardverhalten fest, wenn ein Lagerartikel erschöpft ist"
-
-#: common/models.py:1328
-msgid "Batch Code Template"
-msgstr "Losnummer Vorlage"
-
-#: common/models.py:1329
-msgid "Template for generating default batch codes for stock items"
-msgstr "Vorlage für die Generierung von Standard-Losnummern für Lagerbestände"
-
-#: common/models.py:1334
-msgid "Stock Expiry"
-msgstr "Bestands-Ablauf"
-
-#: common/models.py:1335
-msgid "Enable stock expiry functionality"
-msgstr "Ablaufen von Bestand ermöglichen"
-
-#: common/models.py:1341
-msgid "Sell Expired Stock"
-msgstr "Abgelaufenen Bestand verkaufen"
-
-#: common/models.py:1342
-msgid "Allow sale of expired stock"
-msgstr "Verkauf von abgelaufenem Bestand erlaubt"
-
-#: common/models.py:1348
-msgid "Stock Stale Time"
-msgstr "Bestands-Stehzeit"
-
-#: common/models.py:1349
-msgid "Number of days stock items are considered stale before expiring"
-msgstr "Anzahl an Tagen, an denen Bestand als abgestanden markiert wird, bevor sie ablaufen"
-
-#: common/models.py:1356
-msgid "Build Expired Stock"
-msgstr "Abgelaufenen Bestand verbauen"
-
-#: common/models.py:1357
-msgid "Allow building with expired stock"
-msgstr "Verbauen von abgelaufenen Bestand erlaubt"
-
-#: common/models.py:1363
-msgid "Stock Ownership Control"
-msgstr "Bestands-Eigentümerkontrolle"
-
-#: common/models.py:1364
-msgid "Enable ownership control over stock locations and items"
-msgstr "Eigentümerkontrolle für Lagerorte und Teile aktivieren"
-
-#: common/models.py:1370
-msgid "Stock Location Default Icon"
-msgstr "Standardsymbol für Lagerort"
-
-#: common/models.py:1371
-msgid "Stock location default icon (empty means no icon)"
-msgstr "Standardsymbol für Lagerstandort (leer bedeutet kein Symbol)"
-
-#: common/models.py:1376
-msgid "Build Order Reference Pattern"
-msgstr "Bauauftragsreferenz-Muster"
-
-#: common/models.py:1377
-msgid "Required pattern for generating Build Order reference field"
-msgstr "Benötigtes Muster für die Generierung des Referenzfeldes für Bauaufträge"
-
-#: common/models.py:1383
-msgid "Sales Order Reference Pattern"
-msgstr "Auftragsreferenz-Muster"
-
-#: common/models.py:1384
-msgid "Required pattern for generating Sales Order reference field"
-msgstr "Benötigtes Muster für die Generierung des Referenzfeldes für Aufträge"
-
-#: common/models.py:1390
-msgid "Sales Order Default Shipment"
-msgstr "Auftrag Standardsendung"
-
-#: common/models.py:1391
-msgid "Enable creation of default shipment with sales orders"
-msgstr "Erstelle eine Standardsendung für Aufträge"
-
-#: common/models.py:1397
-msgid "Edit Completed Sales Orders"
-msgstr "Abgeschlossene Verkaufsaufträge bearbeiten"
-
-#: common/models.py:1398
-msgid "Allow editing of sales orders after they have been shipped or completed"
-msgstr "Bearbeitung von Verkaufsaufträgen nach Versand oder Abschluss erlauben"
-
-#: common/models.py:1404
-msgid "Purchase Order Reference Pattern"
-msgstr "Bestellungsreferenz-Muster"
-
-#: common/models.py:1405
-msgid "Required pattern for generating Purchase Order reference field"
-msgstr "Benötigtes Muster für die Generierung des Referenzfeldes für Bestellungen"
-
-#: common/models.py:1411
-msgid "Edit Completed Purchase Orders"
-msgstr "Abgeschlossene Einkaufsaufträge bearbeiten"
-
-#: common/models.py:1412
-msgid "Allow editing of purchase orders after they have been shipped or completed"
-msgstr "Bearbeitung von Einkaufsaufträgen nach Versand oder Abschluss erlauben"
-
-#: common/models.py:1419
-msgid "Enable password forgot"
-msgstr "Passwort vergessen aktivieren"
-
-#: common/models.py:1420
-msgid "Enable password forgot function on the login pages"
-msgstr "Passwort-vergessen-Funktion auf den Anmeldeseiten aktivieren"
-
-#: common/models.py:1426
-msgid "Enable registration"
-msgstr "Registrierung erlauben"
-
-#: common/models.py:1427
-msgid "Enable self-registration for users on the login pages"
-msgstr "Selbstregistrierung für Benutzer auf den Anmeldeseiten aktivieren"
-
-#: common/models.py:1433
-msgid "Enable SSO"
-msgstr "SSO aktivieren"
-
-#: common/models.py:1434
-msgid "Enable SSO on the login pages"
-msgstr "SSO auf den Anmeldeseiten aktivieren"
-
-#: common/models.py:1440
-msgid "Enable SSO registration"
-msgstr "SSO Selbstregistrierung aktivieren"
-
-#: common/models.py:1441
-msgid "Enable self-registration via SSO for users on the login pages"
-msgstr "Selbstregistrierung über SSO für Benutzer auf den Anmeldeseiten aktivieren"
-
-#: common/models.py:1447
-msgid "Email required"
-msgstr "Email-Adresse erforderlich"
-
-#: common/models.py:1448
-msgid "Require user to supply mail on signup"
-msgstr "Benutzer müssen bei der Registrierung eine E-Mail angeben"
-
-#: common/models.py:1454
-msgid "Auto-fill SSO users"
-msgstr "SSO-Benutzer automatisch ausfüllen"
-
-#: common/models.py:1455
-msgid "Automatically fill out user-details from SSO account-data"
-msgstr "Benutzer-Details automatisch aus SSO-Konto ausfüllen"
-
-#: common/models.py:1461
-msgid "Mail twice"
-msgstr "E-Mail zweimal"
-
-#: common/models.py:1462
-msgid "On signup ask users twice for their mail"
-msgstr "Bei der Registrierung den Benutzer zweimal nach der E-Mail-Adresse fragen"
-
-#: common/models.py:1468
-msgid "Password twice"
-msgstr "Passwort zweimal"
-
-#: common/models.py:1469
-msgid "On signup ask users twice for their password"
-msgstr "Bei der Registrierung den Benutzer zweimal nach dem Passwort fragen"
-
-#: common/models.py:1475
-msgid "Allowed domains"
-msgstr "Erlaubte Domains"
-
-#: common/models.py:1476
-msgid "Restrict signup to certain domains (comma-separated, strarting with @)"
-msgstr "Anmeldung auf bestimmte Domänen beschränken (komma-separiert, mit @ startend)"
-
-#: common/models.py:1482
-msgid "Group on signup"
-msgstr "Gruppe bei Registrierung"
-
-#: common/models.py:1483
-msgid "Group to which new users are assigned on registration"
-msgstr "Gruppe der neue Benutzer bei der Registrierung zugewiesen werden"
-
-#: common/models.py:1489
-msgid "Enforce MFA"
-msgstr "MFA erzwingen"
-
-#: common/models.py:1490
-msgid "Users must use multifactor security."
-msgstr "Benutzer müssen Multifaktor-Authentifizierung verwenden."
-
-#: common/models.py:1496
-msgid "Check plugins on startup"
-msgstr "Plugins beim Start prüfen"
-
-#: common/models.py:1497
-msgid "Check that all plugins are installed on startup - enable in container environments"
-msgstr "Beim Start überprüfen, ob alle Plugins installiert sind - Für Container aktivieren"
-
-#: common/models.py:1504
-msgid "Check plugin signatures"
-msgstr "Plugin-Signaturen überprüfen"
-
-#: common/models.py:1505
-msgid "Check and show signatures for plugins"
-msgstr "Signaturen für Plugins prüfen und anzeigen"
-
-#: common/models.py:1512
-msgid "Enable URL integration"
-msgstr "URL-Integration aktivieren"
-
-#: common/models.py:1513
-msgid "Enable plugins to add URL routes"
-msgstr "Plugins zum Hinzufügen von URLs aktivieren"
-
-#: common/models.py:1520
-msgid "Enable navigation integration"
-msgstr "Navigations-Integration aktivieren"
-
-#: common/models.py:1521
-msgid "Enable plugins to integrate into navigation"
-msgstr "Plugins zur Integration in die Navigation aktivieren"
-
-#: common/models.py:1528
-msgid "Enable app integration"
-msgstr "App-Integration aktivieren"
-
-#: common/models.py:1529
-msgid "Enable plugins to add apps"
-msgstr "Plugins zum Hinzufügen von Apps aktivieren"
-
-#: common/models.py:1536
-msgid "Enable schedule integration"
-msgstr "Terminplan-Integration aktivieren"
-
-#: common/models.py:1537
-msgid "Enable plugins to run scheduled tasks"
-msgstr "Geplante Aufgaben aktivieren"
-
-#: common/models.py:1544
-msgid "Enable event integration"
-msgstr "Ereignis-Integration aktivieren"
-
-#: common/models.py:1545
-msgid "Enable plugins to respond to internal events"
-msgstr "Plugins ermöglichen auf interne Ereignisse zu reagieren"
-
-#: common/models.py:1564 common/models.py:1913
-msgid "Settings key (must be unique - case insensitive"
-msgstr "Einstellungs-Schlüssel (muss einzigartig sein, Groß-/ Kleinschreibung wird nicht beachtet)"
-
-#: common/models.py:1586
-msgid "Show subscribed parts"
-msgstr "Abonnierte Teile anzeigen"
-
-#: common/models.py:1587
-msgid "Show subscribed parts on the homepage"
-msgstr "Zeige abonnierte Teile auf der Startseite"
-
-#: common/models.py:1593
-msgid "Show subscribed categories"
-msgstr "Abonnierte Kategorien anzeigen"
-
-#: common/models.py:1594
-msgid "Show subscribed part categories on the homepage"
-msgstr "Zeige abonnierte Teilkategorien auf der Startseite"
-
-#: common/models.py:1600
-msgid "Show latest parts"
-msgstr "Neueste Teile anzeigen"
-
-#: common/models.py:1601
-msgid "Show latest parts on the homepage"
-msgstr "Zeige neueste Teile auf der Startseite"
-
-#: common/models.py:1607
-msgid "Recent Part Count"
-msgstr "Aktuelle Teile-Stände"
-
-#: common/models.py:1608
-msgid "Number of recent parts to display on index page"
-msgstr "Anzahl der neusten Teile auf der Startseite"
-
-#: common/models.py:1614
-msgid "Show unvalidated BOMs"
-msgstr "Nicht validierte Stücklisten anzeigen"
-
-#: common/models.py:1615
-msgid "Show BOMs that await validation on the homepage"
-msgstr "Zeige Stücklisten, die noch nicht validiert sind, auf der Startseite"
-
-#: common/models.py:1621
-msgid "Show recent stock changes"
-msgstr "Neueste Bestandänderungen anzeigen"
-
-#: common/models.py:1622
-msgid "Show recently changed stock items on the homepage"
-msgstr "Zeige zuletzt geänderte Lagerbestände auf der Startseite"
-
-#: common/models.py:1628
-msgid "Recent Stock Count"
-msgstr "aktueller Bestand"
-
-#: common/models.py:1629
-msgid "Number of recent stock items to display on index page"
-msgstr "Anzahl des geänderten Bestands auf der Startseite"
-
-#: common/models.py:1635
-msgid "Show low stock"
-msgstr "Niedrigen Bestand anzeigen"
-
-#: common/models.py:1636
-msgid "Show low stock items on the homepage"
-msgstr "Zeige geringen Bestand auf der Startseite"
-
-#: common/models.py:1642
-msgid "Show depleted stock"
-msgstr "Lerren Bestand anzeigen"
-
-#: common/models.py:1643
-msgid "Show depleted stock items on the homepage"
-msgstr "Zeige aufgebrauchte Lagerartikel auf der Startseite"
-
-#: common/models.py:1649
-msgid "Show needed stock"
-msgstr "Benötigten Bestand anzeigen"
-
-#: common/models.py:1650
-msgid "Show stock items needed for builds on the homepage"
-msgstr "Zeige Bestand für Bauaufträge auf der Startseite"
-
-#: common/models.py:1656
-msgid "Show expired stock"
-msgstr "Abgelaufenen Bestand anzeigen"
-
-#: common/models.py:1657
-msgid "Show expired stock items on the homepage"
-msgstr "Zeige abgelaufene Lagerbestände auf der Startseite"
-
-#: common/models.py:1663
-msgid "Show stale stock"
-msgstr "Alten Bestand anzeigen"
-
-#: common/models.py:1664
-msgid "Show stale stock items on the homepage"
-msgstr "Zeige überfällige Lagerartikel auf der Startseite"
-
-#: common/models.py:1670
-msgid "Show pending builds"
-msgstr "Ausstehende Bauaufträge anzeigen"
-
-#: common/models.py:1671
-msgid "Show pending builds on the homepage"
-msgstr "Zeige ausstehende Bauaufträge auf der Startseite"
-
-#: common/models.py:1677
-msgid "Show overdue builds"
-msgstr "Zeige überfällige Bauaufträge"
-
-#: common/models.py:1678
-msgid "Show overdue builds on the homepage"
-msgstr "Zeige überfällige Bauaufträge auf der Startseite"
-
-#: common/models.py:1684
-msgid "Show outstanding POs"
-msgstr "Ausstehende POs anzeigen"
-
-#: common/models.py:1685
-msgid "Show outstanding POs on the homepage"
-msgstr "Zeige ausstehende POs auf der Startseite"
-
-#: common/models.py:1691
-msgid "Show overdue POs"
-msgstr "Überfällige POs anzeigen"
-
-#: common/models.py:1692
-msgid "Show overdue POs on the homepage"
-msgstr "Zeige überfällige POs auf der Startseite"
-
-#: common/models.py:1698
-msgid "Show outstanding SOs"
-msgstr "Ausstehende SOs anzeigen"
-
-#: common/models.py:1699
-msgid "Show outstanding SOs on the homepage"
-msgstr "Zeige ausstehende SOs auf der Startseite"
-
-#: common/models.py:1705
-msgid "Show overdue SOs"
-msgstr "Überfällige SOs anzeigen"
-
-#: common/models.py:1706
-msgid "Show overdue SOs on the homepage"
-msgstr "Zeige überfällige SOs auf der Startseite"
-
-#: common/models.py:1712
-msgid "Show News"
-msgstr "Zeige Neuigkeiten"
-
-#: common/models.py:1713
-msgid "Show news on the homepage"
-msgstr "Neuigkeiten auf der Startseite anzeigen"
-
-#: common/models.py:1719
-msgid "Inline label display"
-msgstr "Label inline anzeigen"
-
-#: common/models.py:1720
-msgid "Display PDF labels in the browser, instead of downloading as a file"
-msgstr "PDF-Labels im Browser anzeigen, anstatt als Datei herunterzuladen"
-
-#: common/models.py:1726
-msgid "Inline report display"
-msgstr "Berichte inline anzeigen"
-
-#: common/models.py:1727
-msgid "Display PDF reports in the browser, instead of downloading as a file"
-msgstr "PDF-Berichte im Browser anzeigen, anstatt als Datei herunterzuladen"
-
-#: common/models.py:1733
-msgid "Search Parts"
-msgstr "Teile suchen"
-
-#: common/models.py:1734
-msgid "Display parts in search preview window"
-msgstr "Teile in der Suchvorschau anzeigen"
-
-#: common/models.py:1740
-msgid "Seach Supplier Parts"
-msgstr "Zuliefererteile durchsuchen"
-
-#: common/models.py:1741
-msgid "Display supplier parts in search preview window"
-msgstr "Zuliefererteile in der Suchvorschau anzeigen"
-
-#: common/models.py:1747
-msgid "Search Manufacturer Parts"
-msgstr "Herstellerteile durchsuchen"
-
-#: common/models.py:1748
-msgid "Display manufacturer parts in search preview window"
-msgstr "Herstellerteile in der Suchvorschau anzeigen"
-
-#: common/models.py:1754
-msgid "Hide Inactive Parts"
-msgstr "Inaktive Teile ausblenden"
-
-#: common/models.py:1755
-msgid "Excluded inactive parts from search preview window"
-msgstr "Inaktive Teile in der Suchvorschau ausblenden"
-
-#: common/models.py:1761
-msgid "Search Categories"
-msgstr "Kategorien durchsuchen"
-
-#: common/models.py:1762
-msgid "Display part categories in search preview window"
-msgstr "Teilekategorien in der Suchvorschau anzeigen"
-
-#: common/models.py:1768
-msgid "Search Stock"
-msgstr "Bestand durchsuchen"
-
-#: common/models.py:1769
-msgid "Display stock items in search preview window"
-msgstr "Lagerartikel in Suchvorschau anzeigen"
-
-#: common/models.py:1775
-msgid "Hide Unavailable Stock Items"
-msgstr "Nicht verfügbare Artikel ausblenden"
-
-#: common/models.py:1776
-msgid "Exclude stock items which are not available from the search preview window"
-msgstr "Nicht verfügbare Lagerartikel aus der Suchvorschau ausschließen"
-
-#: common/models.py:1782
-msgid "Search Locations"
-msgstr "Lagerorte durchsuchen"
-
-#: common/models.py:1783
-msgid "Display stock locations in search preview window"
-msgstr "Lagerorte in Suchvorschau anzeigen"
-
-#: common/models.py:1789
-msgid "Search Companies"
-msgstr "Firmen durchsuchen"
-
-#: common/models.py:1790
-msgid "Display companies in search preview window"
-msgstr "Firmen in der Suchvorschau anzeigen"
-
-#: common/models.py:1796
-msgid "Search Build Orders"
-msgstr "Bauaufträge durchsuchen"
-
-#: common/models.py:1797
-msgid "Display build orders in search preview window"
-msgstr "Bauaufträge in der Suchvorschau anzeigen"
-
-#: common/models.py:1803
-msgid "Search Purchase Orders"
-msgstr "Bestellungen durchsuchen"
-
-#: common/models.py:1804
-msgid "Display purchase orders in search preview window"
-msgstr "Bestellungen in der Suchvorschau anzeigen"
-
-#: common/models.py:1810
-msgid "Exclude Inactive Purchase Orders"
-msgstr "Inaktive Bestellungen ausblenden"
-
-#: common/models.py:1811
-msgid "Exclude inactive purchase orders from search preview window"
-msgstr "Inaktive Bestellungen in der Suchvorschau ausblenden"
-
-#: common/models.py:1817
-msgid "Search Sales Orders"
-msgstr "Aufträge durchsuchen"
-
-#: common/models.py:1818
-msgid "Display sales orders in search preview window"
-msgstr "Aufträge in der Suchvorschau anzeigen"
-
-#: common/models.py:1824
-msgid "Exclude Inactive Sales Orders"
-msgstr "Inaktive Aufträge ausblenden"
-
-#: common/models.py:1825
-msgid "Exclude inactive sales orders from search preview window"
-msgstr "Inaktive Aufträge in der Suchvorschau ausblenden"
-
-#: common/models.py:1831
-msgid "Search Preview Results"
-msgstr "Anzahl Suchergebnisse"
-
-#: common/models.py:1832
-msgid "Number of results to show in each section of the search preview window"
-msgstr "Anzahl der Ergebnisse, die in der Vorschau pro Sektion angezeigt werden sollen"
-
-#: common/models.py:1838
-msgid "Show Quantity in Forms"
-msgstr "zeige Bestand in Eingabemasken"
-
-#: common/models.py:1839
-msgid "Display available part quantity in some forms"
-msgstr "Zeige den verfügbaren Bestand in einigen Eingabemasken"
-
-#: common/models.py:1845
-msgid "Escape Key Closes Forms"
-msgstr "Esc-Taste schließt Formulare"
-
-#: common/models.py:1846
-msgid "Use the escape key to close modal forms"
-msgstr "Benutze die Esc-Taste, um Formulare zu schließen"
-
-#: common/models.py:1852
-msgid "Fixed Navbar"
-msgstr "Fixierter Navigationsleiste"
-
-#: common/models.py:1853
-msgid "The navbar position is fixed to the top of the screen"
-msgstr "Position der Navigationsleiste am oberen Bildschirmrand fixieren"
-
-#: common/models.py:1859
-msgid "Date Format"
-msgstr "Datumsformat"
-
-#: common/models.py:1860
-msgid "Preferred format for displaying dates"
-msgstr "Bevorzugtes Format für die Anzeige von Daten"
-
-#: common/models.py:1874 part/templates/part/detail.html:41
-msgid "Part Scheduling"
-msgstr "Teilzeitplanung"
-
-#: common/models.py:1875
-msgid "Display part scheduling information"
-msgstr "Zeige Zeitplanung für Teile"
-
-#: common/models.py:1881 part/templates/part/detail.html:61
-=======
 #: common/models.py:1131
 msgid "Parts are virtual by default"
 msgstr "Teile sind grundsätzlich virtuell"
@@ -3932,30 +2847,10 @@
 msgstr "Zeige Zeitplanung für Teile"
 
 #: common/models.py:1891 part/templates/part/detail.html:61
->>>>>>> dc3351d9
 #: templates/js/translated/part.js:797
 msgid "Part Stocktake"
 msgstr "Inventur"
 
-<<<<<<< HEAD
-#: common/models.py:1882
-msgid "Display part stocktake information"
-msgstr "Inventurinformationen anzeigen"
-
-#: common/models.py:1888
-msgid "Table String Length"
-msgstr "Zeichenkettenlänge in Tabellen"
-
-#: common/models.py:1889
-msgid "Maximimum length limit for strings displayed in table views"
-msgstr "Maximale Länge der Zeichenketten, die in Tabellenansichten angezeigt werden"
-
-#: common/models.py:1953
-msgid "Price break quantity"
-msgstr "Preisstaffelungs Anzahl"
-
-#: common/models.py:1960 company/serializers.py:397 order/models.py:975
-=======
 #: common/models.py:1892
 msgid "Display part stocktake information"
 msgstr "Inventurinformationen anzeigen"
@@ -3973,31 +2868,11 @@
 msgstr "Preisstaffelungs Anzahl"
 
 #: common/models.py:1970 company/serializers.py:397 order/models.py:975
->>>>>>> dc3351d9
 #: templates/js/translated/company.js:1169 templates/js/translated/part.js:1391
 #: templates/js/translated/pricing.js:595
 msgid "Price"
 msgstr "Preis"
 
-<<<<<<< HEAD
-#: common/models.py:1961
-msgid "Unit price at specified quantity"
-msgstr "Stückpreis für die angegebene Anzahl"
-
-#: common/models.py:2121 common/models.py:2299
-msgid "Endpoint"
-msgstr "Endpunkt"
-
-#: common/models.py:2122
-msgid "Endpoint at which this webhook is received"
-msgstr "Endpunkt, an dem dieser Webhook empfangen wird"
-
-#: common/models.py:2131
-msgid "Name for this webhook"
-msgstr "Name für diesen Webhook"
-
-#: common/models.py:2136 part/admin.py:36 part/models.py:985
-=======
 #: common/models.py:1971
 msgid "Unit price at specified quantity"
 msgstr "Stückpreis für die angegebene Anzahl"
@@ -4015,7 +2890,6 @@
 msgstr "Name für diesen Webhook"
 
 #: common/models.py:2146 part/admin.py:36 part/models.py:985
->>>>>>> dc3351d9
 #: plugin/models.py:100 templates/js/translated/table_filters.js:34
 #: templates/js/translated/table_filters.js:116
 #: templates/js/translated/table_filters.js:344
@@ -4023,85 +2897,6 @@
 msgid "Active"
 msgstr "Aktiv"
 
-<<<<<<< HEAD
-#: common/models.py:2137
-msgid "Is this webhook active"
-msgstr "Ist dieser Webhook aktiv"
-
-#: common/models.py:2151
-msgid "Token"
-msgstr "Token"
-
-#: common/models.py:2152
-msgid "Token for access"
-msgstr "Token für Zugang"
-
-#: common/models.py:2159
-msgid "Secret"
-msgstr "Geheimnis"
-
-#: common/models.py:2160
-msgid "Shared secret for HMAC"
-msgstr "Shared Secret für HMAC"
-
-#: common/models.py:2266
-msgid "Message ID"
-msgstr "Nachrichten-ID"
-
-#: common/models.py:2267
-msgid "Unique identifier for this message"
-msgstr "Eindeutige Kennung für diese Nachricht"
-
-#: common/models.py:2275
-msgid "Host"
-msgstr "Host"
-
-#: common/models.py:2276
-msgid "Host from which this message was received"
-msgstr "Host von dem diese Nachricht empfangen wurde"
-
-#: common/models.py:2283
-msgid "Header"
-msgstr "Kopfzeile"
-
-#: common/models.py:2284
-msgid "Header of this message"
-msgstr "Header dieser Nachricht"
-
-#: common/models.py:2290
-msgid "Body"
-msgstr "Body"
-
-#: common/models.py:2291
-msgid "Body of this message"
-msgstr "Body dieser Nachricht"
-
-#: common/models.py:2300
-msgid "Endpoint on which this message was received"
-msgstr "Endpunkt, über den diese Nachricht empfangen wurde"
-
-#: common/models.py:2305
-msgid "Worked on"
-msgstr "Bearbeitet"
-
-#: common/models.py:2306
-msgid "Was the work on this message finished?"
-msgstr "Wurde die Arbeit an dieser Nachricht abgeschlossen?"
-
-#: common/models.py:2460
-msgid "Id"
-msgstr "ID"
-
-#: common/models.py:2466 templates/js/translated/news.js:35
-msgid "Title"
-msgstr "Titel"
-
-#: common/models.py:2476 templates/js/translated/news.js:51
-msgid "Published"
-msgstr "Veröffentlicht"
-
-#: common/models.py:2481 templates/InvenTree/settings/plugin.html:62
-=======
 #: common/models.py:2147
 msgid "Is this webhook active"
 msgstr "Ist dieser Webhook aktiv"
@@ -4179,23 +2974,11 @@
 msgstr "Veröffentlicht"
 
 #: common/models.py:2491 templates/InvenTree/settings/plugin.html:62
->>>>>>> dc3351d9
 #: templates/InvenTree/settings/plugin_settings.html:33
 #: templates/js/translated/news.js:47
 msgid "Author"
 msgstr "Autor"
 
-<<<<<<< HEAD
-#: common/models.py:2486 templates/js/translated/news.js:43
-msgid "Summary"
-msgstr "Zusammenfassung"
-
-#: common/models.py:2491
-msgid "Read"
-msgstr "Gelesen"
-
-#: common/models.py:2492
-=======
 #: common/models.py:2496 templates/js/translated/news.js:43
 msgid "Summary"
 msgstr "Zusammenfassung"
@@ -4205,7 +2988,6 @@
 msgstr "Gelesen"
 
 #: common/models.py:2502
->>>>>>> dc3351d9
 msgid "Was this news item read?"
 msgstr "Wurde diese Nachricht gelesen?"
 
@@ -6686,12 +5468,11 @@
 
 #: part/serializers.py:318
 msgid "Original Part"
-<<<<<<< HEAD
-msgstr ""
+msgstr "Originalteil"
 
 #: part/serializers.py:318
 msgid "Select original part to duplicate"
-msgstr ""
+msgstr "Originalteil zum Duplizieren auswählen"
 
 #: part/serializers.py:323
 msgid "Copy Image"
@@ -6723,43 +5504,43 @@
 
 #: part/serializers.py:343
 msgid "Specify initial stock quantity for this Part. If quantity is zero, no stock is added."
-msgstr ""
+msgstr "Initiale Lagermenge für dieses Teil. Wenn die Menge null ist, wird kein Lagerbestand hinzugefügt."
 
 #: part/serializers.py:349
 msgid "Initial Stock Location"
-msgstr ""
+msgstr "Initialer Lagerort"
 
 #: part/serializers.py:349
 msgid "Specify initial stock location for this Part"
-msgstr ""
+msgstr "Lagerstandort für dieses Teil angeben"
 
 #: part/serializers.py:359
 msgid "Select supplier (or leave blank to skip)"
-msgstr ""
+msgstr "Lieferant auswählen (oder leer lassen, um zu überspringen)"
 
 #: part/serializers.py:370
 msgid "Select manufacturer (or leave blank to skip)"
-msgstr ""
+msgstr "Hersteller auswählen (oder leer lassen, um zu überspringen)"
 
 #: part/serializers.py:376
 msgid "Manufacturer part number"
-msgstr ""
+msgstr "Hersteller-Teilenummer"
 
 #: part/serializers.py:383
 msgid "Selected company is not a valid supplier"
-msgstr ""
+msgstr "Ausgewählte Firma ist kein gültiger Lieferant"
 
 #: part/serializers.py:391
 msgid "Selected company is not a valid manufacturer"
-msgstr ""
+msgstr "Ausgewählte Firma ist kein gültiger Hersteller"
 
 #: part/serializers.py:403
 msgid "Manufacturer part matching this MPN already exists"
-msgstr ""
+msgstr "Herstellerteil mit dieser MPN existiert bereits"
 
 #: part/serializers.py:411
 msgid "Supplier part matching this SKU already exists"
-msgstr ""
+msgstr "Lieferantenteil mit dieser SKU existiert bereits"
 
 #: part/serializers.py:562 part/templates/part/copy_part.html:9
 #: templates/js/translated/part.js:382
@@ -6768,23 +5549,23 @@
 
 #: part/serializers.py:562
 msgid "Copy initial data from another Part"
-msgstr ""
+msgstr "Initiale Daten von anderem Teil kopieren"
 
 #: part/serializers.py:567 templates/js/translated/part.js:68
 msgid "Initial Stock"
-msgstr ""
+msgstr "Initialer Lagerbestand"
 
 #: part/serializers.py:567
 msgid "Create Part with initial stock quantity"
-msgstr ""
+msgstr "Erstelle Teil mit Ausgangsbestand"
 
 #: part/serializers.py:572
 msgid "Supplier Information"
-msgstr ""
+msgstr "Lieferanteninformationen"
 
 #: part/serializers.py:572
 msgid "Add initial supplier information for this part"
-msgstr ""
+msgstr "Lieferanteninformationen zu diesem Teil hinzufügen"
 
 #: part/serializers.py:801
 msgid "Update"
@@ -6794,115 +5575,6 @@
 msgid "Update pricing for this part"
 msgstr "Preis für dieses Teil aktualisieren"
 
-=======
-msgstr "Originalteil"
-
-#: part/serializers.py:318
-msgid "Select original part to duplicate"
-msgstr "Originalteil zum Duplizieren auswählen"
-
-#: part/serializers.py:323
-msgid "Copy Image"
-msgstr "Bild kopieren"
-
-#: part/serializers.py:323
-msgid "Copy image from original part"
-msgstr "Bild vom Originalteil kopieren"
-
-#: part/serializers.py:328 part/templates/part/detail.html:295
-msgid "Copy BOM"
-msgstr "Stückliste kopieren"
-
-#: part/serializers.py:328
-msgid "Copy bill of materials from original part"
-msgstr "Stückliste vom Originalteil kopieren"
-
-#: part/serializers.py:333
-msgid "Copy Parameters"
-msgstr "Parameter kopieren"
-
-#: part/serializers.py:333
-msgid "Copy parameter data from original part"
-msgstr "Parameterdaten vom Originalteil kopieren"
-
-#: part/serializers.py:343
-msgid "Initial Stock Quantity"
-msgstr "Start-Bestandsmenge"
-
-#: part/serializers.py:343
-msgid "Specify initial stock quantity for this Part. If quantity is zero, no stock is added."
-msgstr "Initiale Lagermenge für dieses Teil. Wenn die Menge null ist, wird kein Lagerbestand hinzugefügt."
-
-#: part/serializers.py:349
-msgid "Initial Stock Location"
-msgstr "Initialer Lagerort"
-
-#: part/serializers.py:349
-msgid "Specify initial stock location for this Part"
-msgstr "Lagerstandort für dieses Teil angeben"
-
-#: part/serializers.py:359
-msgid "Select supplier (or leave blank to skip)"
-msgstr "Lieferant auswählen (oder leer lassen, um zu überspringen)"
-
-#: part/serializers.py:370
-msgid "Select manufacturer (or leave blank to skip)"
-msgstr "Hersteller auswählen (oder leer lassen, um zu überspringen)"
-
-#: part/serializers.py:376
-msgid "Manufacturer part number"
-msgstr "Hersteller-Teilenummer"
-
-#: part/serializers.py:383
-msgid "Selected company is not a valid supplier"
-msgstr "Ausgewählte Firma ist kein gültiger Lieferant"
-
-#: part/serializers.py:391
-msgid "Selected company is not a valid manufacturer"
-msgstr "Ausgewählte Firma ist kein gültiger Hersteller"
-
-#: part/serializers.py:403
-msgid "Manufacturer part matching this MPN already exists"
-msgstr "Herstellerteil mit dieser MPN existiert bereits"
-
-#: part/serializers.py:411
-msgid "Supplier part matching this SKU already exists"
-msgstr "Lieferantenteil mit dieser SKU existiert bereits"
-
-#: part/serializers.py:562 part/templates/part/copy_part.html:9
-#: templates/js/translated/part.js:382
-msgid "Duplicate Part"
-msgstr "Teil duplizieren"
-
-#: part/serializers.py:562
-msgid "Copy initial data from another Part"
-msgstr "Initiale Daten von anderem Teil kopieren"
-
-#: part/serializers.py:567 templates/js/translated/part.js:68
-msgid "Initial Stock"
-msgstr "Initialer Lagerbestand"
-
-#: part/serializers.py:567
-msgid "Create Part with initial stock quantity"
-msgstr "Erstelle Teil mit Ausgangsbestand"
-
-#: part/serializers.py:572
-msgid "Supplier Information"
-msgstr "Lieferanteninformationen"
-
-#: part/serializers.py:572
-msgid "Add initial supplier information for this part"
-msgstr "Lieferanteninformationen zu diesem Teil hinzufügen"
-
-#: part/serializers.py:801
-msgid "Update"
-msgstr "Aktualisieren"
-
-#: part/serializers.py:802
-msgid "Update pricing for this part"
-msgstr "Preis für dieses Teil aktualisieren"
-
->>>>>>> dc3351d9
 #: part/serializers.py:1112
 msgid "Select part to copy BOM from"
 msgstr "Teil auswählen, von dem Stückliste kopiert wird"
@@ -11751,21 +10423,12 @@
 
 #: templates/js/translated/pricing.js:143
 msgid "Error fetching currency data"
-<<<<<<< HEAD
-msgstr ""
+msgstr "Fehler beim Abrufen der Währungsdaten"
 
 #: templates/js/translated/pricing.js:295
 msgid "No BOM data available"
 msgstr "Keine Stücklisten-Daten verfügbar"
 
-=======
-msgstr "Fehler beim Abrufen der Währungsdaten"
-
-#: templates/js/translated/pricing.js:295
-msgid "No BOM data available"
-msgstr "Keine Stücklisten-Daten verfügbar"
-
->>>>>>> dc3351d9
 #: templates/js/translated/pricing.js:437
 msgid "No supplier pricing data available"
 msgstr "Keine Zulieferer-Preise verfügbar"
