--- conflicted
+++ resolved
@@ -2,13 +2,8 @@
 msgstr ""
 "Project-Id-Version: inventree\n"
 "Report-Msgid-Bugs-To: \n"
-<<<<<<< HEAD
-"POT-Creation-Date: 2023-02-03 01:45+0000\n"
-"PO-Revision-Date: 2023-02-03 15:05\n"
-=======
 "POT-Creation-Date: 2023-02-06 09:00+0000\n"
 "PO-Revision-Date: 2023-02-06 09:24\n"
->>>>>>> dc3351d9
 "Last-Translator: \n"
 "Language-Team: French\n"
 "Language: fr_FR\n"
@@ -217,11 +212,7 @@
 msgid "Select file to attach"
 msgstr "Sélectionnez un fichier à joindre"
 
-<<<<<<< HEAD
-#: InvenTree/models.py:412 common/models.py:2471 company/models.py:129
-=======
 #: InvenTree/models.py:412 common/models.py:2481 company/models.py:129
->>>>>>> dc3351d9
 #: company/models.py:281 company/models.py:517 order/models.py:85
 #: order/models.py:1282 part/admin.py:25 part/models.py:866
 #: part/templates/part/part_scheduling.html:11
@@ -246,15 +237,9 @@
 msgid "File comment"
 msgstr "Commentaire du fichier"
 
-<<<<<<< HEAD
-#: InvenTree/models.py:422 InvenTree/models.py:423 common/models.py:1920
-#: common/models.py:1921 common/models.py:2144 common/models.py:2145
-#: common/models.py:2401 common/models.py:2402 part/models.py:2928
-=======
 #: InvenTree/models.py:422 InvenTree/models.py:423 common/models.py:1930
 #: common/models.py:1931 common/models.py:2154 common/models.py:2155
 #: common/models.py:2411 common/models.py:2412 part/models.py:2928
->>>>>>> dc3351d9
 #: part/models.py:3014 part/models.py:3034 plugin/models.py:270
 #: plugin/models.py:271
 #: report/templates/report/inventree_test_report_base.html:96
@@ -295,11 +280,7 @@
 msgid "Invalid choice"
 msgstr "Choix invalide"
 
-<<<<<<< HEAD
-#: InvenTree/models.py:557 InvenTree/models.py:558 common/models.py:2130
-=======
 #: InvenTree/models.py:557 InvenTree/models.py:558 common/models.py:2140
->>>>>>> dc3351d9
 #: company/models.py:363 label/models.py:101 part/models.py:810
 #: part/models.py:3189 plugin/models.py:94 report/models.py:152
 #: templates/InvenTree/settings/mixins/urls.html:13
@@ -452,109 +433,6 @@
 msgid "Downloading images from remote URL is not enabled"
 msgstr "Le téléchargement des images depuis une URL distante n'est pas activé"
 
-<<<<<<< HEAD
-#: InvenTree/settings.py:689
-msgid "Czech"
-msgstr "Tchèque"
-
-#: InvenTree/settings.py:690
-msgid "Danish"
-msgstr "Danois"
-
-#: InvenTree/settings.py:691
-msgid "German"
-msgstr "Allemand"
-
-#: InvenTree/settings.py:692
-msgid "Greek"
-msgstr "Grec"
-
-#: InvenTree/settings.py:693
-msgid "English"
-msgstr "Anglais"
-
-#: InvenTree/settings.py:694
-msgid "Spanish"
-msgstr "Espagnol"
-
-#: InvenTree/settings.py:695
-msgid "Spanish (Mexican)"
-msgstr "Espagnol (Mexique)"
-
-#: InvenTree/settings.py:696
-msgid "Farsi / Persian"
-msgstr "Farsi / Perse"
-
-#: InvenTree/settings.py:697
-msgid "French"
-msgstr "Français"
-
-#: InvenTree/settings.py:698
-msgid "Hebrew"
-msgstr "Hébreu"
-
-#: InvenTree/settings.py:699
-msgid "Hungarian"
-msgstr "Hongrois"
-
-#: InvenTree/settings.py:700
-msgid "Italian"
-msgstr "Italien"
-
-#: InvenTree/settings.py:701
-msgid "Japanese"
-msgstr "Japonais"
-
-#: InvenTree/settings.py:702
-msgid "Korean"
-msgstr "Coréen"
-
-#: InvenTree/settings.py:703
-msgid "Dutch"
-msgstr "Néerlandais"
-
-#: InvenTree/settings.py:704
-msgid "Norwegian"
-msgstr "Norvégien"
-
-#: InvenTree/settings.py:705
-msgid "Polish"
-msgstr "Polonais"
-
-#: InvenTree/settings.py:706
-msgid "Portuguese"
-msgstr "Portugais"
-
-#: InvenTree/settings.py:707
-msgid "Portuguese (Brazilian)"
-msgstr "Portugais (Brésilien)"
-
-#: InvenTree/settings.py:708
-msgid "Russian"
-msgstr "Russe"
-
-#: InvenTree/settings.py:709
-msgid "Slovenian"
-msgstr "Slovénien"
-
-#: InvenTree/settings.py:710
-msgid "Swedish"
-msgstr "Suédois"
-
-#: InvenTree/settings.py:711
-msgid "Thai"
-msgstr "Thaïlandais"
-
-#: InvenTree/settings.py:712
-msgid "Turkish"
-msgstr "Turc"
-
-#: InvenTree/settings.py:713
-msgid "Vietnamese"
-msgstr "Vietnamien"
-
-#: InvenTree/settings.py:714
-=======
 #: InvenTree/settings.py:691
 msgid "Czech"
 msgstr "Tchèque"
@@ -656,7 +534,6 @@
 msgstr "Vietnamien"
 
 #: InvenTree/settings.py:716
->>>>>>> dc3351d9
 msgid "Chinese"
 msgstr "Chinois"
 
@@ -1168,11 +1045,7 @@
 
 #: build/models.py:1375 build/serializers.py:193
 #: build/templates/build/build_base.html:85
-<<<<<<< HEAD
-#: build/templates/build/detail.html:34 common/models.py:1952
-=======
 #: build/templates/build/detail.html:34 common/models.py:1962
->>>>>>> dc3351d9
 #: order/models.py:934 order/models.py:1460 order/serializers.py:1206
 #: order/templates/order/order_wizard/match_parts.html:30 part/admin.py:256
 #: part/forms.py:40 part/models.py:2907 part/models.py:3425
@@ -1999,24 +1872,6 @@
 msgstr "Activer le backup automatique de la base de données et des fichiers médias"
 
 #: common/models.py:973
-<<<<<<< HEAD
-msgid "Delete Old Tasks"
-msgstr "Supprimer les anciennes tâches"
-
-#: common/models.py:974
-msgid "Background task results will be deleted after specified number of days"
-msgstr "Les résultats de la tâche en arrière-plan seront supprimés après le nombre de jours spécifié"
-
-#: common/models.py:984
-msgid "Delete Error Logs"
-msgstr "Supprimer les logs d'erreurs"
-
-#: common/models.py:985
-msgid "Error logs will be deleted after specified number of days"
-msgstr "Les logs d'erreur seront supprimés après le nombre de jours spécifié"
-
-#: common/models.py:995 templates/InvenTree/notifications/history.html:13
-=======
 msgid "Days Between Backup"
 msgstr ""
 
@@ -2041,99 +1896,11 @@
 msgstr "Les logs d'erreur seront supprimés après le nombre de jours spécifié"
 
 #: common/models.py:1005 templates/InvenTree/notifications/history.html:13
->>>>>>> dc3351d9
 #: templates/InvenTree/notifications/history.html:14
 #: templates/InvenTree/notifications/notifications.html:77
 msgid "Delete Notifications"
 msgstr "Supprimer les notifications"
 
-<<<<<<< HEAD
-#: common/models.py:996
-msgid "User notifications will be deleted after specified number of days"
-msgstr "Les notifications de l'utilisateur seront supprimées après le nombre de jours spécifié"
-
-#: common/models.py:1006 templates/InvenTree/settings/sidebar.html:33
-msgid "Barcode Support"
-msgstr "Support des code-barres"
-
-#: common/models.py:1007
-msgid "Enable barcode scanner support"
-msgstr "Activer le support du scanner de code-barres"
-
-#: common/models.py:1013
-msgid "Barcode Input Delay"
-msgstr "Délai d'entrée du code-barres"
-
-#: common/models.py:1014
-msgid "Barcode input processing delay time"
-msgstr "Délai de traitement du code-barres"
-
-#: common/models.py:1024
-msgid "Barcode Webcam Support"
-msgstr "Prise en charge de la webcam code-barres"
-
-#: common/models.py:1025
-msgid "Allow barcode scanning via webcam in browser"
-msgstr "Autoriser la numérisation de codes-barres via la webcam dans le navigateur"
-
-#: common/models.py:1031
-msgid "IPN Regex"
-msgstr "Regex IPN"
-
-#: common/models.py:1032
-msgid "Regular expression pattern for matching Part IPN"
-msgstr "Expression régulière pour la correspondance avec l'IPN de la Pièce"
-
-#: common/models.py:1036
-msgid "Allow Duplicate IPN"
-msgstr "Autoriser les IPN dupliqués"
-
-#: common/models.py:1037
-msgid "Allow multiple parts to share the same IPN"
-msgstr "Permettre à plusieurs pièces de partager le même IPN"
-
-#: common/models.py:1043
-msgid "Allow Editing IPN"
-msgstr "Autoriser l'édition de l'IPN"
-
-#: common/models.py:1044
-msgid "Allow changing the IPN value while editing a part"
-msgstr "Permettre de modifier la valeur de l'IPN lors de l'édition d'une pièce"
-
-#: common/models.py:1050
-msgid "Copy Part BOM Data"
-msgstr "Copier les données de la pièce"
-
-#: common/models.py:1051
-msgid "Copy BOM data by default when duplicating a part"
-msgstr "Copier les données des paramètres par défaut lors de la duplication d'une pièce"
-
-#: common/models.py:1057
-msgid "Copy Part Parameter Data"
-msgstr "Copier les données des paramètres de la pièce"
-
-#: common/models.py:1058
-msgid "Copy parameter data by default when duplicating a part"
-msgstr "Copier les données des paramètres par défaut lors de la duplication d'une pièce"
-
-#: common/models.py:1064
-msgid "Copy Part Test Data"
-msgstr "Copier les données de test de la pièce"
-
-#: common/models.py:1065
-msgid "Copy test data by default when duplicating a part"
-msgstr "Copier les données de test par défaut lors de la duplication d'une pièce"
-
-#: common/models.py:1071
-msgid "Copy Category Parameter Templates"
-msgstr "Copier les templates de paramètres de catégorie"
-
-#: common/models.py:1072
-msgid "Copy category parameter templates when creating a part"
-msgstr "Copier les templates de paramètres de la catégorie lors de la création d'une pièce"
-
-#: common/models.py:1078 part/admin.py:41 part/models.py:3234
-=======
 #: common/models.py:1006
 msgid "User notifications will be deleted after specified number of days"
 msgstr "Les notifications de l'utilisateur seront supprimées après le nombre de jours spécifié"
@@ -2219,63 +1986,31 @@
 msgstr "Copier les templates de paramètres de la catégorie lors de la création d'une pièce"
 
 #: common/models.py:1088 part/admin.py:41 part/models.py:3234
->>>>>>> dc3351d9
 #: report/models.py:158 templates/js/translated/table_filters.js:38
 #: templates/js/translated/table_filters.js:516
 msgid "Template"
 msgstr "Modèle"
 
-<<<<<<< HEAD
-#: common/models.py:1079
-msgid "Parts are templates by default"
-msgstr "Les pièces sont des templates par défaut"
-
-#: common/models.py:1085 part/admin.py:37 part/admin.py:262 part/models.py:958
-=======
 #: common/models.py:1089
 msgid "Parts are templates by default"
 msgstr "Les pièces sont des templates par défaut"
 
 #: common/models.py:1095 part/admin.py:37 part/admin.py:262 part/models.py:958
->>>>>>> dc3351d9
 #: templates/js/translated/bom.js:1602
 #: templates/js/translated/table_filters.js:196
 #: templates/js/translated/table_filters.js:475
 msgid "Assembly"
 msgstr "Assemblage"
 
-<<<<<<< HEAD
-#: common/models.py:1086
-msgid "Parts can be assembled from other components by default"
-msgstr "Les composantes peuvent être assemblées à partir d'autres composants par défaut"
-
-#: common/models.py:1092 part/admin.py:38 part/models.py:964
-=======
 #: common/models.py:1096
 msgid "Parts can be assembled from other components by default"
 msgstr "Les composantes peuvent être assemblées à partir d'autres composants par défaut"
 
 #: common/models.py:1102 part/admin.py:38 part/models.py:964
->>>>>>> dc3351d9
 #: templates/js/translated/table_filters.js:483
 msgid "Component"
 msgstr "Composant"
 
-<<<<<<< HEAD
-#: common/models.py:1093
-msgid "Parts can be used as sub-components by default"
-msgstr "Les composantes peuvent être utilisées comme sous-composants par défaut"
-
-#: common/models.py:1099 part/admin.py:39 part/models.py:975
-msgid "Purchaseable"
-msgstr "Achetable"
-
-#: common/models.py:1100
-msgid "Parts are purchaseable by default"
-msgstr "Les pièces sont achetables par défaut"
-
-#: common/models.py:1106 part/admin.py:40 part/models.py:980
-=======
 #: common/models.py:1103
 msgid "Parts can be used as sub-components by default"
 msgstr "Les composantes peuvent être utilisées comme sous-composants par défaut"
@@ -2289,848 +2024,32 @@
 msgstr "Les pièces sont achetables par défaut"
 
 #: common/models.py:1116 part/admin.py:40 part/models.py:980
->>>>>>> dc3351d9
 #: templates/js/translated/table_filters.js:504
 msgid "Salable"
 msgstr "Vendable"
 
-<<<<<<< HEAD
-#: common/models.py:1107
-msgid "Parts are salable by default"
-msgstr "Les pièces sont vendables par défaut"
-
-#: common/models.py:1113 part/admin.py:42 part/models.py:970
-=======
 #: common/models.py:1117
 msgid "Parts are salable by default"
 msgstr "Les pièces sont vendables par défaut"
 
 #: common/models.py:1123 part/admin.py:42 part/models.py:970
->>>>>>> dc3351d9
 #: templates/js/translated/table_filters.js:46
 #: templates/js/translated/table_filters.js:120
 #: templates/js/translated/table_filters.js:520
 msgid "Trackable"
 msgstr "Traçable"
 
-<<<<<<< HEAD
-#: common/models.py:1114
-msgid "Parts are trackable by default"
-msgstr "Les pièces sont traçables par défaut"
-
-#: common/models.py:1120 part/admin.py:43 part/models.py:990
-=======
 #: common/models.py:1124
 msgid "Parts are trackable by default"
 msgstr "Les pièces sont traçables par défaut"
 
 #: common/models.py:1130 part/admin.py:43 part/models.py:990
->>>>>>> dc3351d9
 #: part/templates/part/part_base.html:156
 #: templates/js/translated/table_filters.js:42
 #: templates/js/translated/table_filters.js:524
 msgid "Virtual"
 msgstr "Virtuelle"
 
-<<<<<<< HEAD
-#: common/models.py:1121
-msgid "Parts are virtual by default"
-msgstr "Les pièces sont virtuelles par défaut"
-
-#: common/models.py:1127
-msgid "Show Import in Views"
-msgstr "Afficher l'import dans les vues"
-
-#: common/models.py:1128
-msgid "Display the import wizard in some part views"
-msgstr "Afficher l'assistant d'importation pour certaine vues de produits"
-
-#: common/models.py:1134
-msgid "Show related parts"
-msgstr "Afficher les pièces connexes"
-
-#: common/models.py:1135
-msgid "Display related parts for a part"
-msgstr "Afficher les pièces connexes à une pièce"
-
-#: common/models.py:1141
-msgid "Initial Stock Data"
-msgstr "Stock initial"
-
-#: common/models.py:1142
-msgid "Allow creation of initial stock when adding a new part"
-msgstr "Permettre la création d'un stock initial lors de l'ajout d'une nouvelle pièce"
-
-#: common/models.py:1148 templates/js/translated/part.js:73
-msgid "Initial Supplier Data"
-msgstr "Données initiales du fournisseur"
-
-#: common/models.py:1149
-msgid "Allow creation of initial supplier data when adding a new part"
-msgstr "Permettre la création des données initiales du fournisseur lors de l'ajout d'une nouvelle pièce"
-
-#: common/models.py:1155
-msgid "Part Name Display Format"
-msgstr "Format d'affichage du nom de la pièce"
-
-#: common/models.py:1156
-msgid "Format to display the part name"
-msgstr "Format pour afficher le nom de la pièce"
-
-#: common/models.py:1163
-msgid "Part Category Default Icon"
-msgstr "Icône de catégorie par défaut"
-
-#: common/models.py:1164
-msgid "Part category default icon (empty means no icon)"
-msgstr "Icône par défaut de la catégorie de la pièce (vide signifie aucune icône)"
-
-#: common/models.py:1169
-msgid "Pricing Decimal Places"
-msgstr "Décimales de tarification"
-
-#: common/models.py:1170
-msgid "Number of decimal places to display when rendering pricing data"
-msgstr "Nombre de décimales à afficher lors du rendu des données de prix"
-
-#: common/models.py:1180
-msgid "Use Supplier Pricing"
-msgstr "Utiliser le prix fournisseur"
-
-#: common/models.py:1181
-msgid "Include supplier price breaks in overall pricing calculations"
-msgstr "Inclure les réductions de prix dans le calcul du prix global"
-
-#: common/models.py:1187
-msgid "Purchase History Override"
-msgstr "Remplacer l'historique des achats"
-
-#: common/models.py:1188
-msgid "Historical purchase order pricing overrides supplier price breaks"
-msgstr "La tarification historique des bons de commande remplace les réductions de prix des fournisseurs"
-
-#: common/models.py:1194
-msgid "Use Stock Item Pricing"
-msgstr "Utiliser les prix des articles en stock"
-
-#: common/models.py:1195
-msgid "Use pricing from manually entered stock data for pricing calculations"
-msgstr "Utiliser les prix des données de stock saisies manuellement pour calculer les prix"
-
-#: common/models.py:1201
-msgid "Stock Item Pricing Age"
-msgstr "Âge de tarification des articles de stock"
-
-#: common/models.py:1202
-msgid "Exclude stock items older than this number of days from pricing calculations"
-msgstr "Exclure les articles en stock datant de plus de ce nombre de jours des calculs de prix"
-
-#: common/models.py:1212
-msgid "Use Variant Pricing"
-msgstr "Utiliser les prix variants"
-
-#: common/models.py:1213
-msgid "Include variant pricing in overall pricing calculations"
-msgstr "Inclure la tarification variante dans le calcul global des prix"
-
-#: common/models.py:1219
-msgid "Active Variants Only"
-msgstr "Variantes actives uniquement"
-
-#: common/models.py:1220
-msgid "Only use active variant parts for calculating variant pricing"
-msgstr "N'utiliser que des pièces de variante actives pour calculer le prix de la variante"
-
-#: common/models.py:1226
-msgid "Pricing Rebuild Time"
-msgstr "Temps de reconstruction des prix"
-
-#: common/models.py:1227
-msgid "Number of days before part pricing is automatically updated"
-msgstr "Nombre de jours avant la mise à jour automatique du prix de la pièce"
-
-#: common/models.py:1228 common/models.py:1351
-msgid "days"
-msgstr "jours"
-
-#: common/models.py:1237
-msgid "Internal Prices"
-msgstr "Prix internes"
-
-#: common/models.py:1238
-msgid "Enable internal prices for parts"
-msgstr "Activer les prix internes pour les pièces"
-
-#: common/models.py:1244
-msgid "Internal Price Override"
-msgstr "Substitution du prix interne"
-
-#: common/models.py:1245
-msgid "If available, internal prices override price range calculations"
-msgstr ""
-
-#: common/models.py:1251
-msgid "Enable label printing"
-msgstr "Activer l'impression d'étiquettes"
-
-#: common/models.py:1252
-msgid "Enable label printing from the web interface"
-msgstr "Activer l'impression d'étiquettes depuis l'interface Web"
-
-#: common/models.py:1258
-msgid "Label Image DPI"
-msgstr "Étiquette image DPI"
-
-#: common/models.py:1259
-msgid "DPI resolution when generating image files to supply to label printing plugins"
-msgstr "Résolution DPI lors de la génération de fichiers image pour fournir aux plugins d'impression d'étiquettes"
-
-#: common/models.py:1268
-msgid "Enable Reports"
-msgstr "Activer les rapports"
-
-#: common/models.py:1269
-msgid "Enable generation of reports"
-msgstr "Activer la génération de rapports"
-
-#: common/models.py:1275 templates/stats.html:25
-msgid "Debug Mode"
-msgstr "Mode Débogage"
-
-#: common/models.py:1276
-msgid "Generate reports in debug mode (HTML output)"
-msgstr "Générer des rapports en mode debug (sortie HTML)"
-
-#: common/models.py:1282
-msgid "Page Size"
-msgstr "Taille de la page"
-
-#: common/models.py:1283
-msgid "Default page size for PDF reports"
-msgstr "Taille de page par défaut pour les rapports PDF"
-
-#: common/models.py:1293
-msgid "Enable Test Reports"
-msgstr "Activer les rapports de test"
-
-#: common/models.py:1294
-msgid "Enable generation of test reports"
-msgstr "Activer la génération de rapports de test"
-
-#: common/models.py:1300
-msgid "Attach Test Reports"
-msgstr "Joindre des rapports de test"
-
-#: common/models.py:1301
-msgid "When printing a Test Report, attach a copy of the Test Report to the associated Stock Item"
-msgstr "Lors de l'impression d'un rapport de test, joignez une copie du rapport de test à l'article en stock associé"
-
-#: common/models.py:1307
-msgid "Globally Unique Serials"
-msgstr "Numéro de Série Universellement Unique"
-
-#: common/models.py:1308
-msgid "Serial numbers for stock items must be globally unique"
-msgstr "Les numéros de série pour les articles en stock doivent être uniques au niveau global"
-
-#: common/models.py:1314
-msgid "Autofill Serial Numbers"
-msgstr "Remplir automatiquement les Numéros de Série"
-
-#: common/models.py:1315
-msgid "Autofill serial numbers in forms"
-msgstr "Remplir automatiquement les numéros de série dans les formulaires"
-
-#: common/models.py:1321
-msgid "Delete Depleted Stock"
-msgstr "Supprimer le stock épuisé"
-
-#: common/models.py:1322
-msgid "Determines default behaviour when a stock item is depleted"
-msgstr ""
-
-#: common/models.py:1328
-msgid "Batch Code Template"
-msgstr "Modèle de code de lot"
-
-#: common/models.py:1329
-msgid "Template for generating default batch codes for stock items"
-msgstr "Modèle pour générer des codes par défaut pour les articles en stock"
-
-#: common/models.py:1334
-msgid "Stock Expiry"
-msgstr "Expiration du stock"
-
-#: common/models.py:1335
-msgid "Enable stock expiry functionality"
-msgstr "Activer la fonctionnalité d'expiration du stock"
-
-#: common/models.py:1341
-msgid "Sell Expired Stock"
-msgstr "Vendre le stock expiré"
-
-#: common/models.py:1342
-msgid "Allow sale of expired stock"
-msgstr "Autoriser la vente de stock expiré"
-
-#: common/models.py:1348
-msgid "Stock Stale Time"
-msgstr ""
-
-#: common/models.py:1349
-msgid "Number of days stock items are considered stale before expiring"
-msgstr ""
-
-#: common/models.py:1356
-msgid "Build Expired Stock"
-msgstr ""
-
-#: common/models.py:1357
-msgid "Allow building with expired stock"
-msgstr "Autoriser la construction avec un stock expiré"
-
-#: common/models.py:1363
-msgid "Stock Ownership Control"
-msgstr "Contrôle de la propriété des stocks"
-
-#: common/models.py:1364
-msgid "Enable ownership control over stock locations and items"
-msgstr "Activer le contrôle de la propriété sur les emplacements de stock et les articles"
-
-#: common/models.py:1370
-msgid "Stock Location Default Icon"
-msgstr "Icône par défaut de l'emplacement du stock"
-
-#: common/models.py:1371
-msgid "Stock location default icon (empty means no icon)"
-msgstr "Icône par défaut de l'emplacement du stock (vide signifie aucune icône)"
-
-#: common/models.py:1376
-msgid "Build Order Reference Pattern"
-msgstr "Modèle de référence de commande de construction"
-
-#: common/models.py:1377
-msgid "Required pattern for generating Build Order reference field"
-msgstr "Modèle requis pour générer le champ de référence de l'ordre de construction"
-
-#: common/models.py:1383
-msgid "Sales Order Reference Pattern"
-msgstr "Modèle de référence de bon de commande"
-
-#: common/models.py:1384
-msgid "Required pattern for generating Sales Order reference field"
-msgstr "Modèle requis pour générer le champ de référence du bon de commande"
-
-#: common/models.py:1390
-msgid "Sales Order Default Shipment"
-msgstr "Expédition par défaut du bon de commande"
-
-#: common/models.py:1391
-msgid "Enable creation of default shipment with sales orders"
-msgstr "Activer la création d'expédition par défaut avec les bons de commandes"
-
-#: common/models.py:1397
-msgid "Edit Completed Sales Orders"
-msgstr ""
-
-#: common/models.py:1398
-msgid "Allow editing of sales orders after they have been shipped or completed"
-msgstr ""
-
-#: common/models.py:1404
-msgid "Purchase Order Reference Pattern"
-msgstr "Modèle de référence de commande d'achat"
-
-#: common/models.py:1405
-msgid "Required pattern for generating Purchase Order reference field"
-msgstr ""
-
-#: common/models.py:1411
-msgid "Edit Completed Purchase Orders"
-msgstr ""
-
-#: common/models.py:1412
-msgid "Allow editing of purchase orders after they have been shipped or completed"
-msgstr ""
-
-#: common/models.py:1419
-msgid "Enable password forgot"
-msgstr "Activer les mots de passe oubliés"
-
-#: common/models.py:1420
-msgid "Enable password forgot function on the login pages"
-msgstr "Activer la fonction \"Mot de passe oublié\" sur les pages de connexion"
-
-#: common/models.py:1426
-msgid "Enable registration"
-msgstr "Activer les inscriptions"
-
-#: common/models.py:1427
-msgid "Enable self-registration for users on the login pages"
-msgstr "Activer l'auto-inscription pour les utilisateurs sur les pages de connexion"
-
-#: common/models.py:1433
-msgid "Enable SSO"
-msgstr "Activer le SSO"
-
-#: common/models.py:1434
-msgid "Enable SSO on the login pages"
-msgstr "Activer le SSO sur les pages de connexion"
-
-#: common/models.py:1440
-msgid "Enable SSO registration"
-msgstr "Activer l'inscription SSO"
-
-#: common/models.py:1441
-msgid "Enable self-registration via SSO for users on the login pages"
-msgstr "Activer l'auto-inscription via SSO pour les utilisateurs sur les pages de connexion"
-
-#: common/models.py:1447
-msgid "Email required"
-msgstr "Email requis"
-
-#: common/models.py:1448
-msgid "Require user to supply mail on signup"
-msgstr "Exiger que l'utilisateur fournisse un mail lors de l'inscription"
-
-#: common/models.py:1454
-msgid "Auto-fill SSO users"
-msgstr "Saisie automatique des utilisateurs SSO"
-
-#: common/models.py:1455
-msgid "Automatically fill out user-details from SSO account-data"
-msgstr "Remplir automatiquement les détails de l'utilisateur à partir des données de compte SSO"
-
-#: common/models.py:1461
-msgid "Mail twice"
-msgstr "Courriel en double"
-
-#: common/models.py:1462
-msgid "On signup ask users twice for their mail"
-msgstr "Lors de l'inscription, demandez deux fois aux utilisateurs leur mail"
-
-#: common/models.py:1468
-msgid "Password twice"
-msgstr "Mot de passe deux fois"
-
-#: common/models.py:1469
-msgid "On signup ask users twice for their password"
-msgstr "Lors de l'inscription, demandez deux fois aux utilisateurs leur mot de passe"
-
-#: common/models.py:1475
-msgid "Allowed domains"
-msgstr "Domaines autorisés"
-
-#: common/models.py:1476
-msgid "Restrict signup to certain domains (comma-separated, strarting with @)"
-msgstr "Restreindre l'inscription à certains domaines (séparés par des virgules, commence par @)"
-
-#: common/models.py:1482
-msgid "Group on signup"
-msgstr "Grouper sur inscription"
-
-#: common/models.py:1483
-msgid "Group to which new users are assigned on registration"
-msgstr "Groupe auquel les nouveaux utilisateurs sont assignés lors de l'inscription"
-
-#: common/models.py:1489
-msgid "Enforce MFA"
-msgstr "Forcer l'authentification multifacteurs"
-
-#: common/models.py:1490
-msgid "Users must use multifactor security."
-msgstr "Les utilisateurs doivent utiliser l'authentification multifacteurs."
-
-#: common/models.py:1496
-msgid "Check plugins on startup"
-msgstr "Vérifier les plugins au démarrage"
-
-#: common/models.py:1497
-msgid "Check that all plugins are installed on startup - enable in container environments"
-msgstr "Vérifier que tous les plugins sont installés au démarrage - activer dans les environnements conteneurs"
-
-#: common/models.py:1504
-msgid "Check plugin signatures"
-msgstr "Vérifier les signatures du plugin"
-
-#: common/models.py:1505
-msgid "Check and show signatures for plugins"
-msgstr "Vérifier et afficher les signatures des plugins"
-
-#: common/models.py:1512
-msgid "Enable URL integration"
-msgstr "Activer l'intégration d'URL"
-
-#: common/models.py:1513
-msgid "Enable plugins to add URL routes"
-msgstr "Autoriser les plugins à ajouter des chemins URL"
-
-#: common/models.py:1520
-msgid "Enable navigation integration"
-msgstr "Activer l'intégration de navigation"
-
-#: common/models.py:1521
-msgid "Enable plugins to integrate into navigation"
-msgstr "Activer les plugins à s'intégrer dans la navigation"
-
-#: common/models.py:1528
-msgid "Enable app integration"
-msgstr "Activer l'intégration de plugins"
-
-#: common/models.py:1529
-msgid "Enable plugins to add apps"
-msgstr "Activer l'intégration de plugin pour ajouter des apps"
-
-#: common/models.py:1536
-msgid "Enable schedule integration"
-msgstr "Activer l'intégration du planning"
-
-#: common/models.py:1537
-msgid "Enable plugins to run scheduled tasks"
-msgstr "Autoriser les plugins à éxécuter des tâches planifiées"
-
-#: common/models.py:1544
-msgid "Enable event integration"
-msgstr "Activer l'intégration des évènements"
-
-#: common/models.py:1545
-msgid "Enable plugins to respond to internal events"
-msgstr "Autoriser les plugins à répondre aux évènements internes"
-
-#: common/models.py:1564 common/models.py:1913
-msgid "Settings key (must be unique - case insensitive"
-msgstr "Clé du paramètre (doit être unique - insensible à la casse)"
-
-#: common/models.py:1586
-msgid "Show subscribed parts"
-msgstr "Afficher les composants suivis"
-
-#: common/models.py:1587
-msgid "Show subscribed parts on the homepage"
-msgstr "Afficher les composants suivis sur l'écran d'accueil"
-
-#: common/models.py:1593
-msgid "Show subscribed categories"
-msgstr "Afficher les catégories suivies"
-
-#: common/models.py:1594
-msgid "Show subscribed part categories on the homepage"
-msgstr "Afficher les catégories de pièces suivies sur la page d'accueil"
-
-#: common/models.py:1600
-msgid "Show latest parts"
-msgstr "Afficher les dernières pièces"
-
-#: common/models.py:1601
-msgid "Show latest parts on the homepage"
-msgstr "Afficher les derniers composants sur la page d'accueil"
-
-#: common/models.py:1607
-msgid "Recent Part Count"
-msgstr "Nombre de composants récents"
-
-#: common/models.py:1608
-msgid "Number of recent parts to display on index page"
-msgstr "Nombre de pièces récentes à afficher sur la page d'index"
-
-#: common/models.py:1614
-msgid "Show unvalidated BOMs"
-msgstr "Afficher les listes de matériaux non validées"
-
-#: common/models.py:1615
-msgid "Show BOMs that await validation on the homepage"
-msgstr "Afficher les listes de matériaux en attente de validation sur la page d'accueil"
-
-#: common/models.py:1621
-msgid "Show recent stock changes"
-msgstr "Afficher les dernières modifications du stock"
-
-#: common/models.py:1622
-msgid "Show recently changed stock items on the homepage"
-msgstr "Afficher les articles de stock récemment modifiés sur la page d'accueil"
-
-#: common/models.py:1628
-msgid "Recent Stock Count"
-msgstr "Compte de stock récent"
-
-#: common/models.py:1629
-msgid "Number of recent stock items to display on index page"
-msgstr "Nombre d'éléments de stock récents à afficher sur la page d'index"
-
-#: common/models.py:1635
-msgid "Show low stock"
-msgstr "Afficher le stock faible"
-
-#: common/models.py:1636
-msgid "Show low stock items on the homepage"
-msgstr "Afficher les articles en stock bas sur la page d'accueil"
-
-#: common/models.py:1642
-msgid "Show depleted stock"
-msgstr "Afficher le stock épuisé"
-
-#: common/models.py:1643
-msgid "Show depleted stock items on the homepage"
-msgstr "Afficher les stocks épuisés sur la page d'accueil"
-
-#: common/models.py:1649
-msgid "Show needed stock"
-msgstr "Afficher le stock nécessaire"
-
-#: common/models.py:1650
-msgid "Show stock items needed for builds on the homepage"
-msgstr "Afficher les pièces en stock nécessaires pour les assemblages sur la page d'accueil"
-
-#: common/models.py:1656
-msgid "Show expired stock"
-msgstr "Afficher le stock expiré"
-
-#: common/models.py:1657
-msgid "Show expired stock items on the homepage"
-msgstr "Afficher les pièces en stock expirées sur la page d'accueil"
-
-#: common/models.py:1663
-msgid "Show stale stock"
-msgstr "Afficher le stock périmé"
-
-#: common/models.py:1664
-msgid "Show stale stock items on the homepage"
-msgstr ""
-
-#: common/models.py:1670
-msgid "Show pending builds"
-msgstr ""
-
-#: common/models.py:1671
-msgid "Show pending builds on the homepage"
-msgstr ""
-
-#: common/models.py:1677
-msgid "Show overdue builds"
-msgstr ""
-
-#: common/models.py:1678
-msgid "Show overdue builds on the homepage"
-msgstr ""
-
-#: common/models.py:1684
-msgid "Show outstanding POs"
-msgstr ""
-
-#: common/models.py:1685
-msgid "Show outstanding POs on the homepage"
-msgstr ""
-
-#: common/models.py:1691
-msgid "Show overdue POs"
-msgstr ""
-
-#: common/models.py:1692
-msgid "Show overdue POs on the homepage"
-msgstr ""
-
-#: common/models.py:1698
-msgid "Show outstanding SOs"
-msgstr ""
-
-#: common/models.py:1699
-msgid "Show outstanding SOs on the homepage"
-msgstr ""
-
-#: common/models.py:1705
-msgid "Show overdue SOs"
-msgstr ""
-
-#: common/models.py:1706
-msgid "Show overdue SOs on the homepage"
-msgstr ""
-
-#: common/models.py:1712
-msgid "Show News"
-msgstr ""
-
-#: common/models.py:1713
-msgid "Show news on the homepage"
-msgstr ""
-
-#: common/models.py:1719
-msgid "Inline label display"
-msgstr ""
-
-#: common/models.py:1720
-msgid "Display PDF labels in the browser, instead of downloading as a file"
-msgstr ""
-
-#: common/models.py:1726
-msgid "Inline report display"
-msgstr ""
-
-#: common/models.py:1727
-msgid "Display PDF reports in the browser, instead of downloading as a file"
-msgstr ""
-
-#: common/models.py:1733
-msgid "Search Parts"
-msgstr ""
-
-#: common/models.py:1734
-msgid "Display parts in search preview window"
-msgstr ""
-
-#: common/models.py:1740
-msgid "Seach Supplier Parts"
-msgstr ""
-
-#: common/models.py:1741
-msgid "Display supplier parts in search preview window"
-msgstr ""
-
-#: common/models.py:1747
-msgid "Search Manufacturer Parts"
-msgstr ""
-
-#: common/models.py:1748
-msgid "Display manufacturer parts in search preview window"
-msgstr ""
-
-#: common/models.py:1754
-msgid "Hide Inactive Parts"
-msgstr ""
-
-#: common/models.py:1755
-msgid "Excluded inactive parts from search preview window"
-msgstr ""
-
-#: common/models.py:1761
-msgid "Search Categories"
-msgstr ""
-
-#: common/models.py:1762
-msgid "Display part categories in search preview window"
-msgstr ""
-
-#: common/models.py:1768
-msgid "Search Stock"
-msgstr "Rechercher dans le stock"
-
-#: common/models.py:1769
-msgid "Display stock items in search preview window"
-msgstr "Afficher les pièces en stock dans la fenêtre d'aperçu de la recherche"
-
-#: common/models.py:1775
-msgid "Hide Unavailable Stock Items"
-msgstr "Cacher les pièces indisponibles"
-
-#: common/models.py:1776
-msgid "Exclude stock items which are not available from the search preview window"
-msgstr ""
-
-#: common/models.py:1782
-msgid "Search Locations"
-msgstr ""
-
-#: common/models.py:1783
-msgid "Display stock locations in search preview window"
-msgstr ""
-
-#: common/models.py:1789
-msgid "Search Companies"
-msgstr ""
-
-#: common/models.py:1790
-msgid "Display companies in search preview window"
-msgstr ""
-
-#: common/models.py:1796
-msgid "Search Build Orders"
-msgstr ""
-
-#: common/models.py:1797
-msgid "Display build orders in search preview window"
-msgstr ""
-
-#: common/models.py:1803
-msgid "Search Purchase Orders"
-msgstr ""
-
-#: common/models.py:1804
-msgid "Display purchase orders in search preview window"
-msgstr ""
-
-#: common/models.py:1810
-msgid "Exclude Inactive Purchase Orders"
-msgstr ""
-
-#: common/models.py:1811
-msgid "Exclude inactive purchase orders from search preview window"
-msgstr ""
-
-#: common/models.py:1817
-msgid "Search Sales Orders"
-msgstr ""
-
-#: common/models.py:1818
-msgid "Display sales orders in search preview window"
-msgstr ""
-
-#: common/models.py:1824
-msgid "Exclude Inactive Sales Orders"
-msgstr ""
-
-#: common/models.py:1825
-msgid "Exclude inactive sales orders from search preview window"
-msgstr ""
-
-#: common/models.py:1831
-msgid "Search Preview Results"
-msgstr ""
-
-#: common/models.py:1832
-msgid "Number of results to show in each section of the search preview window"
-msgstr ""
-
-#: common/models.py:1838
-msgid "Show Quantity in Forms"
-msgstr ""
-
-#: common/models.py:1839
-msgid "Display available part quantity in some forms"
-msgstr ""
-
-#: common/models.py:1845
-msgid "Escape Key Closes Forms"
-msgstr ""
-
-#: common/models.py:1846
-msgid "Use the escape key to close modal forms"
-msgstr ""
-
-#: common/models.py:1852
-msgid "Fixed Navbar"
-msgstr "Barre de navigation fixe"
-
-#: common/models.py:1853
-msgid "The navbar position is fixed to the top of the screen"
-msgstr "La position de la barre de navigation est fixée en haut de l'écran"
-
-#: common/models.py:1859
-msgid "Date Format"
-msgstr "Format de date"
-
-#: common/models.py:1860
-msgid "Preferred format for displaying dates"
-msgstr "Format préféré pour l'affichage des dates"
-
-#: common/models.py:1874 part/templates/part/detail.html:41
-msgid "Part Scheduling"
-msgstr ""
-
-#: common/models.py:1875
-msgid "Display part scheduling information"
-msgstr ""
-
-#: common/models.py:1881 part/templates/part/detail.html:61
-=======
 #: common/models.py:1131
 msgid "Parts are virtual by default"
 msgstr "Les pièces sont virtuelles par défaut"
@@ -3928,30 +2847,10 @@
 msgstr ""
 
 #: common/models.py:1891 part/templates/part/detail.html:61
->>>>>>> dc3351d9
 #: templates/js/translated/part.js:797
 msgid "Part Stocktake"
 msgstr ""
 
-<<<<<<< HEAD
-#: common/models.py:1882
-msgid "Display part stocktake information"
-msgstr ""
-
-#: common/models.py:1888
-msgid "Table String Length"
-msgstr ""
-
-#: common/models.py:1889
-msgid "Maximimum length limit for strings displayed in table views"
-msgstr ""
-
-#: common/models.py:1953
-msgid "Price break quantity"
-msgstr ""
-
-#: common/models.py:1960 company/serializers.py:397 order/models.py:975
-=======
 #: common/models.py:1892
 msgid "Display part stocktake information"
 msgstr ""
@@ -3969,31 +2868,11 @@
 msgstr ""
 
 #: common/models.py:1970 company/serializers.py:397 order/models.py:975
->>>>>>> dc3351d9
 #: templates/js/translated/company.js:1169 templates/js/translated/part.js:1391
 #: templates/js/translated/pricing.js:595
 msgid "Price"
 msgstr "Prix"
 
-<<<<<<< HEAD
-#: common/models.py:1961
-msgid "Unit price at specified quantity"
-msgstr ""
-
-#: common/models.py:2121 common/models.py:2299
-msgid "Endpoint"
-msgstr ""
-
-#: common/models.py:2122
-msgid "Endpoint at which this webhook is received"
-msgstr ""
-
-#: common/models.py:2131
-msgid "Name for this webhook"
-msgstr ""
-
-#: common/models.py:2136 part/admin.py:36 part/models.py:985
-=======
 #: common/models.py:1971
 msgid "Unit price at specified quantity"
 msgstr ""
@@ -4011,7 +2890,6 @@
 msgstr ""
 
 #: common/models.py:2146 part/admin.py:36 part/models.py:985
->>>>>>> dc3351d9
 #: plugin/models.py:100 templates/js/translated/table_filters.js:34
 #: templates/js/translated/table_filters.js:116
 #: templates/js/translated/table_filters.js:344
@@ -4019,85 +2897,6 @@
 msgid "Active"
 msgstr "Actif"
 
-<<<<<<< HEAD
-#: common/models.py:2137
-msgid "Is this webhook active"
-msgstr ""
-
-#: common/models.py:2151
-msgid "Token"
-msgstr "Jeton"
-
-#: common/models.py:2152
-msgid "Token for access"
-msgstr ""
-
-#: common/models.py:2159
-msgid "Secret"
-msgstr "Confidentiel"
-
-#: common/models.py:2160
-msgid "Shared secret for HMAC"
-msgstr ""
-
-#: common/models.py:2266
-msgid "Message ID"
-msgstr "ID message"
-
-#: common/models.py:2267
-msgid "Unique identifier for this message"
-msgstr "Identifiant unique pour ce message"
-
-#: common/models.py:2275
-msgid "Host"
-msgstr "Hôte"
-
-#: common/models.py:2276
-msgid "Host from which this message was received"
-msgstr "Hôte à partir duquel ce message a été reçu"
-
-#: common/models.py:2283
-msgid "Header"
-msgstr "Entête"
-
-#: common/models.py:2284
-msgid "Header of this message"
-msgstr "En-tête de ce message"
-
-#: common/models.py:2290
-msgid "Body"
-msgstr "Corps"
-
-#: common/models.py:2291
-msgid "Body of this message"
-msgstr "Corps de ce message"
-
-#: common/models.py:2300
-msgid "Endpoint on which this message was received"
-msgstr ""
-
-#: common/models.py:2305
-msgid "Worked on"
-msgstr ""
-
-#: common/models.py:2306
-msgid "Was the work on this message finished?"
-msgstr "Le travail sur ce message est-il terminé ?"
-
-#: common/models.py:2460
-msgid "Id"
-msgstr ""
-
-#: common/models.py:2466 templates/js/translated/news.js:35
-msgid "Title"
-msgstr ""
-
-#: common/models.py:2476 templates/js/translated/news.js:51
-msgid "Published"
-msgstr ""
-
-#: common/models.py:2481 templates/InvenTree/settings/plugin.html:62
-=======
 #: common/models.py:2147
 msgid "Is this webhook active"
 msgstr ""
@@ -4175,23 +2974,11 @@
 msgstr ""
 
 #: common/models.py:2491 templates/InvenTree/settings/plugin.html:62
->>>>>>> dc3351d9
 #: templates/InvenTree/settings/plugin_settings.html:33
 #: templates/js/translated/news.js:47
 msgid "Author"
 msgstr "Auteur"
 
-<<<<<<< HEAD
-#: common/models.py:2486 templates/js/translated/news.js:43
-msgid "Summary"
-msgstr ""
-
-#: common/models.py:2491
-msgid "Read"
-msgstr ""
-
-#: common/models.py:2492
-=======
 #: common/models.py:2496 templates/js/translated/news.js:43
 msgid "Summary"
 msgstr ""
@@ -4201,7 +2988,6 @@
 msgstr ""
 
 #: common/models.py:2502
->>>>>>> dc3351d9
 msgid "Was this news item read?"
 msgstr ""
 
@@ -6576,7 +5362,6 @@
 
 #: part/models.py:3430
 msgid "This BOM item is optional"
-<<<<<<< HEAD
 msgstr ""
 
 #: part/models.py:3435 templates/js/translated/bom.js:936
@@ -6782,213 +5567,6 @@
 msgid "Add initial supplier information for this part"
 msgstr ""
 
-=======
-msgstr ""
-
-#: part/models.py:3435 templates/js/translated/bom.js:936
-#: templates/js/translated/bom.js:1002 templates/js/translated/build.js:1860
-#: templates/js/translated/table_filters.js:88
-msgid "Consumable"
-msgstr ""
-
-#: part/models.py:3436
-msgid "This BOM item is consumable (it is not tracked in build orders)"
-msgstr ""
-
-#: part/models.py:3440 part/templates/part/upload_bom.html:55
-msgid "Overage"
-msgstr "Surplus"
-
-#: part/models.py:3441
-msgid "Estimated build wastage quantity (absolute or percentage)"
-msgstr ""
-
-#: part/models.py:3444
-msgid "BOM item reference"
-msgstr ""
-
-#: part/models.py:3447
-msgid "BOM item notes"
-msgstr ""
-
-#: part/models.py:3449
-msgid "Checksum"
-msgstr ""
-
-#: part/models.py:3449
-msgid "BOM line checksum"
-msgstr ""
-
-#: part/models.py:3453 part/templates/part/upload_bom.html:57
-#: templates/js/translated/bom.js:1019
-#: templates/js/translated/table_filters.js:76
-#: templates/js/translated/table_filters.js:108
-msgid "Inherited"
-msgstr ""
-
-#: part/models.py:3454
-msgid "This BOM item is inherited by BOMs for variant parts"
-msgstr ""
-
-#: part/models.py:3459 part/templates/part/upload_bom.html:56
-#: templates/js/translated/bom.js:1011
-msgid "Allow Variants"
-msgstr ""
-
-#: part/models.py:3460
-msgid "Stock items for variant parts can be used for this BOM item"
-msgstr ""
-
-#: part/models.py:3546 stock/models.py:558
-msgid "Quantity must be integer value for trackable parts"
-msgstr ""
-
-#: part/models.py:3555 part/models.py:3557
-msgid "Sub part must be specified"
-msgstr ""
-
-#: part/models.py:3684
-msgid "BOM Item Substitute"
-msgstr ""
-
-#: part/models.py:3705
-msgid "Substitute part cannot be the same as the master part"
-msgstr ""
-
-#: part/models.py:3718
-msgid "Parent BOM item"
-msgstr ""
-
-#: part/models.py:3726
-msgid "Substitute part"
-msgstr ""
-
-#: part/models.py:3741
-msgid "Part 1"
-msgstr ""
-
-#: part/models.py:3745
-msgid "Part 2"
-msgstr ""
-
-#: part/models.py:3745
-msgid "Select Related Part"
-msgstr ""
-
-#: part/models.py:3763
-msgid "Part relationship cannot be created between a part and itself"
-msgstr ""
-
-#: part/models.py:3767
-msgid "Duplicate relationship already exists"
-msgstr ""
-
-#: part/serializers.py:160 part/serializers.py:188 stock/serializers.py:183
-msgid "Purchase currency of this stock item"
-msgstr "Devise d'achat de l'item"
-
-#: part/serializers.py:318
-msgid "Original Part"
-msgstr ""
-
-#: part/serializers.py:318
-msgid "Select original part to duplicate"
-msgstr ""
-
-#: part/serializers.py:323
-msgid "Copy Image"
-msgstr "Copier l'image"
-
-#: part/serializers.py:323
-msgid "Copy image from original part"
-msgstr ""
-
-#: part/serializers.py:328 part/templates/part/detail.html:295
-msgid "Copy BOM"
-msgstr ""
-
-#: part/serializers.py:328
-msgid "Copy bill of materials from original part"
-msgstr ""
-
-#: part/serializers.py:333
-msgid "Copy Parameters"
-msgstr "Copier les paramètres"
-
-#: part/serializers.py:333
-msgid "Copy parameter data from original part"
-msgstr ""
-
-#: part/serializers.py:343
-msgid "Initial Stock Quantity"
-msgstr ""
-
-#: part/serializers.py:343
-msgid "Specify initial stock quantity for this Part. If quantity is zero, no stock is added."
-msgstr ""
-
-#: part/serializers.py:349
-msgid "Initial Stock Location"
-msgstr ""
-
-#: part/serializers.py:349
-msgid "Specify initial stock location for this Part"
-msgstr ""
-
-#: part/serializers.py:359
-msgid "Select supplier (or leave blank to skip)"
-msgstr ""
-
-#: part/serializers.py:370
-msgid "Select manufacturer (or leave blank to skip)"
-msgstr ""
-
-#: part/serializers.py:376
-msgid "Manufacturer part number"
-msgstr ""
-
-#: part/serializers.py:383
-msgid "Selected company is not a valid supplier"
-msgstr ""
-
-#: part/serializers.py:391
-msgid "Selected company is not a valid manufacturer"
-msgstr ""
-
-#: part/serializers.py:403
-msgid "Manufacturer part matching this MPN already exists"
-msgstr ""
-
-#: part/serializers.py:411
-msgid "Supplier part matching this SKU already exists"
-msgstr ""
-
-#: part/serializers.py:562 part/templates/part/copy_part.html:9
-#: templates/js/translated/part.js:382
-msgid "Duplicate Part"
-msgstr ""
-
-#: part/serializers.py:562
-msgid "Copy initial data from another Part"
-msgstr ""
-
-#: part/serializers.py:567 templates/js/translated/part.js:68
-msgid "Initial Stock"
-msgstr ""
-
-#: part/serializers.py:567
-msgid "Create Part with initial stock quantity"
-msgstr ""
-
-#: part/serializers.py:572
-msgid "Supplier Information"
-msgstr ""
-
-#: part/serializers.py:572
-msgid "Add initial supplier information for this part"
-msgstr ""
-
->>>>>>> dc3351d9
 #: part/serializers.py:801
 msgid "Update"
 msgstr ""
