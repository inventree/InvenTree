msgid ""
msgstr ""
"Project-Id-Version: inventree\n"
"Report-Msgid-Bugs-To: \n"
<<<<<<< HEAD
"POT-Creation-Date: 2021-05-28 04:35+0000\n"
"PO-Revision-Date: 2021-05-18 13:05\n"
=======
"POT-Creation-Date: 2021-05-28 03:27+0000\n"
"PO-Revision-Date: 2021-05-28 04:02\n"
>>>>>>> 60b263b0
"Last-Translator: \n"
"Language-Team: Polish\n"
"Language: pl_PL\n"
"MIME-Version: 1.0\n"
"Content-Type: text/plain; charset=UTF-8\n"
"Content-Transfer-Encoding: 8bit\n"
"Plural-Forms: nplurals=4; plural=(n==1 ? 0 : (n%10>=2 && n%10<=4) && (n%100<12 || n%100>14) ? 1 : n!=1 && (n%10>=0 && n%10<=1) || (n%10>=5 && n%10<=9) || (n%100>=12 && n%100<=14) ? 2 : 3);\n"
"X-Crowdin-Project: inventree\n"
"X-Crowdin-Project-ID: 452300\n"
"X-Crowdin-Language: pl\n"
"X-Crowdin-File: /[inventree.InvenTree] l10/InvenTree/locale/en/LC_MESSAGES/django.po\n"
"X-Crowdin-File-ID: 138\n"

#: InvenTree/api.py:64
msgid "API endpoint not found"
msgstr "Nie znaleziono punktu końcowego API"

#: InvenTree/api.py:110
msgid "No action specified"
msgstr "Nie określono działania"

#: InvenTree/api.py:124
msgid "No matching action found"
msgstr "Nie znaleziono pasującej akcji"

#: InvenTree/fields.py:44
msgid "Enter date"
msgstr "Wprowadź dane"

#: InvenTree/forms.py:112 build/forms.py:102 build/forms.py:123
#: build/forms.py:145 build/forms.py:169 build/forms.py:185 build/forms.py:227
#: order/forms.py:27 order/forms.py:38 order/forms.py:49 order/forms.py:60
#: order/forms.py:71 part/forms.py:134
msgid "Confirm"
msgstr "Potwierdź"

#: InvenTree/forms.py:128
msgid "Confirm delete"
msgstr "Potwierdź usunięcie"

#: InvenTree/forms.py:129
msgid "Confirm item deletion"
msgstr "Potwierdź usuwanie elementu"

#: InvenTree/forms.py:161 templates/registration/login.html:77
msgid "Enter password"
msgstr "Wprowadź hasło"

#: InvenTree/forms.py:162
msgid "Enter new password"
msgstr "Wprowadź nowe hasło"

#: InvenTree/forms.py:169
msgid "Confirm password"
msgstr "Potwierdź hasło"

#: InvenTree/forms.py:170
msgid "Confirm new password"
msgstr "Potwierdź nowe hasło"

#: InvenTree/forms.py:205
msgid "Apply Theme"
msgstr "Zastosuj motyw"

#: InvenTree/forms.py:235
msgid "Select Category"
msgstr "Wybierz kategorię"

#: InvenTree/helpers.py:377
#, python-brace-format
msgid "Duplicate serial: {n}"
msgstr "Powtórzony numer seryjny: {n}"

#: InvenTree/helpers.py:384 order/models.py:245 order/models.py:355
#: stock/views.py:1795
msgid "Invalid quantity provided"
msgstr "Podano nieprawidłową ilość"

#: InvenTree/helpers.py:387
msgid "Empty serial number string"
msgstr "Pusty ciąg numeru seryjnego"

#: InvenTree/helpers.py:409 InvenTree/helpers.py:412 InvenTree/helpers.py:415
#: InvenTree/helpers.py:440
#, python-brace-format
msgid "Invalid group: {g}"
msgstr "Nieprawidłowa grupa: {g}"

#: InvenTree/helpers.py:445
#, python-brace-format
msgid "Duplicate serial: {g}"
msgstr "Powtórzony numer seryjny: {g}"

#: InvenTree/helpers.py:453
msgid "No serial numbers found"
msgstr "Nie znaleziono numerów seryjnych"

#: InvenTree/helpers.py:457
#, python-brace-format
msgid "Number of unique serial number ({s}) must match quantity ({q})"
msgstr "Ilość numerów seryjnych ({s}) musi odpowiadać ilości ({q})"

#: InvenTree/models.py:59 stock/models.py:1761
msgid "Attachment"
msgstr "Załącznik"

#: InvenTree/models.py:60
msgid "Select file to attach"
msgstr "Wybierz plik do załączenia"

#: InvenTree/models.py:62 templates/attachment_table.html:16
msgid "Comment"
msgstr "Komentarz"

#: InvenTree/models.py:62
msgid "File comment"
msgstr "Komentarz pliku"

#: InvenTree/models.py:68 InvenTree/models.py:69 part/models.py:1999
#: report/templates/report/inventree_test_report_base.html:91
#: templates/js/stock.js:1151
msgid "User"
msgstr "Użytkownik"

#: InvenTree/models.py:72
msgid "upload date"
msgstr "data przesłania"

#: InvenTree/models.py:107 InvenTree/models.py:108 label/models.py:102
#: part/models.py:686 part/models.py:2140 part/templates/part/params.html:27
#: report/models.py:179 templates/InvenTree/search.html:137
#: templates/InvenTree/search.html:289 templates/js/part.js:110
#: templates/js/part.js:553 templates/js/stock.js:944
msgid "Name"
msgstr "Nazwa"

#: InvenTree/models.py:114 build/models.py:134
#: build/templates/build/detail.html:21 company/models.py:339
#: company/models.py:491 company/templates/company/detail.html:27
#: company/templates/company/manufacturer_part_base.html:72
#: company/templates/company/supplier_part_base.html:71
#: company/templates/company/supplier_part_detail.html:31 label/models.py:109
#: order/models.py:101 order/templates/order/purchase_order_detail.html:143
#: part/models.py:710 part/templates/part/detail.html:54
#: part/templates/part/set_category.html:14 report/models.py:192
#: report/models.py:505 report/models.py:544
#: report/templates/report/inventree_build_order_base.html:118
#: templates/InvenTree/search.html:144 templates/InvenTree/search.html:224
#: templates/InvenTree/search.html:296
#: templates/InvenTree/settings/header.html:9 templates/js/bom.js:190
#: templates/js/build.js:736 templates/js/build.js:1004
#: templates/js/company.js:56 templates/js/order.js:183
#: templates/js/order.js:280 templates/js/part.js:169 templates/js/part.js:252
#: templates/js/part.js:371 templates/js/part.js:565 templates/js/part.js:643
#: templates/js/stock.js:554 templates/js/stock.js:956
#: templates/js/stock.js:1001
msgid "Description"
msgstr "Opis"

#: InvenTree/models.py:115
msgid "Description (optional)"
msgstr "Opis (opcjonalny)"

#: InvenTree/models.py:123
msgid "parent"
msgstr "nadrzędny"

#: InvenTree/settings.py:503
msgid "English"
msgstr "Angielski"

#: InvenTree/settings.py:504
msgid "French"
msgstr "Francuski"

#: InvenTree/settings.py:505
msgid "German"
msgstr "Niemiecki"

#: InvenTree/settings.py:506
msgid "Polish"
msgstr "Polski"

#: InvenTree/settings.py:507
msgid "Turkish"
msgstr "Turecki"

#: InvenTree/status.py:93
msgid "Background worker check failed"
msgstr ""

#: InvenTree/status.py:97
msgid "Email backend not configured"
msgstr "Nie skonfigurowano backendu e-mail"

#: InvenTree/status.py:100
msgid "InvenTree system health checks failed"
msgstr ""

#: InvenTree/status_codes.py:104 InvenTree/status_codes.py:145
#: InvenTree/status_codes.py:314
msgid "Pending"
msgstr "W toku"

#: InvenTree/status_codes.py:105
msgid "Placed"
msgstr "Umieszczony"

#: InvenTree/status_codes.py:106 InvenTree/status_codes.py:317
msgid "Complete"
msgstr "Zakończono"

#: InvenTree/status_codes.py:107 InvenTree/status_codes.py:147
#: InvenTree/status_codes.py:316
msgid "Cancelled"
msgstr "Anulowano"

#: InvenTree/status_codes.py:108 InvenTree/status_codes.py:148
#: InvenTree/status_codes.py:190
msgid "Lost"
msgstr "Zagubiono"

#: InvenTree/status_codes.py:109 InvenTree/status_codes.py:149
#: InvenTree/status_codes.py:192
msgid "Returned"
msgstr "Zwrócone"

#: InvenTree/status_codes.py:146
#: order/templates/order/sales_order_base.html:126
msgid "Shipped"
msgstr "Wysłane"

#: InvenTree/status_codes.py:186
msgid "OK"
msgstr "OK"

#: InvenTree/status_codes.py:187
msgid "Attention needed"
msgstr "Wymaga uwagi"

#: InvenTree/status_codes.py:188
msgid "Damaged"
msgstr "Uszkodzone"

#: InvenTree/status_codes.py:189
msgid "Destroyed"
msgstr "Zniszczone"

#: InvenTree/status_codes.py:191
msgid "Rejected"
msgstr "Odrzucone"

#: InvenTree/status_codes.py:272
msgid "Legacy stock tracking entry"
msgstr ""

#: InvenTree/status_codes.py:274
msgid "Stock item created"
msgstr ""

#: InvenTree/status_codes.py:276
msgid "Edited stock item"
msgstr ""

#: InvenTree/status_codes.py:277
msgid "Assigned serial number"
msgstr ""

#: InvenTree/status_codes.py:279
msgid "Stock counted"
msgstr ""

#: InvenTree/status_codes.py:280
msgid "Stock manually added"
msgstr ""

#: InvenTree/status_codes.py:281
msgid "Stock manually removed"
msgstr ""

#: InvenTree/status_codes.py:283
msgid "Location changed"
msgstr "Lokalizacja zmieniona"

#: InvenTree/status_codes.py:285
msgid "Installed into assembly"
msgstr ""

#: InvenTree/status_codes.py:286
msgid "Removed from assembly"
msgstr ""

#: InvenTree/status_codes.py:288
msgid "Installed component item"
msgstr ""

#: InvenTree/status_codes.py:289
msgid "Removed component item"
msgstr ""

#: InvenTree/status_codes.py:291
msgid "Split from parent item"
msgstr ""

#: InvenTree/status_codes.py:292
msgid "Split child item"
msgstr "Podziel element podrzędny"

#: InvenTree/status_codes.py:294 templates/js/table_filters.js:177
msgid "Sent to customer"
msgstr "Wyślij do klienta"

#: InvenTree/status_codes.py:295
msgid "Returned from customer"
msgstr "Zwrócony od klienta"

#: InvenTree/status_codes.py:297
msgid "Build order output created"
msgstr ""

#: InvenTree/status_codes.py:298
msgid "Build order output completed"
msgstr ""

#: InvenTree/status_codes.py:300
msgid "Received against purchase order"
msgstr ""

#: InvenTree/status_codes.py:315
msgid "Production"
msgstr "Produkcja"

#: InvenTree/validators.py:22
msgid "Not a valid currency code"
msgstr "Nieprawidłowy kod waluty"

#: InvenTree/validators.py:50
msgid "Invalid character in part name"
msgstr "Błędny znak w nazwie elementu"

#: InvenTree/validators.py:63
#, python-brace-format
msgid "IPN must match regex pattern {pat}"
msgstr "IPN musi być zgodny z wyrażeniem regularnym {pat}"

#: InvenTree/validators.py:77 InvenTree/validators.py:91
#: InvenTree/validators.py:105
#, python-brace-format
msgid "Reference must match pattern {pattern}"
msgstr ""

#: InvenTree/validators.py:113
#, python-brace-format
msgid "Illegal character in name ({x})"
msgstr "Niedozwolony znak w nazwie ({x})"

#: InvenTree/validators.py:132 InvenTree/validators.py:148
msgid "Overage value must not be negative"
msgstr ""

#: InvenTree/validators.py:150
msgid "Overage must not exceed 100%"
msgstr ""

#: InvenTree/validators.py:157
msgid "Overage must be an integer value or a percentage"
msgstr ""

#: InvenTree/views.py:592
msgid "Delete Item"
msgstr "Usuń element"

#: InvenTree/views.py:641
msgid "Check box to confirm item deletion"
msgstr "Zaznacz pole aby potwierdzić usunięcie elementu"

#: InvenTree/views.py:656 templates/InvenTree/settings/user.html:18
msgid "Edit User Information"
msgstr "Edytuj informacje użytkownika"

#: InvenTree/views.py:667 templates/InvenTree/settings/user.html:22
msgid "Set Password"
msgstr "Ustaw hasło"

#: InvenTree/views.py:686
msgid "Password fields must match"
msgstr "Hasła muszą być zgodne"

#: InvenTree/views.py:937 templates/navbar.html:95
msgid "System Information"
msgstr "Informacja systemowa"

#: barcodes/api.py:53 barcodes/api.py:150
msgid "Must provide barcode_data parameter"
msgstr ""

#: barcodes/api.py:126
msgid "No match found for barcode data"
msgstr ""

#: barcodes/api.py:128
msgid "Match found for barcode data"
msgstr ""

#: barcodes/api.py:153
msgid "Must provide stockitem parameter"
msgstr ""

#: barcodes/api.py:160
msgid "No matching stock item found"
msgstr ""

#: barcodes/api.py:190
msgid "Barcode already matches StockItem object"
msgstr ""

#: barcodes/api.py:194
msgid "Barcode already matches StockLocation object"
msgstr ""

#: barcodes/api.py:198
msgid "Barcode already matches Part object"
msgstr ""

#: barcodes/api.py:204 barcodes/api.py:216
msgid "Barcode hash already matches StockItem object"
msgstr ""

#: barcodes/api.py:222
msgid "Barcode associated with StockItem"
msgstr ""

#: build/forms.py:37
msgid "Build Order reference"
msgstr "Numer Zlecenia Budowy"

#: build/forms.py:38
msgid "Order target date"
msgstr ""

#: build/forms.py:42 build/templates/build/build_base.html:146
#: build/templates/build/detail.html:121 order/forms.py:109 order/forms.py:144
#: order/templates/order/order_base.html:124
#: order/templates/order/sales_order_base.html:119
#: report/templates/report/inventree_build_order_base.html:126
#: templates/js/build.js:783 templates/js/order.js:200
#: templates/js/order.js:298
msgid "Target Date"
msgstr "Data docelowa"

#: build/forms.py:43 build/models.py:224
msgid "Target date for build completion. Build will be overdue after this date."
msgstr ""

#: build/forms.py:48 build/forms.py:90 build/forms.py:266 build/models.py:1245
#: build/templates/build/allocation_card.html:23
#: build/templates/build/auto_allocate.html:17
#: build/templates/build/build_base.html:133
#: build/templates/build/detail.html:31 common/models.py:699
#: company/forms.py:176 company/templates/company/supplier_part_pricing.html:77
#: order/forms.py:188 order/forms.py:205 order/forms.py:240 order/forms.py:262
#: order/forms.py:279 order/models.py:614 order/models.py:815
#: order/templates/order/order_wizard/match_parts.html:29
#: order/templates/order/order_wizard/select_parts.html:32
#: order/templates/order/purchase_order_detail.html:175
#: order/templates/order/sales_order_detail.html:70
#: order/templates/order/sales_order_detail.html:77
#: order/templates/order/sales_order_detail.html:162
#: order/templates/order/sales_order_detail.html:230 part/forms.py:342
#: part/forms.py:371 part/forms.py:387 part/models.py:2269
#: part/templates/part/allocation.html:19
#: part/templates/part/allocation.html:53
#: part/templates/part/part_pricing.html:13
#: part/templates/part/sale_prices.html:85
#: report/templates/report/inventree_build_order_base.html:114
#: report/templates/report/inventree_po_report.html:91
#: report/templates/report/inventree_so_report.html:91
#: report/templates/report/inventree_test_report_base.html:77
#: stock/forms.py:175 stock/forms.py:308
#: stock/templates/stock/item_base.html:255
#: stock/templates/stock/stock_adjust.html:18 templates/js/barcode.js:364
#: templates/js/bom.js:205 templates/js/build.js:476 templates/js/build.js:1014
#: templates/js/stock.js:1136 templates/js/stock.js:1398
msgid "Quantity"
msgstr "Ilość"

#: build/forms.py:49
msgid "Number of items to build"
msgstr ""

#: build/forms.py:91
msgid "Enter quantity for build output"
msgstr ""

#: build/forms.py:95 order/forms.py:234 stock/forms.py:118
msgid "Serial Numbers"
msgstr "Numer seryjny"

#: build/forms.py:97
msgid "Enter serial numbers for build outputs"
msgstr ""

#: build/forms.py:103
msgid "Confirm creation of build output"
msgstr ""

#: build/forms.py:124
msgid "Confirm deletion of build output"
msgstr ""

#: build/forms.py:145
msgid "Confirm unallocation of stock"
msgstr ""

#: build/forms.py:169
msgid "Confirm stock allocation"
msgstr "Potwierdź przydział zapasów"

#: build/forms.py:186
msgid "Mark build as complete"
msgstr "Oznacz budowę jako ukończoną"

#: build/forms.py:210 build/templates/build/auto_allocate.html:18
#: order/forms.py:82 stock/forms.py:347
#: stock/templates/stock/item_base.html:285
#: stock/templates/stock/stock_adjust.html:17
#: templates/InvenTree/search.html:260 templates/js/barcode.js:363
#: templates/js/barcode.js:531 templates/js/build.js:490
#: templates/js/stock.js:641 templates/js/stock.js:1028
msgid "Location"
msgstr "Lokalizacja"

#: build/forms.py:211
msgid "Location of completed parts"
msgstr "Lokalizacja ukończonych części"

#: build/forms.py:215 build/templates/build/build_base.html:138
#: build/templates/build/detail.html:59 order/models.py:466
#: order/templates/order/receive_parts.html:24
#: stock/templates/stock/item_base.html:403 templates/InvenTree/search.html:252
#: templates/js/barcode.js:119 templates/js/build.js:770
#: templates/js/order.js:187 templates/js/order.js:285
#: templates/js/stock.js:628 templates/js/stock.js:1105
#: templates/js/stock.js:1406
msgid "Status"
msgstr "Status"

#: build/forms.py:216
msgid "Build output stock status"
msgstr ""

#: build/forms.py:223
msgid "Confirm incomplete"
msgstr "Potwierdź nieukończone"

#: build/forms.py:224
msgid "Confirm completion with incomplete stock allocation"
msgstr ""

#: build/forms.py:227
msgid "Confirm build completion"
msgstr ""

#: build/forms.py:252
msgid "Confirm cancel"
msgstr "Na pewno anulować?"

#: build/forms.py:252 build/views.py:66
msgid "Confirm build cancellation"
msgstr ""

#: build/forms.py:266
msgid "Select quantity of stock to allocate"
msgstr ""

#: build/models.py:65 build/templates/build/build_base.html:9
#: build/templates/build/build_base.html:73
#: part/templates/part/allocation.html:23
#: report/templates/report/inventree_build_order_base.html:106
msgid "Build Order"
msgstr "Zlecenie Budowy"

#: build/models.py:66 build/templates/build/index.html:8
#: build/templates/build/index.html:15 order/templates/order/so_builds.html:12
#: order/templates/order/so_navbar.html:19
#: order/templates/order/so_navbar.html:22 part/templates/part/navbar.html:55
#: part/templates/part/navbar.html:58 templates/InvenTree/index.html:183
#: templates/InvenTree/search.html:185
#: templates/InvenTree/settings/tabs.html:34 users/models.py:43
msgid "Build Orders"
msgstr "Zlecenia budowy"

#: build/models.py:126
msgid "Build Order Reference"
msgstr "Odwołanie do zamówienia wykonania"

#: build/models.py:127 order/models.py:99 order/models.py:616
#: order/templates/order/purchase_order_detail.html:170
#: order/templates/order/sales_order_detail.html:225 part/models.py:2278
#: report/templates/report/inventree_po_report.html:92
#: report/templates/report/inventree_so_report.html:92 templates/js/bom.js:197
#: templates/js/build.js:565 templates/js/build.js:1008
msgid "Reference"
msgstr "Referencja"

#: build/models.py:137
msgid "Brief description of the build"
msgstr "Krótki opis budowy"

#: build/models.py:146 build/templates/build/build_base.html:163
#: build/templates/build/detail.html:77
msgid "Parent Build"
msgstr "Budowa nadrzędna"

#: build/models.py:147
msgid "BuildOrder to which this build is allocated"
msgstr "Zamówienie budowy, do którego budowa jest przypisana"

#: build/models.py:152 build/templates/build/auto_allocate.html:16
#: build/templates/build/build_base.html:128
#: build/templates/build/detail.html:26 company/models.py:622
#: order/models.py:658 order/models.py:691
#: order/templates/order/order_wizard/select_parts.html:30
#: order/templates/order/purchase_order_detail.html:131
#: order/templates/order/receive_parts.html:19
#: order/templates/order/sales_order_detail.html:213 part/models.py:321
#: part/models.py:1967 part/models.py:1979 part/models.py:1997
#: part/models.py:2072 part/models.py:2168 part/models.py:2253
#: part/templates/part/part_app_base.html:8
#: part/templates/part/part_pricing.html:9 part/templates/part/related.html:29
#: part/templates/part/set_category.html:13
#: report/templates/report/inventree_build_order_base.html:110
#: report/templates/report/inventree_po_report.html:90
#: report/templates/report/inventree_so_report.html:90
#: templates/InvenTree/search.html:112 templates/InvenTree/search.html:210
#: templates/js/barcode.js:362 templates/js/bom.js:163
#: templates/js/build.js:741 templates/js/build.js:981
#: templates/js/company.js:140 templates/js/company.js:238
#: templates/js/part.js:233 templates/js/part.js:338 templates/js/stock.js:523
#: templates/js/stock.js:1470
msgid "Part"
msgstr "Część"

#: build/models.py:160
msgid "Select part to build"
msgstr "Wybierz część do budowy"

#: build/models.py:165
msgid "Sales Order Reference"
msgstr "Odwołanie do zamówienia sprzedaży"

#: build/models.py:169
msgid "SalesOrder to which this build is allocated"
msgstr "Zamówienie sprzedaży, do którego budowa jest przypisana"

#: build/models.py:174
msgid "Source Location"
msgstr "Lokalizacja źródła"

#: build/models.py:178
msgid "Select location to take stock from for this build (leave blank to take from any stock location)"
msgstr "Wybierz lokalizację, z której pobrać element do budowy (pozostaw puste, aby wziąć z dowolnej lokalizacji)"

#: build/models.py:183
msgid "Destination Location"
msgstr "Lokalizacja docelowa"

#: build/models.py:187
msgid "Select location where the completed items will be stored"
msgstr "Wybierz lokalizację, w której będą przechowywane ukończone elementy"

#: build/models.py:191
msgid "Build Quantity"
msgstr "Ilość do stworzenia"

#: build/models.py:194
msgid "Number of stock items to build"
msgstr "Ilość przedmiotów do zbudowania"

#: build/models.py:198
msgid "Completed items"
msgstr "Ukończone elementy"

#: build/models.py:200
msgid "Number of stock items which have been completed"
msgstr "Ilość produktów magazynowych które zostały ukończone"

#: build/models.py:204 part/templates/part/part_base.html:167
msgid "Build Status"
msgstr "Status budowania"

#: build/models.py:208
msgid "Build status code"
msgstr "Kod statusu budowania"

#: build/models.py:212 stock/models.py:464
msgid "Batch Code"
msgstr "Kod partii"

#: build/models.py:216
msgid "Batch code for this build output"
msgstr "Kod partii dla wyjścia budowy"

#: build/models.py:219 order/models.py:105 part/models.py:882
#: part/templates/part/detail.html:126 templates/js/order.js:293
msgid "Creation Date"
msgstr "Data utworzenia"

#: build/models.py:223 order/models.py:472
msgid "Target completion date"
msgstr "Docelowy termin zakończenia"

#: build/models.py:227 order/models.py:218 templates/js/build.js:788
msgid "Completion Date"
msgstr "Data zakończenia"

#: build/models.py:233
msgid "completed by"
msgstr "zrealizowane przez"

#: build/models.py:241
msgid "Issued by"
msgstr "Wydany przez"

#: build/models.py:242
msgid "User who issued this build order"
msgstr "Użytkownik, który wydał to zamówienie"

#: build/models.py:250 build/templates/build/build_base.html:184
#: build/templates/build/detail.html:105 order/models.py:119
#: order/templates/order/order_base.html:138
#: order/templates/order/sales_order_base.html:140 part/models.py:886
#: report/templates/report/inventree_build_order_base.html:159
msgid "Responsible"
msgstr "Odpowiedzialny"

#: build/models.py:251
msgid "User responsible for this build order"
msgstr "Użytkownik odpowiedzialny za to zamówienie budowy"

#: build/models.py:256 build/templates/build/detail.html:91
#: company/templates/company/manufacturer_part_base.html:79
#: company/templates/company/manufacturer_part_detail.html:28
#: company/templates/company/supplier_part_base.html:78
#: company/templates/company/supplier_part_detail.html:28
#: part/templates/part/detail.html:83 part/templates/part/part_base.html:94
#: stock/models.py:458 stock/templates/stock/item_base.html:345
msgid "External Link"
msgstr "Link Zewnętrzny"

#: build/models.py:257 part/models.py:744 stock/models.py:460
msgid "Link to external URL"
msgstr "Link do zewnętrznego adresu URL"

#: build/models.py:261 build/templates/build/navbar.html:53
#: company/models.py:132 company/models.py:498
#: company/templates/company/navbar.html:70
#: company/templates/company/navbar.html:73 order/models.py:123
#: order/models.py:618 order/templates/order/po_navbar.html:29
#: order/templates/order/po_navbar.html:32
#: order/templates/order/purchase_order_detail.html:209
#: order/templates/order/sales_order_detail.html:278
#: order/templates/order/so_navbar.html:33
#: order/templates/order/so_navbar.html:36 part/models.py:871
#: part/templates/part/navbar.html:128
#: report/templates/report/inventree_build_order_base.html:173
#: stock/forms.py:173 stock/forms.py:317 stock/forms.py:349 stock/forms.py:377
#: stock/models.py:530 stock/models.py:1665 stock/models.py:1767
#: stock/templates/stock/navbar.html:57 templates/js/barcode.js:37
#: templates/js/bom.js:349 templates/js/stock.js:128 templates/js/stock.js:671
msgid "Notes"
msgstr "Uwagi"

#: build/models.py:262
msgid "Extra build notes"
msgstr "Dodatkowe notatki do budowy"

#: build/models.py:739
msgid "No build output specified"
msgstr "Nie określono danych wyjściowych budowy"

#: build/models.py:742
msgid "Build output is already completed"
msgstr "Budowanie wyjścia jest już ukończone"

#: build/models.py:745
msgid "Build output does not match Build Order"
msgstr ""

#: build/models.py:1136
msgid "BuildItem must be unique for build, stock_item and install_into"
msgstr ""

#: build/models.py:1161
msgid "Build item must specify a build output, as master part is marked as trackable"
msgstr ""

#: build/models.py:1165
#, python-brace-format
msgid "Selected stock item not found in BOM for part '{p}'"
msgstr ""

#: build/models.py:1169
#, python-brace-format
msgid "Allocated quantity ({n}) must not exceed available quantity ({q})"
msgstr ""

#: build/models.py:1176 order/models.py:789
msgid "StockItem is over-allocated"
msgstr ""

#: build/models.py:1180 order/models.py:792
msgid "Allocation quantity must be greater than zero"
msgstr ""

#: build/models.py:1184
msgid "Quantity must be 1 for serialized stock"
msgstr ""

#: build/models.py:1224 stock/templates/stock/item_base.html:317
#: templates/InvenTree/search.html:183 templates/js/build.js:714
#: templates/navbar.html:29
msgid "Build"
msgstr "Budowa"

#: build/models.py:1225
msgid "Build to allocate parts"
msgstr ""

#: build/models.py:1232 part/templates/part/allocation.html:18
#: part/templates/part/allocation.html:24
#: part/templates/part/allocation.html:31
#: part/templates/part/allocation.html:49
#: stock/templates/stock/item_base.html:8
#: stock/templates/stock/item_base.html:31
#: stock/templates/stock/item_base.html:339
#: stock/templates/stock/stock_adjust.html:16 templates/js/build.js:831
#: templates/js/stock.js:1087 templates/js/stock.js:1389
msgid "Stock Item"
msgstr "Element magazynowy"

#: build/models.py:1233
msgid "Source stock item"
msgstr "Lokalizacja magazynowania przedmiotu"

#: build/models.py:1246
msgid "Stock quantity to allocate to build"
msgstr ""

#: build/models.py:1254
msgid "Install into"
msgstr "Zainstaluj do"

#: build/models.py:1255
msgid "Destination stock item"
msgstr "Docelowa lokalizacja magazynowa przedmiotu"

#: build/templates/build/allocate.html:7
msgid "Allocate Parts"
msgstr "Przydziel części"

#: build/templates/build/allocate.html:15
msgid "Allocate Stock to Build"
msgstr "Przydziel zapasy do budowy"

#: build/templates/build/allocate.html:22
msgid "Allocate stock to build"
msgstr "Przydziel zapasy do budowy"

#: build/templates/build/allocate.html:23
msgid "Auto Allocate"
msgstr "Automatyczne przypisywanie"

#: build/templates/build/allocate.html:25 templates/js/build.js:646
msgid "Unallocate stock"
msgstr "Cofnij przydział zapasów"

#: build/templates/build/allocate.html:26 build/views.py:319 build/views.py:805
msgid "Unallocate Stock"
msgstr "Cofnij przydział zapasów"

#: build/templates/build/allocate.html:29
msgid "Order required parts"
msgstr "Zamów wymagane komponenty"

#: build/templates/build/allocate.html:30
#: company/templates/company/detail_manufacturer_part.html:33
#: company/templates/company/detail_supplier_part.html:32 order/views.py:986
#: part/templates/part/category.html:127
msgid "Order Parts"
msgstr "Zamów części"

#: build/templates/build/allocate.html:36
msgid "Untracked stock has been fully allocated for this Build Order"
msgstr ""

#: build/templates/build/allocate.html:40
msgid "Untracked stock has not been fully allocated for this Build Order"
msgstr ""

#: build/templates/build/allocate.html:47
msgid "This Build Order does not have any associated untracked BOM items"
msgstr ""

#: build/templates/build/allocation_card.html:21
#: build/templates/build/complete_output.html:46
#: order/templates/order/sales_order_detail.html:75
#: order/templates/order/sales_order_detail.html:160
#: report/templates/report/inventree_test_report_base.html:75
#: stock/models.py:452 stock/templates/stock/item_base.html:249
#: templates/js/build.js:474
msgid "Serial Number"
msgstr "Numer Seryjny"

#: build/templates/build/attachments.html:12
#: build/templates/build/navbar.html:43 build/templates/build/navbar.html:46
#: order/templates/order/po_navbar.html:26
#: order/templates/order/so_navbar.html:29 part/templates/part/navbar.html:119
#: part/templates/part/navbar.html:122 stock/templates/stock/navbar.html:47
#: stock/templates/stock/navbar.html:50
msgid "Attachments"
msgstr "Załączniki"

#: build/templates/build/auto_allocate.html:9
msgid "Automatically Allocate Stock"
msgstr "Przydziel automatycznie zapasy"

#: build/templates/build/auto_allocate.html:10
msgid "The following stock items will be allocated to the specified build output"
msgstr ""

#: build/templates/build/auto_allocate.html:37
msgid "No stock items found that can be automatically allocated to this build"
msgstr ""

#: build/templates/build/auto_allocate.html:39
msgid "Stock items will have to be manually allocated"
msgstr ""

#: build/templates/build/build_base.html:18
#, python-format
msgid "This Build Order is allocated to Sales Order %(link)s"
msgstr ""

#: build/templates/build/build_base.html:25
#, python-format
msgid "This Build Order is a child of Build Order %(link)s"
msgstr ""

#: build/templates/build/build_base.html:32
msgid "Build Order is ready to mark as completed"
msgstr ""

#: build/templates/build/build_base.html:37
msgid "Build Order cannot be completed as outstanding outputs remain"
msgstr ""

#: build/templates/build/build_base.html:42
msgid "Required build quantity has not yet been completed"
msgstr ""

#: build/templates/build/build_base.html:47
msgid "Stock has not been fully allocated to this Build Order"
msgstr ""

#: build/templates/build/build_base.html:75
#: company/templates/company/company_base.html:40
#: company/templates/company/manufacturer_part_base.html:25
#: company/templates/company/supplier_part_base.html:26
#: order/templates/order/order_base.html:26
#: order/templates/order/sales_order_base.html:37
#: part/templates/part/category.html:18 part/templates/part/part_base.html:22
#: stock/templates/stock/item_base.html:62
#: stock/templates/stock/location.html:31
msgid "Admin view"
msgstr "Widok administratora"

#: build/templates/build/build_base.html:81
#: build/templates/build/build_base.html:150
#: order/templates/order/order_base.html:32
#: order/templates/order/order_base.html:86
#: order/templates/order/sales_order_base.html:43
#: order/templates/order/sales_order_base.html:88
#: templates/js/table_filters.js:241 templates/js/table_filters.js:260
#: templates/js/table_filters.js:277
msgid "Overdue"
msgstr "Zaległe"

#: build/templates/build/build_base.html:90
msgid "Print actions"
msgstr "Akcje druku"

#: build/templates/build/build_base.html:94
msgid "Print Build Order"
msgstr "Wydrukuj Numer Zlecenia Budowy"

#: build/templates/build/build_base.html:100
#: build/templates/build/build_base.html:225
msgid "Complete Build"
msgstr ""

#: build/templates/build/build_base.html:105
msgid "Build actions"
msgstr ""

#: build/templates/build/build_base.html:109
msgid "Edit Build"
msgstr "Edytuj Budowę"

#: build/templates/build/build_base.html:111
#: build/templates/build/build_base.html:209 build/views.py:57
msgid "Cancel Build"
msgstr "Anuluj Budowę"

#: build/templates/build/build_base.html:124
#: build/templates/build/detail.html:11
msgid "Build Details"
msgstr "Szczegóły budowy"

#: build/templates/build/build_base.html:150
#, python-format
msgid "This build was due on %(target)s"
msgstr ""

#: build/templates/build/build_base.html:157
#: build/templates/build/detail.html:64
msgid "Progress"
msgstr "Postęp"

#: build/templates/build/build_base.html:170
#: build/templates/build/detail.html:84 order/models.py:689
#: order/templates/order/sales_order_base.html:9
#: order/templates/order/sales_order_base.html:35
#: order/templates/order/sales_order_ship.html:25
#: part/templates/part/allocation.html:30
#: report/templates/report/inventree_build_order_base.html:136
#: report/templates/report/inventree_so_report.html:77
#: stock/templates/stock/item_base.html:279 templates/js/order.js:245
msgid "Sales Order"
msgstr "Zamówienie zakupu"

#: build/templates/build/build_base.html:177
#: build/templates/build/detail.html:98
#: report/templates/report/inventree_build_order_base.html:153
msgid "Issued By"
msgstr "Dodane przez"

#: build/templates/build/build_base.html:217
msgid "Incomplete Outputs"
msgstr ""

#: build/templates/build/build_base.html:218
msgid "Build Order cannot be completed as incomplete build outputs remain"
msgstr ""

#: build/templates/build/build_children.html:10
#: build/templates/build/navbar.html:36
msgid "Child Build Orders"
msgstr ""

#: build/templates/build/build_output.html:15
msgid "Incomplete Build Outputs"
msgstr ""

#: build/templates/build/build_output.html:22
msgid "Create new build output"
msgstr ""

#: build/templates/build/build_output.html:23
msgid "Create New Output"
msgstr "Utwórz nowe wyjście"

#: build/templates/build/build_output.html:36
msgid "Create a new build output"
msgstr ""

#: build/templates/build/build_output.html:37
msgid "No incomplete build outputs remain."
msgstr ""

#: build/templates/build/build_output.html:38
msgid "Create a new build output using the button above"
msgstr ""

#: build/templates/build/build_output.html:49
msgid "Completed Build Outputs"
msgstr ""

#: build/templates/build/build_output_create.html:7
msgid "The Bill of Materials contains trackable parts"
msgstr ""

#: build/templates/build/build_output_create.html:8
msgid "Build outputs must be generated individually."
msgstr ""

#: build/templates/build/build_output_create.html:9
msgid "Multiple build outputs will be created based on the quantity specified."
msgstr ""

#: build/templates/build/build_output_create.html:15
msgid "Trackable parts can have serial numbers specified"
msgstr ""

#: build/templates/build/build_output_create.html:16
msgid "Enter serial numbers to generate multiple single build outputs"
msgstr ""

#: build/templates/build/cancel.html:5
msgid "Are you sure you wish to cancel this build?"
msgstr "Czy na pewno przerwać tę budowę?"

#: build/templates/build/complete.html:8
msgid "Build Order is complete"
msgstr ""

#: build/templates/build/complete.html:12
msgid "Build Order is incomplete"
msgstr ""

#: build/templates/build/complete.html:15
msgid "Incompleted build outputs remain"
msgstr ""

#: build/templates/build/complete.html:18
msgid "Required build quantity has not been completed"
msgstr ""

#: build/templates/build/complete.html:21
msgid "Required stock has not been fully allocated"
msgstr ""

#: build/templates/build/complete_output.html:10
msgid "Stock allocation is complete for this output"
msgstr ""

#: build/templates/build/complete_output.html:14
msgid "Stock allocation is incomplete"
msgstr ""

#: build/templates/build/complete_output.html:20
msgid "tracked parts have not been fully allocated"
msgstr ""

#: build/templates/build/complete_output.html:41
msgid "The following items will be created"
msgstr ""

#: build/templates/build/create_build_item.html:7
msgid "Select a stock item to allocate to the selected build output"
msgstr ""

#: build/templates/build/create_build_item.html:11
#, python-format
msgid "The allocated stock will be installed into the following build output:<br><i>%(output)s</i>"
msgstr ""

#: build/templates/build/create_build_item.html:17
#, python-format
msgid "No stock available for %(part)s"
msgstr "Brak zapasów dla %(part)s"

#: build/templates/build/delete_build_item.html:8
msgid "Are you sure you want to unallocate this stock?"
msgstr "Czy na pewno chcesz anulować przydział tego zapasu?"

#: build/templates/build/delete_build_item.html:11
msgid "The selected stock will be unallocated from the build output"
msgstr ""

#: build/templates/build/detail.html:35
msgid "Stock Source"
msgstr "Źródło magazynu"

#: build/templates/build/detail.html:40
msgid "Stock can be taken from any available location."
msgstr ""

#: build/templates/build/detail.html:46 stock/forms.py:169 stock/forms.py:375
msgid "Destination"
msgstr "Przeznaczenie"

#: build/templates/build/detail.html:53
msgid "Destination location not specified"
msgstr "Nie określono lokalizacji docelowej"

#: build/templates/build/detail.html:70
#: stock/templates/stock/item_base.html:303 templates/js/stock.js:636
#: templates/js/stock.js:1413 templates/js/table_filters.js:108
#: templates/js/table_filters.js:202
msgid "Batch"
msgstr "Partia"

#: build/templates/build/detail.html:116
#: order/templates/order/order_base.html:111
#: order/templates/order/sales_order_base.html:113 templates/js/build.js:778
msgid "Created"
msgstr "Utworzony"

#: build/templates/build/detail.html:127
msgid "No target date set"
msgstr ""

#: build/templates/build/detail.html:132 templates/js/build.js:756
msgid "Completed"
msgstr "Zakończone"

#: build/templates/build/detail.html:136
msgid "Build not complete"
msgstr "Budowa niezakończona"

#: build/templates/build/edit_build_item.html:7
msgid "Alter the quantity of stock allocated to the build output"
msgstr ""

#: build/templates/build/index.html:28 build/views.py:678
msgid "New Build Order"
msgstr "Nowe zlecenie budowy"

#: build/templates/build/index.html:37 build/templates/build/index.html:38
msgid "Print Build Orders"
msgstr "Wydrukuj zlecenia budowy"

#: build/templates/build/index.html:43
#: order/templates/order/purchase_orders.html:27
#: order/templates/order/sales_orders.html:27
msgid "Display calendar view"
msgstr "Pokaż widok kalendarza"

#: build/templates/build/index.html:46
#: order/templates/order/purchase_orders.html:30
#: order/templates/order/sales_orders.html:30
msgid "Display list view"
msgstr "Pokaż widok listy"

#: build/templates/build/navbar.html:12
msgid "Build Order Details"
msgstr "Szczegóły zlecenia budowy"

#: build/templates/build/navbar.html:15
#: company/templates/company/navbar.html:15
#: order/templates/order/po_navbar.html:14
#: order/templates/order/so_navbar.html:15 part/templates/part/navbar.html:15
#: templates/js/stock.js:1016
msgid "Details"
msgstr "Szczegóły"

#: build/templates/build/navbar.html:21 build/templates/build/navbar.html:24
#: build/views.py:91
msgid "Allocate Stock"
msgstr "Przydziel zapasy"

#: build/templates/build/navbar.html:29 build/templates/build/navbar.html:32
msgid "Build Outputs"
msgstr ""

#: build/templates/build/navbar.html:39
msgid "Child Builds"
msgstr "Budowy podrzędne"

#: build/templates/build/navbar.html:50
msgid "Build Order Notes"
msgstr "Notatki zlecenia budowy"

#: build/templates/build/notes.html:12
msgid "Build Notes"
msgstr "Notatki tworzenia"

#: build/templates/build/notes.html:14 company/templates/company/notes.html:13
#: order/templates/order/order_notes.html:15
#: order/templates/order/sales_order_notes.html:16
#: part/templates/part/notes.html:14 stock/templates/stock/item_notes.html:15
msgid "Edit notes"
msgstr "Edytuj uwagi"

#: build/templates/build/notes.html:26 company/templates/company/notes.html:24
#: order/templates/order/order_notes.html:27
#: order/templates/order/sales_order_notes.html:29
#: part/templates/part/notes.html:27 stock/templates/stock/item_base.html:482
#: stock/templates/stock/item_base.html:492
#: stock/templates/stock/item_notes.html:26
msgid "Save"
msgstr "Zapisz"

#: build/templates/build/unallocate.html:10
msgid "Are you sure you wish to unallocate all stock for this build?"
msgstr "Czy na pewno chcesz cofnąć przydział wszystkich zapasów dla tej budowy?"

#: build/templates/build/unallocate.html:12
msgid "All incomplete stock allocations will be removed from the build"
msgstr ""

#: build/views.py:77
msgid "Build was cancelled"
msgstr "Tworzenie zostało przerwane"

#: build/views.py:138
msgid "Allocated stock to build output"
msgstr ""

#: build/views.py:150
msgid "Create Build Output"
msgstr "Utwórz zlecenie budowy"

#: build/views.py:168
msgid "Maximum output quantity is "
msgstr ""

#: build/views.py:184 stock/views.py:1821
msgid "Serial numbers already exist"
msgstr "Numer seryjny już istnieje"

#: build/views.py:193
msgid "Serial numbers required for trackable build output"
msgstr ""

#: build/views.py:259
msgid "Delete Build Output"
msgstr ""

#: build/views.py:280 build/views.py:370
msgid "Confirm unallocation of build stock"
msgstr ""

#: build/views.py:281 build/views.py:371 stock/views.py:425
msgid "Check the confirmation box"
msgstr ""

#: build/views.py:293
msgid "Build output does not match build"
msgstr ""

#: build/views.py:295 build/views.py:496
msgid "Build output must be specified"
msgstr ""

#: build/views.py:307
msgid "Build output deleted"
msgstr ""

#: build/views.py:405
msgid "Complete Build Order"
msgstr ""

#: build/views.py:411
msgid "Build order cannot be completed - incomplete outputs remain"
msgstr ""

#: build/views.py:422
msgid "Completed build order"
msgstr ""

#: build/views.py:438
msgid "Complete Build Output"
msgstr ""

#: build/views.py:480
msgid "Invalid stock status value selected"
msgstr ""

#: build/views.py:487
msgid "Quantity to complete cannot exceed build output quantity"
msgstr ""

#: build/views.py:493
msgid "Confirm completion of incomplete build"
msgstr ""

#: build/views.py:592
msgid "Build output completed"
msgstr ""

#: build/views.py:732
msgid "Created new build"
msgstr "Utworzona nowa budowa"

#: build/views.py:753
msgid "Edit Build Order Details"
msgstr ""

#: build/views.py:786
msgid "Edited build"
msgstr ""

#: build/views.py:795
msgid "Delete Build Order"
msgstr ""

#: build/views.py:810
msgid "Removed parts from build allocation"
msgstr ""

#: build/views.py:822
msgid "Allocate stock to build output"
msgstr ""

#: build/views.py:865
msgid "Item must be currently in stock"
msgstr ""

#: build/views.py:871
msgid "Stock item is over-allocated"
msgstr ""

#: build/views.py:872 templates/js/bom.js:230 templates/js/build.js:575
#: templates/js/build.js:838 templates/js/build.js:1021
msgid "Available"
msgstr "Dostępne"

#: build/views.py:874
msgid "Stock item must be selected"
msgstr ""

#: build/views.py:1037
msgid "Edit Stock Allocation"
msgstr ""

#: build/views.py:1041
msgid "Updated Build Item"
msgstr ""

#: build/views.py:1070
msgid "Add Build Order Attachment"
msgstr ""

#: build/views.py:1083 order/views.py:115 order/views.py:167 part/views.py:172
#: stock/views.py:277
msgid "Added attachment"
msgstr "Dodano załącznik"

#: build/views.py:1119 order/views.py:194 order/views.py:215
msgid "Edit Attachment"
msgstr "Edytuj załącznik"

#: build/views.py:1129 order/views.py:198 order/views.py:219
msgid "Attachment updated"
msgstr "Załącznik zaktualizowany"

#: build/views.py:1139 order/views.py:234 order/views.py:248
msgid "Delete Attachment"
msgstr "Usuń załącznik"

#: build/views.py:1144 order/views.py:240 order/views.py:254 stock/views.py:333
msgid "Deleted attachment"
msgstr "Załącznik usunięto"

#: common/files.py:64
msgid "Unsupported file format: {ext.upper()}"
msgstr ""

#: common/files.py:69
msgid "Error reading file (invalid format)"
msgstr ""

#: common/files.py:71
msgid "Error reading file (incorrect dimension)"
msgstr ""

#: common/files.py:73
msgid "Error reading file (data could be corrupted)"
msgstr ""

#: common/forms.py:39 templates/attachment_table.html:15
msgid "File"
msgstr ""

#: common/forms.py:40
msgid "Select file to upload"
msgstr ""

#: common/forms.py:55
msgid "{name.title()} File"
msgstr ""

#: common/forms.py:56
#, python-brace-format
msgid "Select {name} file to upload"
msgstr ""

#: common/models.py:59
msgid "InvenTree Instance Name"
msgstr "Nazwa instancji InvenTree"

#: common/models.py:61
msgid "String descriptor for the server instance"
msgstr ""

#: common/models.py:65
msgid "Use instance name"
msgstr ""

#: common/models.py:66
msgid "Use the instance name in the title-bar"
msgstr ""

#: common/models.py:72 company/models.py:94 company/models.py:95
msgid "Company name"
msgstr "Nazwa firmy"

#: common/models.py:73
msgid "Internal company name"
msgstr ""

#: common/models.py:78
msgid "Base URL"
msgstr "Bazowy URL"

#: common/models.py:79
msgid "Base URL for server instance"
msgstr "Bazowy adres URL dla instancji serwera"

#: common/models.py:85
msgid "Download from URL"
msgstr "Pobierz z adresu URL"

#: common/models.py:86
msgid "Allow download of remote images and files from external URL"
msgstr "Zezwól na pobieranie zewnętrznych obrazów i plików z zewnętrznego URL"

#: common/models.py:92
msgid "Barcode Support"
msgstr "Obsługa kodu kreskowego"

#: common/models.py:93
msgid "Enable barcode scanner support"
msgstr "Włącz obsługę skanera kodów"

#: common/models.py:99
msgid "IPN Regex"
msgstr "Wyrażenie regularne IPN"

#: common/models.py:100
msgid "Regular expression pattern for matching Part IPN"
msgstr ""

#: common/models.py:104
msgid "Allow Duplicate IPN"
msgstr "Zezwól na powtarzający się IPN"

#: common/models.py:105
msgid "Allow multiple parts to share the same IPN"
msgstr ""

#: common/models.py:111
msgid "Allow Editing IPN"
msgstr "Zezwól na edycję IPN"

#: common/models.py:112
msgid "Allow changing the IPN value while editing a part"
msgstr ""

#: common/models.py:118
msgid "Copy Part BOM Data"
msgstr "Skopiuj BOM komponentu"

#: common/models.py:119
msgid "Copy BOM data by default when duplicating a part"
msgstr ""

#: common/models.py:125
msgid "Copy Part Parameter Data"
msgstr ""

#: common/models.py:126
msgid "Copy parameter data by default when duplicating a part"
msgstr ""

#: common/models.py:132
msgid "Copy Part Test Data"
msgstr ""

#: common/models.py:133
msgid "Copy test data by default when duplicating a part"
msgstr ""

#: common/models.py:139
msgid "Copy Category Parameter Templates"
msgstr ""

#: common/models.py:140
msgid "Copy category parameter templates when creating a part"
msgstr ""

#: common/models.py:146
msgid "Recent Part Count"
msgstr ""

#: common/models.py:147
msgid "Number of recent parts to display on index page"
msgstr ""

#: common/models.py:153 part/models.py:2170 part/templates/part/detail.html:160
#: report/models.py:185 stock/forms.py:259 templates/js/table_filters.js:25
#: templates/js/table_filters.js:311
msgid "Template"
msgstr "Szablon"

#: common/models.py:154
msgid "Parts are templates by default"
msgstr ""

#: common/models.py:160 part/models.py:834 part/templates/part/detail.html:170
#: templates/js/table_filters.js:124 templates/js/table_filters.js:323
msgid "Assembly"
msgstr "Złożenie"

#: common/models.py:161
msgid "Parts can be assembled from other components by default"
msgstr ""

#: common/models.py:167 part/models.py:840 part/templates/part/detail.html:180
#: templates/js/table_filters.js:327
msgid "Component"
msgstr "Komponent"

#: common/models.py:168
msgid "Parts can be used as sub-components by default"
msgstr ""

#: common/models.py:174 part/models.py:851 part/templates/part/detail.html:200
msgid "Purchaseable"
msgstr "Możliwość zakupu"

#: common/models.py:175
msgid "Parts are purchaseable by default"
msgstr "Części są domyślnie z możliwością zakupu"

#: common/models.py:181 part/models.py:856 part/templates/part/detail.html:210
#: templates/js/table_filters.js:335
msgid "Salable"
msgstr "Możliwość sprzedaży"

#: common/models.py:182
msgid "Parts are salable by default"
msgstr "Części są domyślnie z możliwością sprzedaży"

#: common/models.py:188 part/models.py:846 part/templates/part/detail.html:190
#: templates/js/table_filters.js:33 templates/js/table_filters.js:339
msgid "Trackable"
msgstr "Możliwość śledzenia"

#: common/models.py:189
msgid "Parts are trackable by default"
msgstr "Części są domyślnie z możliwością śledzenia"

#: common/models.py:195 part/models.py:866 part/templates/part/detail.html:150
#: templates/js/table_filters.js:29
msgid "Virtual"
msgstr "Wirtualny"

#: common/models.py:196
msgid "Parts are virtual by default"
msgstr "Części są domyślnie wirtualne"

#: common/models.py:202
msgid "Show Quantity in Forms"
msgstr ""

#: common/models.py:203
msgid "Display available part quantity in some forms"
msgstr ""

#: common/models.py:209 templates/stats.html:25
msgid "Debug Mode"
msgstr "Tryb Debugowania"

#: common/models.py:210
msgid "Generate reports in debug mode (HTML output)"
msgstr ""

#: common/models.py:216
msgid "Page Size"
msgstr "Rozmiar strony"

#: common/models.py:217
msgid "Default page size for PDF reports"
msgstr ""

#: common/models.py:227
msgid "Test Reports"
msgstr "Raporty testów"

#: common/models.py:228
msgid "Enable generation of test reports"
msgstr "Włącz generowanie raportów testów"

#: common/models.py:234
msgid "Stock Expiry"
msgstr ""

#: common/models.py:235
msgid "Enable stock expiry functionality"
msgstr ""

#: common/models.py:241
msgid "Sell Expired Stock"
msgstr ""

#: common/models.py:242
msgid "Allow sale of expired stock"
msgstr ""

#: common/models.py:248
msgid "Stock Stale Time"
msgstr ""

#: common/models.py:249
msgid "Number of days stock items are considered stale before expiring"
msgstr ""

#: common/models.py:251 part/templates/part/detail.html:121
msgid "days"
msgstr "dni"

#: common/models.py:256
msgid "Build Expired Stock"
msgstr ""

#: common/models.py:257
msgid "Allow building with expired stock"
msgstr ""

#: common/models.py:263
msgid "Stock Ownership Control"
msgstr ""

#: common/models.py:264
msgid "Enable ownership control over stock locations and items"
msgstr ""

#: common/models.py:270
msgid "Group by Part"
msgstr "Grupuj według komponentu"

#: common/models.py:271
msgid "Group stock items by part reference in table views"
msgstr ""

#: common/models.py:277
msgid "Recent Stock Count"
msgstr ""

#: common/models.py:278
msgid "Number of recent stock items to display on index page"
msgstr ""

#: common/models.py:284
msgid "Build Order Reference Prefix"
msgstr ""

#: common/models.py:285
msgid "Prefix value for build order reference"
msgstr ""

#: common/models.py:290
msgid "Build Order Reference Regex"
msgstr ""

#: common/models.py:291
msgid "Regular expression pattern for matching build order reference"
msgstr ""

#: common/models.py:295
msgid "Sales Order Reference Prefix"
msgstr ""

#: common/models.py:296
msgid "Prefix value for sales order reference"
msgstr ""

#: common/models.py:301
msgid "Purchase Order Reference Prefix"
msgstr ""

#: common/models.py:302
msgid "Prefix value for purchase order reference"
msgstr ""

#: common/models.py:525
msgid "Settings key (must be unique - case insensitive"
msgstr ""

#: common/models.py:527
msgid "Settings value"
msgstr "Ustawienia wartości"

#: common/models.py:562
msgid "Must be an integer value"
msgstr ""

#: common/models.py:585
msgid "Value must be a boolean value"
msgstr ""

#: common/models.py:596
msgid "Value must be an integer value"
msgstr ""

#: common/models.py:619
msgid "Key string must be unique"
msgstr ""

#: common/models.py:700 company/forms.py:177
msgid "Price break quantity"
msgstr ""

#: common/models.py:708 company/templates/company/supplier_part_pricing.html:82
#: part/templates/part/sale_prices.html:90 templates/js/bom.js:271
msgid "Price"
msgstr "Cena"

#: common/models.py:709
msgid "Unit price at specified quantity"
msgstr ""

#: common/models.py:798
msgid "Default"
msgstr "Domyślny"

#: common/templates/common/edit_setting.html:11
msgid "Current value"
msgstr "Aktualna wartość"

#: common/views.py:32
msgid "Change Setting"
msgstr "Zmień ustawienie"

#: common/views.py:101
msgid "Supplied value is not allowed"
msgstr ""

#: common/views.py:110
msgid "Supplied value must be a boolean"
msgstr ""

#: common/views.py:184 order/templates/order/order_wizard/po_upload.html:42
#: order/views.py:582 part/templates/part/bom_upload/upload_file.html:27
msgid "Upload File"
msgstr "Wyślik plik"

#: common/views.py:185 order/templates/order/order_wizard/match_fields.html:52
#: order/views.py:583 part/templates/part/bom_upload/select_fields.html:58
msgid "Match Fields"
msgstr ""

#: common/views.py:186
msgid "Match Items"
msgstr ""

#: common/views.py:479
msgid "Fields matching failed"
msgstr ""

#: company/forms.py:38 company/models.py:142
#: company/templates/company/detail.html:42
msgid "Currency"
msgstr "Waluta"

#: company/forms.py:39 company/models.py:144
msgid "Default currency used for this company"
msgstr ""

#: company/forms.py:77 part/forms.py:46
msgid "URL"
msgstr "URL"

#: company/forms.py:78 part/forms.py:47
msgid "Image URL"
msgstr "URL zdjęcia"

#: company/forms.py:118
msgid "Single Price"
msgstr "Cena jednostkowa"

#: company/forms.py:120
msgid "Single quantity price"
msgstr "Cena jednostkowa"

#: company/forms.py:128 company/models.py:321
msgid "Select manufacturer"
msgstr "Wybierz producenta"

#: company/forms.py:134 company/models.py:328
msgid "Manufacturer Part Number"
msgstr "Numer producenta"

#: company/forms.py:136 company/models.py:327
#: company/templates/company/manufacturer_part_base.html:89
#: company/templates/company/manufacturer_part_detail.html:26
#: company/templates/company/supplier_part_base.html:102
#: company/templates/company/supplier_part_detail.html:35
#: order/templates/order/purchase_order_detail.html:158 part/bom.py:171
#: part/bom.py:242 templates/js/company.js:181 templates/js/company.js:307
msgid "MPN"
msgstr "MPN"

#: company/models.py:99
msgid "Company description"
msgstr "Opis firmy"

#: company/models.py:100
msgid "Description of the company"
msgstr "Opis firmy"

#: company/models.py:104 company/templates/company/company_base.html:70
#: company/templates/company/detail.html:33 templates/js/company.js:60
msgid "Website"
msgstr "Strona WWW"

#: company/models.py:104
msgid "Company website URL"
msgstr "Witryna internetowa firmy"

#: company/models.py:107 company/templates/company/company_base.html:77
msgid "Address"
msgstr "Adres"

#: company/models.py:108
msgid "Company address"
msgstr "Adres firmy"

#: company/models.py:111
msgid "Phone number"
msgstr "Numer telefonu"

#: company/models.py:112
msgid "Contact phone number"
msgstr "Numer telefonu kontaktowego"

#: company/models.py:115 company/templates/company/company_base.html:91
msgid "Email"
msgstr "Adres E-Mail"

#: company/models.py:115
msgid "Contact email address"
msgstr "Kontaktowy adres e-mail"

#: company/models.py:118 company/templates/company/company_base.html:98
msgid "Contact"
msgstr "Kontakt"

#: company/models.py:119
msgid "Point of contact"
msgstr "Punkt kontaktowy"

#: company/models.py:121 company/models.py:333 company/models.py:485
#: order/models.py:103 part/models.py:743
#: report/templates/report/inventree_build_order_base.html:165
#: templates/js/company.js:188 templates/js/company.js:318
#: templates/js/part.js:431
msgid "Link"
msgstr "Łącze"

#: company/models.py:121
msgid "Link to external company information"
msgstr "Link do informacji o zewnętrznym przedsiębiorstwie"

#: company/models.py:129 part/models.py:753
msgid "Image"
msgstr "Obraz"

#: company/models.py:134
msgid "is customer"
msgstr "jest klientem"

#: company/models.py:134
msgid "Do you sell items to this company?"
msgstr "Czy sprzedajesz produkty tej firmie?"

#: company/models.py:136
msgid "is supplier"
msgstr "jest dostawcą"

#: company/models.py:136
msgid "Do you purchase items from this company?"
msgstr "Czy kupujesz przedmioty od tej firmy?"

#: company/models.py:138
msgid "is manufacturer"
msgstr "jest producentem"

#: company/models.py:138
msgid "Does this company manufacture parts?"
msgstr "Czy to przedsiębiorstwo produkuje części?"

#: company/models.py:305 company/models.py:456 stock/models.py:405
#: stock/templates/stock/item_base.html:235
msgid "Base Part"
msgstr "Część bazowa"

#: company/models.py:309 company/models.py:460 order/views.py:1587
msgid "Select part"
msgstr "Wybierz część"

#: company/models.py:320 company/templates/company/detail.html:57
#: company/templates/company/manufacturer_part_base.html:85
#: company/templates/company/manufacturer_part_detail.html:25
#: company/templates/company/supplier_part_base.html:94
#: company/templates/company/supplier_part_detail.html:34 part/bom.py:170
#: part/bom.py:241 stock/templates/stock/item_base.html:352
#: templates/js/company.js:44 templates/js/company.js:165
#: templates/js/company.js:289
msgid "Manufacturer"
msgstr "Producent"

#: company/models.py:334
msgid "URL for external manufacturer part link"
msgstr ""

#: company/models.py:340
msgid "Manufacturer part description"
msgstr ""

#: company/models.py:466 company/templates/company/detail.html:62
#: company/templates/company/supplier_part_base.html:84
#: company/templates/company/supplier_part_detail.html:25 order/models.py:190
#: order/templates/order/order_base.html:92
#: order/templates/order/order_wizard/select_pos.html:30 part/bom.py:175
#: part/bom.py:286 stock/templates/stock/item_base.html:364
#: templates/js/company.js:48 templates/js/company.js:263
#: templates/js/order.js:170
msgid "Supplier"
msgstr "Dostawca"

#: company/models.py:467
msgid "Select supplier"
msgstr "Wybierz dostawcę"

#: company/models.py:472 company/templates/company/supplier_part_base.html:88
#: company/templates/company/supplier_part_detail.html:26
#: order/templates/order/purchase_order_detail.html:149 part/bom.py:176
#: part/bom.py:287
msgid "SKU"
msgstr "SKU"

#: company/models.py:473
msgid "Supplier stock keeping unit"
msgstr ""

#: company/models.py:479
#: company/templates/company/manufacturer_part_base.html:6
#: company/templates/company/manufacturer_part_base.html:19
#: stock/templates/stock/item_base.html:357
msgid "Manufacturer Part"
msgstr "Część producenta"

#: company/models.py:480
msgid "Select manufacturer part"
msgstr ""

#: company/models.py:486
msgid "URL for external supplier part link"
msgstr ""

#: company/models.py:492
msgid "Supplier part description"
msgstr ""

#: company/models.py:497 company/templates/company/supplier_part_base.html:116
#: company/templates/company/supplier_part_detail.html:38 part/models.py:2281
#: report/templates/report/inventree_po_report.html:93
#: report/templates/report/inventree_so_report.html:93
msgid "Note"
msgstr "Uwaga"

#: company/models.py:501 part/models.py:1614
msgid "base cost"
msgstr "koszt podstawowy"

#: company/models.py:501 part/models.py:1614
msgid "Minimum charge (e.g. stocking fee)"
msgstr ""

#: company/models.py:503 company/templates/company/supplier_part_base.html:109
#: stock/models.py:429 stock/templates/stock/item_base.html:310
#: templates/js/stock.js:667
msgid "Packaging"
msgstr "Opakowanie"

#: company/models.py:503
msgid "Part packaging"
msgstr "Opakowanie części"

#: company/models.py:505 part/models.py:1616
msgid "multiple"
msgstr "wielokrotność"

#: company/models.py:505
msgid "Order multiple"
msgstr ""

#: company/templates/company/assigned_stock.html:10
#: company/templates/company/navbar.html:62
#: company/templates/company/navbar.html:65 templates/js/build.js:467
msgid "Assigned Stock"
msgstr ""

#: company/templates/company/company_base.html:9
#: company/templates/company/company_base.html:35
#: templates/InvenTree/search.html:304 templates/js/company.js:33
msgid "Company"
msgstr "Firma"

#: company/templates/company/company_base.html:25
#: part/templates/part/part_thumb.html:21
msgid "Upload new image"
msgstr "Prześlij nowy obraz"

#: company/templates/company/company_base.html:27
#: part/templates/part/part_thumb.html:23
msgid "Download image from URL"
msgstr ""

#: company/templates/company/company_base.html:46 order/views.py:311
msgid "Create Purchase Order"
msgstr ""

#: company/templates/company/company_base.html:51
msgid "Edit company information"
msgstr ""

#: company/templates/company/company_base.html:56 company/views.py:326
msgid "Delete Company"
msgstr ""

#: company/templates/company/company_base.html:64
#: company/templates/company/detail.html:10
#: company/templates/company/navbar.html:12
msgid "Company Details"
msgstr ""

#: company/templates/company/company_base.html:84
msgid "Phone"
msgstr "Telefon"

#: company/templates/company/delete.html:7
#, python-format
msgid "Are you sure you want to delete company '%(name)s'?"
msgstr ""

#: company/templates/company/delete.html:12
#, python-format
msgid "There are %(count)s parts sourced from this company.<br>\n"
"If this supplier is deleted, these supplier part entries will also be deleted."
msgstr ""

#: company/templates/company/detail.html:21
msgid "Company Name"
msgstr "Nazwa firmy"

#: company/templates/company/detail.html:36
msgid "No website specified"
msgstr "Nie określono strony internetowej"

#: company/templates/company/detail.html:45
msgid "Uses default currency"
msgstr ""

#: company/templates/company/detail.html:67 order/models.py:461
#: order/templates/order/sales_order_base.html:94 stock/models.py:447
#: stock/models.py:448 stock/templates/stock/item_base.html:262
#: templates/js/company.js:40 templates/js/order.js:267
#: templates/js/stock.js:1069
msgid "Customer"
msgstr "Klient"

#: company/templates/company/detail_manufacturer_part.html:11
#: templates/InvenTree/search.html:149
msgid "Manufacturer Parts"
msgstr "Części producenta"

#: company/templates/company/detail_manufacturer_part.html:22
msgid "Create new manufacturer part"
msgstr "Utwórz nową część producenta"

#: company/templates/company/detail_manufacturer_part.html:23
#: part/templates/part/manufacturer.html:19
msgid "New Manufacturer Part"
msgstr "Nowa część producenta"

#: company/templates/company/detail_manufacturer_part.html:28
#: company/templates/company/detail_supplier_part.html:27
#: company/templates/company/manufacturer_part_suppliers.html:20
#: part/templates/part/category.html:122
#: part/templates/part/manufacturer.html:22
#: part/templates/part/supplier.html:20
msgid "Options"
msgstr "Opcje"

#: company/templates/company/detail_manufacturer_part.html:33
#: company/templates/company/detail_supplier_part.html:32
#: part/templates/part/category.html:127
msgid "Order parts"
msgstr "Zamów części"

#: company/templates/company/detail_manufacturer_part.html:36
#: company/templates/company/detail_supplier_part.html:35
msgid "Delete parts"
msgstr "Usuń części"

#: company/templates/company/detail_manufacturer_part.html:36
#: company/templates/company/detail_supplier_part.html:35
msgid "Delete Parts"
msgstr "Usuń części"

#: company/templates/company/detail_manufacturer_part.html:66
#: company/templates/company/detail_supplier_part.html:66
#: part/templates/part/bom.html:159 part/templates/part/category.html:118
#: templates/js/stock.js:1284
msgid "New Part"
msgstr "Nowy komponent"

#: company/templates/company/detail_manufacturer_part.html:67
#: company/templates/company/detail_supplier_part.html:67
msgid "Create new Part"
msgstr "Utwórz nowy komponent"

#: company/templates/company/detail_manufacturer_part.html:72
#: company/views.py:71 part/templates/part/manufacturer.html:52
#: part/templates/part/supplier.html:56
msgid "New Manufacturer"
msgstr "Now producent"

#: company/templates/company/detail_manufacturer_part.html:73
#: company/views.py:284
msgid "Create new Manufacturer"
msgstr "Utwórz nowego producenta"

#: company/templates/company/detail_stock.html:10
msgid "Supplier Stock"
msgstr "Zapasy dostawcy"

#: company/templates/company/detail_stock.html:37
#: company/templates/company/supplier_part_stock.html:34
#: part/templates/part/category.html:114 part/templates/part/category.html:128
#: part/templates/part/stock.html:54 stock/templates/stock/location.html:163
msgid "Export"
msgstr "Eksportuj"

#: company/templates/company/detail_supplier_part.html:11
#: company/templates/company/manufacturer_part_navbar.html:11
#: company/templates/company/manufacturer_part_suppliers.html:10
#: templates/InvenTree/search.html:164
msgid "Supplier Parts"
msgstr "Komponenty dostawcy"

#: company/templates/company/detail_supplier_part.html:21
#: order/templates/order/order_wizard/select_parts.html:42
#: order/templates/order/purchase_order_detail.html:50
msgid "Create new supplier part"
msgstr "Utwórz nowego dostawcę części"

#: company/templates/company/detail_supplier_part.html:22
#: company/templates/company/manufacturer_part_suppliers.html:17
#: order/templates/order/purchase_order_detail.html:49
#: part/templates/part/supplier.html:17 templates/js/stock.js:1290
msgid "New Supplier Part"
msgstr "Now dostawca części"

#: company/templates/company/detail_supplier_part.html:72
#: company/templates/company/manufacturer_part_suppliers.html:47
#: company/views.py:64 order/templates/order/purchase_orders.html:185
#: part/templates/part/supplier.html:50
msgid "New Supplier"
msgstr "Nowy dostawca"

#: company/templates/company/detail_supplier_part.html:73 company/views.py:281
#: order/templates/order/purchase_orders.html:186
msgid "Create new Supplier"
msgstr "Dodaj nowego dostawcę"

#: company/templates/company/index.html:8
msgid "Supplier List"
msgstr "Lista dostawców"

#: company/templates/company/manufacturer_part_base.html:36
#: company/templates/company/supplier_part_base.html:36
#: company/templates/company/supplier_part_orders.html:17
#: part/templates/part/orders.html:17 part/templates/part/part_base.html:58
msgid "Order part"
msgstr "Zamów część"

#: company/templates/company/manufacturer_part_base.html:41
msgid "Edit manufacturer part"
msgstr "Edytuj część producenta"

#: company/templates/company/manufacturer_part_base.html:45
msgid "Delete manufacturer part"
msgstr "Usuń cześć producenta"

#: company/templates/company/manufacturer_part_base.html:57
#: company/templates/company/manufacturer_part_detail.html:10
msgid "Manufacturer Part Details"
msgstr "Szczegóły części producenta"

#: company/templates/company/manufacturer_part_base.html:62
#: company/templates/company/manufacturer_part_detail.html:18
#: company/templates/company/supplier_part_base.html:61
#: company/templates/company/supplier_part_detail.html:18
msgid "Internal Part"
msgstr "Część wewnętrzna"

#: company/templates/company/manufacturer_part_delete.html:6
msgid "Are you sure you want to delete the following Manufacturer Parts?"
msgstr ""

#: company/templates/company/manufacturer_part_delete.html:36
#, python-format
msgid "There are %(count)s suppliers defined for this manufacturer part. If you delete it, the following supplier parts will also be deleted:"
msgstr ""

#: company/templates/company/manufacturer_part_navbar.html:14
#: company/views.py:63 part/templates/part/navbar.html:78
#: part/templates/part/navbar.html:81 templates/InvenTree/search.html:316
#: templates/navbar.html:35
msgid "Suppliers"
msgstr "Dostawcy"

#: company/templates/company/manufacturer_part_navbar.html:19
msgid "Manufacturer Part Stock"
msgstr ""

#: company/templates/company/manufacturer_part_navbar.html:22
#: company/templates/company/navbar.html:41
#: company/templates/company/supplier_part_navbar.html:15
#: part/templates/part/navbar.html:36 stock/api.py:54
#: stock/templates/stock/loc_link.html:7 stock/templates/stock/location.html:36
#: stock/templates/stock/stock_app_base.html:10
#: templates/InvenTree/index.html:128 templates/InvenTree/search.html:196
#: templates/InvenTree/search.html:232
#: templates/InvenTree/settings/tabs.html:31 templates/js/part.js:173
#: templates/js/part.js:398 templates/js/stock.js:563 templates/navbar.html:26
msgid "Stock"
msgstr "Stan"

#: company/templates/company/manufacturer_part_navbar.html:26
msgid "Manufacturer Part Orders"
msgstr ""

#: company/templates/company/manufacturer_part_navbar.html:29
#: company/templates/company/supplier_part_navbar.html:22
msgid "Orders"
msgstr "Zamówienia"

#: company/templates/company/manufacturer_part_suppliers.html:22
#: part/templates/part/supplier.html:22
msgid "Delete supplier parts"
msgstr ""

#: company/templates/company/manufacturer_part_suppliers.html:22
#: part/templates/part/manufacturer.html:24 part/templates/part/params.html:44
#: part/templates/part/related.html:44 part/templates/part/supplier.html:22
#: stock/views.py:1002 users/models.py:187
msgid "Delete"
msgstr "Usuń"

#: company/templates/company/manufacturer_part_suppliers.html:48
#: part/templates/part/supplier.html:51
msgid "Create new supplier"
msgstr "Utwórz nowego dostawcę"

#: company/templates/company/navbar.html:20
#: company/templates/company/navbar.html:23
msgid "Manufactured Parts"
msgstr ""

#: company/templates/company/navbar.html:29
#: company/templates/company/navbar.html:32
msgid "Supplied Parts"
msgstr "Dostarczone części"

#: company/templates/company/navbar.html:38 part/templates/part/navbar.html:33
#: stock/templates/stock/location.html:107
#: stock/templates/stock/location.html:122
#: stock/templates/stock/location.html:136
#: stock/templates/stock/location_navbar.html:22
#: stock/templates/stock/location_navbar.html:29
#: templates/InvenTree/search.html:198 templates/js/stock.js:968
#: templates/stats.html:93 templates/stats.html:102 users/models.py:42
msgid "Stock Items"
msgstr ""

#: company/templates/company/navbar.html:47
#: company/templates/company/navbar.html:56
#: company/templates/company/navbar.html:59
#: company/templates/company/sales_orders.html:11
#: order/templates/order/sales_orders.html:8
#: order/templates/order/sales_orders.html:13
#: part/templates/part/navbar.html:98 part/templates/part/navbar.html:101
#: part/templates/part/sales_orders.html:10 templates/InvenTree/index.html:228
#: templates/InvenTree/search.html:345
#: templates/InvenTree/settings/tabs.html:40 templates/navbar.html:46
#: users/models.py:45
msgid "Sales Orders"
msgstr ""

#: company/templates/company/navbar.html:50
#: company/templates/company/purchase_orders.html:10
#: order/templates/order/purchase_orders.html:8
#: order/templates/order/purchase_orders.html:13
#: part/templates/part/navbar.html:84 part/templates/part/navbar.html:87
#: part/templates/part/orders.html:10 templates/InvenTree/index.html:205
#: templates/InvenTree/search.html:325
#: templates/InvenTree/settings/tabs.html:37 templates/navbar.html:37
#: users/models.py:44
msgid "Purchase Orders"
msgstr ""

#: company/templates/company/notes.html:11
msgid "Company Notes"
msgstr ""

#: company/templates/company/purchase_orders.html:18
#: order/templates/order/purchase_orders.html:20
msgid "Create new purchase order"
msgstr ""

#: company/templates/company/purchase_orders.html:19
#: order/templates/order/purchase_orders.html:21
msgid "New Purchase Order"
msgstr ""

#: company/templates/company/sales_orders.html:19
#: order/templates/order/sales_orders.html:20
msgid "Create new sales order"
msgstr ""

#: company/templates/company/sales_orders.html:20
#: order/templates/order/sales_orders.html:21
msgid "New Sales Order"
msgstr ""

#: company/templates/company/supplier_part_base.html:7
#: company/templates/company/supplier_part_base.html:20 stock/models.py:414
#: stock/templates/stock/item_base.html:369 templates/js/company.js:279
msgid "Supplier Part"
msgstr ""

#: company/templates/company/supplier_part_base.html:40
msgid "Edit supplier part"
msgstr ""

#: company/templates/company/supplier_part_base.html:44
msgid "Delete supplier part"
msgstr ""

#: company/templates/company/supplier_part_base.html:56
#: company/templates/company/supplier_part_detail.html:10
msgid "Supplier Part Details"
msgstr ""

#: company/templates/company/supplier_part_delete.html:5
msgid "Are you sure you want to delete the following Supplier Parts?"
msgstr ""

#: company/templates/company/supplier_part_navbar.html:12
#: company/templates/company/supplier_part_stock.html:10
msgid "Supplier Part Stock"
msgstr ""

#: company/templates/company/supplier_part_navbar.html:19
#: company/templates/company/supplier_part_orders.html:10
msgid "Supplier Part Orders"
msgstr ""

#: company/templates/company/supplier_part_navbar.html:26
msgid "Supplier Part Pricing"
msgstr ""

#: company/templates/company/supplier_part_navbar.html:29
msgid "Pricing"
msgstr "Cennik"

#: company/templates/company/supplier_part_orders.html:18
#: part/templates/part/orders.html:18
msgid "Order Part"
msgstr ""

#: company/templates/company/supplier_part_pricing.html:11
msgid "Pricing Information"
msgstr "Informacja cenowa"

#: company/templates/company/supplier_part_pricing.html:19 company/views.py:794
#: part/templates/part/sale_prices.html:17 part/views.py:2644
msgid "Add Price Break"
msgstr ""

#: company/templates/company/supplier_part_pricing.html:38
#: part/templates/part/sale_prices.html:46
msgid "No price break information found"
msgstr ""

#: company/templates/company/supplier_part_pricing.html:89
#: part/templates/part/sale_prices.html:97
msgid "Edit price break"
msgstr "Edytuj przedział cenowy"

#: company/templates/company/supplier_part_pricing.html:90
#: part/templates/part/sale_prices.html:98
msgid "Delete price break"
msgstr ""

#: company/views.py:70 part/templates/part/navbar.html:72
#: part/templates/part/navbar.html:75 templates/InvenTree/search.html:306
#: templates/navbar.html:36
msgid "Manufacturers"
msgstr "Producenci"

#: company/views.py:77 templates/InvenTree/search.html:336
#: templates/navbar.html:45
msgid "Customers"
msgstr "Klienci"

#: company/views.py:78 order/templates/order/sales_orders.html:187
msgid "New Customer"
msgstr "Nowy klient"

#: company/views.py:86
msgid "Companies"
msgstr "Firmy"

#: company/views.py:87
msgid "New Company"
msgstr "Nowa firma"

#: company/views.py:169 part/views.py:848
msgid "Download Image"
msgstr "Pobierz obraz"

#: company/views.py:198 part/views.py:880
msgid "Image size exceeds maximum allowable size for download"
msgstr ""

#: company/views.py:205 part/views.py:887
#, python-brace-format
msgid "Invalid response: {code}"
msgstr ""

#: company/views.py:214 part/views.py:896
msgid "Supplied URL is not a valid image file"
msgstr ""

#: company/views.py:243
msgid "Update Company Image"
msgstr ""

#: company/views.py:249
msgid "Updated company image"
msgstr ""

#: company/views.py:259
msgid "Edit Company"
msgstr "Edytuj firmę"

#: company/views.py:264
msgid "Edited company information"
msgstr ""

#: company/views.py:287 order/templates/order/sales_orders.html:188
msgid "Create new Customer"
msgstr "Utwórz nowego klienta"

#: company/views.py:289
msgid "Create new Company"
msgstr "Utwórz nową firmę"

#: company/views.py:316
msgid "Created new company"
msgstr "Utwórz nową firmę"

#: company/views.py:332
msgid "Company was deleted"
msgstr "Usunięto firmę"

#: company/views.py:357
msgid "Edit Manufacturer Part"
msgstr ""

#: company/views.py:366
msgid "Create New Manufacturer Part"
msgstr ""

#: company/views.py:440
msgid "Delete Manufacturer Part"
msgstr ""

#: company/views.py:528
msgid "Edit Supplier Part"
msgstr ""

#: company/views.py:578 templates/js/stock.js:1291
msgid "Create new Supplier Part"
msgstr ""

#: company/views.py:722
msgid "Delete Supplier Part"
msgstr ""

#: company/views.py:799 part/views.py:2648
msgid "Added new price break"
msgstr ""

#: company/views.py:855 part/views.py:2692
msgid "Edit Price Break"
msgstr "Edytuj przedział cenowy"

#: company/views.py:870 part/views.py:2706
msgid "Delete Price Break"
msgstr ""

#: label/api.py:56 report/api.py:201
msgid "No valid objects provided to template"
msgstr ""

#: label/models.py:103
msgid "Label name"
msgstr "Nazwa etykiety"

#: label/models.py:110
msgid "Label description"
msgstr "Opis etykiety"

#: label/models.py:117 stock/forms.py:202
msgid "Label"
msgstr "Etykieta"

#: label/models.py:118
msgid "Label template file"
msgstr ""

#: label/models.py:124 report/models.py:274
msgid "Enabled"
msgstr "Aktywne"

#: label/models.py:125
msgid "Label template is enabled"
msgstr ""

#: label/models.py:130
msgid "Width [mm]"
msgstr "Szerokość [mm]"

#: label/models.py:131
msgid "Label width, specified in mm"
msgstr ""

#: label/models.py:137
msgid "Height [mm]"
msgstr "Wysokość [mm]"

#: label/models.py:138
msgid "Label height, specified in mm"
msgstr ""

#: label/models.py:144
msgid "Filename Pattern"
msgstr ""

#: label/models.py:145
msgid "Pattern for generating label filenames"
msgstr ""

#: label/models.py:244 label/models.py:297
msgid "Query filters (comma-separated list of key=value pairs"
msgstr ""

#: label/models.py:245 label/models.py:298 report/models.py:294
#: report/models.py:415 report/models.py:449
msgid "Filters"
msgstr "Filtry"

#: order/forms.py:27 order/templates/order/order_base.html:47
msgid "Place order"
msgstr "Złóż zamówienie"

#: order/forms.py:38 order/templates/order/order_base.html:54
msgid "Mark order as complete"
msgstr "Oznacz zamówienie jako zakończone"

#: order/forms.py:49 order/forms.py:60 order/templates/order/order_base.html:59
#: order/templates/order/sales_order_base.html:61
msgid "Cancel order"
msgstr "Anuluj zamówienie"

#: order/forms.py:71 order/templates/order/sales_order_base.html:58
msgid "Ship order"
msgstr "Wyślij zamówienie"

#: order/forms.py:82
msgid "Receive parts to this location"
msgstr ""

#: order/forms.py:103
msgid "Purchase Order reference"
msgstr ""

#: order/forms.py:110
msgid "Target date for order delivery. Order will be overdue after this date."
msgstr ""

#: order/forms.py:138
msgid "Enter sales order number"
msgstr ""

#: order/forms.py:145 order/models.py:473
msgid "Target date for order completion. Order will be overdue after this date."
msgstr ""

#: order/forms.py:236
msgid "Enter stock item serial numbers"
msgstr ""

#: order/forms.py:242
msgid "Enter quantity of stock items"
msgstr "Wprowadź ilość produktów magazynowych"

#: order/models.py:99
msgid "Order reference"
msgstr "Odniesienie zamówienia"

#: order/models.py:101
msgid "Order description"
msgstr "Opis Zamówienia"

#: order/models.py:103
msgid "Link to external page"
msgstr "Link do zewnętrznej witryny"

#: order/models.py:111 part/templates/part/detail.html:132
msgid "Created By"
msgstr "Utworzony przez"

#: order/models.py:118
msgid "User or group responsible for this order"
msgstr "Użytkownik lub grupa odpowiedzialna za to zamówienie"

#: order/models.py:123
msgid "Order notes"
msgstr "Notatki do zamówienia"

#: order/models.py:182 order/models.py:466
msgid "Purchase order status"
msgstr ""

#: order/models.py:191
msgid "Company from which the items are being ordered"
msgstr ""

#: order/models.py:194 order/templates/order/order_base.html:98
#: templates/js/order.js:179
msgid "Supplier Reference"
msgstr ""

#: order/models.py:194
msgid "Supplier order reference code"
msgstr ""

#: order/models.py:201
msgid "received by"
msgstr "odebrane przez"

#: order/models.py:206
msgid "Issue Date"
msgstr "Data wydania"

#: order/models.py:207
msgid "Date order was issued"
msgstr ""

#: order/models.py:212
msgid "Target Delivery Date"
msgstr ""

#: order/models.py:213
msgid "Expected date for order delivery. Order will be overdue after this date."
msgstr ""

#: order/models.py:219
msgid "Date order was completed"
msgstr ""

#: order/models.py:243 part/views.py:1586 stock/models.py:302
#: stock/models.py:1018
msgid "Quantity must be greater than zero"
msgstr ""

#: order/models.py:248
msgid "Part supplier must match PO supplier"
msgstr ""

#: order/models.py:346
msgid "Lines can only be received against an order marked as 'Placed'"
msgstr ""

#: order/models.py:350
msgid "Quantity must be an integer"
msgstr ""

#: order/models.py:352
msgid "Quantity must be a positive number"
msgstr ""

#: order/models.py:462
msgid "Company to which the items are being sold"
msgstr ""

#: order/models.py:468
msgid "Customer Reference "
msgstr ""

#: order/models.py:468
msgid "Customer order reference code"
msgstr ""

#: order/models.py:476 templates/js/order.js:303
msgid "Shipment Date"
msgstr "Data wysyłki"

#: order/models.py:483
msgid "shipped by"
msgstr "wysłane przez"

#: order/models.py:527
msgid "SalesOrder cannot be shipped as it is not currently pending"
msgstr ""

#: order/models.py:614
msgid "Item quantity"
msgstr "Ilość elementów"

#: order/models.py:616
msgid "Line item reference"
msgstr ""

#: order/models.py:618
msgid "Line item notes"
msgstr ""

#: order/models.py:644 order/models.py:689
#: part/templates/part/allocation.html:17
#: part/templates/part/allocation.html:45
msgid "Order"
msgstr "Zamówienie"

#: order/models.py:645 order/templates/order/order_base.html:9
#: order/templates/order/order_base.html:24
#: report/templates/report/inventree_po_report.html:77
#: stock/templates/stock/item_base.html:324 templates/js/order.js:148
#: templates/js/stock.js:1050
msgid "Purchase Order"
msgstr ""

#: order/models.py:659
msgid "Supplier part"
msgstr ""

#: order/models.py:662 order/templates/order/order_base.html:131
#: order/templates/order/purchase_order_detail.html:189
#: order/templates/order/receive_parts.html:22
#: order/templates/order/sales_order_base.html:133
msgid "Received"
msgstr "Odebrane"

#: order/models.py:662
msgid "Number of items received"
msgstr ""

#: order/models.py:669 stock/models.py:540
#: stock/templates/stock/item_base.html:331
msgid "Purchase Price"
msgstr "Cena zakupu"

#: order/models.py:670
msgid "Unit purchase price"
msgstr "Cena zakupu jednostkowego"

#: order/models.py:698 part/templates/part/navbar.html:95
#: part/templates/part/part_pricing.html:78
msgid "Sale Price"
msgstr "Cena sprzedaży"

#: order/models.py:699
msgid "Unit sale price"
msgstr "Jednostkowa cena sprzedaży"

#: order/models.py:774 order/models.py:776
msgid "Stock item has not been assigned"
msgstr ""

#: order/models.py:780
msgid "Cannot allocate stock item to a line with a different part"
msgstr ""

#: order/models.py:782
msgid "Cannot allocate stock to a line without a part"
msgstr ""

#: order/models.py:785
msgid "Allocation quantity cannot exceed stock quantity"
msgstr ""

#: order/models.py:795
msgid "Quantity must be 1 for serialized stock item"
msgstr ""

#: order/models.py:800
msgid "Line"
msgstr "Linia"

#: order/models.py:811
msgid "Item"
msgstr "Komponent"

#: order/models.py:812
msgid "Select stock item to allocate"
msgstr ""

#: order/models.py:815
msgid "Enter stock allocation quantity"
msgstr ""

#: order/templates/order/delete_attachment.html:5
#: stock/templates/stock/attachment_delete.html:5
#: templates/attachment_delete.html:5
msgid "Are you sure you want to delete this attachment?"
msgstr ""

#: order/templates/order/order_base.html:39
#: order/templates/order/sales_order_base.html:50
msgid "Print"
msgstr ""

#: order/templates/order/order_base.html:43
#: order/templates/order/sales_order_base.html:54
msgid "Edit order information"
msgstr ""

#: order/templates/order/order_base.html:51
msgid "Receive items"
msgstr ""

#: order/templates/order/order_base.html:64
msgid "Export order to file"
msgstr ""

#: order/templates/order/order_base.html:72
#: order/templates/order/po_navbar.html:11
msgid "Purchase Order Details"
msgstr ""

#: order/templates/order/order_base.html:77
#: order/templates/order/sales_order_base.html:79
msgid "Order Reference"
msgstr ""

#: order/templates/order/order_base.html:82
#: order/templates/order/sales_order_base.html:84
msgid "Order Status"
msgstr "Status zamówienia"

#: order/templates/order/order_base.html:117
#: report/templates/report/inventree_build_order_base.html:122
msgid "Issued"
msgstr "Wydany"

#: order/templates/order/order_base.html:180
#: order/templates/order/purchase_order_detail.html:100
#: part/templates/part/category.html:185 part/templates/part/category.html:227
#: stock/templates/stock/location.html:191 templates/js/stock.js:708
#: templates/js/stock.js:1296
msgid "New Location"
msgstr "Nowa lokalizacja"

#: order/templates/order/order_base.html:181
#: order/templates/order/purchase_order_detail.html:101
#: stock/templates/stock/location.html:42
msgid "Create new stock location"
msgstr ""

#: order/templates/order/order_cancel.html:8
msgid "Cancelling this order means that the order and line items will no longer be editable."
msgstr ""

#: order/templates/order/order_complete.html:7
msgid "Mark this order as complete?"
msgstr ""

#: order/templates/order/order_complete.html:10
msgid "This order has line items which have not been marked as received."
msgstr ""

#: order/templates/order/order_complete.html:11
msgid "Completing this order means that the order and line items will no longer be editable."
msgstr ""

#: order/templates/order/order_issue.html:8
msgid "After placing this purchase order, line items will no longer be editable."
msgstr ""

#: order/templates/order/order_notes.html:13
msgid "Order Notes"
msgstr "Notatki zamówień"

#: order/templates/order/order_wizard/match_fields.html:9
#: part/templates/part/bom_upload/select_fields.html:21
msgid "Missing selections for the following required columns"
msgstr ""

#: order/templates/order/order_wizard/match_fields.html:20
msgid "Duplicate selections found, see below. Fix them then retry submitting."
msgstr ""

#: order/templates/order/order_wizard/match_fields.html:27
#: order/templates/order/order_wizard/match_parts.html:18
#: order/templates/order/order_wizard/po_upload.html:40
msgid "Previous Step"
msgstr ""

#: order/templates/order/order_wizard/match_fields.html:29
#: order/templates/order/order_wizard/match_parts.html:20
#: part/templates/part/bom_upload/select_fields.html:32
msgid "Submit Selections"
msgstr ""

#: order/templates/order/order_wizard/match_fields.html:35
#: part/templates/part/bom_upload/select_fields.html:41
msgid "File Fields"
msgstr ""

#: order/templates/order/order_wizard/match_fields.html:42
#: part/templates/part/bom_upload/select_fields.html:47
msgid "Remove column"
msgstr ""

#: order/templates/order/order_wizard/match_fields.html:60
msgid "Duplicate selection"
msgstr ""

#: order/templates/order/order_wizard/match_fields.html:71
#: order/templates/order/order_wizard/match_parts.html:51
#: part/templates/part/bom_upload/select_fields.html:76
#: part/templates/part/bom_upload/select_parts.html:58
msgid "Remove row"
msgstr ""

#: order/templates/order/order_wizard/match_parts.html:11
#: part/templates/part/bom_upload/select_parts.html:21
msgid "Errors exist in the submitted data"
msgstr ""

#: order/templates/order/order_wizard/match_parts.html:27
#: part/templates/part/bom_upload/select_parts.html:39
msgid "Row"
msgstr "Wiersz"

#: order/templates/order/order_wizard/match_parts.html:28
msgid "Select Supplier Part"
msgstr ""

#: order/templates/order/order_wizard/po_upload.html:11
msgid "Upload File for Purchase Order"
msgstr ""

#: order/templates/order/order_wizard/po_upload.html:18
#, python-format
msgid "Step %(step)s of %(count)s"
msgstr ""

#: order/templates/order/order_wizard/po_upload.html:48
msgid "Order is already processed. Files cannot be uploaded."
msgstr ""

#: order/templates/order/order_wizard/select_parts.html:9
msgid "Step 1 of 2 - Select Part Suppliers"
msgstr ""

#: order/templates/order/order_wizard/select_parts.html:14
msgid "Select suppliers"
msgstr ""

#: order/templates/order/order_wizard/select_parts.html:18
msgid "No purchaseable parts selected"
msgstr ""

#: order/templates/order/order_wizard/select_parts.html:31
msgid "Select Supplier"
msgstr "Wybierz dostawcę"

#: order/templates/order/order_wizard/select_parts.html:57
#, python-format
msgid "Select a supplier for <i>%(name)s</i>"
msgstr ""

#: order/templates/order/order_wizard/select_parts.html:69
#: part/templates/part/set_category.html:32
msgid "Remove part"
msgstr "Usuń część"

#: order/templates/order/order_wizard/select_pos.html:8
msgid "Step 2 of 2 - Select Purchase Orders"
msgstr ""

#: order/templates/order/order_wizard/select_pos.html:12
msgid "Select existing purchase orders, or create new orders."
msgstr ""

#: order/templates/order/order_wizard/select_pos.html:31
#: templates/js/order.js:205 templates/js/order.js:308
msgid "Items"
msgstr "Przedmioty"

#: order/templates/order/order_wizard/select_pos.html:32
msgid "Select Purchase Order"
msgstr ""

#: order/templates/order/order_wizard/select_pos.html:45
#, python-format
msgid "Create new purchase order for %(name)s"
msgstr ""

#: order/templates/order/order_wizard/select_pos.html:68
#, python-format
msgid "Select a purchase order for %(name)s"
msgstr ""

#: order/templates/order/po_attachments.html:12
#: order/templates/order/po_navbar.html:23
msgid "Purchase Order Attachments"
msgstr ""

#: order/templates/order/po_navbar.html:17
msgid "Received Stock Items"
msgstr ""

#: order/templates/order/po_navbar.html:20
#: order/templates/order/po_received_items.html:12
msgid "Received Items"
msgstr "Otrzymane elementy"

#: order/templates/order/purchase_order_detail.html:14
msgid "Purchase Order Items"
msgstr ""

#: order/templates/order/purchase_order_detail.html:24
#: order/templates/order/sales_order_detail.html:22 order/views.py:1311
#: order/views.py:1394
msgid "Add Line Item"
msgstr ""

#: order/templates/order/purchase_order_detail.html:114
msgid "No line items found"
msgstr ""

#: order/templates/order/purchase_order_detail.html:180
#: order/templates/order/sales_order_detail.html:235
msgid "Unit Price"
msgstr "Cena jednostkowa"

#: order/templates/order/purchase_order_detail.html:221
#: order/templates/order/sales_order_detail.html:328
msgid "Edit line item"
msgstr ""

#: order/templates/order/purchase_order_detail.html:222
msgid "Delete line item"
msgstr ""

#: order/templates/order/purchase_order_detail.html:227
msgid "Receive line item"
msgstr ""

#: order/templates/order/purchase_orders.html:24
#: order/templates/order/sales_orders.html:24
msgid "Print Order Reports"
msgstr ""

#: order/templates/order/receive_parts.html:8
#, python-format
msgid "Receive outstanding parts for <b>%(order)s</b> - <i>%(desc)s</i>"
msgstr ""

#: order/templates/order/receive_parts.html:14 part/api.py:45
#: part/models.py:322 part/templates/part/cat_link.html:7
#: part/templates/part/category.html:99
#: part/templates/part/category_navbar.html:22
#: part/templates/part/category_navbar.html:29
#: part/templates/part/category_partlist.html:10
#: templates/InvenTree/index.html:97 templates/InvenTree/search.html:114
#: templates/InvenTree/settings/tabs.html:28 templates/js/part.js:577
#: templates/navbar.html:23 templates/stats.html:80 templates/stats.html:89
#: users/models.py:40
msgid "Parts"
msgstr "Części"

#: order/templates/order/receive_parts.html:15
msgid "Select parts to receive against this order"
msgstr ""

#: order/templates/order/receive_parts.html:20
msgid "Order Code"
msgstr "Kod zamówienia"

#: order/templates/order/receive_parts.html:21
#: part/templates/part/part_base.html:136 templates/js/part.js:414
msgid "On Order"
msgstr ""

#: order/templates/order/receive_parts.html:23
msgid "Receive"
msgstr "Odbierz"

#: order/templates/order/receive_parts.html:36
msgid "Error: Referenced part has been removed"
msgstr ""

#: order/templates/order/receive_parts.html:57
msgid "Remove line"
msgstr "Usuń linie"

#: order/templates/order/sales_order_base.html:16
msgid "This Sales Order has not been fully allocated"
msgstr ""

#: order/templates/order/sales_order_base.html:66
msgid "Packing List"
msgstr ""

#: order/templates/order/sales_order_base.html:74
#: order/templates/order/so_navbar.html:12
msgid "Sales Order Details"
msgstr ""

#: order/templates/order/sales_order_base.html:100 templates/js/order.js:275
msgid "Customer Reference"
msgstr ""

#: order/templates/order/sales_order_cancel.html:8
#: order/templates/order/sales_order_ship.html:9
#: part/templates/part/bom_duplicate.html:12
#: stock/templates/stock/stockitem_convert.html:13
msgid "Warning"
msgstr ""

#: order/templates/order/sales_order_cancel.html:9
msgid "Cancelling this order means that the order will no longer be editable."
msgstr ""

#: order/templates/order/sales_order_detail.html:13
msgid "Sales Order Items"
msgstr ""

#: order/templates/order/sales_order_detail.html:95 templates/js/bom.js:358
#: templates/js/build.js:627 templates/js/build.js:1044
msgid "Actions"
msgstr "Akcje"

#: order/templates/order/sales_order_detail.html:102 templates/js/build.js:515
#: templates/js/build.js:849
msgid "Edit stock allocation"
msgstr ""

#: order/templates/order/sales_order_detail.html:103 templates/js/build.js:517
#: templates/js/build.js:850
msgid "Delete stock allocation"
msgstr ""

#: order/templates/order/sales_order_detail.html:176
msgid "No matching line items"
msgstr ""

#: order/templates/order/sales_order_detail.html:205
msgid "ID"
msgstr "Numer ID"

#: order/templates/order/sales_order_detail.html:243 templates/js/build.js:579
#: templates/js/build.js:845
msgid "Allocated"
msgstr "Przydzielono"

#: order/templates/order/sales_order_detail.html:245
msgid "Fulfilled"
msgstr ""

#: order/templates/order/sales_order_detail.html:282
msgid "PO"
msgstr ""

#: order/templates/order/sales_order_detail.html:312
msgid "Allocate serial numbers"
msgstr ""

#: order/templates/order/sales_order_detail.html:315 templates/js/build.js:641
msgid "Allocate stock"
msgstr ""

#: order/templates/order/sales_order_detail.html:318
msgid "Purchase stock"
msgstr ""

#: order/templates/order/sales_order_detail.html:322 templates/js/build.js:634
#: templates/js/build.js:1052
msgid "Build stock"
msgstr ""

#: order/templates/order/sales_order_detail.html:325
#: order/templates/order/sales_order_detail.html:434
msgid "Calculate price"
msgstr "Oblicz cenę"

#: order/templates/order/sales_order_detail.html:329
msgid "Delete line item "
msgstr ""

#: order/templates/order/sales_order_detail.html:440
msgid "Update Unit Price"
msgstr ""

#: order/templates/order/sales_order_notes.html:14
msgid "Sales Order Notes"
msgstr ""

#: order/templates/order/sales_order_ship.html:10
msgid "This order has not been fully allocated. If the order is marked as shipped, it can no longer be adjusted."
msgstr ""

#: order/templates/order/sales_order_ship.html:12
msgid "Ensure that the order allocation is correct before shipping the order."
msgstr ""

#: order/templates/order/sales_order_ship.html:18
msgid "Some line items in this order have been over-allocated"
msgstr ""

#: order/templates/order/sales_order_ship.html:20
msgid "Ensure that this is correct before shipping the order."
msgstr ""

#: order/templates/order/sales_order_ship.html:27
msgid "Shipping this order means that the order will no longer be editable."
msgstr ""

#: order/templates/order/so_allocate_by_serial.html:9
msgid "Allocate stock items by serial number"
msgstr ""

#: order/templates/order/so_allocation_delete.html:7
msgid "This action will unallocate the following stock from the Sales Order"
msgstr ""

#: order/templates/order/so_attachments.html:12
#: order/templates/order/so_navbar.html:26
msgid "Sales Order Attachments"
msgstr ""

#: order/templates/order/so_lineitem_delete.html:5
msgid "Are you sure you wish to delete this line item?"
msgstr ""

#: order/views.py:104
msgid "Add Purchase Order Attachment"
msgstr ""

#: order/views.py:154
msgid "Add Sales Order Attachment"
msgstr ""

#: order/views.py:346
msgid "Create Sales Order"
msgstr ""

#: order/views.py:381
msgid "Edit Purchase Order"
msgstr ""

#: order/views.py:401
msgid "Edit Sales Order"
msgstr ""

#: order/views.py:417
msgid "Cancel Order"
msgstr ""

#: order/views.py:426 order/views.py:452
msgid "Confirm order cancellation"
msgstr ""

#: order/views.py:429 order/views.py:455
msgid "Order cannot be cancelled"
msgstr ""

#: order/views.py:443
msgid "Cancel sales order"
msgstr ""

#: order/views.py:469
msgid "Issue Order"
msgstr ""

#: order/views.py:478
msgid "Confirm order placement"
msgstr ""

#: order/views.py:488
msgid "Purchase order issued"
msgstr ""

#: order/views.py:499
msgid "Complete Order"
msgstr ""

#: order/views.py:515
msgid "Confirm order completion"
msgstr ""

#: order/views.py:526
msgid "Purchase order completed"
msgstr ""

#: order/views.py:536
msgid "Ship Order"
msgstr "Wyślij zamówienie"

#: order/views.py:552
msgid "Confirm order shipment"
msgstr ""

#: order/views.py:558
msgid "Could not ship order"
msgstr ""

#: order/views.py:584
msgid "Match Supplier Parts"
msgstr ""

#: order/views.py:798
msgid "Receive Parts"
msgstr ""

#: order/views.py:868
msgid "Items received"
msgstr "Otrzymane przedmioty"

#: order/views.py:882
msgid "No destination set"
msgstr "Nie ustawiono miejsca docelowego"

#: order/views.py:927
msgid "Error converting quantity to number"
msgstr "Błąd konwersji ilości na liczbę"

#: order/views.py:933
msgid "Receive quantity less than zero"
msgstr ""

#: order/views.py:939
msgid "No lines specified"
msgstr ""

#: order/views.py:1260
#, python-brace-format
msgid "Ordered {n} parts"
msgstr ""

#: order/views.py:1320
msgid "Supplier part must be specified"
msgstr ""

#: order/views.py:1326
msgid "Supplier must match for Part and Order"
msgstr ""

#: order/views.py:1457 order/views.py:1475
msgid "Edit Line Item"
msgstr ""

#: order/views.py:1491 order/views.py:1503
msgid "Delete Line Item"
msgstr ""

#: order/views.py:1496 order/views.py:1508
msgid "Deleted line item"
msgstr ""

#: order/views.py:1521
msgid "Allocate Serial Numbers"
msgstr ""

#: order/views.py:1566
#, python-brace-format
msgid "Allocated {n} items"
msgstr ""

#: order/views.py:1582
msgid "Select line item"
msgstr ""

#: order/views.py:1613
#, python-brace-format
msgid "No matching item for serial {serial}"
msgstr ""

#: order/views.py:1623
#, python-brace-format
msgid "{serial} is not in stock"
msgstr ""

#: order/views.py:1631
#, python-brace-format
msgid "{serial} already allocated to an order"
msgstr ""

#: order/views.py:1685
msgid "Allocate Stock to Order"
msgstr ""

#: order/views.py:1759
msgid "Edit Allocation Quantity"
msgstr ""

#: order/views.py:1774
msgid "Remove allocation"
msgstr ""

#: order/views.py:1846
msgid "Sales order not found"
msgstr ""

#: order/views.py:1852
msgid "Price not found"
msgstr "Nie znaleziono ceny"

#: order/views.py:1855
#, python-brace-format
msgid "Updated {part} unit-price to {price}"
msgstr ""

#: order/views.py:1860
#, python-brace-format
msgid "Updated {part} unit-price to {price} and quantity to {qty}"
msgstr ""

#: part/bom.py:138 part/models.py:72 part/models.py:762
#: part/templates/part/category.html:66 part/templates/part/detail.html:90
msgid "Default Location"
msgstr "Domyślna lokalizacja"

#: part/bom.py:139 part/templates/part/part_base.html:124
msgid "Available Stock"
msgstr "Dostępna ilość"

#: part/bom.py:379
#, python-brace-format
msgid "Unsupported file format: {f}"
msgstr ""

#: part/bom.py:384
msgid "Error reading BOM file (invalid data)"
msgstr ""

#: part/bom.py:386
msgid "Error reading BOM file (incorrect row size)"
msgstr ""

#: part/forms.py:89 stock/forms.py:265
msgid "File Format"
msgstr "Format pliku"

#: part/forms.py:89 stock/forms.py:265
msgid "Select output file format"
msgstr "Wybierz format pliku wyjściowego"

#: part/forms.py:91
msgid "Cascading"
msgstr "Kaskadowe"

#: part/forms.py:91
msgid "Download cascading / multi-level BOM"
msgstr ""

#: part/forms.py:93
msgid "Levels"
msgstr "Poziomy"

#: part/forms.py:93
msgid "Select maximum number of BOM levels to export (0 = all levels)"
msgstr ""

#: part/forms.py:95
msgid "Include Parameter Data"
msgstr ""

#: part/forms.py:95
msgid "Include part parameters data in exported BOM"
msgstr ""

#: part/forms.py:97
msgid "Include Stock Data"
msgstr ""

#: part/forms.py:97
msgid "Include part stock data in exported BOM"
msgstr ""

#: part/forms.py:99
msgid "Include Manufacturer Data"
msgstr ""

#: part/forms.py:99
msgid "Include part manufacturer data in exported BOM"
msgstr ""

#: part/forms.py:101
msgid "Include Supplier Data"
msgstr ""

#: part/forms.py:101
msgid "Include part supplier data in exported BOM"
msgstr ""

#: part/forms.py:122 part/models.py:2168
msgid "Parent Part"
msgstr "Część nadrzędna"

#: part/forms.py:123 part/templates/part/bom_duplicate.html:7
msgid "Select parent part to copy BOM from"
msgstr ""

#: part/forms.py:129
msgid "Clear existing BOM items"
msgstr ""

#: part/forms.py:135
msgid "Confirm BOM duplication"
msgstr ""

#: part/forms.py:153
msgid "validate"
msgstr "potwierdź"

#: part/forms.py:153
msgid "Confirm that the BOM is correct"
msgstr ""

#: part/forms.py:165
msgid "BOM file"
msgstr ""

#: part/forms.py:165
msgid "Select BOM file to upload"
msgstr ""

#: part/forms.py:184
msgid "Related Part"
msgstr ""

#: part/forms.py:203
msgid "Select part category"
msgstr ""

#: part/forms.py:220
msgid "Duplicate all BOM data for this part"
msgstr ""

#: part/forms.py:221
msgid "Copy BOM"
msgstr ""

#: part/forms.py:226
msgid "Duplicate all parameter data for this part"
msgstr ""

#: part/forms.py:227
msgid "Copy Parameters"
msgstr ""

#: part/forms.py:232
msgid "Confirm part creation"
msgstr ""

#: part/forms.py:237
msgid "Include category parameter templates"
msgstr ""

#: part/forms.py:242
msgid "Include parent categories parameter templates"
msgstr ""

#: part/forms.py:322
msgid "Add parameter template to same level categories"
msgstr ""

#: part/forms.py:326
msgid "Add parameter template to all categories"
msgstr ""

#: part/forms.py:344 part/models.py:2262
msgid "Sub part"
msgstr "Podczęść"

#: part/forms.py:372
msgid "Input quantity for price calculation"
msgstr ""

#: part/models.py:73
msgid "Default location for parts in this category"
msgstr ""

#: part/models.py:76
msgid "Default keywords"
msgstr "Domyślne słowa kluczowe"

#: part/models.py:76
msgid "Default keywords for parts in this category"
msgstr ""

#: part/models.py:82 part/models.py:2214
#: part/templates/part/part_app_base.html:10
msgid "Part Category"
msgstr ""

#: part/models.py:83 part/templates/part/category.html:23
#: part/templates/part/category.html:94 part/templates/part/category.html:141
#: templates/InvenTree/search.html:127 templates/stats.html:84
#: users/models.py:39
msgid "Part Categories"
msgstr ""

#: part/models.py:446 part/models.py:458
#, python-brace-format
msgid "Part '{p1}' is  used in BOM for '{p2}' (recursive)"
msgstr ""

#: part/models.py:555
msgid "Next available serial numbers are"
msgstr ""

#: part/models.py:559
msgid "Next available serial number is"
msgstr ""

#: part/models.py:564
msgid "Most recent serial number is"
msgstr ""

#: part/models.py:643
msgid "Duplicate IPN not allowed in part settings"
msgstr ""

#: part/models.py:654
msgid "Part must be unique for name, IPN and revision"
msgstr ""

#: part/models.py:685 part/templates/part/detail.html:22
msgid "Part name"
msgstr ""

#: part/models.py:692
msgid "Is Template"
msgstr ""

#: part/models.py:693
msgid "Is this part a template part?"
msgstr ""

#: part/models.py:704
msgid "Is this part a variant of another part?"
msgstr ""

#: part/models.py:705 part/templates/part/detail.html:60
msgid "Variant Of"
msgstr "Wariant"

#: part/models.py:711
msgid "Part description"
msgstr "Opis części"

#: part/models.py:716 part/templates/part/category.html:73
#: part/templates/part/detail.html:67
msgid "Keywords"
msgstr "Słowa kluczowe"

#: part/models.py:717
msgid "Part keywords to improve visibility in search results"
msgstr ""

#: part/models.py:724 part/models.py:2213 part/templates/part/detail.html:73
#: part/templates/part/set_category.html:15 templates/js/part.js:385
msgid "Category"
msgstr "Kategoria"

#: part/models.py:725
msgid "Part category"
msgstr ""

#: part/models.py:730 part/templates/part/detail.html:28
#: part/templates/part/part_base.html:87 templates/js/part.js:161
msgid "IPN"
msgstr "IPN"

#: part/models.py:731
msgid "Internal Part Number"
msgstr ""

#: part/models.py:737
msgid "Part revision or version number"
msgstr ""

#: part/models.py:738 part/templates/part/detail.html:35 report/models.py:198
#: templates/js/part.js:165
msgid "Revision"
msgstr "Wersja"

#: part/models.py:760
msgid "Where is this item normally stored?"
msgstr ""

#: part/models.py:807 part/templates/part/detail.html:97
msgid "Default Supplier"
msgstr ""

#: part/models.py:808
msgid "Default supplier part"
msgstr ""

#: part/models.py:815
msgid "Default Expiry"
msgstr ""

#: part/models.py:816
msgid "Expiry time (in days) for stock items of this part"
msgstr ""

#: part/models.py:821 part/templates/part/detail.html:113
msgid "Minimum Stock"
msgstr "Minimalny stan magazynowy"

#: part/models.py:822
msgid "Minimum allowed stock level"
msgstr ""

#: part/models.py:828 part/models.py:2142 part/templates/part/detail.html:106
#: part/templates/part/params.html:29
msgid "Units"
msgstr "Jednostki"

#: part/models.py:829
msgid "Stock keeping units for this part"
msgstr ""

#: part/models.py:835
msgid "Can this part be built from other parts?"
msgstr ""

#: part/models.py:841
msgid "Can this part be used to build other parts?"
msgstr ""

#: part/models.py:847
msgid "Does this part have tracking for unique items?"
msgstr ""

#: part/models.py:852
msgid "Can this part be purchased from external suppliers?"
msgstr ""

#: part/models.py:857
msgid "Can this part be sold to customers?"
msgstr ""

#: part/models.py:861 part/templates/part/detail.html:227
#: templates/js/table_filters.js:21 templates/js/table_filters.js:61
#: templates/js/table_filters.js:237 templates/js/table_filters.js:306
msgid "Active"
msgstr "Aktywny"

#: part/models.py:862
msgid "Is this part active?"
msgstr "Czy ta część jest aktywna?"

#: part/models.py:867
msgid "Is this a virtual part, such as a software product or license?"
msgstr ""

#: part/models.py:872
msgid "Part notes - supports Markdown formatting"
msgstr ""

#: part/models.py:875
msgid "BOM checksum"
msgstr ""

#: part/models.py:875
msgid "Stored BOM checksum"
msgstr ""

#: part/models.py:878
msgid "BOM checked by"
msgstr ""

#: part/models.py:880
msgid "BOM checked date"
msgstr ""

#: part/models.py:884
msgid "Creation User"
msgstr ""

#: part/models.py:1616
msgid "Sell multiple"
msgstr "Sprzedaj wiele"

#: part/models.py:2040
msgid "Test templates can only be created for trackable parts"
msgstr ""

#: part/models.py:2057
msgid "Test with this name already exists for this part"
msgstr ""

#: part/models.py:2077 templates/js/part.js:638 templates/js/stock.js:104
msgid "Test Name"
msgstr "Nazwa testu"

#: part/models.py:2078
msgid "Enter a name for the test"
msgstr ""

#: part/models.py:2083
msgid "Test Description"
msgstr ""

#: part/models.py:2084
msgid "Enter description for this test"
msgstr ""

#: part/models.py:2089 templates/js/part.js:647
#: templates/js/table_filters.js:223
msgid "Required"
msgstr "Wymagane"

#: part/models.py:2090
msgid "Is this test required to pass?"
msgstr ""

#: part/models.py:2095 templates/js/part.js:655
msgid "Requires Value"
msgstr ""

#: part/models.py:2096
msgid "Does this test require a value when adding a test result?"
msgstr ""

#: part/models.py:2101 templates/js/part.js:662
msgid "Requires Attachment"
msgstr ""

#: part/models.py:2102
msgid "Does this test require a file attachment when adding a test result?"
msgstr ""

#: part/models.py:2135
msgid "Parameter template name must be unique"
msgstr ""

#: part/models.py:2140
msgid "Parameter Name"
msgstr ""

#: part/models.py:2142
msgid "Parameter Units"
msgstr ""

#: part/models.py:2170 part/models.py:2219 part/models.py:2220
#: templates/InvenTree/settings/category.html:62
msgid "Parameter Template"
msgstr ""

#: part/models.py:2172
msgid "Data"
msgstr "Dane"

#: part/models.py:2172
msgid "Parameter Value"
msgstr ""

#: part/models.py:2224 templates/InvenTree/settings/category.html:67
msgid "Default Value"
msgstr "Wartość domyślna"

#: part/models.py:2225
msgid "Default Parameter Value"
msgstr ""

#: part/models.py:2254
msgid "Select parent part"
msgstr ""

#: part/models.py:2263
msgid "Select part to be used in BOM"
msgstr ""

#: part/models.py:2269
msgid "BOM quantity for this BOM item"
msgstr ""

#: part/models.py:2271 templates/js/bom.js:216 templates/js/bom.js:285
msgid "Optional"
msgstr ""

#: part/models.py:2271
msgid "This BOM item is optional"
msgstr ""

#: part/models.py:2274
msgid "Overage"
msgstr ""

#: part/models.py:2275
msgid "Estimated build wastage quantity (absolute or percentage)"
msgstr ""

#: part/models.py:2278
msgid "BOM item reference"
msgstr ""

#: part/models.py:2281
msgid "BOM item notes"
msgstr ""

#: part/models.py:2283
msgid "Checksum"
msgstr "Suma kontrolna"

#: part/models.py:2283
msgid "BOM line checksum"
msgstr ""

#: part/models.py:2287 templates/js/bom.js:295 templates/js/bom.js:302
#: templates/js/table_filters.js:51
msgid "Inherited"
msgstr ""

#: part/models.py:2288
msgid "This BOM item is inherited by BOMs for variant parts"
msgstr ""

#: part/models.py:2364 part/views.py:1592 part/views.py:1644
#: stock/models.py:292
msgid "Quantity must be integer value for trackable parts"
msgstr ""

#: part/models.py:2373 part/models.py:2375
msgid "Sub part must be specified"
msgstr ""

#: part/models.py:2378
msgid "BOM Item"
msgstr ""

#: part/models.py:2495
msgid "Part 1"
msgstr "Część 1"

#: part/models.py:2499
msgid "Part 2"
msgstr "Część 2"

#: part/models.py:2499
msgid "Select Related Part"
msgstr "Wybierz powiązaną część"

#: part/models.py:2531
msgid "Error creating relationship: check that the part is not related to itself and that the relationship is unique"
msgstr ""

#: part/templates/part/allocation.html:11
msgid "Part Stock Allocations"
msgstr ""

#: part/templates/part/attachments.html:10
msgid "Part Attachments"
msgstr ""

#: part/templates/part/bom-delete.html:6
msgid "Are you sure you want to delete this BOM item?"
msgstr ""

#: part/templates/part/bom-delete.html:8
msgid "Deleting this entry will remove the BOM row from the following part"
msgstr ""

#: part/templates/part/bom.html:10 part/templates/part/navbar.html:48
#: part/templates/part/navbar.html:51
msgid "Bill of Materials"
msgstr "Zestawienie materiałowe"

#: part/templates/part/bom.html:19
#, python-format
msgid "The BOM for <i>%(part)s</i> has changed, and must be validated.<br>"
msgstr ""

#: part/templates/part/bom.html:21
#, python-format
msgid "The BOM for <i>%(part)s</i> was last checked by %(checker)s on %(check_date)s"
msgstr ""

#: part/templates/part/bom.html:25
#, python-format
msgid "The BOM for <i>%(part)s</i> has not been validated."
msgstr ""

#: part/templates/part/bom.html:32
msgid "Remove selected BOM items"
msgstr ""

#: part/templates/part/bom.html:35
msgid "Import BOM data"
msgstr "Importuj dane BOM"

#: part/templates/part/bom.html:39
msgid "Copy BOM from parent part"
msgstr "Kopiuj BOM z części nadrzędnej"

#: part/templates/part/bom.html:43
msgid "New BOM Item"
msgstr ""

#: part/templates/part/bom.html:46
msgid "Finish Editing"
msgstr "Zakończ edycję"

#: part/templates/part/bom.html:51
msgid "Edit BOM"
msgstr ""

#: part/templates/part/bom.html:55
msgid "Validate Bill of Materials"
msgstr ""

#: part/templates/part/bom.html:61 part/views.py:1887
msgid "Export Bill of Materials"
msgstr ""

#: part/templates/part/bom.html:64
msgid "Print BOM Report"
msgstr ""

#: part/templates/part/bom.html:109
msgid "Delete selected BOM items?"
msgstr ""

#: part/templates/part/bom.html:110
msgid "All selected BOM items will be deleted"
msgstr ""

#: part/templates/part/bom.html:160 part/views.py:584
#: templates/js/stock.js:1285
msgid "Create New Part"
msgstr ""

#: part/templates/part/bom_duplicate.html:13
msgid "This part already has a Bill of Materials"
msgstr ""

#: part/templates/part/bom_upload/select_fields.html:11
#: part/templates/part/bom_upload/select_parts.html:11
#: part/templates/part/bom_upload/upload_file.html:11
msgid "Upload Bill of Materials"
msgstr ""

#: part/templates/part/bom_upload/select_fields.html:16
msgid "Step 2 - Select Fields"
msgstr ""

#: part/templates/part/bom_upload/select_fields.html:68
msgid "Duplicate column selection"
msgstr ""

#: part/templates/part/bom_upload/select_parts.html:16
msgid "Step 3 - Select Parts"
msgstr ""

#: part/templates/part/bom_upload/select_parts.html:27
msgid "Submit BOM"
msgstr ""

#: part/templates/part/bom_upload/select_parts.html:40
#: part/templates/part/bom_upload/select_parts.html:69
msgid "Select Part"
msgstr ""

#: part/templates/part/bom_upload/select_parts.html:65
#: part/templates/part/category.html:117
msgid "Create new part"
msgstr ""

#: part/templates/part/bom_upload/upload_file.html:16
msgid "Step 1 - Select BOM File"
msgstr ""

#: part/templates/part/bom_upload/upload_file.html:19
msgid "Requirements for BOM upload"
msgstr ""

#: part/templates/part/bom_upload/upload_file.html:21
msgid "The BOM file must contain the required named columns as provided in the "
msgstr ""

#: part/templates/part/bom_upload/upload_file.html:21
msgid "BOM Upload Template"
msgstr ""

#: part/templates/part/bom_upload/upload_file.html:22
msgid "Each part must already exist in the database"
msgstr ""

#: part/templates/part/bom_validate.html:6
#, python-format
msgid "Confirm that the Bill of Materials (BOM) is valid for:<br><i>%(part)s</i>"
msgstr ""

#: part/templates/part/bom_validate.html:9
msgid "This will validate each line in the BOM."
msgstr ""

#: part/templates/part/build.html:10
msgid "Part Builds"
msgstr ""

#: part/templates/part/build.html:18
msgid "Start New Build"
msgstr ""

#: part/templates/part/category.html:24
msgid "All parts"
msgstr "Wszystkie części"

#: part/templates/part/category.html:29 part/views.py:2290
msgid "Create new part category"
msgstr "Stwórz nową kategorię komponentów"

#: part/templates/part/category.html:35
msgid "Edit part category"
msgstr ""

#: part/templates/part/category.html:40
msgid "Delete part category"
msgstr ""

#: part/templates/part/category.html:50 part/templates/part/category.html:89
msgid "Category Details"
msgstr ""

#: part/templates/part/category.html:55
msgid "Category Path"
msgstr ""

#: part/templates/part/category.html:60
msgid "Category Description"
msgstr ""

#: part/templates/part/category.html:79
#: part/templates/part/category_navbar.html:11
#: part/templates/part/category_navbar.html:18
#: part/templates/part/subcategory.html:16
msgid "Subcategories"
msgstr ""

#: part/templates/part/category.html:84
msgid "Parts (Including subcategories)"
msgstr ""

#: part/templates/part/category.html:113
msgid "Export Part Data"
msgstr ""

#: part/templates/part/category.html:125
msgid "Set category"
msgstr ""

#: part/templates/part/category.html:125
msgid "Set Category"
msgstr ""

#: part/templates/part/category.html:128
msgid "Export Data"
msgstr ""

#: part/templates/part/category.html:186
#: stock/templates/stock/location.html:192 templates/js/stock.js:709
msgid "Create new location"
msgstr ""

#: part/templates/part/category.html:191 part/templates/part/category.html:221
msgid "New Category"
msgstr ""

#: part/templates/part/category.html:192
msgid "Create new category"
msgstr ""

#: part/templates/part/category.html:222
msgid "Create new Part Category"
msgstr ""

#: part/templates/part/category.html:228 stock/views.py:1391
msgid "Create new Stock Location"
msgstr "Utwórz nową lokalizację magazynową"

#: part/templates/part/category_delete.html:5
msgid "Are you sure you want to delete category"
msgstr ""

#: part/templates/part/category_delete.html:8
#, python-format
msgid "This category contains %(count)s child categories"
msgstr ""

#: part/templates/part/category_delete.html:9
msgid "If this category is deleted, these child categories will be moved to the"
msgstr ""

#: part/templates/part/category_delete.html:11
msgid "category"
msgstr "kategoria"

#: part/templates/part/category_delete.html:13
msgid "top level Parts category"
msgstr ""

#: part/templates/part/category_delete.html:25
#, python-format
msgid "This category contains %(count)s parts"
msgstr ""

#: part/templates/part/category_delete.html:27
#, python-format
msgid "If this category is deleted, these parts will be moved to the parent category %(path)s"
msgstr ""

#: part/templates/part/category_delete.html:29
msgid "If this category is deleted, these parts will be moved to the top-level category Teile"
msgstr ""

#: part/templates/part/category_navbar.html:34
#: part/templates/part/category_navbar.html:37
#: part/templates/part/navbar.html:22
msgid "Parameters"
msgstr "Parametry"

#: part/templates/part/category_parametric.html:10
#: part/templates/part/navbar.html:19 part/templates/part/params.html:10
msgid "Part Parameters"
msgstr "Parametry części"

#: part/templates/part/copy_part.html:9 part/views.py:460
msgid "Duplicate Part"
msgstr "Duplikuj część"

#: part/templates/part/copy_part.html:10
#, python-format
msgid "Make a copy of part '%(full_name)s'."
msgstr ""

#: part/templates/part/copy_part.html:14
#: part/templates/part/create_part.html:11
msgid "Possible Matching Parts"
msgstr ""

#: part/templates/part/copy_part.html:15
#: part/templates/part/create_part.html:12
msgid "The new part may be a duplicate of these existing parts"
msgstr ""

#: part/templates/part/create_part.html:17
#, python-format
msgid "%(full_name)s - <i>%(desc)s</i> (%(match_per)s%% match)"
msgstr ""

#: part/templates/part/detail.html:11 part/templates/part/navbar.html:11
msgid "Part Details"
msgstr "Szczegóły części"

#: part/templates/part/detail.html:42
msgid "Latest Serial Number"
msgstr "Ostatni numer seryjny"

#: part/templates/part/detail.html:47
msgid "No serial numbers recorded"
msgstr ""

#: part/templates/part/detail.html:120
msgid "Stock Expiry Time"
msgstr ""

#: part/templates/part/detail.html:139
msgid "Responsible User"
msgstr "Odpowiedzialny użytkownik"

#: part/templates/part/detail.html:153
msgid "Part is virtual (not a physical part)"
msgstr "Część jest wirtualna (nie fizyczna)"

#: part/templates/part/detail.html:155
msgid "Part is not a virtual part"
msgstr "Część nie jest częścią wirtualną"

#: part/templates/part/detail.html:163
msgid "Part is a template part (variants can be made from this part)"
msgstr ""

#: part/templates/part/detail.html:165
msgid "Part is not a template part"
msgstr ""

#: part/templates/part/detail.html:173
msgid "Part can be assembled from other parts"
msgstr ""

#: part/templates/part/detail.html:175
msgid "Part cannot be assembled from other parts"
msgstr ""

#: part/templates/part/detail.html:183
msgid "Part can be used in assemblies"
msgstr ""

#: part/templates/part/detail.html:185
msgid "Part cannot be used in assemblies"
msgstr ""

#: part/templates/part/detail.html:193
msgid "Part stock is tracked by serial number"
msgstr ""

#: part/templates/part/detail.html:195
msgid "Part stock is not tracked by serial number"
msgstr ""

#: part/templates/part/detail.html:203 part/templates/part/detail.html:205
msgid "Part can be purchased from external suppliers"
msgstr ""

#: part/templates/part/detail.html:213
msgid "Part can be sold to customers"
msgstr ""

#: part/templates/part/detail.html:215
msgid "Part cannot be sold to customers"
msgstr ""

#: part/templates/part/detail.html:230
msgid "Part is active"
msgstr ""

#: part/templates/part/detail.html:232
msgid "Part is not active"
msgstr ""

#: part/templates/part/manufacturer.html:11
msgid "Part Manufacturers"
msgstr ""

#: part/templates/part/manufacturer.html:24
msgid "Delete manufacturer parts"
msgstr ""

#: part/templates/part/manufacturer.html:53
#: part/templates/part/supplier.html:57
msgid "Create new manufacturer"
msgstr ""

#: part/templates/part/navbar.html:26 part/templates/part/variants.html:11
msgid "Part Variants"
msgstr ""

#: part/templates/part/navbar.html:29
msgid "Variants"
msgstr ""

#: part/templates/part/navbar.html:40
msgid "Allocated Stock"
msgstr ""

#: part/templates/part/navbar.html:43
msgid "Allocations"
msgstr ""

#: part/templates/part/navbar.html:64 part/templates/part/navbar.html:67
msgid "Used In"
msgstr ""

#: part/templates/part/navbar.html:92
msgid "Sales Price Information"
msgstr ""

#: part/templates/part/navbar.html:106 part/templates/part/part_tests.html:10
msgid "Part Test Templates"
msgstr ""

#: part/templates/part/navbar.html:109 stock/templates/stock/item_base.html:409
msgid "Tests"
msgstr ""

#: part/templates/part/navbar.html:113 part/templates/part/navbar.html:116
#: part/templates/part/related.html:10
msgid "Related Parts"
msgstr ""

#: part/templates/part/navbar.html:125 part/templates/part/notes.html:12
msgid "Part Notes"
msgstr ""

#: part/templates/part/params.html:17
msgid "Add new parameter"
msgstr ""

#: part/templates/part/params.html:18
#: templates/InvenTree/settings/category.html:29
#: templates/InvenTree/settings/part.html:44
msgid "New Parameter"
msgstr ""

#: part/templates/part/params.html:28
#: report/templates/report/inventree_test_report_base.html:90
#: stock/models.py:1754 templates/InvenTree/settings/header.html:8
#: templates/js/stock.js:124
msgid "Value"
msgstr ""

#: part/templates/part/params.html:41 templates/InvenTree/settings/user.html:19
msgid "Edit"
msgstr ""

#: part/templates/part/params.html:68
msgid "New Template"
msgstr ""

#: part/templates/part/params.html:69
msgid "Create New Parameter Template"
msgstr ""

#: part/templates/part/part_app_base.html:12
msgid "Part List"
msgstr ""

#: part/templates/part/part_base.html:26 templates/js/company.js:156
#: templates/js/company.js:254 templates/js/part.js:76 templates/js/part.js:153
msgid "Inactive"
msgstr ""

#: part/templates/part/part_base.html:33
msgid "Star this part"
msgstr ""

#: part/templates/part/part_base.html:40
#: stock/templates/stock/item_base.html:75
#: stock/templates/stock/location.html:51
msgid "Barcode actions"
msgstr ""

#: part/templates/part/part_base.html:42
#: stock/templates/stock/item_base.html:77
#: stock/templates/stock/location.html:53 templates/qr_button.html:1
msgid "Show QR Code"
msgstr ""

#: part/templates/part/part_base.html:43
#: stock/templates/stock/item_base.html:93
#: stock/templates/stock/location.html:54
msgid "Print Label"
msgstr ""

#: part/templates/part/part_base.html:48
msgid "Show pricing information"
msgstr ""

#: part/templates/part/part_base.html:52
msgid "Count part stock"
msgstr ""

#: part/templates/part/part_base.html:67
msgid "Part actions"
msgstr ""

#: part/templates/part/part_base.html:70
msgid "Duplicate part"
msgstr ""

#: part/templates/part/part_base.html:73
msgid "Edit part"
msgstr ""

#: part/templates/part/part_base.html:76
msgid "Delete part"
msgstr ""

#: part/templates/part/part_base.html:107
<<<<<<< HEAD
#, fuzzy
#| msgid "Part is not a virtual part"
msgid "This is a virtual part"
msgstr "Część nie jest częścią wirtualną"
=======
msgid "This is a virtual part"
msgstr ""
>>>>>>> 60b263b0

#: part/templates/part/part_base.html:113
#, python-format
msgid "This part is a variant of %(link)s"
msgstr ""

#: part/templates/part/part_base.html:130 templates/js/table_filters.js:157
msgid "In Stock"
msgstr ""

#: part/templates/part/part_base.html:143 templates/InvenTree/index.html:131
msgid "Required for Build Orders"
msgstr ""

#: part/templates/part/part_base.html:150
msgid "Required for Sales Orders"
msgstr ""

#: part/templates/part/part_base.html:157
msgid "Allocated to Orders"
msgstr ""

#: part/templates/part/part_base.html:172 templates/js/bom.js:316
msgid "Can Build"
msgstr ""

#: part/templates/part/part_base.html:178 templates/js/part.js:418
msgid "Building"
msgstr ""

#: part/templates/part/part_base.html:257
msgid "Calculate"
msgstr ""

#: part/templates/part/part_pricing.html:19
msgid "Supplier Pricing"
msgstr ""

#: part/templates/part/part_pricing.html:23
#: part/templates/part/part_pricing.html:49
#: part/templates/part/part_pricing.html:81
msgid "Unit Cost"
msgstr ""

#: part/templates/part/part_pricing.html:29
#: part/templates/part/part_pricing.html:55
#: part/templates/part/part_pricing.html:85
msgid "Total Cost"
msgstr ""

#: part/templates/part/part_pricing.html:37
msgid "No supplier pricing available"
msgstr ""

#: part/templates/part/part_pricing.html:45
msgid "BOM Pricing"
msgstr ""

#: part/templates/part/part_pricing.html:63
msgid "Note: BOM pricing is incomplete for this part"
msgstr ""

#: part/templates/part/part_pricing.html:70
msgid "No BOM pricing available"
msgstr ""

#: part/templates/part/part_pricing.html:94
msgid "No pricing information is available for this part."
msgstr ""

#: part/templates/part/part_tests.html:17
msgid "Add Test Template"
msgstr ""

#: part/templates/part/part_thumb.html:20
msgid "Select from existing images"
msgstr ""

#: part/templates/part/partial_delete.html:7
#, python-format
msgid "Are you sure you want to delete part '<b>%(full_name)s</b>'?"
msgstr ""

#: part/templates/part/partial_delete.html:12
#, python-format
msgid "This part is used in BOMs for %(count)s other parts. If you delete this part, the BOMs for the following parts will be updated"
msgstr ""

#: part/templates/part/partial_delete.html:22
#, python-format
msgid "There are %(count)s stock entries defined for this part. If you delete this part, the following stock entries will also be deleted:"
msgstr ""

#: part/templates/part/partial_delete.html:33
#, python-format
msgid "There are %(count)s manufacturers defined for this part. If you delete this part, the following manufacturer parts will also be deleted:"
msgstr ""

#: part/templates/part/partial_delete.html:44
#, python-format
msgid "There are %(count)s suppliers defined for this part. If you delete this part, the following supplier parts will also be deleted:"
msgstr ""

#: part/templates/part/partial_delete.html:55
#, python-format
msgid "There are %(count)s unique parts tracked for '%(full_name)s'. Deleting this part will permanently remove this tracking information."
msgstr ""

#: part/templates/part/related.html:18
msgid "Add Related"
msgstr ""

#: part/templates/part/sale_prices.html:10
msgid "Sell Price Information"
msgstr ""

#: part/templates/part/sales_orders.html:18
msgid "New sales order"
msgstr ""

#: part/templates/part/sales_orders.html:18
msgid "New Order"
msgstr ""

#: part/templates/part/set_category.html:9
msgid "Set category for the following parts"
msgstr ""

#: part/templates/part/stock.html:10
msgid "Part Stock"
msgstr ""

#: part/templates/part/stock.html:16
#, python-format
msgid "Showing stock for all variants of <i>%(full_name)s</i>"
msgstr ""

#: part/templates/part/stock_count.html:7 templates/js/bom.js:239
#: templates/js/part.js:422
msgid "No Stock"
msgstr ""

#: part/templates/part/stock_count.html:9 templates/InvenTree/index.html:130
msgid "Low Stock"
msgstr ""

#: part/templates/part/supplier.html:10
msgid "Part Suppliers"
msgstr ""

#: part/templates/part/track.html:10
msgid "Part Tracking"
msgstr ""

#: part/templates/part/used_in.html:9
msgid "Assemblies"
msgstr ""

#: part/templates/part/variant_part.html:9
msgid "Create new part variant"
msgstr ""

#: part/templates/part/variant_part.html:10
#, python-format
msgid "Create a new variant of template <i>'%(full_name)s'</i>."
msgstr ""

#: part/templates/part/variants.html:19
msgid "Create new variant"
msgstr ""

#: part/templates/part/variants.html:20
msgid "New Variant"
msgstr ""

#: part/templatetags/inventree_extras.py:97
msgid "Unknown database"
msgstr ""

#: part/views.py:89
msgid "Add Related Part"
msgstr ""

#: part/views.py:144
msgid "Delete Related Part"
msgstr ""

#: part/views.py:158
msgid "Add part attachment"
msgstr ""

#: part/views.py:211 templates/attachment_table.html:32
msgid "Edit attachment"
msgstr ""

#: part/views.py:215
msgid "Part attachment updated"
msgstr ""

#: part/views.py:230
msgid "Delete Part Attachment"
msgstr ""

#: part/views.py:238
msgid "Deleted part attachment"
msgstr ""

#: part/views.py:247
msgid "Create Test Template"
msgstr ""

#: part/views.py:274
msgid "Edit Test Template"
msgstr ""

#: part/views.py:288
msgid "Delete Test Template"
msgstr ""

#: part/views.py:295
msgid "Set Part Category"
msgstr ""

#: part/views.py:345
#, python-brace-format
msgid "Set category for {n} parts"
msgstr ""

#: part/views.py:380
msgid "Create Variant"
msgstr ""

#: part/views.py:465
msgid "Copied part"
msgstr ""

#: part/views.py:519 part/views.py:657
msgid "Possible matches exist - confirm creation of new part"
msgstr ""

#: part/views.py:589
msgid "Created new part"
msgstr ""

#: part/views.py:825
msgid "Part QR Code"
msgstr ""

#: part/views.py:927
msgid "Upload Part Image"
msgstr ""

#: part/views.py:933 part/views.py:968
msgid "Updated part image"
msgstr ""

#: part/views.py:942
msgid "Select Part Image"
msgstr ""

#: part/views.py:971
msgid "Part image not found"
msgstr ""

#: part/views.py:982
msgid "Edit Part Properties"
msgstr ""

#: part/views.py:1017
msgid "Duplicate BOM"
msgstr ""

#: part/views.py:1047
msgid "Confirm duplication of BOM from parent"
msgstr ""

#: part/views.py:1068
msgid "Validate BOM"
msgstr ""

#: part/views.py:1089
msgid "Confirm that the BOM is valid"
msgstr ""

#: part/views.py:1100
msgid "Validated Bill of Materials"
msgstr ""

#: part/views.py:1234
msgid "No BOM file provided"
msgstr ""

#: part/views.py:1595
msgid "Enter a valid quantity"
msgstr ""

#: part/views.py:1620 part/views.py:1623
msgid "Select valid part"
msgstr ""

#: part/views.py:1629
msgid "Duplicate part selected"
msgstr ""

#: part/views.py:1667
msgid "Select a part"
msgstr ""

#: part/views.py:1673
msgid "Selected part creates a circular BOM"
msgstr ""

#: part/views.py:1677
msgid "Specify quantity"
msgstr ""

#: part/views.py:1939
msgid "Confirm Part Deletion"
msgstr ""

#: part/views.py:1946
msgid "Part was deleted"
msgstr ""

#: part/views.py:1955
msgid "Part Pricing"
msgstr ""

#: part/views.py:2089
msgid "Create Part Parameter Template"
msgstr ""

#: part/views.py:2099
msgid "Edit Part Parameter Template"
msgstr ""

#: part/views.py:2106
msgid "Delete Part Parameter Template"
msgstr ""

#: part/views.py:2114
msgid "Create Part Parameter"
msgstr ""

#: part/views.py:2164
msgid "Edit Part Parameter"
msgstr ""

#: part/views.py:2178
msgid "Delete Part Parameter"
msgstr ""

#: part/views.py:2238
msgid "Edit Part Category"
msgstr ""

#: part/views.py:2276
msgid "Delete Part Category"
msgstr ""

#: part/views.py:2282
msgid "Part category was deleted"
msgstr ""

#: part/views.py:2334
msgid "Create Category Parameter Template"
msgstr ""

#: part/views.py:2435
msgid "Edit Category Parameter Template"
msgstr ""

#: part/views.py:2491
msgid "Delete Category Parameter Template"
msgstr ""

#: part/views.py:2510
msgid "Create BOM Item"
msgstr ""

#: part/views.py:2580
msgid "Edit BOM item"
msgstr ""

#: part/views.py:2636
msgid "Confim BOM item deletion"
msgstr ""

#: report/models.py:180
msgid "Template name"
msgstr ""

#: report/models.py:186
msgid "Report template file"
msgstr ""

#: report/models.py:193
msgid "Report template description"
msgstr ""

#: report/models.py:199
msgid "Report revision number (auto-increments)"
msgstr ""

#: report/models.py:275
msgid "Report template is enabled"
msgstr ""

#: report/models.py:295
msgid "StockItem query filters (comma-separated list of key=value pairs)"
msgstr ""

#: report/models.py:303
msgid "Include Installed Tests"
msgstr ""

#: report/models.py:304
msgid "Include test results for stock items installed inside assembled item"
msgstr ""

#: report/models.py:347
msgid "Build Filters"
msgstr ""

#: report/models.py:348
msgid "Build query filters (comma-separated list of key=value pairs"
msgstr ""

#: report/models.py:385
msgid "Part Filters"
msgstr ""

#: report/models.py:386
msgid "Part query filters (comma-separated list of key=value pairs"
msgstr ""

#: report/models.py:416
msgid "Purchase order query filters"
msgstr ""

#: report/models.py:450
msgid "Sales order query filters"
msgstr ""

#: report/models.py:500
msgid "Snippet"
msgstr ""

#: report/models.py:501
msgid "Report snippet file"
msgstr ""

#: report/models.py:505
msgid "Snippet file description"
msgstr ""

#: report/models.py:540
msgid "Asset"
msgstr ""

#: report/models.py:541
msgid "Report asset file"
msgstr ""

#: report/models.py:544
msgid "Asset file description"
msgstr ""

#: report/templates/report/inventree_build_order_base.html:147
msgid "Required For"
msgstr ""

#: report/templates/report/inventree_po_report.html:85
#: report/templates/report/inventree_so_report.html:85
msgid "Line Items"
msgstr ""

#: report/templates/report/inventree_test_report_base.html:21
msgid "Stock Item Test Report"
msgstr ""

#: report/templates/report/inventree_test_report_base.html:83
msgid "Test Results"
msgstr ""

#: report/templates/report/inventree_test_report_base.html:88
#: stock/models.py:1742
msgid "Test"
msgstr ""

#: report/templates/report/inventree_test_report_base.html:89
#: stock/models.py:1748
msgid "Result"
msgstr ""

#: report/templates/report/inventree_test_report_base.html:92
#: templates/js/order.js:195 templates/js/stock.js:984
msgid "Date"
msgstr ""

#: report/templates/report/inventree_test_report_base.html:103
msgid "Pass"
msgstr ""

#: report/templates/report/inventree_test_report_base.html:105
msgid "Fail"
msgstr ""

#: stock/api.py:212
#, python-brace-format
msgid "Updated stock for {n} items"
msgstr ""

#: stock/api.py:281
#, python-brace-format
msgid "Moved {n} parts to {loc}"
msgstr ""

#: stock/forms.py:114 stock/forms.py:418 stock/models.py:507
#: stock/templates/stock/item_base.html:376 templates/js/stock.js:656
msgid "Expiry Date"
msgstr ""

#: stock/forms.py:115 stock/forms.py:419
msgid "Expiration date for this stock item"
msgstr ""

#: stock/forms.py:118
msgid "Enter unique serial numbers (or leave blank)"
msgstr ""

#: stock/forms.py:169
msgid "Destination for serialized stock (by default, will remain in current location)"
msgstr ""

#: stock/forms.py:171
msgid "Serial numbers"
msgstr ""

#: stock/forms.py:171
msgid "Unique serial numbers (must match quantity)"
msgstr ""

#: stock/forms.py:173 stock/forms.py:349
msgid "Add transaction note (optional)"
msgstr ""

#: stock/forms.py:203 stock/forms.py:259
msgid "Select test report template"
msgstr ""

#: stock/forms.py:267 templates/js/table_filters.js:71
#: templates/js/table_filters.js:134
msgid "Include sublocations"
msgstr ""

#: stock/forms.py:267
msgid "Include stock items in sub locations"
msgstr ""

#: stock/forms.py:302
msgid "Stock item to install"
msgstr ""

#: stock/forms.py:309
msgid "Stock quantity to assign"
msgstr ""

#: stock/forms.py:337
msgid "Must not exceed available quantity"
msgstr ""

#: stock/forms.py:347
msgid "Destination location for uninstalled items"
msgstr ""

#: stock/forms.py:351
msgid "Confirm uninstall"
msgstr ""

#: stock/forms.py:351
msgid "Confirm removal of installed stock items"
msgstr ""

#: stock/forms.py:375
msgid "Destination stock location"
msgstr ""

#: stock/forms.py:377
msgid "Add note (required)"
msgstr ""

#: stock/forms.py:381 stock/views.py:852 stock/views.py:1051
msgid "Confirm stock adjustment"
msgstr ""

#: stock/forms.py:381
msgid "Confirm movement of stock items"
msgstr ""

#: stock/forms.py:383
msgid "Set Default Location"
msgstr ""

#: stock/forms.py:383
msgid "Set the destination as the default location for selected parts"
msgstr ""

#: stock/models.py:54 stock/models.py:545
msgid "Owner"
msgstr ""

#: stock/models.py:55 stock/models.py:546
msgid "Select Owner"
msgstr ""

#: stock/models.py:273
msgid "StockItem with this serial number already exists"
msgstr ""

#: stock/models.py:309
#, python-brace-format
msgid "Part type ('{pf}') must be {pe}"
msgstr ""

#: stock/models.py:319 stock/models.py:328
msgid "Quantity must be 1 for item with a serial number"
msgstr ""

#: stock/models.py:320
msgid "Serial number cannot be set if quantity greater than 1"
msgstr ""

#: stock/models.py:342
msgid "Item cannot belong to itself"
msgstr ""

#: stock/models.py:348
msgid "Item must have a build reference if is_building=True"
msgstr ""

#: stock/models.py:355
msgid "Build reference does not point to the same part object"
msgstr ""

#: stock/models.py:397
msgid "Parent Stock Item"
msgstr ""

#: stock/models.py:406
msgid "Base part"
msgstr ""

#: stock/models.py:415
msgid "Select a matching supplier part for this stock item"
msgstr ""

#: stock/models.py:420 stock/templates/stock/stock_app_base.html:8
msgid "Stock Location"
msgstr ""

#: stock/models.py:423
msgid "Where is this stock item located?"
msgstr ""

#: stock/models.py:430
msgid "Packaging this stock item is stored in"
msgstr ""

#: stock/models.py:435 stock/templates/stock/item_base.html:270
msgid "Installed In"
msgstr ""

#: stock/models.py:438
msgid "Is this item installed in another item?"
msgstr ""

#: stock/models.py:454
msgid "Serial number for this item"
msgstr ""

#: stock/models.py:466
msgid "Batch code for this stock item"
msgstr ""

#: stock/models.py:470
msgid "Stock Quantity"
msgstr ""

#: stock/models.py:479
msgid "Source Build"
msgstr ""

#: stock/models.py:481
msgid "Build for this stock item"
msgstr ""

#: stock/models.py:492
msgid "Source Purchase Order"
msgstr ""

#: stock/models.py:495
msgid "Purchase order for this stock item"
msgstr ""

#: stock/models.py:501
msgid "Destination Sales Order"
msgstr ""

#: stock/models.py:508
msgid "Expiry date for stock item. Stock will be considered expired after this date"
msgstr ""

#: stock/models.py:521
msgid "Delete on deplete"
msgstr ""

#: stock/models.py:521
msgid "Delete this Stock Item when stock is depleted"
msgstr ""

#: stock/models.py:531 stock/templates/stock/item_notes.html:13
#: stock/templates/stock/navbar.html:54
msgid "Stock Item Notes"
msgstr ""

#: stock/models.py:541
msgid "Single unit purchase price at time of purchase"
msgstr ""

#: stock/models.py:1009
msgid "Part is not set as trackable"
msgstr ""

#: stock/models.py:1015
msgid "Quantity must be integer"
msgstr ""

#: stock/models.py:1021
#, python-brace-format
msgid "Quantity must not exceed available stock quantity ({n})"
msgstr ""

#: stock/models.py:1024
msgid "Serial numbers must be a list of integers"
msgstr ""

#: stock/models.py:1027
msgid "Quantity does not match serial numbers"
msgstr ""

#: stock/models.py:1034
#, python-brace-format
msgid "Serial numbers already exist: {exists}"
msgstr ""

#: stock/models.py:1192
msgid "StockItem cannot be moved as it is not in stock"
msgstr ""

#: stock/models.py:1666
msgid "Entry notes"
msgstr ""

#: stock/models.py:1719
msgid "Value must be provided for this test"
msgstr ""

#: stock/models.py:1725
msgid "Attachment must be uploaded for this test"
msgstr ""

#: stock/models.py:1743
msgid "Test name"
msgstr ""

#: stock/models.py:1749 templates/js/table_filters.js:213
msgid "Test result"
msgstr ""

#: stock/models.py:1755
msgid "Test output value"
msgstr ""

#: stock/models.py:1762
msgid "Test result attachment"
msgstr ""

#: stock/models.py:1768
msgid "Test notes"
msgstr ""

#: stock/templates/stock/item.html:12
msgid "Stock Tracking Information"
msgstr ""

#: stock/templates/stock/item.html:30
msgid "New Entry"
msgstr ""

#: stock/templates/stock/item_attachments.html:11
msgid "Stock Item Attachments"
msgstr ""

#: stock/templates/stock/item_base.html:33
#: stock/templates/stock/item_base.html:380 templates/js/table_filters.js:146
msgid "Expired"
msgstr ""

#: stock/templates/stock/item_base.html:43
#: stock/templates/stock/item_base.html:382 templates/js/table_filters.js:151
msgid "Stale"
msgstr ""

#: stock/templates/stock/item_base.html:80 templates/js/barcode.js:309
#: templates/js/barcode.js:314
msgid "Unlink Barcode"
msgstr ""

#: stock/templates/stock/item_base.html:82
msgid "Link Barcode"
msgstr ""

#: stock/templates/stock/item_base.html:84 templates/stock_table.html:31
msgid "Scan to Location"
msgstr ""

#: stock/templates/stock/item_base.html:91
msgid "Printing actions"
msgstr ""

#: stock/templates/stock/item_base.html:95
#: stock/templates/stock/item_tests.html:27
msgid "Test Report"
msgstr ""

#: stock/templates/stock/item_base.html:104
msgid "Stock adjustment actions"
msgstr ""

#: stock/templates/stock/item_base.html:108
#: stock/templates/stock/location.html:65 templates/stock_table.html:57
msgid "Count stock"
msgstr ""

#: stock/templates/stock/item_base.html:111 templates/stock_table.html:55
msgid "Add stock"
msgstr ""

#: stock/templates/stock/item_base.html:114 templates/stock_table.html:56
msgid "Remove stock"
msgstr ""

#: stock/templates/stock/item_base.html:117
msgid "Serialize stock"
msgstr ""

#: stock/templates/stock/item_base.html:121
msgid "Transfer stock"
msgstr ""

#: stock/templates/stock/item_base.html:124
msgid "Assign to customer"
msgstr ""

#: stock/templates/stock/item_base.html:127
msgid "Return to stock"
msgstr ""

#: stock/templates/stock/item_base.html:131 templates/js/stock.js:1426
msgid "Uninstall stock item"
msgstr ""

#: stock/templates/stock/item_base.html:131
msgid "Uninstall"
msgstr ""

#: stock/templates/stock/item_base.html:140
#: stock/templates/stock/location.html:62
msgid "Stock actions"
msgstr ""

#: stock/templates/stock/item_base.html:143
msgid "Convert to variant"
msgstr ""

#: stock/templates/stock/item_base.html:146
msgid "Duplicate stock item"
msgstr ""

#: stock/templates/stock/item_base.html:148
msgid "Edit stock item"
msgstr ""

#: stock/templates/stock/item_base.html:151
msgid "Delete stock item"
msgstr ""

#: stock/templates/stock/item_base.html:171
msgid "You are not in the list of owners of this item. This stock item cannot be edited."
msgstr ""

#: stock/templates/stock/item_base.html:178
msgid "This stock item is in production and cannot be edited."
msgstr ""

#: stock/templates/stock/item_base.html:179
msgid "Edit the stock item from the build view."
msgstr ""

#: stock/templates/stock/item_base.html:192
msgid "This stock item has not passed all required tests"
msgstr ""

#: stock/templates/stock/item_base.html:200
#, python-format
msgid "This stock item is allocated to Sales Order %(link)s (Quantity: %(qty)s)"
msgstr ""

#: stock/templates/stock/item_base.html:208
#, python-format
msgid "This stock item is allocated to Build %(link)s (Quantity: %(qty)s)"
msgstr ""

#: stock/templates/stock/item_base.html:214
msgid "This stock item is serialized - it has a unique serial number and the quantity cannot be adjusted."
msgstr ""

#: stock/templates/stock/item_base.html:218
msgid "This stock item cannot be deleted as it has child items"
msgstr ""

#: stock/templates/stock/item_base.html:222
msgid "This stock item will be automatically deleted when all stock is depleted."
msgstr ""

#: stock/templates/stock/item_base.html:230
msgid "Stock Item Details"
msgstr ""

#: stock/templates/stock/item_base.html:289 templates/js/build.js:498
msgid "No location set"
msgstr ""

#: stock/templates/stock/item_base.html:296
msgid "Barcode Identifier"
msgstr ""

#: stock/templates/stock/item_base.html:338
msgid "Parent Item"
msgstr ""

#: stock/templates/stock/item_base.html:380
#, python-format
msgid "This StockItem expired on %(item.expiry_date)s"
msgstr ""

#: stock/templates/stock/item_base.html:382
#, python-format
msgid "This StockItem expires on %(item.expiry_date)s"
msgstr ""

#: stock/templates/stock/item_base.html:389 templates/js/stock.js:662
msgid "Last Updated"
msgstr ""

#: stock/templates/stock/item_base.html:394
msgid "Last Stocktake"
msgstr ""

#: stock/templates/stock/item_base.html:398
msgid "No stocktake performed"
msgstr ""

#: stock/templates/stock/item_childs.html:12
msgid "Child Stock Items"
msgstr ""

#: stock/templates/stock/item_childs.html:20
msgid "This stock item does not have any child items"
msgstr ""

#: stock/templates/stock/item_delete.html:9
msgid "Are you sure you want to delete this stock item?"
msgstr ""

#: stock/templates/stock/item_delete.html:12
#, python-format
msgid "This will remove <b>%(qty)s</b> units of <b>%(full_name)s</b> from stock."
msgstr ""

#: stock/templates/stock/item_install.html:7
msgid "Install another StockItem into this item."
msgstr ""

#: stock/templates/stock/item_install.html:10
msgid "Stock items can only be installed if they meet the following criteria"
msgstr ""

#: stock/templates/stock/item_install.html:13
msgid "The StockItem links to a Part which is in the BOM for this StockItem"
msgstr ""

#: stock/templates/stock/item_install.html:14
msgid "The StockItem is currently in stock"
msgstr ""

#: stock/templates/stock/item_installed.html:11
#: stock/templates/stock/navbar.html:27
msgid "Installed Stock Items"
msgstr ""

#: stock/templates/stock/item_serialize.html:5
msgid "Create serialized items from this stock item."
msgstr ""

#: stock/templates/stock/item_serialize.html:7
msgid "Select quantity to serialize, and unique serial numbers."
msgstr ""

#: stock/templates/stock/item_tests.html:11
#: stock/templates/stock/navbar.html:19 stock/templates/stock/navbar.html:22
msgid "Test Data"
msgstr ""

#: stock/templates/stock/item_tests.html:20
msgid "Delete Test Data"
msgstr ""

#: stock/templates/stock/item_tests.html:24
msgid "Add Test Data"
msgstr ""

#: stock/templates/stock/location.html:20
msgid "You are not in the list of owners of this location. This stock location cannot be edited."
msgstr ""

#: stock/templates/stock/location.html:37
msgid "All stock items"
msgstr ""

#: stock/templates/stock/location.html:55
msgid "Check-in Items"
msgstr ""

#: stock/templates/stock/location.html:71
msgid "Location actions"
msgstr ""

#: stock/templates/stock/location.html:73
msgid "Edit location"
msgstr ""

#: stock/templates/stock/location.html:75
msgid "Delete location"
msgstr ""

#: stock/templates/stock/location.html:87
msgid "Location Details"
msgstr ""

#: stock/templates/stock/location.html:92
msgid "Location Path"
msgstr ""

#: stock/templates/stock/location.html:97
msgid "Location Description"
msgstr ""

#: stock/templates/stock/location.html:102
#: stock/templates/stock/location_navbar.html:11
#: stock/templates/stock/location_navbar.html:18
#: stock/templates/stock/sublocation.html:16
msgid "Sublocations"
msgstr ""

#: stock/templates/stock/location.html:112
msgid "Stock Details"
msgstr ""

#: stock/templates/stock/location.html:117 templates/InvenTree/search.html:279
#: templates/stats.html:97 users/models.py:41
msgid "Stock Locations"
msgstr ""

#: stock/templates/stock/location_delete.html:7
msgid "Are you sure you want to delete this stock location?"
msgstr ""

#: stock/templates/stock/navbar.html:11
msgid "Stock Item Tracking"
msgstr ""

#: stock/templates/stock/navbar.html:14
msgid "History"
msgstr ""

#: stock/templates/stock/navbar.html:30
msgid "Installed Items"
msgstr ""

#: stock/templates/stock/navbar.html:38
msgid "Child Items"
msgstr ""

#: stock/templates/stock/navbar.html:41
msgid "Children"
msgstr ""

#: stock/templates/stock/stock_adjust.html:43
msgid "Remove item"
msgstr ""

#: stock/templates/stock/stock_app_base.html:16
msgid "Loading..."
msgstr ""

#: stock/templates/stock/stock_uninstall.html:8
msgid "The following stock items will be uninstalled"
msgstr ""

#: stock/templates/stock/stockitem_convert.html:7 stock/views.py:1364
msgid "Convert Stock Item"
msgstr ""

#: stock/templates/stock/stockitem_convert.html:8
#, python-format
msgid "This stock item is current an instance of <i>%(part)s</i>"
msgstr ""

#: stock/templates/stock/stockitem_convert.html:9
msgid "It can be converted to one of the part variants listed below."
msgstr ""

#: stock/templates/stock/stockitem_convert.html:14
msgid "This action cannot be easily undone"
msgstr ""

#: stock/templates/stock/sublocation.html:23 templates/stock_table.html:37
msgid "Printing Actions"
msgstr ""

#: stock/templates/stock/sublocation.html:27 templates/stock_table.html:41
msgid "Print labels"
msgstr ""

#: stock/templates/stock/tracking_delete.html:6
msgid "Are you sure you want to delete this stock tracking entry?"
msgstr ""

#: stock/views.py:123
msgid "Edit Stock Location"
msgstr ""

#: stock/views.py:230 stock/views.py:1343 stock/views.py:1465
#: stock/views.py:1830
msgid "Owner is required (ownership control is enabled)"
msgstr ""

#: stock/views.py:245
msgid "Stock Location QR code"
msgstr ""

#: stock/views.py:265
msgid "Add Stock Item Attachment"
msgstr ""

#: stock/views.py:311
msgid "Edit Stock Item Attachment"
msgstr ""

#: stock/views.py:327
msgid "Delete Stock Item Attachment"
msgstr ""

#: stock/views.py:343
msgid "Assign to Customer"
msgstr ""

#: stock/views.py:352
msgid "Customer must be specified"
msgstr ""

#: stock/views.py:376
msgid "Return to Stock"
msgstr ""

#: stock/views.py:385
msgid "Specify a valid location"
msgstr ""

#: stock/views.py:396
msgid "Stock item returned from customer"
msgstr ""

#: stock/views.py:407
msgid "Delete All Test Data"
msgstr ""

#: stock/views.py:424
msgid "Confirm test data deletion"
msgstr ""

#: stock/views.py:444
msgid "Add Test Result"
msgstr ""

#: stock/views.py:484
msgid "Edit Test Result"
msgstr ""

#: stock/views.py:501
msgid "Delete Test Result"
msgstr ""

#: stock/views.py:509
msgid "Stock Export Options"
msgstr ""

#: stock/views.py:630
msgid "Stock Item QR Code"
msgstr ""

#: stock/views.py:656
msgid "Install Stock Item"
msgstr ""

#: stock/views.py:755
msgid "Uninstall Stock Items"
msgstr ""

#: stock/views.py:863
msgid "Uninstalled stock items"
msgstr ""

#: stock/views.py:888
msgid "Adjust Stock"
msgstr ""

#: stock/views.py:998
msgid "Move Stock Items"
msgstr ""

#: stock/views.py:998
msgid "Move"
msgstr ""

#: stock/views.py:999
msgid "Count Stock Items"
msgstr ""

#: stock/views.py:999
msgid "Count"
msgstr ""

#: stock/views.py:1000
msgid "Remove From Stock"
msgstr ""

#: stock/views.py:1000
msgid "Take"
msgstr ""

#: stock/views.py:1001
msgid "Add Stock Items"
msgstr ""

#: stock/views.py:1001 users/models.py:183
msgid "Add"
msgstr ""

#: stock/views.py:1002
msgid "Delete Stock Items"
msgstr ""

#: stock/views.py:1031
msgid "Must enter integer value"
msgstr ""

#: stock/views.py:1036
msgid "Quantity must be positive"
msgstr ""

#: stock/views.py:1043
#, python-brace-format
msgid "Quantity must not exceed {x}"
msgstr ""

#: stock/views.py:1107
msgid "No action performed"
msgstr ""

#: stock/views.py:1122
#, python-brace-format
msgid "Added stock to {n} items"
msgstr ""

#: stock/views.py:1137
#, python-brace-format
msgid "Removed stock from {n} items"
msgstr ""

#: stock/views.py:1150
#, python-brace-format
msgid "Counted stock for {n} items"
msgstr ""

#: stock/views.py:1190
msgid "No items were moved"
msgstr ""

#: stock/views.py:1193
#, python-brace-format
msgid "Moved {n} items to {dest}"
msgstr ""

#: stock/views.py:1212
#, python-brace-format
msgid "Deleted {n} stock items"
msgstr ""

#: stock/views.py:1222
msgid "Edit Stock Item Status"
msgstr ""

#: stock/views.py:1245
msgid "Edit Stock Item"
msgstr ""

#: stock/views.py:1482
msgid "Serialize Stock"
msgstr ""

#: stock/views.py:1575 templates/js/build.js:244
msgid "Create new Stock Item"
msgstr ""

#: stock/views.py:1717
msgid "Duplicate Stock Item"
msgstr ""

#: stock/views.py:1799
msgid "Quantity cannot be negative"
msgstr ""

#: stock/views.py:1899
msgid "Delete Stock Location"
msgstr ""

#: stock/views.py:1912
msgid "Delete Stock Item"
msgstr ""

#: stock/views.py:1923
msgid "Delete Stock Tracking Entry"
msgstr ""

#: stock/views.py:1930
msgid "Edit Stock Tracking Entry"
msgstr ""

#: stock/views.py:1939
msgid "Add Stock Tracking Entry"
msgstr ""

#: templates/403.html:5 templates/403.html:11
msgid "Permission Denied"
msgstr ""

#: templates/403.html:14
msgid "You do not have permission to view this page."
msgstr ""

#: templates/404.html:5 templates/404.html:11
msgid "Page Not Found"
msgstr ""

#: templates/404.html:14
msgid "The requested page does not exist"
msgstr ""

#: templates/InvenTree/index.html:7
msgid "Index"
msgstr ""

#: templates/InvenTree/index.html:98
msgid "Starred Parts"
msgstr ""

#: templates/InvenTree/index.html:99
msgid "Latest Parts"
msgstr ""

#: templates/InvenTree/index.html:100
msgid "BOM Waiting Validation"
msgstr ""

#: templates/InvenTree/index.html:129
msgid "Recently Updated"
msgstr ""

#: templates/InvenTree/index.html:145
msgid "Expired Stock"
msgstr ""

#: templates/InvenTree/index.html:146
msgid "Stale Stock"
msgstr ""

#: templates/InvenTree/index.html:184
msgid "Build Orders In Progress"
msgstr ""

#: templates/InvenTree/index.html:185
msgid "Overdue Build Orders"
msgstr ""

#: templates/InvenTree/index.html:206
msgid "Outstanding Purchase Orders"
msgstr ""

#: templates/InvenTree/index.html:207
msgid "Overdue Purchase Orders"
msgstr ""

#: templates/InvenTree/index.html:229
msgid "Outstanding Sales Orders"
msgstr ""

#: templates/InvenTree/index.html:230
msgid "Overdue Sales Orders"
msgstr ""

#: templates/InvenTree/search.html:8 templates/InvenTree/search.html:14
msgid "Search Results"
msgstr ""

#: templates/InvenTree/search.html:24
msgid "Enter a search query"
msgstr ""

#: templates/InvenTree/search.html:268 templates/js/stock.js:300
msgid "Shipped to customer"
msgstr ""

#: templates/InvenTree/search.html:271 templates/js/stock.js:310
msgid "No stock location set"
msgstr ""

#: templates/InvenTree/settings/appearance.html:10
msgid "Theme Settings"
msgstr ""

#: templates/InvenTree/settings/appearance.html:17
msgid "Color Themes"
msgstr ""

#: templates/InvenTree/settings/appearance.html:29
#, python-format
msgid "\n"
"        The CSS sheet \"%(invalid_color_theme)s.css\" for the currently selected color theme was not found.<br>\n"
"        Please select another color theme :)\n"
"    "
msgstr ""

#: templates/InvenTree/settings/appearance.html:39
msgid "Language"
msgstr ""

#: templates/InvenTree/settings/appearance.html:61
msgid "Set Language"
msgstr ""

#: templates/InvenTree/settings/build.html:10
msgid "Build Order Settings"
msgstr ""

#: templates/InvenTree/settings/category.html:9
msgid "Category Settings"
msgstr ""

#: templates/InvenTree/settings/category.html:25
msgid "Category Parameter Templates"
msgstr ""

#: templates/InvenTree/settings/category.html:52
msgid "No category parameter templates found"
msgstr ""

#: templates/InvenTree/settings/category.html:70
#: templates/InvenTree/settings/part.html:81
msgid "Edit Template"
msgstr ""

#: templates/InvenTree/settings/category.html:71
#: templates/InvenTree/settings/part.html:82
msgid "Delete Template"
msgstr ""

#: templates/InvenTree/settings/currencies.html:10
<<<<<<< HEAD
#, fuzzy
#| msgid "Change Setting"
msgid "Currency Settings"
msgstr "Zmień ustawienie"

#: templates/InvenTree/settings/currencies.html:18
#, fuzzy
#| msgid "Currency"
msgid "Base Currency"
msgstr "Waluta"
=======
msgid "Currency Settings"
msgstr ""

#: templates/InvenTree/settings/currencies.html:18
msgid "Base Currency"
msgstr ""
>>>>>>> 60b263b0

#: templates/InvenTree/settings/currencies.html:22
msgid "Exchange Rates"
msgstr ""

#: templates/InvenTree/settings/currencies.html:32
msgid "Last Update"
msgstr ""

#: templates/InvenTree/settings/currencies.html:38
msgid "Never"
msgstr ""

#: templates/InvenTree/settings/currencies.html:43
msgid "Update Now"
msgstr ""

#: templates/InvenTree/settings/global.html:10
msgid "Global InvenTree Settings"
msgstr ""

#: templates/InvenTree/settings/global.html:26
msgid "Barcode Settings"
msgstr ""

#: templates/InvenTree/settings/header.html:7
msgid "Setting"
msgstr ""

#: templates/InvenTree/settings/part.html:9
msgid "Part Settings"
msgstr ""

#: templates/InvenTree/settings/part.html:14
msgid "Part Options"
msgstr ""

#: templates/InvenTree/settings/part.html:40
msgid "Part Parameter Templates"
msgstr ""

#: templates/InvenTree/settings/part.html:61
msgid "No part parameter templates found"
msgstr ""

#: templates/InvenTree/settings/po.html:9
msgid "Purchase Order Settings"
msgstr ""

#: templates/InvenTree/settings/report.html:10
msgid "Report Settings"
msgstr ""

#: templates/InvenTree/settings/setting.html:23
msgid "No value set"
msgstr ""

#: templates/InvenTree/settings/setting.html:31
msgid "Edit setting"
msgstr ""

#: templates/InvenTree/settings/settings.html:8
#: templates/InvenTree/settings/settings.html:14 templates/navbar.html:84
msgid "Settings"
msgstr ""

#: templates/InvenTree/settings/so.html:9
msgid "Sales Order Settings"
msgstr ""

#: templates/InvenTree/settings/stock.html:9
msgid "Stock Settings"
msgstr ""

#: templates/InvenTree/settings/stock.html:13 templates/stock_table.html:50
msgid "Stock Options"
msgstr ""

#: templates/InvenTree/settings/tabs.html:3
#: templates/InvenTree/settings/user.html:10
msgid "User Settings"
msgstr ""

#: templates/InvenTree/settings/tabs.html:6
msgid "Account"
msgstr ""

#: templates/InvenTree/settings/tabs.html:9
msgid "Appearance"
msgstr ""

#: templates/InvenTree/settings/tabs.html:13
msgid "InvenTree Settings"
msgstr ""

#: templates/InvenTree/settings/tabs.html:16
msgid "Global"
msgstr ""

#: templates/InvenTree/settings/tabs.html:19
<<<<<<< HEAD
#, fuzzy
#| msgid "Currency"
msgid "Currencies"
msgstr "Waluta"

#: templates/InvenTree/settings/tabs.html:22
msgid "Report"
msgstr ""

=======
msgid "Currencies"
msgstr ""

#: templates/InvenTree/settings/tabs.html:22
msgid "Report"
msgstr ""

>>>>>>> 60b263b0
#: templates/InvenTree/settings/tabs.html:25
msgid "Categories"
msgstr ""

#: templates/InvenTree/settings/user.html:16
msgid "User Information"
msgstr ""

#: templates/InvenTree/settings/user.html:21
msgid "Change Password"
msgstr ""

#: templates/InvenTree/settings/user.html:28
#: templates/registration/login.html:59
msgid "Username"
msgstr ""

#: templates/InvenTree/settings/user.html:32
msgid "First Name"
msgstr ""

#: templates/InvenTree/settings/user.html:36
msgid "Last Name"
msgstr ""

#: templates/InvenTree/settings/user.html:40
msgid "Email Address"
msgstr ""

#: templates/about.html:13
msgid "InvenTree Version Information"
msgstr ""

#: templates/about.html:22
msgid "InvenTree Version"
msgstr ""

#: templates/about.html:26
msgid "Up to Date"
msgstr ""

#: templates/about.html:28
msgid "Update Available"
msgstr ""

#: templates/about.html:34
msgid "API Version"
msgstr ""

#: templates/about.html:39
msgid "Django Version"
msgstr ""

#: templates/about.html:46
msgid "Commit Hash"
msgstr ""

#: templates/about.html:53
msgid "Commit Date"
msgstr ""

#: templates/about.html:58
msgid "InvenTree Documentation"
msgstr ""

#: templates/about.html:63
msgid "View Code on GitHub"
msgstr ""

#: templates/about.html:68
msgid "Credits"
msgstr ""

#: templates/about.html:73
msgid "Mobile App"
msgstr ""

#: templates/about.html:78
msgid "Submit Bug Report"
msgstr ""

#: templates/about.html:85 templates/clip.html:4
msgid "copy to clipboard"
msgstr ""

#: templates/about.html:85
msgid "copy version information"
msgstr ""

#: templates/about.html:95 templates/js/modals.js:568
#: templates/js/modals.js:846 templates/modals.html:29 templates/modals.html:54
#: templates/modals.html:97
msgid "Close"
msgstr ""

#: templates/attachment_table.html:6
msgid "Add Attachment"
msgstr ""

#: templates/attachment_table.html:17
msgid "Uploaded"
msgstr ""

#: templates/attachment_table.html:35
msgid "Delete attachment"
msgstr ""

#: templates/image_download.html:8
msgid "Specify URL for downloading image"
msgstr ""

#: templates/image_download.html:11
msgid "Must be a valid image URL"
msgstr ""

#: templates/image_download.html:12
msgid "Remote server must be accessible"
msgstr ""

#: templates/image_download.html:13
msgid "Remote image must not exceed maximum allowable file size"
msgstr ""

#: templates/js/barcode.js:8
msgid "Scan barcode data here using wedge scanner"
msgstr ""

#: templates/js/barcode.js:10
msgid "Enter barcode data"
msgstr ""

#: templates/js/barcode.js:14
msgid "Barcode"
msgstr ""

#: templates/js/barcode.js:32
msgid "Enter optional notes for stock transfer"
msgstr ""

#: templates/js/barcode.js:33
msgid "Enter notes"
msgstr ""

#: templates/js/barcode.js:71
msgid "Server error"
msgstr ""

#: templates/js/barcode.js:92
msgid "Unknown response from server"
msgstr ""

#: templates/js/barcode.js:119 templates/js/modals.js:901
msgid "Invalid server response"
msgstr ""

#: templates/js/barcode.js:212
msgid "Scan barcode data below"
msgstr ""

#: templates/js/barcode.js:270
msgid "No URL in response"
msgstr ""

#: templates/js/barcode.js:288
msgid "Link Barcode to Stock Item"
msgstr ""

#: templates/js/barcode.js:311
msgid "This will remove the association between this stock item and the barcode"
msgstr ""

#: templates/js/barcode.js:317
msgid "Unlink"
msgstr ""

#: templates/js/barcode.js:376
msgid "Remove stock item"
msgstr ""

#: templates/js/barcode.js:418
msgid "Check Stock Items into Location"
msgstr ""

#: templates/js/barcode.js:422 templates/js/barcode.js:547
msgid "Check In"
msgstr ""

#: templates/js/barcode.js:462 templates/js/barcode.js:586
msgid "Error transferring stock"
msgstr ""

#: templates/js/barcode.js:481
msgid "Stock Item already scanned"
msgstr ""

#: templates/js/barcode.js:485
msgid "Stock Item already in this location"
msgstr ""

#: templates/js/barcode.js:492
msgid "Added stock item"
msgstr ""

#: templates/js/barcode.js:499
msgid "Barcode does not match Stock Item"
msgstr ""

#: templates/js/barcode.js:542
msgid "Check Into Location"
msgstr ""

#: templates/js/barcode.js:605
msgid "Barcode does not match a valid location"
msgstr ""

#: templates/js/bom.js:175 templates/js/build.js:994
msgid "Open subassembly"
msgstr ""

#: templates/js/bom.js:249
<<<<<<< HEAD
#, fuzzy
#| msgid "Purchase Price"
msgid "Purchase Price Range"
msgstr "Cena zakupu"

#: templates/js/bom.js:257
#, fuzzy
#| msgid "Purchase Price"
msgid "Purchase Price Average"
msgstr "Cena zakupu"
=======
msgid "Purchase Price Range"
msgstr ""

#: templates/js/bom.js:257
msgid "Purchase Price Average"
msgstr ""
>>>>>>> 60b263b0

#: templates/js/bom.js:277
msgid "No pricing available"
msgstr ""

#: templates/js/bom.js:288 templates/js/filters.js:167
#: templates/js/filters.js:397
msgid "true"
msgstr ""

#: templates/js/bom.js:289 templates/js/filters.js:171
#: templates/js/filters.js:398
msgid "false"
msgstr ""

#: templates/js/bom.js:306 templates/js/bom.js:392
msgid "View BOM"
msgstr ""

#: templates/js/bom.js:366
msgid "Validate BOM Item"
msgstr ""

#: templates/js/bom.js:368
msgid "This line has been validated"
msgstr ""

#: templates/js/bom.js:370
msgid "Edit BOM Item"
msgstr ""

#: templates/js/bom.js:372
msgid "Delete BOM Item"
msgstr ""

#: templates/js/bom.js:463 templates/js/build.js:340 templates/js/build.js:1092
msgid "No BOM items found"
msgstr ""

#: templates/js/build.js:62
msgid "Auto-allocate stock items to this output"
msgstr ""

#: templates/js/build.js:70
msgid "Unallocate stock from build output"
msgstr ""

#: templates/js/build.js:80
msgid "Complete build output"
msgstr ""

#: templates/js/build.js:89
msgid "Delete build output"
msgstr ""

#: templates/js/build.js:243 templates/stock_table.html:20
msgid "New Stock Item"
msgstr ""

#: templates/js/build.js:549
msgid "Required Part"
msgstr ""

#: templates/js/build.js:570
msgid "Quantity Per"
msgstr ""

#: templates/js/build.js:638 templates/js/build.js:1056
#: templates/stock_table.html:59
msgid "Order stock"
msgstr ""

#: templates/js/build.js:691
msgid "No builds matching query"
msgstr ""

#: templates/js/build.js:708 templates/js/part.js:324 templates/js/part.js:546
#: templates/js/stock.js:511 templates/js/stock.js:938
#: templates/js/stock.js:1458
msgid "Select"
msgstr ""

#: templates/js/build.js:728
msgid "Build order is overdue"
msgstr ""

#: templates/js/build.js:827
msgid "No parts allocated for"
msgstr ""

#: templates/js/company.js:74
msgid "Parts Supplied"
msgstr ""

#: templates/js/company.js:83
msgid "Parts Manufactured"
msgstr ""

#: templates/js/company.js:96
msgid "No company information found"
msgstr ""

#: templates/js/company.js:129
msgid "No manufacturer parts found"
msgstr ""

#: templates/js/company.js:148 templates/js/company.js:246
#: templates/js/part.js:60 templates/js/part.js:145
msgid "Template part"
msgstr ""

#: templates/js/company.js:152 templates/js/company.js:250
#: templates/js/part.js:64 templates/js/part.js:149
msgid "Assembled part"
msgstr ""

#: templates/js/company.js:227
msgid "No supplier parts found"
msgstr ""

#: templates/js/filters.js:193
msgid "Select filter"
msgstr ""

#: templates/js/filters.js:268
msgid "Add new filter"
msgstr ""

#: templates/js/filters.js:271
msgid "Clear all filters"
msgstr ""

#: templates/js/filters.js:296
msgid "Create filter"
msgstr ""

#: templates/js/label.js:10 templates/js/report.js:98
msgid "Select Stock Items"
msgstr ""

#: templates/js/label.js:11
msgid "Stock item(s) must be selected before printing labels"
msgstr ""

#: templates/js/label.js:29 templates/js/label.js:79
msgid "No Labels Found"
msgstr ""

#: templates/js/label.js:30
msgid "No labels found which match selected stock item(s)"
msgstr ""

#: templates/js/label.js:61
msgid "Select Stock Locations"
msgstr ""

#: templates/js/label.js:62
msgid "Stock location(s) must be selected before printing labels"
msgstr ""

#: templates/js/label.js:80
msgid "No labels found which match selected stock location(s)"
msgstr ""

#: templates/js/label.js:154
msgid "stock items selected"
msgstr ""

#: templates/js/label.js:162
msgid "Select Label"
msgstr ""

#: templates/js/label.js:177
msgid "Select Label Template"
msgstr ""

#: templates/js/modals.js:265
msgid "Waiting for server..."
msgstr ""

#: templates/js/modals.js:424
msgid "Show Error Information"
msgstr ""

#: templates/js/modals.js:491 templates/modals.html:76
msgid "Accept"
msgstr ""

#: templates/js/modals.js:492 templates/modals.html:75
msgid "Cancel"
msgstr ""

#: templates/js/modals.js:556
msgid "Loading Data"
msgstr ""

#: templates/js/modals.js:567 templates/js/modals.js:845
#: templates/modals.html:30 templates/modals.html:55
msgid "Submit"
msgstr ""

#: templates/js/modals.js:797
msgid "Invalid response from server"
msgstr ""

#: templates/js/modals.js:797
msgid "Form data missing from server response"
msgstr ""

#: templates/js/modals.js:810
msgid "Error posting form data"
msgstr ""

#: templates/js/modals.js:901
msgid "JSON response missing form data"
msgstr ""

#: templates/js/modals.js:911
msgid "No Response"
msgstr ""

#: templates/js/modals.js:912
msgid "No response from the InvenTree server"
msgstr ""

#: templates/js/modals.js:916
msgid "Error 400: Bad Request"
msgstr ""

#: templates/js/modals.js:917
msgid "Server returned error code 400"
msgstr ""

#: templates/js/modals.js:921
msgid "Error 401: Not Authenticated"
msgstr ""

#: templates/js/modals.js:922
msgid "Authentication credentials not supplied"
msgstr ""

#: templates/js/modals.js:926
msgid "Error 403: Permission Denied"
msgstr ""

#: templates/js/modals.js:927
msgid "You do not have the required permissions to access this function"
msgstr ""

#: templates/js/modals.js:931
msgid "Error 404: Resource Not Found"
msgstr ""

#: templates/js/modals.js:932
msgid "The requested resource could not be located on the server"
msgstr ""

#: templates/js/modals.js:936
msgid "Error 408: Timeout"
msgstr ""

#: templates/js/modals.js:937
msgid "Connection timeout while requesting data from server"
msgstr ""

#: templates/js/modals.js:940
msgid "Error requesting form data"
msgstr ""

#: templates/js/order.js:138
msgid "No purchase orders found"
msgstr ""

#: templates/js/order.js:162 templates/js/order.js:257
msgid "Order is overdue"
msgstr ""

#: templates/js/order.js:234
msgid "No sales orders found"
msgstr ""

#: templates/js/part.js:52 templates/js/part.js:137
msgid "Trackable part"
msgstr ""

#: templates/js/part.js:56 templates/js/part.js:141
msgid "Virtual part"
msgstr ""

#: templates/js/part.js:68
msgid "Starred part"
msgstr ""

#: templates/js/part.js:72
msgid "Salable part"
msgstr ""

#: templates/js/part.js:186
msgid "No variants found"
msgstr ""

#: templates/js/part.js:272 templates/js/part.js:452
msgid "No parts found"
msgstr ""

#: templates/js/part.js:391
msgid "No category"
msgstr ""

#: templates/js/part.js:409 templates/js/table_filters.js:319
msgid "Low stock"
msgstr ""

#: templates/js/part.js:571 templates/js/stock.js:962
msgid "Path"
msgstr ""

#: templates/js/part.js:588
msgid "YES"
msgstr ""

#: templates/js/part.js:590
msgid "NO"
msgstr ""

#: templates/js/part.js:624
msgid "No test templates matching query"
msgstr ""

#: templates/js/part.js:675 templates/js/stock.js:75
msgid "Edit test result"
msgstr ""

#: templates/js/part.js:676 templates/js/stock.js:76
msgid "Delete test result"
msgstr ""

#: templates/js/part.js:682
msgid "This test is defined for a parent part"
msgstr ""

#: templates/js/report.js:47
msgid "items selected"
msgstr ""

#: templates/js/report.js:55
msgid "Select Report Template"
msgstr ""

#: templates/js/report.js:70
msgid "Select Test Report Template"
msgstr ""

#: templates/js/report.js:99
msgid "Stock item(s) must be selected before printing reports"
msgstr ""

#: templates/js/report.js:116 templates/js/report.js:169
#: templates/js/report.js:223 templates/js/report.js:277
#: templates/js/report.js:331
msgid "No Reports Found"
msgstr ""

#: templates/js/report.js:117
msgid "No report templates found which match selected stock item(s)"
msgstr ""

#: templates/js/report.js:152
msgid "Select Builds"
msgstr ""

#: templates/js/report.js:153
msgid "Build(s) must be selected before printing reports"
msgstr ""

#: templates/js/report.js:170
msgid "No report templates found which match selected build(s)"
msgstr ""

#: templates/js/report.js:205
msgid "Select Parts"
msgstr ""

#: templates/js/report.js:206
msgid "Part(s) must be selected before printing reports"
msgstr ""

#: templates/js/report.js:224
msgid "No report templates found which match selected part(s)"
msgstr ""

#: templates/js/report.js:259
msgid "Select Purchase Orders"
msgstr ""

#: templates/js/report.js:260
msgid "Purchase Order(s) must be selected before printing report"
msgstr ""

#: templates/js/report.js:278 templates/js/report.js:332
msgid "No report templates found which match selected orders"
msgstr ""

#: templates/js/report.js:313
msgid "Select Sales Orders"
msgstr ""

#: templates/js/report.js:314
msgid "Sales Order(s) must be selected before printing report"
msgstr ""

#: templates/js/stock.js:38
msgid "PASS"
msgstr ""

#: templates/js/stock.js:40
msgid "FAIL"
msgstr ""

#: templates/js/stock.js:45
msgid "NO RESULT"
msgstr ""

#: templates/js/stock.js:71
msgid "Add test result"
msgstr ""

#: templates/js/stock.js:90
msgid "No test results found"
msgstr ""

#: templates/js/stock.js:132
msgid "Test Date"
msgstr ""

#: templates/js/stock.js:292
msgid "In production"
msgstr ""

#: templates/js/stock.js:296
msgid "Installed in Stock Item"
msgstr ""

#: templates/js/stock.js:304
msgid "Assigned to Sales Order"
msgstr ""

#: templates/js/stock.js:336
msgid "No stock items matching query"
msgstr ""

#: templates/js/stock.js:357
msgid "items"
msgstr ""

#: templates/js/stock.js:449
msgid "batches"
msgstr ""

#: templates/js/stock.js:476
msgid "locations"
msgstr ""

#: templates/js/stock.js:478
msgid "Undefined location"
msgstr ""

#: templates/js/stock.js:579
msgid "Stock item is in production"
msgstr ""

#: templates/js/stock.js:584
msgid "Stock item assigned to sales order"
msgstr ""

#: templates/js/stock.js:587
msgid "Stock item assigned to customer"
msgstr ""

#: templates/js/stock.js:591
msgid "Stock item has expired"
msgstr ""

#: templates/js/stock.js:593
msgid "Stock item will expire soon"
msgstr ""

#: templates/js/stock.js:597
msgid "Stock item has been allocated"
msgstr ""

#: templates/js/stock.js:601
msgid "Stock item has been installed in another item"
msgstr ""

#: templates/js/stock.js:609
msgid "Stock item has been rejected"
msgstr ""

#: templates/js/stock.js:613
msgid "Stock item is lost"
msgstr ""

#: templates/js/stock.js:616
msgid "Stock item is destroyed"
msgstr ""

#: templates/js/stock.js:620 templates/js/table_filters.js:139
msgid "Depleted"
msgstr ""

#: templates/js/stock.js:649
msgid "Stocktake"
msgstr ""

#: templates/js/stock.js:825
msgid "Stock Status"
msgstr ""

#: templates/js/stock.js:840
msgid "Set Stock Status"
msgstr ""

#: templates/js/stock.js:854
msgid "Select Status Code"
msgstr ""

#: templates/js/stock.js:855
msgid "Status code must be selected"
msgstr ""

#: templates/js/stock.js:994
msgid "Invalid date"
msgstr ""

#: templates/js/stock.js:1041
msgid "Location no longer exists"
msgstr ""

#: templates/js/stock.js:1060
msgid "Purchase order no longer exists"
msgstr ""

#: templates/js/stock.js:1079
msgid "Customer no longer exists"
msgstr ""

#: templates/js/stock.js:1097
msgid "Stock item no longer exists"
msgstr ""

#: templates/js/stock.js:1120
msgid "Added"
msgstr ""

#: templates/js/stock.js:1128
msgid "Removed"
msgstr ""

#: templates/js/stock.js:1160
msgid "No user information"
msgstr ""

#: templates/js/stock.js:1172
msgid "Edit tracking entry"
msgstr ""

#: templates/js/stock.js:1173
msgid "Delete tracking entry"
msgstr ""

#: templates/js/stock.js:1297
msgid "Create New Location"
msgstr ""

#: templates/js/stock.js:1396
msgid "Serial"
msgstr ""

#: templates/js/stock.js:1489 templates/js/table_filters.js:172
msgid "Installed"
msgstr ""

#: templates/js/stock.js:1514
msgid "Install item"
msgstr ""

#: templates/js/table_filters.js:43
msgid "Trackable Part"
msgstr ""

#: templates/js/table_filters.js:47
msgid "Validated"
msgstr ""

#: templates/js/table_filters.js:72
msgid "Include locations"
msgstr ""

#: templates/js/table_filters.js:82 templates/js/table_filters.js:83
#: templates/js/table_filters.js:296
msgid "Include subcategories"
msgstr ""

#: templates/js/table_filters.js:93 templates/js/table_filters.js:182
msgid "Is Serialized"
msgstr ""

#: templates/js/table_filters.js:96 templates/js/table_filters.js:189
msgid "Serial number GTE"
msgstr ""

#: templates/js/table_filters.js:97 templates/js/table_filters.js:190
msgid "Serial number greater than or equal to"
msgstr ""

#: templates/js/table_filters.js:100 templates/js/table_filters.js:193
msgid "Serial number LTE"
msgstr ""

#: templates/js/table_filters.js:101 templates/js/table_filters.js:194
msgid "Serial number less than or equal to"
msgstr ""

#: templates/js/table_filters.js:104 templates/js/table_filters.js:105
#: templates/js/table_filters.js:185 templates/js/table_filters.js:186
msgid "Serial number"
msgstr ""

#: templates/js/table_filters.js:109 templates/js/table_filters.js:203
msgid "Batch code"
msgstr ""

#: templates/js/table_filters.js:119 templates/js/table_filters.js:286
msgid "Active parts"
msgstr ""

#: templates/js/table_filters.js:120
msgid "Show stock for active parts"
msgstr ""

#: templates/js/table_filters.js:125
msgid "Part is an assembly"
msgstr ""

#: templates/js/table_filters.js:129
msgid "Is allocated"
msgstr ""

#: templates/js/table_filters.js:130
msgid "Item has been allocated"
msgstr ""

#: templates/js/table_filters.js:135
msgid "Include stock in sublocations"
msgstr ""

#: templates/js/table_filters.js:140
msgid "Show stock items which are depleted"
msgstr ""

#: templates/js/table_filters.js:147
msgid "Show stock items which have expired"
msgstr ""

#: templates/js/table_filters.js:152
msgid "Show stock which is close to expiring"
msgstr ""

#: templates/js/table_filters.js:158
msgid "Show items which are in stock"
msgstr ""

#: templates/js/table_filters.js:162
msgid "In Production"
msgstr ""

#: templates/js/table_filters.js:163
msgid "Show items which are in production"
msgstr ""

#: templates/js/table_filters.js:167
msgid "Include Variants"
msgstr ""

#: templates/js/table_filters.js:168
msgid "Include stock items for variant parts"
msgstr ""

#: templates/js/table_filters.js:173
msgid "Show stock items which are installed in another item"
msgstr ""

#: templates/js/table_filters.js:178
msgid "Show items which have been assigned to a customer"
msgstr ""

#: templates/js/table_filters.js:198 templates/js/table_filters.js:199
msgid "Stock status"
msgstr ""

#: templates/js/table_filters.js:232
msgid "Build status"
msgstr ""

#: templates/js/table_filters.js:251 templates/js/table_filters.js:268
msgid "Order status"
msgstr ""

#: templates/js/table_filters.js:256 templates/js/table_filters.js:273
msgid "Outstanding"
msgstr ""

#: templates/js/table_filters.js:297
msgid "Include parts in subcategories"
msgstr ""

#: templates/js/table_filters.js:301
msgid "Has IPN"
msgstr ""

#: templates/js/table_filters.js:302
msgid "Part has internal part number"
msgstr ""

#: templates/js/table_filters.js:307
msgid "Show active parts"
msgstr ""

#: templates/js/table_filters.js:315
msgid "Stock available"
msgstr ""

#: templates/js/table_filters.js:331
msgid "Starred"
msgstr ""

#: templates/js/table_filters.js:343
msgid "Purchasable"
msgstr ""

#: templates/js/tables.js:321
msgid "Loading data"
msgstr ""

#: templates/js/tables.js:324
msgid "rows per page"
msgstr ""

#: templates/js/tables.js:327
msgid "Showing"
msgstr ""

#: templates/js/tables.js:327
msgid "to"
msgstr ""

#: templates/js/tables.js:327
msgid "of"
msgstr ""

#: templates/js/tables.js:327
msgid "rows"
msgstr ""

#: templates/js/tables.js:330 templates/search_form.html:6
#: templates/search_form.html:8
msgid "Search"
msgstr ""

#: templates/js/tables.js:333
msgid "No matching results"
msgstr ""

#: templates/js/tables.js:336
msgid "Hide/Show pagination"
msgstr ""

#: templates/js/tables.js:339
msgid "Refresh"
msgstr ""

#: templates/js/tables.js:342
msgid "Toggle"
msgstr ""

#: templates/js/tables.js:345
msgid "Columns"
msgstr ""

#: templates/js/tables.js:348
msgid "All"
msgstr ""

#: templates/modals.html:21 templates/modals.html:47
msgid "Form errors exist"
msgstr ""

#: templates/navbar.html:13
msgid "Toggle navigation"
msgstr ""

#: templates/navbar.html:33
msgid "Buy"
msgstr ""

#: templates/navbar.html:43
msgid "Sell"
msgstr ""

#: templates/navbar.html:55
msgid "Scan Barcode"
msgstr ""

#: templates/navbar.html:77 users/models.py:38
msgid "Admin"
msgstr ""

#: templates/navbar.html:79
msgid "Logout"
msgstr ""

#: templates/navbar.html:81 templates/registration/login.html:90
msgid "Login"
msgstr ""

#: templates/navbar.html:104
msgid "About InvenTree"
msgstr ""

#: templates/qr_code.html:11
msgid "QR data not provided"
msgstr ""

#: templates/registration/logged_out.html:51
msgid "You have been logged out"
msgstr ""

#: templates/registration/logged_out.html:52
#: templates/registration/password_reset_complete.html:52
#: templates/registration/password_reset_done.html:59
msgid "Return to login screen"
msgstr ""

#: templates/registration/login.html:65
msgid "Enter username"
msgstr ""

#: templates/registration/login.html:71
msgid "Password"
msgstr ""

#: templates/registration/login.html:84
msgid "Username / password combination is incorrect"
msgstr ""

#: templates/registration/login.html:96
#: templates/registration/password_reset_form.html:52
msgid "Forgotten your password?"
msgstr ""

#: templates/registration/login.html:96
msgid "Click here to reset"
msgstr ""

#: templates/registration/password_reset_complete.html:51
msgid "Password reset complete"
msgstr ""

#: templates/registration/password_reset_confirm.html:53
#: templates/registration/password_reset_confirm.html:57
msgid "Change password"
msgstr ""

#: templates/registration/password_reset_confirm.html:61
msgid "The password reset link was invalid, possibly because it has already been used. Please request a new password reset."
msgstr ""

#: templates/registration/password_reset_done.html:52
msgid "We've emailed you instructions for setting your password, if an account exists with the email you entered. You should receive them shortly."
msgstr ""

#: templates/registration/password_reset_done.html:55
msgid "If you don't receive an email, please make sure you've entered the address you registered with, and check your spam folder."
msgstr ""

#: templates/registration/password_reset_form.html:53
msgid "Enter your email address below."
msgstr ""

#: templates/registration/password_reset_form.html:54
msgid "An email will be sent with password reset instructions."
msgstr ""

#: templates/registration/password_reset_form.html:59
msgid "Send email"
msgstr ""

#: templates/stats.html:9
msgid "Server"
msgstr ""

#: templates/stats.html:13
msgid "Instance Name"
msgstr ""

#: templates/stats.html:18
msgid "Database"
msgstr ""

#: templates/stats.html:26
msgid "Server is running in debug mode"
msgstr ""

#: templates/stats.html:33
msgid "Docker Mode"
msgstr ""

#: templates/stats.html:34
msgid "Server is deployed using docker"
msgstr ""

#: templates/stats.html:40
msgid "Server status"
msgstr ""

#: templates/stats.html:43
msgid "Healthy"
msgstr ""

#: templates/stats.html:45
msgid "Issues detected"
msgstr ""

#: templates/stats.html:52
msgid "Background Worker"
msgstr ""

#: templates/stats.html:55
msgid "Background worker not running"
msgstr ""

#: templates/stats.html:63
msgid "Email Settings"
msgstr ""

#: templates/stats.html:66
msgid "Email settings not configured"
msgstr ""

#: templates/stock_table.html:14
msgid "Export Stock Information"
msgstr ""

#: templates/stock_table.html:27
msgid "Barcode Actions"
msgstr ""

#: templates/stock_table.html:43
msgid "Print test reports"
msgstr ""

#: templates/stock_table.html:55
msgid "Add to selected stock items"
msgstr ""

#: templates/stock_table.html:56
msgid "Remove from selected stock items"
msgstr ""

#: templates/stock_table.html:57
msgid "Stocktake selected stock items"
msgstr ""

#: templates/stock_table.html:58
msgid "Move selected stock items"
msgstr ""

#: templates/stock_table.html:58
msgid "Move stock"
msgstr ""

#: templates/stock_table.html:59
msgid "Order selected items"
msgstr ""

#: templates/stock_table.html:60
msgid "Change status"
msgstr ""

#: templates/stock_table.html:60
msgid "Change stock status"
msgstr ""

#: templates/stock_table.html:63
msgid "Delete selected items"
msgstr ""

#: templates/stock_table.html:63
msgid "Delete Stock"
msgstr ""

#: templates/yesnolabel.html:4
msgid "Yes"
msgstr ""

#: templates/yesnolabel.html:6
msgid "No"
msgstr ""

#: users/admin.py:64
msgid "Users"
msgstr ""

#: users/admin.py:65
msgid "Select which users are assigned to this group"
msgstr ""

#: users/admin.py:187
msgid "The following users are members of multiple groups:"
msgstr ""

#: users/admin.py:210
msgid "Personal info"
msgstr ""

#: users/admin.py:211
msgid "Permissions"
msgstr ""

#: users/admin.py:214
msgid "Important dates"
msgstr ""

#: users/models.py:170
msgid "Permission set"
msgstr ""

#: users/models.py:178
msgid "Group"
msgstr ""

#: users/models.py:181
msgid "View"
msgstr ""

#: users/models.py:181
msgid "Permission to view items"
msgstr ""

#: users/models.py:183
msgid "Permission to add items"
msgstr ""

#: users/models.py:185
msgid "Change"
msgstr ""

#: users/models.py:185
msgid "Permissions to edit items"
msgstr ""

#: users/models.py:187
msgid "Permission to delete items"
msgstr ""
<<<<<<< HEAD

#~ msgid "Default Currency"
#~ msgstr "Domyślna waluta"

#~ msgid "Default currency"
#~ msgstr "Domyślna waluta"
=======
>>>>>>> 60b263b0
<|MERGE_RESOLUTION|>--- conflicted
+++ resolved
@@ -2,13 +2,8 @@
 msgstr ""
 "Project-Id-Version: inventree\n"
 "Report-Msgid-Bugs-To: \n"
-<<<<<<< HEAD
-"POT-Creation-Date: 2021-05-28 04:35+0000\n"
-"PO-Revision-Date: 2021-05-18 13:05\n"
-=======
 "POT-Creation-Date: 2021-05-28 03:27+0000\n"
 "PO-Revision-Date: 2021-05-28 04:02\n"
->>>>>>> 60b263b0
 "Last-Translator: \n"
 "Language-Team: Polish\n"
 "Language: pl_PL\n"
@@ -4607,15 +4602,8 @@
 msgstr ""
 
 #: part/templates/part/part_base.html:107
-<<<<<<< HEAD
-#, fuzzy
-#| msgid "Part is not a virtual part"
 msgid "This is a virtual part"
-msgstr "Część nie jest częścią wirtualną"
-=======
-msgid "This is a virtual part"
-msgstr ""
->>>>>>> 60b263b0
+msgstr ""
 
 #: part/templates/part/part_base.html:113
 #, python-format
@@ -6116,25 +6104,12 @@
 msgstr ""
 
 #: templates/InvenTree/settings/currencies.html:10
-<<<<<<< HEAD
-#, fuzzy
-#| msgid "Change Setting"
-msgid "Currency Settings"
-msgstr "Zmień ustawienie"
-
-#: templates/InvenTree/settings/currencies.html:18
-#, fuzzy
-#| msgid "Currency"
-msgid "Base Currency"
-msgstr "Waluta"
-=======
 msgid "Currency Settings"
 msgstr ""
 
 #: templates/InvenTree/settings/currencies.html:18
 msgid "Base Currency"
 msgstr ""
->>>>>>> 60b263b0
 
 #: templates/InvenTree/settings/currencies.html:22
 msgid "Exchange Rates"
@@ -6235,25 +6210,13 @@
 msgstr ""
 
 #: templates/InvenTree/settings/tabs.html:19
-<<<<<<< HEAD
-#, fuzzy
-#| msgid "Currency"
 msgid "Currencies"
-msgstr "Waluta"
+msgstr ""
 
 #: templates/InvenTree/settings/tabs.html:22
 msgid "Report"
 msgstr ""
 
-=======
-msgid "Currencies"
-msgstr ""
-
-#: templates/InvenTree/settings/tabs.html:22
-msgid "Report"
-msgstr ""
-
->>>>>>> 60b263b0
 #: templates/InvenTree/settings/tabs.html:25
 msgid "Categories"
 msgstr ""
@@ -6474,25 +6437,12 @@
 msgstr ""
 
 #: templates/js/bom.js:249
-<<<<<<< HEAD
-#, fuzzy
-#| msgid "Purchase Price"
-msgid "Purchase Price Range"
-msgstr "Cena zakupu"
-
-#: templates/js/bom.js:257
-#, fuzzy
-#| msgid "Purchase Price"
-msgid "Purchase Price Average"
-msgstr "Cena zakupu"
-=======
 msgid "Purchase Price Range"
 msgstr ""
 
 #: templates/js/bom.js:257
 msgid "Purchase Price Average"
 msgstr ""
->>>>>>> 60b263b0
 
 #: templates/js/bom.js:277
 msgid "No pricing available"
@@ -7558,12 +7508,3 @@
 #: users/models.py:187
 msgid "Permission to delete items"
 msgstr ""
-<<<<<<< HEAD
-
-#~ msgid "Default Currency"
-#~ msgstr "Domyślna waluta"
-
-#~ msgid "Default currency"
-#~ msgstr "Domyślna waluta"
-=======
->>>>>>> 60b263b0
