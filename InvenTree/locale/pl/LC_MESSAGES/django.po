msgid ""
msgstr ""
"Project-Id-Version: inventree\n"
"Report-Msgid-Bugs-To: \n"
<<<<<<< HEAD
"POT-Creation-Date: 2021-05-05 17:33+1000\n"
"PO-Revision-Date: 2021-04-21 09:33\n"
=======
"POT-Creation-Date: 2021-05-17 10:46+0000\n"
"PO-Revision-Date: 2021-05-17 10:47\n"
>>>>>>> 79c6e5cb
"Last-Translator: \n"
"Language-Team: Polish\n"
"Language: pl_PL\n"
"MIME-Version: 1.0\n"
"Content-Type: text/plain; charset=UTF-8\n"
"Content-Transfer-Encoding: 8bit\n"
"Plural-Forms: nplurals=4; plural=(n==1 ? 0 : (n%10>=2 && n%10<=4) && (n%100<12 || n%100>14) ? 1 : n!=1 && (n%10>=0 && n%10<=1) || (n%10>=5 && n%10<=9) || (n%100>=12 && n%100<=14) ? 2 : 3);\n"
"X-Crowdin-Project: inventree\n"
"X-Crowdin-Project-ID: 452300\n"
"X-Crowdin-Language: pl\n"
"X-Crowdin-File: /[inventree.InvenTree] l10/InvenTree/locale/en/LC_MESSAGES/django.po\n"
"X-Crowdin-File-ID: 138\n"

#: InvenTree/api.py:64
msgid "API endpoint not found"
msgstr "Nie znaleziono punktu końcowego API"

#: InvenTree/api.py:110
msgid "No action specified"
msgstr "Nie określono działania"

#: InvenTree/api.py:124
msgid "No matching action found"
msgstr "Nie znaleziono pasującej akcji"

#: InvenTree/fields.py:44
msgid "Enter date"
msgstr "Wprowadź dane"

#: InvenTree/forms.py:110 build/forms.py:102 build/forms.py:123
#: build/forms.py:145 build/forms.py:169 build/forms.py:185 build/forms.py:227
#: order/forms.py:27 order/forms.py:38 order/forms.py:49 order/forms.py:60
#: order/forms.py:71 part/forms.py:134
msgid "Confirm"
msgstr "Potwierdź"

#: InvenTree/forms.py:126
msgid "Confirm delete"
msgstr "Potwierdź usunięcie"

#: InvenTree/forms.py:127
msgid "Confirm item deletion"
msgstr "Potwierdź usuwanie elementu"

#: InvenTree/forms.py:159 templates/registration/login.html:77
msgid "Enter password"
msgstr "Wprowadź hasło"

#: InvenTree/forms.py:160
msgid "Enter new password"
msgstr "Wprowadź nowe hasło"

#: InvenTree/forms.py:167
msgid "Confirm password"
msgstr "Potwierdź hasło"

#: InvenTree/forms.py:168
msgid "Confirm new password"
msgstr "Potwierdź nowe hasło"

#: InvenTree/forms.py:203
msgid "Apply Theme"
msgstr "Zastosuj motyw"

#: InvenTree/forms.py:233
msgid "Select Category"
msgstr "Wybierz kategorię"

#: InvenTree/helpers.py:377
#, python-brace-format
msgid "Duplicate serial: {n}"
<<<<<<< HEAD
msgstr ""

#: InvenTree/helpers.py:384 order/models.py:245 order/models.py:353
#: stock/views.py:1763
=======
msgstr "Powtórzony numer seryjny: {n}"

#: InvenTree/helpers.py:384 order/models.py:245 order/models.py:355
#: stock/views.py:1795
>>>>>>> 79c6e5cb
msgid "Invalid quantity provided"
msgstr "Podano nieprawidłową ilość"

#: InvenTree/helpers.py:387
msgid "Empty serial number string"
<<<<<<< HEAD
msgstr ""
=======
msgstr "Pusty ciąg numeru seryjnego"
>>>>>>> 79c6e5cb

#: InvenTree/helpers.py:409 InvenTree/helpers.py:412 InvenTree/helpers.py:415
#: InvenTree/helpers.py:440
#, python-brace-format
msgid "Invalid group: {g}"
msgstr "Nieprawidłowa grupa: {g}"

#: InvenTree/helpers.py:445
#, python-brace-format
msgid "Duplicate serial: {g}"
msgstr "Powtórzony numer seryjny: {g}"

#: InvenTree/helpers.py:453
msgid "No serial numbers found"
msgstr "Nie znaleziono numerów seryjnych"

#: InvenTree/helpers.py:457
#, python-brace-format
msgid "Number of unique serial number ({s}) must match quantity ({q})"
msgstr "Ilość numerów seryjnych ({s}) musi odpowiadać ilości ({q})"

#: InvenTree/models.py:59 stock/models.py:1761
msgid "Attachment"
msgstr "Załącznik"

#: InvenTree/models.py:60
msgid "Select file to attach"
msgstr "Wybierz plik do załączenia"

#: InvenTree/models.py:62 templates/attachment_table.html:16
msgid "Comment"
msgstr "Komentarz"

#: InvenTree/models.py:62
msgid "File comment"
msgstr "Komentarz pliku"

#: InvenTree/models.py:68 InvenTree/models.py:69 part/models.py:1946
#: report/templates/report/inventree_test_report_base.html:91
#: templates/js/stock.js:1146
msgid "User"
msgstr "Użytkownik"

#: InvenTree/models.py:72
msgid "upload date"
msgstr "data przesłania"

#: InvenTree/models.py:107 InvenTree/models.py:108 label/models.py:102
#: part/models.py:686 part/models.py:2087 part/templates/part/params.html:27
#: report/models.py:179 templates/InvenTree/search.html:137
#: templates/InvenTree/search.html:289 templates/js/part.js:110
#: templates/js/part.js:553 templates/js/stock.js:944
msgid "Name"
msgstr "Nazwa"

#: InvenTree/models.py:114 build/models.py:134
#: build/templates/build/detail.html:21 company/models.py:339
#: company/models.py:491 company/templates/company/detail.html:27
#: company/templates/company/manufacturer_part_base.html:72
#: company/templates/company/supplier_part_base.html:71
<<<<<<< HEAD
#: company/templates/company/supplier_part_detail.html:31 label/models.py:108
=======
#: company/templates/company/supplier_part_detail.html:31 label/models.py:109
>>>>>>> 79c6e5cb
#: order/models.py:101 order/templates/order/purchase_order_detail.html:143
#: part/models.py:710 part/templates/part/detail.html:54
#: part/templates/part/set_category.html:14 report/models.py:192
#: report/models.py:505 report/models.py:544
#: report/templates/report/inventree_build_order_base.html:118
#: templates/InvenTree/search.html:144 templates/InvenTree/search.html:224
#: templates/InvenTree/search.html:296
#: templates/InvenTree/settings/header.html:9 templates/js/bom.js:190
#: templates/js/build.js:736 templates/js/build.js:1004
#: templates/js/company.js:56 templates/js/order.js:183
#: templates/js/order.js:280 templates/js/part.js:169 templates/js/part.js:252
#: templates/js/part.js:371 templates/js/part.js:565 templates/js/part.js:643
#: templates/js/stock.js:554 templates/js/stock.js:956
#: templates/js/stock.js:1001
msgid "Description"
msgstr "Opis"

#: InvenTree/models.py:115
msgid "Description (optional)"
msgstr "Opis (opcjonalny)"

#: InvenTree/models.py:123
msgid "parent"
msgstr "nadrzędny"

<<<<<<< HEAD
#: InvenTree/settings.py:491
=======
#: InvenTree/settings.py:501
>>>>>>> 79c6e5cb
msgid "English"
msgstr "Angielski"

<<<<<<< HEAD
#: InvenTree/settings.py:492
=======
#: InvenTree/settings.py:502
>>>>>>> 79c6e5cb
msgid "French"
msgstr "Francuski"

<<<<<<< HEAD
#: InvenTree/settings.py:493
=======
#: InvenTree/settings.py:503
>>>>>>> 79c6e5cb
msgid "German"
msgstr "Niemiecki"

<<<<<<< HEAD
#: InvenTree/settings.py:494
=======
#: InvenTree/settings.py:504
>>>>>>> 79c6e5cb
msgid "Polish"
msgstr "Polski"

<<<<<<< HEAD
#: InvenTree/settings.py:495
=======
#: InvenTree/settings.py:505
>>>>>>> 79c6e5cb
msgid "Turkish"
msgstr "Turecki"

#: InvenTree/status.py:93
msgid "Background worker check failed"
msgstr ""

#: InvenTree/status.py:97
msgid "Email backend not configured"
msgstr "Nie skonfigurowano backendu e-mail"

#: InvenTree/status.py:100
msgid "InvenTree system health checks failed"
msgstr ""

#: InvenTree/status_codes.py:104 InvenTree/status_codes.py:145
#: InvenTree/status_codes.py:314
msgid "Pending"
msgstr "W toku"

#: InvenTree/status_codes.py:105
msgid "Placed"
msgstr "Umieszczony"

#: InvenTree/status_codes.py:106 InvenTree/status_codes.py:317
msgid "Complete"
msgstr "Zakończono"

#: InvenTree/status_codes.py:107 InvenTree/status_codes.py:147
#: InvenTree/status_codes.py:316
msgid "Cancelled"
msgstr "Anulowano"

#: InvenTree/status_codes.py:108 InvenTree/status_codes.py:148
#: InvenTree/status_codes.py:190
msgid "Lost"
msgstr "Zagubiono"

#: InvenTree/status_codes.py:109 InvenTree/status_codes.py:149
#: InvenTree/status_codes.py:192
msgid "Returned"
msgstr "Zwrócone"

#: InvenTree/status_codes.py:146
#: order/templates/order/sales_order_base.html:124
msgid "Shipped"
msgstr "Wysłane"

#: InvenTree/status_codes.py:186
msgid "OK"
msgstr "OK"

#: InvenTree/status_codes.py:187
msgid "Attention needed"
msgstr "Wymaga uwagi"

#: InvenTree/status_codes.py:188
msgid "Damaged"
msgstr "Uszkodzone"

#: InvenTree/status_codes.py:189
msgid "Destroyed"
msgstr "Zniszczone"

#: InvenTree/status_codes.py:191
msgid "Rejected"
msgstr "Odrzucone"

#: InvenTree/status_codes.py:272
msgid "Legacy stock tracking entry"
msgstr ""

#: InvenTree/status_codes.py:274
msgid "Stock item created"
msgstr ""

#: InvenTree/status_codes.py:276
msgid "Edited stock item"
msgstr ""

#: InvenTree/status_codes.py:277
msgid "Assigned serial number"
msgstr ""

#: InvenTree/status_codes.py:279
msgid "Stock counted"
msgstr ""

#: InvenTree/status_codes.py:280
msgid "Stock manually added"
msgstr ""

#: InvenTree/status_codes.py:281
msgid "Stock manually removed"
msgstr ""

#: InvenTree/status_codes.py:283
msgid "Location changed"
msgstr "Lokalizacja zmieniona"

#: InvenTree/status_codes.py:285
msgid "Installed into assembly"
msgstr ""

#: InvenTree/status_codes.py:286
msgid "Removed from assembly"
msgstr ""

#: InvenTree/status_codes.py:288
msgid "Installed component item"
msgstr ""

#: InvenTree/status_codes.py:289
msgid "Removed component item"
msgstr ""

#: InvenTree/status_codes.py:291
msgid "Split from parent item"
msgstr ""

#: InvenTree/status_codes.py:292
msgid "Split child item"
msgstr "Podziel element podrzędny"

#: InvenTree/status_codes.py:294 templates/js/table_filters.js:177
msgid "Sent to customer"
msgstr "Wyślij do klienta"

#: InvenTree/status_codes.py:295
msgid "Returned from customer"
msgstr "Zwrócony od klienta"

#: InvenTree/status_codes.py:297
msgid "Build order output created"
msgstr ""

#: InvenTree/status_codes.py:298
msgid "Build order output completed"
msgstr ""

#: InvenTree/status_codes.py:300
msgid "Received against purchase order"
msgstr ""

#: InvenTree/status_codes.py:315
msgid "Production"
msgstr "Produkcja"

#: InvenTree/validators.py:22
msgid "Not a valid currency code"
msgstr "Nieprawidłowy kod waluty"

#: InvenTree/validators.py:50
msgid "Invalid character in part name"
msgstr "Błędny znak w nazwie elementu"

#: InvenTree/validators.py:63
#, python-brace-format
msgid "IPN must match regex pattern {pat}"
msgstr "IPN musi być zgodny z wyrażeniem regularnym {pat}"

#: InvenTree/validators.py:77 InvenTree/validators.py:91
#: InvenTree/validators.py:105
#, python-brace-format
msgid "Reference must match pattern {pattern}"
msgstr ""

#: InvenTree/validators.py:113
#, python-brace-format
msgid "Illegal character in name ({x})"
msgstr "Niedozwolony znak w nazwie ({x})"

#: InvenTree/validators.py:132 InvenTree/validators.py:148
msgid "Overage value must not be negative"
msgstr ""

#: InvenTree/validators.py:150
msgid "Overage must not exceed 100%"
msgstr ""

#: InvenTree/validators.py:157
msgid "Overage must be an integer value or a percentage"
msgstr ""

#: InvenTree/views.py:587
msgid "Delete Item"
msgstr "Usuń element"

#: InvenTree/views.py:636
msgid "Check box to confirm item deletion"
msgstr "Zaznacz pole aby potwierdzić usunięcie elementu"

#: InvenTree/views.py:651 templates/InvenTree/settings/user.html:18
msgid "Edit User Information"
msgstr "Edytuj informacje użytkownika"

#: InvenTree/views.py:662 templates/InvenTree/settings/user.html:22
msgid "Set Password"
msgstr "Ustaw hasło"

#: InvenTree/views.py:681
msgid "Password fields must match"
msgstr "Hasła muszą być zgodne"

#: InvenTree/views.py:887 templates/navbar.html:95
msgid "System Information"
msgstr "Informacja systemowa"

#: barcodes/api.py:53 barcodes/api.py:150
msgid "Must provide barcode_data parameter"
msgstr ""

#: barcodes/api.py:126
msgid "No match found for barcode data"
msgstr ""

#: barcodes/api.py:128
msgid "Match found for barcode data"
msgstr ""

#: barcodes/api.py:153
msgid "Must provide stockitem parameter"
msgstr ""

#: barcodes/api.py:160
msgid "No matching stock item found"
msgstr ""

#: barcodes/api.py:190
msgid "Barcode already matches StockItem object"
msgstr ""

#: barcodes/api.py:194
msgid "Barcode already matches StockLocation object"
msgstr ""

#: barcodes/api.py:198
msgid "Barcode already matches Part object"
msgstr ""

#: barcodes/api.py:204 barcodes/api.py:216
msgid "Barcode hash already matches StockItem object"
msgstr ""

#: barcodes/api.py:222
msgid "Barcode associated with StockItem"
msgstr ""

#: build/forms.py:37
msgid "Build Order reference"
msgstr "Numer Zlecenia Budowy"

#: build/forms.py:38
msgid "Order target date"
msgstr ""

#: build/forms.py:42 build/templates/build/build_base.html:136
#: build/templates/build/detail.html:121 order/forms.py:109 order/forms.py:144
#: order/templates/order/order_base.html:124
#: order/templates/order/sales_order_base.html:117
#: report/templates/report/inventree_build_order_base.html:126
#: templates/js/build.js:783 templates/js/order.js:200
#: templates/js/order.js:298
msgid "Target Date"
msgstr "Data docelowa"

#: build/forms.py:43 build/models.py:224
msgid "Target date for build completion. Build will be overdue after this date."
msgstr ""

<<<<<<< HEAD
#: build/forms.py:48 build/forms.py:90 build/forms.py:266 build/models.py:1241
=======
#: build/forms.py:48 build/forms.py:90 build/forms.py:266 build/models.py:1245
>>>>>>> 79c6e5cb
#: build/templates/build/allocation_card.html:23
#: build/templates/build/auto_allocate.html:17
#: build/templates/build/build_base.html:123
#: build/templates/build/detail.html:31 common/models.py:705
#: company/forms.py:176 company/templates/company/supplier_part_pricing.html:77
<<<<<<< HEAD
#: order/forms.py:188 order/forms.py:205 order/forms.py:239 order/forms.py:261
#: order/forms.py:278 order/models.py:603 order/models.py:794
=======
#: order/forms.py:188 order/forms.py:205 order/forms.py:240 order/forms.py:262
#: order/forms.py:279 order/models.py:614 order/models.py:815
#: order/templates/order/order_wizard/match_parts.html:29
>>>>>>> 79c6e5cb
#: order/templates/order/order_wizard/select_parts.html:32
#: order/templates/order/purchase_order_detail.html:175
#: order/templates/order/sales_order_detail.html:70
#: order/templates/order/sales_order_detail.html:77
#: order/templates/order/sales_order_detail.html:162
#: order/templates/order/sales_order_detail.html:230 part/forms.py:342
#: part/forms.py:371 part/forms.py:387 part/models.py:2216
#: part/templates/part/allocation.html:19
#: part/templates/part/allocation.html:53
#: part/templates/part/part_pricing.html:13
#: part/templates/part/sale_prices.html:85
#: report/templates/report/inventree_build_order_base.html:114
#: report/templates/report/inventree_po_report.html:91
#: report/templates/report/inventree_so_report.html:91
#: report/templates/report/inventree_test_report_base.html:77
#: stock/forms.py:175 stock/forms.py:308
#: stock/templates/stock/item_base.html:250
#: stock/templates/stock/stock_adjust.html:18 templates/js/barcode.js:364
#: templates/js/bom.js:205 templates/js/build.js:476 templates/js/build.js:1014
#: templates/js/stock.js:1131 templates/js/stock.js:1393
msgid "Quantity"
msgstr "Ilość"

#: build/forms.py:49
msgid "Number of items to build"
msgstr ""

#: build/forms.py:91
msgid "Enter quantity for build output"
msgstr ""

#: build/forms.py:95 order/forms.py:234 stock/forms.py:118
msgid "Serial Numbers"
msgstr "Numer seryjny"

#: build/forms.py:97
msgid "Enter serial numbers for build outputs"
msgstr ""

#: build/forms.py:103
msgid "Confirm creation of build output"
msgstr ""

#: build/forms.py:124
msgid "Confirm deletion of build output"
msgstr ""

#: build/forms.py:145
msgid "Confirm unallocation of stock"
msgstr ""

#: build/forms.py:169
msgid "Confirm stock allocation"
msgstr "Potwierdź przydział zapasów"

#: build/forms.py:186
msgid "Mark build as complete"
msgstr "Oznacz budowę jako ukończoną"

#: build/forms.py:210 build/templates/build/auto_allocate.html:18
#: order/forms.py:82 stock/forms.py:347
#: stock/templates/stock/item_base.html:280
#: stock/templates/stock/stock_adjust.html:17
#: templates/InvenTree/search.html:260 templates/js/barcode.js:363
#: templates/js/barcode.js:531 templates/js/build.js:490
#: templates/js/stock.js:641 templates/js/stock.js:1023
msgid "Location"
msgstr "Lokalizacja"

#: build/forms.py:211
msgid "Location of completed parts"
msgstr "Lokalizacja ukończonych części"

#: build/forms.py:215 build/templates/build/build_base.html:128
<<<<<<< HEAD
#: build/templates/build/detail.html:59 order/models.py:455
=======
#: build/templates/build/detail.html:59 order/models.py:466
>>>>>>> 79c6e5cb
#: order/templates/order/receive_parts.html:24
#: stock/templates/stock/item_base.html:398 templates/InvenTree/search.html:252
#: templates/js/barcode.js:119 templates/js/build.js:770
#: templates/js/order.js:187 templates/js/order.js:285
#: templates/js/stock.js:628 templates/js/stock.js:1100
#: templates/js/stock.js:1401
msgid "Status"
msgstr "Status"

#: build/forms.py:216
msgid "Build output stock status"
msgstr ""

#: build/forms.py:223
msgid "Confirm incomplete"
msgstr "Potwierdź nieukończone"

#: build/forms.py:224
msgid "Confirm completion with incomplete stock allocation"
msgstr ""

#: build/forms.py:227
msgid "Confirm build completion"
msgstr ""

#: build/forms.py:252
msgid "Confirm cancel"
msgstr "Na pewno anulować?"

#: build/forms.py:252 build/views.py:66
msgid "Confirm build cancellation"
msgstr ""

#: build/forms.py:266
msgid "Select quantity of stock to allocate"
msgstr ""

#: build/models.py:65 build/templates/build/build_base.html:9
#: build/templates/build/build_base.html:63
#: part/templates/part/allocation.html:23
#: report/templates/report/inventree_build_order_base.html:106
msgid "Build Order"
msgstr "Zlecenie Budowy"

#: build/models.py:66 build/templates/build/index.html:8
#: build/templates/build/index.html:15 order/templates/order/so_builds.html:12
#: order/templates/order/so_navbar.html:19
#: order/templates/order/so_navbar.html:22 part/templates/part/navbar.html:55
#: part/templates/part/navbar.html:58 templates/InvenTree/index.html:183
#: templates/InvenTree/search.html:185
#: templates/InvenTree/settings/tabs.html:31 users/models.py:43
msgid "Build Orders"
msgstr "Zlecenia budowy"

#: build/models.py:126
msgid "Build Order Reference"
msgstr "Odwołanie do zamówienia wykonania"

<<<<<<< HEAD
#: build/models.py:127 order/models.py:99 order/models.py:605
#: order/templates/order/purchase_order_detail.html:170
#: order/templates/order/sales_order_detail.html:219 part/models.py:2187
=======
#: build/models.py:127 order/models.py:99 order/models.py:616
#: order/templates/order/purchase_order_detail.html:170
#: order/templates/order/sales_order_detail.html:225 part/models.py:2225
>>>>>>> 79c6e5cb
#: report/templates/report/inventree_po_report.html:92
#: report/templates/report/inventree_so_report.html:92 templates/js/bom.js:197
#: templates/js/build.js:565 templates/js/build.js:1008
msgid "Reference"
msgstr "Referencja"

#: build/models.py:137
msgid "Brief description of the build"
msgstr "Krótki opis budowy"

#: build/models.py:146 build/templates/build/build_base.html:153
#: build/templates/build/detail.html:77
msgid "Parent Build"
msgstr "Budowa nadrzędna"

#: build/models.py:147
msgid "BuildOrder to which this build is allocated"
msgstr "Zamówienie budowy, do którego budowa jest przypisana"

#: build/models.py:152 build/templates/build/auto_allocate.html:16
#: build/templates/build/build_base.html:118
<<<<<<< HEAD
#: build/templates/build/detail.html:26 company/models.py:688
#: order/models.py:647 order/models.py:679
=======
#: build/templates/build/detail.html:26 company/models.py:622
#: order/models.py:658 order/models.py:691
>>>>>>> 79c6e5cb
#: order/templates/order/order_wizard/select_parts.html:30
#: order/templates/order/purchase_order_detail.html:131
#: order/templates/order/receive_parts.html:19
#: order/templates/order/sales_order_detail.html:213 part/models.py:321
#: part/models.py:1914 part/models.py:1926 part/models.py:1944
#: part/models.py:2019 part/models.py:2115 part/models.py:2200
#: part/templates/part/part_app_base.html:8
#: part/templates/part/part_pricing.html:9 part/templates/part/related.html:29
#: part/templates/part/set_category.html:13
#: report/templates/report/inventree_build_order_base.html:110
#: report/templates/report/inventree_po_report.html:90
#: report/templates/report/inventree_so_report.html:90
#: templates/InvenTree/search.html:112 templates/InvenTree/search.html:210
#: templates/js/barcode.js:362 templates/js/bom.js:163
#: templates/js/build.js:741 templates/js/build.js:981
#: templates/js/company.js:140 templates/js/company.js:238
#: templates/js/part.js:233 templates/js/part.js:338 templates/js/stock.js:523
#: templates/js/stock.js:1465
msgid "Part"
msgstr "Część"

#: build/models.py:160
msgid "Select part to build"
msgstr "Wybierz część do budowy"

#: build/models.py:165
msgid "Sales Order Reference"
msgstr "Odwołanie do zamówienia sprzedaży"

#: build/models.py:169
msgid "SalesOrder to which this build is allocated"
msgstr "Zamówienie sprzedaży, do którego budowa jest przypisana"

#: build/models.py:174
msgid "Source Location"
msgstr "Lokalizacja źródła"

#: build/models.py:178
msgid "Select location to take stock from for this build (leave blank to take from any stock location)"
msgstr "Wybierz lokalizację, z której pobrać element do budowy (pozostaw puste, aby wziąć z dowolnej lokalizacji)"

#: build/models.py:183
msgid "Destination Location"
msgstr "Lokalizacja docelowa"

#: build/models.py:187
msgid "Select location where the completed items will be stored"
msgstr "Wybierz lokalizację, w której będą przechowywane ukończone elementy"

#: build/models.py:191
msgid "Build Quantity"
msgstr "Ilość do stworzenia"

#: build/models.py:194
msgid "Number of stock items to build"
msgstr "Ilość przedmiotów do zbudowania"

#: build/models.py:198
msgid "Completed items"
msgstr "Ukończone elementy"

#: build/models.py:200
msgid "Number of stock items which have been completed"
msgstr "Ilość produktów magazynowych które zostały ukończone"

#: build/models.py:204 part/templates/part/part_base.html:160
msgid "Build Status"
msgstr "Status budowania"

#: build/models.py:208
msgid "Build status code"
msgstr "Kod statusu budowania"

#: build/models.py:212 stock/models.py:464
msgid "Batch Code"
msgstr "Kod partii"

#: build/models.py:216
msgid "Batch code for this build output"
msgstr "Kod partii dla wyjścia budowy"

#: build/models.py:219 order/models.py:105 part/models.py:882
#: part/templates/part/detail.html:126 templates/js/order.js:293
msgid "Creation Date"
msgstr "Data utworzenia"

<<<<<<< HEAD
#: build/models.py:223 order/models.py:461
=======
#: build/models.py:223 order/models.py:472
>>>>>>> 79c6e5cb
msgid "Target completion date"
msgstr "Docelowy termin zakończenia"

#: build/models.py:227 order/models.py:218 templates/js/build.js:788
msgid "Completion Date"
msgstr "Data zakończenia"

#: build/models.py:233
msgid "completed by"
msgstr "zrealizowane przez"

#: build/models.py:241
msgid "Issued by"
msgstr "Wydany przez"

#: build/models.py:242
msgid "User who issued this build order"
msgstr "Użytkownik, który wydał to zamówienie"

#: build/models.py:250 build/templates/build/build_base.html:174
#: build/templates/build/detail.html:105 order/models.py:119
#: order/templates/order/order_base.html:138
#: order/templates/order/sales_order_base.html:138 part/models.py:886
#: report/templates/report/inventree_build_order_base.html:159
msgid "Responsible"
msgstr "Odpowiedzialny"

#: build/models.py:251
msgid "User responsible for this build order"
msgstr "Użytkownik odpowiedzialny za to zamówienie budowy"

#: build/models.py:256 build/templates/build/detail.html:91
#: company/templates/company/manufacturer_part_base.html:79
#: company/templates/company/manufacturer_part_detail.html:28
#: company/templates/company/supplier_part_base.html:78
#: company/templates/company/supplier_part_detail.html:28
#: part/templates/part/detail.html:83 part/templates/part/part_base.html:101
#: stock/models.py:458 stock/templates/stock/item_base.html:340
msgid "External Link"
msgstr "Link Zewnętrzny"

#: build/models.py:257 part/models.py:744 stock/models.py:460
msgid "Link to external URL"
msgstr "Link do zewnętrznego adresu URL"

#: build/models.py:261 build/templates/build/navbar.html:53
#: company/models.py:132 company/models.py:498
#: company/templates/company/navbar.html:70
#: company/templates/company/navbar.html:73 order/models.py:123
<<<<<<< HEAD
#: order/models.py:607 order/templates/order/po_navbar.html:29
#: order/templates/order/po_navbar.html:32
#: order/templates/order/purchase_order_detail.html:209
#: order/templates/order/sales_order_detail.html:264
=======
#: order/models.py:618 order/templates/order/po_navbar.html:29
#: order/templates/order/po_navbar.html:32
#: order/templates/order/purchase_order_detail.html:209
#: order/templates/order/sales_order_detail.html:278
>>>>>>> 79c6e5cb
#: order/templates/order/so_navbar.html:33
#: order/templates/order/so_navbar.html:36 part/models.py:871
#: part/templates/part/navbar.html:128
#: report/templates/report/inventree_build_order_base.html:173
#: stock/forms.py:173 stock/forms.py:317 stock/forms.py:349 stock/forms.py:377
#: stock/models.py:530 stock/models.py:1665 stock/models.py:1767
#: stock/templates/stock/navbar.html:57 templates/js/barcode.js:37
#: templates/js/bom.js:333 templates/js/stock.js:128 templates/js/stock.js:671
msgid "Notes"
msgstr "Uwagi"

#: build/models.py:262
msgid "Extra build notes"
msgstr "Dodatkowe notatki do budowy"

#: build/models.py:739
msgid "No build output specified"
msgstr "Nie określono danych wyjściowych budowy"

#: build/models.py:742
msgid "Build output is already completed"
msgstr "Budowanie wyjścia jest już ukończone"

#: build/models.py:745
msgid "Build output does not match Build Order"
msgstr ""

<<<<<<< HEAD
#: build/models.py:838
msgid "Completed build output"
msgstr ""

#: build/models.py:1132
msgid "BuildItem must be unique for build, stock_item and install_into"
msgstr ""

#: build/models.py:1157
msgid "Build item must specify a build output, as master part is marked as trackable"
msgstr ""

#: build/models.py:1161
=======
#: build/models.py:1136
msgid "BuildItem must be unique for build, stock_item and install_into"
msgstr ""

#: build/models.py:1161
msgid "Build item must specify a build output, as master part is marked as trackable"
msgstr ""

#: build/models.py:1165
>>>>>>> 79c6e5cb
#, python-brace-format
msgid "Selected stock item not found in BOM for part '{p}'"
msgstr ""

<<<<<<< HEAD
#: build/models.py:1165
=======
#: build/models.py:1169
>>>>>>> 79c6e5cb
#, python-brace-format
msgid "Allocated quantity ({n}) must not exceed available quantity ({q})"
msgstr ""

<<<<<<< HEAD
#: build/models.py:1172 order/models.py:768
msgid "StockItem is over-allocated"
msgstr ""

#: build/models.py:1176 order/models.py:771
msgid "Allocation quantity must be greater than zero"
msgstr ""

#: build/models.py:1180
msgid "Quantity must be 1 for serialized stock"
msgstr ""

#: build/models.py:1220 stock/templates/stock/item_base.html:306
=======
#: build/models.py:1176 order/models.py:789
msgid "StockItem is over-allocated"
msgstr ""

#: build/models.py:1180 order/models.py:792
msgid "Allocation quantity must be greater than zero"
msgstr ""

#: build/models.py:1184
msgid "Quantity must be 1 for serialized stock"
msgstr ""

#: build/models.py:1224 stock/templates/stock/item_base.html:312
>>>>>>> 79c6e5cb
#: templates/InvenTree/search.html:183 templates/js/build.js:714
#: templates/navbar.html:29
msgid "Build"
msgstr "Budowa"

<<<<<<< HEAD
#: build/models.py:1221
msgid "Build to allocate parts"
msgstr ""

#: build/models.py:1228 part/templates/part/allocation.html:18
=======
#: build/models.py:1225
msgid "Build to allocate parts"
msgstr ""

#: build/models.py:1232 part/templates/part/allocation.html:18
>>>>>>> 79c6e5cb
#: part/templates/part/allocation.html:24
#: part/templates/part/allocation.html:31
#: part/templates/part/allocation.html:49
#: stock/templates/stock/item_base.html:8
#: stock/templates/stock/item_base.html:93
#: stock/templates/stock/item_base.html:334
#: stock/templates/stock/stock_adjust.html:16 templates/js/build.js:831
#: templates/js/stock.js:1082 templates/js/stock.js:1384
msgid "Stock Item"
msgstr "Element magazynowy"

<<<<<<< HEAD
#: build/models.py:1229
=======
#: build/models.py:1233
>>>>>>> 79c6e5cb
msgid "Source stock item"
msgstr "Lokalizacja magazynowania przedmiotu"

<<<<<<< HEAD
#: build/models.py:1242
msgid "Stock quantity to allocate to build"
msgstr ""

#: build/models.py:1250
=======
#: build/models.py:1246
msgid "Stock quantity to allocate to build"
msgstr ""

#: build/models.py:1254
>>>>>>> 79c6e5cb
msgid "Install into"
msgstr "Zainstaluj do"

<<<<<<< HEAD
#: build/models.py:1251
=======
#: build/models.py:1255
>>>>>>> 79c6e5cb
msgid "Destination stock item"
msgstr "Docelowa lokalizacja magazynowa przedmiotu"

#: build/templates/build/allocate.html:7
msgid "Allocate Parts"
msgstr "Przydziel części"

#: build/templates/build/allocate.html:15
msgid "Allocate Stock to Build"
msgstr "Przydziel zapasy do budowy"

#: build/templates/build/allocate.html:22
msgid "Allocate stock to build"
msgstr "Przydziel zapasy do budowy"

#: build/templates/build/allocate.html:23
msgid "Auto Allocate"
msgstr "Automatyczne przypisywanie"

#: build/templates/build/allocate.html:25 templates/js/build.js:646
msgid "Unallocate stock"
msgstr "Cofnij przydział zapasów"

#: build/templates/build/allocate.html:26 build/views.py:319 build/views.py:805
msgid "Unallocate Stock"
msgstr "Cofnij przydział zapasów"

#: build/templates/build/allocate.html:29
msgid "Order required parts"
msgstr "Zamów wymagane komponenty"

#: build/templates/build/allocate.html:30
#: company/templates/company/detail_manufacturer_part.html:33
<<<<<<< HEAD
#: company/templates/company/detail_supplier_part.html:32 order/views.py:795
=======
#: company/templates/company/detail_supplier_part.html:32 order/views.py:986
>>>>>>> 79c6e5cb
#: part/templates/part/category.html:127
msgid "Order Parts"
msgstr "Zamów części"

#: build/templates/build/allocate.html:36
msgid "Untracked stock has been fully allocated for this Build Order"
msgstr ""

#: build/templates/build/allocate.html:40
msgid "Untracked stock has not been fully allocated for this Build Order"
msgstr ""

#: build/templates/build/allocate.html:47
msgid "This Build Order does not have any associated untracked BOM items"
msgstr ""

#: build/templates/build/allocation_card.html:21
#: build/templates/build/complete_output.html:46
#: order/templates/order/sales_order_detail.html:75
#: order/templates/order/sales_order_detail.html:160
#: report/templates/report/inventree_test_report_base.html:75
#: stock/models.py:452 stock/templates/stock/item_base.html:244
#: templates/js/build.js:474
msgid "Serial Number"
msgstr "Numer Seryjny"

#: build/templates/build/attachments.html:12
#: build/templates/build/navbar.html:43 build/templates/build/navbar.html:46
#: order/templates/order/po_navbar.html:26
#: order/templates/order/so_navbar.html:29 part/templates/part/navbar.html:119
#: part/templates/part/navbar.html:122 stock/templates/stock/navbar.html:47
#: stock/templates/stock/navbar.html:50
msgid "Attachments"
msgstr "Załączniki"

#: build/templates/build/auto_allocate.html:9
msgid "Automatically Allocate Stock"
msgstr "Przydziel automatycznie zapasy"

#: build/templates/build/auto_allocate.html:10
msgid "The following stock items will be allocated to the specified build output"
msgstr ""

#: build/templates/build/auto_allocate.html:37
msgid "No stock items found that can be automatically allocated to this build"
msgstr ""

#: build/templates/build/auto_allocate.html:39
msgid "Stock items will have to be manually allocated"
msgstr ""

#: build/templates/build/build_base.html:16
#, python-format
msgid "This Build Order is allocated to Sales Order %(link)s"
msgstr ""

#: build/templates/build/build_base.html:22
#, python-format
msgid "This Build Order is a child of Build Order %(link)s"
msgstr ""

#: build/templates/build/build_base.html:31
msgid "Build Order is ready to mark as completed"
msgstr ""

#: build/templates/build/build_base.html:36
msgid "Build Order cannot be completed as outstanding outputs remain"
msgstr ""

#: build/templates/build/build_base.html:41
msgid "Required build quantity has not yet been completed"
msgstr ""

#: build/templates/build/build_base.html:46
msgid "Stock has not been fully allocated to this Build Order"
msgstr ""

#: build/templates/build/build_base.html:65
#: company/templates/company/company_base.html:40
#: company/templates/company/manufacturer_part_base.html:25
#: company/templates/company/supplier_part_base.html:26
#: order/templates/order/order_base.html:26
#: order/templates/order/sales_order_base.html:35
#: part/templates/part/category.html:18 part/templates/part/part_base.html:29
#: stock/templates/stock/item_base.html:124
#: stock/templates/stock/location.html:31
msgid "Admin view"
msgstr "Widok administratora"

#: build/templates/build/build_base.html:71
#: build/templates/build/build_base.html:140
#: order/templates/order/order_base.html:32
#: order/templates/order/order_base.html:86
#: order/templates/order/sales_order_base.html:41
#: order/templates/order/sales_order_base.html:86
#: templates/js/table_filters.js:241 templates/js/table_filters.js:260
#: templates/js/table_filters.js:277
msgid "Overdue"
msgstr "Zaległe"

#: build/templates/build/build_base.html:80
msgid "Print actions"
msgstr "Akcje druku"

#: build/templates/build/build_base.html:84
msgid "Print Build Order"
msgstr "Wydrukuj Numer Zlecenia Budowy"

#: build/templates/build/build_base.html:90
#: build/templates/build/build_base.html:215
msgid "Complete Build"
msgstr ""

#: build/templates/build/build_base.html:95
msgid "Build actions"
msgstr ""

#: build/templates/build/build_base.html:99
msgid "Edit Build"
msgstr "Edytuj Budowę"

#: build/templates/build/build_base.html:101
#: build/templates/build/build_base.html:199 build/views.py:57
msgid "Cancel Build"
msgstr "Anuluj Budowę"

#: build/templates/build/build_base.html:114
#: build/templates/build/detail.html:11
msgid "Build Details"
msgstr "Szczegóły budowy"

#: build/templates/build/build_base.html:140
#, python-format
msgid "This build was due on %(target)s"
msgstr ""

#: build/templates/build/build_base.html:147
#: build/templates/build/detail.html:64
msgid "Progress"
msgstr "Postęp"

#: build/templates/build/build_base.html:160
<<<<<<< HEAD
#: build/templates/build/detail.html:84 order/models.py:677
=======
#: build/templates/build/detail.html:84 order/models.py:689
>>>>>>> 79c6e5cb
#: order/templates/order/sales_order_base.html:9
#: order/templates/order/sales_order_base.html:33
#: order/templates/order/sales_order_ship.html:25
#: part/templates/part/allocation.html:30
#: report/templates/report/inventree_build_order_base.html:136
#: report/templates/report/inventree_so_report.html:77
#: stock/templates/stock/item_base.html:274 templates/js/order.js:245
msgid "Sales Order"
msgstr "Zamówienie zakupu"

#: build/templates/build/build_base.html:167
#: build/templates/build/detail.html:98
#: report/templates/report/inventree_build_order_base.html:153
msgid "Issued By"
msgstr "Dodane przez"

#: build/templates/build/build_base.html:207
msgid "Incomplete Outputs"
msgstr ""

#: build/templates/build/build_base.html:208
msgid "Build Order cannot be completed as incomplete build outputs remain"
msgstr ""

#: build/templates/build/build_children.html:10
#: build/templates/build/navbar.html:36
msgid "Child Build Orders"
msgstr ""

#: build/templates/build/build_output.html:15
msgid "Incomplete Build Outputs"
msgstr ""

#: build/templates/build/build_output.html:22
msgid "Create new build output"
msgstr ""

#: build/templates/build/build_output.html:23
msgid "Create New Output"
msgstr "Utwórz nowe wyjście"

#: build/templates/build/build_output.html:36
msgid "Create a new build output"
msgstr ""

#: build/templates/build/build_output.html:37
msgid "No incomplete build outputs remain."
msgstr ""

#: build/templates/build/build_output.html:38
msgid "Create a new build output using the button above"
msgstr ""

#: build/templates/build/build_output.html:49
msgid "Completed Build Outputs"
msgstr ""

#: build/templates/build/build_output_create.html:7
msgid "The Bill of Materials contains trackable parts"
msgstr ""

#: build/templates/build/build_output_create.html:8
msgid "Build outputs must be generated individually."
msgstr ""

#: build/templates/build/build_output_create.html:9
msgid "Multiple build outputs will be created based on the quantity specified."
msgstr ""

#: build/templates/build/build_output_create.html:15
msgid "Trackable parts can have serial numbers specified"
msgstr ""

#: build/templates/build/build_output_create.html:16
msgid "Enter serial numbers to generate multiple single build outputs"
msgstr ""

#: build/templates/build/cancel.html:5
msgid "Are you sure you wish to cancel this build?"
msgstr "Czy na pewno przerwać tę budowę?"

#: build/templates/build/complete.html:8
msgid "Build Order is complete"
msgstr ""

#: build/templates/build/complete.html:12
msgid "Build Order is incomplete"
msgstr ""

#: build/templates/build/complete.html:15
msgid "Incompleted build outputs remain"
msgstr ""

#: build/templates/build/complete.html:18
msgid "Required build quantity has not been completed"
msgstr ""

#: build/templates/build/complete.html:21
msgid "Required stock has not been fully allocated"
msgstr ""

#: build/templates/build/complete_output.html:10
msgid "Stock allocation is complete for this output"
msgstr ""

#: build/templates/build/complete_output.html:14
msgid "Stock allocation is incomplete"
msgstr ""

#: build/templates/build/complete_output.html:20
msgid "tracked parts have not been fully allocated"
msgstr ""

#: build/templates/build/complete_output.html:41
msgid "The following items will be created"
msgstr ""

#: build/templates/build/create_build_item.html:7
msgid "Select a stock item to allocate to the selected build output"
msgstr ""

#: build/templates/build/create_build_item.html:11
#, python-format
msgid "The allocated stock will be installed into the following build output:<br><i>%(output)s</i>"
msgstr ""

#: build/templates/build/create_build_item.html:17
#, python-format
msgid "No stock available for %(part)s"
msgstr "Brak zapasów dla %(part)s"

#: build/templates/build/delete_build_item.html:8
msgid "Are you sure you want to unallocate this stock?"
msgstr "Czy na pewno chcesz anulować przydział tego zapasu?"

#: build/templates/build/delete_build_item.html:11
msgid "The selected stock will be unallocated from the build output"
msgstr ""

#: build/templates/build/detail.html:35
msgid "Stock Source"
msgstr "Źródło magazynu"

#: build/templates/build/detail.html:40
msgid "Stock can be taken from any available location."
msgstr ""

#: build/templates/build/detail.html:46 stock/forms.py:169 stock/forms.py:375
msgid "Destination"
msgstr "Przeznaczenie"

#: build/templates/build/detail.html:53
msgid "Destination location not specified"
msgstr "Nie określono lokalizacji docelowej"

#: build/templates/build/detail.html:70
#: stock/templates/stock/item_base.html:298 templates/js/stock.js:636
#: templates/js/stock.js:1408 templates/js/table_filters.js:108
#: templates/js/table_filters.js:202
msgid "Batch"
msgstr "Partia"

#: build/templates/build/detail.html:116
#: order/templates/order/order_base.html:111
#: order/templates/order/sales_order_base.html:111 templates/js/build.js:778
msgid "Created"
msgstr "Utworzony"

#: build/templates/build/detail.html:127
msgid "No target date set"
msgstr ""

#: build/templates/build/detail.html:132 templates/js/build.js:756
msgid "Completed"
msgstr "Zakończone"

#: build/templates/build/detail.html:136
msgid "Build not complete"
msgstr "Budowa niezakończona"

#: build/templates/build/edit_build_item.html:7
msgid "Alter the quantity of stock allocated to the build output"
msgstr ""

#: build/templates/build/index.html:28 build/views.py:678
msgid "New Build Order"
msgstr "Nowe zlecenie budowy"

#: build/templates/build/index.html:37 build/templates/build/index.html:38
msgid "Print Build Orders"
msgstr "Wydrukuj zlecenia budowy"

#: build/templates/build/index.html:43
#: order/templates/order/purchase_orders.html:27
#: order/templates/order/sales_orders.html:27
msgid "Display calendar view"
msgstr "Pokaż widok kalendarza"

#: build/templates/build/index.html:46
#: order/templates/order/purchase_orders.html:30
#: order/templates/order/sales_orders.html:30
msgid "Display list view"
msgstr "Pokaż widok listy"

#: build/templates/build/navbar.html:12
msgid "Build Order Details"
msgstr "Szczegóły zlecenia budowy"

#: build/templates/build/navbar.html:15
#: company/templates/company/navbar.html:15
#: order/templates/order/po_navbar.html:14
#: order/templates/order/so_navbar.html:15 part/templates/part/navbar.html:15
#: templates/js/stock.js:1016
msgid "Details"
msgstr "Szczegóły"

#: build/templates/build/navbar.html:21 build/templates/build/navbar.html:24
#: build/views.py:91
msgid "Allocate Stock"
msgstr "Przydziel zapasy"

#: build/templates/build/navbar.html:29 build/templates/build/navbar.html:32
msgid "Build Outputs"
msgstr ""

#: build/templates/build/navbar.html:39
msgid "Child Builds"
msgstr "Budowy podrzędne"

#: build/templates/build/navbar.html:50
msgid "Build Order Notes"
msgstr "Notatki zlecenia budowy"

#: build/templates/build/notes.html:12
msgid "Build Notes"
msgstr "Notatki tworzenia"

#: build/templates/build/notes.html:14 company/templates/company/notes.html:13
#: order/templates/order/order_notes.html:15
#: order/templates/order/sales_order_notes.html:16
#: part/templates/part/notes.html:14 stock/templates/stock/item_notes.html:15
msgid "Edit notes"
msgstr "Edytuj uwagi"

#: build/templates/build/notes.html:26 company/templates/company/notes.html:24
#: order/templates/order/order_notes.html:27
#: order/templates/order/sales_order_notes.html:29
#: part/templates/part/notes.html:27 stock/templates/stock/item_base.html:477
#: stock/templates/stock/item_base.html:487
#: stock/templates/stock/item_notes.html:26
msgid "Save"
msgstr "Zapisz"

#: build/templates/build/unallocate.html:10
msgid "Are you sure you wish to unallocate all stock for this build?"
msgstr "Czy na pewno chcesz cofnąć przydział wszystkich zapasów dla tej budowy?"

#: build/templates/build/unallocate.html:12
msgid "All incomplete stock allocations will be removed from the build"
msgstr ""

#: build/views.py:77
msgid "Build was cancelled"
msgstr "Tworzenie zostało przerwane"

#: build/views.py:138
msgid "Allocated stock to build output"
msgstr ""

#: build/views.py:150
msgid "Create Build Output"
msgstr "Utwórz zlecenie budowy"

#: build/views.py:168
msgid "Maximum output quantity is "
msgstr ""

<<<<<<< HEAD
#: build/views.py:168
msgid "Maximum output quantity is "
msgstr ""

#: build/views.py:184 stock/models.py:969 stock/views.py:1789
=======
#: build/views.py:184 stock/views.py:1821
>>>>>>> 79c6e5cb
msgid "Serial numbers already exist"
msgstr "Numer seryjny już istnieje"

#: build/views.py:193
msgid "Serial numbers required for trackable build output"
msgstr ""

#: build/views.py:259
msgid "Delete Build Output"
msgstr ""

#: build/views.py:280 build/views.py:370
msgid "Confirm unallocation of build stock"
msgstr ""

#: build/views.py:281 build/views.py:371 stock/views.py:425
msgid "Check the confirmation box"
msgstr ""

#: build/views.py:293
msgid "Build output does not match build"
msgstr ""

#: build/views.py:295 build/views.py:496
msgid "Build output must be specified"
msgstr ""

#: build/views.py:307
msgid "Build output deleted"
msgstr ""

#: build/views.py:405
msgid "Complete Build Order"
msgstr ""

#: build/views.py:411
msgid "Build order cannot be completed - incomplete outputs remain"
msgstr ""

#: build/views.py:422
msgid "Completed build order"
msgstr ""

#: build/views.py:438
msgid "Complete Build Output"
msgstr ""

#: build/views.py:480
msgid "Invalid stock status value selected"
msgstr ""

#: build/views.py:487
msgid "Quantity to complete cannot exceed build output quantity"
msgstr ""

#: build/views.py:493
msgid "Confirm completion of incomplete build"
msgstr ""

#: build/views.py:592
msgid "Build output completed"
msgstr ""

#: build/views.py:732
msgid "Created new build"
msgstr "Utworzona nowa budowa"

#: build/views.py:753
msgid "Edit Build Order Details"
msgstr ""

#: build/views.py:786
msgid "Edited build"
msgstr ""

#: build/views.py:795
msgid "Delete Build Order"
msgstr ""

#: build/views.py:810
msgid "Removed parts from build allocation"
msgstr ""

#: build/views.py:822
msgid "Allocate stock to build output"
msgstr ""

#: build/views.py:865
msgid "Item must be currently in stock"
msgstr ""

#: build/views.py:871
msgid "Stock item is over-allocated"
msgstr ""

#: build/views.py:872 templates/js/bom.js:230 templates/js/build.js:575
#: templates/js/build.js:838 templates/js/build.js:1021
msgid "Available"
msgstr "Dostępne"

#: build/views.py:874
msgid "Stock item must be selected"
msgstr ""

#: build/views.py:1037
msgid "Edit Stock Allocation"
msgstr ""

#: build/views.py:1041
msgid "Updated Build Item"
msgstr ""

#: build/views.py:1070
msgid "Add Build Order Attachment"
msgstr ""

<<<<<<< HEAD
#: build/views.py:1083 order/views.py:110 order/views.py:162 part/views.py:172
=======
#: build/views.py:1083 order/views.py:115 order/views.py:167 part/views.py:172
>>>>>>> 79c6e5cb
#: stock/views.py:277
msgid "Added attachment"
msgstr "Dodano załącznik"

<<<<<<< HEAD
#: build/views.py:1119 order/views.py:189 order/views.py:210
=======
#: build/views.py:1119 order/views.py:194 order/views.py:215
>>>>>>> 79c6e5cb
msgid "Edit Attachment"
msgstr "Edytuj załącznik"

<<<<<<< HEAD
#: build/views.py:1129 order/views.py:193 order/views.py:214
=======
#: build/views.py:1129 order/views.py:198 order/views.py:219
>>>>>>> 79c6e5cb
msgid "Attachment updated"
msgstr "Załącznik zaktualizowany"

<<<<<<< HEAD
#: build/views.py:1139 order/views.py:229 order/views.py:243
=======
#: build/views.py:1139 order/views.py:234 order/views.py:248
>>>>>>> 79c6e5cb
msgid "Delete Attachment"
msgstr "Usuń załącznik"

<<<<<<< HEAD
#: build/views.py:1144 order/views.py:235 order/views.py:249 stock/views.py:333
=======
#: build/views.py:1144 order/views.py:240 order/views.py:254 stock/views.py:333
>>>>>>> 79c6e5cb
msgid "Deleted attachment"
msgstr "Załącznik usunięto"

#: common/files.py:64
msgid "Unsupported file format: {ext.upper()}"
msgstr ""

#: common/files.py:69
msgid "Error reading file (invalid format)"
msgstr ""

#: common/files.py:71
msgid "Error reading file (incorrect dimension)"
msgstr ""

#: common/files.py:73
msgid "Error reading file (data could be corrupted)"
msgstr ""

#: common/forms.py:38 templates/attachment_table.html:15
msgid "File"
msgstr ""

#: common/forms.py:39
msgid "Select file to upload"
msgstr ""

#: common/forms.py:54
msgid "{name.title()} File"
msgstr ""

#: common/forms.py:55
#, python-brace-format
msgid "Select {name} file to upload"
msgstr ""

#: common/models.py:58
msgid "InvenTree Instance Name"
msgstr "Nazwa instancji InvenTree"

#: common/models.py:60
msgid "String descriptor for the server instance"
msgstr ""

#: common/models.py:64
msgid "Use instance name"
msgstr ""

#: common/models.py:65
msgid "Use the instance name in the title-bar"
msgstr ""

#: common/models.py:71 company/models.py:94 company/models.py:95
msgid "Company name"
msgstr "Nazwa firmy"

#: common/models.py:72
msgid "Internal company name"
msgstr ""

#: common/models.py:77
msgid "Base URL"
msgstr "Bazowy URL"

#: common/models.py:78
msgid "Base URL for server instance"
msgstr "Bazowy adres URL dla instancji serwera"

#: common/models.py:84
msgid "Default Currency"
msgstr "Domyślna waluta"

#: common/models.py:85
msgid "Default currency"
msgstr "Domyślna waluta"

#: common/models.py:91
msgid "Download from URL"
msgstr "Pobierz z adresu URL"

#: common/models.py:92
msgid "Allow download of remote images and files from external URL"
msgstr "Zezwól na pobieranie zewnętrznych obrazów i plików z zewnętrznego URL"

#: common/models.py:98
msgid "Barcode Support"
msgstr "Obsługa kodu kreskowego"

#: common/models.py:99
msgid "Enable barcode scanner support"
msgstr "Włącz obsługę skanera kodów"

#: common/models.py:105
msgid "IPN Regex"
msgstr "Wyrażenie regularne IPN"

#: common/models.py:106
msgid "Regular expression pattern for matching Part IPN"
msgstr ""

#: common/models.py:110
msgid "Allow Duplicate IPN"
msgstr "Zezwól na powtarzający się IPN"

#: common/models.py:111
msgid "Allow multiple parts to share the same IPN"
msgstr ""

#: common/models.py:117
msgid "Allow Editing IPN"
msgstr "Zezwól na edycję IPN"

#: common/models.py:118
msgid "Allow changing the IPN value while editing a part"
msgstr ""

#: common/models.py:124
msgid "Copy Part BOM Data"
msgstr "Skopiuj BOM komponentu"

#: common/models.py:125
msgid "Copy BOM data by default when duplicating a part"
msgstr ""

#: common/models.py:131
msgid "Copy Part Parameter Data"
msgstr ""

#: common/models.py:132
msgid "Copy parameter data by default when duplicating a part"
msgstr ""

#: common/models.py:138
msgid "Copy Part Test Data"
msgstr ""

#: common/models.py:139
msgid "Copy test data by default when duplicating a part"
msgstr ""

#: common/models.py:145
msgid "Copy Category Parameter Templates"
msgstr ""

#: common/models.py:146
msgid "Copy category parameter templates when creating a part"
msgstr ""

#: common/models.py:152
msgid "Recent Part Count"
msgstr ""

#: common/models.py:153
msgid "Number of recent parts to display on index page"
msgstr ""

#: common/models.py:159 part/models.py:2117 part/templates/part/detail.html:160
#: report/models.py:185 stock/forms.py:259 templates/js/table_filters.js:25
#: templates/js/table_filters.js:311
msgid "Template"
msgstr "Szablon"

#: common/models.py:160
msgid "Parts are templates by default"
msgstr ""

#: common/models.py:166 part/models.py:834 part/templates/part/detail.html:170
#: templates/js/table_filters.js:124 templates/js/table_filters.js:323
msgid "Assembly"
msgstr "Złożenie"

#: common/models.py:167
msgid "Parts can be assembled from other components by default"
msgstr ""

#: common/models.py:173 part/models.py:840 part/templates/part/detail.html:180
#: templates/js/table_filters.js:327
msgid "Component"
msgstr "Komponent"

#: common/models.py:174
msgid "Parts can be used as sub-components by default"
msgstr ""

#: common/models.py:180 part/models.py:851 part/templates/part/detail.html:200
msgid "Purchaseable"
msgstr "Możliwość zakupu"

#: common/models.py:181
msgid "Parts are purchaseable by default"
msgstr "Części są domyślnie z możliwością zakupu"

#: common/models.py:187 part/models.py:856 part/templates/part/detail.html:210
#: templates/js/table_filters.js:335
msgid "Salable"
msgstr "Możliwość sprzedaży"

#: common/models.py:188
msgid "Parts are salable by default"
msgstr "Części są domyślnie z możliwością sprzedaży"

#: common/models.py:194 part/models.py:846 part/templates/part/detail.html:190
#: templates/js/table_filters.js:33 templates/js/table_filters.js:339
msgid "Trackable"
msgstr "Możliwość śledzenia"

#: common/models.py:195
msgid "Parts are trackable by default"
msgstr "Części są domyślnie z możliwością śledzenia"

#: common/models.py:201 part/models.py:866 part/templates/part/detail.html:150
#: templates/js/table_filters.js:29
msgid "Virtual"
msgstr "Wirtualny"

#: common/models.py:202
msgid "Parts are virtual by default"
msgstr "Części są domyślnie wirtualne"

#: common/models.py:208
msgid "Show Quantity in Forms"
msgstr ""

#: common/models.py:209
msgid "Display available part quantity in some forms"
msgstr ""

#: common/models.py:215 templates/stats.html:25
msgid "Debug Mode"
msgstr "Tryb Debugowania"

#: common/models.py:216
msgid "Generate reports in debug mode (HTML output)"
msgstr ""

#: common/models.py:222
msgid "Page Size"
msgstr "Rozmiar strony"

#: common/models.py:223
msgid "Default page size for PDF reports"
msgstr ""

#: common/models.py:233
msgid "Test Reports"
msgstr "Raporty testów"

#: common/models.py:234
msgid "Enable generation of test reports"
msgstr "Włącz generowanie raportów testów"

#: common/models.py:240
msgid "Stock Expiry"
msgstr ""

#: common/models.py:241
msgid "Enable stock expiry functionality"
msgstr ""

#: common/models.py:247
msgid "Sell Expired Stock"
msgstr ""

#: common/models.py:248
msgid "Allow sale of expired stock"
msgstr ""

#: common/models.py:254
msgid "Stock Stale Time"
msgstr ""

#: common/models.py:255
msgid "Number of days stock items are considered stale before expiring"
msgstr ""

#: common/models.py:257 part/templates/part/detail.html:121
msgid "days"
msgstr "dni"

#: common/models.py:262
msgid "Build Expired Stock"
msgstr ""

#: common/models.py:263
msgid "Allow building with expired stock"
msgstr ""

#: common/models.py:269
msgid "Stock Ownership Control"
msgstr ""

#: common/models.py:270
msgid "Enable ownership control over stock locations and items"
msgstr ""

#: common/models.py:276
msgid "Group by Part"
msgstr "Grupuj według komponentu"

#: common/models.py:277
msgid "Group stock items by part reference in table views"
msgstr ""

#: common/models.py:283
msgid "Recent Stock Count"
msgstr ""

#: common/models.py:284
msgid "Number of recent stock items to display on index page"
msgstr ""

#: common/models.py:290
msgid "Build Order Reference Prefix"
msgstr ""

#: common/models.py:291
msgid "Prefix value for build order reference"
msgstr ""

#: common/models.py:296
msgid "Build Order Reference Regex"
msgstr ""

#: common/models.py:297
msgid "Regular expression pattern for matching build order reference"
msgstr ""

#: common/models.py:301
msgid "Sales Order Reference Prefix"
msgstr ""

#: common/models.py:302
msgid "Prefix value for sales order reference"
msgstr ""

#: common/models.py:307
msgid "Purchase Order Reference Prefix"
msgstr ""

#: common/models.py:308
msgid "Prefix value for purchase order reference"
msgstr ""

#: common/models.py:531
msgid "Settings key (must be unique - case insensitive"
msgstr ""

#: common/models.py:533
msgid "Settings value"
msgstr "Ustawienia wartości"

#: common/models.py:568
msgid "Must be an integer value"
msgstr ""

#: common/models.py:591
msgid "Value must be a boolean value"
msgstr ""

#: common/models.py:602
msgid "Value must be an integer value"
msgstr ""

#: common/models.py:625
msgid "Key string must be unique"
msgstr ""

#: common/models.py:706 company/forms.py:177
msgid "Price break quantity"
msgstr ""

#: common/models.py:714 company/templates/company/supplier_part_pricing.html:82
#: part/templates/part/sale_prices.html:90 templates/js/bom.js:255
msgid "Price"
msgstr "Cena"

#: common/models.py:715
msgid "Unit price at specified quantity"
msgstr ""

#: common/models.py:804
msgid "Default"
msgstr "Domyślny"

#: common/templates/common/edit_setting.html:11
msgid "Current value"
msgstr "Aktualna wartość"

#: common/views.py:32
msgid "Change Setting"
msgstr "Zmień ustawienie"

#: common/views.py:101
msgid "Supplied value is not allowed"
msgstr ""

#: common/views.py:110
msgid "Supplied value must be a boolean"
msgstr ""

#: common/views.py:184 order/templates/order/order_wizard/po_upload.html:42
#: order/views.py:582 part/templates/part/bom_upload/upload_file.html:27
msgid "Upload File"
msgstr "Wyślik plik"

#: common/views.py:185 order/templates/order/order_wizard/match_fields.html:52
#: order/views.py:583 part/templates/part/bom_upload/select_fields.html:58
msgid "Match Fields"
msgstr ""

#: common/views.py:186
msgid "Match Items"
msgstr ""

#: common/views.py:479
msgid "Fields matching failed"
msgstr ""

#: company/forms.py:38 company/models.py:142
#: company/templates/company/detail.html:42
msgid "Currency"
msgstr "Waluta"

#: company/forms.py:39 company/models.py:144
msgid "Default currency used for this company"
msgstr ""

#: company/forms.py:77 part/forms.py:46
msgid "URL"
msgstr "URL"

#: company/forms.py:78 part/forms.py:47
msgid "Image URL"
msgstr "URL zdjęcia"

#: company/forms.py:118
msgid "Single Price"
msgstr "Cena jednostkowa"

#: company/forms.py:120
msgid "Single quantity price"
msgstr "Cena jednostkowa"

#: company/forms.py:128 company/models.py:321
msgid "Select manufacturer"
msgstr "Wybierz producenta"

#: company/forms.py:134 company/models.py:328
msgid "Manufacturer Part Number"
msgstr "Numer producenta"

#: company/forms.py:136 company/models.py:327
#: company/templates/company/manufacturer_part_base.html:89
#: company/templates/company/manufacturer_part_detail.html:26
#: company/templates/company/supplier_part_base.html:102
#: company/templates/company/supplier_part_detail.html:35
#: order/templates/order/purchase_order_detail.html:158 part/bom.py:171
#: part/bom.py:242 templates/js/company.js:181 templates/js/company.js:307
msgid "MPN"
msgstr "MPN"

#: company/models.py:99
msgid "Company description"
msgstr "Opis firmy"

#: company/models.py:100
msgid "Description of the company"
msgstr "Opis firmy"

#: company/models.py:104 company/templates/company/company_base.html:70
#: company/templates/company/detail.html:33 templates/js/company.js:60
msgid "Website"
msgstr "Strona WWW"

#: company/models.py:104
msgid "Company website URL"
msgstr "Witryna internetowa firmy"

#: company/models.py:107 company/templates/company/company_base.html:77
msgid "Address"
msgstr "Adres"

#: company/models.py:108
msgid "Company address"
msgstr "Adres firmy"

#: company/models.py:111
msgid "Phone number"
msgstr "Numer telefonu"

#: company/models.py:112
msgid "Contact phone number"
msgstr "Numer telefonu kontaktowego"

#: company/models.py:115 company/templates/company/company_base.html:91
msgid "Email"
msgstr "Adres E-Mail"

#: company/models.py:115
msgid "Contact email address"
msgstr "Kontaktowy adres e-mail"

#: company/models.py:118 company/templates/company/company_base.html:98
msgid "Contact"
msgstr "Kontakt"

#: company/models.py:119
msgid "Point of contact"
msgstr "Punkt kontaktowy"

#: company/models.py:121 company/models.py:333 company/models.py:485
#: order/models.py:103 part/models.py:743
#: report/templates/report/inventree_build_order_base.html:165
#: templates/js/company.js:188 templates/js/company.js:318
#: templates/js/part.js:431
msgid "Link"
msgstr "Łącze"

#: company/models.py:121
msgid "Link to external company information"
msgstr "Link do informacji o zewnętrznym przedsiębiorstwie"

#: company/models.py:129 part/models.py:753
msgid "Image"
msgstr "Obraz"

#: company/models.py:134
msgid "is customer"
msgstr "jest klientem"

#: company/models.py:134
msgid "Do you sell items to this company?"
msgstr "Czy sprzedajesz produkty tej firmie?"

#: company/models.py:136
msgid "is supplier"
msgstr "jest dostawcą"

#: company/models.py:136
msgid "Do you purchase items from this company?"
msgstr "Czy kupujesz przedmioty od tej firmy?"

#: company/models.py:138
msgid "is manufacturer"
msgstr "jest producentem"

#: company/models.py:138
msgid "Does this company manufacture parts?"
msgstr "Czy to przedsiębiorstwo produkuje części?"

#: company/models.py:305 company/models.py:456 stock/models.py:405
#: stock/templates/stock/item_base.html:230
msgid "Base Part"
msgstr "Część bazowa"

<<<<<<< HEAD
#: company/models.py:312 company/models.py:463 order/views.py:1384
=======
#: company/models.py:309 company/models.py:460 order/views.py:1587
>>>>>>> 79c6e5cb
msgid "Select part"
msgstr "Wybierz część"

#: company/models.py:320 company/templates/company/detail.html:57
#: company/templates/company/manufacturer_part_base.html:85
#: company/templates/company/manufacturer_part_detail.html:25
#: company/templates/company/supplier_part_base.html:94
#: company/templates/company/supplier_part_detail.html:34 part/bom.py:170
#: part/bom.py:241 stock/templates/stock/item_base.html:347
#: templates/js/company.js:44 templates/js/company.js:165
#: templates/js/company.js:289
msgid "Manufacturer"
msgstr "Producent"

#: company/models.py:334
msgid "URL for external manufacturer part link"
msgstr ""

#: company/models.py:340
msgid "Manufacturer part description"
msgstr ""

#: company/models.py:466 company/templates/company/detail.html:62
#: company/templates/company/supplier_part_base.html:84
#: company/templates/company/supplier_part_detail.html:25 order/models.py:190
#: order/templates/order/order_base.html:92
#: order/templates/order/order_wizard/select_pos.html:30 part/bom.py:175
#: part/bom.py:286 stock/templates/stock/item_base.html:359
#: templates/js/company.js:48 templates/js/company.js:263
#: templates/js/order.js:170
msgid "Supplier"
msgstr "Dostawca"

#: company/models.py:467
msgid "Select supplier"
msgstr "Wybierz dostawcę"

#: company/models.py:472 company/templates/company/supplier_part_base.html:88
#: company/templates/company/supplier_part_detail.html:26
#: order/templates/order/purchase_order_detail.html:149 part/bom.py:176
#: part/bom.py:287
msgid "SKU"
msgstr "SKU"

#: company/models.py:473
msgid "Supplier stock keeping unit"
msgstr ""

#: company/models.py:479
#: company/templates/company/manufacturer_part_base.html:6
#: company/templates/company/manufacturer_part_base.html:19
#: stock/templates/stock/item_base.html:352
msgid "Manufacturer Part"
msgstr "Część producenta"

#: company/models.py:480
msgid "Select manufacturer part"
msgstr ""

#: company/models.py:486
msgid "URL for external supplier part link"
msgstr ""

#: company/models.py:492
msgid "Supplier part description"
msgstr ""

#: company/models.py:497 company/templates/company/supplier_part_base.html:116
#: company/templates/company/supplier_part_detail.html:38 part/models.py:2228
#: report/templates/report/inventree_po_report.html:93
#: report/templates/report/inventree_so_report.html:93
msgid "Note"
msgstr "Uwaga"

#: company/models.py:501 part/models.py:1614
msgid "base cost"
msgstr "koszt podstawowy"

#: company/models.py:501 part/models.py:1614
msgid "Minimum charge (e.g. stocking fee)"
msgstr ""

#: company/models.py:503 company/templates/company/supplier_part_base.html:109
#: stock/models.py:429 stock/templates/stock/item_base.html:305
#: templates/js/stock.js:667
msgid "Packaging"
msgstr "Opakowanie"

#: company/models.py:503
msgid "Part packaging"
msgstr "Opakowanie części"

#: company/models.py:505 part/models.py:1616
msgid "multiple"
msgstr "wielokrotność"

#: company/models.py:505
msgid "Order multiple"
msgstr ""

#: company/templates/company/assigned_stock.html:10
#: company/templates/company/navbar.html:62
#: company/templates/company/navbar.html:65 templates/js/build.js:467
msgid "Assigned Stock"
msgstr ""

#: company/templates/company/company_base.html:9
#: company/templates/company/company_base.html:35
#: templates/InvenTree/search.html:304 templates/js/company.js:33
msgid "Company"
msgstr "Firma"

#: company/templates/company/company_base.html:25
#: part/templates/part/part_thumb.html:21
msgid "Upload new image"
msgstr "Prześlij nowy obraz"

#: company/templates/company/company_base.html:27
#: part/templates/part/part_thumb.html:23
msgid "Download image from URL"
msgstr ""

#: company/templates/company/company_base.html:46 order/views.py:311
msgid "Create Purchase Order"
msgstr ""

#: company/templates/company/company_base.html:51
msgid "Edit company information"
msgstr ""

#: company/templates/company/company_base.html:56 company/views.py:326
msgid "Delete Company"
msgstr ""

#: company/templates/company/company_base.html:64
#: company/templates/company/detail.html:10
#: company/templates/company/navbar.html:12
msgid "Company Details"
msgstr ""

#: company/templates/company/company_base.html:84
msgid "Phone"
msgstr "Telefon"

#: company/templates/company/delete.html:7
#, python-format
msgid "Are you sure you want to delete company '%(name)s'?"
msgstr ""

#: company/templates/company/delete.html:12
#, python-format
msgid ""
"There are %(count)s parts sourced from this company.<br>\n"
"If this supplier is deleted, these supplier part entries will also be deleted."
msgstr ""

#: company/templates/company/detail.html:21
msgid "Company Name"
msgstr "Nazwa firmy"

#: company/templates/company/detail.html:36
msgid "No website specified"
msgstr "Nie określono strony internetowej"

#: company/templates/company/detail.html:45
msgid "Uses default currency"
msgstr ""

<<<<<<< HEAD
#: company/templates/company/detail.html:67 order/models.py:450
#: order/templates/order/sales_order_base.html:92 stock/models.py:415
#: stock/models.py:416 stock/templates/stock/item_base.html:251
=======
#: company/templates/company/detail.html:67 order/models.py:461
#: order/templates/order/sales_order_base.html:92 stock/models.py:447
#: stock/models.py:448 stock/templates/stock/item_base.html:257
>>>>>>> 79c6e5cb
#: templates/js/company.js:40 templates/js/order.js:267
#: templates/js/stock.js:1064
msgid "Customer"
msgstr "Klient"

#: company/templates/company/detail_manufacturer_part.html:11
#: templates/InvenTree/search.html:149
msgid "Manufacturer Parts"
msgstr "Części producenta"

#: company/templates/company/detail_manufacturer_part.html:22
msgid "Create new manufacturer part"
msgstr "Utwórz nową część producenta"

#: company/templates/company/detail_manufacturer_part.html:23
#: part/templates/part/manufacturer.html:19
msgid "New Manufacturer Part"
msgstr "Nowa część producenta"

#: company/templates/company/detail_manufacturer_part.html:28
#: company/templates/company/detail_supplier_part.html:27
#: company/templates/company/manufacturer_part_suppliers.html:20
#: part/templates/part/category.html:122
#: part/templates/part/manufacturer.html:22
#: part/templates/part/supplier.html:20
msgid "Options"
msgstr "Opcje"

#: company/templates/company/detail_manufacturer_part.html:33
#: company/templates/company/detail_supplier_part.html:32
#: part/templates/part/category.html:127
msgid "Order parts"
msgstr "Zamów części"

#: company/templates/company/detail_manufacturer_part.html:36
#: company/templates/company/detail_supplier_part.html:35
msgid "Delete parts"
msgstr "Usuń części"

#: company/templates/company/detail_manufacturer_part.html:36
#: company/templates/company/detail_supplier_part.html:35
msgid "Delete Parts"
msgstr "Usuń części"

#: company/templates/company/detail_manufacturer_part.html:66
#: company/templates/company/detail_supplier_part.html:66
#: part/templates/part/bom.html:159 part/templates/part/category.html:118
#: templates/js/stock.js:1279
msgid "New Part"
msgstr "Nowy komponent"

#: company/templates/company/detail_manufacturer_part.html:67
#: company/templates/company/detail_supplier_part.html:67
msgid "Create new Part"
msgstr "Utwórz nowy komponent"

#: company/templates/company/detail_manufacturer_part.html:72
#: company/views.py:71 part/templates/part/manufacturer.html:52
#: part/templates/part/supplier.html:56
msgid "New Manufacturer"
msgstr "Now producent"

#: company/templates/company/detail_manufacturer_part.html:73
#: company/views.py:284
msgid "Create new Manufacturer"
msgstr "Utwórz nowego producenta"

#: company/templates/company/detail_stock.html:10
msgid "Supplier Stock"
msgstr "Zapasy dostawcy"

#: company/templates/company/detail_stock.html:37
#: company/templates/company/supplier_part_stock.html:34
#: part/templates/part/category.html:114 part/templates/part/category.html:128
#: part/templates/part/stock.html:54 stock/templates/stock/location.html:163
msgid "Export"
msgstr "Eksportuj"

#: company/templates/company/detail_supplier_part.html:11
#: company/templates/company/manufacturer_part_navbar.html:11
#: company/templates/company/manufacturer_part_suppliers.html:10
#: templates/InvenTree/search.html:164
msgid "Supplier Parts"
msgstr "Komponenty dostawcy"

#: company/templates/company/detail_supplier_part.html:21
#: order/templates/order/order_wizard/select_parts.html:42
#: order/templates/order/purchase_order_detail.html:50
msgid "Create new supplier part"
msgstr "Utwórz nowego dostawcę części"

#: company/templates/company/detail_supplier_part.html:22
#: company/templates/company/manufacturer_part_suppliers.html:17
#: order/templates/order/purchase_order_detail.html:49
<<<<<<< HEAD
#: part/templates/part/supplier.html:17 templates/js/stock.js:1163
=======
#: part/templates/part/supplier.html:17 templates/js/stock.js:1285
>>>>>>> 79c6e5cb
msgid "New Supplier Part"
msgstr "Now dostawca części"

#: company/templates/company/detail_supplier_part.html:72
#: company/templates/company/manufacturer_part_suppliers.html:47
#: company/views.py:64 order/templates/order/purchase_orders.html:185
#: part/templates/part/supplier.html:50
msgid "New Supplier"
msgstr "Nowy dostawca"

#: company/templates/company/detail_supplier_part.html:73 company/views.py:281
#: order/templates/order/purchase_orders.html:186
msgid "Create new Supplier"
msgstr "Dodaj nowego dostawcę"

#: company/templates/company/index.html:8
msgid "Supplier List"
msgstr "Lista dostawców"

#: company/templates/company/manufacturer_part_base.html:36
#: company/templates/company/supplier_part_base.html:36
#: company/templates/company/supplier_part_orders.html:17
#: part/templates/part/orders.html:17 part/templates/part/part_base.html:65
msgid "Order part"
msgstr "Zamów część"

#: company/templates/company/manufacturer_part_base.html:41
msgid "Edit manufacturer part"
msgstr "Edytuj część producenta"

#: company/templates/company/manufacturer_part_base.html:45
msgid "Delete manufacturer part"
msgstr "Usuń cześć producenta"

#: company/templates/company/manufacturer_part_base.html:57
#: company/templates/company/manufacturer_part_detail.html:10
msgid "Manufacturer Part Details"
msgstr "Szczegóły części producenta"

#: company/templates/company/manufacturer_part_base.html:62
#: company/templates/company/manufacturer_part_detail.html:18
#: company/templates/company/supplier_part_base.html:61
#: company/templates/company/supplier_part_detail.html:18
msgid "Internal Part"
msgstr "Część wewnętrzna"

#: company/templates/company/manufacturer_part_delete.html:6
msgid "Are you sure you want to delete the following Manufacturer Parts?"
msgstr ""

#: company/templates/company/manufacturer_part_delete.html:36
#, python-format
msgid "There are %(count)s suppliers defined for this manufacturer part. If you delete it, the following supplier parts will also be deleted:"
msgstr ""

#: company/templates/company/manufacturer_part_navbar.html:14
#: company/views.py:63 part/templates/part/navbar.html:78
#: part/templates/part/navbar.html:81 templates/InvenTree/search.html:316
#: templates/navbar.html:35
msgid "Suppliers"
msgstr "Dostawcy"

#: company/templates/company/manufacturer_part_navbar.html:19
msgid "Manufacturer Part Stock"
msgstr ""

#: company/templates/company/manufacturer_part_navbar.html:22
#: company/templates/company/navbar.html:41
#: company/templates/company/supplier_part_navbar.html:15
#: part/templates/part/navbar.html:36 stock/api.py:54
#: stock/templates/stock/loc_link.html:7 stock/templates/stock/location.html:36
#: stock/templates/stock/stock_app_base.html:10
#: templates/InvenTree/index.html:128 templates/InvenTree/search.html:196
#: templates/InvenTree/search.html:232
#: templates/InvenTree/settings/tabs.html:28 templates/js/part.js:173
#: templates/js/part.js:398 templates/js/stock.js:563 templates/navbar.html:26
msgid "Stock"
msgstr "Stan"

#: company/templates/company/manufacturer_part_navbar.html:26
msgid "Manufacturer Part Orders"
msgstr ""

#: company/templates/company/manufacturer_part_navbar.html:29
#: company/templates/company/supplier_part_navbar.html:22
msgid "Orders"
msgstr "Zamówienia"

#: company/templates/company/manufacturer_part_suppliers.html:22
#: part/templates/part/supplier.html:22
msgid "Delete supplier parts"
msgstr ""

#: company/templates/company/manufacturer_part_suppliers.html:22
#: part/templates/part/manufacturer.html:24 part/templates/part/params.html:44
#: part/templates/part/related.html:44 part/templates/part/supplier.html:22
#: stock/views.py:1002 users/models.py:187
msgid "Delete"
msgstr "Usuń"

#: company/templates/company/manufacturer_part_suppliers.html:48
#: part/templates/part/supplier.html:51
msgid "Create new supplier"
msgstr "Utwórz nowego dostawcę"

#: company/templates/company/navbar.html:20
#: company/templates/company/navbar.html:23
msgid "Manufactured Parts"
msgstr ""

#: company/templates/company/navbar.html:29
#: company/templates/company/navbar.html:32
msgid "Supplied Parts"
msgstr "Dostarczone części"

#: company/templates/company/navbar.html:38 part/templates/part/navbar.html:33
#: stock/templates/stock/location.html:107
#: stock/templates/stock/location.html:122
#: stock/templates/stock/location.html:136
#: stock/templates/stock/location_navbar.html:22
#: stock/templates/stock/location_navbar.html:29
#: templates/InvenTree/search.html:198 templates/js/stock.js:968
<<<<<<< HEAD
#: templates/stats.html:72 templates/stats.html:81 users/models.py:42
=======
#: templates/stats.html:93 templates/stats.html:102 users/models.py:42
>>>>>>> 79c6e5cb
msgid "Stock Items"
msgstr ""

#: company/templates/company/navbar.html:47
#: company/templates/company/navbar.html:56
#: company/templates/company/navbar.html:59
#: company/templates/company/sales_orders.html:11
#: order/templates/order/sales_orders.html:8
#: order/templates/order/sales_orders.html:13
#: part/templates/part/navbar.html:98 part/templates/part/navbar.html:101
#: part/templates/part/sales_orders.html:10 templates/InvenTree/index.html:228
#: templates/InvenTree/search.html:345
#: templates/InvenTree/settings/tabs.html:37 templates/navbar.html:46
#: users/models.py:45
msgid "Sales Orders"
msgstr ""

#: company/templates/company/navbar.html:50
#: company/templates/company/purchase_orders.html:10
#: order/templates/order/purchase_orders.html:8
#: order/templates/order/purchase_orders.html:13
#: part/templates/part/navbar.html:84 part/templates/part/navbar.html:87
#: part/templates/part/orders.html:10 templates/InvenTree/index.html:205
#: templates/InvenTree/search.html:325
#: templates/InvenTree/settings/tabs.html:34 templates/navbar.html:37
#: users/models.py:44
msgid "Purchase Orders"
msgstr ""

#: company/templates/company/notes.html:11
msgid "Company Notes"
msgstr ""

#: company/templates/company/purchase_orders.html:18
#: order/templates/order/purchase_orders.html:20
msgid "Create new purchase order"
msgstr ""

#: company/templates/company/purchase_orders.html:19
#: order/templates/order/purchase_orders.html:21
msgid "New Purchase Order"
msgstr ""

#: company/templates/company/sales_orders.html:19
#: order/templates/order/sales_orders.html:20
msgid "Create new sales order"
msgstr ""

#: company/templates/company/sales_orders.html:20
#: order/templates/order/sales_orders.html:21
msgid "New Sales Order"
msgstr ""

#: company/templates/company/supplier_part_base.html:7
#: company/templates/company/supplier_part_base.html:20 stock/models.py:414
#: stock/templates/stock/item_base.html:364 templates/js/company.js:279
msgid "Supplier Part"
msgstr ""

#: company/templates/company/supplier_part_base.html:40
msgid "Edit supplier part"
msgstr ""

#: company/templates/company/supplier_part_base.html:44
msgid "Delete supplier part"
msgstr ""

#: company/templates/company/supplier_part_base.html:56
#: company/templates/company/supplier_part_detail.html:10
msgid "Supplier Part Details"
msgstr ""

#: company/templates/company/supplier_part_delete.html:5
msgid "Are you sure you want to delete the following Supplier Parts?"
msgstr ""

#: company/templates/company/supplier_part_navbar.html:12
#: company/templates/company/supplier_part_stock.html:10
msgid "Supplier Part Stock"
msgstr ""

#: company/templates/company/supplier_part_navbar.html:19
#: company/templates/company/supplier_part_orders.html:10
msgid "Supplier Part Orders"
msgstr ""

#: company/templates/company/supplier_part_navbar.html:26
msgid "Supplier Part Pricing"
msgstr ""

#: company/templates/company/supplier_part_navbar.html:29
msgid "Pricing"
msgstr "Cennik"

#: company/templates/company/supplier_part_orders.html:18
#: part/templates/part/orders.html:18
msgid "Order Part"
msgstr ""

#: company/templates/company/supplier_part_pricing.html:11
msgid "Pricing Information"
msgstr "Informacja cenowa"

#: company/templates/company/supplier_part_pricing.html:19 company/views.py:794
<<<<<<< HEAD
#: part/templates/part/sale_prices.html:17 part/views.py:2636
=======
#: part/templates/part/sale_prices.html:17 part/views.py:2644
>>>>>>> 79c6e5cb
msgid "Add Price Break"
msgstr ""

#: company/templates/company/supplier_part_pricing.html:38
#: part/templates/part/sale_prices.html:46
msgid "No price break information found"
msgstr ""

#: company/templates/company/supplier_part_pricing.html:89
#: part/templates/part/sale_prices.html:97
msgid "Edit price break"
msgstr "Edytuj przedział cenowy"

#: company/templates/company/supplier_part_pricing.html:90
#: part/templates/part/sale_prices.html:98
msgid "Delete price break"
msgstr ""

#: company/views.py:70 part/templates/part/navbar.html:72
#: part/templates/part/navbar.html:75 templates/InvenTree/search.html:306
#: templates/navbar.html:36
msgid "Manufacturers"
msgstr "Producenci"

#: company/views.py:77 templates/InvenTree/search.html:336
#: templates/navbar.html:45
msgid "Customers"
msgstr "Klienci"

#: company/views.py:78 order/templates/order/sales_orders.html:187
msgid "New Customer"
msgstr "Nowy klient"

#: company/views.py:86
msgid "Companies"
msgstr "Firmy"

#: company/views.py:87
msgid "New Company"
msgstr "Nowa firma"

#: company/views.py:169 part/views.py:848
msgid "Download Image"
msgstr "Pobierz obraz"

#: company/views.py:198 part/views.py:880
msgid "Image size exceeds maximum allowable size for download"
msgstr ""

#: company/views.py:205 part/views.py:887
#, python-brace-format
msgid "Invalid response: {code}"
msgstr ""

#: company/views.py:214 part/views.py:896
msgid "Supplied URL is not a valid image file"
msgstr ""

#: company/views.py:243
msgid "Update Company Image"
msgstr ""

#: company/views.py:249
msgid "Updated company image"
msgstr ""

#: company/views.py:259
msgid "Edit Company"
msgstr "Edytuj firmę"

#: company/views.py:264
msgid "Edited company information"
msgstr ""

#: company/views.py:287 order/templates/order/sales_orders.html:188
msgid "Create new Customer"
msgstr "Utwórz nowego klienta"

#: company/views.py:289
msgid "Create new Company"
msgstr "Utwórz nową firmę"

#: company/views.py:316
msgid "Created new company"
msgstr "Utwórz nową firmę"

#: company/views.py:332
msgid "Company was deleted"
msgstr "Usunięto firmę"

#: company/views.py:357
msgid "Edit Manufacturer Part"
msgstr ""

#: company/views.py:366
msgid "Create New Manufacturer Part"
msgstr ""

#: company/views.py:440
msgid "Delete Manufacturer Part"
msgstr ""

#: company/views.py:528
msgid "Edit Supplier Part"
msgstr ""

#: company/views.py:578 templates/js/stock.js:1286
msgid "Create new Supplier Part"
msgstr ""

#: company/views.py:722
msgid "Delete Supplier Part"
msgstr ""

<<<<<<< HEAD
#: company/views.py:799 part/views.py:2640
msgid "Added new price break"
msgstr ""

#: company/views.py:855 part/views.py:2684
=======
#: company/views.py:799 part/views.py:2648
msgid "Added new price break"
msgstr ""

#: company/views.py:855 part/views.py:2692
>>>>>>> 79c6e5cb
msgid "Edit Price Break"
msgstr "Edytuj przedział cenowy"

<<<<<<< HEAD
#: company/views.py:870 part/views.py:2698
=======
#: company/views.py:870 part/views.py:2706
>>>>>>> 79c6e5cb
msgid "Delete Price Break"
msgstr ""

#: label/api.py:56 report/api.py:201
msgid "No valid objects provided to template"
msgstr ""

#: label/models.py:103
msgid "Label name"
msgstr "Nazwa etykiety"

#: label/models.py:110
msgid "Label description"
msgstr "Opis etykiety"

#: label/models.py:117 stock/forms.py:202
msgid "Label"
msgstr "Etykieta"

#: label/models.py:118
msgid "Label template file"
msgstr ""

#: label/models.py:124 report/models.py:274
msgid "Enabled"
msgstr "Aktywne"

#: label/models.py:125
msgid "Label template is enabled"
msgstr ""

#: label/models.py:130
msgid "Width [mm]"
msgstr "Szerokość [mm]"

#: label/models.py:131
msgid "Label width, specified in mm"
msgstr ""

#: label/models.py:137
msgid "Height [mm]"
msgstr "Wysokość [mm]"

#: label/models.py:138
msgid "Label height, specified in mm"
msgstr ""

#: label/models.py:144
msgid "Filename Pattern"
msgstr ""

#: label/models.py:145
msgid "Pattern for generating label filenames"
msgstr ""

#: label/models.py:244 label/models.py:297
msgid "Query filters (comma-separated list of key=value pairs"
msgstr ""

#: label/models.py:245 label/models.py:298 report/models.py:294
#: report/models.py:415 report/models.py:449
msgid "Filters"
msgstr "Filtry"

#: order/forms.py:27 order/templates/order/order_base.html:47
msgid "Place order"
msgstr "Złóż zamówienie"

#: order/forms.py:38 order/templates/order/order_base.html:54
msgid "Mark order as complete"
msgstr "Oznacz zamówienie jako zakończone"

#: order/forms.py:49 order/forms.py:60 order/templates/order/order_base.html:59
#: order/templates/order/sales_order_base.html:59
msgid "Cancel order"
msgstr "Anuluj zamówienie"

#: order/forms.py:71 order/templates/order/sales_order_base.html:56
msgid "Ship order"
msgstr "Wyślij zamówienie"

#: order/forms.py:82
msgid "Receive parts to this location"
msgstr ""

#: order/forms.py:103
msgid "Purchase Order reference"
msgstr ""

#: order/forms.py:110
msgid "Target date for order delivery. Order will be overdue after this date."
msgstr ""

#: order/forms.py:138
msgid "Enter sales order number"
msgstr ""

<<<<<<< HEAD
#: order/forms.py:145 order/models.py:462
=======
#: order/forms.py:145 order/models.py:473
>>>>>>> 79c6e5cb
msgid "Target date for order completion. Order will be overdue after this date."
msgstr ""

#: order/forms.py:236
msgid "Enter stock item serial numbers"
msgstr ""

#: order/forms.py:242
msgid "Enter quantity of stock items"
msgstr "Wprowadź ilość produktów magazynowych"

#: order/models.py:99
msgid "Order reference"
msgstr "Odniesienie zamówienia"

#: order/models.py:101
msgid "Order description"
msgstr "Opis Zamówienia"

#: order/models.py:103
msgid "Link to external page"
msgstr "Link do zewnętrznej witryny"

#: order/models.py:111 part/templates/part/detail.html:132
msgid "Created By"
msgstr "Utworzony przez"

#: order/models.py:118
msgid "User or group responsible for this order"
msgstr "Użytkownik lub grupa odpowiedzialna za to zamówienie"

#: order/models.py:123
msgid "Order notes"
msgstr "Notatki do zamówienia"

<<<<<<< HEAD
#: order/models.py:182 order/models.py:455
=======
#: order/models.py:182 order/models.py:466
>>>>>>> 79c6e5cb
msgid "Purchase order status"
msgstr ""

#: order/models.py:191
msgid "Company from which the items are being ordered"
msgstr ""

#: order/models.py:194 order/templates/order/order_base.html:98
#: templates/js/order.js:179
msgid "Supplier Reference"
msgstr ""

#: order/models.py:194
msgid "Supplier order reference code"
msgstr ""

#: order/models.py:201
msgid "received by"
msgstr "odebrane przez"

#: order/models.py:206
msgid "Issue Date"
msgstr "Data wydania"

#: order/models.py:207
msgid "Date order was issued"
msgstr ""

#: order/models.py:212
msgid "Target Delivery Date"
msgstr ""

#: order/models.py:213
msgid "Expected date for order delivery. Order will be overdue after this date."
msgstr ""

#: order/models.py:219
msgid "Date order was completed"
msgstr ""

<<<<<<< HEAD
#: order/models.py:243 part/views.py:1586 stock/models.py:270
#: stock/models.py:953
=======
#: order/models.py:243 part/views.py:1586 stock/models.py:302
#: stock/models.py:1018
>>>>>>> 79c6e5cb
msgid "Quantity must be greater than zero"
msgstr ""

#: order/models.py:248
msgid "Part supplier must match PO supplier"
msgstr ""

<<<<<<< HEAD
#: order/models.py:344
msgid "Lines can only be received against an order marked as 'Placed'"
msgstr ""

#: order/models.py:348
msgid "Quantity must be an integer"
msgstr ""

#: order/models.py:350
msgid "Quantity must be a positive number"
msgstr ""

#: order/models.py:369
msgid "Received items"
msgstr ""

#: order/models.py:451
msgid "Company to which the items are being sold"
msgstr ""

#: order/models.py:457
msgid "Customer Reference "
msgstr ""

#: order/models.py:457
msgid "Customer order reference code"
msgstr ""

#: order/models.py:465 templates/js/order.js:303
=======
#: order/models.py:346
msgid "Lines can only be received against an order marked as 'Placed'"
msgstr ""

#: order/models.py:350
msgid "Quantity must be an integer"
msgstr ""

#: order/models.py:352
msgid "Quantity must be a positive number"
msgstr ""

#: order/models.py:462
msgid "Company to which the items are being sold"
msgstr ""

#: order/models.py:468
msgid "Customer Reference "
msgstr ""

#: order/models.py:468
msgid "Customer order reference code"
msgstr ""

#: order/models.py:476 templates/js/order.js:303
>>>>>>> 79c6e5cb
msgid "Shipment Date"
msgstr "Data wysyłki"

<<<<<<< HEAD
#: order/models.py:472
=======
#: order/models.py:483
>>>>>>> 79c6e5cb
msgid "shipped by"
msgstr "wysłane przez"

<<<<<<< HEAD
#: order/models.py:516
msgid "SalesOrder cannot be shipped as it is not currently pending"
msgstr ""

#: order/models.py:603
=======
#: order/models.py:527
msgid "SalesOrder cannot be shipped as it is not currently pending"
msgstr ""

#: order/models.py:614
>>>>>>> 79c6e5cb
msgid "Item quantity"
msgstr "Ilość elementów"

<<<<<<< HEAD
#: order/models.py:605
msgid "Line item reference"
msgstr ""

#: order/models.py:607
msgid "Line item notes"
msgstr ""

#: order/models.py:633 order/models.py:677
=======
#: order/models.py:616
msgid "Line item reference"
msgstr ""

#: order/models.py:618
msgid "Line item notes"
msgstr ""

#: order/models.py:644 order/models.py:689
>>>>>>> 79c6e5cb
#: part/templates/part/allocation.html:17
#: part/templates/part/allocation.html:45
msgid "Order"
msgstr "Zamówienie"

<<<<<<< HEAD
#: order/models.py:634 order/templates/order/order_base.html:9
=======
#: order/models.py:645 order/templates/order/order_base.html:9
>>>>>>> 79c6e5cb
#: order/templates/order/order_base.html:24
#: report/templates/report/inventree_po_report.html:77
#: stock/templates/stock/item_base.html:319 templates/js/order.js:148
#: templates/js/stock.js:1045
msgid "Purchase Order"
msgstr ""

<<<<<<< HEAD
#: order/models.py:648
msgid "Supplier part"
msgstr ""

#: order/models.py:651 order/templates/order/order_base.html:131
=======
#: order/models.py:659
msgid "Supplier part"
msgstr ""

#: order/models.py:662 order/templates/order/order_base.html:131
>>>>>>> 79c6e5cb
#: order/templates/order/purchase_order_detail.html:189
#: order/templates/order/receive_parts.html:22
#: order/templates/order/sales_order_base.html:131
msgid "Received"
msgstr "Odebrane"

<<<<<<< HEAD
#: order/models.py:651
msgid "Number of items received"
msgstr ""

#: order/models.py:658 stock/models.py:508
#: stock/templates/stock/item_base.html:320
=======
#: order/models.py:662
msgid "Number of items received"
msgstr ""

#: order/models.py:669 stock/models.py:540
#: stock/templates/stock/item_base.html:326
>>>>>>> 79c6e5cb
msgid "Purchase Price"
msgstr "Cena zakupu"

<<<<<<< HEAD
#: order/models.py:659
=======
#: order/models.py:670
>>>>>>> 79c6e5cb
msgid "Unit purchase price"
msgstr "Cena zakupu jednostkowego"

#: order/models.py:698 part/templates/part/navbar.html:95
#: part/templates/part/part_pricing.html:78
msgid "Sale Price"
msgstr "Cena sprzedaży"

#: order/models.py:699
msgid "Unit sale price"
msgstr "Jednostkowa cena sprzedaży"

<<<<<<< HEAD
#: order/models.py:753 order/models.py:755
msgid "Stock item has not been assigned"
msgstr ""

#: order/models.py:759
msgid "Cannot allocate stock item to a line with a different part"
msgstr ""

#: order/models.py:761
msgid "Cannot allocate stock to a line without a part"
msgstr ""

#: order/models.py:764
msgid "Allocation quantity cannot exceed stock quantity"
msgstr ""

#: order/models.py:774
msgid "Quantity must be 1 for serialized stock item"
msgstr ""

#: order/models.py:779
=======
#: order/models.py:774 order/models.py:776
msgid "Stock item has not been assigned"
msgstr ""

#: order/models.py:780
msgid "Cannot allocate stock item to a line with a different part"
msgstr ""

#: order/models.py:782
msgid "Cannot allocate stock to a line without a part"
msgstr ""

#: order/models.py:785
msgid "Allocation quantity cannot exceed stock quantity"
msgstr ""

#: order/models.py:795
msgid "Quantity must be 1 for serialized stock item"
msgstr ""

#: order/models.py:800
>>>>>>> 79c6e5cb
msgid "Line"
msgstr "Linia"

<<<<<<< HEAD
#: order/models.py:790
=======
#: order/models.py:811
>>>>>>> 79c6e5cb
msgid "Item"
msgstr "Komponent"

<<<<<<< HEAD
#: order/models.py:791
msgid "Select stock item to allocate"
msgstr ""

#: order/models.py:794
=======
#: order/models.py:812
msgid "Select stock item to allocate"
msgstr ""

#: order/models.py:815
>>>>>>> 79c6e5cb
msgid "Enter stock allocation quantity"
msgstr ""

#: order/templates/order/delete_attachment.html:5
#: stock/templates/stock/attachment_delete.html:5
#: templates/attachment_delete.html:5
msgid "Are you sure you want to delete this attachment?"
msgstr ""

#: order/templates/order/order_base.html:39
#: order/templates/order/sales_order_base.html:48
msgid "Print"
msgstr ""

#: order/templates/order/order_base.html:43
#: order/templates/order/sales_order_base.html:52
msgid "Edit order information"
msgstr ""

#: order/templates/order/order_base.html:51
msgid "Receive items"
msgstr ""

#: order/templates/order/order_base.html:64
msgid "Export order to file"
msgstr ""

#: order/templates/order/order_base.html:72
#: order/templates/order/po_navbar.html:11
msgid "Purchase Order Details"
msgstr ""

#: order/templates/order/order_base.html:77
#: order/templates/order/sales_order_base.html:77
msgid "Order Reference"
msgstr ""

#: order/templates/order/order_base.html:82
#: order/templates/order/sales_order_base.html:82
msgid "Order Status"
msgstr "Status zamówienia"

#: order/templates/order/order_base.html:117
#: report/templates/report/inventree_build_order_base.html:122
msgid "Issued"
msgstr "Wydany"

#: order/templates/order/order_base.html:180
#: order/templates/order/purchase_order_detail.html:100
#: part/templates/part/category.html:185 part/templates/part/category.html:227
#: stock/templates/stock/location.html:191 templates/js/stock.js:708
#: templates/js/stock.js:1291
msgid "New Location"
msgstr "Nowa lokalizacja"

#: order/templates/order/order_base.html:181
#: order/templates/order/purchase_order_detail.html:101
#: stock/templates/stock/location.html:42
msgid "Create new stock location"
msgstr ""

<<<<<<< HEAD
#: order/templates/order/order_base.html:180
#: order/templates/order/purchase_order_detail.html:100
#: part/templates/part/category.html:185 part/templates/part/category.html:227
#: stock/templates/stock/location.html:191 templates/js/stock.js:708
#: templates/js/stock.js:1169
msgid "New Location"
msgstr ""

#: order/templates/order/order_base.html:181
#: order/templates/order/purchase_order_detail.html:101
#: stock/templates/stock/location.html:42
msgid "Create new stock location"
msgstr ""

=======
>>>>>>> 79c6e5cb
#: order/templates/order/order_cancel.html:8
msgid "Cancelling this order means that the order and line items will no longer be editable."
msgstr ""

#: order/templates/order/order_complete.html:7
msgid "Mark this order as complete?"
msgstr ""

#: order/templates/order/order_complete.html:10
msgid "This order has line items which have not been marked as received."
msgstr ""

#: order/templates/order/order_complete.html:11
msgid "Completing this order means that the order and line items will no longer be editable."
msgstr ""

#: order/templates/order/order_issue.html:8
msgid "After placing this purchase order, line items will no longer be editable."
msgstr ""

#: order/templates/order/order_notes.html:13
msgid "Order Notes"
msgstr "Notatki zamówień"

#: order/templates/order/order_wizard/match_fields.html:9
#: part/templates/part/bom_upload/select_fields.html:21
msgid "Missing selections for the following required columns"
msgstr ""

#: order/templates/order/order_wizard/match_fields.html:20
msgid "Duplicate selections found, see below. Fix them then retry submitting."
msgstr ""

#: order/templates/order/order_wizard/match_fields.html:27
#: order/templates/order/order_wizard/match_parts.html:18
#: order/templates/order/order_wizard/po_upload.html:40
msgid "Previous Step"
msgstr ""

#: order/templates/order/order_wizard/match_fields.html:29
#: order/templates/order/order_wizard/match_parts.html:20
#: part/templates/part/bom_upload/select_fields.html:32
msgid "Submit Selections"
msgstr ""

#: order/templates/order/order_wizard/match_fields.html:35
#: part/templates/part/bom_upload/select_fields.html:41
msgid "File Fields"
msgstr ""

#: order/templates/order/order_wizard/match_fields.html:42
#: part/templates/part/bom_upload/select_fields.html:47
msgid "Remove column"
msgstr ""

#: order/templates/order/order_wizard/match_fields.html:60
msgid "Duplicate selection"
msgstr ""

#: order/templates/order/order_wizard/match_fields.html:71
#: order/templates/order/order_wizard/match_parts.html:51
#: part/templates/part/bom_upload/select_fields.html:76
#: part/templates/part/bom_upload/select_parts.html:58
msgid "Remove row"
msgstr ""

#: order/templates/order/order_wizard/match_parts.html:11
#: part/templates/part/bom_upload/select_parts.html:21
msgid "Errors exist in the submitted data"
msgstr ""

#: order/templates/order/order_wizard/match_parts.html:27
#: part/templates/part/bom_upload/select_parts.html:39
msgid "Row"
msgstr "Wiersz"

#: order/templates/order/order_wizard/match_parts.html:28
msgid "Select Supplier Part"
msgstr ""

#: order/templates/order/order_wizard/po_upload.html:11
msgid "Upload File for Purchase Order"
msgstr ""

#: order/templates/order/order_wizard/po_upload.html:18
#, python-format
msgid "Step %(step)s of %(count)s"
msgstr ""

#: order/templates/order/order_wizard/po_upload.html:48
msgid "Order is already processed. Files cannot be uploaded."
msgstr ""

#: order/templates/order/order_wizard/select_parts.html:9
msgid "Step 1 of 2 - Select Part Suppliers"
msgstr ""

#: order/templates/order/order_wizard/select_parts.html:14
msgid "Select suppliers"
msgstr ""

#: order/templates/order/order_wizard/select_parts.html:18
msgid "No purchaseable parts selected"
msgstr ""

#: order/templates/order/order_wizard/select_parts.html:31
msgid "Select Supplier"
msgstr "Wybierz dostawcę"

#: order/templates/order/order_wizard/select_parts.html:57
#, python-format
msgid "Select a supplier for <i>%(name)s</i>"
msgstr ""

#: order/templates/order/order_wizard/select_parts.html:69
#: part/templates/part/set_category.html:32
msgid "Remove part"
msgstr "Usuń część"

#: order/templates/order/order_wizard/select_pos.html:8
msgid "Step 2 of 2 - Select Purchase Orders"
msgstr ""

#: order/templates/order/order_wizard/select_pos.html:12
msgid "Select existing purchase orders, or create new orders."
msgstr ""

#: order/templates/order/order_wizard/select_pos.html:31
#: templates/js/order.js:205 templates/js/order.js:308
msgid "Items"
msgstr "Przedmioty"

#: order/templates/order/order_wizard/select_pos.html:32
msgid "Select Purchase Order"
msgstr ""

#: order/templates/order/order_wizard/select_pos.html:45
#, python-format
msgid "Create new purchase order for %(name)s"
msgstr ""

#: order/templates/order/order_wizard/select_pos.html:68
#, python-format
msgid "Select a purchase order for %(name)s"
msgstr ""

#: order/templates/order/po_attachments.html:12
#: order/templates/order/po_navbar.html:23
msgid "Purchase Order Attachments"
msgstr ""

#: order/templates/order/po_navbar.html:17
msgid "Received Stock Items"
msgstr ""

#: order/templates/order/po_navbar.html:20
#: order/templates/order/po_received_items.html:12
msgid "Received Items"
msgstr "Otrzymane elementy"

#: order/templates/order/purchase_order_detail.html:14
msgid "Purchase Order Items"
msgstr ""

#: order/templates/order/purchase_order_detail.html:24
<<<<<<< HEAD
#: order/templates/order/sales_order_detail.html:22 order/views.py:1120
#: order/views.py:1203
=======
#: order/templates/order/sales_order_detail.html:22 order/views.py:1311
#: order/views.py:1394
>>>>>>> 79c6e5cb
msgid "Add Line Item"
msgstr ""

#: order/templates/order/purchase_order_detail.html:114
msgid "No line items found"
msgstr ""

#: order/templates/order/purchase_order_detail.html:180
<<<<<<< HEAD
=======
#: order/templates/order/sales_order_detail.html:235
>>>>>>> 79c6e5cb
msgid "Unit Price"
msgstr "Cena jednostkowa"

#: order/templates/order/purchase_order_detail.html:221
<<<<<<< HEAD
#: order/templates/order/sales_order_detail.html:294
=======
#: order/templates/order/sales_order_detail.html:328
>>>>>>> 79c6e5cb
msgid "Edit line item"
msgstr ""

#: order/templates/order/purchase_order_detail.html:222
msgid "Delete line item"
msgstr ""

#: order/templates/order/purchase_order_detail.html:227
msgid "Receive line item"
msgstr ""

#: order/templates/order/purchase_orders.html:24
#: order/templates/order/sales_orders.html:24
msgid "Print Order Reports"
msgstr ""

#: order/templates/order/receive_parts.html:8
#, python-format
msgid "Receive outstanding parts for <b>%(order)s</b> - <i>%(desc)s</i>"
msgstr ""

#: order/templates/order/receive_parts.html:14 part/api.py:40
#: part/models.py:322 part/templates/part/cat_link.html:7
#: part/templates/part/category.html:99
#: part/templates/part/category_navbar.html:22
#: part/templates/part/category_navbar.html:29
#: part/templates/part/category_partlist.html:10
#: templates/InvenTree/index.html:97 templates/InvenTree/search.html:114
#: templates/InvenTree/settings/tabs.html:25 templates/js/part.js:577
<<<<<<< HEAD
#: templates/navbar.html:23 templates/stats.html:59 templates/stats.html:68
=======
#: templates/navbar.html:23 templates/stats.html:80 templates/stats.html:89
>>>>>>> 79c6e5cb
#: users/models.py:40
msgid "Parts"
msgstr "Części"

#: order/templates/order/receive_parts.html:15
msgid "Select parts to receive against this order"
msgstr ""

#: order/templates/order/receive_parts.html:20
msgid "Order Code"
msgstr "Kod zamówienia"

#: order/templates/order/receive_parts.html:21
#: part/templates/part/part_base.html:129 templates/js/part.js:414
msgid "On Order"
msgstr ""

#: order/templates/order/receive_parts.html:23
msgid "Receive"
msgstr "Odbierz"

#: order/templates/order/receive_parts.html:36
msgid "Error: Referenced part has been removed"
msgstr ""

#: order/templates/order/receive_parts.html:57
msgid "Remove line"
msgstr "Usuń linie"

#: order/templates/order/sales_order_base.html:15
msgid "This SalesOrder has not been fully allocated"
msgstr ""

#: order/templates/order/sales_order_base.html:64
msgid "Packing List"
msgstr ""

#: order/templates/order/sales_order_base.html:72
#: order/templates/order/so_navbar.html:12
msgid "Sales Order Details"
msgstr ""

#: order/templates/order/sales_order_base.html:98 templates/js/order.js:275
msgid "Customer Reference"
msgstr ""

#: order/templates/order/sales_order_cancel.html:8
#: order/templates/order/sales_order_ship.html:9
#: part/templates/part/bom_duplicate.html:12
#: stock/templates/stock/stockitem_convert.html:13
msgid "Warning"
msgstr ""

#: order/templates/order/sales_order_cancel.html:9
msgid "Cancelling this order means that the order will no longer be editable."
msgstr ""

#: order/templates/order/sales_order_detail.html:13
msgid "Sales Order Items"
msgstr ""

#: order/templates/order/sales_order_detail.html:95 templates/js/bom.js:342
#: templates/js/build.js:627 templates/js/build.js:1044
msgid "Actions"
msgstr "Akcje"

#: order/templates/order/sales_order_detail.html:102 templates/js/build.js:515
#: templates/js/build.js:849
msgid "Edit stock allocation"
msgstr ""

#: order/templates/order/sales_order_detail.html:103 templates/js/build.js:517
#: templates/js/build.js:850
msgid "Delete stock allocation"
msgstr ""

#: order/templates/order/sales_order_detail.html:176
msgid "No matching line items"
msgstr ""

#: order/templates/order/sales_order_detail.html:205
msgid "ID"
msgstr "Numer ID"

#: order/templates/order/sales_order_detail.html:243 templates/js/build.js:579
#: templates/js/build.js:845
msgid "Allocated"
msgstr "Przydzielono"

#: order/templates/order/sales_order_detail.html:245
msgid "Fulfilled"
msgstr ""

#: order/templates/order/sales_order_detail.html:282
msgid "PO"
msgstr ""

#: order/templates/order/sales_order_detail.html:312
msgid "Allocate serial numbers"
msgstr ""

#: order/templates/order/sales_order_detail.html:315 templates/js/build.js:641
msgid "Allocate stock"
msgstr ""

#: order/templates/order/sales_order_detail.html:318
msgid "Purchase stock"
msgstr ""

#: order/templates/order/sales_order_detail.html:322 templates/js/build.js:634
#: templates/js/build.js:1052
msgid "Build stock"
msgstr ""

#: order/templates/order/sales_order_detail.html:325
#: order/templates/order/sales_order_detail.html:434
msgid "Calculate price"
msgstr "Oblicz cenę"

#: order/templates/order/sales_order_detail.html:329
msgid "Delete line item "
msgstr ""

#: order/templates/order/sales_order_detail.html:440
msgid "Update Unit Price"
msgstr ""

#: order/templates/order/sales_order_notes.html:14
msgid "Sales Order Notes"
msgstr ""

#: order/templates/order/sales_order_ship.html:10
msgid "This order has not been fully allocated. If the order is marked as shipped, it can no longer be adjusted."
msgstr ""

#: order/templates/order/sales_order_ship.html:12
msgid "Ensure that the order allocation is correct before shipping the order."
msgstr ""

#: order/templates/order/sales_order_ship.html:18
msgid "Some line items in this order have been over-allocated"
msgstr ""

#: order/templates/order/sales_order_ship.html:20
msgid "Ensure that this is correct before shipping the order."
msgstr ""

#: order/templates/order/sales_order_ship.html:27
msgid "Shipping this order means that the order will no longer be editable."
msgstr ""

#: order/templates/order/so_allocate_by_serial.html:9
msgid "Allocate stock items by serial number"
msgstr ""

#: order/templates/order/so_allocation_delete.html:7
msgid "This action will unallocate the following stock from the Sales Order"
msgstr ""

#: order/templates/order/so_attachments.html:12
#: order/templates/order/so_navbar.html:26
msgid "Sales Order Attachments"
msgstr ""

#: order/templates/order/so_lineitem_delete.html:5
msgid "Are you sure you wish to delete this line item?"
msgstr ""

#: order/views.py:104
msgid "Add Purchase Order Attachment"
msgstr ""

#: order/views.py:154
msgid "Add Sales Order Attachment"
msgstr ""

#: order/views.py:346
msgid "Create Sales Order"
msgstr ""

#: order/views.py:381
msgid "Edit Purchase Order"
msgstr ""

#: order/views.py:401
msgid "Edit Sales Order"
msgstr ""

#: order/views.py:417
msgid "Cancel Order"
msgstr ""

#: order/views.py:426 order/views.py:452
msgid "Confirm order cancellation"
msgstr ""

#: order/views.py:429 order/views.py:455
msgid "Order cannot be cancelled"
msgstr ""

#: order/views.py:443
msgid "Cancel sales order"
msgstr ""

#: order/views.py:469
msgid "Issue Order"
msgstr ""

#: order/views.py:478
msgid "Confirm order placement"
msgstr ""

#: order/views.py:488
msgid "Purchase order issued"
msgstr ""

#: order/views.py:499
msgid "Complete Order"
msgstr ""

#: order/views.py:515
msgid "Confirm order completion"
msgstr ""

#: order/views.py:526
msgid "Purchase order completed"
msgstr ""

#: order/views.py:536
msgid "Ship Order"
msgstr "Wyślij zamówienie"

#: order/views.py:552
msgid "Confirm order shipment"
msgstr ""

#: order/views.py:558
msgid "Could not ship order"
msgstr ""

#: order/views.py:584
msgid "Match Supplier Parts"
msgstr ""

#: order/views.py:798
msgid "Receive Parts"
msgstr ""

#: order/views.py:868
msgid "Items received"
msgstr "Otrzymane przedmioty"

#: order/views.py:882
msgid "No destination set"
msgstr "Nie ustawiono miejsca docelowego"

#: order/views.py:927
msgid "Error converting quantity to number"
msgstr "Błąd konwersji ilości na liczbę"

#: order/views.py:933
msgid "Receive quantity less than zero"
msgstr ""

#: order/views.py:939
msgid "No lines specified"
msgstr ""

<<<<<<< HEAD
#: order/views.py:1069
=======
#: order/views.py:1260
>>>>>>> 79c6e5cb
#, python-brace-format
msgid "Ordered {n} parts"
msgstr ""

<<<<<<< HEAD
#: order/views.py:1129
msgid "Supplier part must be specified"
msgstr ""

#: order/views.py:1135
msgid "Supplier must match for Part and Order"
msgstr ""

#: order/views.py:1254 order/views.py:1272
msgid "Edit Line Item"
msgstr ""

#: order/views.py:1288 order/views.py:1300
msgid "Delete Line Item"
msgstr ""

#: order/views.py:1293 order/views.py:1305
msgid "Deleted line item"
msgstr ""

#: order/views.py:1318
msgid "Allocate Serial Numbers"
msgstr ""

#: order/views.py:1363
=======
#: order/views.py:1320
msgid "Supplier part must be specified"
msgstr ""

#: order/views.py:1326
msgid "Supplier must match for Part and Order"
msgstr ""

#: order/views.py:1457 order/views.py:1475
msgid "Edit Line Item"
msgstr ""

#: order/views.py:1491 order/views.py:1503
msgid "Delete Line Item"
msgstr ""

#: order/views.py:1496 order/views.py:1508
msgid "Deleted line item"
msgstr ""

#: order/views.py:1521
msgid "Allocate Serial Numbers"
msgstr ""

#: order/views.py:1566
>>>>>>> 79c6e5cb
#, python-brace-format
msgid "Allocated {n} items"
msgstr ""

<<<<<<< HEAD
#: order/views.py:1379
msgid "Select line item"
msgstr ""

#: order/views.py:1410
msgid "No matching item for serial"
msgstr ""

#: order/views.py:1420
msgid "is not in stock"
msgstr ""

#: order/views.py:1428
msgid "already allocated to an order"
msgstr ""

#: order/views.py:1482
msgid "Allocate Stock to Order"
msgstr ""

#: order/views.py:1556
msgid "Edit Allocation Quantity"
msgstr ""

#: order/views.py:1571
=======
#: order/views.py:1582
msgid "Select line item"
msgstr ""

#: order/views.py:1613
#, python-brace-format
msgid "No matching item for serial {serial}"
msgstr ""

#: order/views.py:1623
#, python-brace-format
msgid "{serial} is not in stock"
msgstr ""

#: order/views.py:1631
#, python-brace-format
msgid "{serial} already allocated to an order"
msgstr ""

#: order/views.py:1685
msgid "Allocate Stock to Order"
msgstr ""

#: order/views.py:1759
msgid "Edit Allocation Quantity"
msgstr ""

#: order/views.py:1774
>>>>>>> 79c6e5cb
msgid "Remove allocation"
msgstr ""

#: order/views.py:1846
msgid "Sales order not found"
msgstr ""

#: order/views.py:1852
msgid "Price not found"
msgstr "Nie znaleziono ceny"

#: order/views.py:1855
#, python-brace-format
msgid "Updated {part} unit-price to {price}"
msgstr ""

#: order/views.py:1860
#, python-brace-format
msgid "Updated {part} unit-price to {price} and quantity to {qty}"
msgstr ""

#: part/bom.py:138 part/models.py:72 part/models.py:762
#: part/templates/part/category.html:66 part/templates/part/detail.html:90
msgid "Default Location"
msgstr "Domyślna lokalizacja"

#: part/bom.py:139 part/templates/part/part_base.html:117
msgid "Available Stock"
msgstr "Dostępna ilość"

#: part/bom.py:379
#, python-brace-format
msgid "Unsupported file format: {f}"
msgstr ""

#: part/bom.py:384
msgid "Error reading BOM file (invalid data)"
msgstr ""

#: part/bom.py:386
msgid "Error reading BOM file (incorrect row size)"
msgstr ""

#: part/forms.py:89 stock/forms.py:265
msgid "File Format"
msgstr "Format pliku"

#: part/forms.py:89 stock/forms.py:265
msgid "Select output file format"
msgstr "Wybierz format pliku wyjściowego"

#: part/forms.py:91
msgid "Cascading"
msgstr "Kaskadowe"

#: part/forms.py:91
msgid "Download cascading / multi-level BOM"
msgstr ""

#: part/forms.py:93
msgid "Levels"
msgstr "Poziomy"

#: part/forms.py:93
msgid "Select maximum number of BOM levels to export (0 = all levels)"
msgstr ""

#: part/forms.py:95
msgid "Include Parameter Data"
msgstr ""

#: part/forms.py:95
msgid "Include part parameters data in exported BOM"
msgstr ""

#: part/forms.py:97
msgid "Include Stock Data"
msgstr ""

#: part/forms.py:97
msgid "Include part stock data in exported BOM"
msgstr ""

#: part/forms.py:99
msgid "Include Manufacturer Data"
msgstr ""

#: part/forms.py:99
msgid "Include part manufacturer data in exported BOM"
msgstr ""

#: part/forms.py:101
msgid "Include Supplier Data"
msgstr ""

#: part/forms.py:101
msgid "Include part supplier data in exported BOM"
msgstr ""

#: part/forms.py:122 part/models.py:2115
msgid "Parent Part"
msgstr "Część nadrzędna"

#: part/forms.py:123 part/templates/part/bom_duplicate.html:7
msgid "Select parent part to copy BOM from"
msgstr ""

#: part/forms.py:129
msgid "Clear existing BOM items"
msgstr ""

#: part/forms.py:135
msgid "Confirm BOM duplication"
msgstr ""

#: part/forms.py:153
msgid "validate"
msgstr "potwierdź"

#: part/forms.py:153
msgid "Confirm that the BOM is correct"
msgstr ""

#: part/forms.py:165
msgid "BOM file"
msgstr ""

#: part/forms.py:165
msgid "Select BOM file to upload"
msgstr ""

#: part/forms.py:184
msgid "Related Part"
msgstr ""

#: part/forms.py:203
msgid "Select part category"
msgstr ""

#: part/forms.py:220
msgid "Duplicate all BOM data for this part"
msgstr ""

#: part/forms.py:221
msgid "Copy BOM"
msgstr ""

#: part/forms.py:226
msgid "Duplicate all parameter data for this part"
msgstr ""

#: part/forms.py:227
msgid "Copy Parameters"
msgstr ""

#: part/forms.py:232
msgid "Confirm part creation"
msgstr ""

#: part/forms.py:237
msgid "Include category parameter templates"
msgstr ""

#: part/forms.py:242
msgid "Include parent categories parameter templates"
msgstr ""

#: part/forms.py:322
msgid "Add parameter template to same level categories"
msgstr ""

#: part/forms.py:326
msgid "Add parameter template to all categories"
msgstr ""

#: part/forms.py:344 part/models.py:2209
msgid "Sub part"
msgstr "Podczęść"

#: part/forms.py:372
msgid "Input quantity for price calculation"
msgstr ""

#: part/models.py:73
msgid "Default location for parts in this category"
msgstr ""

#: part/models.py:76
msgid "Default keywords"
msgstr "Domyślne słowa kluczowe"

#: part/models.py:76
msgid "Default keywords for parts in this category"
msgstr ""

#: part/models.py:82 part/models.py:2161
#: part/templates/part/part_app_base.html:10
msgid "Part Category"
msgstr ""

#: part/models.py:83 part/templates/part/category.html:23
#: part/templates/part/category.html:94 part/templates/part/category.html:141
<<<<<<< HEAD
#: templates/InvenTree/search.html:127 templates/stats.html:63
=======
#: templates/InvenTree/search.html:127 templates/stats.html:84
>>>>>>> 79c6e5cb
#: users/models.py:39
msgid "Part Categories"
msgstr ""

#: part/models.py:446 part/models.py:458
#, python-brace-format
msgid "Part '{p1}' is  used in BOM for '{p2}' (recursive)"
msgstr ""

#: part/models.py:555
msgid "Next available serial numbers are"
msgstr ""

#: part/models.py:559
msgid "Next available serial number is"
msgstr ""

#: part/models.py:564
msgid "Most recent serial number is"
msgstr ""

#: part/models.py:643
msgid "Duplicate IPN not allowed in part settings"
msgstr ""

#: part/models.py:654
msgid "Part must be unique for name, IPN and revision"
msgstr ""

#: part/models.py:685 part/templates/part/detail.html:22
msgid "Part name"
msgstr ""

#: part/models.py:692
msgid "Is Template"
msgstr ""

#: part/models.py:693
msgid "Is this part a template part?"
msgstr ""

#: part/models.py:704
msgid "Is this part a variant of another part?"
msgstr ""

#: part/models.py:705 part/templates/part/detail.html:60
msgid "Variant Of"
msgstr "Wariant"

#: part/models.py:711
msgid "Part description"
msgstr "Opis części"

#: part/models.py:716 part/templates/part/category.html:73
#: part/templates/part/detail.html:67
msgid "Keywords"
msgstr "Słowa kluczowe"

#: part/models.py:717
msgid "Part keywords to improve visibility in search results"
msgstr ""

#: part/models.py:724 part/models.py:2160 part/templates/part/detail.html:73
#: part/templates/part/set_category.html:15 templates/js/part.js:385
msgid "Category"
msgstr "Kategoria"

#: part/models.py:725
msgid "Part category"
msgstr ""

#: part/models.py:730 part/templates/part/detail.html:28
#: part/templates/part/part_base.html:94 templates/js/part.js:161
msgid "IPN"
msgstr "IPN"

#: part/models.py:731
msgid "Internal Part Number"
msgstr ""

#: part/models.py:737
msgid "Part revision or version number"
msgstr ""

#: part/models.py:738 part/templates/part/detail.html:35 report/models.py:198
#: templates/js/part.js:165
msgid "Revision"
msgstr "Wersja"

#: part/models.py:760
msgid "Where is this item normally stored?"
msgstr ""

#: part/models.py:807 part/templates/part/detail.html:97
msgid "Default Supplier"
msgstr ""

#: part/models.py:808
msgid "Default supplier part"
msgstr ""

#: part/models.py:815
msgid "Default Expiry"
msgstr ""

#: part/models.py:816
msgid "Expiry time (in days) for stock items of this part"
msgstr ""

#: part/models.py:821 part/templates/part/detail.html:113
msgid "Minimum Stock"
msgstr "Minimalny stan magazynowy"

#: part/models.py:822
msgid "Minimum allowed stock level"
msgstr ""

#: part/models.py:828 part/models.py:2089 part/templates/part/detail.html:106
#: part/templates/part/params.html:29
msgid "Units"
msgstr "Jednostki"

#: part/models.py:829
msgid "Stock keeping units for this part"
msgstr ""

#: part/models.py:835
msgid "Can this part be built from other parts?"
msgstr ""

#: part/models.py:841
msgid "Can this part be used to build other parts?"
msgstr ""

#: part/models.py:847
msgid "Does this part have tracking for unique items?"
msgstr ""

#: part/models.py:852
msgid "Can this part be purchased from external suppliers?"
msgstr ""

#: part/models.py:857
msgid "Can this part be sold to customers?"
msgstr ""

#: part/models.py:861 part/templates/part/detail.html:227
#: templates/js/table_filters.js:21 templates/js/table_filters.js:61
#: templates/js/table_filters.js:237 templates/js/table_filters.js:306
msgid "Active"
msgstr "Aktywny"

#: part/models.py:862
msgid "Is this part active?"
msgstr "Czy ta część jest aktywna?"

#: part/models.py:867
msgid "Is this a virtual part, such as a software product or license?"
msgstr ""

#: part/models.py:872
msgid "Part notes - supports Markdown formatting"
msgstr ""

#: part/models.py:875
msgid "BOM checksum"
msgstr ""

#: part/models.py:875
msgid "Stored BOM checksum"
msgstr ""

#: part/models.py:878
msgid "BOM checked by"
msgstr ""

#: part/models.py:880
msgid "BOM checked date"
msgstr ""

#: part/models.py:884
msgid "Creation User"
msgstr ""

#: part/models.py:1616
msgid "Sell multiple"
msgstr "Sprzedaj wiele"

#: part/models.py:1987
msgid "Test templates can only be created for trackable parts"
msgstr ""

#: part/models.py:2004
msgid "Test with this name already exists for this part"
msgstr ""

#: part/models.py:2024 templates/js/part.js:638 templates/js/stock.js:104
msgid "Test Name"
msgstr "Nazwa testu"

#: part/models.py:2025
msgid "Enter a name for the test"
msgstr ""

#: part/models.py:2030
msgid "Test Description"
msgstr ""

#: part/models.py:2031
msgid "Enter description for this test"
msgstr ""

#: part/models.py:2036 templates/js/part.js:647
#: templates/js/table_filters.js:223
msgid "Required"
msgstr "Wymagane"

#: part/models.py:2037
msgid "Is this test required to pass?"
msgstr ""

#: part/models.py:2042 templates/js/part.js:655
msgid "Requires Value"
msgstr ""

#: part/models.py:2043
msgid "Does this test require a value when adding a test result?"
msgstr ""

#: part/models.py:2048 templates/js/part.js:662
msgid "Requires Attachment"
msgstr ""

#: part/models.py:2049
msgid "Does this test require a file attachment when adding a test result?"
msgstr ""

#: part/models.py:2082
msgid "Parameter template name must be unique"
msgstr ""

#: part/models.py:2087
msgid "Parameter Name"
msgstr ""

#: part/models.py:2089
msgid "Parameter Units"
msgstr ""

#: part/models.py:2117 part/models.py:2166 part/models.py:2167
#: templates/InvenTree/settings/category.html:62
msgid "Parameter Template"
msgstr ""

#: part/models.py:2119
msgid "Data"
msgstr "Dane"

#: part/models.py:2119
msgid "Parameter Value"
msgstr ""

#: part/models.py:2171 templates/InvenTree/settings/category.html:67
msgid "Default Value"
msgstr "Wartość domyślna"

#: part/models.py:2172
msgid "Default Parameter Value"
msgstr ""

#: part/models.py:2201
msgid "Select parent part"
msgstr ""

#: part/models.py:2210
msgid "Select part to be used in BOM"
msgstr ""

#: part/models.py:2216
msgid "BOM quantity for this BOM item"
msgstr ""

#: part/models.py:2218 templates/js/bom.js:216 templates/js/bom.js:269
msgid "Optional"
msgstr ""

#: part/models.py:2218
msgid "This BOM item is optional"
msgstr ""

#: part/models.py:2221
msgid "Overage"
msgstr ""

#: part/models.py:2222
msgid "Estimated build wastage quantity (absolute or percentage)"
msgstr ""

#: part/models.py:2225
msgid "BOM item reference"
msgstr ""

#: part/models.py:2228
msgid "BOM item notes"
msgstr ""

#: part/models.py:2230
msgid "Checksum"
msgstr "Suma kontrolna"

#: part/models.py:2230
msgid "BOM line checksum"
msgstr ""

#: part/models.py:2234 templates/js/bom.js:279 templates/js/bom.js:286
#: templates/js/table_filters.js:51
msgid "Inherited"
msgstr ""

#: part/models.py:2235
msgid "This BOM item is inherited by BOMs for variant parts"
msgstr ""

#: part/models.py:2311 part/views.py:1592 part/views.py:1644
#: stock/models.py:292
msgid "Quantity must be integer value for trackable parts"
msgstr ""

#: part/models.py:2320 part/models.py:2322
msgid "Sub part must be specified"
msgstr ""

#: part/models.py:2325
msgid "BOM Item"
msgstr ""

#: part/models.py:2442
msgid "Part 1"
msgstr "Część 1"

#: part/models.py:2446
msgid "Part 2"
msgstr "Część 2"

#: part/models.py:2446
msgid "Select Related Part"
msgstr "Wybierz powiązaną część"

#: part/models.py:2478
msgid "Error creating relationship: check that the part is not related to itself and that the relationship is unique"
msgstr ""

#: part/templates/part/allocation.html:11
msgid "Part Stock Allocations"
msgstr ""

#: part/templates/part/attachments.html:10
msgid "Part Attachments"
msgstr ""

#: part/templates/part/bom-delete.html:6
msgid "Are you sure you want to delete this BOM item?"
msgstr ""

#: part/templates/part/bom-delete.html:8
msgid "Deleting this entry will remove the BOM row from the following part"
msgstr ""

#: part/templates/part/bom.html:10 part/templates/part/navbar.html:48
#: part/templates/part/navbar.html:51
msgid "Bill of Materials"
msgstr "Zestawienie materiałowe"

#: part/templates/part/bom.html:19
#, python-format
msgid "The BOM for <i>%(part)s</i> has changed, and must be validated.<br>"
msgstr ""

#: part/templates/part/bom.html:21
#, python-format
msgid "The BOM for <i>%(part)s</i> was last checked by %(checker)s on %(check_date)s"
msgstr ""

#: part/templates/part/bom.html:25
#, python-format
msgid "The BOM for <i>%(part)s</i> has not been validated."
msgstr ""

#: part/templates/part/bom.html:32
msgid "Remove selected BOM items"
msgstr ""

#: part/templates/part/bom.html:35
msgid "Import BOM data"
msgstr "Importuj dane BOM"

#: part/templates/part/bom.html:39
msgid "Copy BOM from parent part"
msgstr "Kopiuj BOM z części nadrzędnej"

#: part/templates/part/bom.html:43
msgid "New BOM Item"
msgstr ""

#: part/templates/part/bom.html:46
msgid "Finish Editing"
msgstr "Zakończ edycję"

#: part/templates/part/bom.html:51
msgid "Edit BOM"
msgstr ""

#: part/templates/part/bom.html:55
msgid "Validate Bill of Materials"
msgstr ""

#: part/templates/part/bom.html:61 part/views.py:1887
msgid "Export Bill of Materials"
msgstr ""

#: part/templates/part/bom.html:64
msgid "Print BOM Report"
msgstr ""

#: part/templates/part/bom.html:109
msgid "Delete selected BOM items?"
msgstr ""

#: part/templates/part/bom.html:110
msgid "All selected BOM items will be deleted"
msgstr ""

#: part/templates/part/bom.html:160 part/views.py:584
#: templates/js/stock.js:1280
msgid "Create New Part"
msgstr ""

#: part/templates/part/bom_duplicate.html:13
msgid "This part already has a Bill of Materials"
msgstr ""

#: part/templates/part/bom_upload/select_fields.html:11
#: part/templates/part/bom_upload/select_parts.html:11
#: part/templates/part/bom_upload/upload_file.html:11
msgid "Upload Bill of Materials"
msgstr ""

#: part/templates/part/bom_upload/select_fields.html:16
msgid "Step 2 - Select Fields"
msgstr ""

#: part/templates/part/bom_upload/select_fields.html:68
msgid "Duplicate column selection"
msgstr ""

#: part/templates/part/bom_upload/select_parts.html:16
msgid "Step 3 - Select Parts"
msgstr ""

#: part/templates/part/bom_upload/select_parts.html:27
msgid "Submit BOM"
msgstr ""

#: part/templates/part/bom_upload/select_parts.html:40
#: part/templates/part/bom_upload/select_parts.html:69
msgid "Select Part"
msgstr ""

#: part/templates/part/bom_upload/select_parts.html:65
#: part/templates/part/category.html:117
msgid "Create new part"
msgstr ""

#: part/templates/part/bom_upload/upload_file.html:16
msgid "Step 1 - Select BOM File"
msgstr ""

#: part/templates/part/bom_upload/upload_file.html:19
msgid "Requirements for BOM upload"
msgstr ""

#: part/templates/part/bom_upload/upload_file.html:21
msgid "The BOM file must contain the required named columns as provided in the "
msgstr ""

#: part/templates/part/bom_upload/upload_file.html:21
msgid "BOM Upload Template"
msgstr ""

#: part/templates/part/bom_upload/upload_file.html:22
msgid "Each part must already exist in the database"
msgstr ""

#: part/templates/part/bom_validate.html:6
#, python-format
msgid "Confirm that the Bill of Materials (BOM) is valid for:<br><i>%(part)s</i>"
msgstr ""

#: part/templates/part/bom_validate.html:9
msgid "This will validate each line in the BOM."
msgstr ""

#: part/templates/part/build.html:10
msgid "Part Builds"
msgstr ""

#: part/templates/part/build.html:18
msgid "Start New Build"
msgstr ""

#: part/templates/part/category.html:24
msgid "All parts"
msgstr "Wszystkie części"

<<<<<<< HEAD
#: part/templates/part/category.html:29 part/views.py:2282
=======
#: part/templates/part/category.html:29 part/views.py:2290
>>>>>>> 79c6e5cb
msgid "Create new part category"
msgstr "Stwórz nową kategorię komponentów"

#: part/templates/part/category.html:35
msgid "Edit part category"
msgstr ""

#: part/templates/part/category.html:40
msgid "Delete part category"
msgstr ""

#: part/templates/part/category.html:50 part/templates/part/category.html:89
msgid "Category Details"
msgstr ""

#: part/templates/part/category.html:55
msgid "Category Path"
msgstr ""

#: part/templates/part/category.html:60
msgid "Category Description"
msgstr ""

#: part/templates/part/category.html:79
#: part/templates/part/category_navbar.html:11
#: part/templates/part/category_navbar.html:18
#: part/templates/part/subcategory.html:16
msgid "Subcategories"
msgstr ""

#: part/templates/part/category.html:84
msgid "Parts (Including subcategories)"
msgstr ""

#: part/templates/part/category.html:113
msgid "Export Part Data"
msgstr ""

#: part/templates/part/category.html:125
msgid "Set category"
msgstr ""

#: part/templates/part/category.html:125
msgid "Set Category"
msgstr ""

#: part/templates/part/category.html:128
msgid "Export Data"
msgstr ""

#: part/templates/part/category.html:186
#: stock/templates/stock/location.html:192 templates/js/stock.js:709
msgid "Create new location"
msgstr ""

#: part/templates/part/category.html:191 part/templates/part/category.html:221
msgid "New Category"
msgstr ""

#: part/templates/part/category.html:192
msgid "Create new category"
msgstr ""

#: part/templates/part/category.html:222
msgid "Create new Part Category"
msgstr ""

#: part/templates/part/category.html:228 stock/views.py:1391
msgid "Create new Stock Location"
msgstr "Utwórz nową lokalizację magazynową"

#: part/templates/part/category_delete.html:5
msgid "Are you sure you want to delete category"
msgstr ""

#: part/templates/part/category_delete.html:8
#, python-format
msgid "This category contains %(count)s child categories"
msgstr ""

#: part/templates/part/category_delete.html:9
msgid "If this category is deleted, these child categories will be moved to the"
msgstr ""

#: part/templates/part/category_delete.html:11
msgid "category"
msgstr "kategoria"

#: part/templates/part/category_delete.html:13
msgid "top level Parts category"
msgstr ""

#: part/templates/part/category_delete.html:25
#, python-format
msgid "This category contains %(count)s parts"
msgstr ""

#: part/templates/part/category_delete.html:27
#, python-format
msgid "If this category is deleted, these parts will be moved to the parent category %(path)s"
msgstr ""

#: part/templates/part/category_delete.html:29
msgid "If this category is deleted, these parts will be moved to the top-level category Teile"
msgstr ""

#: part/templates/part/category_navbar.html:34
#: part/templates/part/category_navbar.html:37
#: part/templates/part/navbar.html:22
msgid "Parameters"
msgstr "Parametry"

#: part/templates/part/category_parametric.html:10
#: part/templates/part/navbar.html:19 part/templates/part/params.html:10
msgid "Part Parameters"
msgstr "Parametry części"

#: part/templates/part/copy_part.html:9 part/views.py:460
msgid "Duplicate Part"
msgstr "Duplikuj część"

#: part/templates/part/copy_part.html:10
#, python-format
msgid "Make a copy of part '%(full_name)s'."
msgstr ""

#: part/templates/part/copy_part.html:14
#: part/templates/part/create_part.html:11
msgid "Possible Matching Parts"
msgstr ""

#: part/templates/part/copy_part.html:15
#: part/templates/part/create_part.html:12
msgid "The new part may be a duplicate of these existing parts"
msgstr ""

#: part/templates/part/create_part.html:17
#, python-format
msgid "%(full_name)s - <i>%(desc)s</i> (%(match_per)s%% match)"
msgstr ""

#: part/templates/part/detail.html:11 part/templates/part/navbar.html:11
msgid "Part Details"
msgstr "Szczegóły części"

#: part/templates/part/detail.html:42
msgid "Latest Serial Number"
msgstr "Ostatni numer seryjny"

#: part/templates/part/detail.html:47
msgid "No serial numbers recorded"
msgstr ""

#: part/templates/part/detail.html:120
msgid "Stock Expiry Time"
msgstr ""

#: part/templates/part/detail.html:139
msgid "Responsible User"
msgstr "Odpowiedzialny użytkownik"

#: part/templates/part/detail.html:153
msgid "Part is virtual (not a physical part)"
msgstr "Część jest wirtualna (nie fizyczna)"

#: part/templates/part/detail.html:155
msgid "Part is not a virtual part"
msgstr "Część nie jest częścią wirtualną"

#: part/templates/part/detail.html:163
msgid "Part is a template part (variants can be made from this part)"
msgstr ""

#: part/templates/part/detail.html:165
msgid "Part is not a template part"
msgstr ""

#: part/templates/part/detail.html:173
msgid "Part can be assembled from other parts"
msgstr ""

#: part/templates/part/detail.html:175
msgid "Part cannot be assembled from other parts"
msgstr ""

#: part/templates/part/detail.html:183
msgid "Part can be used in assemblies"
msgstr ""

#: part/templates/part/detail.html:185
msgid "Part cannot be used in assemblies"
msgstr ""

#: part/templates/part/detail.html:193
msgid "Part stock is tracked by serial number"
msgstr ""

#: part/templates/part/detail.html:195
msgid "Part stock is not tracked by serial number"
msgstr ""

#: part/templates/part/detail.html:203 part/templates/part/detail.html:205
msgid "Part can be purchased from external suppliers"
msgstr ""

#: part/templates/part/detail.html:213
msgid "Part can be sold to customers"
msgstr ""

#: part/templates/part/detail.html:215
msgid "Part cannot be sold to customers"
msgstr ""

#: part/templates/part/detail.html:230
msgid "Part is active"
msgstr ""

#: part/templates/part/detail.html:232
msgid "Part is not active"
msgstr ""

#: part/templates/part/manufacturer.html:11
msgid "Part Manufacturers"
msgstr ""

#: part/templates/part/manufacturer.html:24
msgid "Delete manufacturer parts"
msgstr ""

#: part/templates/part/manufacturer.html:53
#: part/templates/part/supplier.html:57
msgid "Create new manufacturer"
msgstr ""

#: part/templates/part/navbar.html:26 part/templates/part/variants.html:11
msgid "Part Variants"
msgstr ""

#: part/templates/part/navbar.html:29
msgid "Variants"
msgstr ""

#: part/templates/part/navbar.html:40
msgid "Allocated Stock"
msgstr ""

#: part/templates/part/navbar.html:43
msgid "Allocations"
msgstr ""

#: part/templates/part/navbar.html:64 part/templates/part/navbar.html:67
msgid "Used In"
msgstr ""

#: part/templates/part/navbar.html:92
msgid "Sales Price Information"
msgstr ""

#: part/templates/part/navbar.html:106 part/templates/part/part_tests.html:10
msgid "Part Test Templates"
msgstr ""

#: part/templates/part/navbar.html:109 stock/templates/stock/item_base.html:404
msgid "Tests"
msgstr ""

#: part/templates/part/navbar.html:113 part/templates/part/navbar.html:116
#: part/templates/part/related.html:10
msgid "Related Parts"
msgstr ""

#: part/templates/part/navbar.html:125 part/templates/part/notes.html:12
msgid "Part Notes"
msgstr ""

#: part/templates/part/params.html:17
msgid "Add new parameter"
msgstr ""

#: part/templates/part/params.html:18
#: templates/InvenTree/settings/category.html:29
#: templates/InvenTree/settings/part.html:44
msgid "New Parameter"
msgstr ""

#: part/templates/part/params.html:28
#: report/templates/report/inventree_test_report_base.html:90
#: stock/models.py:1754 templates/InvenTree/settings/header.html:8
#: templates/js/stock.js:124
msgid "Value"
msgstr ""

#: part/templates/part/params.html:41 templates/InvenTree/settings/user.html:19
msgid "Edit"
msgstr ""

#: part/templates/part/params.html:68
msgid "New Template"
msgstr ""

#: part/templates/part/params.html:69
msgid "Create New Parameter Template"
msgstr ""

#: part/templates/part/part_app_base.html:12
msgid "Part List"
msgstr ""

#: part/templates/part/part_base.html:18
#, python-format
msgid "This part is a variant of %(link)s"
msgstr ""

#: part/templates/part/part_base.html:33 templates/js/company.js:156
#: templates/js/company.js:254 templates/js/part.js:76 templates/js/part.js:153
msgid "Inactive"
msgstr ""

#: part/templates/part/part_base.html:40
msgid "Star this part"
msgstr ""

#: part/templates/part/part_base.html:47
#: stock/templates/stock/item_base.html:137
#: stock/templates/stock/location.html:51
msgid "Barcode actions"
msgstr ""

#: part/templates/part/part_base.html:49
#: stock/templates/stock/item_base.html:139
#: stock/templates/stock/location.html:53 templates/qr_button.html:1
msgid "Show QR Code"
msgstr ""

#: part/templates/part/part_base.html:50
#: stock/templates/stock/item_base.html:155
#: stock/templates/stock/location.html:54
msgid "Print Label"
msgstr ""

#: part/templates/part/part_base.html:55
msgid "Show pricing information"
msgstr ""

#: part/templates/part/part_base.html:59
msgid "Count part stock"
msgstr ""

#: part/templates/part/part_base.html:74
msgid "Part actions"
msgstr ""

#: part/templates/part/part_base.html:77
msgid "Duplicate part"
msgstr ""

#: part/templates/part/part_base.html:80
msgid "Edit part"
msgstr ""

#: part/templates/part/part_base.html:83
msgid "Delete part"
msgstr ""

#: part/templates/part/part_base.html:123 templates/js/table_filters.js:157
msgid "In Stock"
msgstr ""

#: part/templates/part/part_base.html:136 templates/InvenTree/index.html:131
msgid "Required for Build Orders"
msgstr ""

#: part/templates/part/part_base.html:143
msgid "Required for Sales Orders"
msgstr ""

#: part/templates/part/part_base.html:150
msgid "Allocated to Orders"
msgstr ""

#: part/templates/part/part_base.html:165 templates/js/bom.js:300
msgid "Can Build"
msgstr ""

#: part/templates/part/part_base.html:171 templates/js/part.js:418
msgid "Building"
msgstr ""

#: part/templates/part/part_base.html:250
msgid "Calculate"
msgstr ""

#: part/templates/part/part_pricing.html:19
msgid "Supplier Pricing"
msgstr ""

#: part/templates/part/part_pricing.html:23
#: part/templates/part/part_pricing.html:49
#: part/templates/part/part_pricing.html:81
msgid "Unit Cost"
msgstr ""

#: part/templates/part/part_pricing.html:29
#: part/templates/part/part_pricing.html:55
#: part/templates/part/part_pricing.html:85
msgid "Total Cost"
msgstr ""

#: part/templates/part/part_pricing.html:37
msgid "No supplier pricing available"
msgstr ""

#: part/templates/part/part_pricing.html:45
msgid "BOM Pricing"
msgstr ""

#: part/templates/part/part_pricing.html:63
msgid "Note: BOM pricing is incomplete for this part"
msgstr ""

#: part/templates/part/part_pricing.html:70
msgid "No BOM pricing available"
msgstr ""

#: part/templates/part/part_pricing.html:94
msgid "No pricing information is available for this part."
msgstr ""

#: part/templates/part/part_tests.html:17
msgid "Add Test Template"
msgstr ""

#: part/templates/part/part_thumb.html:20
msgid "Select from existing images"
msgstr ""

#: part/templates/part/partial_delete.html:7
#, python-format
msgid "Are you sure you want to delete part '<b>%(full_name)s</b>'?"
msgstr ""

#: part/templates/part/partial_delete.html:12
#, python-format
msgid "This part is used in BOMs for %(count)s other parts. If you delete this part, the BOMs for the following parts will be updated"
msgstr ""

#: part/templates/part/partial_delete.html:22
#, python-format
msgid "There are %(count)s stock entries defined for this part. If you delete this part, the following stock entries will also be deleted:"
msgstr ""

#: part/templates/part/partial_delete.html:33
#, python-format
msgid "There are %(count)s manufacturers defined for this part. If you delete this part, the following manufacturer parts will also be deleted:"
msgstr ""

#: part/templates/part/partial_delete.html:44
#, python-format
msgid "There are %(count)s suppliers defined for this part. If you delete this part, the following supplier parts will also be deleted:"
msgstr ""

#: part/templates/part/partial_delete.html:55
#, python-format
msgid "There are %(count)s unique parts tracked for '%(full_name)s'. Deleting this part will permanently remove this tracking information."
msgstr ""

#: part/templates/part/related.html:18
msgid "Add Related"
msgstr ""

#: part/templates/part/sale_prices.html:10
msgid "Sell Price Information"
msgstr ""

#: part/templates/part/sales_orders.html:18
msgid "New sales order"
msgstr ""

#: part/templates/part/sales_orders.html:18
msgid "New Order"
msgstr ""

#: part/templates/part/set_category.html:9
msgid "Set category for the following parts"
msgstr ""

#: part/templates/part/stock.html:10
msgid "Part Stock"
msgstr ""

#: part/templates/part/stock.html:16
#, python-format
msgid "Showing stock for all variants of <i>%(full_name)s</i>"
msgstr ""

#: part/templates/part/stock_count.html:7 templates/js/bom.js:239
#: templates/js/part.js:422
msgid "No Stock"
msgstr ""

#: part/templates/part/stock_count.html:9 templates/InvenTree/index.html:130
msgid "Low Stock"
msgstr ""

#: part/templates/part/supplier.html:10
msgid "Part Suppliers"
msgstr ""

#: part/templates/part/track.html:10
msgid "Part Tracking"
msgstr ""

#: part/templates/part/used_in.html:9
msgid "Assemblies"
msgstr ""

#: part/templates/part/variant_part.html:9
msgid "Create new part variant"
msgstr ""

#: part/templates/part/variant_part.html:10
#, python-format
msgid "Create a new variant of template <i>'%(full_name)s'</i>."
msgstr ""

#: part/templates/part/variants.html:19
msgid "Create new variant"
msgstr ""

#: part/templates/part/variants.html:20
msgid "New Variant"
msgstr ""

#: part/templatetags/inventree_extras.py:97
msgid "Unknown database"
msgstr ""

#: part/views.py:89
msgid "Add Related Part"
msgstr ""

#: part/views.py:144
msgid "Delete Related Part"
msgstr ""

#: part/views.py:158
msgid "Add part attachment"
msgstr ""

#: part/views.py:211 templates/attachment_table.html:32
msgid "Edit attachment"
msgstr ""

#: part/views.py:215
msgid "Part attachment updated"
msgstr ""

#: part/views.py:230
msgid "Delete Part Attachment"
msgstr ""

#: part/views.py:238
msgid "Deleted part attachment"
msgstr ""

#: part/views.py:247
msgid "Create Test Template"
msgstr ""

#: part/views.py:274
msgid "Edit Test Template"
msgstr ""

#: part/views.py:288
msgid "Delete Test Template"
msgstr ""

#: part/views.py:295
msgid "Set Part Category"
msgstr ""

#: part/views.py:345
#, python-brace-format
msgid "Set category for {n} parts"
msgstr ""

#: part/views.py:380
msgid "Create Variant"
msgstr ""

#: part/views.py:465
msgid "Copied part"
msgstr ""

#: part/views.py:519 part/views.py:657
msgid "Possible matches exist - confirm creation of new part"
msgstr ""

#: part/views.py:589
msgid "Created new part"
msgstr ""

#: part/views.py:825
msgid "Part QR Code"
msgstr ""

#: part/views.py:927
msgid "Upload Part Image"
msgstr ""

#: part/views.py:933 part/views.py:968
msgid "Updated part image"
msgstr ""

#: part/views.py:942
msgid "Select Part Image"
msgstr ""

#: part/views.py:971
msgid "Part image not found"
msgstr ""

#: part/views.py:982
msgid "Edit Part Properties"
msgstr ""

#: part/views.py:1017
msgid "Duplicate BOM"
msgstr ""

#: part/views.py:1047
msgid "Confirm duplication of BOM from parent"
msgstr ""

#: part/views.py:1068
msgid "Validate BOM"
msgstr ""

#: part/views.py:1089
msgid "Confirm that the BOM is valid"
msgstr ""

#: part/views.py:1100
msgid "Validated Bill of Materials"
msgstr ""

#: part/views.py:1234
msgid "No BOM file provided"
msgstr ""

#: part/views.py:1595
msgid "Enter a valid quantity"
msgstr ""

#: part/views.py:1620 part/views.py:1623
msgid "Select valid part"
msgstr ""

#: part/views.py:1629
msgid "Duplicate part selected"
msgstr ""

#: part/views.py:1667
msgid "Select a part"
msgstr ""

#: part/views.py:1673
msgid "Selected part creates a circular BOM"
msgstr ""

#: part/views.py:1677
msgid "Specify quantity"
msgstr ""

#: part/views.py:1939
msgid "Confirm Part Deletion"
msgstr ""

#: part/views.py:1946
msgid "Part was deleted"
msgstr ""

#: part/views.py:1955
msgid "Part Pricing"
msgstr ""

<<<<<<< HEAD
#: part/views.py:2081
msgid "Create Part Parameter Template"
msgstr ""

#: part/views.py:2091
msgid "Edit Part Parameter Template"
msgstr ""

#: part/views.py:2098
msgid "Delete Part Parameter Template"
msgstr ""

#: part/views.py:2106
msgid "Create Part Parameter"
msgstr ""

#: part/views.py:2156
msgid "Edit Part Parameter"
msgstr ""

#: part/views.py:2170
msgid "Delete Part Parameter"
msgstr ""

#: part/views.py:2230
msgid "Edit Part Category"
msgstr ""

#: part/views.py:2268
msgid "Delete Part Category"
msgstr ""

#: part/views.py:2274
msgid "Part category was deleted"
msgstr ""

#: part/views.py:2326
msgid "Create Category Parameter Template"
msgstr ""

#: part/views.py:2427
msgid "Edit Category Parameter Template"
msgstr ""

#: part/views.py:2483
msgid "Delete Category Parameter Template"
msgstr ""

#: part/views.py:2502
msgid "Create BOM Item"
msgstr ""

#: part/views.py:2572
msgid "Edit BOM item"
msgstr ""

#: part/views.py:2628
=======
#: part/views.py:2089
msgid "Create Part Parameter Template"
msgstr ""

#: part/views.py:2099
msgid "Edit Part Parameter Template"
msgstr ""

#: part/views.py:2106
msgid "Delete Part Parameter Template"
msgstr ""

#: part/views.py:2114
msgid "Create Part Parameter"
msgstr ""

#: part/views.py:2164
msgid "Edit Part Parameter"
msgstr ""

#: part/views.py:2178
msgid "Delete Part Parameter"
msgstr ""

#: part/views.py:2238
msgid "Edit Part Category"
msgstr ""

#: part/views.py:2276
msgid "Delete Part Category"
msgstr ""

#: part/views.py:2282
msgid "Part category was deleted"
msgstr ""

#: part/views.py:2334
msgid "Create Category Parameter Template"
msgstr ""

#: part/views.py:2435
msgid "Edit Category Parameter Template"
msgstr ""

#: part/views.py:2491
msgid "Delete Category Parameter Template"
msgstr ""

#: part/views.py:2510
msgid "Create BOM Item"
msgstr ""

#: part/views.py:2580
msgid "Edit BOM item"
msgstr ""

#: part/views.py:2636
>>>>>>> 79c6e5cb
msgid "Confim BOM item deletion"
msgstr ""

#: report/models.py:180
msgid "Template name"
msgstr ""

#: report/models.py:186
msgid "Report template file"
msgstr ""

#: report/models.py:193
msgid "Report template description"
msgstr ""

#: report/models.py:199
msgid "Report revision number (auto-increments)"
msgstr ""

#: report/models.py:275
msgid "Report template is enabled"
msgstr ""

#: report/models.py:295
msgid "StockItem query filters (comma-separated list of key=value pairs)"
msgstr ""

#: report/models.py:303
msgid "Include Installed Tests"
msgstr ""

#: report/models.py:304
msgid "Include test results for stock items installed inside assembled item"
msgstr ""

#: report/models.py:347
msgid "Build Filters"
msgstr ""

#: report/models.py:348
msgid "Build query filters (comma-separated list of key=value pairs"
msgstr ""

#: report/models.py:385
msgid "Part Filters"
msgstr ""

#: report/models.py:386
msgid "Part query filters (comma-separated list of key=value pairs"
msgstr ""

#: report/models.py:416
msgid "Purchase order query filters"
msgstr ""

#: report/models.py:450
msgid "Sales order query filters"
msgstr ""

#: report/models.py:500
msgid "Snippet"
msgstr ""

#: report/models.py:501
msgid "Report snippet file"
msgstr ""

#: report/models.py:505
msgid "Snippet file description"
msgstr ""

#: report/models.py:540
msgid "Asset"
msgstr ""

#: report/models.py:541
msgid "Report asset file"
msgstr ""

#: report/models.py:544
msgid "Asset file description"
msgstr ""

#: report/templates/report/inventree_build_order_base.html:147
msgid "Required For"
msgstr ""

#: report/templates/report/inventree_po_report.html:85
#: report/templates/report/inventree_so_report.html:85
msgid "Line Items"
msgstr ""

#: report/templates/report/inventree_test_report_base.html:21
msgid "Stock Item Test Report"
msgstr ""

#: report/templates/report/inventree_test_report_base.html:83
msgid "Test Results"
msgstr ""

#: report/templates/report/inventree_test_report_base.html:88
#: stock/models.py:1742
msgid "Test"
msgstr ""

#: report/templates/report/inventree_test_report_base.html:89
#: stock/models.py:1748
msgid "Result"
msgstr ""

#: report/templates/report/inventree_test_report_base.html:92
#: templates/js/order.js:195 templates/js/stock.js:984
msgid "Date"
msgstr ""

#: report/templates/report/inventree_test_report_base.html:103
msgid "Pass"
msgstr ""

#: report/templates/report/inventree_test_report_base.html:105
msgid "Fail"
msgstr ""

#: stock/api.py:212
#, python-brace-format
msgid "Updated stock for {n} items"
msgstr ""

#: stock/api.py:281
#, python-brace-format
msgid "Moved {n} parts to {loc}"
msgstr ""

#: stock/forms.py:114 stock/forms.py:418 stock/models.py:507
#: stock/templates/stock/item_base.html:371 templates/js/stock.js:656
msgid "Expiry Date"
msgstr ""

#: stock/forms.py:115 stock/forms.py:419
msgid "Expiration date for this stock item"
msgstr ""

#: stock/forms.py:118
msgid "Enter unique serial numbers (or leave blank)"
msgstr ""

#: stock/forms.py:169
msgid "Destination for serialized stock (by default, will remain in current location)"
msgstr ""

#: stock/forms.py:171
msgid "Serial numbers"
msgstr ""

#: stock/forms.py:171
msgid "Unique serial numbers (must match quantity)"
msgstr ""

#: stock/forms.py:173 stock/forms.py:349
msgid "Add transaction note (optional)"
msgstr ""

#: stock/forms.py:203 stock/forms.py:259
msgid "Select test report template"
msgstr ""

#: stock/forms.py:267 templates/js/table_filters.js:71
#: templates/js/table_filters.js:134
msgid "Include sublocations"
msgstr ""

#: stock/forms.py:267
msgid "Include stock items in sub locations"
msgstr ""

#: stock/forms.py:302
msgid "Stock item to install"
msgstr ""

#: stock/forms.py:309
msgid "Stock quantity to assign"
msgstr ""

#: stock/forms.py:337
msgid "Must not exceed available quantity"
msgstr ""

#: stock/forms.py:347
msgid "Destination location for uninstalled items"
msgstr ""

#: stock/forms.py:351
msgid "Confirm uninstall"
msgstr ""

#: stock/forms.py:351
msgid "Confirm removal of installed stock items"
msgstr ""

#: stock/forms.py:375
msgid "Destination stock location"
msgstr ""

#: stock/forms.py:377
msgid "Add note (required)"
msgstr ""

#: stock/forms.py:381 stock/views.py:852 stock/views.py:1051
msgid "Confirm stock adjustment"
msgstr ""

#: stock/forms.py:381
msgid "Confirm movement of stock items"
msgstr ""

#: stock/forms.py:383
msgid "Set Default Location"
msgstr ""

#: stock/forms.py:383
msgid "Set the destination as the default location for selected parts"
msgstr ""

#: stock/models.py:54 stock/models.py:545
msgid "Owner"
msgstr ""

#: stock/models.py:55 stock/models.py:546
msgid "Select Owner"
msgstr ""

#: stock/models.py:273
msgid "StockItem with this serial number already exists"
msgstr ""

#: stock/models.py:309
#, python-brace-format
msgid "Part type ('{pf}') must be {pe}"
msgstr ""

#: stock/models.py:319 stock/models.py:328
msgid "Quantity must be 1 for item with a serial number"
msgstr ""

#: stock/models.py:320
msgid "Serial number cannot be set if quantity greater than 1"
msgstr ""

#: stock/models.py:342
msgid "Item cannot belong to itself"
msgstr ""

#: stock/models.py:348
msgid "Item must have a build reference if is_building=True"
msgstr ""

#: stock/models.py:355
msgid "Build reference does not point to the same part object"
msgstr ""

#: stock/models.py:397
msgid "Parent Stock Item"
msgstr ""

#: stock/models.py:406
msgid "Base part"
msgstr ""

#: stock/models.py:415
msgid "Select a matching supplier part for this stock item"
msgstr ""

#: stock/models.py:420 stock/templates/stock/stock_app_base.html:8
msgid "Stock Location"
msgstr ""

#: stock/models.py:423
msgid "Where is this stock item located?"
msgstr ""

#: stock/models.py:430
msgid "Packaging this stock item is stored in"
msgstr ""

#: stock/models.py:435 stock/templates/stock/item_base.html:265
msgid "Installed In"
msgstr ""

#: stock/models.py:438
msgid "Is this item installed in another item?"
msgstr ""

#: stock/models.py:454
msgid "Serial number for this item"
msgstr ""

#: stock/models.py:466
msgid "Batch code for this stock item"
msgstr ""

#: stock/models.py:470
msgid "Stock Quantity"
msgstr ""

#: stock/models.py:479
msgid "Source Build"
msgstr ""

#: stock/models.py:481
msgid "Build for this stock item"
msgstr ""

#: stock/models.py:492
msgid "Source Purchase Order"
msgstr ""

#: stock/models.py:495
msgid "Purchase order for this stock item"
msgstr ""

#: stock/models.py:501
msgid "Destination Sales Order"
msgstr ""

#: stock/models.py:508
msgid "Expiry date for stock item. Stock will be considered expired after this date"
msgstr ""

#: stock/models.py:521
msgid "Delete on deplete"
msgstr ""

#: stock/models.py:521
msgid "Delete this Stock Item when stock is depleted"
msgstr ""

#: stock/models.py:531 stock/templates/stock/item_notes.html:13
#: stock/templates/stock/navbar.html:54
msgid "Stock Item Notes"
msgstr ""

#: stock/models.py:541
msgid "Single unit purchase price at time of purchase"
msgstr ""

#: stock/models.py:1009
msgid "Part is not set as trackable"
msgstr ""

#: stock/models.py:1015
msgid "Quantity must be integer"
msgstr ""

#: stock/models.py:1021
#, python-brace-format
msgid "Quantity must not exceed available stock quantity ({n})"
msgstr ""

#: stock/models.py:1024
msgid "Serial numbers must be a list of integers"
msgstr ""

#: stock/models.py:1027
msgid "Quantity does not match serial numbers"
msgstr ""

#: stock/models.py:1034
#, python-brace-format
msgid "Serial numbers already exist: {exists}"
msgstr ""

#: stock/models.py:1192
msgid "StockItem cannot be moved as it is not in stock"
msgstr ""

#: stock/models.py:1666
msgid "Entry notes"
msgstr ""

#: stock/models.py:1719
msgid "Value must be provided for this test"
msgstr ""

#: stock/models.py:1725
msgid "Attachment must be uploaded for this test"
msgstr ""

#: stock/models.py:1743
msgid "Test name"
msgstr ""

#: stock/models.py:1749 templates/js/table_filters.js:213
msgid "Test result"
msgstr ""

#: stock/models.py:1755
msgid "Test output value"
msgstr ""

#: stock/models.py:1762
msgid "Test result attachment"
msgstr ""

#: stock/models.py:1768
msgid "Test notes"
msgstr ""

#: stock/templates/stock/item.html:12
msgid "Stock Tracking Information"
msgstr ""

#: stock/templates/stock/item.html:30
msgid "New Entry"
msgstr ""

#: stock/templates/stock/item_attachments.html:11
msgid "Stock Item Attachments"
msgstr ""

#: stock/templates/stock/item_base.html:24
msgid "You are not in the list of owners of this item. This stock item cannot be edited."
msgstr ""

#: stock/templates/stock/item_base.html:31
msgid "This stock item is in production and cannot be edited."
msgstr ""

#: stock/templates/stock/item_base.html:32
msgid "Edit the stock item from the build view."
msgstr ""

#: stock/templates/stock/item_base.html:45
msgid "This stock item has not passed all required tests"
msgstr ""

#: stock/templates/stock/item_base.html:53
#, python-format
msgid "This stock item is allocated to Sales Order %(link)s (Quantity: %(qty)s)"
msgstr ""

#: stock/templates/stock/item_base.html:61
#, python-format
msgid "This stock item is allocated to Build %(link)s (Quantity: %(qty)s)"
msgstr ""

#: stock/templates/stock/item_base.html:67
msgid "This stock item is serialized - it has a unique serial number and the quantity cannot be adjusted."
msgstr ""

#: stock/templates/stock/item_base.html:71
msgid "This stock item cannot be deleted as it has child items"
msgstr ""

#: stock/templates/stock/item_base.html:75
msgid "This stock item will be automatically deleted when all stock is depleted."
msgstr ""

#: stock/templates/stock/item_base.html:95
#: stock/templates/stock/item_base.html:375 templates/js/table_filters.js:146
msgid "Expired"
msgstr ""

#: stock/templates/stock/item_base.html:105
#: stock/templates/stock/item_base.html:377 templates/js/table_filters.js:151
msgid "Stale"
msgstr ""

#: stock/templates/stock/item_base.html:142 templates/js/barcode.js:309
#: templates/js/barcode.js:314
msgid "Unlink Barcode"
msgstr ""

#: stock/templates/stock/item_base.html:144
msgid "Link Barcode"
msgstr ""

#: stock/templates/stock/item_base.html:146 templates/stock_table.html:31
msgid "Scan to Location"
msgstr ""

#: stock/templates/stock/item_base.html:153
msgid "Printing actions"
msgstr ""

#: stock/templates/stock/item_base.html:157
#: stock/templates/stock/item_tests.html:27
msgid "Test Report"
msgstr ""

#: stock/templates/stock/item_base.html:166
msgid "Stock adjustment actions"
msgstr ""

<<<<<<< HEAD
#: stock/templates/stock/item_base.html:164
=======
#: stock/templates/stock/item_base.html:170
>>>>>>> 79c6e5cb
#: stock/templates/stock/location.html:65 templates/stock_table.html:57
msgid "Count stock"
msgstr ""

<<<<<<< HEAD
#: stock/templates/stock/item_base.html:167 templates/stock_table.html:55
msgid "Add stock"
msgstr ""

#: stock/templates/stock/item_base.html:170 templates/stock_table.html:56
=======
#: stock/templates/stock/item_base.html:173 templates/stock_table.html:55
msgid "Add stock"
msgstr ""

#: stock/templates/stock/item_base.html:176 templates/stock_table.html:56
>>>>>>> 79c6e5cb
msgid "Remove stock"
msgstr ""

#: stock/templates/stock/item_base.html:179
msgid "Serialize stock"
msgstr ""

#: stock/templates/stock/item_base.html:183
msgid "Transfer stock"
msgstr ""

#: stock/templates/stock/item_base.html:186
msgid "Assign to customer"
msgstr ""

#: stock/templates/stock/item_base.html:189
msgid "Return to stock"
msgstr ""

#: stock/templates/stock/item_base.html:193 templates/js/stock.js:1421
msgid "Uninstall stock item"
msgstr ""

#: stock/templates/stock/item_base.html:193
msgid "Uninstall"
msgstr ""

#: stock/templates/stock/item_base.html:202
#: stock/templates/stock/location.html:62
msgid "Stock actions"
msgstr ""

#: stock/templates/stock/item_base.html:205
msgid "Convert to variant"
msgstr ""

#: stock/templates/stock/item_base.html:208
msgid "Duplicate stock item"
msgstr ""

#: stock/templates/stock/item_base.html:210
msgid "Edit stock item"
msgstr ""

#: stock/templates/stock/item_base.html:213
msgid "Delete stock item"
msgstr ""

#: stock/templates/stock/item_base.html:225
msgid "Stock Item Details"
msgstr ""

#: stock/templates/stock/item_base.html:284 templates/js/build.js:498
msgid "No location set"
msgstr ""

#: stock/templates/stock/item_base.html:291
msgid "Barcode Identifier"
msgstr ""

#: stock/templates/stock/item_base.html:333
msgid "Parent Item"
msgstr ""

#: stock/templates/stock/item_base.html:375
#, python-format
msgid "This StockItem expired on %(item.expiry_date)s"
msgstr ""

#: stock/templates/stock/item_base.html:377
#, python-format
msgid "This StockItem expires on %(item.expiry_date)s"
msgstr ""

#: stock/templates/stock/item_base.html:384 templates/js/stock.js:662
msgid "Last Updated"
msgstr ""

#: stock/templates/stock/item_base.html:389
msgid "Last Stocktake"
msgstr ""

#: stock/templates/stock/item_base.html:393
msgid "No stocktake performed"
msgstr ""

#: stock/templates/stock/item_childs.html:12
msgid "Child Stock Items"
msgstr ""

#: stock/templates/stock/item_childs.html:20
msgid "This stock item does not have any child items"
msgstr ""

#: stock/templates/stock/item_delete.html:9
msgid "Are you sure you want to delete this stock item?"
msgstr ""

#: stock/templates/stock/item_delete.html:12
#, python-format
msgid "This will remove <b>%(qty)s</b> units of <b>%(full_name)s</b> from stock."
msgstr ""

#: stock/templates/stock/item_install.html:7
msgid "Install another StockItem into this item."
msgstr ""

#: stock/templates/stock/item_install.html:10
msgid "Stock items can only be installed if they meet the following criteria"
msgstr ""

#: stock/templates/stock/item_install.html:13
msgid "The StockItem links to a Part which is in the BOM for this StockItem"
msgstr ""

#: stock/templates/stock/item_install.html:14
msgid "The StockItem is currently in stock"
msgstr ""

#: stock/templates/stock/item_installed.html:11
#: stock/templates/stock/navbar.html:27
msgid "Installed Stock Items"
msgstr ""

#: stock/templates/stock/item_serialize.html:5
msgid "Create serialized items from this stock item."
msgstr ""

#: stock/templates/stock/item_serialize.html:7
msgid "Select quantity to serialize, and unique serial numbers."
msgstr ""

#: stock/templates/stock/item_tests.html:11
#: stock/templates/stock/navbar.html:19 stock/templates/stock/navbar.html:22
msgid "Test Data"
msgstr ""

#: stock/templates/stock/item_tests.html:20
msgid "Delete Test Data"
msgstr ""

#: stock/templates/stock/item_tests.html:24
msgid "Add Test Data"
msgstr ""

#: stock/templates/stock/location.html:20
msgid "You are not in the list of owners of this location. This stock location cannot be edited."
msgstr ""

#: stock/templates/stock/location.html:37
msgid "All stock items"
msgstr ""

#: stock/templates/stock/location.html:55
msgid "Check-in Items"
msgstr ""

#: stock/templates/stock/location.html:71
msgid "Location actions"
msgstr ""

#: stock/templates/stock/location.html:73
msgid "Edit location"
msgstr ""

#: stock/templates/stock/location.html:75
msgid "Delete location"
msgstr ""

#: stock/templates/stock/location.html:87
msgid "Location Details"
msgstr ""

#: stock/templates/stock/location.html:92
msgid "Location Path"
msgstr ""

#: stock/templates/stock/location.html:97
msgid "Location Description"
msgstr ""

#: stock/templates/stock/location.html:102
#: stock/templates/stock/location_navbar.html:11
#: stock/templates/stock/location_navbar.html:18
#: stock/templates/stock/sublocation.html:16
msgid "Sublocations"
msgstr ""

#: stock/templates/stock/location.html:112
msgid "Stock Details"
msgstr ""

#: stock/templates/stock/location.html:117 templates/InvenTree/search.html:279
<<<<<<< HEAD
#: templates/stats.html:76 users/models.py:41
=======
#: templates/stats.html:97 users/models.py:41
>>>>>>> 79c6e5cb
msgid "Stock Locations"
msgstr ""

#: stock/templates/stock/location_delete.html:7
msgid "Are you sure you want to delete this stock location?"
msgstr ""

#: stock/templates/stock/navbar.html:11
msgid "Stock Item Tracking"
msgstr ""

#: stock/templates/stock/navbar.html:14
msgid "History"
msgstr ""

#: stock/templates/stock/navbar.html:30
msgid "Installed Items"
msgstr ""

#: stock/templates/stock/navbar.html:38
msgid "Child Items"
msgstr ""

#: stock/templates/stock/navbar.html:41
msgid "Children"
msgstr ""

#: stock/templates/stock/stock_adjust.html:43
msgid "Remove item"
msgstr ""

#: stock/templates/stock/stock_app_base.html:16
msgid "Loading..."
msgstr ""

#: stock/templates/stock/stock_uninstall.html:8
msgid "The following stock items will be uninstalled"
msgstr ""

#: stock/templates/stock/stockitem_convert.html:7 stock/views.py:1364
msgid "Convert Stock Item"
msgstr ""

#: stock/templates/stock/stockitem_convert.html:8
#, python-format
msgid "This stock item is current an instance of <i>%(part)s</i>"
msgstr ""

#: stock/templates/stock/stockitem_convert.html:9
msgid "It can be converted to one of the part variants listed below."
msgstr ""

#: stock/templates/stock/stockitem_convert.html:14
msgid "This action cannot be easily undone"
msgstr ""

#: stock/templates/stock/sublocation.html:23 templates/stock_table.html:37
msgid "Printing Actions"
msgstr ""

#: stock/templates/stock/sublocation.html:27 templates/stock_table.html:41
msgid "Print labels"
msgstr ""

#: stock/templates/stock/tracking_delete.html:6
msgid "Are you sure you want to delete this stock tracking entry?"
msgstr ""

#: stock/views.py:123
msgid "Edit Stock Location"
msgstr ""

#: stock/views.py:230 stock/views.py:1343 stock/views.py:1465
#: stock/views.py:1830
msgid "Owner is required (ownership control is enabled)"
msgstr ""

#: stock/views.py:245
msgid "Stock Location QR code"
msgstr ""

#: stock/views.py:265
msgid "Add Stock Item Attachment"
msgstr ""

#: stock/views.py:311
msgid "Edit Stock Item Attachment"
msgstr ""

#: stock/views.py:327
msgid "Delete Stock Item Attachment"
msgstr ""

#: stock/views.py:343
msgid "Assign to Customer"
msgstr ""

#: stock/views.py:352
msgid "Customer must be specified"
msgstr ""

#: stock/views.py:376
msgid "Return to Stock"
msgstr ""

#: stock/views.py:385
msgid "Specify a valid location"
msgstr ""

#: stock/views.py:396
msgid "Stock item returned from customer"
msgstr ""

#: stock/views.py:407
msgid "Delete All Test Data"
msgstr ""

#: stock/views.py:424
msgid "Confirm test data deletion"
msgstr ""

#: stock/views.py:444
msgid "Add Test Result"
msgstr ""

#: stock/views.py:484
msgid "Edit Test Result"
msgstr ""

#: stock/views.py:501
msgid "Delete Test Result"
msgstr ""

#: stock/views.py:509
msgid "Stock Export Options"
msgstr ""

#: stock/views.py:630
msgid "Stock Item QR Code"
msgstr ""

#: stock/views.py:656
msgid "Install Stock Item"
msgstr ""

#: stock/views.py:755
msgid "Uninstall Stock Items"
msgstr ""

#: stock/views.py:863
msgid "Uninstalled stock items"
msgstr ""

#: stock/views.py:888
msgid "Adjust Stock"
msgstr ""

#: stock/views.py:998
msgid "Move Stock Items"
msgstr ""

#: stock/views.py:998
msgid "Move"
msgstr ""

#: stock/views.py:999
msgid "Count Stock Items"
msgstr ""

#: stock/views.py:999
msgid "Count"
msgstr ""

#: stock/views.py:1000
msgid "Remove From Stock"
msgstr ""

#: stock/views.py:1000
msgid "Take"
msgstr ""

#: stock/views.py:1001
msgid "Add Stock Items"
msgstr ""

#: stock/views.py:1001 users/models.py:183
msgid "Add"
msgstr ""

#: stock/views.py:1002
msgid "Delete Stock Items"
msgstr ""

#: stock/views.py:1031
msgid "Must enter integer value"
msgstr ""

#: stock/views.py:1036
msgid "Quantity must be positive"
msgstr ""

#: stock/views.py:1043
#, python-brace-format
msgid "Quantity must not exceed {x}"
msgstr ""

#: stock/views.py:1107
msgid "No action performed"
msgstr ""

#: stock/views.py:1122
#, python-brace-format
msgid "Added stock to {n} items"
msgstr ""

#: stock/views.py:1137
#, python-brace-format
msgid "Removed stock from {n} items"
msgstr ""

#: stock/views.py:1150
#, python-brace-format
msgid "Counted stock for {n} items"
msgstr ""

#: stock/views.py:1190
msgid "No items were moved"
msgstr ""

#: stock/views.py:1193
#, python-brace-format
msgid "Moved {n} items to {dest}"
msgstr ""

#: stock/views.py:1212
#, python-brace-format
msgid "Deleted {n} stock items"
msgstr ""

#: stock/views.py:1222
msgid "Edit Stock Item Status"
msgstr ""

#: stock/views.py:1245
msgid "Edit Stock Item"
msgstr ""

#: stock/views.py:1482
msgid "Serialize Stock"
msgstr ""

#: stock/views.py:1575 templates/js/build.js:244
msgid "Create new Stock Item"
msgstr ""

#: stock/views.py:1717
msgid "Duplicate Stock Item"
msgstr ""

#: stock/views.py:1799
msgid "Quantity cannot be negative"
msgstr ""

#: stock/views.py:1899
msgid "Delete Stock Location"
msgstr ""

#: stock/views.py:1912
msgid "Delete Stock Item"
msgstr ""

#: stock/views.py:1923
msgid "Delete Stock Tracking Entry"
msgstr ""

#: stock/views.py:1930
msgid "Edit Stock Tracking Entry"
msgstr ""

#: stock/views.py:1939
msgid "Add Stock Tracking Entry"
msgstr ""

#: templates/403.html:5 templates/403.html:11
msgid "Permission Denied"
msgstr ""

#: templates/403.html:14
msgid "You do not have permission to view this page."
msgstr ""

#: templates/404.html:5 templates/404.html:11
msgid "Page Not Found"
msgstr ""

#: templates/404.html:14
msgid "The requested page does not exist"
msgstr ""

#: templates/InvenTree/index.html:7
msgid "Index"
msgstr ""

#: templates/InvenTree/index.html:98
msgid "Starred Parts"
msgstr ""

#: templates/InvenTree/index.html:99
msgid "Latest Parts"
msgstr ""

#: templates/InvenTree/index.html:100
msgid "BOM Waiting Validation"
msgstr ""

#: templates/InvenTree/index.html:129
msgid "Recently Updated"
msgstr ""

#: templates/InvenTree/index.html:145
msgid "Expired Stock"
msgstr ""

#: templates/InvenTree/index.html:146
msgid "Stale Stock"
msgstr ""

#: templates/InvenTree/index.html:184
msgid "Build Orders In Progress"
msgstr ""

#: templates/InvenTree/index.html:185
msgid "Overdue Build Orders"
msgstr ""

#: templates/InvenTree/index.html:206
msgid "Outstanding Purchase Orders"
msgstr ""

#: templates/InvenTree/index.html:207
msgid "Overdue Purchase Orders"
msgstr ""

#: templates/InvenTree/index.html:229
msgid "Outstanding Sales Orders"
msgstr ""

#: templates/InvenTree/index.html:230
msgid "Overdue Sales Orders"
msgstr ""

#: templates/InvenTree/search.html:8 templates/InvenTree/search.html:14
msgid "Search Results"
msgstr ""

#: templates/InvenTree/search.html:24
msgid "Enter a search query"
msgstr ""

#: templates/InvenTree/search.html:268 templates/js/stock.js:300
msgid "Shipped to customer"
msgstr ""

#: templates/InvenTree/search.html:271 templates/js/stock.js:310
msgid "No stock location set"
msgstr ""

#: templates/InvenTree/settings/appearance.html:10
msgid "Theme Settings"
msgstr ""

#: templates/InvenTree/settings/appearance.html:17
msgid "Color Themes"
msgstr ""

#: templates/InvenTree/settings/appearance.html:29
#, python-format
<<<<<<< HEAD
msgid ""
"\n"
=======
msgid "\n"
>>>>>>> 79c6e5cb
"        The CSS sheet \"%(invalid_color_theme)s.css\" for the currently selected color theme was not found.<br>\n"
"        Please select another color theme :)\n"
"    "
msgstr ""

#: templates/InvenTree/settings/appearance.html:39
msgid "Language"
msgstr ""

#: templates/InvenTree/settings/appearance.html:61
msgid "Set Language"
msgstr ""

#: templates/InvenTree/settings/build.html:10
msgid "Build Order Settings"
msgstr ""

#: templates/InvenTree/settings/category.html:9
msgid "Category Settings"
msgstr ""

#: templates/InvenTree/settings/category.html:25
msgid "Category Parameter Templates"
msgstr ""

#: templates/InvenTree/settings/category.html:52
msgid "No category parameter templates found"
msgstr ""

#: templates/InvenTree/settings/category.html:70
#: templates/InvenTree/settings/part.html:81
msgid "Edit Template"
msgstr ""

#: templates/InvenTree/settings/category.html:71
#: templates/InvenTree/settings/part.html:82
msgid "Delete Template"
msgstr ""

#: templates/InvenTree/settings/global.html:10
msgid "Global InvenTree Settings"
msgstr ""

#: templates/InvenTree/settings/global.html:27
msgid "Barcode Settings"
msgstr ""

#: templates/InvenTree/settings/header.html:7
msgid "Setting"
msgstr ""

#: templates/InvenTree/settings/part.html:9
msgid "Part Settings"
msgstr ""

#: templates/InvenTree/settings/part.html:14
msgid "Part Options"
msgstr ""

#: templates/InvenTree/settings/part.html:40
msgid "Part Parameter Templates"
msgstr ""

#: templates/InvenTree/settings/part.html:61
msgid "No part parameter templates found"
msgstr ""

#: templates/InvenTree/settings/po.html:9
msgid "Purchase Order Settings"
msgstr ""

#: templates/InvenTree/settings/report.html:10
msgid "Report Settings"
msgstr ""

#: templates/InvenTree/settings/setting.html:23
msgid "No value set"
msgstr ""

#: templates/InvenTree/settings/setting.html:31
msgid "Edit setting"
msgstr ""

#: templates/InvenTree/settings/settings.html:8
#: templates/InvenTree/settings/settings.html:14 templates/navbar.html:84
msgid "Settings"
msgstr ""

#: templates/InvenTree/settings/so.html:9
msgid "Sales Order Settings"
msgstr ""

#: templates/InvenTree/settings/stock.html:9
msgid "Stock Settings"
msgstr ""

#: templates/InvenTree/settings/stock.html:13 templates/stock_table.html:50
msgid "Stock Options"
msgstr ""

#: templates/InvenTree/settings/tabs.html:3
#: templates/InvenTree/settings/user.html:10
msgid "User Settings"
msgstr ""

#: templates/InvenTree/settings/tabs.html:6
msgid "Account"
msgstr ""

#: templates/InvenTree/settings/tabs.html:9
msgid "Appearance"
msgstr ""

#: templates/InvenTree/settings/tabs.html:13
msgid "InvenTree Settings"
msgstr ""

#: templates/InvenTree/settings/tabs.html:16
msgid "Global"
msgstr ""

#: templates/InvenTree/settings/tabs.html:19
msgid "Report"
msgstr ""

#: templates/InvenTree/settings/tabs.html:22
msgid "Categories"
msgstr ""

#: templates/InvenTree/settings/user.html:16
msgid "User Information"
msgstr ""

#: templates/InvenTree/settings/user.html:21
msgid "Change Password"
msgstr ""

#: templates/InvenTree/settings/user.html:28
#: templates/registration/login.html:59
msgid "Username"
msgstr ""

#: templates/InvenTree/settings/user.html:32
msgid "First Name"
msgstr ""

#: templates/InvenTree/settings/user.html:36
msgid "Last Name"
msgstr ""

#: templates/InvenTree/settings/user.html:40
msgid "Email Address"
msgstr ""

#: templates/about.html:13
msgid "InvenTree Version Information"
msgstr ""

#: templates/about.html:22
msgid "InvenTree Version"
msgstr ""

#: templates/about.html:26
msgid "Up to Date"
msgstr ""

#: templates/about.html:28
msgid "Update Available"
msgstr ""

#: templates/about.html:34
msgid "Django Version"
msgstr ""

#: templates/about.html:41
msgid "Commit Hash"
msgstr ""

#: templates/about.html:48
msgid "Commit Date"
msgstr ""

#: templates/about.html:53
msgid "InvenTree Documentation"
msgstr ""

#: templates/about.html:58
msgid "View Code on GitHub"
msgstr ""

#: templates/about.html:63
msgid "Credits"
msgstr ""

#: templates/about.html:68
msgid "Mobile App"
msgstr ""

#: templates/about.html:73
msgid "Submit Bug Report"
msgstr ""

<<<<<<< HEAD
#: templates/about.html:82 templates/js/modals.js:550
#: templates/js/modals.js:809 templates/modals.html:28 templates/modals.html:52
#: templates/modals.html:93
msgid "Close"
msgstr ""

#: templates/attachment_table.html:6
msgid "Add Attachment"
=======
#: templates/about.html:80 templates/clip.html:4
msgid "copy to clipboard"
>>>>>>> 79c6e5cb
msgstr ""

#: templates/about.html:80
msgid "copy version information"
msgstr ""

#: templates/about.html:90 templates/js/modals.js:568
#: templates/js/modals.js:846 templates/modals.html:29 templates/modals.html:54
#: templates/modals.html:97
msgid "Close"
msgstr ""

#: templates/attachment_table.html:6
msgid "Add Attachment"
msgstr ""

#: templates/attachment_table.html:17
msgid "Uploaded"
msgstr ""

#: templates/attachment_table.html:35
msgid "Delete attachment"
msgstr ""

#: templates/image_download.html:8
msgid "Specify URL for downloading image"
msgstr ""

#: templates/image_download.html:11
msgid "Must be a valid image URL"
msgstr ""

#: templates/image_download.html:12
msgid "Remote server must be accessible"
msgstr ""

#: templates/image_download.html:13
msgid "Remote image must not exceed maximum allowable file size"
msgstr ""

#: templates/js/barcode.js:8
msgid "Scan barcode data here using wedge scanner"
msgstr ""

#: templates/js/barcode.js:10
msgid "Enter barcode data"
msgstr ""

#: templates/js/barcode.js:14
msgid "Barcode"
msgstr ""

#: templates/js/barcode.js:32
msgid "Enter optional notes for stock transfer"
msgstr ""

#: templates/js/barcode.js:33
msgid "Enter notes"
msgstr ""

#: templates/js/barcode.js:71
msgid "Server error"
msgstr ""

#: templates/js/barcode.js:92
msgid "Unknown response from server"
msgstr ""

#: templates/js/barcode.js:119 templates/js/modals.js:901
msgid "Invalid server response"
msgstr ""

#: templates/js/barcode.js:212
msgid "Scan barcode data below"
msgstr ""

#: templates/js/barcode.js:270
msgid "No URL in response"
msgstr ""

#: templates/js/barcode.js:288
msgid "Link Barcode to Stock Item"
msgstr ""

#: templates/js/barcode.js:311
msgid "This will remove the association between this stock item and the barcode"
msgstr ""

#: templates/js/barcode.js:317
msgid "Unlink"
msgstr ""

#: templates/js/barcode.js:376
msgid "Remove stock item"
msgstr ""

#: templates/js/barcode.js:418
msgid "Check Stock Items into Location"
msgstr ""

#: templates/js/barcode.js:422 templates/js/barcode.js:547
msgid "Check In"
msgstr ""

#: templates/js/barcode.js:462 templates/js/barcode.js:586
msgid "Error transferring stock"
msgstr ""

#: templates/js/barcode.js:481
msgid "Stock Item already scanned"
msgstr ""

#: templates/js/barcode.js:485
msgid "Stock Item already in this location"
msgstr ""

#: templates/js/barcode.js:492
msgid "Added stock item"
msgstr ""

#: templates/js/barcode.js:499
msgid "Barcode does not match Stock Item"
msgstr ""

#: templates/js/barcode.js:542
msgid "Check Into Location"
msgstr ""

#: templates/js/barcode.js:605
msgid "Barcode does not match a valid location"
msgstr ""

#: templates/js/bom.js:175 templates/js/build.js:994
msgid "Open subassembly"
msgstr ""

#: templates/js/bom.js:261
msgid "No pricing available"
msgstr ""

#: templates/js/bom.js:272 templates/js/filters.js:167
#: templates/js/filters.js:397
msgid "true"
msgstr ""

#: templates/js/bom.js:273 templates/js/filters.js:171
#: templates/js/filters.js:398
msgid "false"
msgstr ""

#: templates/js/bom.js:290 templates/js/bom.js:376
msgid "View BOM"
msgstr ""

#: templates/js/bom.js:350
msgid "Validate BOM Item"
msgstr ""

#: templates/js/bom.js:352
msgid "This line has been validated"
msgstr ""

#: templates/js/bom.js:354
msgid "Edit BOM Item"
msgstr ""

#: templates/js/bom.js:356
msgid "Delete BOM Item"
msgstr ""

#: templates/js/bom.js:447 templates/js/build.js:340 templates/js/build.js:1092
msgid "No BOM items found"
msgstr ""

#: templates/js/build.js:62
msgid "Auto-allocate stock items to this output"
msgstr ""

#: templates/js/build.js:70
msgid "Unallocate stock from build output"
msgstr ""

#: templates/js/build.js:80
msgid "Complete build output"
msgstr ""

#: templates/js/build.js:89
msgid "Delete build output"
msgstr ""

#: templates/js/build.js:243 templates/stock_table.html:20
msgid "New Stock Item"
msgstr ""

#: templates/js/build.js:549
msgid "Required Part"
msgstr ""

#: templates/js/build.js:570
msgid "Quantity Per"
msgstr ""

#: templates/js/build.js:638 templates/js/build.js:1056
#: templates/stock_table.html:59
msgid "Order stock"
msgstr ""

#: templates/js/build.js:691
msgid "No builds matching query"
msgstr ""

#: templates/js/build.js:708 templates/js/part.js:324 templates/js/part.js:546
#: templates/js/stock.js:511 templates/js/stock.js:938
#: templates/js/stock.js:1453
msgid "Select"
msgstr ""

#: templates/js/build.js:728
msgid "Build order is overdue"
msgstr ""

#: templates/js/build.js:827
msgid "No parts allocated for"
msgstr ""

#: templates/js/company.js:74
msgid "Parts Supplied"
msgstr ""

#: templates/js/company.js:83
msgid "Parts Manufactured"
msgstr ""

#: templates/js/company.js:96
msgid "No company information found"
msgstr ""

#: templates/js/company.js:129
msgid "No manufacturer parts found"
msgstr ""

#: templates/js/company.js:148 templates/js/company.js:246
#: templates/js/part.js:60 templates/js/part.js:145
msgid "Template part"
msgstr ""

#: templates/js/company.js:152 templates/js/company.js:250
#: templates/js/part.js:64 templates/js/part.js:149
msgid "Assembled part"
msgstr ""

#: templates/js/company.js:227
msgid "No supplier parts found"
msgstr ""

#: templates/js/filters.js:193
msgid "Select filter"
msgstr ""

#: templates/js/filters.js:268
msgid "Add new filter"
msgstr ""

#: templates/js/filters.js:271
msgid "Clear all filters"
msgstr ""

#: templates/js/filters.js:296
msgid "Create filter"
msgstr ""

#: templates/js/label.js:10 templates/js/report.js:98
msgid "Select Stock Items"
msgstr ""

#: templates/js/label.js:11
msgid "Stock item(s) must be selected before printing labels"
msgstr ""

#: templates/js/label.js:29 templates/js/label.js:79
msgid "No Labels Found"
msgstr ""

#: templates/js/label.js:30
msgid "No labels found which match selected stock item(s)"
msgstr ""

#: templates/js/label.js:61
msgid "Select Stock Locations"
msgstr ""

#: templates/js/label.js:62
msgid "Stock location(s) must be selected before printing labels"
msgstr ""

#: templates/js/label.js:80
msgid "No labels found which match selected stock location(s)"
msgstr ""

#: templates/js/label.js:154
msgid "stock items selected"
msgstr ""

#: templates/js/label.js:162
msgid "Select Label"
msgstr ""

#: templates/js/label.js:177
msgid "Select Label Template"
msgstr ""

#: templates/js/modals.js:265
msgid "Waiting for server..."
msgstr ""

#: templates/js/modals.js:424
msgid "Show Error Information"
msgstr ""

#: templates/js/modals.js:491 templates/modals.html:76
msgid "Accept"
msgstr ""

#: templates/js/modals.js:492 templates/modals.html:75
msgid "Cancel"
msgstr ""

#: templates/js/modals.js:556
msgid "Loading Data"
msgstr ""

#: templates/js/modals.js:567 templates/js/modals.js:845
#: templates/modals.html:30 templates/modals.html:55
msgid "Submit"
msgstr ""

<<<<<<< HEAD
#: templates/js/modals.js:760
=======
#: templates/js/modals.js:797
>>>>>>> 79c6e5cb
msgid "Invalid response from server"
msgstr ""

#: templates/js/modals.js:797
msgid "Form data missing from server response"
msgstr ""

#: templates/js/modals.js:810
msgid "Error posting form data"
msgstr ""

#: templates/js/modals.js:901
msgid "JSON response missing form data"
msgstr ""

#: templates/js/modals.js:911
msgid "No Response"
msgstr ""

#: templates/js/modals.js:912
msgid "No response from the InvenTree server"
msgstr ""

#: templates/js/modals.js:916
msgid "Error 400: Bad Request"
msgstr ""

#: templates/js/modals.js:917
msgid "Server returned error code 400"
msgstr ""

#: templates/js/modals.js:921
msgid "Error 401: Not Authenticated"
msgstr ""

#: templates/js/modals.js:922
msgid "Authentication credentials not supplied"
msgstr ""

#: templates/js/modals.js:926
msgid "Error 403: Permission Denied"
msgstr ""

#: templates/js/modals.js:927
msgid "You do not have the required permissions to access this function"
msgstr ""

#: templates/js/modals.js:931
msgid "Error 404: Resource Not Found"
msgstr ""

#: templates/js/modals.js:932
msgid "The requested resource could not be located on the server"
msgstr ""

#: templates/js/modals.js:936
msgid "Error 408: Timeout"
msgstr ""

#: templates/js/modals.js:937
msgid "Connection timeout while requesting data from server"
msgstr ""

#: templates/js/modals.js:940
msgid "Error requesting form data"
msgstr ""

#: templates/js/order.js:138
msgid "No purchase orders found"
msgstr ""

#: templates/js/order.js:162 templates/js/order.js:257
msgid "Order is overdue"
msgstr ""

#: templates/js/order.js:234
msgid "No sales orders found"
msgstr ""

#: templates/js/part.js:52 templates/js/part.js:137
msgid "Trackable part"
msgstr ""

#: templates/js/part.js:56 templates/js/part.js:141
msgid "Virtual part"
msgstr ""

#: templates/js/part.js:68
msgid "Starred part"
msgstr ""

#: templates/js/part.js:72
msgid "Salable part"
msgstr ""

#: templates/js/part.js:186
msgid "No variants found"
msgstr ""

#: templates/js/part.js:272 templates/js/part.js:452
msgid "No parts found"
msgstr ""

#: templates/js/part.js:391
msgid "No category"
msgstr ""

#: templates/js/part.js:409 templates/js/table_filters.js:319
msgid "Low stock"
msgstr ""

#: templates/js/part.js:571 templates/js/stock.js:962
msgid "Path"
msgstr ""

#: templates/js/part.js:588
msgid "YES"
msgstr ""

#: templates/js/part.js:590
msgid "NO"
msgstr ""

#: templates/js/part.js:624
msgid "No test templates matching query"
msgstr ""

#: templates/js/part.js:675 templates/js/stock.js:75
msgid "Edit test result"
msgstr ""

#: templates/js/part.js:676 templates/js/stock.js:76
msgid "Delete test result"
msgstr ""

#: templates/js/part.js:682
msgid "This test is defined for a parent part"
msgstr ""

#: templates/js/report.js:47
msgid "items selected"
msgstr ""

#: templates/js/report.js:55
msgid "Select Report Template"
msgstr ""

#: templates/js/report.js:70
msgid "Select Test Report Template"
msgstr ""

#: templates/js/report.js:99
msgid "Stock item(s) must be selected before printing reports"
msgstr ""

#: templates/js/report.js:116 templates/js/report.js:169
#: templates/js/report.js:223 templates/js/report.js:277
#: templates/js/report.js:331
msgid "No Reports Found"
msgstr ""

#: templates/js/report.js:117
msgid "No report templates found which match selected stock item(s)"
msgstr ""

#: templates/js/report.js:152
msgid "Select Builds"
msgstr ""

#: templates/js/report.js:153
msgid "Build(s) must be selected before printing reports"
msgstr ""

#: templates/js/report.js:170
msgid "No report templates found which match selected build(s)"
msgstr ""

#: templates/js/report.js:205
msgid "Select Parts"
msgstr ""

#: templates/js/report.js:206
msgid "Part(s) must be selected before printing reports"
msgstr ""

#: templates/js/report.js:224
msgid "No report templates found which match selected part(s)"
msgstr ""

#: templates/js/report.js:259
msgid "Select Purchase Orders"
msgstr ""

#: templates/js/report.js:260
msgid "Purchase Order(s) must be selected before printing report"
msgstr ""

#: templates/js/report.js:278 templates/js/report.js:332
msgid "No report templates found which match selected orders"
msgstr ""

#: templates/js/report.js:313
msgid "Select Sales Orders"
msgstr ""

#: templates/js/report.js:314
msgid "Sales Order(s) must be selected before printing report"
msgstr ""

#: templates/js/stock.js:38
msgid "PASS"
msgstr ""

#: templates/js/stock.js:40
msgid "FAIL"
msgstr ""

#: templates/js/stock.js:45
msgid "NO RESULT"
msgstr ""

#: templates/js/stock.js:71
msgid "Add test result"
msgstr ""

#: templates/js/stock.js:90
msgid "No test results found"
msgstr ""

#: templates/js/stock.js:132
msgid "Test Date"
msgstr ""

#: templates/js/stock.js:292
msgid "In production"
msgstr ""

#: templates/js/stock.js:296
msgid "Installed in Stock Item"
msgstr ""

#: templates/js/stock.js:304
msgid "Assigned to Sales Order"
msgstr ""

#: templates/js/stock.js:336
msgid "No stock items matching query"
msgstr ""

#: templates/js/stock.js:357
msgid "items"
msgstr ""

#: templates/js/stock.js:449
msgid "batches"
msgstr ""

#: templates/js/stock.js:476
msgid "locations"
msgstr ""

#: templates/js/stock.js:478
msgid "Undefined location"
msgstr ""

#: templates/js/stock.js:579
msgid "Stock item is in production"
msgstr ""

#: templates/js/stock.js:584
msgid "Stock item assigned to sales order"
msgstr ""

#: templates/js/stock.js:587
msgid "Stock item assigned to customer"
msgstr ""

#: templates/js/stock.js:591
msgid "Stock item has expired"
msgstr ""

#: templates/js/stock.js:593
msgid "Stock item will expire soon"
msgstr ""

#: templates/js/stock.js:597
msgid "Stock item has been allocated"
msgstr ""

#: templates/js/stock.js:601
msgid "Stock item has been installed in another item"
msgstr ""

#: templates/js/stock.js:609
msgid "Stock item has been rejected"
msgstr ""

#: templates/js/stock.js:613
msgid "Stock item is lost"
msgstr ""

#: templates/js/stock.js:616
msgid "Stock item is destroyed"
msgstr ""

#: templates/js/stock.js:620 templates/js/table_filters.js:139
msgid "Depleted"
msgstr ""

#: templates/js/stock.js:649
msgid "Stocktake"
msgstr ""

#: templates/js/stock.js:825
msgid "Stock Status"
msgstr ""

#: templates/js/stock.js:840
msgid "Set Stock Status"
msgstr ""

#: templates/js/stock.js:854
msgid "Select Status Code"
msgstr ""

#: templates/js/stock.js:855
msgid "Status code must be selected"
msgstr ""

#: templates/js/stock.js:994
msgid "Invalid date"
msgstr ""

#: templates/js/stock.js:1036
msgid "Location no longer exists"
msgstr ""

#: templates/js/stock.js:1055
msgid "Purchase order no longer exists"
msgstr ""

#: templates/js/stock.js:1074
msgid "Customer no longer exists"
msgstr ""

#: templates/js/stock.js:1092
msgid "Stock item no longer exists"
msgstr ""

#: templates/js/stock.js:1115
msgid "Added"
msgstr ""

#: templates/js/stock.js:1123
msgid "Removed"
msgstr ""

#: templates/js/stock.js:1155
msgid "No user information"
msgstr ""

#: templates/js/stock.js:1167
msgid "Edit tracking entry"
msgstr ""

#: templates/js/stock.js:1168
msgid "Delete tracking entry"
msgstr ""

#: templates/js/stock.js:1292
msgid "Create New Location"
msgstr ""

#: templates/js/stock.js:1391
msgid "Serial"
msgstr ""

#: templates/js/stock.js:1484 templates/js/table_filters.js:172
msgid "Installed"
msgstr ""

#: templates/js/stock.js:1509
msgid "Install item"
msgstr ""

#: templates/js/table_filters.js:43
msgid "Trackable Part"
msgstr ""

#: templates/js/table_filters.js:47
msgid "Validated"
msgstr ""

#: templates/js/table_filters.js:72
msgid "Include locations"
msgstr ""

#: templates/js/table_filters.js:82 templates/js/table_filters.js:83
#: templates/js/table_filters.js:296
msgid "Include subcategories"
msgstr ""

#: templates/js/table_filters.js:93 templates/js/table_filters.js:182
msgid "Is Serialized"
msgstr ""

#: templates/js/table_filters.js:96 templates/js/table_filters.js:189
msgid "Serial number GTE"
msgstr ""

#: templates/js/table_filters.js:97 templates/js/table_filters.js:190
msgid "Serial number greater than or equal to"
msgstr ""

#: templates/js/table_filters.js:100 templates/js/table_filters.js:193
msgid "Serial number LTE"
msgstr ""

#: templates/js/table_filters.js:101 templates/js/table_filters.js:194
msgid "Serial number less than or equal to"
msgstr ""

#: templates/js/table_filters.js:104 templates/js/table_filters.js:105
#: templates/js/table_filters.js:185 templates/js/table_filters.js:186
msgid "Serial number"
msgstr ""

#: templates/js/table_filters.js:109 templates/js/table_filters.js:203
msgid "Batch code"
msgstr ""

#: templates/js/table_filters.js:119 templates/js/table_filters.js:286
msgid "Active parts"
msgstr ""

#: templates/js/table_filters.js:120
msgid "Show stock for active parts"
msgstr ""

#: templates/js/table_filters.js:125
msgid "Part is an assembly"
msgstr ""

#: templates/js/table_filters.js:129
msgid "Is allocated"
msgstr ""

#: templates/js/table_filters.js:130
msgid "Item has been allocated"
msgstr ""

#: templates/js/table_filters.js:135
msgid "Include stock in sublocations"
msgstr ""

#: templates/js/table_filters.js:140
msgid "Show stock items which are depleted"
msgstr ""

#: templates/js/table_filters.js:147
msgid "Show stock items which have expired"
msgstr ""

#: templates/js/table_filters.js:152
msgid "Show stock which is close to expiring"
msgstr ""

#: templates/js/table_filters.js:158
msgid "Show items which are in stock"
msgstr ""

#: templates/js/table_filters.js:162
msgid "In Production"
msgstr ""

#: templates/js/table_filters.js:163
msgid "Show items which are in production"
msgstr ""

#: templates/js/table_filters.js:167
msgid "Include Variants"
msgstr ""

#: templates/js/table_filters.js:168
msgid "Include stock items for variant parts"
msgstr ""

#: templates/js/table_filters.js:173
msgid "Show stock items which are installed in another item"
msgstr ""

#: templates/js/table_filters.js:178
msgid "Show items which have been assigned to a customer"
msgstr ""

#: templates/js/table_filters.js:198 templates/js/table_filters.js:199
msgid "Stock status"
msgstr ""

#: templates/js/table_filters.js:232
msgid "Build status"
msgstr ""

#: templates/js/table_filters.js:251 templates/js/table_filters.js:268
msgid "Order status"
msgstr ""

#: templates/js/table_filters.js:256 templates/js/table_filters.js:273
msgid "Outstanding"
msgstr ""

#: templates/js/table_filters.js:297
msgid "Include parts in subcategories"
msgstr ""

#: templates/js/table_filters.js:301
msgid "Has IPN"
msgstr ""

#: templates/js/table_filters.js:302
msgid "Part has internal part number"
msgstr ""

#: templates/js/table_filters.js:307
msgid "Show active parts"
msgstr ""

#: templates/js/table_filters.js:315
msgid "Stock available"
msgstr ""

#: templates/js/table_filters.js:331
msgid "Starred"
msgstr ""

#: templates/js/table_filters.js:343
msgid "Purchasable"
msgstr ""

#: templates/js/tables.js:321
msgid "Loading data"
msgstr ""

#: templates/js/tables.js:324
msgid "rows per page"
msgstr ""

#: templates/js/tables.js:327
msgid "Showing"
msgstr ""

#: templates/js/tables.js:327
msgid "to"
msgstr ""

#: templates/js/tables.js:327
msgid "of"
msgstr ""

#: templates/js/tables.js:327
msgid "rows"
msgstr ""

#: templates/js/tables.js:330 templates/search_form.html:6
#: templates/search_form.html:8
msgid "Search"
msgstr ""

#: templates/js/tables.js:333
msgid "No matching results"
msgstr ""

#: templates/js/tables.js:336
msgid "Hide/Show pagination"
msgstr ""

#: templates/js/tables.js:339
msgid "Refresh"
msgstr ""

#: templates/js/tables.js:342
msgid "Toggle"
msgstr ""

#: templates/js/tables.js:345
msgid "Columns"
msgstr ""

#: templates/js/tables.js:348
msgid "All"
msgstr ""

#: templates/modals.html:21 templates/modals.html:47
msgid "Form errors exist"
msgstr ""

#: templates/navbar.html:13
msgid "Toggle navigation"
msgstr ""

#: templates/navbar.html:33
msgid "Buy"
msgstr ""

#: templates/navbar.html:43
msgid "Sell"
msgstr ""

#: templates/navbar.html:55
msgid "Scan Barcode"
msgstr ""

#: templates/navbar.html:77 users/models.py:38
msgid "Admin"
msgstr ""

#: templates/navbar.html:79
msgid "Logout"
msgstr ""

#: templates/navbar.html:81 templates/registration/login.html:90
msgid "Login"
msgstr ""

#: templates/navbar.html:104
msgid "About InvenTree"
msgstr ""

#: templates/qr_code.html:11
msgid "QR data not provided"
msgstr ""

#: templates/registration/logged_out.html:51
msgid "You have been logged out"
msgstr ""

#: templates/registration/logged_out.html:52
#: templates/registration/password_reset_complete.html:52
#: templates/registration/password_reset_done.html:59
msgid "Return to login screen"
msgstr ""

#: templates/registration/login.html:65
msgid "Enter username"
msgstr ""

#: templates/registration/login.html:71
msgid "Password"
msgstr ""

#: templates/registration/login.html:84
msgid "Username / password combination is incorrect"
msgstr ""

#: templates/registration/login.html:96
#: templates/registration/password_reset_form.html:52
msgid "Forgotten your password?"
msgstr ""

#: templates/registration/login.html:96
msgid "Click here to reset"
msgstr ""

#: templates/registration/password_reset_complete.html:51
msgid "Password reset complete"
msgstr ""

#: templates/registration/password_reset_confirm.html:53
#: templates/registration/password_reset_confirm.html:57
msgid "Change password"
msgstr ""

#: templates/registration/password_reset_confirm.html:61
msgid "The password reset link was invalid, possibly because it has already been used. Please request a new password reset."
msgstr ""

#: templates/registration/password_reset_done.html:52
msgid "We've emailed you instructions for setting your password, if an account exists with the email you entered. You should receive them shortly."
msgstr ""

#: templates/registration/password_reset_done.html:55
msgid "If you don't receive an email, please make sure you've entered the address you registered with, and check your spam folder."
msgstr ""

#: templates/registration/password_reset_form.html:53
msgid "Enter your email address below."
msgstr ""

#: templates/registration/password_reset_form.html:54
msgid "An email will be sent with password reset instructions."
msgstr ""

#: templates/registration/password_reset_form.html:59
msgid "Send email"
msgstr ""

#: templates/stats.html:9
msgid "Server"
msgstr ""

#: templates/stats.html:13
msgid "Instance Name"
msgstr ""

#: templates/stats.html:18
msgid "Database"
msgstr ""

#: templates/stats.html:26
msgid "Server is running in debug mode"
msgstr ""

#: templates/stats.html:33
msgid "Docker Mode"
msgstr ""

#: templates/stats.html:34
msgid "Server is deployed using docker"
msgstr ""

#: templates/stats.html:40
msgid "Server status"
msgstr ""

#: templates/stats.html:43
msgid "Healthy"
msgstr ""

#: templates/stats.html:45
msgid "Issues detected"
msgstr ""

#: templates/stats.html:52
msgid "Background Worker"
msgstr ""

#: templates/stats.html:55
msgid "Background worker not running"
msgstr ""

#: templates/stats.html:63
msgid "Email Settings"
msgstr ""

#: templates/stats.html:66
msgid "Email settings not configured"
msgstr ""

#: templates/stock_table.html:14
msgid "Export Stock Information"
msgstr ""

#: templates/stock_table.html:27
msgid "Barcode Actions"
msgstr ""

#: templates/stock_table.html:43
msgid "Print test reports"
msgstr ""

#: templates/stock_table.html:55
msgid "Add to selected stock items"
msgstr ""

#: templates/stock_table.html:56
msgid "Remove from selected stock items"
msgstr ""

#: templates/stock_table.html:57
msgid "Stocktake selected stock items"
msgstr ""

#: templates/stock_table.html:58
msgid "Move selected stock items"
msgstr ""

#: templates/stock_table.html:58
msgid "Move stock"
msgstr ""

#: templates/stock_table.html:59
msgid "Order selected items"
msgstr ""

#: templates/stock_table.html:60
msgid "Change status"
msgstr ""

#: templates/stock_table.html:60
msgid "Change stock status"
msgstr ""

#: templates/stock_table.html:63
msgid "Delete selected items"
msgstr ""

#: templates/stock_table.html:63
msgid "Delete Stock"
msgstr ""

#: templates/yesnolabel.html:4
msgid "Yes"
msgstr ""

#: templates/yesnolabel.html:6
msgid "No"
msgstr ""

#: users/admin.py:64
msgid "Users"
msgstr ""

#: users/admin.py:65
msgid "Select which users are assigned to this group"
msgstr ""

#: users/admin.py:187
msgid "The following users are members of multiple groups:"
msgstr ""

#: users/admin.py:210
msgid "Personal info"
msgstr ""

#: users/admin.py:211
msgid "Permissions"
msgstr ""

#: users/admin.py:214
msgid "Important dates"
msgstr ""

#: users/models.py:170
msgid "Permission set"
msgstr ""

#: users/models.py:178
msgid "Group"
msgstr ""

#: users/models.py:181
msgid "View"
msgstr ""

#: users/models.py:181
msgid "Permission to view items"
msgstr ""

#: users/models.py:183
msgid "Permission to add items"
msgstr ""

#: users/models.py:185
msgid "Change"
msgstr ""

#: users/models.py:185
msgid "Permissions to edit items"
msgstr ""

#: users/models.py:187
msgid "Permission to delete items"
msgstr ""
<|MERGE_RESOLUTION|>--- conflicted
+++ resolved
@@ -2,13 +2,8 @@
 msgstr ""
 "Project-Id-Version: inventree\n"
 "Report-Msgid-Bugs-To: \n"
-<<<<<<< HEAD
-"POT-Creation-Date: 2021-05-05 17:33+1000\n"
-"PO-Revision-Date: 2021-04-21 09:33\n"
-=======
 "POT-Creation-Date: 2021-05-17 10:46+0000\n"
 "PO-Revision-Date: 2021-05-17 10:47\n"
->>>>>>> 79c6e5cb
 "Last-Translator: \n"
 "Language-Team: Polish\n"
 "Language: pl_PL\n"
@@ -80,27 +75,16 @@
 #: InvenTree/helpers.py:377
 #, python-brace-format
 msgid "Duplicate serial: {n}"
-<<<<<<< HEAD
-msgstr ""
-
-#: InvenTree/helpers.py:384 order/models.py:245 order/models.py:353
-#: stock/views.py:1763
-=======
 msgstr "Powtórzony numer seryjny: {n}"
 
 #: InvenTree/helpers.py:384 order/models.py:245 order/models.py:355
 #: stock/views.py:1795
->>>>>>> 79c6e5cb
 msgid "Invalid quantity provided"
 msgstr "Podano nieprawidłową ilość"
 
 #: InvenTree/helpers.py:387
 msgid "Empty serial number string"
-<<<<<<< HEAD
-msgstr ""
-=======
 msgstr "Pusty ciąg numeru seryjnego"
->>>>>>> 79c6e5cb
 
 #: InvenTree/helpers.py:409 InvenTree/helpers.py:412 InvenTree/helpers.py:415
 #: InvenTree/helpers.py:440
@@ -161,11 +145,7 @@
 #: company/models.py:491 company/templates/company/detail.html:27
 #: company/templates/company/manufacturer_part_base.html:72
 #: company/templates/company/supplier_part_base.html:71
-<<<<<<< HEAD
-#: company/templates/company/supplier_part_detail.html:31 label/models.py:108
-=======
 #: company/templates/company/supplier_part_detail.html:31 label/models.py:109
->>>>>>> 79c6e5cb
 #: order/models.py:101 order/templates/order/purchase_order_detail.html:143
 #: part/models.py:710 part/templates/part/detail.html:54
 #: part/templates/part/set_category.html:14 report/models.py:192
@@ -191,43 +171,23 @@
 msgid "parent"
 msgstr "nadrzędny"
 
-<<<<<<< HEAD
-#: InvenTree/settings.py:491
-=======
 #: InvenTree/settings.py:501
->>>>>>> 79c6e5cb
 msgid "English"
 msgstr "Angielski"
 
-<<<<<<< HEAD
-#: InvenTree/settings.py:492
-=======
 #: InvenTree/settings.py:502
->>>>>>> 79c6e5cb
 msgid "French"
 msgstr "Francuski"
 
-<<<<<<< HEAD
-#: InvenTree/settings.py:493
-=======
 #: InvenTree/settings.py:503
->>>>>>> 79c6e5cb
 msgid "German"
 msgstr "Niemiecki"
 
-<<<<<<< HEAD
-#: InvenTree/settings.py:494
-=======
 #: InvenTree/settings.py:504
->>>>>>> 79c6e5cb
 msgid "Polish"
 msgstr "Polski"
 
-<<<<<<< HEAD
-#: InvenTree/settings.py:495
-=======
 #: InvenTree/settings.py:505
->>>>>>> 79c6e5cb
 msgid "Turkish"
 msgstr "Turecki"
 
@@ -498,24 +458,15 @@
 msgid "Target date for build completion. Build will be overdue after this date."
 msgstr ""
 
-<<<<<<< HEAD
-#: build/forms.py:48 build/forms.py:90 build/forms.py:266 build/models.py:1241
-=======
 #: build/forms.py:48 build/forms.py:90 build/forms.py:266 build/models.py:1245
->>>>>>> 79c6e5cb
 #: build/templates/build/allocation_card.html:23
 #: build/templates/build/auto_allocate.html:17
 #: build/templates/build/build_base.html:123
 #: build/templates/build/detail.html:31 common/models.py:705
 #: company/forms.py:176 company/templates/company/supplier_part_pricing.html:77
-<<<<<<< HEAD
-#: order/forms.py:188 order/forms.py:205 order/forms.py:239 order/forms.py:261
-#: order/forms.py:278 order/models.py:603 order/models.py:794
-=======
 #: order/forms.py:188 order/forms.py:205 order/forms.py:240 order/forms.py:262
 #: order/forms.py:279 order/models.py:614 order/models.py:815
 #: order/templates/order/order_wizard/match_parts.html:29
->>>>>>> 79c6e5cb
 #: order/templates/order/order_wizard/select_parts.html:32
 #: order/templates/order/purchase_order_detail.html:175
 #: order/templates/order/sales_order_detail.html:70
@@ -590,11 +541,7 @@
 msgstr "Lokalizacja ukończonych części"
 
 #: build/forms.py:215 build/templates/build/build_base.html:128
-<<<<<<< HEAD
-#: build/templates/build/detail.html:59 order/models.py:455
-=======
 #: build/templates/build/detail.html:59 order/models.py:466
->>>>>>> 79c6e5cb
 #: order/templates/order/receive_parts.html:24
 #: stock/templates/stock/item_base.html:398 templates/InvenTree/search.html:252
 #: templates/js/barcode.js:119 templates/js/build.js:770
@@ -653,15 +600,9 @@
 msgid "Build Order Reference"
 msgstr "Odwołanie do zamówienia wykonania"
 
-<<<<<<< HEAD
-#: build/models.py:127 order/models.py:99 order/models.py:605
-#: order/templates/order/purchase_order_detail.html:170
-#: order/templates/order/sales_order_detail.html:219 part/models.py:2187
-=======
 #: build/models.py:127 order/models.py:99 order/models.py:616
 #: order/templates/order/purchase_order_detail.html:170
 #: order/templates/order/sales_order_detail.html:225 part/models.py:2225
->>>>>>> 79c6e5cb
 #: report/templates/report/inventree_po_report.html:92
 #: report/templates/report/inventree_so_report.html:92 templates/js/bom.js:197
 #: templates/js/build.js:565 templates/js/build.js:1008
@@ -683,13 +624,8 @@
 
 #: build/models.py:152 build/templates/build/auto_allocate.html:16
 #: build/templates/build/build_base.html:118
-<<<<<<< HEAD
-#: build/templates/build/detail.html:26 company/models.py:688
-#: order/models.py:647 order/models.py:679
-=======
 #: build/templates/build/detail.html:26 company/models.py:622
 #: order/models.py:658 order/models.py:691
->>>>>>> 79c6e5cb
 #: order/templates/order/order_wizard/select_parts.html:30
 #: order/templates/order/purchase_order_detail.html:131
 #: order/templates/order/receive_parts.html:19
@@ -776,11 +712,7 @@
 msgid "Creation Date"
 msgstr "Data utworzenia"
 
-<<<<<<< HEAD
-#: build/models.py:223 order/models.py:461
-=======
 #: build/models.py:223 order/models.py:472
->>>>>>> 79c6e5cb
 msgid "Target completion date"
 msgstr "Docelowy termin zakończenia"
 
@@ -830,17 +762,10 @@
 #: company/models.py:132 company/models.py:498
 #: company/templates/company/navbar.html:70
 #: company/templates/company/navbar.html:73 order/models.py:123
-<<<<<<< HEAD
-#: order/models.py:607 order/templates/order/po_navbar.html:29
-#: order/templates/order/po_navbar.html:32
-#: order/templates/order/purchase_order_detail.html:209
-#: order/templates/order/sales_order_detail.html:264
-=======
 #: order/models.py:618 order/templates/order/po_navbar.html:29
 #: order/templates/order/po_navbar.html:32
 #: order/templates/order/purchase_order_detail.html:209
 #: order/templates/order/sales_order_detail.html:278
->>>>>>> 79c6e5cb
 #: order/templates/order/so_navbar.html:33
 #: order/templates/order/so_navbar.html:36 part/models.py:871
 #: part/templates/part/navbar.html:128
@@ -868,21 +793,6 @@
 msgid "Build output does not match Build Order"
 msgstr ""
 
-<<<<<<< HEAD
-#: build/models.py:838
-msgid "Completed build output"
-msgstr ""
-
-#: build/models.py:1132
-msgid "BuildItem must be unique for build, stock_item and install_into"
-msgstr ""
-
-#: build/models.py:1157
-msgid "Build item must specify a build output, as master part is marked as trackable"
-msgstr ""
-
-#: build/models.py:1161
-=======
 #: build/models.py:1136
 msgid "BuildItem must be unique for build, stock_item and install_into"
 msgstr ""
@@ -892,35 +802,15 @@
 msgstr ""
 
 #: build/models.py:1165
->>>>>>> 79c6e5cb
 #, python-brace-format
 msgid "Selected stock item not found in BOM for part '{p}'"
 msgstr ""
 
-<<<<<<< HEAD
-#: build/models.py:1165
-=======
 #: build/models.py:1169
->>>>>>> 79c6e5cb
 #, python-brace-format
 msgid "Allocated quantity ({n}) must not exceed available quantity ({q})"
 msgstr ""
 
-<<<<<<< HEAD
-#: build/models.py:1172 order/models.py:768
-msgid "StockItem is over-allocated"
-msgstr ""
-
-#: build/models.py:1176 order/models.py:771
-msgid "Allocation quantity must be greater than zero"
-msgstr ""
-
-#: build/models.py:1180
-msgid "Quantity must be 1 for serialized stock"
-msgstr ""
-
-#: build/models.py:1220 stock/templates/stock/item_base.html:306
-=======
 #: build/models.py:1176 order/models.py:789
 msgid "StockItem is over-allocated"
 msgstr ""
@@ -934,25 +824,16 @@
 msgstr ""
 
 #: build/models.py:1224 stock/templates/stock/item_base.html:312
->>>>>>> 79c6e5cb
 #: templates/InvenTree/search.html:183 templates/js/build.js:714
 #: templates/navbar.html:29
 msgid "Build"
 msgstr "Budowa"
 
-<<<<<<< HEAD
-#: build/models.py:1221
-msgid "Build to allocate parts"
-msgstr ""
-
-#: build/models.py:1228 part/templates/part/allocation.html:18
-=======
 #: build/models.py:1225
 msgid "Build to allocate parts"
 msgstr ""
 
 #: build/models.py:1232 part/templates/part/allocation.html:18
->>>>>>> 79c6e5cb
 #: part/templates/part/allocation.html:24
 #: part/templates/part/allocation.html:31
 #: part/templates/part/allocation.html:49
@@ -964,35 +845,19 @@
 msgid "Stock Item"
 msgstr "Element magazynowy"
 
-<<<<<<< HEAD
-#: build/models.py:1229
-=======
 #: build/models.py:1233
->>>>>>> 79c6e5cb
 msgid "Source stock item"
 msgstr "Lokalizacja magazynowania przedmiotu"
 
-<<<<<<< HEAD
-#: build/models.py:1242
-msgid "Stock quantity to allocate to build"
-msgstr ""
-
-#: build/models.py:1250
-=======
 #: build/models.py:1246
 msgid "Stock quantity to allocate to build"
 msgstr ""
 
 #: build/models.py:1254
->>>>>>> 79c6e5cb
 msgid "Install into"
 msgstr "Zainstaluj do"
 
-<<<<<<< HEAD
-#: build/models.py:1251
-=======
 #: build/models.py:1255
->>>>>>> 79c6e5cb
 msgid "Destination stock item"
 msgstr "Docelowa lokalizacja magazynowa przedmiotu"
 
@@ -1026,11 +891,7 @@
 
 #: build/templates/build/allocate.html:30
 #: company/templates/company/detail_manufacturer_part.html:33
-<<<<<<< HEAD
-#: company/templates/company/detail_supplier_part.html:32 order/views.py:795
-=======
 #: company/templates/company/detail_supplier_part.html:32 order/views.py:986
->>>>>>> 79c6e5cb
 #: part/templates/part/category.html:127
 msgid "Order Parts"
 msgstr "Zamów części"
@@ -1173,11 +1034,7 @@
 msgstr "Postęp"
 
 #: build/templates/build/build_base.html:160
-<<<<<<< HEAD
-#: build/templates/build/detail.html:84 order/models.py:677
-=======
 #: build/templates/build/detail.html:84 order/models.py:689
->>>>>>> 79c6e5cb
 #: order/templates/order/sales_order_base.html:9
 #: order/templates/order/sales_order_base.html:33
 #: order/templates/order/sales_order_ship.html:25
@@ -1455,15 +1312,7 @@
 msgid "Maximum output quantity is "
 msgstr ""
 
-<<<<<<< HEAD
-#: build/views.py:168
-msgid "Maximum output quantity is "
-msgstr ""
-
-#: build/views.py:184 stock/models.py:969 stock/views.py:1789
-=======
 #: build/views.py:184 stock/views.py:1821
->>>>>>> 79c6e5cb
 msgid "Serial numbers already exist"
 msgstr "Numer seryjny już istnieje"
 
@@ -1580,44 +1429,24 @@
 msgid "Add Build Order Attachment"
 msgstr ""
 
-<<<<<<< HEAD
-#: build/views.py:1083 order/views.py:110 order/views.py:162 part/views.py:172
-=======
 #: build/views.py:1083 order/views.py:115 order/views.py:167 part/views.py:172
->>>>>>> 79c6e5cb
 #: stock/views.py:277
 msgid "Added attachment"
 msgstr "Dodano załącznik"
 
-<<<<<<< HEAD
-#: build/views.py:1119 order/views.py:189 order/views.py:210
-=======
 #: build/views.py:1119 order/views.py:194 order/views.py:215
->>>>>>> 79c6e5cb
 msgid "Edit Attachment"
 msgstr "Edytuj załącznik"
 
-<<<<<<< HEAD
-#: build/views.py:1129 order/views.py:193 order/views.py:214
-=======
 #: build/views.py:1129 order/views.py:198 order/views.py:219
->>>>>>> 79c6e5cb
 msgid "Attachment updated"
 msgstr "Załącznik zaktualizowany"
 
-<<<<<<< HEAD
-#: build/views.py:1139 order/views.py:229 order/views.py:243
-=======
 #: build/views.py:1139 order/views.py:234 order/views.py:248
->>>>>>> 79c6e5cb
 msgid "Delete Attachment"
 msgstr "Usuń załącznik"
 
-<<<<<<< HEAD
-#: build/views.py:1144 order/views.py:235 order/views.py:249 stock/views.py:333
-=======
 #: build/views.py:1144 order/views.py:240 order/views.py:254 stock/views.py:333
->>>>>>> 79c6e5cb
 msgid "Deleted attachment"
 msgstr "Załącznik usunięto"
 
@@ -2173,11 +2002,7 @@
 msgid "Base Part"
 msgstr "Część bazowa"
 
-<<<<<<< HEAD
-#: company/models.py:312 company/models.py:463 order/views.py:1384
-=======
 #: company/models.py:309 company/models.py:460 order/views.py:1587
->>>>>>> 79c6e5cb
 msgid "Select part"
 msgstr "Wybierz część"
 
@@ -2329,8 +2154,7 @@
 
 #: company/templates/company/delete.html:12
 #, python-format
-msgid ""
-"There are %(count)s parts sourced from this company.<br>\n"
+msgid "There are %(count)s parts sourced from this company.<br>\n"
 "If this supplier is deleted, these supplier part entries will also be deleted."
 msgstr ""
 
@@ -2346,15 +2170,9 @@
 msgid "Uses default currency"
 msgstr ""
 
-<<<<<<< HEAD
-#: company/templates/company/detail.html:67 order/models.py:450
-#: order/templates/order/sales_order_base.html:92 stock/models.py:415
-#: stock/models.py:416 stock/templates/stock/item_base.html:251
-=======
 #: company/templates/company/detail.html:67 order/models.py:461
 #: order/templates/order/sales_order_base.html:92 stock/models.py:447
 #: stock/models.py:448 stock/templates/stock/item_base.html:257
->>>>>>> 79c6e5cb
 #: templates/js/company.js:40 templates/js/order.js:267
 #: templates/js/stock.js:1064
 msgid "Customer"
@@ -2449,11 +2267,7 @@
 #: company/templates/company/detail_supplier_part.html:22
 #: company/templates/company/manufacturer_part_suppliers.html:17
 #: order/templates/order/purchase_order_detail.html:49
-<<<<<<< HEAD
-#: part/templates/part/supplier.html:17 templates/js/stock.js:1163
-=======
 #: part/templates/part/supplier.html:17 templates/js/stock.js:1285
->>>>>>> 79c6e5cb
 msgid "New Supplier Part"
 msgstr "Now dostawca części"
 
@@ -2576,11 +2390,7 @@
 #: stock/templates/stock/location_navbar.html:22
 #: stock/templates/stock/location_navbar.html:29
 #: templates/InvenTree/search.html:198 templates/js/stock.js:968
-<<<<<<< HEAD
-#: templates/stats.html:72 templates/stats.html:81 users/models.py:42
-=======
 #: templates/stats.html:93 templates/stats.html:102 users/models.py:42
->>>>>>> 79c6e5cb
 msgid "Stock Items"
 msgstr ""
 
@@ -2685,11 +2495,7 @@
 msgstr "Informacja cenowa"
 
 #: company/templates/company/supplier_part_pricing.html:19 company/views.py:794
-<<<<<<< HEAD
-#: part/templates/part/sale_prices.html:17 part/views.py:2636
-=======
 #: part/templates/part/sale_prices.html:17 part/views.py:2644
->>>>>>> 79c6e5cb
 msgid "Add Price Break"
 msgstr ""
 
@@ -2804,27 +2610,15 @@
 msgid "Delete Supplier Part"
 msgstr ""
 
-<<<<<<< HEAD
-#: company/views.py:799 part/views.py:2640
-msgid "Added new price break"
-msgstr ""
-
-#: company/views.py:855 part/views.py:2684
-=======
 #: company/views.py:799 part/views.py:2648
 msgid "Added new price break"
 msgstr ""
 
 #: company/views.py:855 part/views.py:2692
->>>>>>> 79c6e5cb
 msgid "Edit Price Break"
 msgstr "Edytuj przedział cenowy"
 
-<<<<<<< HEAD
-#: company/views.py:870 part/views.py:2698
-=======
 #: company/views.py:870 part/views.py:2706
->>>>>>> 79c6e5cb
 msgid "Delete Price Break"
 msgstr ""
 
@@ -2922,11 +2716,7 @@
 msgid "Enter sales order number"
 msgstr ""
 
-<<<<<<< HEAD
-#: order/forms.py:145 order/models.py:462
-=======
 #: order/forms.py:145 order/models.py:473
->>>>>>> 79c6e5cb
 msgid "Target date for order completion. Order will be overdue after this date."
 msgstr ""
 
@@ -2962,11 +2752,7 @@
 msgid "Order notes"
 msgstr "Notatki do zamówienia"
 
-<<<<<<< HEAD
-#: order/models.py:182 order/models.py:455
-=======
 #: order/models.py:182 order/models.py:466
->>>>>>> 79c6e5cb
 msgid "Purchase order status"
 msgstr ""
 
@@ -3007,13 +2793,8 @@
 msgid "Date order was completed"
 msgstr ""
 
-<<<<<<< HEAD
-#: order/models.py:243 part/views.py:1586 stock/models.py:270
-#: stock/models.py:953
-=======
 #: order/models.py:243 part/views.py:1586 stock/models.py:302
 #: stock/models.py:1018
->>>>>>> 79c6e5cb
 msgid "Quantity must be greater than zero"
 msgstr ""
 
@@ -3021,37 +2802,6 @@
 msgid "Part supplier must match PO supplier"
 msgstr ""
 
-<<<<<<< HEAD
-#: order/models.py:344
-msgid "Lines can only be received against an order marked as 'Placed'"
-msgstr ""
-
-#: order/models.py:348
-msgid "Quantity must be an integer"
-msgstr ""
-
-#: order/models.py:350
-msgid "Quantity must be a positive number"
-msgstr ""
-
-#: order/models.py:369
-msgid "Received items"
-msgstr ""
-
-#: order/models.py:451
-msgid "Company to which the items are being sold"
-msgstr ""
-
-#: order/models.py:457
-msgid "Customer Reference "
-msgstr ""
-
-#: order/models.py:457
-msgid "Customer order reference code"
-msgstr ""
-
-#: order/models.py:465 templates/js/order.js:303
-=======
 #: order/models.py:346
 msgid "Lines can only be received against an order marked as 'Placed'"
 msgstr ""
@@ -3077,45 +2827,21 @@
 msgstr ""
 
 #: order/models.py:476 templates/js/order.js:303
->>>>>>> 79c6e5cb
 msgid "Shipment Date"
 msgstr "Data wysyłki"
 
-<<<<<<< HEAD
-#: order/models.py:472
-=======
 #: order/models.py:483
->>>>>>> 79c6e5cb
 msgid "shipped by"
 msgstr "wysłane przez"
 
-<<<<<<< HEAD
-#: order/models.py:516
-msgid "SalesOrder cannot be shipped as it is not currently pending"
-msgstr ""
-
-#: order/models.py:603
-=======
 #: order/models.py:527
 msgid "SalesOrder cannot be shipped as it is not currently pending"
 msgstr ""
 
 #: order/models.py:614
->>>>>>> 79c6e5cb
 msgid "Item quantity"
 msgstr "Ilość elementów"
 
-<<<<<<< HEAD
-#: order/models.py:605
-msgid "Line item reference"
-msgstr ""
-
-#: order/models.py:607
-msgid "Line item notes"
-msgstr ""
-
-#: order/models.py:633 order/models.py:677
-=======
 #: order/models.py:616
 msgid "Line item reference"
 msgstr ""
@@ -3125,17 +2851,12 @@
 msgstr ""
 
 #: order/models.py:644 order/models.py:689
->>>>>>> 79c6e5cb
 #: part/templates/part/allocation.html:17
 #: part/templates/part/allocation.html:45
 msgid "Order"
 msgstr "Zamówienie"
 
-<<<<<<< HEAD
-#: order/models.py:634 order/templates/order/order_base.html:9
-=======
 #: order/models.py:645 order/templates/order/order_base.html:9
->>>>>>> 79c6e5cb
 #: order/templates/order/order_base.html:24
 #: report/templates/report/inventree_po_report.html:77
 #: stock/templates/stock/item_base.html:319 templates/js/order.js:148
@@ -3143,48 +2864,27 @@
 msgid "Purchase Order"
 msgstr ""
 
-<<<<<<< HEAD
-#: order/models.py:648
-msgid "Supplier part"
-msgstr ""
-
-#: order/models.py:651 order/templates/order/order_base.html:131
-=======
 #: order/models.py:659
 msgid "Supplier part"
 msgstr ""
 
 #: order/models.py:662 order/templates/order/order_base.html:131
->>>>>>> 79c6e5cb
 #: order/templates/order/purchase_order_detail.html:189
 #: order/templates/order/receive_parts.html:22
 #: order/templates/order/sales_order_base.html:131
 msgid "Received"
 msgstr "Odebrane"
 
-<<<<<<< HEAD
-#: order/models.py:651
-msgid "Number of items received"
-msgstr ""
-
-#: order/models.py:658 stock/models.py:508
-#: stock/templates/stock/item_base.html:320
-=======
 #: order/models.py:662
 msgid "Number of items received"
 msgstr ""
 
 #: order/models.py:669 stock/models.py:540
 #: stock/templates/stock/item_base.html:326
->>>>>>> 79c6e5cb
 msgid "Purchase Price"
 msgstr "Cena zakupu"
 
-<<<<<<< HEAD
-#: order/models.py:659
-=======
 #: order/models.py:670
->>>>>>> 79c6e5cb
 msgid "Unit purchase price"
 msgstr "Cena zakupu jednostkowego"
 
@@ -3197,29 +2897,6 @@
 msgid "Unit sale price"
 msgstr "Jednostkowa cena sprzedaży"
 
-<<<<<<< HEAD
-#: order/models.py:753 order/models.py:755
-msgid "Stock item has not been assigned"
-msgstr ""
-
-#: order/models.py:759
-msgid "Cannot allocate stock item to a line with a different part"
-msgstr ""
-
-#: order/models.py:761
-msgid "Cannot allocate stock to a line without a part"
-msgstr ""
-
-#: order/models.py:764
-msgid "Allocation quantity cannot exceed stock quantity"
-msgstr ""
-
-#: order/models.py:774
-msgid "Quantity must be 1 for serialized stock item"
-msgstr ""
-
-#: order/models.py:779
-=======
 #: order/models.py:774 order/models.py:776
 msgid "Stock item has not been assigned"
 msgstr ""
@@ -3241,31 +2918,18 @@
 msgstr ""
 
 #: order/models.py:800
->>>>>>> 79c6e5cb
 msgid "Line"
 msgstr "Linia"
 
-<<<<<<< HEAD
-#: order/models.py:790
-=======
 #: order/models.py:811
->>>>>>> 79c6e5cb
 msgid "Item"
 msgstr "Komponent"
 
-<<<<<<< HEAD
-#: order/models.py:791
-msgid "Select stock item to allocate"
-msgstr ""
-
-#: order/models.py:794
-=======
 #: order/models.py:812
 msgid "Select stock item to allocate"
 msgstr ""
 
 #: order/models.py:815
->>>>>>> 79c6e5cb
 msgid "Enter stock allocation quantity"
 msgstr ""
 
@@ -3327,23 +2991,6 @@
 msgid "Create new stock location"
 msgstr ""
 
-<<<<<<< HEAD
-#: order/templates/order/order_base.html:180
-#: order/templates/order/purchase_order_detail.html:100
-#: part/templates/part/category.html:185 part/templates/part/category.html:227
-#: stock/templates/stock/location.html:191 templates/js/stock.js:708
-#: templates/js/stock.js:1169
-msgid "New Location"
-msgstr ""
-
-#: order/templates/order/order_base.html:181
-#: order/templates/order/purchase_order_detail.html:101
-#: stock/templates/stock/location.html:42
-msgid "Create new stock location"
-msgstr ""
-
-=======
->>>>>>> 79c6e5cb
 #: order/templates/order/order_cancel.html:8
 msgid "Cancelling this order means that the order and line items will no longer be editable."
 msgstr ""
@@ -3509,13 +3156,8 @@
 msgstr ""
 
 #: order/templates/order/purchase_order_detail.html:24
-<<<<<<< HEAD
-#: order/templates/order/sales_order_detail.html:22 order/views.py:1120
-#: order/views.py:1203
-=======
 #: order/templates/order/sales_order_detail.html:22 order/views.py:1311
 #: order/views.py:1394
->>>>>>> 79c6e5cb
 msgid "Add Line Item"
 msgstr ""
 
@@ -3524,19 +3166,12 @@
 msgstr ""
 
 #: order/templates/order/purchase_order_detail.html:180
-<<<<<<< HEAD
-=======
 #: order/templates/order/sales_order_detail.html:235
->>>>>>> 79c6e5cb
 msgid "Unit Price"
 msgstr "Cena jednostkowa"
 
 #: order/templates/order/purchase_order_detail.html:221
-<<<<<<< HEAD
-#: order/templates/order/sales_order_detail.html:294
-=======
 #: order/templates/order/sales_order_detail.html:328
->>>>>>> 79c6e5cb
 msgid "Edit line item"
 msgstr ""
 
@@ -3566,11 +3201,7 @@
 #: part/templates/part/category_partlist.html:10
 #: templates/InvenTree/index.html:97 templates/InvenTree/search.html:114
 #: templates/InvenTree/settings/tabs.html:25 templates/js/part.js:577
-<<<<<<< HEAD
-#: templates/navbar.html:23 templates/stats.html:59 templates/stats.html:68
-=======
 #: templates/navbar.html:23 templates/stats.html:80 templates/stats.html:89
->>>>>>> 79c6e5cb
 #: users/models.py:40
 msgid "Parts"
 msgstr "Części"
@@ -3839,42 +3470,11 @@
 msgid "No lines specified"
 msgstr ""
 
-<<<<<<< HEAD
-#: order/views.py:1069
-=======
 #: order/views.py:1260
->>>>>>> 79c6e5cb
 #, python-brace-format
 msgid "Ordered {n} parts"
 msgstr ""
 
-<<<<<<< HEAD
-#: order/views.py:1129
-msgid "Supplier part must be specified"
-msgstr ""
-
-#: order/views.py:1135
-msgid "Supplier must match for Part and Order"
-msgstr ""
-
-#: order/views.py:1254 order/views.py:1272
-msgid "Edit Line Item"
-msgstr ""
-
-#: order/views.py:1288 order/views.py:1300
-msgid "Delete Line Item"
-msgstr ""
-
-#: order/views.py:1293 order/views.py:1305
-msgid "Deleted line item"
-msgstr ""
-
-#: order/views.py:1318
-msgid "Allocate Serial Numbers"
-msgstr ""
-
-#: order/views.py:1363
-=======
 #: order/views.py:1320
 msgid "Supplier part must be specified"
 msgstr ""
@@ -3900,38 +3500,10 @@
 msgstr ""
 
 #: order/views.py:1566
->>>>>>> 79c6e5cb
 #, python-brace-format
 msgid "Allocated {n} items"
 msgstr ""
 
-<<<<<<< HEAD
-#: order/views.py:1379
-msgid "Select line item"
-msgstr ""
-
-#: order/views.py:1410
-msgid "No matching item for serial"
-msgstr ""
-
-#: order/views.py:1420
-msgid "is not in stock"
-msgstr ""
-
-#: order/views.py:1428
-msgid "already allocated to an order"
-msgstr ""
-
-#: order/views.py:1482
-msgid "Allocate Stock to Order"
-msgstr ""
-
-#: order/views.py:1556
-msgid "Edit Allocation Quantity"
-msgstr ""
-
-#: order/views.py:1571
-=======
 #: order/views.py:1582
 msgid "Select line item"
 msgstr ""
@@ -3960,7 +3532,6 @@
 msgstr ""
 
 #: order/views.py:1774
->>>>>>> 79c6e5cb
 msgid "Remove allocation"
 msgstr ""
 
@@ -4163,11 +3734,7 @@
 
 #: part/models.py:83 part/templates/part/category.html:23
 #: part/templates/part/category.html:94 part/templates/part/category.html:141
-<<<<<<< HEAD
-#: templates/InvenTree/search.html:127 templates/stats.html:63
-=======
 #: templates/InvenTree/search.html:127 templates/stats.html:84
->>>>>>> 79c6e5cb
 #: users/models.py:39
 msgid "Part Categories"
 msgstr ""
@@ -4682,11 +4249,7 @@
 msgid "All parts"
 msgstr "Wszystkie części"
 
-<<<<<<< HEAD
-#: part/templates/part/category.html:29 part/views.py:2282
-=======
 #: part/templates/part/category.html:29 part/views.py:2290
->>>>>>> 79c6e5cb
 msgid "Create new part category"
 msgstr "Stwórz nową kategorię komponentów"
 
@@ -5373,65 +4936,6 @@
 msgid "Part Pricing"
 msgstr ""
 
-<<<<<<< HEAD
-#: part/views.py:2081
-msgid "Create Part Parameter Template"
-msgstr ""
-
-#: part/views.py:2091
-msgid "Edit Part Parameter Template"
-msgstr ""
-
-#: part/views.py:2098
-msgid "Delete Part Parameter Template"
-msgstr ""
-
-#: part/views.py:2106
-msgid "Create Part Parameter"
-msgstr ""
-
-#: part/views.py:2156
-msgid "Edit Part Parameter"
-msgstr ""
-
-#: part/views.py:2170
-msgid "Delete Part Parameter"
-msgstr ""
-
-#: part/views.py:2230
-msgid "Edit Part Category"
-msgstr ""
-
-#: part/views.py:2268
-msgid "Delete Part Category"
-msgstr ""
-
-#: part/views.py:2274
-msgid "Part category was deleted"
-msgstr ""
-
-#: part/views.py:2326
-msgid "Create Category Parameter Template"
-msgstr ""
-
-#: part/views.py:2427
-msgid "Edit Category Parameter Template"
-msgstr ""
-
-#: part/views.py:2483
-msgid "Delete Category Parameter Template"
-msgstr ""
-
-#: part/views.py:2502
-msgid "Create BOM Item"
-msgstr ""
-
-#: part/views.py:2572
-msgid "Edit BOM item"
-msgstr ""
-
-#: part/views.py:2628
-=======
 #: part/views.py:2089
 msgid "Create Part Parameter Template"
 msgstr ""
@@ -5489,7 +4993,6 @@
 msgstr ""
 
 #: part/views.py:2636
->>>>>>> 79c6e5cb
 msgid "Confim BOM item deletion"
 msgstr ""
 
@@ -5983,28 +5486,16 @@
 msgid "Stock adjustment actions"
 msgstr ""
 
-<<<<<<< HEAD
-#: stock/templates/stock/item_base.html:164
-=======
 #: stock/templates/stock/item_base.html:170
->>>>>>> 79c6e5cb
 #: stock/templates/stock/location.html:65 templates/stock_table.html:57
 msgid "Count stock"
 msgstr ""
 
-<<<<<<< HEAD
-#: stock/templates/stock/item_base.html:167 templates/stock_table.html:55
-msgid "Add stock"
-msgstr ""
-
-#: stock/templates/stock/item_base.html:170 templates/stock_table.html:56
-=======
 #: stock/templates/stock/item_base.html:173 templates/stock_table.html:55
 msgid "Add stock"
 msgstr ""
 
 #: stock/templates/stock/item_base.html:176 templates/stock_table.html:56
->>>>>>> 79c6e5cb
 msgid "Remove stock"
 msgstr ""
 
@@ -6198,11 +5689,7 @@
 msgstr ""
 
 #: stock/templates/stock/location.html:117 templates/InvenTree/search.html:279
-<<<<<<< HEAD
-#: templates/stats.html:76 users/models.py:41
-=======
 #: templates/stats.html:97 users/models.py:41
->>>>>>> 79c6e5cb
 msgid "Stock Locations"
 msgstr ""
 
@@ -6580,12 +6067,7 @@
 
 #: templates/InvenTree/settings/appearance.html:29
 #, python-format
-<<<<<<< HEAD
-msgid ""
-"\n"
-=======
 msgid "\n"
->>>>>>> 79c6e5cb
 "        The CSS sheet \"%(invalid_color_theme)s.css\" for the currently selected color theme was not found.<br>\n"
 "        Please select another color theme :)\n"
 "    "
@@ -6788,19 +6270,8 @@
 msgid "Submit Bug Report"
 msgstr ""
 
-<<<<<<< HEAD
-#: templates/about.html:82 templates/js/modals.js:550
-#: templates/js/modals.js:809 templates/modals.html:28 templates/modals.html:52
-#: templates/modals.html:93
-msgid "Close"
-msgstr ""
-
-#: templates/attachment_table.html:6
-msgid "Add Attachment"
-=======
 #: templates/about.html:80 templates/clip.html:4
 msgid "copy to clipboard"
->>>>>>> 79c6e5cb
 msgstr ""
 
 #: templates/about.html:80
@@ -7137,11 +6608,7 @@
 msgid "Submit"
 msgstr ""
 
-<<<<<<< HEAD
-#: templates/js/modals.js:760
-=======
 #: templates/js/modals.js:797
->>>>>>> 79c6e5cb
 msgid "Invalid response from server"
 msgstr ""
 
