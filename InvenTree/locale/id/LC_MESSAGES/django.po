--- conflicted
+++ resolved
@@ -2,13 +2,8 @@
 msgstr ""
 "Project-Id-Version: inventree\n"
 "Report-Msgid-Bugs-To: \n"
-<<<<<<< HEAD
-"POT-Creation-Date: 2021-11-21 11:39+0000\n"
-"PO-Revision-Date: 2021-09-12 13:44\n"
-=======
 "POT-Creation-Date: 2021-11-20 08:27+0000\n"
 "PO-Revision-Date: 2021-11-20 08:33\n"
->>>>>>> a73f24d6
 "Last-Translator: \n"
 "Language-Team: Indonesian\n"
 "Language: id_ID\n"
@@ -85,21 +80,6 @@
 msgid "You must type the same email each time."
 msgstr ""
 
-<<<<<<< HEAD
-#: InvenTree/forms.py:230
-msgid "Email (again)"
-msgstr ""
-
-#: InvenTree/forms.py:234
-msgid "Email address confirmation"
-msgstr ""
-
-#: InvenTree/forms.py:254
-msgid "You must type the same email each time."
-msgstr ""
-
-=======
->>>>>>> a73f24d6
 #: InvenTree/helpers.py:430
 #, python-brace-format
 msgid "Duplicate serial: {n}"
@@ -1908,7 +1888,6 @@
 
 #: common/models.py:932
 msgid "Require user to supply mail on signup"
-<<<<<<< HEAD
 msgstr ""
 
 #: common/models.py:937
@@ -1951,50 +1930,6 @@
 msgid "Show subscribed parts on the homepage"
 msgstr ""
 
-=======
-msgstr ""
-
-#: common/models.py:937
-msgid "Auto-fill SSO users"
-msgstr ""
-
-#: common/models.py:938
-msgid "Automatically fill out user-details from SSO account-data"
-msgstr ""
-
-#: common/models.py:943
-msgid "Mail twice"
-msgstr ""
-
-#: common/models.py:944
-msgid "On signup ask users twice for their mail"
-msgstr ""
-
-#: common/models.py:949
-msgid "Password twice"
-msgstr ""
-
-#: common/models.py:950
-msgid "On signup ask users twice for their password"
-msgstr ""
-
-#: common/models.py:955
-msgid "Group on signup"
-msgstr ""
-
-#: common/models.py:956
-msgid "Group to which new users are assigned on registration"
-msgstr ""
-
-#: common/models.py:1001
-msgid "Show subscribed parts"
-msgstr ""
-
-#: common/models.py:1002
-msgid "Show subscribed parts on the homepage"
-msgstr ""
-
->>>>>>> a73f24d6
 #: common/models.py:1007
 msgid "Show subscribed categories"
 msgstr ""
@@ -4691,7 +4626,6 @@
 
 #: part/templates/part/part_base.html:117
 msgid "Part can be used in assemblies"
-<<<<<<< HEAD
 msgstr ""
 
 #: part/templates/part/part_base.html:121
@@ -4762,78 +4696,6 @@
 msgid "No matching images found"
 msgstr ""
 
-=======
-msgstr ""
-
-#: part/templates/part/part_base.html:121
-msgid "Part stock is tracked by serial number"
-msgstr ""
-
-#: part/templates/part/part_base.html:125
-msgid "Part can be purchased from external suppliers"
-msgstr ""
-
-#: part/templates/part/part_base.html:129
-msgid "Part can be sold to customers"
-msgstr ""
-
-#: part/templates/part/part_base.html:135
-#: part/templates/part/part_base.html:143
-msgid "Part is virtual (not a physical part)"
-msgstr ""
-
-#: part/templates/part/part_base.html:136
-#: templates/js/translated/company.js:504
-#: templates/js/translated/company.js:761
-#: templates/js/translated/model_renderers.js:175
-#: templates/js/translated/part.js:464 templates/js/translated/part.js:541
-msgid "Inactive"
-msgstr ""
-
-#: part/templates/part/part_base.html:155
-#, python-format
-msgid "This part is a variant of %(link)s"
-msgstr ""
-
-#: part/templates/part/part_base.html:172 templates/js/translated/order.js:1524
-#: templates/js/translated/table_filters.js:182
-msgid "In Stock"
-msgstr ""
-
-#: part/templates/part/part_base.html:185 templates/js/translated/part.js:961
-msgid "On Order"
-msgstr ""
-
-#: part/templates/part/part_base.html:192 templates/InvenTree/index.html:178
-msgid "Required for Build Orders"
-msgstr ""
-
-#: part/templates/part/part_base.html:199
-msgid "Required for Sales Orders"
-msgstr ""
-
-#: part/templates/part/part_base.html:206
-msgid "Allocated to Orders"
-msgstr ""
-
-#: part/templates/part/part_base.html:221 templates/js/translated/bom.js:564
-msgid "Can Build"
-msgstr ""
-
-#: part/templates/part/part_base.html:227 templates/js/translated/part.js:793
-#: templates/js/translated/part.js:965
-msgid "Building"
-msgstr ""
-
-#: part/templates/part/part_base.html:320 part/templates/part/prices.html:144
-msgid "Calculate"
-msgstr ""
-
-#: part/templates/part/part_base.html:363
-msgid "No matching images found"
-msgstr ""
-
->>>>>>> a73f24d6
 #: part/templates/part/part_pricing.html:22 part/templates/part/prices.html:21
 msgid "Supplier Pricing"
 msgstr ""
@@ -4897,12 +4759,7 @@
 
 #: part/templates/part/partial_delete.html:9
 #, python-format
-<<<<<<< HEAD
-msgid ""
-"Part '<strong>%(full_name)s</strong>' cannot be deleted as it is still marked as <strong>active</strong>.\n"
-=======
 msgid "Part '<strong>%(full_name)s</strong>' cannot be deleted as it is still marked as <strong>active</strong>.\n"
->>>>>>> a73f24d6
 "    <br>Disable the \"Active\" part attribute and re-try.\n"
 "    "
 msgstr ""
@@ -6304,7 +6161,6 @@
 
 #: templates/InvenTree/settings/user.html:78
 msgid "Primary"
-<<<<<<< HEAD
 msgstr ""
 
 #: templates/InvenTree/settings/user.html:84
@@ -6324,27 +6180,6 @@
 msgid "Warning:"
 msgstr ""
 
-=======
-msgstr ""
-
-#: templates/InvenTree/settings/user.html:84
-msgid "Make Primary"
-msgstr ""
-
-#: templates/InvenTree/settings/user.html:85
-msgid "Re-send Verification"
-msgstr ""
-
-#: templates/InvenTree/settings/user.html:86
-#: templates/InvenTree/settings/user.html:153
-msgid "Remove"
-msgstr ""
-
-#: templates/InvenTree/settings/user.html:93
-msgid "Warning:"
-msgstr ""
-
->>>>>>> a73f24d6
 #: templates/InvenTree/settings/user.html:94
 msgid "You currently do not have any email address set up. You should really add an email address so you can receive notifications, reset your password, etc."
 msgstr ""
@@ -6553,24 +6388,14 @@
 
 #: templates/account/login.html:21
 #, python-format
-<<<<<<< HEAD
-msgid ""
-"Please sign in with one\n"
-=======
 msgid "Please sign in with one\n"
->>>>>>> a73f24d6
 "of your existing third party accounts or  <a class=\"btn btn-primary btn-small\" href=\"%(signup_url)s\">sign up</a>\n"
 "for a account and sign in below:"
 msgstr ""
 
 #: templates/account/login.html:25
 #, python-format
-<<<<<<< HEAD
-msgid ""
-"If you have not created an account yet, then please\n"
-=======
 msgid "If you have not created an account yet, then please\n"
->>>>>>> a73f24d6
 "<a href=\"%(signup_url)s\">sign up</a> first."
 msgstr ""
 
@@ -6961,7 +6786,6 @@
 #: templates/js/translated/barcode.js:485
 #: templates/js/translated/barcode.js:612
 msgid "Error transferring stock"
-<<<<<<< HEAD
 msgstr ""
 
 #: templates/js/translated/barcode.js:507
@@ -7101,147 +6925,6 @@
 msgid "Complete build output"
 msgstr ""
 
-=======
-msgstr ""
-
-#: templates/js/translated/barcode.js:507
-msgid "Stock Item already scanned"
-msgstr ""
-
-#: templates/js/translated/barcode.js:511
-msgid "Stock Item already in this location"
-msgstr ""
-
-#: templates/js/translated/barcode.js:518
-msgid "Added stock item"
-msgstr ""
-
-#: templates/js/translated/barcode.js:525
-msgid "Barcode does not match Stock Item"
-msgstr ""
-
-#: templates/js/translated/barcode.js:568
-msgid "Check Into Location"
-msgstr ""
-
-#: templates/js/translated/barcode.js:633
-msgid "Barcode does not match a valid location"
-msgstr ""
-
-#: templates/js/translated/bom.js:184
-msgid "Remove substitute part"
-msgstr ""
-
-#: templates/js/translated/bom.js:226
-msgid "Select and add a new variant item using the input below"
-msgstr ""
-
-#: templates/js/translated/bom.js:237
-msgid "Are you sure you wish to remove this substitute part link?"
-msgstr ""
-
-#: templates/js/translated/bom.js:243
-msgid "Remove Substitute Part"
-msgstr ""
-
-#: templates/js/translated/bom.js:282
-msgid "Add Substitute"
-msgstr ""
-
-#: templates/js/translated/bom.js:283
-msgid "Edit BOM Item Substitutes"
-msgstr ""
-
-#: templates/js/translated/bom.js:402
-msgid "Substitutes Available"
-msgstr ""
-
-#: templates/js/translated/bom.js:406 templates/js/translated/build.js:1111
-msgid "Variant stock allowed"
-msgstr ""
-
-#: templates/js/translated/bom.js:411
-msgid "Open subassembly"
-msgstr ""
-
-#: templates/js/translated/bom.js:483
-msgid "Substitutes"
-msgstr ""
-
-#: templates/js/translated/bom.js:498
-msgid "Purchase Price Range"
-msgstr ""
-
-#: templates/js/translated/bom.js:505
-msgid "Purchase Price Average"
-msgstr ""
-
-#: templates/js/translated/bom.js:554 templates/js/translated/bom.js:643
-msgid "View BOM"
-msgstr ""
-
-#: templates/js/translated/bom.js:606 templates/js/translated/build.js:1183
-#: templates/js/translated/order.js:1298
-msgid "Actions"
-msgstr ""
-
-#: templates/js/translated/bom.js:614
-msgid "Validate BOM Item"
-msgstr ""
-
-#: templates/js/translated/bom.js:616
-msgid "This line has been validated"
-msgstr ""
-
-#: templates/js/translated/bom.js:618
-msgid "Edit substitute parts"
-msgstr ""
-
-#: templates/js/translated/bom.js:620 templates/js/translated/bom.js:794
-msgid "Edit BOM Item"
-msgstr ""
-
-#: templates/js/translated/bom.js:622 templates/js/translated/bom.js:777
-msgid "Delete BOM Item"
-msgstr ""
-
-#: templates/js/translated/bom.js:716 templates/js/translated/build.js:855
-msgid "No BOM items found"
-msgstr ""
-
-#: templates/js/translated/bom.js:772
-msgid "Are you sure you want to delete this BOM item?"
-msgstr ""
-
-#: templates/js/translated/bom.js:972 templates/js/translated/build.js:1095
-msgid "Required Part"
-msgstr ""
-
-#: templates/js/translated/bom.js:994
-msgid "Inherited from parent BOM"
-msgstr ""
-
-#: templates/js/translated/build.js:78
-msgid "Edit Build Order"
-msgstr ""
-
-#: templates/js/translated/build.js:112
-msgid "Create Build Order"
-msgstr ""
-
-#: templates/js/translated/build.js:133
-msgid "Allocate stock items to this build output"
-msgstr ""
-
-#: templates/js/translated/build.js:144
-msgid "Unallocate stock from build output"
-msgstr ""
-
-#: templates/js/translated/build.js:153
-msgid "Complete build output"
-msgstr ""
-
->>>>>>> a73f24d6
 #: templates/js/translated/build.js:161
 msgid "Delete build output"
 msgstr ""
@@ -8087,21 +7770,12 @@
 
 #: templates/js/translated/stock.js:351
 msgid "Created multiple stock items"
-<<<<<<< HEAD
 msgstr ""
 
 #: templates/js/translated/stock.js:390
 msgid "Export Stock"
 msgstr ""
 
-=======
-msgstr ""
-
-#: templates/js/translated/stock.js:390
-msgid "Export Stock"
-msgstr ""
-
->>>>>>> a73f24d6
 #: templates/js/translated/stock.js:401
 msgid "Include Sublocations"
 msgstr ""
@@ -8787,4 +8461,4 @@
 
 #: users/models.py:204
 msgid "Permission to delete items"
-msgstr ""+msgstr ""
