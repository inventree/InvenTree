--- conflicted
+++ resolved
@@ -3,13 +3,8 @@
 msgstr ""
 "Project-Id-Version: inventree\n"
 "Report-Msgid-Bugs-To: \n"
-<<<<<<< HEAD
-"POT-Creation-Date: 2022-02-18 20:36+0000\n"
-"PO-Revision-Date: 2022-02-18 20:38\n"
-=======
 "POT-Creation-Date: 2022-02-20 22:01+0000\n"
 "PO-Revision-Date: 2022-02-20 22:03\n"
->>>>>>> f9f10088
 "Last-Translator: \n"
 "Language-Team: Japanese\n"
 "Language: ja_JP\n"
@@ -100,32 +95,11 @@
 msgstr "シリアル番号は空です"
 
 #: InvenTree/helpers.py:471 InvenTree/helpers.py:474 InvenTree/helpers.py:477
-<<<<<<< HEAD
-#: InvenTree/helpers.py:502
-=======
 #: InvenTree/helpers.py:501
->>>>>>> f9f10088
 #, python-brace-format
 msgid "Invalid group: {g}"
 msgstr "無効なグループ： {g}"
 
-<<<<<<< HEAD
-#: InvenTree/helpers.py:512
-#, python-brace-format
-msgid "Invalid group {group}"
-msgstr ""
-
-#: InvenTree/helpers.py:518
-#, python-brace-format
-msgid "Invalid/no group {group}"
-msgstr ""
-
-#: InvenTree/helpers.py:524
-msgid "No serial numbers found"
-msgstr "シリアル番号が見つかりません"
-
-#: InvenTree/helpers.py:528
-=======
 #: InvenTree/helpers.py:510
 #, python-brace-format
 msgid "Invalid group {group}"
@@ -141,7 +115,6 @@
 msgstr "シリアル番号が見つかりません"
 
 #: InvenTree/helpers.py:526
->>>>>>> f9f10088
 #, python-brace-format
 msgid "Number of unique serial number ({s}) must match quantity ({q})"
 msgstr ""
@@ -317,13 +290,6 @@
 msgstr ""
 
 #: InvenTree/serializers.py:623
-<<<<<<< HEAD
-msgid "Missing required column"
-msgstr ""
-
-#: InvenTree/serializers.py:632
-msgid "Duplicate column"
-=======
 #, python-brace-format
 msgid "Missing required column: '{name}'"
 msgstr ""
@@ -331,7 +297,6 @@
 #: InvenTree/serializers.py:632
 #, python-brace-format
 msgid "Duplicate column: '{col}'"
->>>>>>> f9f10088
 msgstr ""
 
 #: InvenTree/settings.py:655
@@ -1028,11 +993,7 @@
 msgstr ""
 
 #: build/serializers.py:201 build/serializers.py:590 order/models.py:280
-<<<<<<< HEAD
-#: order/serializers.py:240 part/serializers.py:471 part/serializers.py:827
-=======
 #: order/serializers.py:240 part/serializers.py:471 part/serializers.py:826
->>>>>>> f9f10088
 #: stock/models.py:367 stock/models.py:1105 stock/serializers.py:305
 msgid "Quantity must be greater than zero"
 msgstr ""
@@ -1063,11 +1024,7 @@
 msgid "Automatically allocate required items with matching serial numbers"
 msgstr ""
 
-<<<<<<< HEAD
-#: build/serializers.py:274 stock/api.py:551
-=======
 #: build/serializers.py:274 stock/api.py:549
->>>>>>> f9f10088
 msgid "The following serial numbers already exist"
 msgstr ""
 
@@ -1113,7 +1070,6 @@
 
 #: build/serializers.py:439 templates/js/translated/build.js:150
 msgid "Required stock has not been fully allocated"
-<<<<<<< HEAD
 msgstr ""
 
 #: build/serializers.py:444
@@ -1124,18 +1080,6 @@
 msgid "Accept that the required number of build outputs have not been completed"
 msgstr ""
 
-=======
-msgstr ""
-
-#: build/serializers.py:444
-msgid "Accept Incomplete"
-msgstr ""
-
-#: build/serializers.py:445
-msgid "Accept that the required number of build outputs have not been completed"
-msgstr ""
-
->>>>>>> f9f10088
 #: build/serializers.py:455 templates/js/translated/build.js:154
 msgid "Required build quantity has not been completed"
 msgstr ""
@@ -3299,7 +3243,6 @@
 
 #: order/models.py:640
 msgid "Order cannot be completed as no parts have been assigned"
-<<<<<<< HEAD
 msgstr ""
 
 #: order/models.py:644
@@ -3330,38 +3273,6 @@
 msgid "Supplier part must match supplier"
 msgstr ""
 
-=======
-msgstr ""
-
-#: order/models.py:644
-msgid "Only a pending order can be marked as complete"
-msgstr ""
-
-#: order/models.py:647
-msgid "Order cannot be completed as there are incomplete shipments"
-msgstr ""
-
-#: order/models.py:650
-msgid "Order cannot be completed as there are incomplete line items"
-msgstr ""
-
-#: order/models.py:806
-msgid "Item quantity"
-msgstr ""
-
-#: order/models.py:812
-msgid "Line item reference"
-msgstr ""
-
-#: order/models.py:814
-msgid "Line item notes"
-msgstr ""
-
-#: order/models.py:842
-msgid "Supplier part must match supplier"
-msgstr ""
-
->>>>>>> f9f10088
 #: order/models.py:855 order/models.py:946 order/models.py:1042
 #: templates/js/translated/order.js:1820 templates/js/translated/stock.js:2395
 msgid "Order"
@@ -4508,29 +4419,6 @@
 msgid "No part column specified"
 msgstr ""
 
-<<<<<<< HEAD
-#: part/serializers.py:806
-msgid "Multiple matching parts found"
-msgstr ""
-
-#: part/serializers.py:809
-msgid "No matching part found"
-msgstr ""
-
-#: part/serializers.py:812
-msgid "Part is not designated as a component"
-msgstr ""
-
-#: part/serializers.py:821
-msgid "Quantity not provided"
-msgstr ""
-
-#: part/serializers.py:829
-msgid "Invalid quantity"
-msgstr ""
-
-#: part/serializers.py:848
-=======
 #: part/serializers.py:805
 msgid "Multiple matching parts found"
 msgstr ""
@@ -4552,7 +4440,6 @@
 msgstr ""
 
 #: part/serializers.py:847
->>>>>>> f9f10088
 msgid "At least one BOM item is required"
 msgstr ""
 
@@ -4567,7 +4454,6 @@
 #: part/templates/part/bom.html:15
 #, python-format
 msgid "The BOM for <em>%(part)s</em> has changed, and must be validated.<br>"
-<<<<<<< HEAD
 msgstr ""
 
 #: part/templates/part/bom.html:17
@@ -4575,15 +4461,6 @@
 msgid "The BOM for <em>%(part)s</em> was last checked by %(checker)s on %(check_date)s"
 msgstr ""
 
-=======
-msgstr ""
-
-#: part/templates/part/bom.html:17
-#, python-format
-msgid "The BOM for <em>%(part)s</em> was last checked by %(checker)s on %(check_date)s"
-msgstr ""
-
->>>>>>> f9f10088
 #: part/templates/part/bom.html:21
 #, python-format
 msgid "The BOM for <em>%(part)s</em> has not been validated."
@@ -5366,7 +5243,6 @@
 
 #: part/views.py:90
 msgid "Set Part Category"
-<<<<<<< HEAD
 msgstr ""
 
 #: part/views.py:140
@@ -5374,15 +5250,6 @@
 msgid "Set category for {n} parts"
 msgstr ""
 
-=======
-msgstr ""
-
-#: part/views.py:140
-#, python-brace-format
-msgid "Set category for {n} parts"
-msgstr ""
-
->>>>>>> f9f10088
 #: part/views.py:212
 msgid "Match References"
 msgstr ""
@@ -5722,11 +5589,7 @@
 msgid "Valid part must be supplied"
 msgstr ""
 
-<<<<<<< HEAD
-#: stock/api.py:535
-=======
 #: stock/api.py:533
->>>>>>> f9f10088
 msgid "Serial numbers cannot be supplied for a non-trackable part"
 msgstr ""
 
@@ -5943,7 +5806,6 @@
 
 #: stock/models.py:1207
 msgid "Serialized stock cannot be merged"
-<<<<<<< HEAD
 msgstr ""
 
 #: stock/models.py:1214 stock/serializers.py:832
@@ -6010,74 +5872,6 @@
 msgid "Enter number of stock items to serialize"
 msgstr ""
 
-=======
-msgstr ""
-
-#: stock/models.py:1214 stock/serializers.py:832
-msgid "Duplicate stock items"
-msgstr ""
-
-#: stock/models.py:1218
-msgid "Stock items must refer to the same part"
-msgstr ""
-
-#: stock/models.py:1222
-msgid "Stock items must refer to the same supplier part"
-msgstr ""
-
-#: stock/models.py:1226
-msgid "Stock status codes must match"
-msgstr ""
-
-#: stock/models.py:1397
-msgid "StockItem cannot be moved as it is not in stock"
-msgstr ""
-
-#: stock/models.py:1896
-msgid "Entry notes"
-msgstr ""
-
-#: stock/models.py:1953
-msgid "Value must be provided for this test"
-msgstr ""
-
-#: stock/models.py:1959
-msgid "Attachment must be uploaded for this test"
-msgstr ""
-
-#: stock/models.py:1977
-msgid "Test name"
-msgstr ""
-
-#: stock/models.py:1983
-msgid "Test result"
-msgstr ""
-
-#: stock/models.py:1989
-msgid "Test output value"
-msgstr ""
-
-#: stock/models.py:1996
-msgid "Test result attachment"
-msgstr ""
-
-#: stock/models.py:2002
-msgid "Test notes"
-msgstr ""
-
-#: stock/serializers.py:173
-msgid "Purchase price of this stock item"
-msgstr ""
-
-#: stock/serializers.py:180
-msgid "Purchase currency of this stock item"
-msgstr ""
-
-#: stock/serializers.py:294
-msgid "Enter number of stock items to serialize"
-msgstr ""
-
->>>>>>> f9f10088
 #: stock/serializers.py:309
 #, python-brace-format
 msgid "Quantity must not exceed available stock quantity ({q})"
@@ -6129,21 +5923,12 @@
 
 #: stock/serializers.py:684
 msgid "Customer to assign stock items"
-<<<<<<< HEAD
 msgstr ""
 
 #: stock/serializers.py:690
 msgid "Selected company is not a customer"
 msgstr ""
 
-=======
-msgstr ""
-
-#: stock/serializers.py:690
-msgid "Selected company is not a customer"
-msgstr ""
-
->>>>>>> f9f10088
 #: stock/serializers.py:698
 msgid "Stock assignment notes"
 msgstr ""
@@ -7009,7 +6794,6 @@
 
 #: templates/InvenTree/settings/sidebar.html:24
 msgid "Global Settings"
-<<<<<<< HEAD
 msgstr ""
 
 #: templates/InvenTree/settings/sidebar.html:27
@@ -7032,30 +6816,6 @@
 msgid "Stock Settings"
 msgstr ""
 
-=======
-msgstr ""
-
-#: templates/InvenTree/settings/sidebar.html:27
-msgid "Server Configuration"
-msgstr ""
-
-#: templates/InvenTree/settings/sidebar.html:33
-msgid "Currencies"
-msgstr ""
-
-#: templates/InvenTree/settings/sidebar.html:39
-msgid "Categories"
-msgstr ""
-
-#: templates/InvenTree/settings/so.html:7
-msgid "Sales Order Settings"
-msgstr ""
-
-#: templates/InvenTree/settings/stock.html:7
-msgid "Stock Settings"
-msgstr ""
-
->>>>>>> f9f10088
 #: templates/InvenTree/settings/user.html:18
 #: templates/account/password_reset_from_key.html:4
 #: templates/account/password_reset_from_key.html:7
@@ -7493,11 +7253,7 @@
 
 #: templates/allauth_2fa/backup_tokens.html:31
 #: templates/allauth_2fa/setup.html:40
-<<<<<<< HEAD
-msgid "back to settings"
-=======
 msgid "Back to settings"
->>>>>>> f9f10088
 msgstr ""
 
 #: templates/allauth_2fa/remove.html:6
