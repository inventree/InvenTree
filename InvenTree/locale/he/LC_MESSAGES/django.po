#: templates/js/translated/order.js:1973
msgid ""
msgstr ""
"Project-Id-Version: inventree\n"
"Report-Msgid-Bugs-To: \n"
<<<<<<< HEAD
"POT-Creation-Date: 2022-02-18 20:36+0000\n"
"PO-Revision-Date: 2022-02-18 20:38\n"
=======
"POT-Creation-Date: 2022-02-20 22:01+0000\n"
"PO-Revision-Date: 2022-02-20 22:02\n"
>>>>>>> f9f10088
"Last-Translator: \n"
"Language-Team: Hebrew\n"
"Language: he_IL\n"
"MIME-Version: 1.0\n"
"Content-Type: text/plain; charset=UTF-8\n"
"Content-Transfer-Encoding: 8bit\n"
"Plural-Forms: nplurals=4; plural=n%100==1 ? 0 : n%100==2 ? 1 : n%100==3 || n%100==4 ? 2 : 3;\n"
"X-Crowdin-Project: inventree\n"
"X-Crowdin-Project-ID: 452300\n"
"X-Crowdin-Language: he\n"
"X-Crowdin-File: /[inventree.InvenTree] l10/InvenTree/locale/en/LC_MESSAGES/django.po\n"
"X-Crowdin-File-ID: 138\n"

#: InvenTree/api.py:55
msgid "API endpoint not found"
msgstr ""

#: InvenTree/api.py:101
msgid "No action specified"
msgstr "לא פורטה הפעולה"

#: InvenTree/api.py:116
msgid "No matching action found"
msgstr "פעולה מבוקשת לא נמצאה"

#: InvenTree/fields.py:100
msgid "Enter date"
msgstr "הזן תאריך סיום"

#: InvenTree/forms.py:126 order/forms.py:24 order/forms.py:35 order/forms.py:46
#: order/forms.py:57 templates/account/email_confirm.html:20
#: templates/js/translated/forms.js:596
msgid "Confirm"
msgstr "אשר"

#: InvenTree/forms.py:142
msgid "Confirm delete"
msgstr "אשר מחיקה"

#: InvenTree/forms.py:143
msgid "Confirm item deletion"
msgstr "אשר מחיקה"

#: InvenTree/forms.py:174
msgid "Enter password"
msgstr "הכנס סיסמה"

#: InvenTree/forms.py:175
msgid "Enter new password"
msgstr "הכנס סיסמה חדשה"

#: InvenTree/forms.py:182
msgid "Confirm password"
msgstr "אישור סיסמה"

#: InvenTree/forms.py:183
msgid "Confirm new password"
msgstr "אשר סיסמה חדשה"

#: InvenTree/forms.py:215
msgid "Select Category"
msgstr "בחר קטגוריה"

#: InvenTree/forms.py:236
msgid "Email (again)"
msgstr "אימייל (שנית)"

#: InvenTree/forms.py:240
msgid "Email address confirmation"
msgstr "אישור כתובת אימייל"

#: InvenTree/forms.py:260
msgid "You must type the same email each time."
msgstr "חובה לרשום את אותו אימייל בכל פעם."

#: InvenTree/helpers.py:439
#, python-brace-format
msgid "Duplicate serial: {n}"
msgstr ""

#: InvenTree/helpers.py:446 order/models.py:282 order/models.py:425
#: stock/views.py:1082
msgid "Invalid quantity provided"
msgstr ""

#: InvenTree/helpers.py:449
msgid "Empty serial number string"
msgstr ""

#: InvenTree/helpers.py:471 InvenTree/helpers.py:474 InvenTree/helpers.py:477
<<<<<<< HEAD
#: InvenTree/helpers.py:502
#, python-brace-format
msgid "Invalid group: {g}"
msgstr "קבוצה שגויה: {g}"

#: InvenTree/helpers.py:512
#, python-brace-format
msgid "Invalid group {group}"
msgstr "קבוצה שגויה {group}"

#: InvenTree/helpers.py:518
#, python-brace-format
msgid "Invalid/no group {group}"
msgstr "קבוצה שגויה / לא נמצאה {group}"

#: InvenTree/helpers.py:524
msgid "No serial numbers found"
msgstr "מספרים סידוריים לא נמצאו"

#: InvenTree/helpers.py:528
#, python-brace-format
msgid "Number of unique serial number ({s}) must match quantity ({q})"
msgstr "כמות המספרים הסידוריים ({s}) מוכרים להיות תואמים לכמות ({q})"

#: InvenTree/models.py:176
msgid "Missing file"
msgstr "קובץ חסר"

#: InvenTree/models.py:177
msgid "Missing external link"
msgstr "חסר קישור חיצוני"

=======
#: InvenTree/helpers.py:501
#, python-brace-format
msgid "Invalid group: {g}"
msgstr "קבוצה שגויה: {g}"

#: InvenTree/helpers.py:510
#, python-brace-format
msgid "Invalid group {group}"
msgstr "קבוצה שגויה {group}"

#: InvenTree/helpers.py:516
#, python-brace-format
msgid "Invalid/no group {group}"
msgstr "קבוצה שגויה / לא נמצאה {group}"

#: InvenTree/helpers.py:522
msgid "No serial numbers found"
msgstr "מספרים סידוריים לא נמצאו"

#: InvenTree/helpers.py:526
#, python-brace-format
msgid "Number of unique serial number ({s}) must match quantity ({q})"
msgstr "כמות המספרים הסידוריים ({s}) מוכרים להיות תואמים לכמות ({q})"

#: InvenTree/models.py:176
msgid "Missing file"
msgstr "קובץ חסר"

#: InvenTree/models.py:177
msgid "Missing external link"
msgstr "חסר קישור חיצוני"

>>>>>>> f9f10088
#: InvenTree/models.py:188 stock/models.py:1995
#: templates/js/translated/attachment.js:119
msgid "Attachment"
msgstr "קובץ מצורף"

#: InvenTree/models.py:189
msgid "Select file to attach"
msgstr "בחר קובץ לצירוף"
<<<<<<< HEAD

#: InvenTree/models.py:195 company/models.py:131 company/models.py:348
#: company/models.py:564 order/models.py:127 part/models.py:860
#: report/templates/report/inventree_build_order_base.html:165
#: templates/js/translated/company.js:540
#: templates/js/translated/company.js:829 templates/js/translated/part.js:1324
msgid "Link"
msgstr "קישור"

#: InvenTree/models.py:196 build/models.py:332 part/models.py:861
#: stock/models.py:529
msgid "Link to external URL"
msgstr "קישור חיצוני"

=======

#: InvenTree/models.py:195 company/models.py:131 company/models.py:348
#: company/models.py:564 order/models.py:127 part/models.py:860
#: report/templates/report/inventree_build_order_base.html:165
#: templates/js/translated/company.js:540
#: templates/js/translated/company.js:829 templates/js/translated/part.js:1324
msgid "Link"
msgstr "קישור"

#: InvenTree/models.py:196 build/models.py:332 part/models.py:861
#: stock/models.py:529
msgid "Link to external URL"
msgstr "קישור חיצוני"

>>>>>>> f9f10088
#: InvenTree/models.py:199 templates/js/translated/attachment.js:163
msgid "Comment"
msgstr "הערה"

#: InvenTree/models.py:199
msgid "File comment"
msgstr "הערת קובץ"

#: InvenTree/models.py:205 InvenTree/models.py:206 common/models.py:1235
#: common/models.py:1236 common/models.py:1464 common/models.py:1465
#: part/models.py:2301 part/models.py:2321
#: report/templates/report/inventree_test_report_base.html:96
#: templates/js/translated/stock.js:2816
msgid "User"
msgstr "משתמש"

#: InvenTree/models.py:209
msgid "upload date"
msgstr "תאריך העלאה"

#: InvenTree/models.py:232
msgid "Filename must not be empty"
msgstr "חובה למלא שם קובץ"

#: InvenTree/models.py:255
msgid "Invalid attachment directory"
msgstr "תיקיית קובץ שגויה"

#: InvenTree/models.py:265
#, python-brace-format
msgid "Filename contains illegal character '{c}'"
msgstr "שם הקובץ מכיל תו '{c}' שאינו חוקי"

#: InvenTree/models.py:268
msgid "Filename missing extension"
msgstr ""

#: InvenTree/models.py:275
msgid "Attachment with this filename already exists"
msgstr ""

#: InvenTree/models.py:282
msgid "Error renaming file"
msgstr "שגיאה בשינוי שם פריט"

#: InvenTree/models.py:317
msgid "Invalid choice"
msgstr "בחירה שגויה"

#: InvenTree/models.py:333 InvenTree/models.py:334 common/models.py:1450
#: company/models.py:415 label/models.py:112 part/models.py:804
#: part/models.py:2485 plugin/models.py:40 report/models.py:181
#: templates/InvenTree/settings/mixins/urls.html:13
#: templates/InvenTree/settings/plugin.html:48
#: templates/InvenTree/settings/plugin.html:125
#: templates/InvenTree/settings/plugin_settings.html:23
#: templates/InvenTree/settings/settings.html:319
#: templates/js/translated/company.js:641 templates/js/translated/part.js:567
#: templates/js/translated/part.js:706 templates/js/translated/part.js:1631
#: templates/js/translated/stock.js:2609
msgid "Name"
msgstr "שם"

#: InvenTree/models.py:340 build/models.py:209
#: build/templates/build/detail.html:25 company/models.py:354
#: company/models.py:570 company/templates/company/company_base.html:68
#: company/templates/company/manufacturer_part.html:76
#: company/templates/company/supplier_part.html:73 label/models.py:119
#: order/models.py:125 part/models.py:827 part/templates/part/category.html:74
#: part/templates/part/part_base.html:163
#: part/templates/part/set_category.html:14 report/models.py:194
#: report/models.py:553 report/models.py:592
#: report/templates/report/inventree_build_order_base.html:118
#: stock/templates/stock/location.html:93
#: templates/InvenTree/settings/plugin_settings.html:33
#: templates/js/translated/bom.js:552 templates/js/translated/bom.js:765
#: templates/js/translated/build.js:1920 templates/js/translated/company.js:345
#: templates/js/translated/company.js:551
#: templates/js/translated/company.js:840 templates/js/translated/order.js:836
#: templates/js/translated/order.js:1019 templates/js/translated/order.js:1258
#: templates/js/translated/part.js:626 templates/js/translated/part.js:999
#: templates/js/translated/part.js:1084 templates/js/translated/part.js:1254
#: templates/js/translated/part.js:1650 templates/js/translated/part.js:1719
#: templates/js/translated/stock.js:1701 templates/js/translated/stock.js:2438
#: templates/js/translated/stock.js:2621 templates/js/translated/stock.js:2666
msgid "Description"
msgstr "תיאור"

#: InvenTree/models.py:341
msgid "Description (optional)"
msgstr "תיאור (לא חובה)"

#: InvenTree/models.py:349
msgid "parent"
msgstr "מקור"

#: InvenTree/serializers.py:65 part/models.py:2803
msgid "Must be a valid number"
msgstr "המספר חייב להיות תקין"

#: InvenTree/serializers.py:299
msgid "Filename"
msgstr "שם קובץ"

#: InvenTree/serializers.py:334
msgid "Invalid value"
msgstr ""

#: InvenTree/serializers.py:355
msgid "Data File"
msgstr ""

#: InvenTree/serializers.py:356
msgid "Select data file for upload"
msgstr ""

#: InvenTree/serializers.py:380
msgid "Unsupported file type"
msgstr ""

#: InvenTree/serializers.py:386
msgid "File is too large"
msgstr ""

#: InvenTree/serializers.py:407
msgid "No columns found in file"
msgstr ""

#: InvenTree/serializers.py:410
msgid "No data rows found in file"
msgstr ""

#: InvenTree/serializers.py:533
msgid "No data rows provided"
msgstr ""

#: InvenTree/serializers.py:536
msgid "No data columns supplied"
msgstr ""

#: InvenTree/serializers.py:623
<<<<<<< HEAD
msgid "Missing required column"
msgstr ""

#: InvenTree/serializers.py:632
msgid "Duplicate column"
=======
#, python-brace-format
msgid "Missing required column: '{name}'"
msgstr ""

#: InvenTree/serializers.py:632
#, python-brace-format
msgid "Duplicate column: '{col}'"
>>>>>>> f9f10088
msgstr ""

#: InvenTree/settings.py:655
msgid "German"
msgstr "גרמנית"

#: InvenTree/settings.py:656
msgid "Greek"
msgstr "יוונית"

#: InvenTree/settings.py:657
msgid "English"
msgstr "אנגלית"

#: InvenTree/settings.py:658
msgid "Spanish"
msgstr "ספרדית"

#: InvenTree/settings.py:659
msgid "Spanish (Mexican)"
msgstr "ספרדית (מקסיקנית)"

#: InvenTree/settings.py:660
msgid "French"
msgstr "צרפתית"

#: InvenTree/settings.py:661
msgid "Hebrew"
msgstr "עברית"

#: InvenTree/settings.py:662
msgid "Italian"
msgstr "איטלקית"

#: InvenTree/settings.py:663
msgid "Japanese"
msgstr "יפנית"

#: InvenTree/settings.py:664
msgid "Korean"
msgstr "קוריאנית"

#: InvenTree/settings.py:665
msgid "Dutch"
msgstr "הולנדית"

#: InvenTree/settings.py:666
msgid "Norwegian"
msgstr "נורווגית"

#: InvenTree/settings.py:667
msgid "Polish"
msgstr "פולנית"

#: InvenTree/settings.py:668
msgid "Portugese"
msgstr "פורטוגזית"

#: InvenTree/settings.py:669
msgid "Russian"
msgstr "רוסית"

#: InvenTree/settings.py:670
msgid "Swedish"
msgstr "שוודית"

#: InvenTree/settings.py:671
msgid "Thai"
msgstr "תאילנדית"

#: InvenTree/settings.py:672
msgid "Turkish"
msgstr "טורקית"

#: InvenTree/settings.py:673
msgid "Vietnamese"
msgstr "ווייטנאמית"

#: InvenTree/settings.py:674
msgid "Chinese"
msgstr "סינית"

#: InvenTree/status.py:94
msgid "Background worker check failed"
msgstr ""

#: InvenTree/status.py:98
msgid "Email backend not configured"
msgstr ""

#: InvenTree/status.py:101
msgid "InvenTree system health checks failed"
msgstr ""

#: InvenTree/status_codes.py:101 InvenTree/status_codes.py:142
#: InvenTree/status_codes.py:316 templates/js/translated/table_filters.js:308
msgid "Pending"
msgstr "בהמתנה"

#: InvenTree/status_codes.py:102
msgid "Placed"
msgstr "מוקם"

#: InvenTree/status_codes.py:103 InvenTree/status_codes.py:319
#: order/templates/order/order_base.html:128
#: order/templates/order/sales_order_base.html:132
msgid "Complete"
msgstr "הושלם"

#: InvenTree/status_codes.py:104 InvenTree/status_codes.py:144
#: InvenTree/status_codes.py:318
msgid "Cancelled"
msgstr "מבוטל"

#: InvenTree/status_codes.py:105 InvenTree/status_codes.py:145
#: InvenTree/status_codes.py:187
msgid "Lost"
msgstr "אבד"

#: InvenTree/status_codes.py:106 InvenTree/status_codes.py:146
#: InvenTree/status_codes.py:189
msgid "Returned"
msgstr "הוחזר"

#: InvenTree/status_codes.py:143 order/models.py:961
#: templates/js/translated/order.js:1980 templates/js/translated/order.js:2255
msgid "Shipped"
msgstr "נשלח"

#: InvenTree/status_codes.py:183
msgid "OK"
msgstr "מצב טוב"

#: InvenTree/status_codes.py:184
msgid "Attention needed"
msgstr "דרושה תשומת לב"

#: InvenTree/status_codes.py:185
msgid "Damaged"
msgstr "פגום"

#: InvenTree/status_codes.py:186
msgid "Destroyed"
msgstr "הרוס"

#: InvenTree/status_codes.py:188
msgid "Rejected"
msgstr "נדחה"

#: InvenTree/status_codes.py:272
msgid "Legacy stock tracking entry"
msgstr ""

#: InvenTree/status_codes.py:274
msgid "Stock item created"
msgstr ""

#: InvenTree/status_codes.py:276
msgid "Edited stock item"
msgstr ""

#: InvenTree/status_codes.py:277
msgid "Assigned serial number"
msgstr ""

#: InvenTree/status_codes.py:279
msgid "Stock counted"
msgstr ""

#: InvenTree/status_codes.py:280
msgid "Stock manually added"
msgstr ""

#: InvenTree/status_codes.py:281
msgid "Stock manually removed"
msgstr ""

#: InvenTree/status_codes.py:283
msgid "Location changed"
msgstr "מיקום שונה"

#: InvenTree/status_codes.py:285
msgid "Installed into assembly"
msgstr ""

#: InvenTree/status_codes.py:286
msgid "Removed from assembly"
msgstr ""

#: InvenTree/status_codes.py:288
msgid "Installed component item"
msgstr ""

#: InvenTree/status_codes.py:289
msgid "Removed component item"
msgstr ""

#: InvenTree/status_codes.py:291
msgid "Split from parent item"
msgstr ""

#: InvenTree/status_codes.py:292
msgid "Split child item"
msgstr ""

#: InvenTree/status_codes.py:294 templates/js/translated/stock.js:2196
msgid "Merged stock items"
msgstr ""

#: InvenTree/status_codes.py:296 templates/js/translated/table_filters.js:213
msgid "Sent to customer"
msgstr "נשלח ללקוח"

#: InvenTree/status_codes.py:297
msgid "Returned from customer"
msgstr "הוחזר מלקוח"

#: InvenTree/status_codes.py:299
msgid "Build order output created"
msgstr ""

#: InvenTree/status_codes.py:300
msgid "Build order output completed"
msgstr ""

#: InvenTree/status_codes.py:302
msgid "Received against purchase order"
msgstr ""

#: InvenTree/status_codes.py:317
msgid "Production"
msgstr "ייצור"

#: InvenTree/validators.py:25
msgid "Not a valid currency code"
msgstr "קוד מטבע לא מאושר"

#: InvenTree/validators.py:53
msgid "Invalid character in part name"
msgstr ""

#: InvenTree/validators.py:66
#, python-brace-format
msgid "IPN must match regex pattern {pat}"
msgstr ""

#: InvenTree/validators.py:80 InvenTree/validators.py:94
#: InvenTree/validators.py:108
#, python-brace-format
msgid "Reference must match pattern {pattern}"
msgstr ""

#: InvenTree/validators.py:116
#, python-brace-format
msgid "Illegal character in name ({x})"
msgstr ""

#: InvenTree/validators.py:137 InvenTree/validators.py:153
msgid "Overage value must not be negative"
msgstr ""

#: InvenTree/validators.py:155
msgid "Overage must not exceed 100%"
msgstr ""

#: InvenTree/validators.py:162
msgid "Invalid value for overage"
msgstr ""

#: InvenTree/views.py:538
msgid "Delete Item"
msgstr "מחק פריט"

#: InvenTree/views.py:587
msgid "Check box to confirm item deletion"
msgstr ""

#: InvenTree/views.py:602 templates/InvenTree/settings/user.html:21
msgid "Edit User Information"
msgstr "ערוך מידע אודות המשתמש"

#: InvenTree/views.py:613 templates/InvenTree/settings/user.html:19
msgid "Set Password"
msgstr "הגדר סיסמא"

#: InvenTree/views.py:632
msgid "Password fields must match"
msgstr "הסיסמאות מוכרחות להיות תואמות"

#: InvenTree/views.py:883 templates/navbar.html:126
msgid "System Information"
msgstr "מידע אודות המערכת"

#: barcodes/api.py:54 barcodes/api.py:152
msgid "Must provide barcode_data parameter"
msgstr "הפרמטר barcode_data מוכרח להיות תקין"

#: barcodes/api.py:128
msgid "No match found for barcode data"
msgstr ""

#: barcodes/api.py:130
msgid "Match found for barcode data"
msgstr ""

#: barcodes/api.py:155
msgid "Must provide stockitem parameter"
msgstr ""

#: barcodes/api.py:162
msgid "No matching stock item found"
msgstr ""

#: barcodes/api.py:193
msgid "Barcode already matches Stock Item"
msgstr ""

#: barcodes/api.py:197
msgid "Barcode already matches Stock Location"
msgstr ""

#: barcodes/api.py:201
msgid "Barcode already matches Part"
msgstr ""

#: barcodes/api.py:207 barcodes/api.py:219
msgid "Barcode hash already matches Stock Item"
<<<<<<< HEAD
msgstr ""

#: barcodes/api.py:225
msgid "Barcode associated with Stock Item"
msgstr ""

=======
msgstr ""

#: barcodes/api.py:225
msgid "Barcode associated with Stock Item"
msgstr ""

>>>>>>> f9f10088
#: build/forms.py:20
msgid "Confirm cancel"
msgstr ""

#: build/forms.py:20 build/views.py:62
msgid "Confirm build cancellation"
msgstr ""

#: build/models.py:135
msgid "Invalid choice for parent build"
msgstr ""

#: build/models.py:139 build/templates/build/build_base.html:9
#: build/templates/build/build_base.html:27
#: report/templates/report/inventree_build_order_base.html:106
#: templates/js/translated/build.js:676 templates/js/translated/stock.js:2414
msgid "Build Order"
msgstr ""

#: build/models.py:140 build/templates/build/build_base.html:13
#: build/templates/build/index.html:8 build/templates/build/index.html:12
#: order/templates/order/sales_order_detail.html:92
#: order/templates/order/so_sidebar.html:13
#: part/templates/part/part_sidebar.html:21 templates/InvenTree/index.html:221
#: templates/InvenTree/search.html:139
#: templates/InvenTree/settings/sidebar.html:43 users/models.py:44
msgid "Build Orders"
msgstr ""

#: build/models.py:200
msgid "Build Order Reference"
msgstr ""

#: build/models.py:201 order/models.py:213 order/models.py:541
#: order/models.py:812 part/models.py:2714
#: part/templates/part/upload_bom.html:54
#: report/templates/report/inventree_po_report.html:92
#: report/templates/report/inventree_so_report.html:92
#: templates/js/translated/bom.js:772 templates/js/translated/build.js:1401
#: templates/js/translated/order.js:1050 templates/js/translated/order.js:2144
msgid "Reference"
msgstr "מקט"

#: build/models.py:212
msgid "Brief description of the build"
msgstr "תיאור קצר אודות הבנייה"

#: build/models.py:221 build/templates/build/build_base.html:169
#: build/templates/build/detail.html:88
msgid "Parent Build"
msgstr "מקור הבנייה"

#: build/models.py:222
msgid "BuildOrder to which this build is allocated"
msgstr ""

#: build/models.py:227 build/templates/build/build_base.html:77
#: build/templates/build/detail.html:30 company/models.py:705
#: order/models.py:876 order/models.py:950
#: order/templates/order/order_wizard/select_parts.html:32 part/models.py:359
#: part/models.py:2247 part/models.py:2263 part/models.py:2282
#: part/models.py:2299 part/models.py:2401 part/models.py:2523
#: part/models.py:2613 part/models.py:2689 part/models.py:2996
#: part/serializers.py:666 part/templates/part/part_app_base.html:8
#: part/templates/part/part_pricing.html:12
#: part/templates/part/set_category.html:13
#: part/templates/part/upload_bom.html:52
#: report/templates/report/inventree_build_order_base.html:110
#: report/templates/report/inventree_po_report.html:90
#: report/templates/report/inventree_so_report.html:90
#: templates/InvenTree/search.html:80
#: templates/email/build_order_required_stock.html:17
#: templates/email/low_stock_notification.html:16
#: templates/js/translated/barcode.js:383 templates/js/translated/bom.js:551
#: templates/js/translated/bom.js:730 templates/js/translated/build.js:902
#: templates/js/translated/build.js:1270 templates/js/translated/build.js:1655
#: templates/js/translated/build.js:1925 templates/js/translated/company.js:492
#: templates/js/translated/company.js:749 templates/js/translated/order.js:84
#: templates/js/translated/order.js:586 templates/js/translated/order.js:1004
#: templates/js/translated/order.js:1576 templates/js/translated/order.js:1933
#: templates/js/translated/order.js:2128 templates/js/translated/part.js:984
#: templates/js/translated/part.js:1065 templates/js/translated/part.js:1232
#: templates/js/translated/stock.js:563 templates/js/translated/stock.js:728
#: templates/js/translated/stock.js:935 templates/js/translated/stock.js:1658
#: templates/js/translated/stock.js:2891 templates/js/translated/stock.js:2990
msgid "Part"
msgstr "רכיב"

#: build/models.py:235
msgid "Select part to build"
msgstr "בחר רכיב לבנייה"

#: build/models.py:240
msgid "Sales Order Reference"
msgstr ""

#: build/models.py:244
msgid "SalesOrder to which this build is allocated"
msgstr ""

#: build/models.py:249 templates/js/translated/build.js:1643
#: templates/js/translated/order.js:1564
msgid "Source Location"
msgstr ""

#: build/models.py:253
msgid "Select location to take stock from for this build (leave blank to take from any stock location)"
msgstr ""

#: build/models.py:258
msgid "Destination Location"
msgstr ""

#: build/models.py:262
msgid "Select location where the completed items will be stored"
msgstr ""

#: build/models.py:266
msgid "Build Quantity"
msgstr "כמות בניה"

#: build/models.py:269
msgid "Number of stock items to build"
msgstr ""

#: build/models.py:273
msgid "Completed items"
msgstr ""

#: build/models.py:275
msgid "Number of stock items which have been completed"
msgstr ""

#: build/models.py:279 part/templates/part/part_base.html:234
msgid "Build Status"
msgstr ""

#: build/models.py:283
msgid "Build status code"
msgstr ""

#: build/models.py:287 build/serializers.py:218 stock/models.py:533
msgid "Batch Code"
msgstr ""

#: build/models.py:291 build/serializers.py:219
msgid "Batch code for this build output"
msgstr ""

#: build/models.py:294 order/models.py:129 part/models.py:999
#: part/templates/part/part_base.html:313 templates/js/translated/order.js:1271
msgid "Creation Date"
msgstr ""

#: build/models.py:298 order/models.py:563
msgid "Target completion date"
msgstr ""

#: build/models.py:299
msgid "Target date for build completion. Build will be overdue after this date."
msgstr ""

#: build/models.py:302 order/models.py:255
#: templates/js/translated/build.js:1996
msgid "Completion Date"
msgstr ""

#: build/models.py:308
msgid "completed by"
msgstr ""

#: build/models.py:316 templates/js/translated/build.js:1967
msgid "Issued by"
msgstr ""

#: build/models.py:317
msgid "User who issued this build order"
msgstr ""

#: build/models.py:325 build/templates/build/build_base.html:190
#: build/templates/build/detail.html:116 order/models.py:143
#: order/templates/order/order_base.html:170
#: order/templates/order/sales_order_base.html:182 part/models.py:1003
#: report/templates/report/inventree_build_order_base.html:159
#: templates/js/translated/build.js:1979 templates/js/translated/order.js:864
msgid "Responsible"
msgstr ""

#: build/models.py:326
msgid "User responsible for this build order"
msgstr ""

#: build/models.py:331 build/templates/build/detail.html:102
#: company/templates/company/manufacturer_part.html:102
#: company/templates/company/supplier_part.html:126
#: part/templates/part/part_base.html:354 stock/models.py:527
#: stock/templates/stock/item_base.html:375
msgid "External Link"
msgstr ""

#: build/models.py:336 build/serializers.py:380
#: build/templates/build/sidebar.html:21 company/models.py:142
#: company/models.py:577 company/templates/company/sidebar.html:25
#: order/models.py:147 order/models.py:814 order/models.py:1071
#: order/templates/order/po_sidebar.html:11
#: order/templates/order/so_sidebar.html:17 part/models.py:988
#: part/templates/part/detail.html:140 part/templates/part/part_sidebar.html:57
#: report/templates/report/inventree_build_order_base.html:173
#: stock/forms.py:137 stock/forms.py:171 stock/models.py:599
#: stock/models.py:1895 stock/models.py:2001 stock/serializers.py:332
#: stock/serializers.py:697 stock/serializers.py:795 stock/serializers.py:927
#: stock/templates/stock/stock_sidebar.html:25
#: templates/js/translated/barcode.js:58 templates/js/translated/bom.js:936
#: templates/js/translated/company.js:845 templates/js/translated/order.js:1149
#: templates/js/translated/order.js:1445 templates/js/translated/order.js:2280
#: templates/js/translated/stock.js:1345 templates/js/translated/stock.js:1927
msgid "Notes"
msgstr ""

#: build/models.py:337
msgid "Extra build notes"
msgstr ""

#: build/models.py:756
msgid "No build output specified"
msgstr ""

#: build/models.py:759
msgid "Build output is already completed"
msgstr ""

#: build/models.py:762
msgid "Build output does not match Build Order"
msgstr ""

#: build/models.py:1154
msgid "Build item must specify a build output, as master part is marked as trackable"
msgstr ""

#: build/models.py:1163
#, python-brace-format
msgid "Allocated quantity ({q}) must not execed available stock quantity ({a})"
msgstr ""

#: build/models.py:1173
msgid "Stock item is over-allocated"
msgstr ""

#: build/models.py:1179 order/models.py:1189
msgid "Allocation quantity must be greater than zero"
msgstr ""

#: build/models.py:1185
msgid "Quantity must be 1 for serialized stock"
msgstr ""

#: build/models.py:1242
msgid "Selected stock item not found in BOM"
msgstr ""

#: build/models.py:1302 stock/templates/stock/item_base.html:347
#: templates/InvenTree/search.html:137 templates/js/translated/build.js:1898
#: templates/navbar.html:35
msgid "Build"
msgstr ""

#: build/models.py:1303
msgid "Build to allocate parts"
msgstr ""

#: build/models.py:1319 build/serializers.py:570 order/serializers.py:696
#: order/serializers.py:714 stock/serializers.py:404 stock/serializers.py:635
#: stock/serializers.py:753 stock/templates/stock/item_base.html:9
#: stock/templates/stock/item_base.html:23
#: stock/templates/stock/item_base.html:369
#: templates/js/translated/build.js:687 templates/js/translated/build.js:692
#: templates/js/translated/build.js:1657 templates/js/translated/build.js:2041
#: templates/js/translated/order.js:85 templates/js/translated/order.js:1577
#: templates/js/translated/order.js:1832 templates/js/translated/order.js:1837
#: templates/js/translated/order.js:1940 templates/js/translated/order.js:2030
#: templates/js/translated/stock.js:564 templates/js/translated/stock.js:729
#: templates/js/translated/stock.js:2752
msgid "Stock Item"
msgstr ""

#: build/models.py:1320
msgid "Source stock item"
msgstr ""

#: build/models.py:1332 build/serializers.py:188
#: build/templates/build/build_base.html:82
#: build/templates/build/detail.html:35 common/models.py:1275
#: company/forms.py:42 company/templates/company/supplier_part.html:251
#: order/models.py:805 order/models.py:1229 order/serializers.py:816
#: order/templates/order/order_wizard/match_parts.html:30
#: order/templates/order/order_wizard/select_parts.html:34 part/forms.py:144
#: part/forms.py:160 part/forms.py:176 part/models.py:2705
#: part/templates/part/detail.html:995 part/templates/part/detail.html:1081
#: part/templates/part/part_pricing.html:16
#: part/templates/part/upload_bom.html:53
#: report/templates/report/inventree_build_order_base.html:114
#: report/templates/report/inventree_po_report.html:91
#: report/templates/report/inventree_so_report.html:91
#: report/templates/report/inventree_test_report_base.html:81
#: report/templates/report/inventree_test_report_base.html:139
#: stock/forms.py:139 stock/serializers.py:293
#: stock/templates/stock/item_base.html:183
#: stock/templates/stock/item_base.html:264
#: stock/templates/stock/item_base.html:272
#: templates/js/translated/barcode.js:385 templates/js/translated/bom.js:780
#: templates/js/translated/build.js:375 templates/js/translated/build.js:523
#: templates/js/translated/build.js:714 templates/js/translated/build.js:911
#: templates/js/translated/build.js:921 templates/js/translated/build.js:1297
#: templates/js/translated/build.js:1658
#: templates/js/translated/model_renderers.js:99
#: templates/js/translated/order.js:101 templates/js/translated/order.js:1056
#: templates/js/translated/order.js:1578 templates/js/translated/order.js:1859
#: templates/js/translated/order.js:1947 templates/js/translated/order.js:2036
#: templates/js/translated/order.js:2150 templates/js/translated/part.js:906
#: templates/js/translated/part.js:1862 templates/js/translated/part.js:1985
#: templates/js/translated/part.js:2063 templates/js/translated/stock.js:392
#: templates/js/translated/stock.js:589 templates/js/translated/stock.js:759
#: templates/js/translated/stock.js:2801 templates/js/translated/stock.js:2903
msgid "Quantity"
msgstr "כמות"

#: build/models.py:1333
msgid "Stock quantity to allocate to build"
msgstr ""

#: build/models.py:1341
msgid "Install into"
msgstr ""

#: build/models.py:1342
msgid "Destination stock item"
msgstr ""

#: build/serializers.py:138 build/serializers.py:599
msgid "Build Output"
msgstr ""

#: build/serializers.py:150
msgid "Build output does not match the parent build"
msgstr ""

#: build/serializers.py:154
msgid "Output part does not match BuildOrder part"
msgstr ""

#: build/serializers.py:158
msgid "This build output has already been completed"
msgstr ""

#: build/serializers.py:164
msgid "This build output is not fully allocated"
msgstr ""

#: build/serializers.py:189
msgid "Enter quantity for build output"
msgstr ""

#: build/serializers.py:201 build/serializers.py:590 order/models.py:280
<<<<<<< HEAD
#: order/serializers.py:240 part/serializers.py:471 part/serializers.py:827
=======
#: order/serializers.py:240 part/serializers.py:471 part/serializers.py:826
>>>>>>> f9f10088
#: stock/models.py:367 stock/models.py:1105 stock/serializers.py:305
msgid "Quantity must be greater than zero"
msgstr ""

#: build/serializers.py:208
msgid "Integer quantity required for trackable parts"
msgstr ""

#: build/serializers.py:211
msgid "Integer quantity required, as the bill of materials contains trackable parts"
msgstr ""

#: build/serializers.py:225 order/serializers.py:820 stock/forms.py:78
#: stock/serializers.py:314 templates/js/translated/stock.js:239
#: templates/js/translated/stock.js:393
msgid "Serial Numbers"
msgstr "מספרים סידוריים"

#: build/serializers.py:226
msgid "Enter serial numbers for build outputs"
msgstr ""

#: build/serializers.py:239
msgid "Auto Allocate Serial Numbers"
msgstr ""

#: build/serializers.py:240
msgid "Automatically allocate required items with matching serial numbers"
msgstr ""

<<<<<<< HEAD
#: build/serializers.py:274 stock/api.py:551
=======
#: build/serializers.py:274 stock/api.py:549
>>>>>>> f9f10088
msgid "The following serial numbers already exist"
msgstr ""

#: build/serializers.py:327 build/serializers.py:392
msgid "A list of build outputs must be provided"
msgstr ""

#: build/serializers.py:369 order/serializers.py:226 order/serializers.py:294
#: stock/forms.py:169 stock/serializers.py:325 stock/serializers.py:788
#: stock/serializers.py:1029 stock/templates/stock/item_base.html:315
#: templates/js/translated/barcode.js:384
#: templates/js/translated/barcode.js:557 templates/js/translated/build.js:699
#: templates/js/translated/build.js:1309 templates/js/translated/order.js:508
#: templates/js/translated/order.js:1844 templates/js/translated/order.js:1955
#: templates/js/translated/order.js:1963 templates/js/translated/order.js:2044
#: templates/js/translated/part.js:179 templates/js/translated/stock.js:565
#: templates/js/translated/stock.js:730 templates/js/translated/stock.js:937
#: templates/js/translated/stock.js:1808 templates/js/translated/stock.js:2693
msgid "Location"
msgstr ""

#: build/serializers.py:370
msgid "Location for completed build outputs"
msgstr ""

#: build/serializers.py:376 build/templates/build/build_base.html:142
#: build/templates/build/detail.html:63 order/models.py:557
#: order/serializers.py:247 stock/templates/stock/item_base.html:189
#: templates/js/translated/barcode.js:140 templates/js/translated/build.js:1954
#: templates/js/translated/order.js:591 templates/js/translated/order.js:840
#: templates/js/translated/order.js:1263 templates/js/translated/stock.js:1783
#: templates/js/translated/stock.js:2770 templates/js/translated/stock.js:2919
msgid "Status"
msgstr ""

#: build/serializers.py:428
msgid "Accept Unallocated"
msgstr ""

#: build/serializers.py:429
msgid "Accept that stock items have not been fully allocated to this build order"
msgstr ""

#: build/serializers.py:439 templates/js/translated/build.js:150
msgid "Required stock has not been fully allocated"
msgstr ""

#: build/serializers.py:444
msgid "Accept Incomplete"
msgstr ""

#: build/serializers.py:445
msgid "Accept that the required number of build outputs have not been completed"
msgstr ""

#: build/serializers.py:455 templates/js/translated/build.js:154
msgid "Required build quantity has not been completed"
<<<<<<< HEAD
=======
msgstr ""

#: build/serializers.py:464
msgid "Build order has incomplete outputs"
msgstr ""

#: build/serializers.py:467 build/templates/build/build_base.html:95
msgid "No build outputs have been created for this build order"
msgstr ""

#: build/serializers.py:495 build/serializers.py:544 part/models.py:2829
#: part/models.py:2988
msgid "BOM Item"
msgstr ""

#: build/serializers.py:505
msgid "Build output"
msgstr ""

#: build/serializers.py:514
msgid "Build output must point to the same build"
msgstr ""

#: build/serializers.py:561
msgid "bom_item.part must point to the same part as the build order"
msgstr ""

#: build/serializers.py:576 stock/serializers.py:642
msgid "Item must be in stock"
msgstr ""

#: build/serializers.py:632 order/serializers.py:747
#, python-brace-format
msgid "Available quantity ({q}) exceeded"
msgstr ""

#: build/serializers.py:638
msgid "Build output must be specified for allocation of tracked parts"
msgstr ""

#: build/serializers.py:645
msgid "Build output cannot be specified for allocation of untracked parts"
msgstr ""

#: build/serializers.py:673 order/serializers.py:990
msgid "Allocation items must be provided"
msgstr ""

#: build/tasks.py:98
msgid "Stock required for build order"
msgstr ""

#: build/templates/build/build_base.html:39
#: order/templates/order/order_base.html:28
#: order/templates/order/sales_order_base.html:38
msgid "Print actions"
msgstr ""

#: build/templates/build/build_base.html:43
msgid "Print build order report"
msgstr ""

#: build/templates/build/build_base.html:50
msgid "Build actions"
>>>>>>> f9f10088
msgstr ""

#: build/serializers.py:464
msgid "Build order has incomplete outputs"
msgstr ""

<<<<<<< HEAD
#: build/serializers.py:467 build/templates/build/build_base.html:95
msgid "No build outputs have been created for this build order"
msgstr ""

#: build/serializers.py:495 build/serializers.py:544 part/models.py:2829
#: part/models.py:2988
msgid "BOM Item"
msgstr ""

#: build/serializers.py:505
msgid "Build output"
msgstr ""

#: build/serializers.py:514
msgid "Build output must point to the same build"
msgstr ""

#: build/serializers.py:561
msgid "bom_item.part must point to the same part as the build order"
msgstr ""

#: build/serializers.py:576 stock/serializers.py:642
msgid "Item must be in stock"
msgstr ""

#: build/serializers.py:632 order/serializers.py:747
#, python-brace-format
msgid "Available quantity ({q}) exceeded"
msgstr ""

#: build/serializers.py:638
msgid "Build output must be specified for allocation of tracked parts"
msgstr ""

#: build/serializers.py:645
msgid "Build output cannot be specified for allocation of untracked parts"
msgstr ""

#: build/serializers.py:673 order/serializers.py:990
msgid "Allocation items must be provided"
msgstr ""

#: build/tasks.py:98
msgid "Stock required for build order"
msgstr ""

#: build/templates/build/build_base.html:39
#: order/templates/order/order_base.html:28
#: order/templates/order/sales_order_base.html:38
msgid "Print actions"
msgstr ""

#: build/templates/build/build_base.html:43
msgid "Print build order report"
msgstr ""

#: build/templates/build/build_base.html:50
msgid "Build actions"
msgstr ""

#: build/templates/build/build_base.html:54
msgid "Edit Build"
msgstr ""

=======
>>>>>>> f9f10088
#: build/templates/build/build_base.html:56
#: build/templates/build/build_base.html:220 build/views.py:53
msgid "Cancel Build"
msgstr ""

#: build/templates/build/build_base.html:59
msgid "Delete Build"
msgstr ""

#: build/templates/build/build_base.html:64
#: build/templates/build/build_base.html:65
msgid "Complete Build"
msgstr ""

#: build/templates/build/build_base.html:87
msgid "Build Description"
msgstr ""

#: build/templates/build/build_base.html:101
#, python-format
msgid "This Build Order is allocated to Sales Order %(link)s"
msgstr ""

#: build/templates/build/build_base.html:108
#, python-format
msgid "This Build Order is a child of Build Order %(link)s"
msgstr ""

#: build/templates/build/build_base.html:115
msgid "Build Order is ready to mark as completed"
msgstr ""

#: build/templates/build/build_base.html:120
msgid "Build Order cannot be completed as outstanding outputs remain"
msgstr ""

#: build/templates/build/build_base.html:125
msgid "Required build quantity has not yet been completed"
msgstr ""

#: build/templates/build/build_base.html:130
msgid "Stock has not been fully allocated to this Build Order"
msgstr ""

#: build/templates/build/build_base.html:151
#: build/templates/build/detail.html:132
#: order/templates/order/order_base.html:156
#: order/templates/order/sales_order_base.html:163
#: report/templates/report/inventree_build_order_base.html:126
#: templates/js/translated/build.js:1991 templates/js/translated/order.js:854
#: templates/js/translated/order.js:1276
msgid "Target Date"
msgstr ""

#: build/templates/build/build_base.html:156
#, python-format
msgid "This build was due on %(target)s"
msgstr ""

#: build/templates/build/build_base.html:156
#: build/templates/build/build_base.html:201
#: order/templates/order/order_base.html:98
#: order/templates/order/sales_order_base.html:93
#: templates/js/translated/table_filters.js:294
#: templates/js/translated/table_filters.js:335
#: templates/js/translated/table_filters.js:356
msgid "Overdue"
msgstr ""

#: build/templates/build/build_base.html:163
#: build/templates/build/detail.html:68 build/templates/build/detail.html:143
#: order/templates/order/sales_order_base.html:170
#: templates/js/translated/build.js:1940
#: templates/js/translated/table_filters.js:365
msgid "Completed"
msgstr ""

#: build/templates/build/build_base.html:176
#: build/templates/build/detail.html:95 order/models.py:947
#: order/models.py:1043 order/templates/order/sales_order_base.html:9
#: order/templates/order/sales_order_base.html:28
#: report/templates/report/inventree_build_order_base.html:136
#: report/templates/report/inventree_so_report.html:77
#: stock/templates/stock/item_base.html:309
#: templates/js/translated/order.js:1218 templates/js/translated/stock.js:2428
msgid "Sales Order"
msgstr ""

#: build/templates/build/build_base.html:183
#: build/templates/build/detail.html:109
#: report/templates/report/inventree_build_order_base.html:153
msgid "Issued By"
msgstr ""

#: build/templates/build/build_base.html:228
msgid "Incomplete Outputs"
msgstr ""

#: build/templates/build/build_base.html:229
msgid "Build Order cannot be completed as incomplete build outputs remain"
msgstr ""

#: build/templates/build/cancel.html:5
msgid "Are you sure you wish to cancel this build?"
msgstr ""

#: build/templates/build/detail.html:16
msgid "Build Details"
msgstr ""

#: build/templates/build/detail.html:39
msgid "Stock Source"
msgstr ""

#: build/templates/build/detail.html:44
msgid "Stock can be taken from any available location."
msgstr ""

#: build/templates/build/detail.html:50 order/models.py:898 stock/forms.py:133
#: templates/js/translated/order.js:592 templates/js/translated/order.js:1138
msgid "Destination"
msgstr ""

#: build/templates/build/detail.html:57
msgid "Destination location not specified"
msgstr ""

#: build/templates/build/detail.html:74 templates/js/translated/build.js:929
msgid "Allocated Parts"
msgstr ""

#: build/templates/build/detail.html:81
#: stock/templates/stock/item_base.html:333
#: templates/js/translated/stock.js:1797 templates/js/translated/stock.js:2926
#: templates/js/translated/table_filters.js:151
#: templates/js/translated/table_filters.js:238
msgid "Batch"
msgstr ""

#: build/templates/build/detail.html:127
#: order/templates/order/order_base.html:143
#: order/templates/order/sales_order_base.html:157
#: templates/js/translated/build.js:1962
msgid "Created"
msgstr ""

#: build/templates/build/detail.html:138
msgid "No target date set"
msgstr ""

#: build/templates/build/detail.html:147
msgid "Build not complete"
msgstr ""

#: build/templates/build/detail.html:158 build/templates/build/sidebar.html:17
msgid "Child Build Orders"
msgstr ""

#: build/templates/build/detail.html:173
msgid "Allocate Stock to Build"
msgstr ""

#: build/templates/build/detail.html:177 templates/js/translated/build.js:1484
msgid "Unallocate stock"
msgstr ""

#: build/templates/build/detail.html:178
msgid "Unallocate Stock"
msgstr ""

#: build/templates/build/detail.html:180
msgid "Allocate stock to build"
msgstr ""

#: build/templates/build/detail.html:181 build/templates/build/sidebar.html:8
msgid "Allocate Stock"
msgstr ""

#: build/templates/build/detail.html:184
msgid "Order required parts"
msgstr ""

#: build/templates/build/detail.html:185
#: company/templates/company/detail.html:38
#: company/templates/company/detail.html:85 order/views.py:463
#: part/templates/part/category.html:177
msgid "Order Parts"
msgstr ""

#: build/templates/build/detail.html:197
msgid "Untracked stock has been fully allocated for this Build Order"
msgstr ""

#: build/templates/build/detail.html:201
msgid "Untracked stock has not been fully allocated for this Build Order"
msgstr ""

#: build/templates/build/detail.html:208
msgid "Allocate selected items"
msgstr ""

#: build/templates/build/detail.html:218
msgid "This Build Order does not have any associated untracked BOM items"
msgstr ""

#: build/templates/build/detail.html:227
msgid "Incomplete Build Outputs"
msgstr ""

#: build/templates/build/detail.html:231
msgid "Create new build output"
msgstr ""

#: build/templates/build/detail.html:232
msgid "New Build Output"
msgstr ""

#: build/templates/build/detail.html:246
msgid "Output Actions"
msgstr ""

#: build/templates/build/detail.html:250
msgid "Complete selected build outputs"
msgstr ""

#: build/templates/build/detail.html:251
msgid "Complete outputs"
msgstr ""

#: build/templates/build/detail.html:253
msgid "Delete selected build outputs"
msgstr ""

#: build/templates/build/detail.html:254
msgid "Delete outputs"
msgstr ""

#: build/templates/build/detail.html:270
msgid "Completed Build Outputs"
msgstr ""

#: build/templates/build/detail.html:282 build/templates/build/sidebar.html:19
#: order/templates/order/po_sidebar.html:9
#: order/templates/order/purchase_order_detail.html:60
#: order/templates/order/sales_order_detail.html:107
#: order/templates/order/so_sidebar.html:15 part/templates/part/detail.html:216
#: part/templates/part/part_sidebar.html:55 stock/templates/stock/item.html:112
#: stock/templates/stock/stock_sidebar.html:23
msgid "Attachments"
msgstr ""

#: build/templates/build/detail.html:298
msgid "Build Notes"
msgstr ""

#: build/templates/build/detail.html:302 build/templates/build/detail.html:478
#: company/templates/company/detail.html:188
#: company/templates/company/detail.html:215
#: order/templates/order/purchase_order_detail.html:80
#: order/templates/order/purchase_order_detail.html:108
#: order/templates/order/sales_order_detail.html:127
#: order/templates/order/sales_order_detail.html:186
#: part/templates/part/detail.html:144 stock/templates/stock/item.html:132
#: stock/templates/stock/item.html:230
msgid "Edit Notes"
msgstr ""

#: build/templates/build/detail.html:502
msgid "Allocation Complete"
msgstr ""

#: build/templates/build/detail.html:503
msgid "All untracked stock items have been allocated"
msgstr ""

#: build/templates/build/index.html:18 part/templates/part/detail.html:323
msgid "New Build Order"
msgstr ""

#: build/templates/build/index.html:37 build/templates/build/index.html:38
msgid "Print Build Orders"
msgstr ""

#: build/templates/build/index.html:44
#: order/templates/order/purchase_orders.html:34
#: order/templates/order/sales_orders.html:37
msgid "Display calendar view"
msgstr ""

#: build/templates/build/index.html:47
#: order/templates/order/purchase_orders.html:37
#: order/templates/order/sales_orders.html:40
msgid "Display list view"
msgstr ""

#: build/templates/build/sidebar.html:5
msgid "Build Order Details"
msgstr ""

#: build/templates/build/sidebar.html:12
msgid "Pending Items"
msgstr ""

#: build/templates/build/sidebar.html:15
msgid "Completed Items"
msgstr ""

#: build/views.py:73
msgid "Build was cancelled"
msgstr ""

#: build/views.py:114
msgid "Delete Build Order"
msgstr ""

#: common/files.py:65
msgid "Unsupported file format: {ext.upper()}"
msgstr ""

#: common/files.py:67
msgid "Error reading file (invalid encoding)"
msgstr ""

#: common/files.py:72
msgid "Error reading file (invalid format)"
msgstr ""

#: common/files.py:74
msgid "Error reading file (incorrect dimension)"
msgstr ""

#: common/files.py:76
msgid "Error reading file (data could be corrupted)"
msgstr ""

#: common/forms.py:34
msgid "File"
msgstr ""

#: common/forms.py:35
msgid "Select file to upload"
msgstr ""

#: common/forms.py:50
msgid "{name.title()} File"
msgstr ""

#: common/forms.py:51
#, python-brace-format
msgid "Select {name} file to upload"
msgstr ""

#: common/models.py:352
msgid "Settings key (must be unique - case insensitive)"
msgstr ""

#: common/models.py:354
msgid "Settings value"
msgstr ""

#: common/models.py:388
msgid "Chosen value is not a valid option"
msgstr ""

#: common/models.py:408
msgid "Value must be a boolean value"
msgstr ""

#: common/models.py:419
msgid "Value must be an integer value"
msgstr ""

#: common/models.py:442
msgid "Key string must be unique"
msgstr ""

#: common/models.py:561
msgid "No group"
msgstr ""

#: common/models.py:603
msgid "Restart required"
msgstr ""

#: common/models.py:604
msgid "A setting has been changed which requires a server restart"
msgstr ""

#: common/models.py:611
msgid "InvenTree Instance Name"
msgstr ""

#: common/models.py:613
msgid "String descriptor for the server instance"
msgstr ""

#: common/models.py:617
msgid "Use instance name"
msgstr ""

#: common/models.py:618
msgid "Use the instance name in the title-bar"
msgstr ""

#: common/models.py:624 company/models.py:100 company/models.py:101
msgid "Company name"
msgstr ""

#: common/models.py:625
msgid "Internal company name"
msgstr ""

#: common/models.py:630
msgid "Base URL"
msgstr ""

#: common/models.py:631
msgid "Base URL for server instance"
msgstr ""

#: common/models.py:637
msgid "Default Currency"
msgstr ""

#: common/models.py:638
msgid "Default currency"
msgstr ""

#: common/models.py:644
msgid "Download from URL"
msgstr ""

#: common/models.py:645
msgid "Allow download of remote images and files from external URL"
msgstr ""

#: common/models.py:651 templates/InvenTree/settings/sidebar.html:31
msgid "Barcode Support"
msgstr ""

#: common/models.py:652
msgid "Enable barcode scanner support"
msgstr ""

#: common/models.py:658
msgid "IPN Regex"
msgstr ""

#: common/models.py:659
msgid "Regular expression pattern for matching Part IPN"
msgstr ""

#: common/models.py:663
msgid "Allow Duplicate IPN"
msgstr ""

#: common/models.py:664
msgid "Allow multiple parts to share the same IPN"
msgstr ""

#: common/models.py:670
msgid "Allow Editing IPN"
msgstr ""

#: common/models.py:671
msgid "Allow changing the IPN value while editing a part"
msgstr ""

#: common/models.py:677
msgid "Copy Part BOM Data"
msgstr ""

#: common/models.py:678
msgid "Copy BOM data by default when duplicating a part"
msgstr ""

#: common/models.py:684
msgid "Copy Part Parameter Data"
msgstr ""

#: common/models.py:685
msgid "Copy parameter data by default when duplicating a part"
msgstr ""

#: common/models.py:691
msgid "Copy Part Test Data"
msgstr ""

#: common/models.py:692
msgid "Copy test data by default when duplicating a part"
msgstr ""

#: common/models.py:698
msgid "Copy Category Parameter Templates"
msgstr ""

#: common/models.py:699
msgid "Copy category parameter templates when creating a part"
msgstr ""

#: common/models.py:705 part/models.py:2525 report/models.py:187
#: templates/js/translated/table_filters.js:38
#: templates/js/translated/table_filters.js:417
msgid "Template"
msgstr ""

#: common/models.py:706
msgid "Parts are templates by default"
msgstr ""

#: common/models.py:712 part/models.py:951 templates/js/translated/bom.js:1300
#: templates/js/translated/table_filters.js:168
#: templates/js/translated/table_filters.js:429
msgid "Assembly"
msgstr ""

#: common/models.py:713
msgid "Parts can be assembled from other components by default"
msgstr ""

#: common/models.py:719 part/models.py:957
#: templates/js/translated/table_filters.js:433
msgid "Component"
msgstr ""

#: common/models.py:720
msgid "Parts can be used as sub-components by default"
msgstr ""

#: common/models.py:726 part/models.py:968
msgid "Purchaseable"
msgstr ""

#: common/models.py:727
msgid "Parts are purchaseable by default"
msgstr ""

#: common/models.py:733 part/models.py:973
#: templates/js/translated/table_filters.js:441
msgid "Salable"
msgstr ""

#: common/models.py:734
msgid "Parts are salable by default"
msgstr ""

#: common/models.py:740 part/models.py:963
#: templates/js/translated/table_filters.js:46
#: templates/js/translated/table_filters.js:100
#: templates/js/translated/table_filters.js:445
msgid "Trackable"
msgstr ""

#: common/models.py:741
msgid "Parts are trackable by default"
msgstr ""

#: common/models.py:747 part/models.py:983
#: part/templates/part/part_base.html:147
#: templates/js/translated/table_filters.js:42
msgid "Virtual"
msgstr ""

#: common/models.py:748
msgid "Parts are virtual by default"
msgstr ""

#: common/models.py:754
msgid "Show Import in Views"
msgstr ""

#: common/models.py:755
msgid "Display the import wizard in some part views"
msgstr ""

#: common/models.py:761
msgid "Show Price in Forms"
msgstr ""

#: common/models.py:762
msgid "Display part price in some forms"
msgstr ""

#: common/models.py:773
msgid "Show Price in BOM"
msgstr ""

#: common/models.py:774
msgid "Include pricing information in BOM tables"
msgstr ""

#: common/models.py:785
msgid "Show Price History"
msgstr ""

#: common/models.py:786
msgid "Display historical pricing for Part"
msgstr ""

#: common/models.py:792
msgid "Show related parts"
msgstr ""

#: common/models.py:793
msgid "Display related parts for a part"
msgstr ""

#: common/models.py:799
msgid "Create initial stock"
msgstr ""

#: common/models.py:800
msgid "Create initial stock on part creation"
msgstr ""

#: common/models.py:806
msgid "Internal Prices"
msgstr ""

#: common/models.py:807
msgid "Enable internal prices for parts"
msgstr ""

#: common/models.py:813
msgid "Internal Price as BOM-Price"
msgstr ""

#: common/models.py:814
msgid "Use the internal price (if set) in BOM-price calculations"
msgstr ""

#: common/models.py:820
msgid "Part Name Display Format"
msgstr ""

#: common/models.py:821
msgid "Format to display the part name"
msgstr ""

#: common/models.py:828
msgid "Enable Reports"
msgstr ""

#: common/models.py:829
msgid "Enable generation of reports"
msgstr ""

#: common/models.py:835 templates/stats.html:25
msgid "Debug Mode"
msgstr ""

#: common/models.py:836
msgid "Generate reports in debug mode (HTML output)"
msgstr ""

#: common/models.py:842
msgid "Page Size"
msgstr ""

#: common/models.py:843
msgid "Default page size for PDF reports"
msgstr ""

#: common/models.py:853
msgid "Test Reports"
msgstr ""

#: common/models.py:854
msgid "Enable generation of test reports"
msgstr ""

#: common/models.py:860
msgid "Stock Expiry"
msgstr ""

#: common/models.py:861
msgid "Enable stock expiry functionality"
msgstr ""

#: common/models.py:867
msgid "Sell Expired Stock"
msgstr ""

#: common/models.py:868
msgid "Allow sale of expired stock"
msgstr ""

#: common/models.py:874
msgid "Stock Stale Time"
msgstr ""

#: common/models.py:875
msgid "Number of days stock items are considered stale before expiring"
msgstr ""

#: common/models.py:877
msgid "days"
msgstr ""

#: common/models.py:882
msgid "Build Expired Stock"
msgstr ""

#: common/models.py:883
msgid "Allow building with expired stock"
msgstr ""

#: common/models.py:889
msgid "Stock Ownership Control"
msgstr ""

#: common/models.py:890
msgid "Enable ownership control over stock locations and items"
msgstr ""

#: common/models.py:896
msgid "Build Order Reference Prefix"
msgstr ""

#: common/models.py:897
msgid "Prefix value for build order reference"
msgstr ""

#: common/models.py:902
msgid "Build Order Reference Regex"
msgstr ""

#: common/models.py:903
msgid "Regular expression pattern for matching build order reference"
msgstr ""

#: common/models.py:907
msgid "Sales Order Reference Prefix"
msgstr ""

#: common/models.py:908
msgid "Prefix value for sales order reference"
msgstr ""

#: common/models.py:913
msgid "Purchase Order Reference Prefix"
msgstr ""

#: common/models.py:914
msgid "Prefix value for purchase order reference"
msgstr ""

#: common/models.py:920
msgid "Enable password forgot"
msgstr ""

#: common/models.py:921
msgid "Enable password forgot function on the login pages"
msgstr ""

#: common/models.py:926
msgid "Enable registration"
msgstr ""

#: common/models.py:927
msgid "Enable self-registration for users on the login pages"
msgstr ""

#: common/models.py:932
msgid "Enable SSO"
msgstr ""

#: common/models.py:933
msgid "Enable SSO on the login pages"
msgstr ""

#: common/models.py:938
msgid "Email required"
msgstr ""

#: common/models.py:939
msgid "Require user to supply mail on signup"
msgstr ""

#: common/models.py:944
msgid "Auto-fill SSO users"
msgstr ""

#: common/models.py:945
msgid "Automatically fill out user-details from SSO account-data"
msgstr ""

#: common/models.py:950
msgid "Mail twice"
msgstr ""

#: common/models.py:951
msgid "On signup ask users twice for their mail"
msgstr ""

#: common/models.py:956
msgid "Password twice"
msgstr ""

#: common/models.py:957
msgid "On signup ask users twice for their password"
msgstr ""

#: common/models.py:962
msgid "Group on signup"
msgstr ""

#: common/models.py:963
msgid "Group to which new users are assigned on registration"
msgstr ""

#: common/models.py:968
msgid "Enforce MFA"
msgstr ""

#: common/models.py:969
msgid "Users must use multifactor security."
msgstr ""

#: common/models.py:976
msgid "Enable URL integration"
msgstr ""

#: common/models.py:977
msgid "Enable plugins to add URL routes"
msgstr ""

#: common/models.py:983
msgid "Enable navigation integration"
msgstr ""

#: common/models.py:984
msgid "Enable plugins to integrate into navigation"
msgstr ""

#: common/models.py:990
msgid "Enable app integration"
msgstr ""

#: common/models.py:991
msgid "Enable plugins to add apps"
msgstr ""

#: common/models.py:997
msgid "Enable schedule integration"
msgstr ""

#: common/models.py:998
msgid "Enable plugins to run scheduled tasks"
msgstr ""

#: common/models.py:1004
msgid "Enable event integration"
msgstr ""

#: common/models.py:1005
msgid "Enable plugins to respond to internal events"
msgstr ""

#: common/models.py:1020 common/models.py:1228
msgid "Settings key (must be unique - case insensitive"
msgstr ""

#: common/models.py:1051
msgid "Show subscribed parts"
msgstr ""

#: common/models.py:1052
msgid "Show subscribed parts on the homepage"
msgstr ""

#: common/models.py:1057
msgid "Show subscribed categories"
msgstr ""

#: common/models.py:1058
msgid "Show subscribed part categories on the homepage"
msgstr ""

#: common/models.py:1063
msgid "Show latest parts"
msgstr ""

#: common/models.py:1064
msgid "Show latest parts on the homepage"
msgstr ""

#: common/models.py:1069
msgid "Recent Part Count"
msgstr ""

#: common/models.py:1070
msgid "Number of recent parts to display on index page"
msgstr ""

#: common/models.py:1076
msgid "Show unvalidated BOMs"
msgstr ""

#: common/models.py:1077
msgid "Show BOMs that await validation on the homepage"
msgstr ""

#: common/models.py:1082
msgid "Show recent stock changes"
msgstr ""

#: common/models.py:1083
msgid "Show recently changed stock items on the homepage"
msgstr ""

#: common/models.py:1088
msgid "Recent Stock Count"
msgstr ""

#: common/models.py:1089
msgid "Number of recent stock items to display on index page"
msgstr ""

#: common/models.py:1094
msgid "Show low stock"
msgstr ""

#: common/models.py:1095
msgid "Show low stock items on the homepage"
msgstr ""

#: common/models.py:1100
msgid "Show depleted stock"
msgstr ""

#: common/models.py:1101
msgid "Show depleted stock items on the homepage"
msgstr ""

#: common/models.py:1106
msgid "Show needed stock"
msgstr ""

#: common/models.py:1107
msgid "Show stock items needed for builds on the homepage"
msgstr ""

#: common/models.py:1112
msgid "Show expired stock"
msgstr ""

#: common/models.py:1113
msgid "Show expired stock items on the homepage"
msgstr ""

#: common/models.py:1118
msgid "Show stale stock"
msgstr ""

#: common/models.py:1119
msgid "Show stale stock items on the homepage"
msgstr ""

#: common/models.py:1124
msgid "Show pending builds"
msgstr ""

#: common/models.py:1125
msgid "Show pending builds on the homepage"
msgstr ""

#: common/models.py:1130
msgid "Show overdue builds"
msgstr ""

#: common/models.py:1131
msgid "Show overdue builds on the homepage"
msgstr ""

#: common/models.py:1136
msgid "Show outstanding POs"
msgstr ""

#: common/models.py:1137
msgid "Show outstanding POs on the homepage"
msgstr ""

#: common/models.py:1142
msgid "Show overdue POs"
msgstr ""

#: common/models.py:1143
msgid "Show overdue POs on the homepage"
msgstr ""

#: common/models.py:1148
msgid "Show outstanding SOs"
msgstr ""

#: common/models.py:1149
msgid "Show outstanding SOs on the homepage"
msgstr ""

#: common/models.py:1154
msgid "Show overdue SOs"
msgstr ""

#: common/models.py:1155
msgid "Show overdue SOs on the homepage"
msgstr ""

#: common/models.py:1161
msgid "Inline label display"
msgstr ""

#: common/models.py:1162
msgid "Display PDF labels in the browser, instead of downloading as a file"
msgstr ""

#: common/models.py:1168
msgid "Inline report display"
msgstr ""

#: common/models.py:1169
msgid "Display PDF reports in the browser, instead of downloading as a file"
msgstr ""

#: common/models.py:1175
msgid "Search Preview Results"
msgstr ""

#: common/models.py:1176
msgid "Number of results to show in search preview window"
msgstr ""

#: common/models.py:1182
msgid "Search Show Stock"
msgstr ""

#: common/models.py:1183
msgid "Display stock levels in search preview window"
msgstr ""

#: common/models.py:1189
msgid "Hide Inactive Parts"
msgstr ""

#: common/models.py:1190
msgid "Hide inactive parts in search preview window"
msgstr ""

#: common/models.py:1196
msgid "Show Quantity in Forms"
msgstr ""

#: common/models.py:1197
msgid "Display available part quantity in some forms"
msgstr ""

#: common/models.py:1203
msgid "Escape Key Closes Forms"
msgstr ""

#: common/models.py:1204
msgid "Use the escape key to close modal forms"
msgstr ""

#: common/models.py:1210
msgid "Fixed Navbar"
msgstr ""

#: common/models.py:1211
msgid "InvenTree navbar position is fixed to the top of the screen"
msgstr ""

#: common/models.py:1276 company/forms.py:43
msgid "Price break quantity"
msgstr ""

#: common/models.py:1283 company/serializers.py:264
#: company/templates/company/supplier_part.html:256
#: templates/js/translated/part.js:915 templates/js/translated/part.js:1867
msgid "Price"
msgstr ""

#: common/models.py:1284
msgid "Unit price at specified quantity"
msgstr ""

#: common/models.py:1441 common/models.py:1580
msgid "Endpoint"
msgstr ""

#: common/models.py:1442
msgid "Endpoint at which this webhook is received"
msgstr ""

#: common/models.py:1451
msgid "Name for this webhook"
msgstr ""

#: common/models.py:1456 part/models.py:978 plugin/models.py:46
#: templates/js/translated/table_filters.js:34
#: templates/js/translated/table_filters.js:96
#: templates/js/translated/table_filters.js:290
#: templates/js/translated/table_filters.js:412
msgid "Active"
msgstr ""

#: common/models.py:1457
msgid "Is this webhook active"
msgstr ""

#: common/models.py:1471
msgid "Token"
msgstr ""

#: common/models.py:1472
msgid "Token for access"
msgstr ""

#: common/models.py:1479
msgid "Secret"
msgstr ""

#: common/models.py:1480
msgid "Shared secret for HMAC"
msgstr ""

#: common/models.py:1547
msgid "Message ID"
msgstr ""

#: common/models.py:1548
msgid "Unique identifier for this message"
msgstr ""

#: common/models.py:1556
msgid "Host"
msgstr ""

#: common/models.py:1557
msgid "Host from which this message was received"
msgstr ""

#: common/models.py:1564
msgid "Header"
msgstr ""

#: common/models.py:1565
msgid "Header of this message"
msgstr ""

#: common/models.py:1571
msgid "Body"
msgstr ""

#: common/models.py:1572
msgid "Body of this message"
msgstr ""

#: common/models.py:1581
msgid "Endpoint on which this message was received"
msgstr ""

#: common/models.py:1586
msgid "Worked on"
msgstr ""

#: common/models.py:1587
msgid "Was the work on this message finished?"
msgstr ""

#: common/views.py:93 order/templates/order/order_wizard/po_upload.html:49
#: order/templates/order/purchase_order_detail.html:24 order/views.py:243
#: part/templates/part/import_wizard/part_upload.html:47 part/views.py:210
#: templates/patterns/wizard/upload.html:35
msgid "Upload File"
msgstr ""

#: common/views.py:94 order/views.py:244
#: part/templates/part/import_wizard/ajax_match_fields.html:45
#: part/templates/part/import_wizard/match_fields.html:52 part/views.py:211
#: templates/patterns/wizard/match_fields.html:51
msgid "Match Fields"
msgstr ""

#: common/views.py:95
msgid "Match Items"
msgstr ""

#: common/views.py:440
msgid "Fields matching failed"
msgstr ""

#: common/views.py:495
msgid "Parts imported"
msgstr ""

#: common/views.py:517 order/templates/order/order_wizard/match_parts.html:19
#: order/templates/order/order_wizard/po_upload.html:47
#: part/templates/part/import_wizard/match_fields.html:27
#: part/templates/part/import_wizard/match_references.html:19
#: part/templates/part/import_wizard/part_upload.html:45
#: templates/patterns/wizard/match_fields.html:26
#: templates/patterns/wizard/upload.html:33
msgid "Previous Step"
msgstr ""

#: company/forms.py:24 part/forms.py:46
#: templates/InvenTree/settings/mixins/urls.html:14
msgid "URL"
msgstr ""

#: company/forms.py:25 part/forms.py:47
msgid "Image URL"
msgstr ""

#: company/models.py:105
msgid "Company description"
msgstr ""

#: company/models.py:106
msgid "Description of the company"
msgstr ""

#: company/models.py:112 company/templates/company/company_base.html:97
#: templates/InvenTree/settings/plugin_settings.html:55
#: templates/js/translated/company.js:349
msgid "Website"
msgstr ""

#: company/models.py:113
msgid "Company website URL"
msgstr ""

#: company/models.py:117 company/templates/company/company_base.html:115
msgid "Address"
msgstr ""

#: company/models.py:118
msgid "Company address"
msgstr ""

#: company/models.py:121
msgid "Phone number"
msgstr ""

#: company/models.py:122
msgid "Contact phone number"
msgstr ""

#: company/models.py:125 company/templates/company/company_base.html:129
#: templates/InvenTree/settings/user.html:48
msgid "Email"
msgstr ""

#: company/models.py:125
msgid "Contact email address"
msgstr ""

#: company/models.py:128 company/templates/company/company_base.html:136
msgid "Contact"
msgstr ""

#: company/models.py:129
msgid "Point of contact"
msgstr ""

#: company/models.py:131
msgid "Link to external company information"
msgstr ""

#: company/models.py:139 part/models.py:870
msgid "Image"
msgstr ""

#: company/models.py:144
msgid "is customer"
msgstr ""

#: company/models.py:144
msgid "Do you sell items to this company?"
msgstr ""

#: company/models.py:146
msgid "is supplier"
msgstr ""

#: company/models.py:146
msgid "Do you purchase items from this company?"
msgstr ""

#: company/models.py:148
msgid "is manufacturer"
msgstr ""

#: company/models.py:148
msgid "Does this company manufacture parts?"
msgstr ""

#: company/models.py:152 company/serializers.py:270
#: company/templates/company/company_base.html:103 stock/serializers.py:179
msgid "Currency"
msgstr ""

#: company/models.py:155
msgid "Default currency used for this company"
msgstr ""

#: company/models.py:320 company/models.py:535 stock/models.py:471
#: stock/templates/stock/item_base.html:144 templates/js/translated/bom.js:541
msgid "Base Part"
msgstr ""

#: company/models.py:324 company/models.py:539
msgid "Select part"
msgstr ""

#: company/models.py:335 company/templates/company/company_base.html:73
#: company/templates/company/manufacturer_part.html:91
#: company/templates/company/supplier_part.html:97
#: stock/templates/stock/item_base.html:382
#: templates/js/translated/company.js:333
#: templates/js/translated/company.js:517
#: templates/js/translated/company.js:800 templates/js/translated/part.js:234
#: templates/js/translated/table_filters.js:384
msgid "Manufacturer"
msgstr ""

#: company/models.py:336 templates/js/translated/part.js:235
msgid "Select manufacturer"
msgstr ""

#: company/models.py:342 company/templates/company/manufacturer_part.html:96
#: company/templates/company/supplier_part.html:105
#: templates/js/translated/company.js:533
#: templates/js/translated/company.js:818 templates/js/translated/order.js:1038
#: templates/js/translated/part.js:245 templates/js/translated/part.js:895
msgid "MPN"
msgstr ""

#: company/models.py:343 templates/js/translated/part.js:246
msgid "Manufacturer Part Number"
msgstr ""

#: company/models.py:349
msgid "URL for external manufacturer part link"
msgstr ""

#: company/models.py:355
msgid "Manufacturer part description"
msgstr ""

#: company/models.py:409 company/models.py:558
#: company/templates/company/manufacturer_part.html:6
#: company/templates/company/manufacturer_part.html:23
#: stock/templates/stock/item_base.html:392
msgid "Manufacturer Part"
msgstr ""

#: company/models.py:416
msgid "Parameter name"
msgstr ""

#: company/models.py:422
#: report/templates/report/inventree_test_report_base.html:95
#: stock/models.py:1988 templates/js/translated/company.js:647
#: templates/js/translated/part.js:715 templates/js/translated/stock.js:1332
msgid "Value"
msgstr ""

#: company/models.py:423
msgid "Parameter value"
msgstr ""

#: company/models.py:429 part/models.py:945 part/models.py:2493
#: part/templates/part/part_base.html:288
#: templates/InvenTree/settings/settings.html:324
#: templates/js/translated/company.js:653 templates/js/translated/part.js:721
msgid "Units"
msgstr ""

#: company/models.py:430
msgid "Parameter units"
msgstr ""

#: company/models.py:502
msgid "Linked manufacturer part must reference the same base part"
msgstr ""

#: company/models.py:545 company/templates/company/company_base.html:78
#: company/templates/company/supplier_part.html:87 order/models.py:227
#: order/templates/order/order_base.html:112
#: order/templates/order/order_wizard/select_pos.html:30 part/bom.py:237
#: part/bom.py:265 stock/templates/stock/item_base.html:399
#: templates/js/translated/company.js:337
#: templates/js/translated/company.js:774 templates/js/translated/order.js:823
#: templates/js/translated/part.js:215 templates/js/translated/part.js:863
#: templates/js/translated/table_filters.js:388
msgid "Supplier"
msgstr ""

#: company/models.py:546 templates/js/translated/part.js:216
msgid "Select supplier"
msgstr ""

#: company/models.py:551 company/templates/company/supplier_part.html:91
#: part/bom.py:238 part/bom.py:266 templates/js/translated/order.js:1025
#: templates/js/translated/part.js:226 templates/js/translated/part.js:881
msgid "SKU"
msgstr ""

#: company/models.py:552 templates/js/translated/part.js:227
msgid "Supplier stock keeping unit"
msgstr ""

#: company/models.py:559
msgid "Select manufacturer part"
msgstr ""

#: company/models.py:565
msgid "URL for external supplier part link"
msgstr ""

#: company/models.py:571
msgid "Supplier part description"
msgstr ""

#: company/models.py:576 company/templates/company/supplier_part.html:119
#: part/models.py:2717 part/templates/part/upload_bom.html:59
#: report/templates/report/inventree_po_report.html:93
#: report/templates/report/inventree_so_report.html:93 stock/serializers.py:409
msgid "Note"
msgstr ""

#: company/models.py:580 part/models.py:1817
msgid "base cost"
msgstr ""

#: company/models.py:580 part/models.py:1817
msgid "Minimum charge (e.g. stocking fee)"
msgstr ""

#: company/models.py:582 company/templates/company/supplier_part.html:112
#: stock/models.py:495 stock/templates/stock/item_base.html:340
#: templates/js/translated/company.js:850 templates/js/translated/stock.js:1923
msgid "Packaging"
msgstr ""

#: company/models.py:582
msgid "Part packaging"
msgstr ""

#: company/models.py:584 part/models.py:1819
msgid "multiple"
msgstr ""

#: company/models.py:584
msgid "Order multiple"
msgstr ""

#: company/serializers.py:70
msgid "Default currency used for this supplier"
msgstr ""

#: company/serializers.py:71
msgid "Currency Code"
msgstr ""

#: company/templates/company/company_base.html:8
#: company/templates/company/company_base.html:12
#: templates/InvenTree/search.html:176 templates/js/translated/company.js:322
msgid "Company"
msgstr ""

#: company/templates/company/company_base.html:22
#: templates/js/translated/order.js:279
msgid "Create Purchase Order"
msgstr ""

#: company/templates/company/company_base.html:26
msgid "Company actions"
msgstr ""

#: company/templates/company/company_base.html:31
msgid "Edit company information"
msgstr ""

#: company/templates/company/company_base.html:32
#: templates/js/translated/company.js:265
msgid "Edit Company"
msgstr ""

#: company/templates/company/company_base.html:36
msgid "Delete company"
msgstr ""

#: company/templates/company/company_base.html:37
#: company/templates/company/company_base.html:159
msgid "Delete Company"
msgstr ""

#: company/templates/company/company_base.html:53
#: part/templates/part/part_thumb.html:12
msgid "Upload new image"
msgstr ""

#: company/templates/company/company_base.html:56
#: part/templates/part/part_thumb.html:14
msgid "Download image from URL"
msgstr ""

#: company/templates/company/company_base.html:83 order/models.py:552
#: order/templates/order/sales_order_base.html:115 stock/models.py:514
#: stock/models.py:515 stock/serializers.py:683
#: stock/templates/stock/item_base.html:292
#: templates/js/translated/company.js:329 templates/js/translated/order.js:1240
#: templates/js/translated/stock.js:2734
#: templates/js/translated/table_filters.js:392
msgid "Customer"
msgstr ""

#: company/templates/company/company_base.html:108
msgid "Uses default currency"
msgstr ""

#: company/templates/company/company_base.html:122
msgid "Phone"
msgstr ""

#: company/templates/company/company_base.html:205
#: part/templates/part/part_base.html:471
msgid "Upload Image"
msgstr ""

#: company/templates/company/detail.html:15
#: company/templates/company/manufacturer_part_sidebar.html:7
#: templates/InvenTree/search.html:118
msgid "Supplier Parts"
msgstr ""

#: company/templates/company/detail.html:19
#: order/templates/order/order_wizard/select_parts.html:44
msgid "Create new supplier part"
msgstr ""

#: company/templates/company/detail.html:20
#: company/templates/company/manufacturer_part.html:118
#: part/templates/part/detail.html:356
msgid "New Supplier Part"
msgstr ""

#: company/templates/company/detail.html:32
#: company/templates/company/detail.html:79
#: company/templates/company/manufacturer_part.html:127
#: company/templates/company/manufacturer_part.html:156
#: part/templates/part/category.html:171 part/templates/part/detail.html:365
#: part/templates/part/detail.html:394
msgid "Options"
msgstr ""

#: company/templates/company/detail.html:37
#: company/templates/company/detail.html:84
#: part/templates/part/category.html:177
msgid "Order parts"
msgstr ""

#: company/templates/company/detail.html:42
#: company/templates/company/detail.html:89
msgid "Delete parts"
msgstr ""

#: company/templates/company/detail.html:43
#: company/templates/company/detail.html:90
msgid "Delete Parts"
msgstr ""

#: company/templates/company/detail.html:62 templates/InvenTree/search.html:103
msgid "Manufacturer Parts"
msgstr ""

#: company/templates/company/detail.html:66
msgid "Create new manufacturer part"
msgstr ""

#: company/templates/company/detail.html:67 part/templates/part/detail.html:384
msgid "New Manufacturer Part"
msgstr ""

#: company/templates/company/detail.html:107
msgid "Supplier Stock"
msgstr ""

#: company/templates/company/detail.html:117
#: company/templates/company/sidebar.html:12
#: company/templates/company/supplier_part_sidebar.html:7
#: order/templates/order/order_base.html:13
#: order/templates/order/purchase_orders.html:8
#: order/templates/order/purchase_orders.html:12
#: part/templates/part/detail.html:85 part/templates/part/part_sidebar.html:40
#: templates/InvenTree/index.html:252 templates/InvenTree/search.html:197
#: templates/InvenTree/settings/sidebar.html:45 templates/navbar.html:47
#: users/models.py:45
msgid "Purchase Orders"
msgstr ""

#: company/templates/company/detail.html:121
#: order/templates/order/purchase_orders.html:17
msgid "Create new purchase order"
msgstr ""

#: company/templates/company/detail.html:122
#: order/templates/order/purchase_orders.html:18
msgid "New Purchase Order"
msgstr ""

#: company/templates/company/detail.html:143
#: company/templates/company/sidebar.html:20
#: order/templates/order/sales_order_base.html:13
#: order/templates/order/sales_orders.html:8
#: order/templates/order/sales_orders.html:15
#: part/templates/part/detail.html:108 part/templates/part/part_sidebar.html:44
#: templates/InvenTree/index.html:283 templates/InvenTree/search.html:217
#: templates/InvenTree/settings/sidebar.html:47 templates/navbar.html:58
#: users/models.py:46
msgid "Sales Orders"
msgstr ""

#: company/templates/company/detail.html:147
#: order/templates/order/sales_orders.html:20
msgid "Create new sales order"
msgstr ""

#: company/templates/company/detail.html:148
#: order/templates/order/sales_orders.html:21
msgid "New Sales Order"
msgstr ""

#: company/templates/company/detail.html:168
#: templates/js/translated/build.js:1281
msgid "Assigned Stock"
msgstr ""

#: company/templates/company/detail.html:184
msgid "Company Notes"
msgstr ""

#: company/templates/company/detail.html:384
#: company/templates/company/manufacturer_part.html:215
#: part/templates/part/detail.html:438
msgid "Delete Supplier Parts?"
msgstr ""

#: company/templates/company/detail.html:385
#: company/templates/company/manufacturer_part.html:216
#: part/templates/part/detail.html:439
msgid "All selected supplier parts will be deleted"
msgstr ""

#: company/templates/company/index.html:8
msgid "Supplier List"
msgstr ""

#: company/templates/company/manufacturer_part.html:14 company/views.py:55
#: part/templates/part/prices.html:167 templates/InvenTree/search.html:178
#: templates/navbar.html:46
msgid "Manufacturers"
msgstr ""

#: company/templates/company/manufacturer_part.html:35
#: company/templates/company/supplier_part.html:34
#: company/templates/company/supplier_part.html:159
#: part/templates/part/detail.html:88 part/templates/part/part_base.html:76
msgid "Order part"
msgstr ""

#: company/templates/company/manufacturer_part.html:40
#: templates/js/translated/company.js:565
msgid "Edit manufacturer part"
msgstr ""

#: company/templates/company/manufacturer_part.html:44
#: templates/js/translated/company.js:566
msgid "Delete manufacturer part"
msgstr ""

#: company/templates/company/manufacturer_part.html:66
#: company/templates/company/supplier_part.html:63
msgid "Internal Part"
msgstr ""

#: company/templates/company/manufacturer_part.html:114
#: company/templates/company/supplier_part.html:15 company/views.py:49
#: part/templates/part/part_sidebar.html:38 part/templates/part/prices.html:163
#: templates/InvenTree/search.html:188 templates/navbar.html:45
msgid "Suppliers"
msgstr ""

#: company/templates/company/manufacturer_part.html:129
#: part/templates/part/detail.html:367
msgid "Delete supplier parts"
msgstr ""

#: company/templates/company/manufacturer_part.html:129
#: company/templates/company/manufacturer_part.html:158
#: company/templates/company/manufacturer_part.html:254
#: part/templates/part/detail.html:367 part/templates/part/detail.html:396
#: templates/js/translated/company.js:426 templates/js/translated/helpers.js:31
#: users/models.py:217
msgid "Delete"
msgstr ""

#: company/templates/company/manufacturer_part.html:143
#: company/templates/company/manufacturer_part_sidebar.html:5
#: part/templates/part/category_sidebar.html:17
#: part/templates/part/detail.html:190 part/templates/part/part_sidebar.html:9
msgid "Parameters"
msgstr ""

#: company/templates/company/manufacturer_part.html:147
#: part/templates/part/detail.html:195
#: templates/InvenTree/settings/category.html:12
#: templates/InvenTree/settings/part.html:66
msgid "New Parameter"
msgstr ""

#: company/templates/company/manufacturer_part.html:158
msgid "Delete parameters"
msgstr ""

#: company/templates/company/manufacturer_part.html:191
#: part/templates/part/detail.html:895
msgid "Add Parameter"
msgstr ""

#: company/templates/company/manufacturer_part.html:239
msgid "Selected parameters will be deleted"
msgstr ""

#: company/templates/company/manufacturer_part.html:251
msgid "Delete Parameters"
msgstr ""

#: company/templates/company/sidebar.html:6
msgid "Manufactured Parts"
msgstr ""

#: company/templates/company/sidebar.html:10
msgid "Supplied Parts"
msgstr ""

#: company/templates/company/sidebar.html:16
msgid "Supplied Stock Items"
msgstr ""

#: company/templates/company/sidebar.html:22
msgid "Assigned Stock Items"
msgstr ""

#: company/templates/company/supplier_part.html:7
#: company/templates/company/supplier_part.html:24 stock/models.py:479
#: stock/templates/stock/item_base.html:404
#: templates/js/translated/company.js:790 templates/js/translated/stock.js:1880
msgid "Supplier Part"
msgstr ""

#: company/templates/company/supplier_part.html:38
#: templates/js/translated/company.js:863
msgid "Edit supplier part"
msgstr ""

#: company/templates/company/supplier_part.html:42
#: templates/js/translated/company.js:864
msgid "Delete supplier part"
msgstr ""

#: company/templates/company/supplier_part.html:138
#: company/templates/company/supplier_part_navbar.html:12
msgid "Supplier Part Stock"
msgstr ""

#: company/templates/company/supplier_part.html:141
#: part/templates/part/detail.html:24 stock/templates/stock/location.html:166
msgid "Create new stock item"
msgstr ""

#: company/templates/company/supplier_part.html:142
#: part/templates/part/detail.html:25 stock/templates/stock/location.html:167
#: templates/js/translated/stock.js:369
msgid "New Stock Item"
msgstr ""

#: company/templates/company/supplier_part.html:155
#: company/templates/company/supplier_part_navbar.html:19
msgid "Supplier Part Orders"
msgstr ""

#: company/templates/company/supplier_part.html:160
#: part/templates/part/detail.html:89
msgid "Order Part"
msgstr ""

#: company/templates/company/supplier_part.html:179
#: part/templates/part/prices.html:7
msgid "Pricing Information"
msgstr ""

#: company/templates/company/supplier_part.html:184
#: company/templates/company/supplier_part.html:290
#: part/templates/part/prices.html:271 part/views.py:1319
msgid "Add Price Break"
msgstr ""

#: company/templates/company/supplier_part.html:210
msgid "No price break information found"
msgstr ""

#: company/templates/company/supplier_part.html:224 part/views.py:1381
msgid "Delete Price Break"
msgstr ""

#: company/templates/company/supplier_part.html:238 part/views.py:1367
msgid "Edit Price Break"
msgstr ""

#: company/templates/company/supplier_part.html:263
msgid "Edit price break"
msgstr ""

#: company/templates/company/supplier_part.html:264
msgid "Delete price break"
msgstr ""

#: company/templates/company/supplier_part_navbar.html:15
#: part/templates/part/part_sidebar.html:15
#: stock/templates/stock/loc_link.html:3 stock/templates/stock/location.html:18
#: stock/templates/stock/stock_app_base.html:10
#: templates/InvenTree/search.html:150
#: templates/InvenTree/settings/sidebar.html:41
#: templates/js/translated/bom.js:553 templates/js/translated/part.js:495
#: templates/js/translated/part.js:630 templates/js/translated/part.js:1125
#: templates/js/translated/part.js:1286 templates/js/translated/stock.js:936
#: templates/js/translated/stock.js:1712 templates/navbar.html:28
msgid "Stock"
msgstr ""

#: company/templates/company/supplier_part_navbar.html:22
msgid "Orders"
msgstr ""

#: company/templates/company/supplier_part_navbar.html:26
#: company/templates/company/supplier_part_sidebar.html:9
msgid "Supplier Part Pricing"
msgstr ""

#: company/templates/company/supplier_part_navbar.html:29
#: part/templates/part/part_sidebar.html:30
msgid "Pricing"
msgstr ""

#: company/templates/company/supplier_part_sidebar.html:5
#: stock/templates/stock/location.html:137
#: stock/templates/stock/location.html:151
#: stock/templates/stock/location.html:163
#: stock/templates/stock/location_sidebar.html:7
#: templates/InvenTree/search.html:152 templates/js/translated/stock.js:2633
#: templates/stats.html:105 templates/stats.html:114 users/models.py:43
msgid "Stock Items"
msgstr ""

#: company/views.py:50
msgid "New Supplier"
msgstr ""

#: company/views.py:56
msgid "New Manufacturer"
msgstr ""

#: company/views.py:61 templates/InvenTree/search.html:208
#: templates/navbar.html:57
msgid "Customers"
msgstr ""

#: company/views.py:62
msgid "New Customer"
msgstr ""

#: company/views.py:69
msgid "Companies"
msgstr ""

#: company/views.py:70
msgid "New Company"
msgstr ""

#: company/views.py:129 part/views.py:591
msgid "Download Image"
msgstr ""

#: company/views.py:158 part/views.py:623
msgid "Image size exceeds maximum allowable size for download"
msgstr ""

#: company/views.py:165 part/views.py:630
#, python-brace-format
msgid "Invalid response: {code}"
msgstr ""

#: company/views.py:174 part/views.py:639
msgid "Supplied URL is not a valid image file"
msgstr ""

#: label/api.py:57 report/api.py:203
msgid "No valid objects provided to template"
msgstr ""

#: label/models.py:113
msgid "Label name"
msgstr ""

#: label/models.py:120
msgid "Label description"
msgstr ""

#: label/models.py:127
msgid "Label"
msgstr ""

#: label/models.py:128
msgid "Label template file"
msgstr ""

#: label/models.py:134 report/models.py:298
msgid "Enabled"
msgstr ""

#: label/models.py:135
msgid "Label template is enabled"
msgstr ""

#: label/models.py:140
msgid "Width [mm]"
msgstr ""

#: label/models.py:141
msgid "Label width, specified in mm"
msgstr ""

#: label/models.py:147
msgid "Height [mm]"
msgstr ""

#: label/models.py:148
msgid "Label height, specified in mm"
msgstr ""

#: label/models.py:154 report/models.py:291
msgid "Filename Pattern"
msgstr ""

#: label/models.py:155
msgid "Pattern for generating label filenames"
msgstr ""

#: label/models.py:258
msgid "Query filters (comma-separated list of key=value pairs),"
msgstr ""

#: label/models.py:259 label/models.py:319 label/models.py:366
#: report/models.py:322 report/models.py:459 report/models.py:497
msgid "Filters"
msgstr ""

#: label/models.py:318
msgid "Query filters (comma-separated list of key=value pairs"
msgstr ""

#: label/models.py:365
msgid "Part query filters (comma-separated value of key=value pairs)"
msgstr ""

#: order/forms.py:24 order/templates/order/order_base.html:52
msgid "Place order"
msgstr ""

#: order/forms.py:35 order/templates/order/order_base.html:60
msgid "Mark order as complete"
msgstr ""

#: order/forms.py:46 order/forms.py:57 order/templates/order/order_base.html:47
#: order/templates/order/sales_order_base.html:60
msgid "Cancel order"
msgstr ""

#: order/models.py:125
msgid "Order description"
msgstr ""

#: order/models.py:127
msgid "Link to external page"
msgstr ""

#: order/models.py:135
msgid "Created By"
msgstr ""

#: order/models.py:142
msgid "User or group responsible for this order"
msgstr ""

#: order/models.py:147
msgid "Order notes"
msgstr ""

#: order/models.py:214 order/models.py:542
msgid "Order reference"
msgstr ""

#: order/models.py:219 order/models.py:557
msgid "Purchase order status"
msgstr ""

#: order/models.py:228
msgid "Company from which the items are being ordered"
msgstr ""

#: order/models.py:231 order/templates/order/order_base.html:118
#: templates/js/translated/order.js:832
msgid "Supplier Reference"
msgstr ""

#: order/models.py:231
msgid "Supplier order reference code"
msgstr ""

#: order/models.py:238
msgid "received by"
msgstr ""

#: order/models.py:243
msgid "Issue Date"
msgstr ""

#: order/models.py:244
msgid "Date order was issued"
msgstr ""

#: order/models.py:249
msgid "Target Delivery Date"
msgstr ""

#: order/models.py:250
msgid "Expected date for order delivery. Order will be overdue after this date."
msgstr ""

#: order/models.py:256
msgid "Date order was completed"
msgstr ""

#: order/models.py:285
msgid "Part supplier must match PO supplier"
msgstr ""

#: order/models.py:420
msgid "Quantity must be a positive number"
msgstr ""

#: order/models.py:553
msgid "Company to which the items are being sold"
msgstr ""

#: order/models.py:559
msgid "Customer Reference "
msgstr ""

#: order/models.py:559
msgid "Customer order reference code"
msgstr ""

#: order/models.py:564
msgid "Target date for order completion. Order will be overdue after this date."
msgstr ""

#: order/models.py:567 order/models.py:1048
#: templates/js/translated/order.js:1281 templates/js/translated/order.js:1429
msgid "Shipment Date"
msgstr ""

#: order/models.py:574
msgid "shipped by"
msgstr ""

#: order/models.py:640
msgid "Order cannot be completed as no parts have been assigned"
msgstr ""

#: order/models.py:644
msgid "Only a pending order can be marked as complete"
<<<<<<< HEAD
msgstr ""

#: order/models.py:647
msgid "Order cannot be completed as there are incomplete shipments"
msgstr ""

#: order/models.py:650
msgid "Order cannot be completed as there are incomplete line items"
msgstr ""

=======
msgstr ""

#: order/models.py:647
msgid "Order cannot be completed as there are incomplete shipments"
msgstr ""

#: order/models.py:650
msgid "Order cannot be completed as there are incomplete line items"
msgstr ""

>>>>>>> f9f10088
#: order/models.py:806
msgid "Item quantity"
msgstr ""

#: order/models.py:812
msgid "Line item reference"
msgstr ""

#: order/models.py:814
msgid "Line item notes"
msgstr ""

#: order/models.py:842
msgid "Supplier part must match supplier"
msgstr ""

#: order/models.py:855 order/models.py:946 order/models.py:1042
#: templates/js/translated/order.js:1820 templates/js/translated/stock.js:2395
msgid "Order"
msgstr ""

#: order/models.py:856 order/templates/order/order_base.html:9
#: order/templates/order/order_base.html:18
#: report/templates/report/inventree_po_report.html:77
#: stock/templates/stock/item_base.html:354
#: templates/js/translated/order.js:801 templates/js/translated/part.js:838
#: templates/js/translated/stock.js:1857 templates/js/translated/stock.js:2715
msgid "Purchase Order"
msgstr ""

#: order/models.py:877
msgid "Supplier part"
msgstr ""

#: order/models.py:884 order/templates/order/order_base.html:163
#: templates/js/translated/order.js:589 templates/js/translated/order.js:1118
#: templates/js/translated/part.js:910 templates/js/translated/part.js:937
#: templates/js/translated/table_filters.js:312
msgid "Received"
msgstr ""

#: order/models.py:885
msgid "Number of items received"
msgstr ""

#: order/models.py:892 part/templates/part/prices.html:176 stock/models.py:608
#: stock/serializers.py:170 stock/templates/stock/item_base.html:361
#: templates/js/translated/stock.js:1911
msgid "Purchase Price"
msgstr ""

#: order/models.py:893
msgid "Unit purchase price"
msgstr ""

#: order/models.py:901
msgid "Where does the Purchaser want this item to be stored?"
msgstr ""

#: order/models.py:956 part/templates/part/part_pricing.html:112
#: part/templates/part/prices.html:116 part/templates/part/prices.html:284
msgid "Sale Price"
msgstr ""

#: order/models.py:957
msgid "Unit sale price"
msgstr ""

#: order/models.py:962
msgid "Shipped quantity"
msgstr ""

#: order/models.py:1049
msgid "Date of shipment"
msgstr ""

#: order/models.py:1056
msgid "Checked By"
msgstr ""

#: order/models.py:1057
msgid "User who checked this shipment"
msgstr ""

#: order/models.py:1065
msgid "Shipment number"
msgstr ""

#: order/models.py:1072
msgid "Shipment notes"
msgstr ""

#: order/models.py:1079
msgid "Tracking Number"
msgstr ""

#: order/models.py:1080
msgid "Shipment tracking information"
msgstr ""

#: order/models.py:1090
msgid "Shipment has already been sent"
msgstr ""

#: order/models.py:1093
msgid "Shipment has no allocated stock items"
msgstr ""

#: order/models.py:1171 order/models.py:1173
msgid "Stock item has not been assigned"
msgstr ""

#: order/models.py:1177
msgid "Cannot allocate stock item to a line with a different part"
msgstr ""

#: order/models.py:1179
msgid "Cannot allocate stock to a line without a part"
msgstr ""

#: order/models.py:1182
msgid "Allocation quantity cannot exceed stock quantity"
msgstr ""

#: order/models.py:1186
msgid "StockItem is over-allocated"
msgstr ""

#: order/models.py:1192 order/serializers.py:740
msgid "Quantity must be 1 for serialized stock item"
msgstr ""

#: order/models.py:1195
msgid "Sales order does not match shipment"
msgstr ""

#: order/models.py:1196
msgid "Shipment does not match sales order"
msgstr ""

#: order/models.py:1204
msgid "Line"
msgstr ""

#: order/models.py:1212 order/serializers.py:831 order/serializers.py:959
#: templates/js/translated/model_renderers.js:285
msgid "Shipment"
msgstr ""

#: order/models.py:1213
msgid "Sales order shipment reference"
msgstr ""

#: order/models.py:1225
msgid "Item"
msgstr ""

#: order/models.py:1226
msgid "Select stock item to allocate"
msgstr ""

#: order/models.py:1229
msgid "Enter stock allocation quantity"
msgstr ""

#: order/serializers.py:173
msgid "Purchase price currency"
msgstr ""

#: order/serializers.py:211 order/serializers.py:796
msgid "Line Item"
msgstr ""

#: order/serializers.py:217
msgid "Line item does not match purchase order"
msgstr ""

#: order/serializers.py:227 order/serializers.py:295
msgid "Select destination location for received items"
msgstr ""

#: order/serializers.py:251
msgid "Barcode Hash"
msgstr ""

#: order/serializers.py:252
msgid "Unique identifier field"
msgstr ""

#: order/serializers.py:269
msgid "Barcode is already in use"
msgstr ""

#: order/serializers.py:307
msgid "Line items must be provided"
msgstr ""

#: order/serializers.py:324
msgid "Destination location must be specified"
msgstr ""

#: order/serializers.py:335
msgid "Supplied barcode values must be unique"
msgstr ""

#: order/serializers.py:587
msgid "Sale price currency"
msgstr ""

#: order/serializers.py:655
msgid "No shipment details provided"
msgstr ""

#: order/serializers.py:705 order/serializers.py:808
msgid "Line item is not associated with this order"
msgstr ""

#: order/serializers.py:727
msgid "Quantity must be positive"
msgstr ""

#: order/serializers.py:821
msgid "Enter serial numbers to allocate"
msgstr ""

#: order/serializers.py:845 order/serializers.py:970
msgid "Shipment has already been shipped"
msgstr ""

#: order/serializers.py:848 order/serializers.py:973
msgid "Shipment is not associated with this order"
msgstr ""

#: order/serializers.py:900
msgid "No match found for the following serial numbers"
msgstr ""

#: order/serializers.py:910
msgid "The following serial numbers are already allocated"
msgstr ""

#: order/templates/order/delete_attachment.html:5
#: stock/templates/stock/attachment_delete.html:5
msgid "Are you sure you want to delete this attachment?"
msgstr ""

#: order/templates/order/order_base.html:33
msgid "Print purchase order report"
msgstr ""

#: order/templates/order/order_base.html:35
#: order/templates/order/sales_order_base.html:45
msgid "Export order to file"
msgstr ""

#: order/templates/order/order_base.html:41
#: order/templates/order/sales_order_base.html:54
msgid "Order actions"
msgstr ""

#: order/templates/order/order_base.html:45
#: order/templates/order/sales_order_base.html:58
msgid "Edit order"
msgstr ""

#: order/templates/order/order_base.html:56
msgid "Receive items"
msgstr ""

#: order/templates/order/order_base.html:58
#: order/templates/order/purchase_order_detail.html:31
msgid "Receive Items"
msgstr ""

#: order/templates/order/order_base.html:62
#: order/templates/order/sales_order_base.html:67 order/views.py:181
msgid "Complete Order"
msgstr ""

#: order/templates/order/order_base.html:84
#: order/templates/order/sales_order_base.html:79
msgid "Order Reference"
msgstr ""

#: order/templates/order/order_base.html:89
#: order/templates/order/sales_order_base.html:84
msgid "Order Description"
msgstr ""

#: order/templates/order/order_base.html:94
#: order/templates/order/sales_order_base.html:89
#: templates/js/translated/stock.js:2451
msgid "Order Status"
msgstr ""

#: order/templates/order/order_base.html:124
#: order/templates/order/sales_order_base.html:128
msgid "Completed Line Items"
msgstr ""

#: order/templates/order/order_base.html:130
#: order/templates/order/sales_order_base.html:134
#: order/templates/order/sales_order_base.html:144
msgid "Incomplete"
msgstr ""

#: order/templates/order/order_base.html:149
#: report/templates/report/inventree_build_order_base.html:122
msgid "Issued"
msgstr ""

#: order/templates/order/order_base.html:219
msgid "Edit Purchase Order"
msgstr ""

#: order/templates/order/order_cancel.html:8
msgid "Cancelling this order means that the order and line items will no longer be editable."
msgstr ""

#: order/templates/order/order_complete.html:7
msgid "Mark this order as complete?"
msgstr ""

#: order/templates/order/order_complete.html:10
msgid "This order has line items which have not been marked as received."
msgstr ""

#: order/templates/order/order_complete.html:11
msgid "Completing this order means that the order and line items will no longer be editable."
msgstr ""

#: order/templates/order/order_issue.html:8
msgid "After placing this purchase order, line items will no longer be editable."
msgstr ""

#: order/templates/order/order_wizard/match_parts.html:12
#: part/templates/part/import_wizard/ajax_match_references.html:12
#: part/templates/part/import_wizard/match_references.html:12
msgid "Errors exist in the submitted data"
msgstr ""

#: order/templates/order/order_wizard/match_parts.html:21
#: part/templates/part/import_wizard/match_fields.html:29
#: part/templates/part/import_wizard/match_references.html:21
#: templates/patterns/wizard/match_fields.html:28
msgid "Submit Selections"
msgstr ""

#: order/templates/order/order_wizard/match_parts.html:28
#: part/templates/part/import_wizard/ajax_match_references.html:21
#: part/templates/part/import_wizard/match_references.html:28
msgid "Row"
msgstr ""

#: order/templates/order/order_wizard/match_parts.html:29
msgid "Select Supplier Part"
msgstr ""

#: order/templates/order/order_wizard/match_parts.html:52
#: part/templates/part/import_wizard/ajax_match_fields.html:64
#: part/templates/part/import_wizard/ajax_match_references.html:42
#: part/templates/part/import_wizard/match_fields.html:71
#: part/templates/part/import_wizard/match_references.html:49
#: templates/js/translated/bom.js:76 templates/js/translated/build.js:380
#: templates/js/translated/build.js:528 templates/js/translated/build.js:1547
#: templates/js/translated/order.js:537 templates/js/translated/order.js:1488
#: templates/js/translated/stock.js:602 templates/js/translated/stock.js:770
#: templates/patterns/wizard/match_fields.html:70
msgid "Remove row"
msgstr ""

#: order/templates/order/order_wizard/po_upload.html:8
msgid "Return to Orders"
msgstr ""

#: order/templates/order/order_wizard/po_upload.html:17
msgid "Upload File for Purchase Order"
msgstr ""

#: order/templates/order/order_wizard/po_upload.html:25
#: part/templates/part/import_wizard/ajax_part_upload.html:10
#: part/templates/part/import_wizard/part_upload.html:23
#: templates/patterns/wizard/upload.html:11
#, python-format
msgid "Step %(step)s of %(count)s"
msgstr ""

#: order/templates/order/order_wizard/po_upload.html:55
msgid "Order is already processed. Files cannot be uploaded."
msgstr ""

#: order/templates/order/order_wizard/select_parts.html:11
msgid "Step 1 of 2 - Select Part Suppliers"
msgstr ""

#: order/templates/order/order_wizard/select_parts.html:16
msgid "Select suppliers"
msgstr ""

#: order/templates/order/order_wizard/select_parts.html:20
msgid "No purchaseable parts selected"
msgstr ""

#: order/templates/order/order_wizard/select_parts.html:33
msgid "Select Supplier"
msgstr ""

#: order/templates/order/order_wizard/select_parts.html:57
msgid "No price"
msgstr ""

#: order/templates/order/order_wizard/select_parts.html:65
#, python-format
msgid "Select a supplier for <em>%(name)s</em>"
msgstr ""

#: order/templates/order/order_wizard/select_parts.html:77
#: part/templates/part/set_category.html:32
msgid "Remove part"
msgstr ""

#: order/templates/order/order_wizard/select_pos.html:8
msgid "Step 2 of 2 - Select Purchase Orders"
msgstr ""

#: order/templates/order/order_wizard/select_pos.html:12
msgid "Select existing purchase orders, or create new orders."
msgstr ""

#: order/templates/order/order_wizard/select_pos.html:31
#: templates/js/translated/order.js:859 templates/js/translated/order.js:1286
#: templates/js/translated/order.js:1416
msgid "Items"
msgstr ""

#: order/templates/order/order_wizard/select_pos.html:32
msgid "Select Purchase Order"
msgstr ""

#: order/templates/order/order_wizard/select_pos.html:45
#, python-format
msgid "Create new purchase order for %(name)s"
msgstr ""

#: order/templates/order/order_wizard/select_pos.html:68
#, python-format
msgid "Select a purchase order for %(name)s"
msgstr ""

#: order/templates/order/po_sidebar.html:5
#: order/templates/order/so_sidebar.html:5
#: report/templates/report/inventree_po_report.html:85
#: report/templates/report/inventree_so_report.html:85
msgid "Line Items"
msgstr ""

#: order/templates/order/po_sidebar.html:7
msgid "Received Stock"
msgstr ""

#: order/templates/order/purchase_order_detail.html:18
msgid "Purchase Order Items"
msgstr ""

#: order/templates/order/purchase_order_detail.html:27
#: order/templates/order/purchase_order_detail.html:181
#: order/templates/order/sales_order_detail.html:23
#: order/templates/order/sales_order_detail.html:244
msgid "Add Line Item"
msgstr ""

#: order/templates/order/purchase_order_detail.html:30
msgid "Receive selected items"
msgstr ""

#: order/templates/order/purchase_order_detail.html:50
msgid "Received Items"
msgstr ""

#: order/templates/order/purchase_order_detail.html:76
#: order/templates/order/sales_order_detail.html:123
msgid "Order Notes"
msgstr ""

#: order/templates/order/purchase_orders.html:30
#: order/templates/order/sales_orders.html:33
msgid "Print Order Reports"
msgstr ""

#: order/templates/order/sales_order_base.html:43
msgid "Print sales order report"
msgstr ""

#: order/templates/order/sales_order_base.html:47
msgid "Print packing list"
msgstr ""

#: order/templates/order/sales_order_base.html:66
#: order/templates/order/sales_order_base.html:229
msgid "Complete Sales Order"
msgstr ""

#: order/templates/order/sales_order_base.html:102
msgid "This Sales Order has not been fully allocated"
msgstr ""

#: order/templates/order/sales_order_base.html:122
#: templates/js/translated/order.js:1253
msgid "Customer Reference"
msgstr ""

#: order/templates/order/sales_order_base.html:140
#: order/templates/order/sales_order_detail.html:78
#: order/templates/order/so_sidebar.html:11
msgid "Completed Shipments"
msgstr ""

#: order/templates/order/sales_order_base.html:215
msgid "Edit Sales Order"
msgstr ""

#: order/templates/order/sales_order_cancel.html:8
#: stock/templates/stock/stockitem_convert.html:13
msgid "Warning"
msgstr ""

#: order/templates/order/sales_order_cancel.html:9
msgid "Cancelling this order means that the order will no longer be editable."
msgstr ""

#: order/templates/order/sales_order_detail.html:18
msgid "Sales Order Items"
msgstr ""

#: order/templates/order/sales_order_detail.html:44
#: order/templates/order/so_sidebar.html:8
msgid "Pending Shipments"
msgstr ""

#: order/templates/order/sales_order_detail.html:48
#: templates/js/translated/bom.js:945 templates/js/translated/build.js:1465
msgid "Actions"
msgstr ""

#: order/templates/order/sales_order_detail.html:57
msgid "New Shipment"
msgstr ""

#: order/views.py:99
msgid "Cancel Order"
msgstr ""

#: order/views.py:108 order/views.py:134
msgid "Confirm order cancellation"
msgstr ""

#: order/views.py:111 order/views.py:137
msgid "Order cannot be cancelled"
msgstr ""

#: order/views.py:125
msgid "Cancel sales order"
msgstr ""

#: order/views.py:151
msgid "Issue Order"
msgstr ""

#: order/views.py:160
msgid "Confirm order placement"
msgstr ""

#: order/views.py:170
msgid "Purchase order issued"
msgstr ""

#: order/views.py:197
msgid "Confirm order completion"
msgstr ""

#: order/views.py:208
msgid "Purchase order completed"
msgstr ""

#: order/views.py:245
msgid "Match Supplier Parts"
msgstr ""

#: order/views.py:489
msgid "Update prices"
msgstr ""

#: order/views.py:747
#, python-brace-format
msgid "Ordered {n} parts"
msgstr ""

#: order/views.py:858
msgid "Sales order not found"
<<<<<<< HEAD
msgstr ""

#: order/views.py:864
msgid "Price not found"
msgstr ""

#: order/views.py:867
#, python-brace-format
msgid "Updated {part} unit-price to {price}"
msgstr ""

#: order/views.py:872
#, python-brace-format
msgid "Updated {part} unit-price to {price} and quantity to {qty}"
msgstr ""

#: part/api.py:499
msgid "Valid"
msgstr ""

#: part/api.py:500
msgid "Validate entire Bill of Materials"
msgstr ""

#: part/api.py:505
msgid "This option must be selected"
msgstr ""

#: part/api.py:847
msgid "Must be greater than zero"
msgstr ""

#: part/api.py:851
msgid "Must be a valid quantity"
msgstr ""

=======
msgstr ""

#: order/views.py:864
msgid "Price not found"
msgstr ""

#: order/views.py:867
#, python-brace-format
msgid "Updated {part} unit-price to {price}"
msgstr ""

#: order/views.py:872
#, python-brace-format
msgid "Updated {part} unit-price to {price} and quantity to {qty}"
msgstr ""

#: part/api.py:499
msgid "Valid"
msgstr ""

#: part/api.py:500
msgid "Validate entire Bill of Materials"
msgstr ""

#: part/api.py:505
msgid "This option must be selected"
msgstr ""

#: part/api.py:847
msgid "Must be greater than zero"
msgstr ""

#: part/api.py:851
msgid "Must be a valid quantity"
msgstr ""

>>>>>>> f9f10088
#: part/api.py:866
msgid "Specify location for initial part stock"
msgstr ""

#: part/api.py:897 part/api.py:901 part/api.py:916 part/api.py:920
msgid "This field is required"
msgstr ""

#: part/bom.py:125 part/models.py:83 part/models.py:879
#: part/templates/part/category.html:108 part/templates/part/part_base.html:338
msgid "Default Location"
msgstr ""

#: part/bom.py:126 templates/email/low_stock_notification.html:17
msgid "Total Stock"
msgstr ""

#: part/bom.py:127 part/templates/part/part_base.html:185
msgid "Available Stock"
msgstr ""

#: part/bom.py:128 part/templates/part/part_base.html:203
#: templates/js/translated/part.js:1301
msgid "On Order"
msgstr ""

#: part/forms.py:84
msgid "Select part category"
msgstr ""

#: part/forms.py:121
msgid "Add parameter template to same level categories"
msgstr ""

#: part/forms.py:125
msgid "Add parameter template to all categories"
msgstr ""

#: part/forms.py:145
msgid "Input quantity for price calculation"
msgstr ""

#: part/models.py:84
msgid "Default location for parts in this category"
msgstr ""

#: part/models.py:87
msgid "Default keywords"
msgstr ""

#: part/models.py:87
msgid "Default keywords for parts in this category"
msgstr ""

#: part/models.py:97 part/models.py:2569 part/templates/part/category.html:15
#: part/templates/part/part_app_base.html:10
msgid "Part Category"
msgstr ""

#: part/models.py:98 part/templates/part/category.html:128
#: templates/InvenTree/search.html:95 templates/stats.html:96
#: users/models.py:40
msgid "Part Categories"
msgstr ""

#: part/models.py:360 part/templates/part/cat_link.html:3
#: part/templates/part/category.html:17 part/templates/part/category.html:133
#: part/templates/part/category.html:153
#: part/templates/part/category_sidebar.html:9
#: templates/InvenTree/index.html:85 templates/InvenTree/search.html:82
#: templates/InvenTree/settings/sidebar.html:37
#: templates/js/translated/part.js:1663 templates/navbar.html:21
#: templates/stats.html:92 templates/stats.html:101 users/models.py:41
msgid "Parts"
msgstr ""

#: part/models.py:452
msgid "Invalid choice for parent part"
msgstr ""

#: part/models.py:532 part/models.py:544
#, python-brace-format
msgid "Part '{p1}' is  used in BOM for '{p2}' (recursive)"
msgstr ""

#: part/models.py:674
msgid "Next available serial numbers are"
msgstr ""

#: part/models.py:678
msgid "Next available serial number is"
msgstr ""

#: part/models.py:683
msgid "Most recent serial number is"
msgstr ""

#: part/models.py:778
msgid "Duplicate IPN not allowed in part settings"
msgstr ""

#: part/models.py:803 part/models.py:2622
msgid "Part name"
msgstr ""

#: part/models.py:810
msgid "Is Template"
msgstr ""

#: part/models.py:811
msgid "Is this part a template part?"
msgstr ""

#: part/models.py:821
msgid "Is this part a variant of another part?"
msgstr ""

#: part/models.py:822
msgid "Variant Of"
msgstr ""

#: part/models.py:828
msgid "Part description"
msgstr ""

#: part/models.py:833 part/templates/part/category.html:86
#: part/templates/part/part_base.html:302
msgid "Keywords"
msgstr ""

#: part/models.py:834
msgid "Part keywords to improve visibility in search results"
msgstr ""

#: part/models.py:841 part/models.py:2319 part/models.py:2568
#: part/templates/part/part_base.html:265
#: part/templates/part/set_category.html:15
#: templates/InvenTree/settings/settings.html:223
#: templates/js/translated/part.js:1268
msgid "Category"
msgstr ""

#: part/models.py:842
msgid "Part category"
msgstr ""

#: part/models.py:847 part/templates/part/part_base.html:274
#: templates/js/translated/part.js:618 templates/js/translated/part.js:1221
#: templates/js/translated/stock.js:1684
msgid "IPN"
msgstr ""

#: part/models.py:848
msgid "Internal Part Number"
msgstr ""

#: part/models.py:854
msgid "Part revision or version number"
msgstr ""

#: part/models.py:855 part/templates/part/part_base.html:281
#: report/models.py:200 templates/js/translated/part.js:622
msgid "Revision"
msgstr ""

#: part/models.py:877
msgid "Where is this item normally stored?"
msgstr ""

#: part/models.py:924 part/templates/part/part_base.html:347
msgid "Default Supplier"
msgstr ""

#: part/models.py:925
msgid "Default supplier part"
msgstr ""

#: part/models.py:932
msgid "Default Expiry"
msgstr ""

#: part/models.py:933
msgid "Expiry time (in days) for stock items of this part"
msgstr ""

#: part/models.py:938 part/templates/part/part_base.html:196
msgid "Minimum Stock"
msgstr ""

#: part/models.py:939
msgid "Minimum allowed stock level"
msgstr ""

#: part/models.py:946
msgid "Stock keeping units for this part"
msgstr ""

#: part/models.py:952
msgid "Can this part be built from other parts?"
msgstr ""

#: part/models.py:958
msgid "Can this part be used to build other parts?"
msgstr ""

#: part/models.py:964
msgid "Does this part have tracking for unique items?"
msgstr ""

#: part/models.py:969
msgid "Can this part be purchased from external suppliers?"
msgstr ""

#: part/models.py:974
msgid "Can this part be sold to customers?"
msgstr ""

#: part/models.py:979
msgid "Is this part active?"
msgstr ""

#: part/models.py:984
msgid "Is this a virtual part, such as a software product or license?"
msgstr ""

#: part/models.py:989
msgid "Part notes - supports Markdown formatting"
msgstr ""

#: part/models.py:992
msgid "BOM checksum"
msgstr ""

#: part/models.py:992
msgid "Stored BOM checksum"
msgstr ""

#: part/models.py:995
msgid "BOM checked by"
msgstr ""

#: part/models.py:997
msgid "BOM checked date"
msgstr ""

#: part/models.py:1001
msgid "Creation User"
msgstr ""

#: part/models.py:1819
msgid "Sell multiple"
msgstr ""

#: part/models.py:2369
msgid "Test templates can only be created for trackable parts"
msgstr ""

#: part/models.py:2386
msgid "Test with this name already exists for this part"
msgstr ""

#: part/models.py:2406 templates/js/translated/part.js:1714
#: templates/js/translated/stock.js:1312
msgid "Test Name"
msgstr ""

#: part/models.py:2407
msgid "Enter a name for the test"
msgstr ""

#: part/models.py:2412
msgid "Test Description"
msgstr ""

#: part/models.py:2413
msgid "Enter description for this test"
msgstr ""

#: part/models.py:2418 templates/js/translated/part.js:1723
#: templates/js/translated/table_filters.js:276
msgid "Required"
msgstr ""

#: part/models.py:2419
msgid "Is this test required to pass?"
msgstr ""

#: part/models.py:2424 templates/js/translated/part.js:1731
msgid "Requires Value"
msgstr ""

#: part/models.py:2425
msgid "Does this test require a value when adding a test result?"
msgstr ""

#: part/models.py:2430 templates/js/translated/part.js:1738
msgid "Requires Attachment"
msgstr ""

#: part/models.py:2431
msgid "Does this test require a file attachment when adding a test result?"
msgstr ""

#: part/models.py:2442
#, python-brace-format
msgid "Illegal character in template name ({c})"
msgstr ""

#: part/models.py:2478
msgid "Parameter template name must be unique"
msgstr ""

#: part/models.py:2486
msgid "Parameter Name"
msgstr ""

#: part/models.py:2493
msgid "Parameter Units"
msgstr ""

#: part/models.py:2523
msgid "Parent Part"
msgstr ""

#: part/models.py:2525 part/models.py:2574 part/models.py:2575
#: templates/InvenTree/settings/settings.html:218
msgid "Parameter Template"
msgstr ""

#: part/models.py:2527
msgid "Data"
msgstr ""

#: part/models.py:2527
msgid "Parameter Value"
msgstr ""

#: part/models.py:2579 templates/InvenTree/settings/settings.html:227
msgid "Default Value"
msgstr ""

#: part/models.py:2580
msgid "Default Parameter Value"
msgstr ""

#: part/models.py:2614
msgid "Part ID or part name"
msgstr ""

#: part/models.py:2617 templates/js/translated/model_renderers.js:182
msgid "Part ID"
msgstr ""

#: part/models.py:2618
msgid "Unique part ID value"
msgstr ""

#: part/models.py:2621
msgid "Part Name"
msgstr ""

#: part/models.py:2625
msgid "Part IPN"
msgstr ""

#: part/models.py:2626
msgid "Part IPN value"
msgstr ""

#: part/models.py:2629
msgid "Level"
msgstr ""

#: part/models.py:2630
msgid "BOM level"
msgstr ""

#: part/models.py:2690
msgid "Select parent part"
msgstr ""

#: part/models.py:2698
msgid "Sub part"
msgstr ""

#: part/models.py:2699
msgid "Select part to be used in BOM"
msgstr ""

#: part/models.py:2705
msgid "BOM quantity for this BOM item"
msgstr ""

#: part/models.py:2707 part/templates/part/upload_bom.html:58
#: templates/js/translated/bom.js:791 templates/js/translated/bom.js:865
#: templates/js/translated/table_filters.js:92
msgid "Optional"
msgstr ""

#: part/models.py:2707
msgid "This BOM item is optional"
msgstr ""

#: part/models.py:2710 part/templates/part/upload_bom.html:55
msgid "Overage"
msgstr ""

#: part/models.py:2711
msgid "Estimated build wastage quantity (absolute or percentage)"
msgstr ""

#: part/models.py:2714
msgid "BOM item reference"
msgstr ""

#: part/models.py:2717
msgid "BOM item notes"
msgstr ""

#: part/models.py:2719
msgid "Checksum"
msgstr ""

#: part/models.py:2719
msgid "BOM line checksum"
msgstr ""

#: part/models.py:2723 part/templates/part/upload_bom.html:57
#: templates/js/translated/bom.js:882
#: templates/js/translated/table_filters.js:68
#: templates/js/translated/table_filters.js:88
msgid "Inherited"
msgstr ""

#: part/models.py:2724
msgid "This BOM item is inherited by BOMs for variant parts"
msgstr ""

#: part/models.py:2729 part/templates/part/upload_bom.html:56
#: templates/js/translated/bom.js:874
msgid "Allow Variants"
msgstr ""

#: part/models.py:2730
msgid "Stock items for variant parts can be used for this BOM item"
msgstr ""

#: part/models.py:2815 stock/models.py:357
msgid "Quantity must be integer value for trackable parts"
msgstr ""

#: part/models.py:2824 part/models.py:2826
msgid "Sub part must be specified"
msgstr ""

#: part/models.py:2955
msgid "BOM Item Substitute"
msgstr ""

#: part/models.py:2977
msgid "Substitute part cannot be the same as the master part"
msgstr ""

#: part/models.py:2989
msgid "Parent BOM item"
msgstr ""

#: part/models.py:2997
msgid "Substitute part"
msgstr ""

#: part/models.py:3008
msgid "Part 1"
msgstr ""

#: part/models.py:3012
msgid "Part 2"
msgstr ""

#: part/models.py:3012
msgid "Select Related Part"
msgstr ""

#: part/models.py:3044
msgid "Error creating relationship: check that the part is not related to itself and that the relationship is unique"
msgstr ""

#: part/serializers.py:667
msgid "Select part to copy BOM from"
msgstr ""

#: part/serializers.py:678
msgid "Remove Existing Data"
msgstr ""

#: part/serializers.py:679
msgid "Remove existing BOM items before copying"
msgstr ""

#: part/serializers.py:684
msgid "Include Inherited"
msgstr ""

#: part/serializers.py:685
msgid "Include BOM items which are inherited from templated parts"
msgstr ""

#: part/serializers.py:690
msgid "Skip Invalid Rows"
msgstr ""

#: part/serializers.py:691
msgid "Enable this option to skip invalid rows"
msgstr ""

#: part/serializers.py:734
msgid "Clear Existing BOM"
msgstr ""

#: part/serializers.py:735
msgid "Delete existing BOM items before uploading"
msgstr ""

#: part/serializers.py:762
msgid "No part column specified"
msgstr ""

<<<<<<< HEAD
#: part/serializers.py:806
msgid "Multiple matching parts found"
msgstr ""

#: part/serializers.py:809
msgid "No matching part found"
msgstr ""

#: part/serializers.py:812
msgid "Part is not designated as a component"
msgstr ""

#: part/serializers.py:821
msgid "Quantity not provided"
msgstr ""

#: part/serializers.py:829
msgid "Invalid quantity"
msgstr ""

#: part/serializers.py:848
=======
#: part/serializers.py:805
msgid "Multiple matching parts found"
msgstr ""

#: part/serializers.py:808
msgid "No matching part found"
msgstr ""

#: part/serializers.py:811
msgid "Part is not designated as a component"
msgstr ""

#: part/serializers.py:820
msgid "Quantity not provided"
msgstr ""

#: part/serializers.py:828
msgid "Invalid quantity"
msgstr ""

#: part/serializers.py:847
>>>>>>> f9f10088
msgid "At least one BOM item is required"
msgstr ""

#: part/tasks.py:58
msgid "Low stock notification"
msgstr ""

#: part/templates/part/bom.html:6
msgid "You do not have permission to edit the BOM."
<<<<<<< HEAD
msgstr ""

#: part/templates/part/bom.html:15
#, python-format
msgid "The BOM for <em>%(part)s</em> has changed, and must be validated.<br>"
msgstr ""

#: part/templates/part/bom.html:17
#, python-format
msgid "The BOM for <em>%(part)s</em> was last checked by %(checker)s on %(check_date)s"
msgstr ""

=======
msgstr ""

#: part/templates/part/bom.html:15
#, python-format
msgid "The BOM for <em>%(part)s</em> has changed, and must be validated.<br>"
msgstr ""

#: part/templates/part/bom.html:17
#, python-format
msgid "The BOM for <em>%(part)s</em> was last checked by %(checker)s on %(check_date)s"
msgstr ""

>>>>>>> f9f10088
#: part/templates/part/bom.html:21
#, python-format
msgid "The BOM for <em>%(part)s</em> has not been validated."
msgstr ""

#: part/templates/part/bom.html:30 part/templates/part/detail.html:273
msgid "BOM actions"
msgstr ""

#: part/templates/part/bom.html:34
msgid "Delete Items"
msgstr ""

#: part/templates/part/category.html:28 part/templates/part/category.html:32
msgid "You are subscribed to notifications for this category"
msgstr ""

#: part/templates/part/category.html:36
msgid "Subscribe to notifications for this category"
msgstr ""

#: part/templates/part/category.html:42
msgid "Category Actions"
msgstr ""

#: part/templates/part/category.html:47
msgid "Edit category"
msgstr ""

#: part/templates/part/category.html:48
msgid "Edit Category"
msgstr ""

#: part/templates/part/category.html:52
msgid "Delete category"
msgstr ""

#: part/templates/part/category.html:53
msgid "Delete Category"
msgstr ""

#: part/templates/part/category.html:61
msgid "Create new part category"
msgstr ""

#: part/templates/part/category.html:62
msgid "New Category"
msgstr ""

#: part/templates/part/category.html:80 part/templates/part/category.html:93
msgid "Category Path"
msgstr ""

#: part/templates/part/category.html:94
msgid "Top level part category"
msgstr ""

#: part/templates/part/category.html:114 part/templates/part/category.html:205
#: part/templates/part/category_sidebar.html:7
msgid "Subcategories"
msgstr ""

#: part/templates/part/category.html:119
msgid "Parts (Including subcategories)"
msgstr ""

#: part/templates/part/category.html:156
msgid "Export Part Data"
msgstr ""

#: part/templates/part/category.html:157 part/templates/part/category.html:181
msgid "Export"
msgstr ""

#: part/templates/part/category.html:160
msgid "Create new part"
msgstr ""

#: part/templates/part/category.html:161 templates/js/translated/bom.js:365
msgid "New Part"
msgstr ""

#: part/templates/part/category.html:175
msgid "Set category"
msgstr ""

#: part/templates/part/category.html:175
msgid "Set Category"
msgstr ""

#: part/templates/part/category.html:179
msgid "Print Labels"
msgstr ""

#: part/templates/part/category.html:181
msgid "Export Data"
msgstr ""

#: part/templates/part/category.html:195
msgid "Part Parameters"
msgstr ""

#: part/templates/part/category.html:288
msgid "Create Part Category"
msgstr ""

#: part/templates/part/category.html:315
msgid "Create Part"
msgstr ""

#: part/templates/part/category_delete.html:5
msgid "Are you sure you want to delete category"
msgstr ""

#: part/templates/part/category_delete.html:8
#, python-format
msgid "This category contains %(count)s child categories"
msgstr ""

#: part/templates/part/category_delete.html:9
msgid "If this category is deleted, these child categories will be moved to the"
msgstr ""

#: part/templates/part/category_delete.html:11
msgid "category"
msgstr ""

#: part/templates/part/category_delete.html:13
msgid "top level Parts category"
msgstr ""

#: part/templates/part/category_delete.html:25
#, python-format
msgid "This category contains %(count)s parts"
msgstr ""

#: part/templates/part/category_delete.html:27
#, python-format
msgid "If this category is deleted, these parts will be moved to the parent category %(path)s"
msgstr ""

#: part/templates/part/category_delete.html:29
msgid "If this category is deleted, these parts will be moved to the top-level category Teile"
msgstr ""

#: part/templates/part/category_sidebar.html:13
msgid "Import Parts"
msgstr ""

#: part/templates/part/copy_part.html:9 templates/js/translated/part.js:348
msgid "Duplicate Part"
msgstr ""

#: part/templates/part/copy_part.html:10
#, python-format
msgid "Make a copy of part '%(full_name)s'."
msgstr ""

#: part/templates/part/copy_part.html:14
#: part/templates/part/create_part.html:11
msgid "Possible Matching Parts"
msgstr ""

#: part/templates/part/copy_part.html:15
#: part/templates/part/create_part.html:12
msgid "The new part may be a duplicate of these existing parts"
msgstr ""

#: part/templates/part/create_part.html:17
#, python-format
msgid "%(full_name)s - <em>%(desc)s</em> (%(match_per)s%% match)"
msgstr ""

#: part/templates/part/detail.html:21
msgid "Part Stock"
msgstr ""

#: part/templates/part/detail.html:33
#, python-format
msgid "Showing stock for all variants of <em>%(full_name)s</em>"
msgstr ""

#: part/templates/part/detail.html:43
msgid "Part Stock Allocations"
msgstr ""

#: part/templates/part/detail.html:60
msgid "Part Test Templates"
msgstr ""

#: part/templates/part/detail.html:65
msgid "Add Test Template"
msgstr ""

#: part/templates/part/detail.html:122
msgid "Sales Order Allocations"
msgstr ""

#: part/templates/part/detail.html:162
msgid "Part Variants"
msgstr ""

#: part/templates/part/detail.html:166
msgid "Create new variant"
msgstr ""

#: part/templates/part/detail.html:167
msgid "New Variant"
msgstr ""

#: part/templates/part/detail.html:194
msgid "Add new parameter"
msgstr ""

#: part/templates/part/detail.html:231 part/templates/part/part_sidebar.html:52
msgid "Related Parts"
msgstr ""

#: part/templates/part/detail.html:235 part/templates/part/detail.html:236
msgid "Add Related"
msgstr ""

#: part/templates/part/detail.html:256 part/templates/part/part_sidebar.html:18
msgid "Bill of Materials"
msgstr ""

#: part/templates/part/detail.html:261
msgid "Export actions"
msgstr ""

#: part/templates/part/detail.html:265 templates/js/translated/bom.js:283
msgid "Export BOM"
msgstr ""

#: part/templates/part/detail.html:267
msgid "Print BOM Report"
msgstr ""

#: part/templates/part/detail.html:277
msgid "Upload BOM"
msgstr ""

#: part/templates/part/detail.html:279 templates/js/translated/part.js:272
msgid "Copy BOM"
msgstr ""

#: part/templates/part/detail.html:281
msgid "Validate BOM"
msgstr ""

#: part/templates/part/detail.html:286
msgid "New BOM Item"
msgstr ""

#: part/templates/part/detail.html:287
msgid "Add BOM Item"
msgstr ""

#: part/templates/part/detail.html:300
msgid "Assemblies"
msgstr ""

#: part/templates/part/detail.html:317
msgid "Part Builds"
msgstr ""

#: part/templates/part/detail.html:342
msgid "Build Order Allocations"
msgstr ""

#: part/templates/part/detail.html:352
msgid "Part Suppliers"
msgstr ""

#: part/templates/part/detail.html:380
msgid "Part Manufacturers"
msgstr ""

#: part/templates/part/detail.html:396
msgid "Delete manufacturer parts"
msgstr ""

#: part/templates/part/detail.html:578
msgid "Delete selected BOM items?"
msgstr ""

#: part/templates/part/detail.html:579
msgid "All selected BOM items will be deleted"
msgstr ""

#: part/templates/part/detail.html:628
msgid "Create BOM Item"
msgstr ""

#: part/templates/part/detail.html:685
msgid "Related Part"
msgstr ""

#: part/templates/part/detail.html:693
msgid "Add Related Part"
msgstr ""

#: part/templates/part/detail.html:788
msgid "Add Test Result Template"
msgstr ""

#: part/templates/part/detail.html:845
msgid "Edit Part Notes"
msgstr ""

#: part/templates/part/detail.html:958
#, python-format
msgid "Purchase Unit Price - %(currency)s"
msgstr ""

#: part/templates/part/detail.html:970
#, python-format
msgid "Unit Price-Cost Difference - %(currency)s"
msgstr ""

#: part/templates/part/detail.html:982
#, python-format
msgid "Supplier Unit Cost - %(currency)s"
msgstr ""

#: part/templates/part/detail.html:1071
#, python-format
msgid "Unit Price - %(currency)s"
msgstr ""

#: part/templates/part/import_wizard/ajax_match_fields.html:9
#: part/templates/part/import_wizard/match_fields.html:9
#: templates/patterns/wizard/match_fields.html:8
msgid "Missing selections for the following required columns"
msgstr ""

#: part/templates/part/import_wizard/ajax_match_fields.html:20
#: part/templates/part/import_wizard/match_fields.html:20
#: templates/patterns/wizard/match_fields.html:19
msgid "Duplicate selections found, see below. Fix them then retry submitting."
msgstr ""

#: part/templates/part/import_wizard/ajax_match_fields.html:28
#: part/templates/part/import_wizard/match_fields.html:35
#: templates/patterns/wizard/match_fields.html:34
msgid "File Fields"
msgstr ""

#: part/templates/part/import_wizard/ajax_match_fields.html:35
#: part/templates/part/import_wizard/match_fields.html:42
#: templates/patterns/wizard/match_fields.html:41
msgid "Remove column"
msgstr ""

#: part/templates/part/import_wizard/ajax_match_fields.html:53
#: part/templates/part/import_wizard/match_fields.html:60
#: templates/patterns/wizard/match_fields.html:59
msgid "Duplicate selection"
msgstr ""

#: part/templates/part/import_wizard/ajax_part_upload.html:29
#: part/templates/part/import_wizard/part_upload.html:53
msgid "Unsuffitient privileges."
msgstr ""

#: part/templates/part/import_wizard/part_upload.html:8
msgid "Return to Parts"
msgstr ""

#: part/templates/part/import_wizard/part_upload.html:16
msgid "Import Parts from File"
msgstr ""

#: part/templates/part/part_app_base.html:12
msgid "Part List"
msgstr ""

#: part/templates/part/part_base.html:27 part/templates/part/part_base.html:31
msgid "You are subscribed to notifications for this part"
msgstr ""

#: part/templates/part/part_base.html:35
msgid "Subscribe to notifications for this part"
msgstr ""

#: part/templates/part/part_base.html:43
#: stock/templates/stock/item_base.html:35
#: stock/templates/stock/location.html:33
msgid "Barcode actions"
msgstr ""

#: part/templates/part/part_base.html:45
#: stock/templates/stock/item_base.html:39
#: stock/templates/stock/location.html:35 templates/qr_button.html:1
msgid "Show QR Code"
msgstr ""

#: part/templates/part/part_base.html:46
#: stock/templates/stock/item_base.html:55
#: stock/templates/stock/location.html:36
msgid "Print Label"
msgstr ""

#: part/templates/part/part_base.html:51
msgid "Show pricing information"
msgstr ""

#: part/templates/part/part_base.html:56
#: stock/templates/stock/item_base.html:112
#: stock/templates/stock/location.html:44
msgid "Stock actions"
msgstr ""

#: part/templates/part/part_base.html:63
msgid "Count part stock"
msgstr ""

#: part/templates/part/part_base.html:69
msgid "Transfer part stock"
msgstr ""

#: part/templates/part/part_base.html:84
msgid "Part actions"
msgstr ""

#: part/templates/part/part_base.html:87
msgid "Duplicate part"
msgstr ""

#: part/templates/part/part_base.html:90
msgid "Edit part"
msgstr ""

#: part/templates/part/part_base.html:93
msgid "Delete part"
msgstr ""

#: part/templates/part/part_base.html:112
msgid "Part is a template part (variants can be made from this part)"
msgstr ""

#: part/templates/part/part_base.html:116
msgid "Part can be assembled from other parts"
msgstr ""

#: part/templates/part/part_base.html:120
msgid "Part can be used in assemblies"
msgstr ""

#: part/templates/part/part_base.html:124
msgid "Part stock is tracked by serial number"
msgstr ""

#: part/templates/part/part_base.html:128
msgid "Part can be purchased from external suppliers"
msgstr ""

#: part/templates/part/part_base.html:132
msgid "Part can be sold to customers"
msgstr ""

#: part/templates/part/part_base.html:138
#: part/templates/part/part_base.html:146
msgid "Part is virtual (not a physical part)"
msgstr ""

#: part/templates/part/part_base.html:139
#: templates/js/translated/company.js:508
#: templates/js/translated/company.js:765
#: templates/js/translated/model_renderers.js:175
#: templates/js/translated/part.js:533 templates/js/translated/part.js:610
msgid "Inactive"
msgstr ""

#: part/templates/part/part_base.html:156
#: part/templates/part/part_base.html:579
msgid "Show Part Details"
msgstr ""

#: part/templates/part/part_base.html:173
#, python-format
msgid "This part is a variant of %(link)s"
msgstr ""

#: part/templates/part/part_base.html:190 templates/js/translated/order.js:2217
#: templates/js/translated/table_filters.js:193
msgid "In Stock"
msgstr ""

#: part/templates/part/part_base.html:210 templates/InvenTree/index.html:178
msgid "Required for Build Orders"
msgstr ""

#: part/templates/part/part_base.html:217
msgid "Required for Sales Orders"
msgstr ""

#: part/templates/part/part_base.html:224
msgid "Allocated to Orders"
msgstr ""

#: part/templates/part/part_base.html:239 templates/js/translated/bom.js:903
msgid "Can Build"
msgstr ""

#: part/templates/part/part_base.html:245 templates/js/translated/part.js:1132
#: templates/js/translated/part.js:1305
msgid "Building"
msgstr ""

#: part/templates/part/part_base.html:295
msgid "Minimum stock level"
msgstr ""

#: part/templates/part/part_base.html:324
msgid "Latest Serial Number"
msgstr ""

#: part/templates/part/part_base.html:328
#: stock/templates/stock/item_base.html:168
msgid "Search for serial number"
msgstr ""

#: part/templates/part/part_base.html:449 part/templates/part/prices.html:144
msgid "Calculate"
msgstr ""

#: part/templates/part/part_base.html:492
msgid "No matching images found"
msgstr ""

#: part/templates/part/part_base.html:573
msgid "Hide Part Details"
msgstr ""

#: part/templates/part/part_pricing.html:22 part/templates/part/prices.html:21
msgid "Supplier Pricing"
msgstr ""

#: part/templates/part/part_pricing.html:26
#: part/templates/part/part_pricing.html:52
#: part/templates/part/part_pricing.html:100
#: part/templates/part/part_pricing.html:115 part/templates/part/prices.html:25
#: part/templates/part/prices.html:52 part/templates/part/prices.html:103
#: part/templates/part/prices.html:120
msgid "Unit Cost"
msgstr ""

#: part/templates/part/part_pricing.html:32
#: part/templates/part/part_pricing.html:58
#: part/templates/part/part_pricing.html:104
#: part/templates/part/part_pricing.html:119 part/templates/part/prices.html:32
#: part/templates/part/prices.html:59 part/templates/part/prices.html:108
#: part/templates/part/prices.html:125
msgid "Total Cost"
msgstr ""

#: part/templates/part/part_pricing.html:40 part/templates/part/prices.html:40
#: templates/js/translated/bom.js:857
msgid "No supplier pricing available"
msgstr ""

#: part/templates/part/part_pricing.html:48 part/templates/part/prices.html:49
#: part/templates/part/prices.html:243
msgid "BOM Pricing"
msgstr ""

#: part/templates/part/part_pricing.html:65 part/templates/part/prices.html:69
msgid "Unit Purchase Price"
msgstr ""

#: part/templates/part/part_pricing.html:71 part/templates/part/prices.html:76
msgid "Total Purchase Price"
msgstr ""

#: part/templates/part/part_pricing.html:81 part/templates/part/prices.html:86
msgid "Note: BOM pricing is incomplete for this part"
msgstr ""

#: part/templates/part/part_pricing.html:88 part/templates/part/prices.html:93
msgid "No BOM pricing available"
msgstr ""

#: part/templates/part/part_pricing.html:97 part/templates/part/prices.html:102
msgid "Internal Price"
msgstr ""

#: part/templates/part/part_pricing.html:128
#: part/templates/part/prices.html:134
msgid "No pricing information is available for this part."
msgstr ""

#: part/templates/part/part_sidebar.html:12
msgid "Variants"
msgstr ""

#: part/templates/part/part_sidebar.html:26
msgid "Used In"
msgstr ""

#: part/templates/part/part_sidebar.html:34
#: stock/templates/stock/stock_sidebar.html:8
msgid "Allocations"
msgstr ""

#: part/templates/part/part_sidebar.html:48
msgid "Test Templates"
msgstr ""

#: part/templates/part/part_thumb.html:11
msgid "Select from existing images"
msgstr ""

#: part/templates/part/partial_delete.html:9
#, python-format
msgid "Part '<strong>%(full_name)s</strong>' cannot be deleted as it is still marked as <strong>active</strong>.\n"
"    <br>Disable the \"Active\" part attribute and re-try.\n"
"    "
msgstr ""

#: part/templates/part/partial_delete.html:17
#, python-format
msgid "Are you sure you want to delete part '<strong>%(full_name)s</strong>'?"
msgstr ""

#: part/templates/part/partial_delete.html:22
#, python-format
msgid "This part is used in BOMs for %(count)s other parts. If you delete this part, the BOMs for the following parts will be updated"
msgstr ""

#: part/templates/part/partial_delete.html:32
#, python-format
msgid "There are %(count)s stock entries defined for this part. If you delete this part, the following stock entries will also be deleted:"
msgstr ""

#: part/templates/part/partial_delete.html:43
#, python-format
msgid "There are %(count)s manufacturers defined for this part. If you delete this part, the following manufacturer parts will also be deleted:"
msgstr ""

#: part/templates/part/partial_delete.html:54
#, python-format
msgid "There are %(count)s suppliers defined for this part. If you delete this part, the following supplier parts will also be deleted:"
msgstr ""

#: part/templates/part/partial_delete.html:65
#, python-format
msgid "There are %(count)s unique parts tracked for '%(full_name)s'. Deleting this part will permanently remove this tracking information."
msgstr ""

#: part/templates/part/prices.html:16
msgid "Pricing ranges"
msgstr ""

#: part/templates/part/prices.html:22
msgid "Show supplier cost"
msgstr ""

#: part/templates/part/prices.html:23
msgid "Show purchase price"
msgstr ""

#: part/templates/part/prices.html:50
msgid "Show BOM cost"
msgstr ""

#: part/templates/part/prices.html:117
msgid "Show sale cost"
msgstr ""

#: part/templates/part/prices.html:118
msgid "Show sale price"
msgstr ""

#: part/templates/part/prices.html:140
msgid "Calculation parameters"
msgstr ""

#: part/templates/part/prices.html:155 templates/js/translated/bom.js:851
msgid "Supplier Cost"
msgstr ""

#: part/templates/part/prices.html:156 part/templates/part/prices.html:177
#: part/templates/part/prices.html:201 part/templates/part/prices.html:231
#: part/templates/part/prices.html:257 part/templates/part/prices.html:285
msgid "Jump to overview"
msgstr ""

#: part/templates/part/prices.html:181
msgid "Stock Pricing"
msgstr ""

#: part/templates/part/prices.html:190
msgid "No stock pricing history is available for this part."
msgstr ""

#: part/templates/part/prices.html:200
msgid "Internal Cost"
msgstr ""

#: part/templates/part/prices.html:215 part/views.py:1390
msgid "Add Internal Price Break"
msgstr ""

#: part/templates/part/prices.html:230
msgid "BOM Cost"
msgstr ""

#: part/templates/part/prices.html:256
msgid "Sale Cost"
msgstr ""

#: part/templates/part/prices.html:296
msgid "No sale pice history available for this part."
msgstr ""

#: part/templates/part/set_category.html:9
msgid "Set category for the following parts"
msgstr ""

#: part/templates/part/stock_count.html:7 templates/js/translated/bom.js:813
#: templates/js/translated/part.js:497 templates/js/translated/part.js:1122
#: templates/js/translated/part.js:1309
msgid "No Stock"
msgstr ""

#: part/templates/part/stock_count.html:9 templates/InvenTree/index.html:158
msgid "Low Stock"
msgstr ""

#: part/templates/part/upload_bom.html:8
msgid "Return to BOM"
<<<<<<< HEAD
msgstr ""

#: part/templates/part/upload_bom.html:13
msgid "Upload Bill of Materials"
msgstr ""

#: part/templates/part/upload_bom.html:19
msgid "BOM upload requirements"
msgstr ""

#: part/templates/part/upload_bom.html:23
#: part/templates/part/upload_bom.html:90
msgid "Upload BOM File"
msgstr ""

#: part/templates/part/upload_bom.html:29
msgid "Submit BOM Data"
msgstr ""

#: part/templates/part/upload_bom.html:37
msgid "Requirements for BOM upload"
msgstr ""

#: part/templates/part/upload_bom.html:39
msgid "The BOM file must contain the required named columns as provided in the "
msgstr ""

#: part/templates/part/upload_bom.html:39
msgid "BOM Upload Template"
msgstr ""

#: part/templates/part/upload_bom.html:40
msgid "Each part must already exist in the database"
msgstr ""

#: part/templates/part/variant_part.html:9
msgid "Create new part variant"
=======
>>>>>>> f9f10088
msgstr ""

#: part/templates/part/upload_bom.html:13
msgid "Upload Bill of Materials"
msgstr ""

<<<<<<< HEAD
#: part/templatetags/inventree_extras.py:125
msgid "Unknown database"
msgstr ""

#: part/views.py:90
msgid "Set Part Category"
msgstr ""

#: part/views.py:140
#, python-brace-format
msgid "Set category for {n} parts"
msgstr ""

#: part/views.py:212
msgid "Match References"
msgstr ""

#: part/views.py:509
msgid "None"
msgstr ""

#: part/views.py:568
msgid "Part QR Code"
msgstr ""

#: part/views.py:670
msgid "Select Part Image"
msgstr ""

#: part/views.py:696
msgid "Updated part image"
msgstr ""

#: part/views.py:699
msgid "Part image not found"
msgstr ""

#: part/views.py:850
msgid "Confirm Part Deletion"
msgstr ""

#: part/views.py:857
msgid "Part was deleted"
msgstr ""

#: part/views.py:866
msgid "Part Pricing"
msgstr ""

=======
#: part/templates/part/upload_bom.html:19
msgid "BOM upload requirements"
msgstr ""

#: part/templates/part/upload_bom.html:23
#: part/templates/part/upload_bom.html:90
msgid "Upload BOM File"
msgstr ""

#: part/templates/part/upload_bom.html:29
msgid "Submit BOM Data"
msgstr ""

#: part/templates/part/upload_bom.html:37
msgid "Requirements for BOM upload"
msgstr ""

#: part/templates/part/upload_bom.html:39
msgid "The BOM file must contain the required named columns as provided in the "
msgstr ""

#: part/templates/part/upload_bom.html:39
msgid "BOM Upload Template"
msgstr ""

#: part/templates/part/upload_bom.html:40
msgid "Each part must already exist in the database"
msgstr ""

#: part/templates/part/variant_part.html:9
msgid "Create new part variant"
msgstr ""

#: part/templates/part/variant_part.html:10
#, python-format
msgid "Create a new variant of template <em>'%(full_name)s'</em>."
msgstr ""

#: part/templatetags/inventree_extras.py:125
msgid "Unknown database"
msgstr ""

#: part/views.py:90
msgid "Set Part Category"
msgstr ""

#: part/views.py:140
#, python-brace-format
msgid "Set category for {n} parts"
msgstr ""

#: part/views.py:212
msgid "Match References"
msgstr ""

#: part/views.py:509
msgid "None"
msgstr ""

#: part/views.py:568
msgid "Part QR Code"
msgstr ""

#: part/views.py:670
msgid "Select Part Image"
msgstr ""

#: part/views.py:696
msgid "Updated part image"
msgstr ""

#: part/views.py:699
msgid "Part image not found"
msgstr ""

#: part/views.py:850
msgid "Confirm Part Deletion"
msgstr ""

#: part/views.py:857
msgid "Part was deleted"
msgstr ""

#: part/views.py:866
msgid "Part Pricing"
msgstr ""

>>>>>>> f9f10088
#: part/views.py:1015
msgid "Create Part Parameter Template"
msgstr ""

#: part/views.py:1025
msgid "Edit Part Parameter Template"
msgstr ""

#: part/views.py:1032
msgid "Delete Part Parameter Template"
msgstr ""

#: part/views.py:1091 templates/js/translated/part.js:315
msgid "Edit Part Category"
msgstr ""

#: part/views.py:1129
msgid "Delete Part Category"
msgstr ""

#: part/views.py:1135
msgid "Part category was deleted"
msgstr ""

#: part/views.py:1144
msgid "Create Category Parameter Template"
msgstr ""

#: part/views.py:1245
msgid "Edit Category Parameter Template"
msgstr ""

#: part/views.py:1301
msgid "Delete Category Parameter Template"
msgstr ""

#: part/views.py:1323
msgid "Added new price break"
msgstr ""

#: part/views.py:1399
msgid "Edit Internal Price Break"
msgstr ""

#: part/views.py:1407
msgid "Delete Internal Price Break"
msgstr ""

#: plugin/integration.py:138
msgid "No author found"
msgstr ""

#: plugin/integration.py:152
msgid "No date found"
msgstr ""

#: plugin/models.py:26
msgid "Plugin Configuration"
msgstr ""

#: plugin/models.py:27
msgid "Plugin Configurations"
msgstr ""

#: plugin/models.py:32
msgid "Key"
msgstr ""

#: plugin/models.py:33
msgid "Key of plugin"
msgstr ""

#: plugin/models.py:41
msgid "PluginName of the plugin"
msgstr ""

#: plugin/models.py:47
msgid "Is the plugin active"
msgstr ""

#: plugin/models.py:199
msgid "Plugin"
msgstr ""

#: plugin/samples/integration/sample.py:42
msgid "Enable PO"
msgstr ""

#: plugin/samples/integration/sample.py:43
msgid "Enable PO functionality in InvenTree interface"
msgstr ""

#: plugin/samples/integration/sample.py:48
msgid "API Key"
msgstr ""

#: plugin/samples/integration/sample.py:49
msgid "Key required for accessing external API"
msgstr ""

#: plugin/samples/integration/sample.py:52
msgid "Numerical"
msgstr ""

#: plugin/samples/integration/sample.py:53
msgid "A numerical setting"
msgstr ""

#: plugin/samples/integration/sample.py:58
msgid "Choice Setting"
msgstr ""

#: plugin/samples/integration/sample.py:59
msgid "A setting with multiple choices"
msgstr ""

#: plugin/serializers.py:50
msgid "Source URL"
msgstr ""

#: plugin/serializers.py:51
msgid "Source for the package - this can be a custom registry or a VCS path"
msgstr ""

#: plugin/serializers.py:56
msgid "Package Name"
msgstr ""

#: plugin/serializers.py:57
msgid "Name for the Plugin Package - can also contain a version indicator"
msgstr ""

#: plugin/serializers.py:60
msgid "Confirm plugin installation"
msgstr ""

#: plugin/serializers.py:61
msgid "This will install this plugin now into the current instance. The instance will go into maintenance."
msgstr ""

#: plugin/serializers.py:76
msgid "Installation not confirmed"
msgstr ""

#: plugin/serializers.py:78
msgid "Either packagename of URL must be provided"
msgstr ""

#: report/api.py:234 report/api.py:278
#, python-brace-format
msgid "Template file '{filename}' is missing or does not exist"
msgstr ""

#: report/models.py:182
msgid "Template name"
msgstr ""

#: report/models.py:188
msgid "Report template file"
msgstr ""

#: report/models.py:195
msgid "Report template description"
msgstr ""

#: report/models.py:201
msgid "Report revision number (auto-increments)"
msgstr ""

#: report/models.py:292
msgid "Pattern for generating report filenames"
msgstr ""

#: report/models.py:299
msgid "Report template is enabled"
msgstr ""

#: report/models.py:323
msgid "StockItem query filters (comma-separated list of key=value pairs)"
msgstr ""

#: report/models.py:331
msgid "Include Installed Tests"
msgstr ""

#: report/models.py:332
msgid "Include test results for stock items installed inside assembled item"
msgstr ""

#: report/models.py:382
msgid "Build Filters"
msgstr ""

#: report/models.py:383
msgid "Build query filters (comma-separated list of key=value pairs"
msgstr ""

#: report/models.py:425
msgid "Part Filters"
msgstr ""

#: report/models.py:426
msgid "Part query filters (comma-separated list of key=value pairs"
msgstr ""

#: report/models.py:460
msgid "Purchase order query filters"
msgstr ""

#: report/models.py:498
msgid "Sales order query filters"
msgstr ""

#: report/models.py:548
msgid "Snippet"
msgstr ""

#: report/models.py:549
msgid "Report snippet file"
msgstr ""

#: report/models.py:553
msgid "Snippet file description"
msgstr ""

#: report/models.py:588
msgid "Asset"
msgstr ""

#: report/models.py:589
msgid "Report asset file"
msgstr ""

#: report/models.py:592
msgid "Asset file description"
msgstr ""

#: report/templates/report/inventree_build_order_base.html:147
msgid "Required For"
msgstr ""

#: report/templates/report/inventree_test_report_base.html:21
msgid "Stock Item Test Report"
msgstr ""

#: report/templates/report/inventree_test_report_base.html:79
#: stock/models.py:519 stock/templates/stock/item_base.html:158
#: templates/js/translated/build.js:373 templates/js/translated/build.js:521
#: templates/js/translated/build.js:919 templates/js/translated/build.js:1295
#: templates/js/translated/model_renderers.js:95
#: templates/js/translated/order.js:99 templates/js/translated/order.js:1945
#: templates/js/translated/order.js:2034 templates/js/translated/stock.js:424
msgid "Serial Number"
msgstr ""

#: report/templates/report/inventree_test_report_base.html:88
msgid "Test Results"
msgstr ""

#: report/templates/report/inventree_test_report_base.html:93
#: stock/models.py:1976
msgid "Test"
msgstr ""

#: report/templates/report/inventree_test_report_base.html:94
#: stock/models.py:1982
msgid "Result"
msgstr ""

#: report/templates/report/inventree_test_report_base.html:97
#: templates/InvenTree/settings/plugin.html:50
#: templates/InvenTree/settings/plugin_settings.html:38
#: templates/js/translated/order.js:849 templates/js/translated/stock.js:2649
msgid "Date"
msgstr ""

#: report/templates/report/inventree_test_report_base.html:108
msgid "Pass"
msgstr ""

#: report/templates/report/inventree_test_report_base.html:110
msgid "Fail"
msgstr ""

#: report/templates/report/inventree_test_report_base.html:123
#: stock/templates/stock/stock_sidebar.html:16
msgid "Installed Items"
msgstr ""

#: report/templates/report/inventree_test_report_base.html:137
#: templates/js/translated/stock.js:587 templates/js/translated/stock.js:757
#: templates/js/translated/stock.js:2909
msgid "Serial"
msgstr ""

#: stock/api.py:501
msgid "Quantity is required"
msgstr ""

#: stock/api.py:508
msgid "Valid part must be supplied"
msgstr ""

<<<<<<< HEAD
#: stock/api.py:535
=======
#: stock/api.py:533
>>>>>>> f9f10088
msgid "Serial numbers cannot be supplied for a non-trackable part"
msgstr ""

#: stock/forms.py:74 stock/forms.py:198 stock/models.py:576
#: stock/templates/stock/item_base.html:195
#: templates/js/translated/stock.js:1833
msgid "Expiry Date"
msgstr ""

#: stock/forms.py:75 stock/forms.py:199
msgid "Expiration date for this stock item"
msgstr ""

#: stock/forms.py:78
msgid "Enter unique serial numbers (or leave blank)"
msgstr ""

#: stock/forms.py:133
msgid "Destination for serialized stock (by default, will remain in current location)"
msgstr ""

#: stock/forms.py:135
msgid "Serial numbers"
msgstr ""

#: stock/forms.py:135
msgid "Unique serial numbers (must match quantity)"
msgstr ""

#: stock/forms.py:137 stock/forms.py:171
msgid "Add transaction note (optional)"
msgstr ""

#: stock/forms.py:169
msgid "Destination location for uninstalled items"
msgstr ""

#: stock/forms.py:173
msgid "Confirm uninstall"
msgstr ""

#: stock/forms.py:173
msgid "Confirm removal of installed stock items"
msgstr ""

#: stock/models.py:62 stock/models.py:613
#: stock/templates/stock/item_base.html:418
msgid "Owner"
msgstr ""

#: stock/models.py:63 stock/models.py:614
msgid "Select Owner"
msgstr ""

#: stock/models.py:338
msgid "StockItem with this serial number already exists"
msgstr ""

#: stock/models.py:374
#, python-brace-format
msgid "Part type ('{pf}') must be {pe}"
msgstr ""

#: stock/models.py:384 stock/models.py:393
msgid "Quantity must be 1 for item with a serial number"
msgstr ""

#: stock/models.py:385
msgid "Serial number cannot be set if quantity greater than 1"
msgstr ""

#: stock/models.py:407
msgid "Item cannot belong to itself"
msgstr ""

#: stock/models.py:413
msgid "Item must have a build reference if is_building=True"
msgstr ""

#: stock/models.py:420
msgid "Build reference does not point to the same part object"
msgstr ""

#: stock/models.py:463
msgid "Parent Stock Item"
msgstr ""

#: stock/models.py:472
msgid "Base part"
msgstr ""

#: stock/models.py:480
msgid "Select a matching supplier part for this stock item"
msgstr ""

#: stock/models.py:486 stock/templates/stock/location.html:16
#: stock/templates/stock/stock_app_base.html:8
msgid "Stock Location"
msgstr ""

#: stock/models.py:489
msgid "Where is this stock item located?"
msgstr ""

#: stock/models.py:496
msgid "Packaging this stock item is stored in"
msgstr ""

#: stock/models.py:502 stock/templates/stock/item_base.html:300
msgid "Installed In"
msgstr ""

#: stock/models.py:505
msgid "Is this item installed in another item?"
msgstr ""

#: stock/models.py:521
msgid "Serial number for this item"
msgstr ""

#: stock/models.py:535
msgid "Batch code for this stock item"
msgstr ""

#: stock/models.py:539
msgid "Stock Quantity"
msgstr ""

#: stock/models.py:548
msgid "Source Build"
msgstr ""

#: stock/models.py:550
msgid "Build for this stock item"
msgstr ""

#: stock/models.py:561
msgid "Source Purchase Order"
msgstr ""

#: stock/models.py:564
msgid "Purchase order for this stock item"
msgstr ""

#: stock/models.py:570
msgid "Destination Sales Order"
msgstr ""

#: stock/models.py:577
msgid "Expiry date for stock item. Stock will be considered expired after this date"
msgstr ""

#: stock/models.py:590
msgid "Delete on deplete"
msgstr ""

#: stock/models.py:590
msgid "Delete this Stock Item when stock is depleted"
msgstr ""

#: stock/models.py:600 stock/templates/stock/item.html:128
msgid "Stock Item Notes"
msgstr ""

#: stock/models.py:609
msgid "Single unit purchase price at time of purchase"
msgstr ""

#: stock/models.py:1096
msgid "Part is not set as trackable"
msgstr ""

#: stock/models.py:1102
msgid "Quantity must be integer"
msgstr ""

#: stock/models.py:1108
#, python-brace-format
msgid "Quantity must not exceed available stock quantity ({n})"
msgstr ""

#: stock/models.py:1111
msgid "Serial numbers must be a list of integers"
msgstr ""

#: stock/models.py:1114
msgid "Quantity does not match serial numbers"
msgstr ""

#: stock/models.py:1121
#, python-brace-format
msgid "Serial numbers already exist: {exists}"
msgstr ""

#: stock/models.py:1192
msgid "Stock item has been assigned to a sales order"
msgstr ""

#: stock/models.py:1195
msgid "Stock item is installed in another item"
msgstr ""

#: stock/models.py:1198
msgid "Stock item contains other items"
msgstr ""

#: stock/models.py:1201
msgid "Stock item has been assigned to a customer"
msgstr ""

#: stock/models.py:1204
msgid "Stock item is currently in production"
msgstr ""

#: stock/models.py:1207
msgid "Serialized stock cannot be merged"
msgstr ""

#: stock/models.py:1214 stock/serializers.py:832
msgid "Duplicate stock items"
msgstr ""

#: stock/models.py:1218
msgid "Stock items must refer to the same part"
msgstr ""

#: stock/models.py:1222
msgid "Stock items must refer to the same supplier part"
msgstr ""

#: stock/models.py:1226
msgid "Stock status codes must match"
msgstr ""

#: stock/models.py:1397
msgid "StockItem cannot be moved as it is not in stock"
msgstr ""

#: stock/models.py:1896
msgid "Entry notes"
msgstr ""

#: stock/models.py:1953
msgid "Value must be provided for this test"
msgstr ""

#: stock/models.py:1959
msgid "Attachment must be uploaded for this test"
msgstr ""

#: stock/models.py:1977
msgid "Test name"
msgstr ""

#: stock/models.py:1983
msgid "Test result"
msgstr ""

#: stock/models.py:1989
msgid "Test output value"
msgstr ""

#: stock/models.py:1996
msgid "Test result attachment"
msgstr ""

#: stock/models.py:2002
msgid "Test notes"
msgstr ""

#: stock/serializers.py:173
msgid "Purchase price of this stock item"
msgstr ""

#: stock/serializers.py:180
msgid "Purchase currency of this stock item"
msgstr ""

#: stock/serializers.py:294
msgid "Enter number of stock items to serialize"
msgstr ""

#: stock/serializers.py:309
#, python-brace-format
msgid "Quantity must not exceed available stock quantity ({q})"
msgstr ""

#: stock/serializers.py:315
msgid "Enter serial numbers for new items"
msgstr ""

#: stock/serializers.py:326 stock/serializers.py:789 stock/serializers.py:1030
msgid "Destination stock location"
msgstr ""

#: stock/serializers.py:333
msgid "Optional note field"
msgstr ""

#: stock/serializers.py:346
msgid "Serial numbers cannot be assigned to this part"
msgstr ""

#: stock/serializers.py:363 stock/views.py:1108
msgid "Serial numbers already exist"
msgstr ""

#: stock/serializers.py:405
msgid "Select stock item to install"
<<<<<<< HEAD
msgstr ""

#: stock/serializers.py:421
msgid "Stock item is unavailable"
msgstr ""

#: stock/serializers.py:428
msgid "Selected part is not in the Bill of Materials"
msgstr ""

#: stock/serializers.py:646
msgid "Part must be salable"
msgstr ""

#: stock/serializers.py:650
msgid "Item is allocated to a sales order"
msgstr ""

#: stock/serializers.py:654
msgid "Item is allocated to a build order"
msgstr ""

#: stock/serializers.py:684
msgid "Customer to assign stock items"
msgstr ""

#: stock/serializers.py:690
msgid "Selected company is not a customer"
msgstr ""

#: stock/serializers.py:698
msgid "Stock assignment notes"
msgstr ""

=======
msgstr ""

#: stock/serializers.py:421
msgid "Stock item is unavailable"
msgstr ""

#: stock/serializers.py:428
msgid "Selected part is not in the Bill of Materials"
msgstr ""

#: stock/serializers.py:646
msgid "Part must be salable"
msgstr ""

#: stock/serializers.py:650
msgid "Item is allocated to a sales order"
msgstr ""

#: stock/serializers.py:654
msgid "Item is allocated to a build order"
msgstr ""

#: stock/serializers.py:684
msgid "Customer to assign stock items"
msgstr ""

#: stock/serializers.py:690
msgid "Selected company is not a customer"
msgstr ""

#: stock/serializers.py:698
msgid "Stock assignment notes"
msgstr ""

>>>>>>> f9f10088
#: stock/serializers.py:708 stock/serializers.py:938
msgid "A list of stock items must be provided"
msgstr ""

#: stock/serializers.py:796
msgid "Stock merging notes"
msgstr ""

#: stock/serializers.py:801
msgid "Allow mismatched suppliers"
msgstr ""

#: stock/serializers.py:802
msgid "Allow stock items with different supplier parts to be merged"
msgstr ""

#: stock/serializers.py:807
msgid "Allow mismatched status"
msgstr ""

#: stock/serializers.py:808
msgid "Allow stock items with different status codes to be merged"
msgstr ""

#: stock/serializers.py:818
msgid "At least two stock items must be provided"
msgstr ""

#: stock/serializers.py:900
msgid "StockItem primary key value"
msgstr ""

#: stock/serializers.py:928
msgid "Stock transaction notes"
msgstr ""

#: stock/templates/stock/item.html:18
msgid "Stock Tracking Information"
msgstr ""

#: stock/templates/stock/item.html:29
msgid "New Entry"
msgstr ""

#: stock/templates/stock/item.html:48
msgid "Stock Item Allocations"
msgstr ""

#: stock/templates/stock/item.html:64
msgid "Child Stock Items"
msgstr ""

#: stock/templates/stock/item.html:72
msgid "This stock item does not have any child items"
msgstr ""

#: stock/templates/stock/item.html:81
#: stock/templates/stock/stock_sidebar.html:12
msgid "Test Data"
msgstr ""

#: stock/templates/stock/item.html:85 stock/templates/stock/item_base.html:57
msgid "Test Report"
msgstr ""

#: stock/templates/stock/item.html:89
msgid "Delete Test Data"
msgstr ""

#: stock/templates/stock/item.html:93
msgid "Add Test Data"
msgstr ""

#: stock/templates/stock/item.html:150
msgid "Installed Stock Items"
msgstr ""

#: stock/templates/stock/item.html:154 templates/js/translated/stock.js:3018
msgid "Install Stock Item"
msgstr ""

#: stock/templates/stock/item.html:304 templates/js/translated/stock.js:1480
msgid "Add Test Result"
msgstr ""

#: stock/templates/stock/item_base.html:42
#: templates/js/translated/barcode.js:330
#: templates/js/translated/barcode.js:335
msgid "Unlink Barcode"
msgstr ""

#: stock/templates/stock/item_base.html:44
msgid "Link Barcode"
msgstr ""

#: stock/templates/stock/item_base.html:46 templates/stock_table.html:24
msgid "Scan to Location"
msgstr ""

#: stock/templates/stock/item_base.html:53
msgid "Printing actions"
msgstr ""

#: stock/templates/stock/item_base.html:72
msgid "Stock adjustment actions"
msgstr ""

#: stock/templates/stock/item_base.html:76
#: stock/templates/stock/location.html:51 templates/stock_table.html:50
msgid "Count stock"
msgstr ""

#: stock/templates/stock/item_base.html:79 templates/stock_table.html:48
msgid "Add stock"
msgstr ""

#: stock/templates/stock/item_base.html:82 templates/stock_table.html:49
msgid "Remove stock"
msgstr ""

#: stock/templates/stock/item_base.html:85
msgid "Serialize stock"
msgstr ""

#: stock/templates/stock/item_base.html:89
#: stock/templates/stock/location.html:57
msgid "Transfer stock"
msgstr ""

#: stock/templates/stock/item_base.html:92 templates/stock_table.html:54
msgid "Assign to customer"
msgstr ""

#: stock/templates/stock/item_base.html:95
msgid "Return to stock"
msgstr ""

#: stock/templates/stock/item_base.html:98
msgid "Uninstall stock item"
msgstr ""

#: stock/templates/stock/item_base.html:98
msgid "Uninstall"
msgstr ""

#: stock/templates/stock/item_base.html:102
msgid "Install stock item"
msgstr ""

#: stock/templates/stock/item_base.html:102
msgid "Install"
msgstr ""

#: stock/templates/stock/item_base.html:117
msgid "Convert to variant"
msgstr ""

#: stock/templates/stock/item_base.html:120
msgid "Duplicate stock item"
msgstr ""

#: stock/templates/stock/item_base.html:122
msgid "Edit stock item"
msgstr ""

#: stock/templates/stock/item_base.html:125
msgid "Delete stock item"
msgstr ""

#: stock/templates/stock/item_base.html:163
msgid "previous page"
msgstr ""

#: stock/templates/stock/item_base.html:163
msgid "Navigate to previous serial number"
msgstr ""

#: stock/templates/stock/item_base.html:172
msgid "next page"
msgstr ""

#: stock/templates/stock/item_base.html:172
msgid "Navigate to next serial number"
msgstr ""

#: stock/templates/stock/item_base.html:199
#, python-format
msgid "This StockItem expired on %(item.expiry_date)s"
msgstr ""

#: stock/templates/stock/item_base.html:199
#: templates/js/translated/table_filters.js:252
msgid "Expired"
msgstr ""

#: stock/templates/stock/item_base.html:201
#, python-format
msgid "This StockItem expires on %(item.expiry_date)s"
msgstr ""

#: stock/templates/stock/item_base.html:201
#: templates/js/translated/table_filters.js:258
msgid "Stale"
msgstr ""

#: stock/templates/stock/item_base.html:208
#: templates/js/translated/stock.js:1846
msgid "Last Updated"
msgstr ""

#: stock/templates/stock/item_base.html:213
msgid "Last Stocktake"
msgstr ""

#: stock/templates/stock/item_base.html:217
msgid "No stocktake performed"
msgstr ""

#: stock/templates/stock/item_base.html:235
msgid "You are not in the list of owners of this item. This stock item cannot be edited."
msgstr ""

#: stock/templates/stock/item_base.html:242
msgid "This stock item is in production and cannot be edited."
msgstr ""

#: stock/templates/stock/item_base.html:243
msgid "Edit the stock item from the build view."
msgstr ""

#: stock/templates/stock/item_base.html:256
msgid "This stock item has not passed all required tests"
msgstr ""

#: stock/templates/stock/item_base.html:264
msgid "This stock item is allocated to Sales Order"
msgstr ""

#: stock/templates/stock/item_base.html:272
msgid "This stock item is allocated to Build Order"
msgstr ""

#: stock/templates/stock/item_base.html:278
msgid "This stock item is serialized - it has a unique serial number and the quantity cannot be adjusted."
msgstr ""

#: stock/templates/stock/item_base.html:319
#: templates/js/translated/build.js:1317
msgid "No location set"
msgstr ""

#: stock/templates/stock/item_base.html:326
msgid "Barcode Identifier"
msgstr ""

#: stock/templates/stock/item_base.html:368
msgid "Parent Item"
msgstr ""

#: stock/templates/stock/item_base.html:386
msgid "No manufacturer set"
msgstr ""

#: stock/templates/stock/item_base.html:411
msgid "Tests"
msgstr ""

#: stock/templates/stock/item_base.html:492
msgid "Edit Stock Status"
msgstr ""

#: stock/templates/stock/item_delete.html:9
msgid "Are you sure you want to delete this stock item?"
msgstr ""

#: stock/templates/stock/item_delete.html:12
#, python-format
msgid "This will remove <strong>%(qty)s</strong> units of <strong>%(full_name)s</strong> from stock."
msgstr ""

#: stock/templates/stock/item_serialize.html:5
msgid "Create serialized items from this stock item."
msgstr ""

#: stock/templates/stock/item_serialize.html:7
msgid "Select quantity to serialize, and unique serial numbers."
msgstr ""

#: stock/templates/stock/location.html:37
msgid "Check-in Items"
msgstr ""

#: stock/templates/stock/location.html:65
msgid "Location actions"
msgstr ""

#: stock/templates/stock/location.html:67
msgid "Edit location"
msgstr ""

#: stock/templates/stock/location.html:69
msgid "Delete location"
msgstr ""

#: stock/templates/stock/location.html:79
msgid "Create new stock location"
msgstr ""

#: stock/templates/stock/location.html:80
msgid "New Location"
msgstr ""

#: stock/templates/stock/location.html:99
#: stock/templates/stock/location.html:105
msgid "Location Path"
msgstr ""

#: stock/templates/stock/location.html:106
msgid "Top level stock location"
msgstr ""

#: stock/templates/stock/location.html:119
msgid "You are not in the list of owners of this location. This stock location cannot be edited."
msgstr ""

#: stock/templates/stock/location.html:132
#: stock/templates/stock/location.html:179
#: stock/templates/stock/location_sidebar.html:5
msgid "Sublocations"
msgstr ""

#: stock/templates/stock/location.html:146 templates/InvenTree/search.html:164
#: templates/stats.html:109 users/models.py:42
msgid "Stock Locations"
msgstr ""

#: stock/templates/stock/location.html:186 templates/stock_table.html:30
msgid "Printing Actions"
msgstr ""

#: stock/templates/stock/location.html:190 templates/stock_table.html:34
msgid "Print labels"
msgstr ""

#: stock/templates/stock/location_delete.html:7
msgid "Are you sure you want to delete this stock location?"
msgstr ""

#: stock/templates/stock/stock_app_base.html:16
msgid "Loading..."
msgstr ""

#: stock/templates/stock/stock_sidebar.html:5
msgid "Stock Tracking"
msgstr ""

#: stock/templates/stock/stock_sidebar.html:20
msgid "Child Items"
msgstr ""

#: stock/templates/stock/stock_uninstall.html:8
msgid "The following stock items will be uninstalled"
msgstr ""

#: stock/templates/stock/stockitem_convert.html:7 stock/views.py:730
msgid "Convert Stock Item"
msgstr ""

#: stock/templates/stock/stockitem_convert.html:8
#, python-format
msgid "This stock item is current an instance of <em>%(part)s</em>"
msgstr ""

#: stock/templates/stock/stockitem_convert.html:9
msgid "It can be converted to one of the part variants listed below."
msgstr ""

#: stock/templates/stock/stockitem_convert.html:14
msgid "This action cannot be easily undone"
msgstr ""

#: stock/templates/stock/tracking_delete.html:6
msgid "Are you sure you want to delete this stock tracking entry?"
msgstr ""

#: stock/views.py:162 templates/js/translated/stock.js:140
msgid "Edit Stock Location"
msgstr ""

#: stock/views.py:269 stock/views.py:709 stock/views.py:835 stock/views.py:1117
msgid "Owner is required (ownership control is enabled)"
msgstr ""

#: stock/views.py:284
msgid "Stock Location QR code"
msgstr ""

#: stock/views.py:303
msgid "Return to Stock"
msgstr ""

#: stock/views.py:312
msgid "Specify a valid location"
msgstr ""

#: stock/views.py:323
msgid "Stock item returned from customer"
msgstr ""

#: stock/views.py:334
msgid "Delete All Test Data"
msgstr ""

#: stock/views.py:351
msgid "Confirm test data deletion"
msgstr ""

#: stock/views.py:352
msgid "Check the confirmation box"
msgstr ""

#: stock/views.py:456
msgid "Stock Item QR Code"
msgstr ""

#: stock/views.py:481
msgid "Uninstall Stock Items"
msgstr ""

#: stock/views.py:578 templates/js/translated/stock.js:1075
msgid "Confirm stock adjustment"
msgstr ""

#: stock/views.py:589
msgid "Uninstalled stock items"
msgstr ""

#: stock/views.py:611 templates/js/translated/stock.js:333
msgid "Edit Stock Item"
msgstr ""

#: stock/views.py:761
msgid "Create new Stock Location"
msgstr ""

#: stock/views.py:862
msgid "Create new Stock Item"
msgstr ""

#: stock/views.py:1004 templates/js/translated/stock.js:313
msgid "Duplicate Stock Item"
msgstr ""

#: stock/views.py:1086
msgid "Quantity cannot be negative"
msgstr ""

#: stock/views.py:1186
msgid "Delete Stock Location"
msgstr ""

#: stock/views.py:1199
msgid "Delete Stock Item"
msgstr ""

#: stock/views.py:1210
msgid "Delete Stock Tracking Entry"
msgstr ""

#: stock/views.py:1217
msgid "Edit Stock Tracking Entry"
msgstr ""

#: stock/views.py:1226
msgid "Add Stock Tracking Entry"
msgstr ""

#: templates/403.html:5 templates/403.html:11
msgid "Permission Denied"
msgstr ""

#: templates/403.html:14
msgid "You do not have permission to view this page."
msgstr ""

#: templates/404.html:5 templates/404.html:11
msgid "Page Not Found"
msgstr ""

#: templates/404.html:14
msgid "The requested page does not exist"
msgstr ""

#: templates/500.html:5 templates/500.html:11
msgid "Internal Server Error"
msgstr ""

#: templates/500.html:14
msgid "The InvenTree server raised an internal error"
msgstr ""

#: templates/500.html:15
msgid "Refer to the error log in the admin interface for further details"
msgstr ""

#: templates/503.html:10 templates/503.html:35
msgid "Site is in Maintenance"
msgstr ""

#: templates/503.html:41
msgid "The site is currently in maintenance and should be up again soon!"
msgstr ""

#: templates/InvenTree/index.html:7
msgid "Index"
msgstr ""

#: templates/InvenTree/index.html:88
msgid "Subscribed Parts"
msgstr ""

#: templates/InvenTree/index.html:98
msgid "Subscribed Categories"
msgstr ""

#: templates/InvenTree/index.html:108
msgid "Latest Parts"
msgstr ""

#: templates/InvenTree/index.html:119
msgid "BOM Waiting Validation"
msgstr ""

#: templates/InvenTree/index.html:145
msgid "Recently Updated"
msgstr ""

#: templates/InvenTree/index.html:168
msgid "Depleted Stock"
msgstr ""

#: templates/InvenTree/index.html:191
msgid "Expired Stock"
msgstr ""

#: templates/InvenTree/index.html:202
msgid "Stale Stock"
msgstr ""

#: templates/InvenTree/index.html:224
msgid "Build Orders In Progress"
msgstr ""

#: templates/InvenTree/index.html:235
msgid "Overdue Build Orders"
msgstr ""

#: templates/InvenTree/index.html:255
msgid "Outstanding Purchase Orders"
msgstr ""

#: templates/InvenTree/index.html:266
msgid "Overdue Purchase Orders"
msgstr ""

#: templates/InvenTree/index.html:286
msgid "Outstanding Sales Orders"
msgstr ""

#: templates/InvenTree/index.html:297
msgid "Overdue Sales Orders"
msgstr ""

#: templates/InvenTree/search.html:8
msgid "Search Results"
msgstr ""

#: templates/InvenTree/settings/barcode.html:8
msgid "Barcode Settings"
msgstr ""

#: templates/InvenTree/settings/build.html:8
msgid "Build Order Settings"
msgstr ""

#: templates/InvenTree/settings/category.html:7
msgid "Category Settings"
msgstr ""

#: templates/InvenTree/settings/currencies.html:8
msgid "Currency Settings"
msgstr ""

#: templates/InvenTree/settings/currencies.html:19
msgid "Base Currency"
msgstr ""

#: templates/InvenTree/settings/currencies.html:24
msgid "Exchange Rates"
msgstr ""

#: templates/InvenTree/settings/currencies.html:38
msgid "Last Update"
msgstr ""

#: templates/InvenTree/settings/currencies.html:44
msgid "Never"
msgstr ""

#: templates/InvenTree/settings/currencies.html:49
msgid "Update Now"
msgstr ""

#: templates/InvenTree/settings/global.html:9
msgid "Server Settings"
msgstr ""

#: templates/InvenTree/settings/login.html:9
#: templates/InvenTree/settings/sidebar.html:29
msgid "Login Settings"
msgstr ""

#: templates/InvenTree/settings/login.html:21 templates/account/signup.html:5
msgid "Signup"
msgstr ""

#: templates/InvenTree/settings/mixins/settings.html:5
#: templates/InvenTree/settings/settings.html:12 templates/navbar.html:113
msgid "Settings"
msgstr ""

#: templates/InvenTree/settings/mixins/urls.html:5
msgid "URLs"
msgstr ""

#: templates/InvenTree/settings/mixins/urls.html:8
#, python-format
msgid "The Base-URL for this plugin is <a href=\"/%(base)s\" target=\"_blank\"><strong>%(base)s</strong></a>."
msgstr ""

#: templates/InvenTree/settings/mixins/urls.html:23
msgid "Open in new tab"
msgstr ""

#: templates/InvenTree/settings/part.html:7
msgid "Part Settings"
msgstr ""

#: templates/InvenTree/settings/part.html:44
msgid "Part Import"
msgstr ""

#: templates/InvenTree/settings/part.html:48
msgid "Import Part"
msgstr ""

#: templates/InvenTree/settings/part.html:62
msgid "Part Parameter Templates"
msgstr ""

#: templates/InvenTree/settings/plugin.html:10
msgid "Plugin Settings"
msgstr ""

#: templates/InvenTree/settings/plugin.html:16
msgid "Changing the settings below require you to immediatly restart InvenTree. Do not change this while under active usage."
msgstr ""

#: templates/InvenTree/settings/plugin.html:33
msgid "Plugins"
msgstr ""

#: templates/InvenTree/settings/plugin.html:38
#: templates/js/translated/plugin.js:15
msgid "Install Plugin"
msgstr ""

#: templates/InvenTree/settings/plugin.html:47 templates/navbar.html:111
#: users/models.py:39
msgid "Admin"
msgstr ""

#: templates/InvenTree/settings/plugin.html:49
#: templates/InvenTree/settings/plugin_settings.html:28
msgid "Author"
msgstr ""

#: templates/InvenTree/settings/plugin.html:51
#: templates/InvenTree/settings/plugin_settings.html:43
msgid "Version"
msgstr ""

#: templates/InvenTree/settings/plugin.html:92
msgid "Inactive plugins"
msgstr ""

#: templates/InvenTree/settings/plugin.html:115
msgid "Plugin Error Stack"
msgstr ""

#: templates/InvenTree/settings/plugin.html:124
msgid "Stage"
msgstr ""

#: templates/InvenTree/settings/plugin.html:126
msgid "Message"
msgstr ""

#: templates/InvenTree/settings/plugin_settings.html:10
#, python-format
msgid "Plugin details for %(name)s"
msgstr ""

#: templates/InvenTree/settings/plugin_settings.html:17
msgid "Plugin information"
msgstr ""

#: templates/InvenTree/settings/plugin_settings.html:48
msgid "no version information supplied"
msgstr ""

#: templates/InvenTree/settings/plugin_settings.html:62
msgid "License"
msgstr ""

#: templates/InvenTree/settings/plugin_settings.html:71
msgid "The code information is pulled from the latest git commit for this plugin. It might not reflect official version numbers or information but the actual code running."
msgstr ""

#: templates/InvenTree/settings/plugin_settings.html:77
msgid "Package information"
msgstr ""

#: templates/InvenTree/settings/plugin_settings.html:83
msgid "Installation method"
msgstr ""

#: templates/InvenTree/settings/plugin_settings.html:86
msgid "This plugin was installed as a package"
msgstr ""

#: templates/InvenTree/settings/plugin_settings.html:88
msgid "This plugin was found in a local InvenTree path"
msgstr ""

#: templates/InvenTree/settings/plugin_settings.html:94
msgid "Installation path"
msgstr ""

#: templates/InvenTree/settings/plugin_settings.html:100
msgid "Commit Author"
msgstr ""

#: templates/InvenTree/settings/plugin_settings.html:104
#: templates/about.html:47
msgid "Commit Date"
msgstr ""

#: templates/InvenTree/settings/plugin_settings.html:108
#: templates/about.html:40
msgid "Commit Hash"
msgstr ""

#: templates/InvenTree/settings/plugin_settings.html:112
msgid "Commit Message"
msgstr ""

#: templates/InvenTree/settings/plugin_settings.html:117
msgid "Sign Status"
msgstr ""

#: templates/InvenTree/settings/plugin_settings.html:122
msgid "Sign Key"
msgstr ""

#: templates/InvenTree/settings/po.html:7
msgid "Purchase Order Settings"
msgstr ""

#: templates/InvenTree/settings/report.html:8
#: templates/InvenTree/settings/user_reports.html:9
msgid "Report Settings"
msgstr ""

#: templates/InvenTree/settings/setting.html:33
msgid "No value set"
msgstr ""

#: templates/InvenTree/settings/setting.html:38
msgid "Edit setting"
msgstr ""

#: templates/InvenTree/settings/settings.html:115
msgid "Edit Plugin Setting"
msgstr ""

#: templates/InvenTree/settings/settings.html:117
msgid "Edit Global Setting"
msgstr ""

#: templates/InvenTree/settings/settings.html:119
msgid "Edit User Setting"
msgstr ""

#: templates/InvenTree/settings/settings.html:208
msgid "No category parameter templates found"
msgstr ""

#: templates/InvenTree/settings/settings.html:230
#: templates/InvenTree/settings/settings.html:329
msgid "Edit Template"
msgstr ""

#: templates/InvenTree/settings/settings.html:231
#: templates/InvenTree/settings/settings.html:330
msgid "Delete Template"
msgstr ""

#: templates/InvenTree/settings/settings.html:309
msgid "No part parameter templates found"
msgstr ""

#: templates/InvenTree/settings/settings.html:313
msgid "ID"
msgstr ""

#: templates/InvenTree/settings/sidebar.html:6
#: templates/InvenTree/settings/user_settings.html:9
msgid "User Settings"
msgstr ""

#: templates/InvenTree/settings/sidebar.html:9
#: templates/InvenTree/settings/user.html:12
msgid "Account Settings"
msgstr ""

#: templates/InvenTree/settings/sidebar.html:11
#: templates/InvenTree/settings/user_display.html:9
msgid "Display Settings"
msgstr ""

#: templates/InvenTree/settings/sidebar.html:13
msgid "Home Page"
msgstr ""

#: templates/InvenTree/settings/sidebar.html:15
#: templates/InvenTree/settings/user_search.html:9
msgid "Search Settings"
msgstr ""

#: templates/InvenTree/settings/sidebar.html:17
msgid "Label Printing"
msgstr ""

#: templates/InvenTree/settings/sidebar.html:19
#: templates/InvenTree/settings/sidebar.html:35
msgid "Reporting"
msgstr ""

#: templates/InvenTree/settings/sidebar.html:24
msgid "Global Settings"
msgstr ""

#: templates/InvenTree/settings/sidebar.html:27
msgid "Server Configuration"
msgstr ""

#: templates/InvenTree/settings/sidebar.html:33
msgid "Currencies"
msgstr ""

#: templates/InvenTree/settings/sidebar.html:39
msgid "Categories"
msgstr ""

#: templates/InvenTree/settings/so.html:7
msgid "Sales Order Settings"
msgstr ""

#: templates/InvenTree/settings/stock.html:7
msgid "Stock Settings"
msgstr ""

#: templates/InvenTree/settings/user.html:18
#: templates/account/password_reset_from_key.html:4
#: templates/account/password_reset_from_key.html:7
msgid "Change Password"
msgstr ""

#: templates/InvenTree/settings/user.html:22
#: templates/js/translated/helpers.js:26
msgid "Edit"
msgstr ""

#: templates/InvenTree/settings/user.html:32
msgid "Username"
msgstr ""

#: templates/InvenTree/settings/user.html:36
msgid "First Name"
msgstr ""

#: templates/InvenTree/settings/user.html:40
msgid "Last Name"
msgstr ""

#: templates/InvenTree/settings/user.html:54
msgid "The following email addresses are associated with your account:"
msgstr ""

#: templates/InvenTree/settings/user.html:75
msgid "Verified"
msgstr ""

#: templates/InvenTree/settings/user.html:77
msgid "Unverified"
msgstr ""

#: templates/InvenTree/settings/user.html:79
msgid "Primary"
msgstr ""

#: templates/InvenTree/settings/user.html:85
msgid "Make Primary"
msgstr ""

#: templates/InvenTree/settings/user.html:86
msgid "Re-send Verification"
msgstr ""

#: templates/InvenTree/settings/user.html:87
#: templates/InvenTree/settings/user.html:149
msgid "Remove"
msgstr ""

#: templates/InvenTree/settings/user.html:95
#: templates/InvenTree/settings/user.html:201
msgid "Warning:"
msgstr ""

#: templates/InvenTree/settings/user.html:96
msgid "You currently do not have any email address set up. You should really add an email address so you can receive notifications, reset your password, etc."
msgstr ""

#: templates/InvenTree/settings/user.html:104
msgid "Add Email Address"
msgstr ""

#: templates/InvenTree/settings/user.html:109
msgid "Add Email"
msgstr ""

#: templates/InvenTree/settings/user.html:117
msgid "Social Accounts"
msgstr ""

#: templates/InvenTree/settings/user.html:122
msgid "You can sign in to your account using any of the following third party accounts:"
msgstr ""

#: templates/InvenTree/settings/user.html:157
msgid "You currently have no social network accounts connected to this account."
msgstr ""

#: templates/InvenTree/settings/user.html:162
msgid "Add a 3rd Party Account"
msgstr ""

#: templates/InvenTree/settings/user.html:172
msgid "Multifactor"
msgstr ""

#: templates/InvenTree/settings/user.html:177
msgid "You have these factors available:"
msgstr ""

#: templates/InvenTree/settings/user.html:187
msgid "TOTP"
msgstr ""

#: templates/InvenTree/settings/user.html:193
msgid "Static"
msgstr ""

#: templates/InvenTree/settings/user.html:202
msgid "You currently do not have any factors set up."
msgstr ""

#: templates/InvenTree/settings/user.html:209
msgid "Change factors"
msgstr ""

#: templates/InvenTree/settings/user.html:210
msgid "Setup multifactor"
msgstr ""

#: templates/InvenTree/settings/user.html:212
msgid "Remove multifactor"
msgstr ""

#: templates/InvenTree/settings/user.html:220
msgid "Active Sessions"
msgstr ""

#: templates/InvenTree/settings/user.html:226
msgid "Log out active sessions (except this one)"
msgstr ""

#: templates/InvenTree/settings/user.html:227
msgid "Log Out Active Sessions"
msgstr ""

#: templates/InvenTree/settings/user.html:236
msgid "<em>unknown on unknown</em>"
msgstr ""

#: templates/InvenTree/settings/user.html:237
msgid "<em>unknown</em>"
msgstr ""

#: templates/InvenTree/settings/user.html:241
msgid "IP Address"
msgstr ""

#: templates/InvenTree/settings/user.html:242
msgid "Device"
msgstr ""

#: templates/InvenTree/settings/user.html:243
msgid "Last Activity"
msgstr ""

#: templates/InvenTree/settings/user.html:252
#, python-format
msgid "%(time)s ago (this session)"
msgstr ""

#: templates/InvenTree/settings/user.html:254
#, python-format
msgid "%(time)s ago"
msgstr ""

#: templates/InvenTree/settings/user.html:266
msgid "Do you really want to remove the selected email address?"
msgstr ""

#: templates/InvenTree/settings/user_display.html:25
msgid "Theme Settings"
msgstr ""

#: templates/InvenTree/settings/user_display.html:35
msgid "Select theme"
msgstr ""

#: templates/InvenTree/settings/user_display.html:46
msgid "Set Theme"
msgstr ""

#: templates/InvenTree/settings/user_display.html:54
msgid "Language Settings"
msgstr ""

#: templates/InvenTree/settings/user_display.html:63
msgid "Select language"
msgstr ""

#: templates/InvenTree/settings/user_display.html:79
#, python-format
msgid "%(lang_translated)s%% translated"
msgstr ""

#: templates/InvenTree/settings/user_display.html:81
msgid "No translations available"
msgstr ""

#: templates/InvenTree/settings/user_display.html:88
msgid "Set Language"
msgstr ""

#: templates/InvenTree/settings/user_display.html:91
msgid "Some languages are not complete"
msgstr ""

#: templates/InvenTree/settings/user_display.html:93
msgid "Show only sufficent"
msgstr ""

#: templates/InvenTree/settings/user_display.html:95
msgid "and hidden."
msgstr ""

#: templates/InvenTree/settings/user_display.html:95
msgid "Show them too"
msgstr ""

#: templates/InvenTree/settings/user_display.html:101
msgid "Help the translation efforts!"
msgstr ""

#: templates/InvenTree/settings/user_display.html:102
#, python-format
msgid "Native language translation of the InvenTree web application is <a href=\"%(link)s\">community contributed via crowdin</a>. Contributions are welcomed and encouraged."
msgstr ""

#: templates/InvenTree/settings/user_homepage.html:9
msgid "Home Page Settings"
msgstr ""

#: templates/InvenTree/settings/user_labels.html:9
msgid "Label Settings"
msgstr ""

#: templates/about.html:10
msgid "InvenTree Version Information"
msgstr ""

#: templates/about.html:11 templates/about.html:105
#: templates/js/translated/bom.js:132 templates/js/translated/bom.js:620
#: templates/js/translated/modals.js:53 templates/js/translated/modals.js:584
#: templates/js/translated/modals.js:678 templates/js/translated/modals.js:986
#: templates/modals.html:15 templates/modals.html:27 templates/modals.html:39
#: templates/modals.html:50
msgid "Close"
msgstr ""

#: templates/about.html:20
msgid "InvenTree Version"
msgstr ""

#: templates/about.html:25
msgid "Development Version"
msgstr ""

#: templates/about.html:28
msgid "Up to Date"
msgstr ""

#: templates/about.html:30
msgid "Update Available"
msgstr ""

#: templates/about.html:53
msgid "InvenTree Documentation"
msgstr ""

#: templates/about.html:58
msgid "API Version"
msgstr ""

#: templates/about.html:63
msgid "Python Version"
msgstr ""

#: templates/about.html:68
msgid "Django Version"
msgstr ""

#: templates/about.html:73
msgid "View Code on GitHub"
msgstr ""

#: templates/about.html:78
msgid "Credits"
msgstr ""

#: templates/about.html:83
msgid "Mobile App"
msgstr ""

#: templates/about.html:88
msgid "Submit Bug Report"
msgstr ""

#: templates/about.html:95 templates/clip.html:4
msgid "copy to clipboard"
msgstr ""

#: templates/about.html:95
msgid "copy version information"
msgstr ""

#: templates/account/email_confirm.html:6
#: templates/account/email_confirm.html:10
msgid "Confirm Email Address"
msgstr ""

#: templates/account/email_confirm.html:16
#, python-format
msgid "Please confirm that <a href=\"mailto:%(email)s\">%(email)s</a> is an email address for user %(user_display)s."
msgstr ""

#: templates/account/email_confirm.html:27
#, python-format
msgid "This email confirmation link expired or is invalid. Please <a href=\"%(email_url)s\">issue a new email confirmation request</a>."
msgstr ""

#: templates/account/login.html:6 templates/account/login.html:16
#: templates/account/login.html:39
msgid "Sign In"
msgstr ""

#: templates/account/login.html:21
#, python-format
msgid "Please sign in with one\n"
"of your existing third party accounts or  <a class=\"btn btn-primary btn-small\" href=\"%(signup_url)s\">sign up</a>\n"
"for a account and sign in below:"
msgstr ""

#: templates/account/login.html:25
#, python-format
msgid "If you have not created an account yet, then please\n"
"<a href=\"%(signup_url)s\">sign up</a> first."
msgstr ""

#: templates/account/login.html:42
msgid "Forgot Password?"
msgstr ""

#: templates/account/login.html:47
msgid "InvenTree demo instance"
msgstr ""

#: templates/account/login.html:47
msgid "Click here for login details"
msgstr ""

#: templates/account/login.html:55
msgid "or use SSO"
msgstr ""

#: templates/account/logout.html:5 templates/account/logout.html:8
#: templates/account/logout.html:20
msgid "Sign Out"
msgstr ""

#: templates/account/logout.html:10
msgid "Are you sure you want to sign out?"
msgstr ""

#: templates/account/logout.html:19
msgid "Back to Site"
msgstr ""

#: templates/account/password_reset.html:5
#: templates/account/password_reset.html:12
msgid "Password Reset"
msgstr ""

#: templates/account/password_reset.html:18
msgid "Forgotten your password? Enter your email address below, and we'll send you an email allowing you to reset it."
msgstr ""

#: templates/account/password_reset.html:23
msgid "Reset My Password"
msgstr ""

#: templates/account/password_reset.html:27 templates/account/signup.html:36
msgid "This function is currently disabled. Please contact an administrator."
msgstr ""

#: templates/account/password_reset_from_key.html:7
msgid "Bad Token"
msgstr ""

#: templates/account/password_reset_from_key.html:11
#, python-format
msgid "The password reset link was invalid, possibly because it has already been used.  Please request a <a href=\"%(passwd_reset_url)s\">new password reset</a>."
msgstr ""

#: templates/account/password_reset_from_key.html:18
msgid "Change password"
msgstr ""

#: templates/account/password_reset_from_key.html:22
msgid "Your password is now changed."
msgstr ""

#: templates/account/signup.html:11 templates/account/signup.html:22
msgid "Sign Up"
msgstr ""

#: templates/account/signup.html:13
#, python-format
msgid "Already have an account? Then please <a href=\"%(login_url)s\">sign in</a>."
msgstr ""

#: templates/account/signup.html:27
msgid "Or use a SSO-provider for signup"
msgstr ""

#: templates/admin_button.html:2
msgid "View in administration panel"
msgstr ""

#: templates/allauth_2fa/authenticate.html:5
msgid "Two-Factor Authentication"
msgstr ""

#: templates/allauth_2fa/authenticate.html:12
msgid "Authenticate"
msgstr ""

#: templates/allauth_2fa/backup_tokens.html:6
msgid "Two-Factor Authentication Backup Tokens"
msgstr ""

#: templates/allauth_2fa/backup_tokens.html:17
msgid "Backup tokens have been generated, but are not revealed here for security reasons. Press the button below to generate new ones."
msgstr ""

#: templates/allauth_2fa/backup_tokens.html:20
msgid "No tokens. Press the button below to generate some."
msgstr ""

#: templates/allauth_2fa/backup_tokens.html:27
msgid "Generate backup tokens"
msgstr ""

#: templates/allauth_2fa/backup_tokens.html:31
#: templates/allauth_2fa/setup.html:40
<<<<<<< HEAD
msgid "back to settings"
=======
msgid "Back to settings"
>>>>>>> f9f10088
msgstr ""

#: templates/allauth_2fa/remove.html:6
msgid "Disable Two-Factor Authentication"
msgstr ""

#: templates/allauth_2fa/remove.html:9
msgid "Are you sure?"
msgstr ""

#: templates/allauth_2fa/remove.html:14
msgid "Disable Two-Factor"
msgstr ""

#: templates/allauth_2fa/setup.html:6
msgid "Setup Two-Factor Authentication"
msgstr ""

#: templates/allauth_2fa/setup.html:10
msgid "Step 1"
msgstr ""

#: templates/allauth_2fa/setup.html:14
msgid "Scan the QR code below with a token generator of your choice (for instance Google Authenticator)."
msgstr ""

#: templates/allauth_2fa/setup.html:23
msgid "Step 2"
msgstr ""

#: templates/allauth_2fa/setup.html:27
msgid "Input a token generated by the app:"
msgstr ""

#: templates/allauth_2fa/setup.html:35
msgid "Verify"
msgstr ""

#: templates/attachment_button.html:4 templates/js/translated/attachment.js:54
msgid "Add Link"
msgstr ""

#: templates/attachment_button.html:7 templates/js/translated/attachment.js:36
msgid "Add Attachment"
msgstr ""

#: templates/base.html:97
msgid "Server Restart Required"
msgstr ""

#: templates/base.html:100
msgid "A configuration option has been changed which requires a server restart"
msgstr ""

#: templates/base.html:100
msgid "Contact your system administrator for further information"
msgstr ""

#: templates/email/build_order_required_stock.html:7
msgid "Stock is required for the following build order"
msgstr ""

#: templates/email/build_order_required_stock.html:8
#, python-format
msgid "Build order %(build)s - building %(quantity)s x %(part)s"
msgstr ""

#: templates/email/build_order_required_stock.html:10
msgid "Click on the following link to view this build order"
msgstr ""

#: templates/email/build_order_required_stock.html:14
msgid "The following parts are low on required stock"
msgstr ""

#: templates/email/build_order_required_stock.html:18
#: templates/js/translated/bom.js:1335
msgid "Required Quantity"
msgstr ""

#: templates/email/build_order_required_stock.html:19
#: templates/email/low_stock_notification.html:18
#: templates/js/translated/bom.js:804 templates/js/translated/build.js:1411
#: templates/js/translated/build.js:2048
#: templates/js/translated/table_filters.js:178
msgid "Available"
msgstr ""

#: templates/email/build_order_required_stock.html:38
#: templates/email/low_stock_notification.html:31
msgid "You are receiving this email because you are subscribed to notifications for this part "
msgstr ""

#: templates/email/email.html:35
msgid "InvenTree version"
msgstr ""

#: templates/email/low_stock_notification.html:7
#, python-format
msgid " The available stock for %(part)s has fallen below the configured minimum level"
msgstr ""

#: templates/email/low_stock_notification.html:9
msgid "Click on the following link to view this part"
msgstr ""

#: templates/email/low_stock_notification.html:19
msgid "Minimum Quantity"
msgstr ""

#: templates/image_download.html:8
msgid "Specify URL for downloading image"
msgstr ""

#: templates/image_download.html:11
msgid "Must be a valid image URL"
msgstr ""

#: templates/image_download.html:12
msgid "Remote server must be accessible"
msgstr ""

#: templates/image_download.html:13
msgid "Remote image must not exceed maximum allowable file size"
msgstr ""

#: templates/js/translated/api.js:185 templates/js/translated/modals.js:1056
msgid "No Response"
msgstr ""

#: templates/js/translated/api.js:186 templates/js/translated/modals.js:1057
msgid "No response from the InvenTree server"
msgstr ""

#: templates/js/translated/api.js:192
msgid "Error 400: Bad request"
msgstr ""

#: templates/js/translated/api.js:193
msgid "API request returned error code 400"
msgstr ""

#: templates/js/translated/api.js:197 templates/js/translated/modals.js:1066
msgid "Error 401: Not Authenticated"
msgstr ""

#: templates/js/translated/api.js:198 templates/js/translated/modals.js:1067
msgid "Authentication credentials not supplied"
msgstr ""

#: templates/js/translated/api.js:202 templates/js/translated/modals.js:1071
msgid "Error 403: Permission Denied"
msgstr ""

#: templates/js/translated/api.js:203 templates/js/translated/modals.js:1072
msgid "You do not have the required permissions to access this function"
msgstr ""

#: templates/js/translated/api.js:207 templates/js/translated/modals.js:1076
msgid "Error 404: Resource Not Found"
msgstr ""

#: templates/js/translated/api.js:208 templates/js/translated/modals.js:1077
msgid "The requested resource could not be located on the server"
msgstr ""

#: templates/js/translated/api.js:212
msgid "Error 405: Method Not Allowed"
msgstr ""

#: templates/js/translated/api.js:213
msgid "HTTP method not allowed at URL"
msgstr ""

#: templates/js/translated/api.js:217 templates/js/translated/modals.js:1081
msgid "Error 408: Timeout"
msgstr ""

#: templates/js/translated/api.js:218 templates/js/translated/modals.js:1082
msgid "Connection timeout while requesting data from server"
msgstr ""

#: templates/js/translated/api.js:221
msgid "Unhandled Error Code"
msgstr ""

#: templates/js/translated/api.js:222
msgid "Error code"
msgstr ""

#: templates/js/translated/attachment.js:78
msgid "No attachments found"
msgstr ""

#: templates/js/translated/attachment.js:100
msgid "Edit Attachment"
msgstr ""

#: templates/js/translated/attachment.js:110
msgid "Confirm Delete"
msgstr ""

#: templates/js/translated/attachment.js:111
msgid "Delete Attachment"
msgstr ""

#: templates/js/translated/attachment.js:167
msgid "Upload Date"
msgstr ""

#: templates/js/translated/attachment.js:180
msgid "Edit attachment"
msgstr ""

#: templates/js/translated/attachment.js:187
msgid "Delete attachment"
msgstr ""

#: templates/js/translated/barcode.js:29
msgid "Scan barcode data here using wedge scanner"
msgstr ""

#: templates/js/translated/barcode.js:31
msgid "Enter barcode data"
msgstr ""

#: templates/js/translated/barcode.js:35
msgid "Barcode"
msgstr ""

#: templates/js/translated/barcode.js:53
msgid "Enter optional notes for stock transfer"
msgstr ""

#: templates/js/translated/barcode.js:54
msgid "Enter notes"
msgstr ""

#: templates/js/translated/barcode.js:92
msgid "Server error"
msgstr ""

#: templates/js/translated/barcode.js:113
msgid "Unknown response from server"
msgstr ""

#: templates/js/translated/barcode.js:140
#: templates/js/translated/modals.js:1046
msgid "Invalid server response"
msgstr ""

#: templates/js/translated/barcode.js:233
msgid "Scan barcode data below"
msgstr ""

#: templates/js/translated/barcode.js:280 templates/navbar.html:94
msgid "Scan Barcode"
msgstr ""

#: templates/js/translated/barcode.js:291
msgid "No URL in response"
msgstr ""

#: templates/js/translated/barcode.js:309
msgid "Link Barcode to Stock Item"
msgstr ""

#: templates/js/translated/barcode.js:332
msgid "This will remove the association between this stock item and the barcode"
msgstr ""

#: templates/js/translated/barcode.js:338
msgid "Unlink"
msgstr ""

#: templates/js/translated/barcode.js:397 templates/js/translated/stock.js:1027
msgid "Remove stock item"
msgstr ""

#: templates/js/translated/barcode.js:439
msgid "Check Stock Items into Location"
msgstr ""

#: templates/js/translated/barcode.js:443
#: templates/js/translated/barcode.js:573
msgid "Check In"
msgstr ""

#: templates/js/translated/barcode.js:485
#: templates/js/translated/barcode.js:612
msgid "Error transferring stock"
msgstr ""

#: templates/js/translated/barcode.js:507
msgid "Stock Item already scanned"
msgstr ""

#: templates/js/translated/barcode.js:511
msgid "Stock Item already in this location"
msgstr ""

#: templates/js/translated/barcode.js:518
msgid "Added stock item"
msgstr ""

#: templates/js/translated/barcode.js:525
msgid "Barcode does not match Stock Item"
msgstr ""

#: templates/js/translated/barcode.js:568
msgid "Check Into Location"
msgstr ""

#: templates/js/translated/barcode.js:633
msgid "Barcode does not match a valid location"
msgstr ""

#: templates/js/translated/bom.js:75
msgid "Display row data"
msgstr ""

#: templates/js/translated/bom.js:131
msgid "Row Data"
msgstr ""

#: templates/js/translated/bom.js:249
msgid "Download BOM Template"
msgstr ""

#: templates/js/translated/bom.js:252 templates/js/translated/bom.js:286
#: templates/js/translated/order.js:369 templates/js/translated/stock.js:519
msgid "Format"
msgstr ""

#: templates/js/translated/bom.js:253 templates/js/translated/bom.js:287
#: templates/js/translated/order.js:370 templates/js/translated/stock.js:520
msgid "Select file format"
msgstr ""

#: templates/js/translated/bom.js:294
msgid "Cascading"
msgstr ""

#: templates/js/translated/bom.js:295
msgid "Download cascading / multi-level BOM"
msgstr ""

#: templates/js/translated/bom.js:300
msgid "Levels"
msgstr ""

#: templates/js/translated/bom.js:301
msgid "Select maximum number of BOM levels to export (0 = all levels)"
msgstr ""

#: templates/js/translated/bom.js:307
msgid "Include Parameter Data"
msgstr ""

#: templates/js/translated/bom.js:308
msgid "Include part  parameter data in exported BOM"
msgstr ""

#: templates/js/translated/bom.js:313
msgid "Include Stock Data"
msgstr ""

#: templates/js/translated/bom.js:314
msgid "Include part stock data in exported BOM"
msgstr ""

#: templates/js/translated/bom.js:319
msgid "Include Manufacturer Data"
msgstr ""

#: templates/js/translated/bom.js:320
msgid "Include part manufacturer data in exported BOM"
msgstr ""

#: templates/js/translated/bom.js:325
msgid "Include Supplier Data"
msgstr ""

#: templates/js/translated/bom.js:326
msgid "Include part supplier data in exported BOM"
msgstr ""

#: templates/js/translated/bom.js:509
msgid "Remove substitute part"
msgstr ""

#: templates/js/translated/bom.js:565
msgid "Select and add a new substitute part using the input below"
msgstr ""

#: templates/js/translated/bom.js:576
msgid "Are you sure you wish to remove this substitute part link?"
msgstr ""

#: templates/js/translated/bom.js:582
msgid "Remove Substitute Part"
msgstr ""

#: templates/js/translated/bom.js:621
msgid "Add Substitute"
msgstr ""

#: templates/js/translated/bom.js:622
msgid "Edit BOM Item Substitutes"
msgstr ""

#: templates/js/translated/bom.js:741
msgid "Substitutes Available"
msgstr ""

#: templates/js/translated/bom.js:745 templates/js/translated/build.js:1393
msgid "Variant stock allowed"
msgstr ""

#: templates/js/translated/bom.js:750
msgid "Open subassembly"
msgstr ""

#: templates/js/translated/bom.js:822
msgid "Substitutes"
msgstr ""

#: templates/js/translated/bom.js:837
msgid "Purchase Price Range"
msgstr ""

#: templates/js/translated/bom.js:844
msgid "Purchase Price Average"
msgstr ""

#: templates/js/translated/bom.js:893 templates/js/translated/bom.js:982
msgid "View BOM"
msgstr ""

#: templates/js/translated/bom.js:953
msgid "Validate BOM Item"
msgstr ""

#: templates/js/translated/bom.js:955
msgid "This line has been validated"
msgstr ""

#: templates/js/translated/bom.js:957
msgid "Edit substitute parts"
msgstr ""

#: templates/js/translated/bom.js:959 templates/js/translated/bom.js:1138
msgid "Edit BOM Item"
msgstr ""

#: templates/js/translated/bom.js:961 templates/js/translated/bom.js:1121
msgid "Delete BOM Item"
msgstr ""

#: templates/js/translated/bom.js:1060 templates/js/translated/build.js:1137
msgid "No BOM items found"
msgstr ""

#: templates/js/translated/bom.js:1116
msgid "Are you sure you want to delete this BOM item?"
msgstr ""

#: templates/js/translated/bom.js:1318 templates/js/translated/build.js:1377
msgid "Required Part"
msgstr ""

#: templates/js/translated/bom.js:1340
msgid "Inherited from parent BOM"
msgstr ""

#: templates/js/translated/build.js:85
msgid "Edit Build Order"
msgstr ""

#: templates/js/translated/build.js:119
msgid "Create Build Order"
msgstr ""

#: templates/js/translated/build.js:140
msgid "Build order is ready to be completed"
msgstr ""

#: templates/js/translated/build.js:145
msgid "Build Order is incomplete"
msgstr ""

#: templates/js/translated/build.js:173
msgid "Complete Build Order"
msgstr ""

#: templates/js/translated/build.js:214 templates/js/translated/stock.js:93
#: templates/js/translated/stock.js:182
msgid "Next available serial number"
msgstr ""

#: templates/js/translated/build.js:216 templates/js/translated/stock.js:95
#: templates/js/translated/stock.js:184
msgid "Latest serial number"
msgstr ""

#: templates/js/translated/build.js:225
msgid "The Bill of Materials contains trackable parts"
msgstr ""

#: templates/js/translated/build.js:226
msgid "Build outputs must be generated individually"
msgstr ""

#: templates/js/translated/build.js:234
msgid "Trackable parts can have serial numbers specified"
msgstr ""

#: templates/js/translated/build.js:235
msgid "Enter serial numbers to generate multiple single build outputs"
msgstr ""

#: templates/js/translated/build.js:242
msgid "Create Build Output"
msgstr ""

#: templates/js/translated/build.js:273
msgid "Allocate stock items to this build output"
msgstr ""

#: templates/js/translated/build.js:284
msgid "Unallocate stock from build output"
msgstr ""

#: templates/js/translated/build.js:293
msgid "Complete build output"
msgstr ""

#: templates/js/translated/build.js:301
msgid "Delete build output"
msgstr ""

#: templates/js/translated/build.js:324
msgid "Are you sure you wish to unallocate stock items from this build?"
msgstr ""

#: templates/js/translated/build.js:342
msgid "Unallocate Stock Items"
msgstr ""

#: templates/js/translated/build.js:360 templates/js/translated/build.js:508
msgid "Select Build Outputs"
msgstr ""

#: templates/js/translated/build.js:361 templates/js/translated/build.js:509
msgid "At least one build output must be selected"
msgstr ""

#: templates/js/translated/build.js:415 templates/js/translated/build.js:563
msgid "Output"
msgstr ""

#: templates/js/translated/build.js:431
msgid "Complete Build Outputs"
msgstr ""

#: templates/js/translated/build.js:576
msgid "Delete Build Outputs"
msgstr ""

#: templates/js/translated/build.js:665
msgid "No build order allocations found"
msgstr ""

#: templates/js/translated/build.js:703 templates/js/translated/order.js:1848
msgid "Location not specified"
msgstr ""

#: templates/js/translated/build.js:885
msgid "No active build outputs found"
msgstr ""

#: templates/js/translated/build.js:1334 templates/js/translated/build.js:2059
#: templates/js/translated/order.js:1982
msgid "Edit stock allocation"
msgstr ""

#: templates/js/translated/build.js:1336 templates/js/translated/build.js:2060
#: templates/js/translated/order.js:1983
msgid "Delete stock allocation"
msgstr ""

#: templates/js/translated/build.js:1354
msgid "Edit Allocation"
msgstr ""

#: templates/js/translated/build.js:1364
msgid "Remove Allocation"
msgstr ""

#: templates/js/translated/build.js:1389
msgid "Substitute parts available"
msgstr ""

#: templates/js/translated/build.js:1406
msgid "Quantity Per"
msgstr ""

#: templates/js/translated/build.js:1416 templates/js/translated/build.js:1656
#: templates/js/translated/build.js:2055 templates/js/translated/order.js:2227
msgid "Allocated"
msgstr ""

#: templates/js/translated/build.js:1472 templates/js/translated/order.js:2307
msgid "Build stock"
msgstr ""

#: templates/js/translated/build.js:1476 templates/stock_table.html:53
msgid "Order stock"
msgstr ""

#: templates/js/translated/build.js:1479 templates/js/translated/order.js:2300
msgid "Allocate stock"
msgstr ""

#: templates/js/translated/build.js:1558 templates/js/translated/order.js:1499
msgid "Specify stock allocation quantity"
msgstr ""

#: templates/js/translated/build.js:1629 templates/js/translated/label.js:134
#: templates/js/translated/order.js:1550 templates/js/translated/report.js:225
msgid "Select Parts"
msgstr ""

#: templates/js/translated/build.js:1630 templates/js/translated/order.js:1551
msgid "You must select at least one part to allocate"
msgstr ""

#: templates/js/translated/build.js:1644 templates/js/translated/order.js:1565
msgid "Select source location (leave blank to take from all locations)"
msgstr ""

#: templates/js/translated/build.js:1673 templates/js/translated/order.js:1600
msgid "Confirm stock allocation"
msgstr ""

#: templates/js/translated/build.js:1674
msgid "Allocate Stock Items to Build Order"
msgstr ""

#: templates/js/translated/build.js:1685 templates/js/translated/order.js:1613
msgid "No matching stock locations"
msgstr ""

#: templates/js/translated/build.js:1757 templates/js/translated/order.js:1690
msgid "No matching stock items"
msgstr ""

#: templates/js/translated/build.js:1875
msgid "No builds matching query"
msgstr ""

#: templates/js/translated/build.js:1892 templates/js/translated/part.js:1213
#: templates/js/translated/part.js:1624 templates/js/translated/stock.js:1644
#: templates/js/translated/stock.js:2603
msgid "Select"
msgstr ""

#: templates/js/translated/build.js:1912
msgid "Build order is overdue"
msgstr ""

#: templates/js/translated/build.js:1973 templates/js/translated/stock.js:2822
msgid "No user information"
msgstr ""

#: templates/js/translated/build.js:1985
msgid "No information"
msgstr ""

#: templates/js/translated/build.js:2036
msgid "No parts allocated for"
msgstr ""

#: templates/js/translated/company.js:65
msgid "Add Manufacturer"
msgstr ""

#: templates/js/translated/company.js:78 templates/js/translated/company.js:177
msgid "Add Manufacturer Part"
msgstr ""

#: templates/js/translated/company.js:99
msgid "Edit Manufacturer Part"
msgstr ""

#: templates/js/translated/company.js:108
msgid "Delete Manufacturer Part"
msgstr ""

#: templates/js/translated/company.js:165 templates/js/translated/order.js:248
msgid "Add Supplier"
msgstr ""

#: templates/js/translated/company.js:193
msgid "Add Supplier Part"
msgstr ""

#: templates/js/translated/company.js:208
msgid "Edit Supplier Part"
msgstr ""

#: templates/js/translated/company.js:218
msgid "Delete Supplier Part"
msgstr ""

#: templates/js/translated/company.js:286
msgid "Add new Company"
msgstr ""

#: templates/js/translated/company.js:363
msgid "Parts Supplied"
msgstr ""

#: templates/js/translated/company.js:372
msgid "Parts Manufactured"
msgstr ""

#: templates/js/translated/company.js:387
msgid "No company information found"
msgstr ""

#: templates/js/translated/company.js:406
msgid "The following manufacturer parts will be deleted"
msgstr ""

#: templates/js/translated/company.js:423
msgid "Delete Manufacturer Parts"
msgstr ""

#: templates/js/translated/company.js:480
msgid "No manufacturer parts found"
msgstr ""

#: templates/js/translated/company.js:500
#: templates/js/translated/company.js:757 templates/js/translated/part.js:517
#: templates/js/translated/part.js:602
msgid "Template part"
msgstr ""

#: templates/js/translated/company.js:504
#: templates/js/translated/company.js:761 templates/js/translated/part.js:521
#: templates/js/translated/part.js:606
msgid "Assembled part"
msgstr ""

#: templates/js/translated/company.js:631 templates/js/translated/part.js:696
msgid "No parameters found"
msgstr ""

#: templates/js/translated/company.js:668 templates/js/translated/part.js:738
msgid "Edit parameter"
msgstr ""

#: templates/js/translated/company.js:669 templates/js/translated/part.js:739
msgid "Delete parameter"
msgstr ""

#: templates/js/translated/company.js:688 templates/js/translated/part.js:756
msgid "Edit Parameter"
msgstr ""

#: templates/js/translated/company.js:699 templates/js/translated/part.js:768
msgid "Delete Parameter"
msgstr ""

#: templates/js/translated/company.js:737
msgid "No supplier parts found"
msgstr ""

#: templates/js/translated/filters.js:178
#: templates/js/translated/filters.js:429
msgid "true"
msgstr ""

#: templates/js/translated/filters.js:182
#: templates/js/translated/filters.js:430
msgid "false"
msgstr ""

#: templates/js/translated/filters.js:204
msgid "Select filter"
msgstr ""

#: templates/js/translated/filters.js:286
msgid "Reload data"
msgstr ""

#: templates/js/translated/filters.js:290
msgid "Add new filter"
msgstr ""

#: templates/js/translated/filters.js:293
msgid "Clear all filters"
msgstr ""

#: templates/js/translated/filters.js:338
msgid "Create filter"
msgstr ""

#: templates/js/translated/forms.js:351 templates/js/translated/forms.js:366
#: templates/js/translated/forms.js:380 templates/js/translated/forms.js:394
msgid "Action Prohibited"
msgstr ""

#: templates/js/translated/forms.js:353
msgid "Create operation not allowed"
msgstr ""

#: templates/js/translated/forms.js:368
msgid "Update operation not allowed"
msgstr ""

#: templates/js/translated/forms.js:382
msgid "Delete operation not allowed"
msgstr ""

#: templates/js/translated/forms.js:396
msgid "View operation not allowed"
msgstr ""

#: templates/js/translated/forms.js:681
msgid "Enter a valid number"
msgstr ""

#: templates/js/translated/forms.js:1129 templates/modals.html:19
#: templates/modals.html:43
msgid "Form errors exist"
msgstr ""

#: templates/js/translated/forms.js:1558
msgid "No results found"
msgstr ""

#: templates/js/translated/forms.js:1768
msgid "Searching"
msgstr ""

#: templates/js/translated/forms.js:2013
msgid "Clear input"
msgstr ""

#: templates/js/translated/forms.js:2479
msgid "File Column"
msgstr ""

#: templates/js/translated/forms.js:2479
msgid "Field Name"
msgstr ""

#: templates/js/translated/forms.js:2491
msgid "Select Columns"
msgstr ""

#: templates/js/translated/helpers.js:19
msgid "YES"
msgstr ""

#: templates/js/translated/helpers.js:21
msgid "NO"
msgstr ""

#: templates/js/translated/label.js:29 templates/js/translated/report.js:118
#: templates/js/translated/stock.js:1051
msgid "Select Stock Items"
msgstr ""

#: templates/js/translated/label.js:30
msgid "Stock item(s) must be selected before printing labels"
msgstr ""

#: templates/js/translated/label.js:48 templates/js/translated/label.js:98
#: templates/js/translated/label.js:153
msgid "No Labels Found"
msgstr ""

#: templates/js/translated/label.js:49
msgid "No labels found which match selected stock item(s)"
msgstr ""

#: templates/js/translated/label.js:80
msgid "Select Stock Locations"
msgstr ""

#: templates/js/translated/label.js:81
msgid "Stock location(s) must be selected before printing labels"
msgstr ""

#: templates/js/translated/label.js:99
msgid "No labels found which match selected stock location(s)"
msgstr ""

#: templates/js/translated/label.js:135
msgid "Part(s) must be selected before printing labels"
msgstr ""

#: templates/js/translated/label.js:154
msgid "No labels found which match the selected part(s)"
msgstr ""

#: templates/js/translated/label.js:228
msgid "stock items selected"
msgstr ""

#: templates/js/translated/label.js:236
msgid "Select Label"
msgstr ""

#: templates/js/translated/label.js:251
msgid "Select Label Template"
msgstr ""

#: templates/js/translated/modals.js:76 templates/js/translated/modals.js:120
#: templates/js/translated/modals.js:610
msgid "Cancel"
msgstr ""

#: templates/js/translated/modals.js:77 templates/js/translated/modals.js:119
#: templates/js/translated/modals.js:677 templates/js/translated/modals.js:985
#: templates/modals.html:28 templates/modals.html:51
msgid "Submit"
msgstr ""

#: templates/js/translated/modals.js:118
msgid "Form Title"
msgstr ""

#: templates/js/translated/modals.js:392
msgid "Waiting for server..."
msgstr ""

#: templates/js/translated/modals.js:551
msgid "Show Error Information"
msgstr ""

#: templates/js/translated/modals.js:609
msgid "Accept"
msgstr ""

#: templates/js/translated/modals.js:666
msgid "Loading Data"
msgstr ""

#: templates/js/translated/modals.js:937
msgid "Invalid response from server"
msgstr ""

#: templates/js/translated/modals.js:937
msgid "Form data missing from server response"
msgstr ""

#: templates/js/translated/modals.js:949
msgid "Error posting form data"
msgstr ""

#: templates/js/translated/modals.js:1046
msgid "JSON response missing form data"
msgstr ""

#: templates/js/translated/modals.js:1061
msgid "Error 400: Bad Request"
msgstr ""

#: templates/js/translated/modals.js:1062
msgid "Server returned error code 400"
msgstr ""

#: templates/js/translated/modals.js:1085
msgid "Error requesting form data"
msgstr ""

#: templates/js/translated/model_renderers.js:40
msgid "Company ID"
msgstr ""

#: templates/js/translated/model_renderers.js:77
msgid "Stock ID"
msgstr ""

#: templates/js/translated/model_renderers.js:130
msgid "Location ID"
msgstr ""

#: templates/js/translated/model_renderers.js:147
msgid "Build ID"
msgstr ""

#: templates/js/translated/model_renderers.js:249
#: templates/js/translated/model_renderers.js:270
msgid "Order ID"
msgstr ""

#: templates/js/translated/model_renderers.js:287
msgid "Shipment ID"
msgstr ""

#: templates/js/translated/model_renderers.js:307
msgid "Category ID"
msgstr ""

#: templates/js/translated/model_renderers.js:344
msgid "Manufacturer Part ID"
msgstr ""

#: templates/js/translated/model_renderers.js:373
msgid "Supplier Part ID"
msgstr ""

#: templates/js/translated/order.js:75
msgid "No stock items have been allocated to this shipment"
msgstr ""

#: templates/js/translated/order.js:80
msgid "The following stock items will be shipped"
msgstr ""

#: templates/js/translated/order.js:120
msgid "Complete Shipment"
msgstr ""

#: templates/js/translated/order.js:126
msgid "Confirm Shipment"
msgstr ""

#: templates/js/translated/order.js:181
msgid "Create New Shipment"
msgstr ""

#: templates/js/translated/order.js:206
msgid "Add Customer"
msgstr ""

#: templates/js/translated/order.js:231
msgid "Create Sales Order"
msgstr ""

#: templates/js/translated/order.js:366
msgid "Export Order"
msgstr ""

#: templates/js/translated/order.js:460
msgid "Select Line Items"
msgstr ""

#: templates/js/translated/order.js:461
msgid "At least one line item must be selected"
msgstr ""

#: templates/js/translated/order.js:486
msgid "Quantity to receive"
msgstr ""

#: templates/js/translated/order.js:520 templates/js/translated/stock.js:2255
msgid "Stock Status"
msgstr ""

#: templates/js/translated/order.js:587
msgid "Order Code"
msgstr ""

#: templates/js/translated/order.js:588
msgid "Ordered"
msgstr ""

#: templates/js/translated/order.js:590
msgid "Receive"
msgstr ""

#: templates/js/translated/order.js:609
msgid "Confirm receipt of items"
msgstr ""

#: templates/js/translated/order.js:610
msgid "Receive Purchase Order Items"
msgstr ""

#: templates/js/translated/order.js:790 templates/js/translated/part.js:809
msgid "No purchase orders found"
msgstr ""

#: templates/js/translated/order.js:815 templates/js/translated/order.js:1230
msgid "Order is overdue"
msgstr ""

#: templates/js/translated/order.js:936 templates/js/translated/order.js:2356
msgid "Edit Line Item"
msgstr ""

#: templates/js/translated/order.js:948 templates/js/translated/order.js:2367
msgid "Delete Line Item"
msgstr ""

#: templates/js/translated/order.js:987
msgid "No line items found"
msgstr ""

#: templates/js/translated/order.js:1014 templates/js/translated/order.js:2138
msgid "Total"
msgstr ""

#: templates/js/translated/order.js:1068 templates/js/translated/order.js:2163
#: templates/js/translated/part.js:1841 templates/js/translated/part.js:2052
msgid "Unit Price"
msgstr ""

#: templates/js/translated/order.js:1083 templates/js/translated/order.js:2179
msgid "Total Price"
msgstr ""

#: templates/js/translated/order.js:1161 templates/js/translated/order.js:2313
msgid "Edit line item"
msgstr ""

#: templates/js/translated/order.js:1162 templates/js/translated/order.js:2317
msgid "Delete line item"
msgstr ""

#: templates/js/translated/order.js:1166 templates/js/translated/part.js:942
msgid "Receive line item"
msgstr ""

#: templates/js/translated/order.js:1206
msgid "No sales orders found"
msgstr ""

#: templates/js/translated/order.js:1244
msgid "Invalid Customer"
msgstr ""

#: templates/js/translated/order.js:1322
msgid "Edit shipment"
msgstr ""

#: templates/js/translated/order.js:1325
msgid "Complete shipment"
msgstr ""

#: templates/js/translated/order.js:1330
msgid "Delete shipment"
msgstr ""

#: templates/js/translated/order.js:1350
msgid "Edit Shipment"
msgstr ""

#: templates/js/translated/order.js:1367
msgid "Delete Shipment"
msgstr ""

#: templates/js/translated/order.js:1401
msgid "No matching shipments found"
msgstr ""

#: templates/js/translated/order.js:1411
msgid "Shipment Reference"
msgstr ""

#: templates/js/translated/order.js:1435
msgid "Not shipped"
msgstr ""

#: templates/js/translated/order.js:1441
msgid "Tracking"
msgstr ""

#: templates/js/translated/order.js:1601
msgid "Allocate Stock Items to Sales Order"
msgstr ""

#: templates/js/translated/order.js:1809
msgid "No sales order allocations found"
msgstr ""

#: templates/js/translated/order.js:1898
msgid "Edit Stock Allocation"
msgstr ""

#: templates/js/translated/order.js:1915
msgid "Confirm Delete Operation"
msgstr ""

#: templates/js/translated/order.js:1916
msgid "Delete Stock Allocation"
msgstr ""

#: templates/js/translated/order.js:1959 templates/js/translated/order.js:2048
#: templates/js/translated/stock.js:1560
msgid "Shipped to customer"
msgstr ""

#: templates/js/translated/order.js:1967 templates/js/translated/order.js:2057
msgid "Stock location not specified"
msgstr ""

#: templates/js/translated/order.js:2297
msgid "Allocate serial numbers"
msgstr ""

#: templates/js/translated/order.js:2303
msgid "Purchase stock"
msgstr ""

#: templates/js/translated/order.js:2310 templates/js/translated/order.js:2476
msgid "Calculate price"
msgstr ""

#: templates/js/translated/order.js:2321
msgid "Cannot be deleted as items have been shipped"
msgstr ""

#: templates/js/translated/order.js:2324
msgid "Cannot be deleted as items have been allocated"
msgstr ""

#: templates/js/translated/order.js:2382
msgid "Allocate Serial Numbers"
msgstr ""

#: templates/js/translated/order.js:2484
msgid "Update Unit Price"
msgstr ""

#: templates/js/translated/order.js:2498
msgid "No matching line items"
msgstr ""

#: templates/js/translated/part.js:54
msgid "Part Attributes"
msgstr ""

#: templates/js/translated/part.js:58
msgid "Part Creation Options"
msgstr ""

#: templates/js/translated/part.js:62
msgid "Part Duplication Options"
msgstr ""

#: templates/js/translated/part.js:66
msgid "Supplier Options"
msgstr ""

#: templates/js/translated/part.js:80
msgid "Add Part Category"
msgstr ""

#: templates/js/translated/part.js:164
msgid "Create Initial Stock"
msgstr ""

#: templates/js/translated/part.js:165
msgid "Create an initial stock item for this part"
msgstr ""

#: templates/js/translated/part.js:172
msgid "Initial Stock Quantity"
msgstr ""

#: templates/js/translated/part.js:173
msgid "Specify initial stock quantity for this part"
msgstr ""

#: templates/js/translated/part.js:180
msgid "Select destination stock location"
msgstr ""

#: templates/js/translated/part.js:198
msgid "Copy Category Parameters"
msgstr ""

#: templates/js/translated/part.js:199
msgid "Copy parameter templates from selected part category"
msgstr ""

#: templates/js/translated/part.js:207
msgid "Add Supplier Data"
msgstr ""

#: templates/js/translated/part.js:208
msgid "Create initial supplier data for this part"
msgstr ""

#: templates/js/translated/part.js:264
msgid "Copy Image"
msgstr ""

#: templates/js/translated/part.js:265
msgid "Copy image from original part"
msgstr ""

#: templates/js/translated/part.js:273
msgid "Copy bill of materials from original part"
msgstr ""

#: templates/js/translated/part.js:280
msgid "Copy Parameters"
msgstr ""

#: templates/js/translated/part.js:281
msgid "Copy parameter data from original part"
msgstr ""

#: templates/js/translated/part.js:294
msgid "Parent part category"
msgstr ""

#: templates/js/translated/part.js:338
msgid "Edit Part"
msgstr ""

#: templates/js/translated/part.js:340
msgid "Part edited"
msgstr ""

#: templates/js/translated/part.js:351
msgid "Create Part Variant"
msgstr ""

#: templates/js/translated/part.js:418
msgid "You are subscribed to notifications for this item"
msgstr ""

#: templates/js/translated/part.js:420
msgid "You have subscribed to notifications for this item"
msgstr ""

#: templates/js/translated/part.js:425
msgid "Subscribe to notifications for this item"
msgstr ""

#: templates/js/translated/part.js:427
msgid "You have unsubscribed to notifications for this item"
msgstr ""

#: templates/js/translated/part.js:444
msgid "Validating the BOM will mark each line item as valid"
msgstr ""

#: templates/js/translated/part.js:454
msgid "Validate Bill of Materials"
msgstr ""

#: templates/js/translated/part.js:457
msgid "Validated Bill of Materials"
msgstr ""

#: templates/js/translated/part.js:481
msgid "Copy Bill of Materials"
msgstr ""

#: templates/js/translated/part.js:509 templates/js/translated/part.js:594
msgid "Trackable part"
msgstr ""

#: templates/js/translated/part.js:513 templates/js/translated/part.js:598
msgid "Virtual part"
msgstr ""

#: templates/js/translated/part.js:525
msgid "Subscribed part"
msgstr ""

#: templates/js/translated/part.js:529
msgid "Salable part"
msgstr ""

#: templates/js/translated/part.js:644
msgid "No variants found"
msgstr ""

#: templates/js/translated/part.js:1012
msgid "Delete part relationship"
msgstr ""

#: templates/js/translated/part.js:1036
msgid "Delete Part Relationship"
msgstr ""

#: templates/js/translated/part.js:1103 templates/js/translated/part.js:1363
msgid "No parts found"
msgstr ""

#: templates/js/translated/part.js:1273
msgid "No category"
msgstr ""

#: templates/js/translated/part.js:1296
#: templates/js/translated/table_filters.js:425
msgid "Low stock"
msgstr ""

#: templates/js/translated/part.js:1387 templates/js/translated/part.js:1559
#: templates/js/translated/stock.js:2564
msgid "Display as list"
msgstr ""

#: templates/js/translated/part.js:1403
msgid "Display as grid"
msgstr ""

#: templates/js/translated/part.js:1578 templates/js/translated/stock.js:2583
msgid "Display as tree"
msgstr ""

#: templates/js/translated/part.js:1642
msgid "Subscribed category"
msgstr ""

#: templates/js/translated/part.js:1656 templates/js/translated/stock.js:2627
msgid "Path"
msgstr ""

#: templates/js/translated/part.js:1700
msgid "No test templates matching query"
msgstr ""

#: templates/js/translated/part.js:1751 templates/js/translated/stock.js:1271
msgid "Edit test result"
msgstr ""

#: templates/js/translated/part.js:1752 templates/js/translated/stock.js:1272
#: templates/js/translated/stock.js:1518
msgid "Delete test result"
msgstr ""

#: templates/js/translated/part.js:1758
msgid "This test is defined for a parent part"
msgstr ""

#: templates/js/translated/part.js:1780
msgid "Edit Test Result Template"
msgstr ""

#: templates/js/translated/part.js:1794
msgid "Delete Test Result Template"
msgstr ""

#: templates/js/translated/part.js:1819
#, python-brace-format
msgid "No ${human_name} information found"
msgstr ""

#: templates/js/translated/part.js:1874
#, python-brace-format
msgid "Edit ${human_name}"
msgstr ""

#: templates/js/translated/part.js:1875
#, python-brace-format
msgid "Delete ${human_name}"
msgstr ""

#: templates/js/translated/part.js:1976
msgid "Single Price"
msgstr ""

#: templates/js/translated/part.js:1995
msgid "Single Price Difference"
msgstr ""

#: templates/js/translated/plugin.js:22
msgid "The Plugin was installed"
msgstr ""

#: templates/js/translated/report.js:67
msgid "items selected"
msgstr ""

#: templates/js/translated/report.js:75
msgid "Select Report Template"
msgstr ""

#: templates/js/translated/report.js:90
msgid "Select Test Report Template"
msgstr ""

#: templates/js/translated/report.js:119
msgid "Stock item(s) must be selected before printing reports"
msgstr ""

#: templates/js/translated/report.js:136 templates/js/translated/report.js:189
#: templates/js/translated/report.js:243 templates/js/translated/report.js:297
#: templates/js/translated/report.js:351
msgid "No Reports Found"
msgstr ""

#: templates/js/translated/report.js:137
msgid "No report templates found which match selected stock item(s)"
msgstr ""

#: templates/js/translated/report.js:172
msgid "Select Builds"
msgstr ""

#: templates/js/translated/report.js:173
msgid "Build(s) must be selected before printing reports"
msgstr ""

#: templates/js/translated/report.js:190
msgid "No report templates found which match selected build(s)"
msgstr ""

#: templates/js/translated/report.js:226
msgid "Part(s) must be selected before printing reports"
msgstr ""

#: templates/js/translated/report.js:244
msgid "No report templates found which match selected part(s)"
msgstr ""

#: templates/js/translated/report.js:279
msgid "Select Purchase Orders"
msgstr ""

#: templates/js/translated/report.js:280
msgid "Purchase Order(s) must be selected before printing report"
msgstr ""

#: templates/js/translated/report.js:298 templates/js/translated/report.js:352
msgid "No report templates found which match selected orders"
msgstr ""

#: templates/js/translated/report.js:333
msgid "Select Sales Orders"
msgstr ""

#: templates/js/translated/report.js:334
msgid "Sales Order(s) must be selected before printing report"
msgstr ""

#: templates/js/translated/stock.js:75
msgid "Serialize Stock Item"
msgstr ""

#: templates/js/translated/stock.js:103
msgid "Confirm Stock Serialization"
msgstr ""

#: templates/js/translated/stock.js:112
msgid "Parent stock location"
msgstr ""

#: templates/js/translated/stock.js:155
msgid "New Stock Location"
msgstr ""

#: templates/js/translated/stock.js:195
msgid "This part cannot be serialized"
msgstr ""

#: templates/js/translated/stock.js:234
msgid "Enter initial quantity for this stock item"
msgstr ""

#: templates/js/translated/stock.js:240
msgid "Enter serial numbers for new stock (or leave blank)"
msgstr ""

#: templates/js/translated/stock.js:383
msgid "Created new stock item"
msgstr ""

#: templates/js/translated/stock.js:396
msgid "Created multiple stock items"
msgstr ""

#: templates/js/translated/stock.js:421
msgid "Find Serial Number"
msgstr ""

#: templates/js/translated/stock.js:425 templates/js/translated/stock.js:426
msgid "Enter serial number"
msgstr ""

#: templates/js/translated/stock.js:442
msgid "Enter a serial number"
msgstr ""

#: templates/js/translated/stock.js:462
msgid "No matching serial number"
msgstr ""

#: templates/js/translated/stock.js:471
msgid "More than one matching result found"
msgstr ""

#: templates/js/translated/stock.js:516
msgid "Export Stock"
msgstr ""

#: templates/js/translated/stock.js:527
msgid "Include Sublocations"
msgstr ""

#: templates/js/translated/stock.js:528
msgid "Include stock items in sublocations"
msgstr ""

#: templates/js/translated/stock.js:637
msgid "Confirm stock assignment"
msgstr ""

#: templates/js/translated/stock.js:638
msgid "Assign Stock to Customer"
msgstr ""

#: templates/js/translated/stock.js:715
msgid "Warning: Merge operation cannot be reversed"
msgstr ""

#: templates/js/translated/stock.js:716
msgid "Some information will be lost when merging stock items"
msgstr ""

#: templates/js/translated/stock.js:718
msgid "Stock transaction history will be deleted for merged items"
msgstr ""

#: templates/js/translated/stock.js:719
msgid "Supplier part information will be deleted for merged items"
msgstr ""

#: templates/js/translated/stock.js:805
msgid "Confirm stock item merge"
msgstr ""

#: templates/js/translated/stock.js:806
msgid "Merge Stock Items"
msgstr ""

#: templates/js/translated/stock.js:901
msgid "Transfer Stock"
msgstr ""

#: templates/js/translated/stock.js:902
msgid "Move"
msgstr ""

#: templates/js/translated/stock.js:908
msgid "Count Stock"
msgstr ""

#: templates/js/translated/stock.js:909
msgid "Count"
msgstr ""

#: templates/js/translated/stock.js:913
msgid "Remove Stock"
msgstr ""

#: templates/js/translated/stock.js:914
msgid "Take"
msgstr ""

#: templates/js/translated/stock.js:918
msgid "Add Stock"
msgstr ""

#: templates/js/translated/stock.js:919 users/models.py:213
msgid "Add"
msgstr ""

#: templates/js/translated/stock.js:923 templates/stock_table.html:58
msgid "Delete Stock"
msgstr ""

#: templates/js/translated/stock.js:1012
msgid "Quantity cannot be adjusted for serialized stock"
msgstr ""

#: templates/js/translated/stock.js:1012
msgid "Specify stock quantity"
msgstr ""

#: templates/js/translated/stock.js:1052
msgid "You must select at least one available stock item"
msgstr ""

#: templates/js/translated/stock.js:1210
msgid "PASS"
msgstr ""

#: templates/js/translated/stock.js:1212
msgid "FAIL"
msgstr ""

#: templates/js/translated/stock.js:1217
msgid "NO RESULT"
msgstr ""

#: templates/js/translated/stock.js:1264
msgid "Pass test"
msgstr ""

#: templates/js/translated/stock.js:1267
msgid "Add test result"
msgstr ""

#: templates/js/translated/stock.js:1293
msgid "No test results found"
msgstr ""

#: templates/js/translated/stock.js:1349
msgid "Test Date"
msgstr ""

#: templates/js/translated/stock.js:1501
msgid "Edit Test Result"
msgstr ""

#: templates/js/translated/stock.js:1523
msgid "Delete Test Result"
msgstr ""

#: templates/js/translated/stock.js:1552
msgid "In production"
msgstr ""

#: templates/js/translated/stock.js:1556
msgid "Installed in Stock Item"
msgstr ""

#: templates/js/translated/stock.js:1564
msgid "Assigned to Sales Order"
msgstr ""

#: templates/js/translated/stock.js:1570
msgid "No stock location set"
msgstr ""

#: templates/js/translated/stock.js:1728
msgid "Stock item is in production"
msgstr ""

#: templates/js/translated/stock.js:1733
msgid "Stock item assigned to sales order"
msgstr ""

#: templates/js/translated/stock.js:1736
msgid "Stock item assigned to customer"
msgstr ""

#: templates/js/translated/stock.js:1740
msgid "Stock item has expired"
msgstr ""

#: templates/js/translated/stock.js:1742
msgid "Stock item will expire soon"
msgstr ""

#: templates/js/translated/stock.js:1748
msgid "Serialized stock item has been allocated"
msgstr ""

#: templates/js/translated/stock.js:1750
msgid "Stock item has been fully allocated"
msgstr ""

#: templates/js/translated/stock.js:1752
msgid "Stock item has been partially allocated"
msgstr ""

#: templates/js/translated/stock.js:1757
msgid "Stock item has been installed in another item"
msgstr ""

#: templates/js/translated/stock.js:1764
msgid "Stock item has been rejected"
msgstr ""

#: templates/js/translated/stock.js:1766
msgid "Stock item is lost"
msgstr ""

#: templates/js/translated/stock.js:1768
msgid "Stock item is destroyed"
msgstr ""

#: templates/js/translated/stock.js:1772
#: templates/js/translated/table_filters.js:188
msgid "Depleted"
msgstr ""

#: templates/js/translated/stock.js:1822
msgid "Stocktake"
msgstr ""

#: templates/js/translated/stock.js:1895
msgid "Supplier part not specified"
msgstr ""

#: templates/js/translated/stock.js:1933
msgid "No stock items matching query"
msgstr ""

#: templates/js/translated/stock.js:1954 templates/js/translated/stock.js:2002
msgid "items"
msgstr ""

#: templates/js/translated/stock.js:2042
msgid "batches"
msgstr ""

#: templates/js/translated/stock.js:2069
msgid "locations"
msgstr ""

#: templates/js/translated/stock.js:2071
msgid "Undefined location"
msgstr ""

#: templates/js/translated/stock.js:2270
msgid "Set Stock Status"
msgstr ""

#: templates/js/translated/stock.js:2284
msgid "Select Status Code"
msgstr ""

#: templates/js/translated/stock.js:2285
msgid "Status code must be selected"
msgstr ""

#: templates/js/translated/stock.js:2464
msgid "Allocated Quantity"
msgstr ""

#: templates/js/translated/stock.js:2659
msgid "Invalid date"
msgstr ""

#: templates/js/translated/stock.js:2681
msgid "Details"
msgstr ""

#: templates/js/translated/stock.js:2706
msgid "Location no longer exists"
msgstr ""

#: templates/js/translated/stock.js:2725
msgid "Purchase order no longer exists"
msgstr ""

#: templates/js/translated/stock.js:2744
msgid "Customer no longer exists"
msgstr ""

#: templates/js/translated/stock.js:2762
msgid "Stock item no longer exists"
msgstr ""

#: templates/js/translated/stock.js:2785
msgid "Added"
msgstr ""

#: templates/js/translated/stock.js:2793
msgid "Removed"
msgstr ""

#: templates/js/translated/stock.js:2834
msgid "Edit tracking entry"
msgstr ""

#: templates/js/translated/stock.js:2835
msgid "Delete tracking entry"
msgstr ""

#: templates/js/translated/stock.js:2886
msgid "No installed items"
msgstr ""

#: templates/js/translated/stock.js:2937
msgid "Uninstall Stock Item"
msgstr ""

#: templates/js/translated/stock.js:2973
msgid "Install another stock item into this item"
msgstr ""

#: templates/js/translated/stock.js:2974
msgid "Stock items can only be installed if they meet the following criteria"
msgstr ""

#: templates/js/translated/stock.js:2976
msgid "The Stock Item links to a Part which is the BOM for this Stock Item"
msgstr ""

#: templates/js/translated/stock.js:2977
msgid "The Stock Item is currently available in stock"
msgstr ""

#: templates/js/translated/stock.js:2978
msgid "The Stock Item is serialized and does not belong to another item"
msgstr ""

#: templates/js/translated/stock.js:2991
msgid "Select part to install"
msgstr ""

#: templates/js/translated/table_filters.js:56
msgid "Trackable Part"
msgstr ""

#: templates/js/translated/table_filters.js:60
msgid "Assembled Part"
msgstr ""

#: templates/js/translated/table_filters.js:64
msgid "Validated"
msgstr ""

#: templates/js/translated/table_filters.js:72
msgid "Allow Variant Stock"
msgstr ""

#: templates/js/translated/table_filters.js:110
#: templates/js/translated/table_filters.js:183
msgid "Include sublocations"
msgstr ""

#: templates/js/translated/table_filters.js:111
msgid "Include locations"
msgstr ""

#: templates/js/translated/table_filters.js:121
#: templates/js/translated/table_filters.js:122
#: templates/js/translated/table_filters.js:402
msgid "Include subcategories"
msgstr ""

#: templates/js/translated/table_filters.js:126
#: templates/js/translated/table_filters.js:437
msgid "Subscribed"
msgstr ""

#: templates/js/translated/table_filters.js:136
#: templates/js/translated/table_filters.js:218
msgid "Is Serialized"
msgstr ""

#: templates/js/translated/table_filters.js:139
#: templates/js/translated/table_filters.js:225
msgid "Serial number GTE"
msgstr ""

#: templates/js/translated/table_filters.js:140
#: templates/js/translated/table_filters.js:226
msgid "Serial number greater than or equal to"
msgstr ""

#: templates/js/translated/table_filters.js:143
#: templates/js/translated/table_filters.js:229
msgid "Serial number LTE"
msgstr ""

#: templates/js/translated/table_filters.js:144
#: templates/js/translated/table_filters.js:230
msgid "Serial number less than or equal to"
msgstr ""

#: templates/js/translated/table_filters.js:147
#: templates/js/translated/table_filters.js:148
#: templates/js/translated/table_filters.js:221
#: templates/js/translated/table_filters.js:222
msgid "Serial number"
msgstr ""

#: templates/js/translated/table_filters.js:152
#: templates/js/translated/table_filters.js:239
msgid "Batch code"
msgstr ""

#: templates/js/translated/table_filters.js:163
#: templates/js/translated/table_filters.js:374
msgid "Active parts"
msgstr ""

#: templates/js/translated/table_filters.js:164
msgid "Show stock for active parts"
msgstr ""

#: templates/js/translated/table_filters.js:169
msgid "Part is an assembly"
msgstr ""

#: templates/js/translated/table_filters.js:173
msgid "Is allocated"
msgstr ""

#: templates/js/translated/table_filters.js:174
msgid "Item has been allocated"
msgstr ""

#: templates/js/translated/table_filters.js:179
msgid "Stock is available for use"
msgstr ""

#: templates/js/translated/table_filters.js:184
msgid "Include stock in sublocations"
msgstr ""

#: templates/js/translated/table_filters.js:189
msgid "Show stock items which are depleted"
msgstr ""

#: templates/js/translated/table_filters.js:194
msgid "Show items which are in stock"
msgstr ""

#: templates/js/translated/table_filters.js:198
msgid "In Production"
msgstr ""

#: templates/js/translated/table_filters.js:199
msgid "Show items which are in production"
msgstr ""

#: templates/js/translated/table_filters.js:203
msgid "Include Variants"
msgstr ""

#: templates/js/translated/table_filters.js:204
msgid "Include stock items for variant parts"
msgstr ""

#: templates/js/translated/table_filters.js:208
msgid "Installed"
msgstr ""

#: templates/js/translated/table_filters.js:209
msgid "Show stock items which are installed in another item"
msgstr ""

#: templates/js/translated/table_filters.js:214
msgid "Show items which have been assigned to a customer"
msgstr ""

#: templates/js/translated/table_filters.js:234
#: templates/js/translated/table_filters.js:235
msgid "Stock status"
msgstr ""

#: templates/js/translated/table_filters.js:243
msgid "Has purchase price"
msgstr ""

#: templates/js/translated/table_filters.js:244
msgid "Show stock items which have a purchase price set"
msgstr ""

#: templates/js/translated/table_filters.js:253
msgid "Show stock items which have expired"
msgstr ""

#: templates/js/translated/table_filters.js:259
msgid "Show stock which is close to expiring"
msgstr ""

#: templates/js/translated/table_filters.js:285
msgid "Build status"
msgstr ""

#: templates/js/translated/table_filters.js:298
#: templates/js/translated/table_filters.js:339
msgid "Assigned to me"
msgstr ""

#: templates/js/translated/table_filters.js:315
#: templates/js/translated/table_filters.js:326
#: templates/js/translated/table_filters.js:347
msgid "Order status"
msgstr ""

#: templates/js/translated/table_filters.js:331
#: templates/js/translated/table_filters.js:352
msgid "Outstanding"
msgstr ""

#: templates/js/translated/table_filters.js:403
msgid "Include parts in subcategories"
msgstr ""

#: templates/js/translated/table_filters.js:407
msgid "Has IPN"
msgstr ""

#: templates/js/translated/table_filters.js:408
msgid "Part has internal part number"
msgstr ""

#: templates/js/translated/table_filters.js:413
msgid "Show active parts"
msgstr ""

#: templates/js/translated/table_filters.js:421
msgid "Stock available"
msgstr ""

#: templates/js/translated/table_filters.js:449
msgid "Purchasable"
msgstr ""

#: templates/js/translated/tables.js:368
msgid "Loading data"
msgstr ""

#: templates/js/translated/tables.js:371
msgid "rows per page"
msgstr ""

#: templates/js/translated/tables.js:376
msgid "Showing all rows"
msgstr ""

#: templates/js/translated/tables.js:378
msgid "Showing"
msgstr ""

#: templates/js/translated/tables.js:378
msgid "to"
msgstr ""

#: templates/js/translated/tables.js:378
msgid "of"
msgstr ""

#: templates/js/translated/tables.js:378
msgid "rows"
msgstr ""

#: templates/js/translated/tables.js:382 templates/search_form.html:6
#: templates/search_form.html:7
msgid "Search"
msgstr ""

#: templates/js/translated/tables.js:385
msgid "No matching results"
msgstr ""

#: templates/js/translated/tables.js:388
msgid "Hide/Show pagination"
msgstr ""

#: templates/js/translated/tables.js:391
msgid "Refresh"
msgstr ""

#: templates/js/translated/tables.js:394
msgid "Toggle"
msgstr ""

#: templates/js/translated/tables.js:397
msgid "Columns"
msgstr ""

#: templates/js/translated/tables.js:400
msgid "All"
msgstr ""

#: templates/navbar.html:42
msgid "Buy"
msgstr ""

#: templates/navbar.html:54
msgid "Sell"
msgstr ""

#: templates/navbar.html:114
msgid "Logout"
msgstr ""

#: templates/navbar.html:116
msgid "Login"
msgstr ""

#: templates/navbar.html:136
msgid "About InvenTree"
msgstr ""

#: templates/navbar_demo.html:5
msgid "InvenTree demo mode"
msgstr ""

#: templates/qr_code.html:11
msgid "QR data not provided"
msgstr ""

#: templates/registration/logged_out.html:6
msgid "You were logged out successfully."
msgstr ""

#: templates/registration/logged_out.html:8
msgid "Log in again"
msgstr ""

#: templates/stats.html:9
msgid "Server"
msgstr ""

#: templates/stats.html:13
msgid "Instance Name"
msgstr ""

#: templates/stats.html:18
msgid "Database"
msgstr ""

#: templates/stats.html:26
msgid "Server is running in debug mode"
msgstr ""

#: templates/stats.html:33
msgid "Docker Mode"
msgstr ""

#: templates/stats.html:34
msgid "Server is deployed using docker"
msgstr ""

#: templates/stats.html:39
msgid "Plugin Support"
msgstr ""

#: templates/stats.html:43
msgid "Plugin support enabled"
msgstr ""

#: templates/stats.html:45
msgid "Plugin support disabled"
msgstr ""

#: templates/stats.html:52
msgid "Server status"
msgstr ""

#: templates/stats.html:55
msgid "Healthy"
msgstr ""

#: templates/stats.html:57
msgid "Issues detected"
msgstr ""

#: templates/stats.html:64
msgid "Background Worker"
msgstr ""

#: templates/stats.html:67
msgid "Background worker not running"
msgstr ""

#: templates/stats.html:75
msgid "Email Settings"
msgstr ""

#: templates/stats.html:78
msgid "Email settings not configured"
msgstr ""

#: templates/stock_table.html:14
msgid "Export Stock Information"
msgstr ""

#: templates/stock_table.html:20
msgid "Barcode Actions"
msgstr ""

#: templates/stock_table.html:36
msgid "Print test reports"
msgstr ""

#: templates/stock_table.html:43
msgid "Stock Options"
msgstr ""

#: templates/stock_table.html:48
msgid "Add to selected stock items"
msgstr ""

#: templates/stock_table.html:49
msgid "Remove from selected stock items"
msgstr ""

#: templates/stock_table.html:50
msgid "Stocktake selected stock items"
msgstr ""

#: templates/stock_table.html:51
msgid "Move selected stock items"
msgstr ""

#: templates/stock_table.html:51
msgid "Move stock"
msgstr ""

#: templates/stock_table.html:52
msgid "Merge selected stock items"
msgstr ""

#: templates/stock_table.html:52
msgid "Merge stock"
msgstr ""

#: templates/stock_table.html:53
msgid "Order selected items"
msgstr ""

#: templates/stock_table.html:55
msgid "Change status"
msgstr ""

#: templates/stock_table.html:55
msgid "Change stock status"
msgstr ""

#: templates/stock_table.html:58
msgid "Delete selected items"
msgstr ""

#: templates/yesnolabel.html:4
msgid "Yes"
msgstr ""

#: templates/yesnolabel.html:6
msgid "No"
msgstr ""

#: users/admin.py:64
msgid "Users"
msgstr ""

#: users/admin.py:65
msgid "Select which users are assigned to this group"
msgstr ""

#: users/admin.py:187
msgid "The following users are members of multiple groups:"
msgstr ""

#: users/admin.py:210
msgid "Personal info"
msgstr ""

#: users/admin.py:211
msgid "Permissions"
msgstr ""

#: users/admin.py:214
msgid "Important dates"
msgstr ""

#: users/models.py:200
msgid "Permission set"
msgstr ""

#: users/models.py:208
msgid "Group"
msgstr ""

#: users/models.py:211
msgid "View"
msgstr ""

#: users/models.py:211
msgid "Permission to view items"
msgstr ""

#: users/models.py:213
msgid "Permission to add items"
msgstr ""

#: users/models.py:215
msgid "Change"
msgstr ""

#: users/models.py:215
msgid "Permissions to edit items"
msgstr ""

#: users/models.py:217
msgid "Permission to delete items"
msgstr ""
<|MERGE_RESOLUTION|>--- conflicted
+++ resolved
@@ -3,13 +3,8 @@
 msgstr ""
 "Project-Id-Version: inventree\n"
 "Report-Msgid-Bugs-To: \n"
-<<<<<<< HEAD
-"POT-Creation-Date: 2022-02-18 20:36+0000\n"
-"PO-Revision-Date: 2022-02-18 20:38\n"
-=======
 "POT-Creation-Date: 2022-02-20 22:01+0000\n"
 "PO-Revision-Date: 2022-02-20 22:02\n"
->>>>>>> f9f10088
 "Last-Translator: \n"
 "Language-Team: Hebrew\n"
 "Language: he_IL\n"
@@ -100,40 +95,6 @@
 msgstr ""
 
 #: InvenTree/helpers.py:471 InvenTree/helpers.py:474 InvenTree/helpers.py:477
-<<<<<<< HEAD
-#: InvenTree/helpers.py:502
-#, python-brace-format
-msgid "Invalid group: {g}"
-msgstr "קבוצה שגויה: {g}"
-
-#: InvenTree/helpers.py:512
-#, python-brace-format
-msgid "Invalid group {group}"
-msgstr "קבוצה שגויה {group}"
-
-#: InvenTree/helpers.py:518
-#, python-brace-format
-msgid "Invalid/no group {group}"
-msgstr "קבוצה שגויה / לא נמצאה {group}"
-
-#: InvenTree/helpers.py:524
-msgid "No serial numbers found"
-msgstr "מספרים סידוריים לא נמצאו"
-
-#: InvenTree/helpers.py:528
-#, python-brace-format
-msgid "Number of unique serial number ({s}) must match quantity ({q})"
-msgstr "כמות המספרים הסידוריים ({s}) מוכרים להיות תואמים לכמות ({q})"
-
-#: InvenTree/models.py:176
-msgid "Missing file"
-msgstr "קובץ חסר"
-
-#: InvenTree/models.py:177
-msgid "Missing external link"
-msgstr "חסר קישור חיצוני"
-
-=======
 #: InvenTree/helpers.py:501
 #, python-brace-format
 msgid "Invalid group: {g}"
@@ -166,7 +127,6 @@
 msgid "Missing external link"
 msgstr "חסר קישור חיצוני"
 
->>>>>>> f9f10088
 #: InvenTree/models.py:188 stock/models.py:1995
 #: templates/js/translated/attachment.js:119
 msgid "Attachment"
@@ -175,7 +135,6 @@
 #: InvenTree/models.py:189
 msgid "Select file to attach"
 msgstr "בחר קובץ לצירוף"
-<<<<<<< HEAD
 
 #: InvenTree/models.py:195 company/models.py:131 company/models.py:348
 #: company/models.py:564 order/models.py:127 part/models.py:860
@@ -190,22 +149,6 @@
 msgid "Link to external URL"
 msgstr "קישור חיצוני"
 
-=======
-
-#: InvenTree/models.py:195 company/models.py:131 company/models.py:348
-#: company/models.py:564 order/models.py:127 part/models.py:860
-#: report/templates/report/inventree_build_order_base.html:165
-#: templates/js/translated/company.js:540
-#: templates/js/translated/company.js:829 templates/js/translated/part.js:1324
-msgid "Link"
-msgstr "קישור"
-
-#: InvenTree/models.py:196 build/models.py:332 part/models.py:861
-#: stock/models.py:529
-msgid "Link to external URL"
-msgstr "קישור חיצוני"
-
->>>>>>> f9f10088
 #: InvenTree/models.py:199 templates/js/translated/attachment.js:163
 msgid "Comment"
 msgstr "הערה"
@@ -347,13 +290,6 @@
 msgstr ""
 
 #: InvenTree/serializers.py:623
-<<<<<<< HEAD
-msgid "Missing required column"
-msgstr ""
-
-#: InvenTree/serializers.py:632
-msgid "Duplicate column"
-=======
 #, python-brace-format
 msgid "Missing required column: '{name}'"
 msgstr ""
@@ -361,7 +297,6 @@
 #: InvenTree/serializers.py:632
 #, python-brace-format
 msgid "Duplicate column: '{col}'"
->>>>>>> f9f10088
 msgstr ""
 
 #: InvenTree/settings.py:655
@@ -689,21 +624,12 @@
 
 #: barcodes/api.py:207 barcodes/api.py:219
 msgid "Barcode hash already matches Stock Item"
-<<<<<<< HEAD
 msgstr ""
 
 #: barcodes/api.py:225
 msgid "Barcode associated with Stock Item"
 msgstr ""
 
-=======
-msgstr ""
-
-#: barcodes/api.py:225
-msgid "Barcode associated with Stock Item"
-msgstr ""
-
->>>>>>> f9f10088
 #: build/forms.py:20
 msgid "Confirm cancel"
 msgstr ""
@@ -1067,11 +993,7 @@
 msgstr ""
 
 #: build/serializers.py:201 build/serializers.py:590 order/models.py:280
-<<<<<<< HEAD
-#: order/serializers.py:240 part/serializers.py:471 part/serializers.py:827
-=======
 #: order/serializers.py:240 part/serializers.py:471 part/serializers.py:826
->>>>>>> f9f10088
 #: stock/models.py:367 stock/models.py:1105 stock/serializers.py:305
 msgid "Quantity must be greater than zero"
 msgstr ""
@@ -1102,11 +1024,7 @@
 msgid "Automatically allocate required items with matching serial numbers"
 msgstr ""
 
-<<<<<<< HEAD
-#: build/serializers.py:274 stock/api.py:551
-=======
 #: build/serializers.py:274 stock/api.py:549
->>>>>>> f9f10088
 msgid "The following serial numbers already exist"
 msgstr ""
 
@@ -1164,8 +1082,6 @@
 
 #: build/serializers.py:455 templates/js/translated/build.js:154
 msgid "Required build quantity has not been completed"
-<<<<<<< HEAD
-=======
 msgstr ""
 
 #: build/serializers.py:464
@@ -1230,80 +1146,12 @@
 
 #: build/templates/build/build_base.html:50
 msgid "Build actions"
->>>>>>> f9f10088
-msgstr ""
-
-#: build/serializers.py:464
-msgid "Build order has incomplete outputs"
-msgstr ""
-
-<<<<<<< HEAD
-#: build/serializers.py:467 build/templates/build/build_base.html:95
-msgid "No build outputs have been created for this build order"
-msgstr ""
-
-#: build/serializers.py:495 build/serializers.py:544 part/models.py:2829
-#: part/models.py:2988
-msgid "BOM Item"
-msgstr ""
-
-#: build/serializers.py:505
-msgid "Build output"
-msgstr ""
-
-#: build/serializers.py:514
-msgid "Build output must point to the same build"
-msgstr ""
-
-#: build/serializers.py:561
-msgid "bom_item.part must point to the same part as the build order"
-msgstr ""
-
-#: build/serializers.py:576 stock/serializers.py:642
-msgid "Item must be in stock"
-msgstr ""
-
-#: build/serializers.py:632 order/serializers.py:747
-#, python-brace-format
-msgid "Available quantity ({q}) exceeded"
-msgstr ""
-
-#: build/serializers.py:638
-msgid "Build output must be specified for allocation of tracked parts"
-msgstr ""
-
-#: build/serializers.py:645
-msgid "Build output cannot be specified for allocation of untracked parts"
-msgstr ""
-
-#: build/serializers.py:673 order/serializers.py:990
-msgid "Allocation items must be provided"
-msgstr ""
-
-#: build/tasks.py:98
-msgid "Stock required for build order"
-msgstr ""
-
-#: build/templates/build/build_base.html:39
-#: order/templates/order/order_base.html:28
-#: order/templates/order/sales_order_base.html:38
-msgid "Print actions"
-msgstr ""
-
-#: build/templates/build/build_base.html:43
-msgid "Print build order report"
-msgstr ""
-
-#: build/templates/build/build_base.html:50
-msgid "Build actions"
 msgstr ""
 
 #: build/templates/build/build_base.html:54
 msgid "Edit Build"
 msgstr ""
 
-=======
->>>>>>> f9f10088
 #: build/templates/build/build_base.html:56
 #: build/templates/build/build_base.html:220 build/views.py:53
 msgid "Cancel Build"
@@ -3399,7 +3247,6 @@
 
 #: order/models.py:644
 msgid "Only a pending order can be marked as complete"
-<<<<<<< HEAD
 msgstr ""
 
 #: order/models.py:647
@@ -3410,18 +3257,6 @@
 msgid "Order cannot be completed as there are incomplete line items"
 msgstr ""
 
-=======
-msgstr ""
-
-#: order/models.py:647
-msgid "Order cannot be completed as there are incomplete shipments"
-msgstr ""
-
-#: order/models.py:650
-msgid "Order cannot be completed as there are incomplete line items"
-msgstr ""
-
->>>>>>> f9f10088
 #: order/models.py:806
 msgid "Item quantity"
 msgstr ""
@@ -4021,7 +3856,6 @@
 
 #: order/views.py:858
 msgid "Sales order not found"
-<<<<<<< HEAD
 msgstr ""
 
 #: order/views.py:864
@@ -4058,44 +3892,6 @@
 msgid "Must be a valid quantity"
 msgstr ""
 
-=======
-msgstr ""
-
-#: order/views.py:864
-msgid "Price not found"
-msgstr ""
-
-#: order/views.py:867
-#, python-brace-format
-msgid "Updated {part} unit-price to {price}"
-msgstr ""
-
-#: order/views.py:872
-#, python-brace-format
-msgid "Updated {part} unit-price to {price} and quantity to {qty}"
-msgstr ""
-
-#: part/api.py:499
-msgid "Valid"
-msgstr ""
-
-#: part/api.py:500
-msgid "Validate entire Bill of Materials"
-msgstr ""
-
-#: part/api.py:505
-msgid "This option must be selected"
-msgstr ""
-
-#: part/api.py:847
-msgid "Must be greater than zero"
-msgstr ""
-
-#: part/api.py:851
-msgid "Must be a valid quantity"
-msgstr ""
-
->>>>>>> f9f10088
 #: part/api.py:866
 msgid "Specify location for initial part stock"
 msgstr ""
@@ -4623,29 +4419,6 @@
 msgid "No part column specified"
 msgstr ""
 
-<<<<<<< HEAD
-#: part/serializers.py:806
-msgid "Multiple matching parts found"
-msgstr ""
-
-#: part/serializers.py:809
-msgid "No matching part found"
-msgstr ""
-
-#: part/serializers.py:812
-msgid "Part is not designated as a component"
-msgstr ""
-
-#: part/serializers.py:821
-msgid "Quantity not provided"
-msgstr ""
-
-#: part/serializers.py:829
-msgid "Invalid quantity"
-msgstr ""
-
-#: part/serializers.py:848
-=======
 #: part/serializers.py:805
 msgid "Multiple matching parts found"
 msgstr ""
@@ -4667,7 +4440,6 @@
 msgstr ""
 
 #: part/serializers.py:847
->>>>>>> f9f10088
 msgid "At least one BOM item is required"
 msgstr ""
 
@@ -4677,7 +4449,6 @@
 
 #: part/templates/part/bom.html:6
 msgid "You do not have permission to edit the BOM."
-<<<<<<< HEAD
 msgstr ""
 
 #: part/templates/part/bom.html:15
@@ -4690,20 +4461,6 @@
 msgid "The BOM for <em>%(part)s</em> was last checked by %(checker)s on %(check_date)s"
 msgstr ""
 
-=======
-msgstr ""
-
-#: part/templates/part/bom.html:15
-#, python-format
-msgid "The BOM for <em>%(part)s</em> has changed, and must be validated.<br>"
-msgstr ""
-
-#: part/templates/part/bom.html:17
-#, python-format
-msgid "The BOM for <em>%(part)s</em> was last checked by %(checker)s on %(check_date)s"
-msgstr ""
-
->>>>>>> f9f10088
 #: part/templates/part/bom.html:21
 #, python-format
 msgid "The BOM for <em>%(part)s</em> has not been validated."
@@ -5436,7 +5193,6 @@
 
 #: part/templates/part/upload_bom.html:8
 msgid "Return to BOM"
-<<<<<<< HEAD
 msgstr ""
 
 #: part/templates/part/upload_bom.html:13
@@ -5474,15 +5230,13 @@
 
 #: part/templates/part/variant_part.html:9
 msgid "Create new part variant"
-=======
->>>>>>> f9f10088
-msgstr ""
-
-#: part/templates/part/upload_bom.html:13
-msgid "Upload Bill of Materials"
-msgstr ""
-
-<<<<<<< HEAD
+msgstr ""
+
+#: part/templates/part/variant_part.html:10
+#, python-format
+msgid "Create a new variant of template <em>'%(full_name)s'</em>."
+msgstr ""
+
 #: part/templatetags/inventree_extras.py:125
 msgid "Unknown database"
 msgstr ""
@@ -5532,95 +5286,6 @@
 msgid "Part Pricing"
 msgstr ""
 
-=======
-#: part/templates/part/upload_bom.html:19
-msgid "BOM upload requirements"
-msgstr ""
-
-#: part/templates/part/upload_bom.html:23
-#: part/templates/part/upload_bom.html:90
-msgid "Upload BOM File"
-msgstr ""
-
-#: part/templates/part/upload_bom.html:29
-msgid "Submit BOM Data"
-msgstr ""
-
-#: part/templates/part/upload_bom.html:37
-msgid "Requirements for BOM upload"
-msgstr ""
-
-#: part/templates/part/upload_bom.html:39
-msgid "The BOM file must contain the required named columns as provided in the "
-msgstr ""
-
-#: part/templates/part/upload_bom.html:39
-msgid "BOM Upload Template"
-msgstr ""
-
-#: part/templates/part/upload_bom.html:40
-msgid "Each part must already exist in the database"
-msgstr ""
-
-#: part/templates/part/variant_part.html:9
-msgid "Create new part variant"
-msgstr ""
-
-#: part/templates/part/variant_part.html:10
-#, python-format
-msgid "Create a new variant of template <em>'%(full_name)s'</em>."
-msgstr ""
-
-#: part/templatetags/inventree_extras.py:125
-msgid "Unknown database"
-msgstr ""
-
-#: part/views.py:90
-msgid "Set Part Category"
-msgstr ""
-
-#: part/views.py:140
-#, python-brace-format
-msgid "Set category for {n} parts"
-msgstr ""
-
-#: part/views.py:212
-msgid "Match References"
-msgstr ""
-
-#: part/views.py:509
-msgid "None"
-msgstr ""
-
-#: part/views.py:568
-msgid "Part QR Code"
-msgstr ""
-
-#: part/views.py:670
-msgid "Select Part Image"
-msgstr ""
-
-#: part/views.py:696
-msgid "Updated part image"
-msgstr ""
-
-#: part/views.py:699
-msgid "Part image not found"
-msgstr ""
-
-#: part/views.py:850
-msgid "Confirm Part Deletion"
-msgstr ""
-
-#: part/views.py:857
-msgid "Part was deleted"
-msgstr ""
-
-#: part/views.py:866
-msgid "Part Pricing"
-msgstr ""
-
->>>>>>> f9f10088
 #: part/views.py:1015
 msgid "Create Part Parameter Template"
 msgstr ""
@@ -5924,11 +5589,7 @@
 msgid "Valid part must be supplied"
 msgstr ""
 
-<<<<<<< HEAD
-#: stock/api.py:535
-=======
 #: stock/api.py:533
->>>>>>> f9f10088
 msgid "Serial numbers cannot be supplied for a non-trackable part"
 msgstr ""
 
@@ -6238,7 +5899,6 @@
 
 #: stock/serializers.py:405
 msgid "Select stock item to install"
-<<<<<<< HEAD
 msgstr ""
 
 #: stock/serializers.py:421
@@ -6273,42 +5933,6 @@
 msgid "Stock assignment notes"
 msgstr ""
 
-=======
-msgstr ""
-
-#: stock/serializers.py:421
-msgid "Stock item is unavailable"
-msgstr ""
-
-#: stock/serializers.py:428
-msgid "Selected part is not in the Bill of Materials"
-msgstr ""
-
-#: stock/serializers.py:646
-msgid "Part must be salable"
-msgstr ""
-
-#: stock/serializers.py:650
-msgid "Item is allocated to a sales order"
-msgstr ""
-
-#: stock/serializers.py:654
-msgid "Item is allocated to a build order"
-msgstr ""
-
-#: stock/serializers.py:684
-msgid "Customer to assign stock items"
-msgstr ""
-
-#: stock/serializers.py:690
-msgid "Selected company is not a customer"
-msgstr ""
-
-#: stock/serializers.py:698
-msgid "Stock assignment notes"
-msgstr ""
-
->>>>>>> f9f10088
 #: stock/serializers.py:708 stock/serializers.py:938
 msgid "A list of stock items must be provided"
 msgstr ""
@@ -7629,11 +7253,7 @@
 
 #: templates/allauth_2fa/backup_tokens.html:31
 #: templates/allauth_2fa/setup.html:40
-<<<<<<< HEAD
-msgid "back to settings"
-=======
 msgid "Back to settings"
->>>>>>> f9f10088
 msgstr ""
 
 #: templates/allauth_2fa/remove.html:6
