#: templates/js/translated/order.js:1973
msgid ""
msgstr ""
"Project-Id-Version: inventree\n"
"Report-Msgid-Bugs-To: \n"
<<<<<<< HEAD
"POT-Creation-Date: 2022-02-18 20:36+0000\n"
"PO-Revision-Date: 2022-02-18 20:38\n"
=======
"POT-Creation-Date: 2022-02-20 22:01+0000\n"
"PO-Revision-Date: 2022-02-20 22:02\n"
>>>>>>> f9f10088
"Last-Translator: \n"
"Language-Team: Portuguese\n"
"Language: pt_PT\n"
"MIME-Version: 1.0\n"
"Content-Type: text/plain; charset=UTF-8\n"
"Content-Transfer-Encoding: 8bit\n"
"Plural-Forms: nplurals=2; plural=(n != 1);\n"
"X-Crowdin-Project: inventree\n"
"X-Crowdin-Project-ID: 452300\n"
"X-Crowdin-Language: pt-PT\n"
"X-Crowdin-File: /[inventree.InvenTree] l10/InvenTree/locale/en/LC_MESSAGES/django.po\n"
"X-Crowdin-File-ID: 138\n"

#: InvenTree/api.py:55
msgid "API endpoint not found"
msgstr ""

#: InvenTree/api.py:101
msgid "No action specified"
msgstr ""

#: InvenTree/api.py:116
msgid "No matching action found"
msgstr ""

#: InvenTree/fields.py:100
msgid "Enter date"
msgstr ""

#: InvenTree/forms.py:126 order/forms.py:24 order/forms.py:35 order/forms.py:46
#: order/forms.py:57 templates/account/email_confirm.html:20
#: templates/js/translated/forms.js:596
msgid "Confirm"
msgstr ""

#: InvenTree/forms.py:142
msgid "Confirm delete"
msgstr ""

#: InvenTree/forms.py:143
msgid "Confirm item deletion"
msgstr ""

#: InvenTree/forms.py:174
msgid "Enter password"
msgstr ""

#: InvenTree/forms.py:175
msgid "Enter new password"
msgstr ""

#: InvenTree/forms.py:182
msgid "Confirm password"
msgstr ""

#: InvenTree/forms.py:183
msgid "Confirm new password"
msgstr ""

#: InvenTree/forms.py:215
msgid "Select Category"
msgstr ""

#: InvenTree/forms.py:236
msgid "Email (again)"
msgstr ""

#: InvenTree/forms.py:240
msgid "Email address confirmation"
msgstr ""

#: InvenTree/forms.py:260
msgid "You must type the same email each time."
msgstr ""

#: InvenTree/helpers.py:439
#, python-brace-format
msgid "Duplicate serial: {n}"
msgstr ""

#: InvenTree/helpers.py:446 order/models.py:282 order/models.py:425
#: stock/views.py:1082
msgid "Invalid quantity provided"
msgstr ""

#: InvenTree/helpers.py:449
msgid "Empty serial number string"
msgstr ""

#: InvenTree/helpers.py:471 InvenTree/helpers.py:474 InvenTree/helpers.py:477
<<<<<<< HEAD
#: InvenTree/helpers.py:502
=======
#: InvenTree/helpers.py:501
>>>>>>> f9f10088
#, python-brace-format
msgid "Invalid group: {g}"
msgstr ""

<<<<<<< HEAD
#: InvenTree/helpers.py:512
#, python-brace-format
msgid "Invalid group {group}"
msgstr ""

#: InvenTree/helpers.py:518
#, python-brace-format
msgid "Invalid/no group {group}"
msgstr ""

#: InvenTree/helpers.py:524
msgid "No serial numbers found"
msgstr ""

#: InvenTree/helpers.py:528
=======
#: InvenTree/helpers.py:510
#, python-brace-format
msgid "Invalid group {group}"
msgstr ""

#: InvenTree/helpers.py:516
#, python-brace-format
msgid "Invalid/no group {group}"
msgstr ""

#: InvenTree/helpers.py:522
msgid "No serial numbers found"
msgstr ""

#: InvenTree/helpers.py:526
>>>>>>> f9f10088
#, python-brace-format
msgid "Number of unique serial number ({s}) must match quantity ({q})"
msgstr ""

#: InvenTree/models.py:176
msgid "Missing file"
msgstr ""

#: InvenTree/models.py:177
msgid "Missing external link"
msgstr ""

#: InvenTree/models.py:188 stock/models.py:1995
#: templates/js/translated/attachment.js:119
msgid "Attachment"
msgstr ""

#: InvenTree/models.py:189
msgid "Select file to attach"
msgstr ""

#: InvenTree/models.py:195 company/models.py:131 company/models.py:348
#: company/models.py:564 order/models.py:127 part/models.py:860
#: report/templates/report/inventree_build_order_base.html:165
#: templates/js/translated/company.js:540
#: templates/js/translated/company.js:829 templates/js/translated/part.js:1324
msgid "Link"
msgstr ""

#: InvenTree/models.py:196 build/models.py:332 part/models.py:861
#: stock/models.py:529
msgid "Link to external URL"
msgstr ""

#: InvenTree/models.py:199 templates/js/translated/attachment.js:163
msgid "Comment"
msgstr ""

#: InvenTree/models.py:199
msgid "File comment"
msgstr ""

#: InvenTree/models.py:205 InvenTree/models.py:206 common/models.py:1235
#: common/models.py:1236 common/models.py:1464 common/models.py:1465
#: part/models.py:2301 part/models.py:2321
#: report/templates/report/inventree_test_report_base.html:96
#: templates/js/translated/stock.js:2816
msgid "User"
msgstr ""

#: InvenTree/models.py:209
msgid "upload date"
msgstr ""

#: InvenTree/models.py:232
msgid "Filename must not be empty"
msgstr ""

#: InvenTree/models.py:255
msgid "Invalid attachment directory"
msgstr ""

#: InvenTree/models.py:265
#, python-brace-format
msgid "Filename contains illegal character '{c}'"
msgstr ""

#: InvenTree/models.py:268
msgid "Filename missing extension"
msgstr ""

#: InvenTree/models.py:275
msgid "Attachment with this filename already exists"
msgstr ""

#: InvenTree/models.py:282
msgid "Error renaming file"
msgstr ""

#: InvenTree/models.py:317
msgid "Invalid choice"
msgstr ""

#: InvenTree/models.py:333 InvenTree/models.py:334 common/models.py:1450
#: company/models.py:415 label/models.py:112 part/models.py:804
#: part/models.py:2485 plugin/models.py:40 report/models.py:181
#: templates/InvenTree/settings/mixins/urls.html:13
#: templates/InvenTree/settings/plugin.html:48
#: templates/InvenTree/settings/plugin.html:125
#: templates/InvenTree/settings/plugin_settings.html:23
#: templates/InvenTree/settings/settings.html:319
#: templates/js/translated/company.js:641 templates/js/translated/part.js:567
#: templates/js/translated/part.js:706 templates/js/translated/part.js:1631
#: templates/js/translated/stock.js:2609
msgid "Name"
msgstr ""

#: InvenTree/models.py:340 build/models.py:209
#: build/templates/build/detail.html:25 company/models.py:354
#: company/models.py:570 company/templates/company/company_base.html:68
#: company/templates/company/manufacturer_part.html:76
#: company/templates/company/supplier_part.html:73 label/models.py:119
#: order/models.py:125 part/models.py:827 part/templates/part/category.html:74
#: part/templates/part/part_base.html:163
#: part/templates/part/set_category.html:14 report/models.py:194
#: report/models.py:553 report/models.py:592
#: report/templates/report/inventree_build_order_base.html:118
#: stock/templates/stock/location.html:93
#: templates/InvenTree/settings/plugin_settings.html:33
#: templates/js/translated/bom.js:552 templates/js/translated/bom.js:765
#: templates/js/translated/build.js:1920 templates/js/translated/company.js:345
#: templates/js/translated/company.js:551
#: templates/js/translated/company.js:840 templates/js/translated/order.js:836
#: templates/js/translated/order.js:1019 templates/js/translated/order.js:1258
#: templates/js/translated/part.js:626 templates/js/translated/part.js:999
#: templates/js/translated/part.js:1084 templates/js/translated/part.js:1254
#: templates/js/translated/part.js:1650 templates/js/translated/part.js:1719
#: templates/js/translated/stock.js:1701 templates/js/translated/stock.js:2438
#: templates/js/translated/stock.js:2621 templates/js/translated/stock.js:2666
msgid "Description"
msgstr ""

#: InvenTree/models.py:341
msgid "Description (optional)"
msgstr ""

#: InvenTree/models.py:349
msgid "parent"
msgstr ""

#: InvenTree/serializers.py:65 part/models.py:2803
msgid "Must be a valid number"
msgstr ""

#: InvenTree/serializers.py:299
msgid "Filename"
msgstr ""

#: InvenTree/serializers.py:334
msgid "Invalid value"
msgstr ""

#: InvenTree/serializers.py:355
msgid "Data File"
msgstr ""

#: InvenTree/serializers.py:356
msgid "Select data file for upload"
msgstr ""

#: InvenTree/serializers.py:380
msgid "Unsupported file type"
msgstr ""

#: InvenTree/serializers.py:386
msgid "File is too large"
msgstr ""

#: InvenTree/serializers.py:407
msgid "No columns found in file"
msgstr ""

#: InvenTree/serializers.py:410
msgid "No data rows found in file"
msgstr ""

#: InvenTree/serializers.py:533
msgid "No data rows provided"
msgstr ""

#: InvenTree/serializers.py:536
msgid "No data columns supplied"
msgstr ""

#: InvenTree/serializers.py:623
<<<<<<< HEAD
msgid "Missing required column"
msgstr ""

#: InvenTree/serializers.py:632
msgid "Duplicate column"
=======
#, python-brace-format
msgid "Missing required column: '{name}'"
msgstr ""

#: InvenTree/serializers.py:632
#, python-brace-format
msgid "Duplicate column: '{col}'"
>>>>>>> f9f10088
msgstr ""

#: InvenTree/settings.py:655
msgid "German"
msgstr ""

#: InvenTree/settings.py:656
msgid "Greek"
msgstr ""

#: InvenTree/settings.py:657
msgid "English"
msgstr ""

#: InvenTree/settings.py:658
msgid "Spanish"
msgstr ""

#: InvenTree/settings.py:659
msgid "Spanish (Mexican)"
msgstr ""

#: InvenTree/settings.py:660
msgid "French"
msgstr ""

#: InvenTree/settings.py:661
msgid "Hebrew"
msgstr ""

#: InvenTree/settings.py:662
msgid "Italian"
msgstr ""

#: InvenTree/settings.py:663
msgid "Japanese"
msgstr ""

#: InvenTree/settings.py:664
msgid "Korean"
msgstr ""

#: InvenTree/settings.py:665
msgid "Dutch"
msgstr ""

#: InvenTree/settings.py:666
msgid "Norwegian"
msgstr ""

#: InvenTree/settings.py:667
msgid "Polish"
msgstr ""

#: InvenTree/settings.py:668
msgid "Portugese"
msgstr ""

#: InvenTree/settings.py:669
msgid "Russian"
msgstr ""

#: InvenTree/settings.py:670
msgid "Swedish"
msgstr ""

#: InvenTree/settings.py:671
msgid "Thai"
msgstr ""

#: InvenTree/settings.py:672
msgid "Turkish"
msgstr ""

#: InvenTree/settings.py:673
msgid "Vietnamese"
msgstr ""

#: InvenTree/settings.py:674
msgid "Chinese"
msgstr ""

#: InvenTree/status.py:94
msgid "Background worker check failed"
msgstr ""

#: InvenTree/status.py:98
msgid "Email backend not configured"
msgstr ""

#: InvenTree/status.py:101
msgid "InvenTree system health checks failed"
msgstr ""

#: InvenTree/status_codes.py:101 InvenTree/status_codes.py:142
#: InvenTree/status_codes.py:316 templates/js/translated/table_filters.js:308
msgid "Pending"
msgstr ""

#: InvenTree/status_codes.py:102
msgid "Placed"
msgstr ""

#: InvenTree/status_codes.py:103 InvenTree/status_codes.py:319
#: order/templates/order/order_base.html:128
#: order/templates/order/sales_order_base.html:132
msgid "Complete"
msgstr ""

#: InvenTree/status_codes.py:104 InvenTree/status_codes.py:144
#: InvenTree/status_codes.py:318
msgid "Cancelled"
msgstr ""

#: InvenTree/status_codes.py:105 InvenTree/status_codes.py:145
#: InvenTree/status_codes.py:187
msgid "Lost"
msgstr ""

#: InvenTree/status_codes.py:106 InvenTree/status_codes.py:146
#: InvenTree/status_codes.py:189
msgid "Returned"
msgstr ""

#: InvenTree/status_codes.py:143 order/models.py:961
#: templates/js/translated/order.js:1980 templates/js/translated/order.js:2255
msgid "Shipped"
msgstr ""

#: InvenTree/status_codes.py:183
msgid "OK"
msgstr ""

#: InvenTree/status_codes.py:184
msgid "Attention needed"
msgstr ""

#: InvenTree/status_codes.py:185
msgid "Damaged"
msgstr ""

#: InvenTree/status_codes.py:186
msgid "Destroyed"
msgstr ""

#: InvenTree/status_codes.py:188
msgid "Rejected"
msgstr ""

#: InvenTree/status_codes.py:272
msgid "Legacy stock tracking entry"
msgstr ""

#: InvenTree/status_codes.py:274
msgid "Stock item created"
msgstr ""

#: InvenTree/status_codes.py:276
msgid "Edited stock item"
msgstr ""

#: InvenTree/status_codes.py:277
msgid "Assigned serial number"
msgstr ""

#: InvenTree/status_codes.py:279
msgid "Stock counted"
msgstr ""

#: InvenTree/status_codes.py:280
msgid "Stock manually added"
msgstr ""

#: InvenTree/status_codes.py:281
msgid "Stock manually removed"
msgstr ""

#: InvenTree/status_codes.py:283
msgid "Location changed"
msgstr ""

#: InvenTree/status_codes.py:285
msgid "Installed into assembly"
msgstr ""

#: InvenTree/status_codes.py:286
msgid "Removed from assembly"
msgstr ""

#: InvenTree/status_codes.py:288
msgid "Installed component item"
msgstr ""

#: InvenTree/status_codes.py:289
msgid "Removed component item"
msgstr ""

#: InvenTree/status_codes.py:291
msgid "Split from parent item"
msgstr ""

#: InvenTree/status_codes.py:292
msgid "Split child item"
msgstr ""

#: InvenTree/status_codes.py:294 templates/js/translated/stock.js:2196
msgid "Merged stock items"
msgstr ""

#: InvenTree/status_codes.py:296 templates/js/translated/table_filters.js:213
msgid "Sent to customer"
msgstr ""

#: InvenTree/status_codes.py:297
msgid "Returned from customer"
msgstr ""

#: InvenTree/status_codes.py:299
msgid "Build order output created"
msgstr ""

#: InvenTree/status_codes.py:300
msgid "Build order output completed"
msgstr ""

#: InvenTree/status_codes.py:302
msgid "Received against purchase order"
msgstr ""

#: InvenTree/status_codes.py:317
msgid "Production"
msgstr ""

#: InvenTree/validators.py:25
msgid "Not a valid currency code"
msgstr ""

#: InvenTree/validators.py:53
msgid "Invalid character in part name"
msgstr ""

#: InvenTree/validators.py:66
#, python-brace-format
msgid "IPN must match regex pattern {pat}"
msgstr ""

#: InvenTree/validators.py:80 InvenTree/validators.py:94
#: InvenTree/validators.py:108
#, python-brace-format
msgid "Reference must match pattern {pattern}"
msgstr ""

#: InvenTree/validators.py:116
#, python-brace-format
msgid "Illegal character in name ({x})"
msgstr ""

#: InvenTree/validators.py:137 InvenTree/validators.py:153
msgid "Overage value must not be negative"
msgstr ""

#: InvenTree/validators.py:155
msgid "Overage must not exceed 100%"
msgstr ""

#: InvenTree/validators.py:162
msgid "Invalid value for overage"
msgstr ""

#: InvenTree/views.py:538
msgid "Delete Item"
msgstr ""

#: InvenTree/views.py:587
msgid "Check box to confirm item deletion"
msgstr ""

#: InvenTree/views.py:602 templates/InvenTree/settings/user.html:21
msgid "Edit User Information"
msgstr ""

#: InvenTree/views.py:613 templates/InvenTree/settings/user.html:19
msgid "Set Password"
msgstr ""

#: InvenTree/views.py:632
msgid "Password fields must match"
msgstr ""

#: InvenTree/views.py:883 templates/navbar.html:126
msgid "System Information"
msgstr ""

#: barcodes/api.py:54 barcodes/api.py:152
msgid "Must provide barcode_data parameter"
msgstr ""

#: barcodes/api.py:128
msgid "No match found for barcode data"
msgstr ""

#: barcodes/api.py:130
msgid "Match found for barcode data"
msgstr ""

#: barcodes/api.py:155
msgid "Must provide stockitem parameter"
msgstr ""

#: barcodes/api.py:162
msgid "No matching stock item found"
msgstr ""

#: barcodes/api.py:193
msgid "Barcode already matches Stock Item"
msgstr ""

#: barcodes/api.py:197
msgid "Barcode already matches Stock Location"
<<<<<<< HEAD
msgstr ""

#: barcodes/api.py:201
msgid "Barcode already matches Part"
msgstr ""

#: barcodes/api.py:207 barcodes/api.py:219
msgid "Barcode hash already matches Stock Item"
msgstr ""

#: barcodes/api.py:225
msgid "Barcode associated with Stock Item"
msgstr ""

=======
msgstr ""

#: barcodes/api.py:201
msgid "Barcode already matches Part"
msgstr ""

#: barcodes/api.py:207 barcodes/api.py:219
msgid "Barcode hash already matches Stock Item"
msgstr ""

#: barcodes/api.py:225
msgid "Barcode associated with Stock Item"
msgstr ""

>>>>>>> f9f10088
#: build/forms.py:20
msgid "Confirm cancel"
msgstr ""

#: build/forms.py:20 build/views.py:62
msgid "Confirm build cancellation"
msgstr ""

#: build/models.py:135
msgid "Invalid choice for parent build"
msgstr ""

#: build/models.py:139 build/templates/build/build_base.html:9
#: build/templates/build/build_base.html:27
#: report/templates/report/inventree_build_order_base.html:106
#: templates/js/translated/build.js:676 templates/js/translated/stock.js:2414
msgid "Build Order"
msgstr ""

#: build/models.py:140 build/templates/build/build_base.html:13
#: build/templates/build/index.html:8 build/templates/build/index.html:12
#: order/templates/order/sales_order_detail.html:92
#: order/templates/order/so_sidebar.html:13
#: part/templates/part/part_sidebar.html:21 templates/InvenTree/index.html:221
#: templates/InvenTree/search.html:139
#: templates/InvenTree/settings/sidebar.html:43 users/models.py:44
msgid "Build Orders"
msgstr ""

#: build/models.py:200
msgid "Build Order Reference"
msgstr ""

#: build/models.py:201 order/models.py:213 order/models.py:541
#: order/models.py:812 part/models.py:2714
#: part/templates/part/upload_bom.html:54
#: report/templates/report/inventree_po_report.html:92
#: report/templates/report/inventree_so_report.html:92
#: templates/js/translated/bom.js:772 templates/js/translated/build.js:1401
#: templates/js/translated/order.js:1050 templates/js/translated/order.js:2144
msgid "Reference"
msgstr ""

#: build/models.py:212
msgid "Brief description of the build"
msgstr ""

#: build/models.py:221 build/templates/build/build_base.html:169
#: build/templates/build/detail.html:88
msgid "Parent Build"
msgstr ""

#: build/models.py:222
msgid "BuildOrder to which this build is allocated"
msgstr ""

#: build/models.py:227 build/templates/build/build_base.html:77
#: build/templates/build/detail.html:30 company/models.py:705
#: order/models.py:876 order/models.py:950
#: order/templates/order/order_wizard/select_parts.html:32 part/models.py:359
#: part/models.py:2247 part/models.py:2263 part/models.py:2282
#: part/models.py:2299 part/models.py:2401 part/models.py:2523
#: part/models.py:2613 part/models.py:2689 part/models.py:2996
#: part/serializers.py:666 part/templates/part/part_app_base.html:8
#: part/templates/part/part_pricing.html:12
#: part/templates/part/set_category.html:13
#: part/templates/part/upload_bom.html:52
#: report/templates/report/inventree_build_order_base.html:110
#: report/templates/report/inventree_po_report.html:90
#: report/templates/report/inventree_so_report.html:90
#: templates/InvenTree/search.html:80
#: templates/email/build_order_required_stock.html:17
#: templates/email/low_stock_notification.html:16
#: templates/js/translated/barcode.js:383 templates/js/translated/bom.js:551
#: templates/js/translated/bom.js:730 templates/js/translated/build.js:902
#: templates/js/translated/build.js:1270 templates/js/translated/build.js:1655
#: templates/js/translated/build.js:1925 templates/js/translated/company.js:492
#: templates/js/translated/company.js:749 templates/js/translated/order.js:84
#: templates/js/translated/order.js:586 templates/js/translated/order.js:1004
#: templates/js/translated/order.js:1576 templates/js/translated/order.js:1933
#: templates/js/translated/order.js:2128 templates/js/translated/part.js:984
#: templates/js/translated/part.js:1065 templates/js/translated/part.js:1232
#: templates/js/translated/stock.js:563 templates/js/translated/stock.js:728
#: templates/js/translated/stock.js:935 templates/js/translated/stock.js:1658
#: templates/js/translated/stock.js:2891 templates/js/translated/stock.js:2990
msgid "Part"
msgstr ""

#: build/models.py:235
msgid "Select part to build"
msgstr ""

#: build/models.py:240
msgid "Sales Order Reference"
msgstr ""

#: build/models.py:244
msgid "SalesOrder to which this build is allocated"
msgstr ""

#: build/models.py:249 templates/js/translated/build.js:1643
#: templates/js/translated/order.js:1564
msgid "Source Location"
msgstr ""

#: build/models.py:253
msgid "Select location to take stock from for this build (leave blank to take from any stock location)"
msgstr ""

#: build/models.py:258
msgid "Destination Location"
msgstr ""

#: build/models.py:262
msgid "Select location where the completed items will be stored"
msgstr ""

#: build/models.py:266
msgid "Build Quantity"
msgstr ""

#: build/models.py:269
msgid "Number of stock items to build"
msgstr ""

#: build/models.py:273
msgid "Completed items"
msgstr ""

#: build/models.py:275
msgid "Number of stock items which have been completed"
msgstr ""

#: build/models.py:279 part/templates/part/part_base.html:234
msgid "Build Status"
msgstr ""

#: build/models.py:283
msgid "Build status code"
msgstr ""

#: build/models.py:287 build/serializers.py:218 stock/models.py:533
msgid "Batch Code"
msgstr ""

#: build/models.py:291 build/serializers.py:219
msgid "Batch code for this build output"
msgstr ""

#: build/models.py:294 order/models.py:129 part/models.py:999
#: part/templates/part/part_base.html:313 templates/js/translated/order.js:1271
msgid "Creation Date"
msgstr ""

#: build/models.py:298 order/models.py:563
msgid "Target completion date"
msgstr ""

#: build/models.py:299
msgid "Target date for build completion. Build will be overdue after this date."
msgstr ""

#: build/models.py:302 order/models.py:255
#: templates/js/translated/build.js:1996
msgid "Completion Date"
msgstr ""

#: build/models.py:308
msgid "completed by"
msgstr ""

#: build/models.py:316 templates/js/translated/build.js:1967
msgid "Issued by"
msgstr ""

#: build/models.py:317
msgid "User who issued this build order"
msgstr ""

#: build/models.py:325 build/templates/build/build_base.html:190
#: build/templates/build/detail.html:116 order/models.py:143
#: order/templates/order/order_base.html:170
#: order/templates/order/sales_order_base.html:182 part/models.py:1003
#: report/templates/report/inventree_build_order_base.html:159
#: templates/js/translated/build.js:1979 templates/js/translated/order.js:864
msgid "Responsible"
msgstr ""

#: build/models.py:326
msgid "User responsible for this build order"
msgstr ""

#: build/models.py:331 build/templates/build/detail.html:102
#: company/templates/company/manufacturer_part.html:102
#: company/templates/company/supplier_part.html:126
#: part/templates/part/part_base.html:354 stock/models.py:527
#: stock/templates/stock/item_base.html:375
msgid "External Link"
msgstr ""

#: build/models.py:336 build/serializers.py:380
#: build/templates/build/sidebar.html:21 company/models.py:142
#: company/models.py:577 company/templates/company/sidebar.html:25
#: order/models.py:147 order/models.py:814 order/models.py:1071
#: order/templates/order/po_sidebar.html:11
#: order/templates/order/so_sidebar.html:17 part/models.py:988
#: part/templates/part/detail.html:140 part/templates/part/part_sidebar.html:57
#: report/templates/report/inventree_build_order_base.html:173
#: stock/forms.py:137 stock/forms.py:171 stock/models.py:599
#: stock/models.py:1895 stock/models.py:2001 stock/serializers.py:332
#: stock/serializers.py:697 stock/serializers.py:795 stock/serializers.py:927
#: stock/templates/stock/stock_sidebar.html:25
#: templates/js/translated/barcode.js:58 templates/js/translated/bom.js:936
#: templates/js/translated/company.js:845 templates/js/translated/order.js:1149
#: templates/js/translated/order.js:1445 templates/js/translated/order.js:2280
#: templates/js/translated/stock.js:1345 templates/js/translated/stock.js:1927
msgid "Notes"
msgstr ""

#: build/models.py:337
msgid "Extra build notes"
msgstr ""

#: build/models.py:756
msgid "No build output specified"
msgstr ""

#: build/models.py:759
msgid "Build output is already completed"
msgstr ""

#: build/models.py:762
msgid "Build output does not match Build Order"
msgstr ""

#: build/models.py:1154
msgid "Build item must specify a build output, as master part is marked as trackable"
msgstr ""

#: build/models.py:1163
#, python-brace-format
msgid "Allocated quantity ({q}) must not execed available stock quantity ({a})"
msgstr ""

#: build/models.py:1173
msgid "Stock item is over-allocated"
msgstr ""

#: build/models.py:1179 order/models.py:1189
msgid "Allocation quantity must be greater than zero"
msgstr ""

#: build/models.py:1185
msgid "Quantity must be 1 for serialized stock"
msgstr ""

#: build/models.py:1242
msgid "Selected stock item not found in BOM"
msgstr ""

#: build/models.py:1302 stock/templates/stock/item_base.html:347
#: templates/InvenTree/search.html:137 templates/js/translated/build.js:1898
#: templates/navbar.html:35
msgid "Build"
msgstr ""

#: build/models.py:1303
msgid "Build to allocate parts"
msgstr ""

#: build/models.py:1319 build/serializers.py:570 order/serializers.py:696
#: order/serializers.py:714 stock/serializers.py:404 stock/serializers.py:635
#: stock/serializers.py:753 stock/templates/stock/item_base.html:9
#: stock/templates/stock/item_base.html:23
#: stock/templates/stock/item_base.html:369
#: templates/js/translated/build.js:687 templates/js/translated/build.js:692
#: templates/js/translated/build.js:1657 templates/js/translated/build.js:2041
#: templates/js/translated/order.js:85 templates/js/translated/order.js:1577
#: templates/js/translated/order.js:1832 templates/js/translated/order.js:1837
#: templates/js/translated/order.js:1940 templates/js/translated/order.js:2030
#: templates/js/translated/stock.js:564 templates/js/translated/stock.js:729
#: templates/js/translated/stock.js:2752
msgid "Stock Item"
msgstr ""

#: build/models.py:1320
msgid "Source stock item"
msgstr ""

#: build/models.py:1332 build/serializers.py:188
#: build/templates/build/build_base.html:82
#: build/templates/build/detail.html:35 common/models.py:1275
#: company/forms.py:42 company/templates/company/supplier_part.html:251
#: order/models.py:805 order/models.py:1229 order/serializers.py:816
#: order/templates/order/order_wizard/match_parts.html:30
#: order/templates/order/order_wizard/select_parts.html:34 part/forms.py:144
#: part/forms.py:160 part/forms.py:176 part/models.py:2705
#: part/templates/part/detail.html:995 part/templates/part/detail.html:1081
#: part/templates/part/part_pricing.html:16
#: part/templates/part/upload_bom.html:53
#: report/templates/report/inventree_build_order_base.html:114
#: report/templates/report/inventree_po_report.html:91
#: report/templates/report/inventree_so_report.html:91
#: report/templates/report/inventree_test_report_base.html:81
#: report/templates/report/inventree_test_report_base.html:139
#: stock/forms.py:139 stock/serializers.py:293
#: stock/templates/stock/item_base.html:183
#: stock/templates/stock/item_base.html:264
#: stock/templates/stock/item_base.html:272
#: templates/js/translated/barcode.js:385 templates/js/translated/bom.js:780
#: templates/js/translated/build.js:375 templates/js/translated/build.js:523
#: templates/js/translated/build.js:714 templates/js/translated/build.js:911
#: templates/js/translated/build.js:921 templates/js/translated/build.js:1297
#: templates/js/translated/build.js:1658
#: templates/js/translated/model_renderers.js:99
#: templates/js/translated/order.js:101 templates/js/translated/order.js:1056
#: templates/js/translated/order.js:1578 templates/js/translated/order.js:1859
#: templates/js/translated/order.js:1947 templates/js/translated/order.js:2036
#: templates/js/translated/order.js:2150 templates/js/translated/part.js:906
#: templates/js/translated/part.js:1862 templates/js/translated/part.js:1985
#: templates/js/translated/part.js:2063 templates/js/translated/stock.js:392
#: templates/js/translated/stock.js:589 templates/js/translated/stock.js:759
#: templates/js/translated/stock.js:2801 templates/js/translated/stock.js:2903
msgid "Quantity"
msgstr ""

#: build/models.py:1333
msgid "Stock quantity to allocate to build"
msgstr ""

#: build/models.py:1341
msgid "Install into"
msgstr ""

#: build/models.py:1342
msgid "Destination stock item"
msgstr ""

#: build/serializers.py:138 build/serializers.py:599
msgid "Build Output"
msgstr ""

#: build/serializers.py:150
msgid "Build output does not match the parent build"
msgstr ""

#: build/serializers.py:154
msgid "Output part does not match BuildOrder part"
msgstr ""

#: build/serializers.py:158
msgid "This build output has already been completed"
msgstr ""

#: build/serializers.py:164
msgid "This build output is not fully allocated"
msgstr ""

#: build/serializers.py:189
msgid "Enter quantity for build output"
msgstr ""

#: build/serializers.py:201 build/serializers.py:590 order/models.py:280
<<<<<<< HEAD
#: order/serializers.py:240 part/serializers.py:471 part/serializers.py:827
=======
#: order/serializers.py:240 part/serializers.py:471 part/serializers.py:826
>>>>>>> f9f10088
#: stock/models.py:367 stock/models.py:1105 stock/serializers.py:305
msgid "Quantity must be greater than zero"
msgstr ""

#: build/serializers.py:208
msgid "Integer quantity required for trackable parts"
msgstr ""

#: build/serializers.py:211
msgid "Integer quantity required, as the bill of materials contains trackable parts"
msgstr ""

#: build/serializers.py:225 order/serializers.py:820 stock/forms.py:78
#: stock/serializers.py:314 templates/js/translated/stock.js:239
#: templates/js/translated/stock.js:393
msgid "Serial Numbers"
msgstr ""

#: build/serializers.py:226
msgid "Enter serial numbers for build outputs"
msgstr ""

#: build/serializers.py:239
msgid "Auto Allocate Serial Numbers"
msgstr ""

#: build/serializers.py:240
msgid "Automatically allocate required items with matching serial numbers"
msgstr ""

<<<<<<< HEAD
#: build/serializers.py:274 stock/api.py:551
=======
#: build/serializers.py:274 stock/api.py:549
>>>>>>> f9f10088
msgid "The following serial numbers already exist"
msgstr ""

#: build/serializers.py:327 build/serializers.py:392
msgid "A list of build outputs must be provided"
msgstr ""

#: build/serializers.py:369 order/serializers.py:226 order/serializers.py:294
#: stock/forms.py:169 stock/serializers.py:325 stock/serializers.py:788
#: stock/serializers.py:1029 stock/templates/stock/item_base.html:315
#: templates/js/translated/barcode.js:384
#: templates/js/translated/barcode.js:557 templates/js/translated/build.js:699
#: templates/js/translated/build.js:1309 templates/js/translated/order.js:508
#: templates/js/translated/order.js:1844 templates/js/translated/order.js:1955
#: templates/js/translated/order.js:1963 templates/js/translated/order.js:2044
#: templates/js/translated/part.js:179 templates/js/translated/stock.js:565
#: templates/js/translated/stock.js:730 templates/js/translated/stock.js:937
#: templates/js/translated/stock.js:1808 templates/js/translated/stock.js:2693
msgid "Location"
msgstr ""

#: build/serializers.py:370
msgid "Location for completed build outputs"
msgstr ""

#: build/serializers.py:376 build/templates/build/build_base.html:142
#: build/templates/build/detail.html:63 order/models.py:557
#: order/serializers.py:247 stock/templates/stock/item_base.html:189
#: templates/js/translated/barcode.js:140 templates/js/translated/build.js:1954
#: templates/js/translated/order.js:591 templates/js/translated/order.js:840
#: templates/js/translated/order.js:1263 templates/js/translated/stock.js:1783
#: templates/js/translated/stock.js:2770 templates/js/translated/stock.js:2919
msgid "Status"
msgstr ""

#: build/serializers.py:428
msgid "Accept Unallocated"
msgstr ""

#: build/serializers.py:429
msgid "Accept that stock items have not been fully allocated to this build order"
msgstr ""

#: build/serializers.py:439 templates/js/translated/build.js:150
msgid "Required stock has not been fully allocated"
msgstr ""

#: build/serializers.py:444
msgid "Accept Incomplete"
msgstr ""

#: build/serializers.py:445
msgid "Accept that the required number of build outputs have not been completed"
msgstr ""

#: build/serializers.py:455 templates/js/translated/build.js:154
msgid "Required build quantity has not been completed"
<<<<<<< HEAD
msgstr ""

#: build/serializers.py:464
msgid "Build order has incomplete outputs"
msgstr ""

#: build/serializers.py:467 build/templates/build/build_base.html:95
msgid "No build outputs have been created for this build order"
msgstr ""

=======
msgstr ""

#: build/serializers.py:464
msgid "Build order has incomplete outputs"
msgstr ""

#: build/serializers.py:467 build/templates/build/build_base.html:95
msgid "No build outputs have been created for this build order"
msgstr ""

>>>>>>> f9f10088
#: build/serializers.py:495 build/serializers.py:544 part/models.py:2829
#: part/models.py:2988
msgid "BOM Item"
msgstr ""

#: build/serializers.py:505
msgid "Build output"
msgstr ""

#: build/serializers.py:514
msgid "Build output must point to the same build"
msgstr ""

#: build/serializers.py:561
msgid "bom_item.part must point to the same part as the build order"
msgstr ""

#: build/serializers.py:576 stock/serializers.py:642
msgid "Item must be in stock"
msgstr ""

#: build/serializers.py:632 order/serializers.py:747
#, python-brace-format
msgid "Available quantity ({q}) exceeded"
msgstr ""

#: build/serializers.py:638
msgid "Build output must be specified for allocation of tracked parts"
msgstr ""

#: build/serializers.py:645
msgid "Build output cannot be specified for allocation of untracked parts"
msgstr ""

#: build/serializers.py:673 order/serializers.py:990
msgid "Allocation items must be provided"
msgstr ""

#: build/tasks.py:98
msgid "Stock required for build order"
msgstr ""

#: build/templates/build/build_base.html:39
#: order/templates/order/order_base.html:28
#: order/templates/order/sales_order_base.html:38
msgid "Print actions"
msgstr ""

#: build/templates/build/build_base.html:43
msgid "Print build order report"
msgstr ""

#: build/templates/build/build_base.html:50
msgid "Build actions"
msgstr ""

#: build/templates/build/build_base.html:54
msgid "Edit Build"
msgstr ""

#: build/templates/build/build_base.html:56
#: build/templates/build/build_base.html:220 build/views.py:53
msgid "Cancel Build"
msgstr ""

#: build/templates/build/build_base.html:59
msgid "Delete Build"
msgstr ""

#: build/templates/build/build_base.html:64
#: build/templates/build/build_base.html:65
msgid "Complete Build"
msgstr ""

#: build/templates/build/build_base.html:87
msgid "Build Description"
msgstr ""

#: build/templates/build/build_base.html:101
#, python-format
msgid "This Build Order is allocated to Sales Order %(link)s"
msgstr ""

#: build/templates/build/build_base.html:108
#, python-format
msgid "This Build Order is a child of Build Order %(link)s"
msgstr ""

#: build/templates/build/build_base.html:115
msgid "Build Order is ready to mark as completed"
msgstr ""

#: build/templates/build/build_base.html:120
msgid "Build Order cannot be completed as outstanding outputs remain"
msgstr ""

#: build/templates/build/build_base.html:125
msgid "Required build quantity has not yet been completed"
msgstr ""

#: build/templates/build/build_base.html:130
msgid "Stock has not been fully allocated to this Build Order"
msgstr ""

#: build/templates/build/build_base.html:151
#: build/templates/build/detail.html:132
#: order/templates/order/order_base.html:156
#: order/templates/order/sales_order_base.html:163
#: report/templates/report/inventree_build_order_base.html:126
#: templates/js/translated/build.js:1991 templates/js/translated/order.js:854
#: templates/js/translated/order.js:1276
msgid "Target Date"
msgstr ""

#: build/templates/build/build_base.html:156
#, python-format
msgid "This build was due on %(target)s"
msgstr ""

#: build/templates/build/build_base.html:156
#: build/templates/build/build_base.html:201
#: order/templates/order/order_base.html:98
#: order/templates/order/sales_order_base.html:93
#: templates/js/translated/table_filters.js:294
#: templates/js/translated/table_filters.js:335
#: templates/js/translated/table_filters.js:356
msgid "Overdue"
msgstr ""

#: build/templates/build/build_base.html:163
#: build/templates/build/detail.html:68 build/templates/build/detail.html:143
#: order/templates/order/sales_order_base.html:170
#: templates/js/translated/build.js:1940
#: templates/js/translated/table_filters.js:365
msgid "Completed"
msgstr ""

#: build/templates/build/build_base.html:176
#: build/templates/build/detail.html:95 order/models.py:947
#: order/models.py:1043 order/templates/order/sales_order_base.html:9
#: order/templates/order/sales_order_base.html:28
#: report/templates/report/inventree_build_order_base.html:136
#: report/templates/report/inventree_so_report.html:77
#: stock/templates/stock/item_base.html:309
#: templates/js/translated/order.js:1218 templates/js/translated/stock.js:2428
msgid "Sales Order"
msgstr ""

#: build/templates/build/build_base.html:183
#: build/templates/build/detail.html:109
#: report/templates/report/inventree_build_order_base.html:153
msgid "Issued By"
msgstr ""

#: build/templates/build/build_base.html:228
msgid "Incomplete Outputs"
msgstr ""

#: build/templates/build/build_base.html:229
msgid "Build Order cannot be completed as incomplete build outputs remain"
msgstr ""

#: build/templates/build/cancel.html:5
msgid "Are you sure you wish to cancel this build?"
msgstr ""

#: build/templates/build/detail.html:16
msgid "Build Details"
msgstr ""

#: build/templates/build/detail.html:39
msgid "Stock Source"
msgstr ""

#: build/templates/build/detail.html:44
msgid "Stock can be taken from any available location."
msgstr ""

#: build/templates/build/detail.html:50 order/models.py:898 stock/forms.py:133
#: templates/js/translated/order.js:592 templates/js/translated/order.js:1138
msgid "Destination"
msgstr ""

#: build/templates/build/detail.html:57
msgid "Destination location not specified"
msgstr ""

#: build/templates/build/detail.html:74 templates/js/translated/build.js:929
msgid "Allocated Parts"
msgstr ""

#: build/templates/build/detail.html:81
#: stock/templates/stock/item_base.html:333
#: templates/js/translated/stock.js:1797 templates/js/translated/stock.js:2926
#: templates/js/translated/table_filters.js:151
#: templates/js/translated/table_filters.js:238
msgid "Batch"
msgstr ""

#: build/templates/build/detail.html:127
#: order/templates/order/order_base.html:143
#: order/templates/order/sales_order_base.html:157
#: templates/js/translated/build.js:1962
msgid "Created"
msgstr ""

#: build/templates/build/detail.html:138
msgid "No target date set"
msgstr ""

#: build/templates/build/detail.html:147
msgid "Build not complete"
msgstr ""

#: build/templates/build/detail.html:158 build/templates/build/sidebar.html:17
msgid "Child Build Orders"
msgstr ""

#: build/templates/build/detail.html:173
msgid "Allocate Stock to Build"
msgstr ""

#: build/templates/build/detail.html:177 templates/js/translated/build.js:1484
msgid "Unallocate stock"
msgstr ""

#: build/templates/build/detail.html:178
msgid "Unallocate Stock"
msgstr ""

#: build/templates/build/detail.html:180
msgid "Allocate stock to build"
msgstr ""

#: build/templates/build/detail.html:181 build/templates/build/sidebar.html:8
msgid "Allocate Stock"
msgstr ""

#: build/templates/build/detail.html:184
msgid "Order required parts"
msgstr ""

#: build/templates/build/detail.html:185
#: company/templates/company/detail.html:38
#: company/templates/company/detail.html:85 order/views.py:463
#: part/templates/part/category.html:177
msgid "Order Parts"
msgstr ""

#: build/templates/build/detail.html:197
msgid "Untracked stock has been fully allocated for this Build Order"
msgstr ""

#: build/templates/build/detail.html:201
msgid "Untracked stock has not been fully allocated for this Build Order"
msgstr ""

#: build/templates/build/detail.html:208
msgid "Allocate selected items"
msgstr ""

#: build/templates/build/detail.html:218
msgid "This Build Order does not have any associated untracked BOM items"
msgstr ""

#: build/templates/build/detail.html:227
msgid "Incomplete Build Outputs"
msgstr ""

#: build/templates/build/detail.html:231
msgid "Create new build output"
msgstr ""

#: build/templates/build/detail.html:232
msgid "New Build Output"
msgstr ""

#: build/templates/build/detail.html:246
msgid "Output Actions"
msgstr ""

#: build/templates/build/detail.html:250
msgid "Complete selected build outputs"
msgstr ""

#: build/templates/build/detail.html:251
msgid "Complete outputs"
msgstr ""

#: build/templates/build/detail.html:253
msgid "Delete selected build outputs"
msgstr ""

#: build/templates/build/detail.html:254
msgid "Delete outputs"
msgstr ""

#: build/templates/build/detail.html:270
msgid "Completed Build Outputs"
msgstr ""

#: build/templates/build/detail.html:282 build/templates/build/sidebar.html:19
#: order/templates/order/po_sidebar.html:9
#: order/templates/order/purchase_order_detail.html:60
#: order/templates/order/sales_order_detail.html:107
#: order/templates/order/so_sidebar.html:15 part/templates/part/detail.html:216
#: part/templates/part/part_sidebar.html:55 stock/templates/stock/item.html:112
#: stock/templates/stock/stock_sidebar.html:23
msgid "Attachments"
msgstr ""

#: build/templates/build/detail.html:298
msgid "Build Notes"
msgstr ""

#: build/templates/build/detail.html:302 build/templates/build/detail.html:478
#: company/templates/company/detail.html:188
#: company/templates/company/detail.html:215
#: order/templates/order/purchase_order_detail.html:80
#: order/templates/order/purchase_order_detail.html:108
#: order/templates/order/sales_order_detail.html:127
#: order/templates/order/sales_order_detail.html:186
#: part/templates/part/detail.html:144 stock/templates/stock/item.html:132
#: stock/templates/stock/item.html:230
msgid "Edit Notes"
msgstr ""

#: build/templates/build/detail.html:502
msgid "Allocation Complete"
msgstr ""

#: build/templates/build/detail.html:503
msgid "All untracked stock items have been allocated"
msgstr ""

#: build/templates/build/index.html:18 part/templates/part/detail.html:323
msgid "New Build Order"
msgstr ""

#: build/templates/build/index.html:37 build/templates/build/index.html:38
msgid "Print Build Orders"
msgstr ""

#: build/templates/build/index.html:44
#: order/templates/order/purchase_orders.html:34
#: order/templates/order/sales_orders.html:37
msgid "Display calendar view"
msgstr ""

#: build/templates/build/index.html:47
#: order/templates/order/purchase_orders.html:37
#: order/templates/order/sales_orders.html:40
msgid "Display list view"
msgstr ""

#: build/templates/build/sidebar.html:5
msgid "Build Order Details"
msgstr ""

#: build/templates/build/sidebar.html:12
msgid "Pending Items"
msgstr ""

#: build/templates/build/sidebar.html:15
msgid "Completed Items"
msgstr ""

#: build/views.py:73
msgid "Build was cancelled"
msgstr ""

#: build/views.py:114
msgid "Delete Build Order"
msgstr ""

#: common/files.py:65
msgid "Unsupported file format: {ext.upper()}"
msgstr ""

#: common/files.py:67
msgid "Error reading file (invalid encoding)"
msgstr ""

#: common/files.py:72
msgid "Error reading file (invalid format)"
msgstr ""

#: common/files.py:74
msgid "Error reading file (incorrect dimension)"
msgstr ""

#: common/files.py:76
msgid "Error reading file (data could be corrupted)"
msgstr ""

#: common/forms.py:34
msgid "File"
msgstr ""

#: common/forms.py:35
msgid "Select file to upload"
msgstr ""

#: common/forms.py:50
msgid "{name.title()} File"
msgstr ""

#: common/forms.py:51
#, python-brace-format
msgid "Select {name} file to upload"
msgstr ""

#: common/models.py:352
msgid "Settings key (must be unique - case insensitive)"
msgstr ""

#: common/models.py:354
msgid "Settings value"
msgstr ""

#: common/models.py:388
msgid "Chosen value is not a valid option"
msgstr ""

#: common/models.py:408
msgid "Value must be a boolean value"
msgstr ""

#: common/models.py:419
msgid "Value must be an integer value"
msgstr ""

#: common/models.py:442
msgid "Key string must be unique"
msgstr ""

#: common/models.py:561
msgid "No group"
msgstr ""

#: common/models.py:603
msgid "Restart required"
msgstr ""

#: common/models.py:604
msgid "A setting has been changed which requires a server restart"
msgstr ""

#: common/models.py:611
msgid "InvenTree Instance Name"
msgstr ""

#: common/models.py:613
msgid "String descriptor for the server instance"
msgstr ""

#: common/models.py:617
msgid "Use instance name"
msgstr ""

#: common/models.py:618
msgid "Use the instance name in the title-bar"
msgstr ""

#: common/models.py:624 company/models.py:100 company/models.py:101
msgid "Company name"
msgstr ""

#: common/models.py:625
msgid "Internal company name"
msgstr ""

#: common/models.py:630
msgid "Base URL"
msgstr ""

#: common/models.py:631
msgid "Base URL for server instance"
msgstr ""

#: common/models.py:637
msgid "Default Currency"
msgstr ""

#: common/models.py:638
msgid "Default currency"
msgstr ""

#: common/models.py:644
msgid "Download from URL"
msgstr ""

#: common/models.py:645
msgid "Allow download of remote images and files from external URL"
msgstr ""

#: common/models.py:651 templates/InvenTree/settings/sidebar.html:31
msgid "Barcode Support"
msgstr ""

#: common/models.py:652
msgid "Enable barcode scanner support"
msgstr ""

#: common/models.py:658
msgid "IPN Regex"
msgstr ""

#: common/models.py:659
msgid "Regular expression pattern for matching Part IPN"
msgstr ""

#: common/models.py:663
msgid "Allow Duplicate IPN"
msgstr ""

#: common/models.py:664
msgid "Allow multiple parts to share the same IPN"
msgstr ""

#: common/models.py:670
msgid "Allow Editing IPN"
msgstr ""

#: common/models.py:671
msgid "Allow changing the IPN value while editing a part"
msgstr ""

#: common/models.py:677
msgid "Copy Part BOM Data"
msgstr ""

#: common/models.py:678
msgid "Copy BOM data by default when duplicating a part"
msgstr ""

#: common/models.py:684
msgid "Copy Part Parameter Data"
msgstr ""

#: common/models.py:685
msgid "Copy parameter data by default when duplicating a part"
msgstr ""

#: common/models.py:691
msgid "Copy Part Test Data"
msgstr ""

#: common/models.py:692
msgid "Copy test data by default when duplicating a part"
msgstr ""

#: common/models.py:698
msgid "Copy Category Parameter Templates"
msgstr ""

#: common/models.py:699
msgid "Copy category parameter templates when creating a part"
msgstr ""

#: common/models.py:705 part/models.py:2525 report/models.py:187
#: templates/js/translated/table_filters.js:38
#: templates/js/translated/table_filters.js:417
msgid "Template"
msgstr ""

#: common/models.py:706
msgid "Parts are templates by default"
msgstr ""

#: common/models.py:712 part/models.py:951 templates/js/translated/bom.js:1300
#: templates/js/translated/table_filters.js:168
#: templates/js/translated/table_filters.js:429
msgid "Assembly"
msgstr ""

#: common/models.py:713
msgid "Parts can be assembled from other components by default"
msgstr ""

#: common/models.py:719 part/models.py:957
#: templates/js/translated/table_filters.js:433
msgid "Component"
msgstr ""

#: common/models.py:720
msgid "Parts can be used as sub-components by default"
msgstr ""

#: common/models.py:726 part/models.py:968
msgid "Purchaseable"
msgstr ""

#: common/models.py:727
msgid "Parts are purchaseable by default"
msgstr ""

#: common/models.py:733 part/models.py:973
#: templates/js/translated/table_filters.js:441
msgid "Salable"
msgstr ""

#: common/models.py:734
msgid "Parts are salable by default"
msgstr ""

#: common/models.py:740 part/models.py:963
#: templates/js/translated/table_filters.js:46
#: templates/js/translated/table_filters.js:100
#: templates/js/translated/table_filters.js:445
msgid "Trackable"
msgstr ""

#: common/models.py:741
msgid "Parts are trackable by default"
msgstr ""

#: common/models.py:747 part/models.py:983
#: part/templates/part/part_base.html:147
#: templates/js/translated/table_filters.js:42
msgid "Virtual"
msgstr ""

#: common/models.py:748
msgid "Parts are virtual by default"
msgstr ""

#: common/models.py:754
msgid "Show Import in Views"
msgstr ""

#: common/models.py:755
msgid "Display the import wizard in some part views"
msgstr ""

#: common/models.py:761
msgid "Show Price in Forms"
msgstr ""

#: common/models.py:762
msgid "Display part price in some forms"
msgstr ""

#: common/models.py:773
msgid "Show Price in BOM"
msgstr ""

#: common/models.py:774
msgid "Include pricing information in BOM tables"
msgstr ""

#: common/models.py:785
msgid "Show Price History"
msgstr ""

#: common/models.py:786
msgid "Display historical pricing for Part"
msgstr ""

#: common/models.py:792
msgid "Show related parts"
msgstr ""

#: common/models.py:793
msgid "Display related parts for a part"
msgstr ""

#: common/models.py:799
msgid "Create initial stock"
msgstr ""

#: common/models.py:800
msgid "Create initial stock on part creation"
msgstr ""

#: common/models.py:806
msgid "Internal Prices"
msgstr ""

#: common/models.py:807
msgid "Enable internal prices for parts"
msgstr ""

#: common/models.py:813
msgid "Internal Price as BOM-Price"
msgstr ""

#: common/models.py:814
msgid "Use the internal price (if set) in BOM-price calculations"
msgstr ""

#: common/models.py:820
msgid "Part Name Display Format"
msgstr ""

#: common/models.py:821
msgid "Format to display the part name"
msgstr ""

#: common/models.py:828
msgid "Enable Reports"
msgstr ""

#: common/models.py:829
msgid "Enable generation of reports"
msgstr ""

#: common/models.py:835 templates/stats.html:25
msgid "Debug Mode"
msgstr ""

#: common/models.py:836
msgid "Generate reports in debug mode (HTML output)"
msgstr ""

#: common/models.py:842
msgid "Page Size"
msgstr ""

#: common/models.py:843
msgid "Default page size for PDF reports"
msgstr ""

#: common/models.py:853
msgid "Test Reports"
msgstr ""

#: common/models.py:854
msgid "Enable generation of test reports"
msgstr ""

#: common/models.py:860
msgid "Stock Expiry"
msgstr ""

#: common/models.py:861
msgid "Enable stock expiry functionality"
msgstr ""

#: common/models.py:867
msgid "Sell Expired Stock"
msgstr ""

#: common/models.py:868
msgid "Allow sale of expired stock"
msgstr ""

#: common/models.py:874
msgid "Stock Stale Time"
msgstr ""

#: common/models.py:875
msgid "Number of days stock items are considered stale before expiring"
msgstr ""

#: common/models.py:877
msgid "days"
msgstr ""

#: common/models.py:882
msgid "Build Expired Stock"
msgstr ""

#: common/models.py:883
msgid "Allow building with expired stock"
msgstr ""

#: common/models.py:889
msgid "Stock Ownership Control"
msgstr ""

#: common/models.py:890
msgid "Enable ownership control over stock locations and items"
msgstr ""

#: common/models.py:896
msgid "Build Order Reference Prefix"
msgstr ""

#: common/models.py:897
msgid "Prefix value for build order reference"
msgstr ""

#: common/models.py:902
msgid "Build Order Reference Regex"
msgstr ""

#: common/models.py:903
msgid "Regular expression pattern for matching build order reference"
msgstr ""

#: common/models.py:907
msgid "Sales Order Reference Prefix"
msgstr ""

#: common/models.py:908
msgid "Prefix value for sales order reference"
msgstr ""

#: common/models.py:913
msgid "Purchase Order Reference Prefix"
msgstr ""

#: common/models.py:914
msgid "Prefix value for purchase order reference"
msgstr ""

#: common/models.py:920
msgid "Enable password forgot"
msgstr ""

#: common/models.py:921
msgid "Enable password forgot function on the login pages"
msgstr ""

#: common/models.py:926
msgid "Enable registration"
msgstr ""

#: common/models.py:927
msgid "Enable self-registration for users on the login pages"
msgstr ""

#: common/models.py:932
msgid "Enable SSO"
msgstr ""

#: common/models.py:933
msgid "Enable SSO on the login pages"
msgstr ""

#: common/models.py:938
msgid "Email required"
msgstr ""

#: common/models.py:939
msgid "Require user to supply mail on signup"
msgstr ""

#: common/models.py:944
msgid "Auto-fill SSO users"
msgstr ""

#: common/models.py:945
msgid "Automatically fill out user-details from SSO account-data"
msgstr ""

#: common/models.py:950
msgid "Mail twice"
msgstr ""

#: common/models.py:951
msgid "On signup ask users twice for their mail"
msgstr ""

#: common/models.py:956
msgid "Password twice"
msgstr ""

#: common/models.py:957
msgid "On signup ask users twice for their password"
msgstr ""

#: common/models.py:962
msgid "Group on signup"
msgstr ""

#: common/models.py:963
msgid "Group to which new users are assigned on registration"
msgstr ""

#: common/models.py:968
msgid "Enforce MFA"
msgstr ""

#: common/models.py:969
msgid "Users must use multifactor security."
msgstr ""

#: common/models.py:976
msgid "Enable URL integration"
msgstr ""

#: common/models.py:977
msgid "Enable plugins to add URL routes"
msgstr ""

#: common/models.py:983
msgid "Enable navigation integration"
msgstr ""

#: common/models.py:984
msgid "Enable plugins to integrate into navigation"
msgstr ""

#: common/models.py:990
msgid "Enable app integration"
msgstr ""

#: common/models.py:991
msgid "Enable plugins to add apps"
msgstr ""

#: common/models.py:997
msgid "Enable schedule integration"
msgstr ""

#: common/models.py:998
msgid "Enable plugins to run scheduled tasks"
msgstr ""

#: common/models.py:1004
msgid "Enable event integration"
msgstr ""

#: common/models.py:1005
msgid "Enable plugins to respond to internal events"
msgstr ""

#: common/models.py:1020 common/models.py:1228
msgid "Settings key (must be unique - case insensitive"
msgstr ""

#: common/models.py:1051
msgid "Show subscribed parts"
msgstr ""

#: common/models.py:1052
msgid "Show subscribed parts on the homepage"
msgstr ""

#: common/models.py:1057
msgid "Show subscribed categories"
msgstr ""

#: common/models.py:1058
msgid "Show subscribed part categories on the homepage"
msgstr ""

#: common/models.py:1063
msgid "Show latest parts"
msgstr ""

#: common/models.py:1064
msgid "Show latest parts on the homepage"
msgstr ""

#: common/models.py:1069
msgid "Recent Part Count"
msgstr ""

#: common/models.py:1070
msgid "Number of recent parts to display on index page"
msgstr ""

#: common/models.py:1076
msgid "Show unvalidated BOMs"
msgstr ""

#: common/models.py:1077
msgid "Show BOMs that await validation on the homepage"
msgstr ""

#: common/models.py:1082
msgid "Show recent stock changes"
msgstr ""

#: common/models.py:1083
msgid "Show recently changed stock items on the homepage"
msgstr ""

#: common/models.py:1088
msgid "Recent Stock Count"
msgstr ""

#: common/models.py:1089
msgid "Number of recent stock items to display on index page"
msgstr ""

#: common/models.py:1094
msgid "Show low stock"
msgstr ""

#: common/models.py:1095
msgid "Show low stock items on the homepage"
msgstr ""

#: common/models.py:1100
msgid "Show depleted stock"
msgstr ""

#: common/models.py:1101
msgid "Show depleted stock items on the homepage"
msgstr ""

#: common/models.py:1106
msgid "Show needed stock"
msgstr ""

#: common/models.py:1107
msgid "Show stock items needed for builds on the homepage"
msgstr ""

#: common/models.py:1112
msgid "Show expired stock"
msgstr ""

#: common/models.py:1113
msgid "Show expired stock items on the homepage"
msgstr ""

#: common/models.py:1118
msgid "Show stale stock"
msgstr ""

#: common/models.py:1119
msgid "Show stale stock items on the homepage"
msgstr ""

#: common/models.py:1124
msgid "Show pending builds"
msgstr ""

#: common/models.py:1125
msgid "Show pending builds on the homepage"
msgstr ""

#: common/models.py:1130
msgid "Show overdue builds"
msgstr ""

#: common/models.py:1131
msgid "Show overdue builds on the homepage"
msgstr ""

#: common/models.py:1136
msgid "Show outstanding POs"
msgstr ""

#: common/models.py:1137
msgid "Show outstanding POs on the homepage"
msgstr ""

#: common/models.py:1142
msgid "Show overdue POs"
msgstr ""

#: common/models.py:1143
msgid "Show overdue POs on the homepage"
msgstr ""

#: common/models.py:1148
msgid "Show outstanding SOs"
msgstr ""

#: common/models.py:1149
msgid "Show outstanding SOs on the homepage"
msgstr ""

#: common/models.py:1154
msgid "Show overdue SOs"
msgstr ""

#: common/models.py:1155
msgid "Show overdue SOs on the homepage"
msgstr ""

#: common/models.py:1161
msgid "Inline label display"
msgstr ""

#: common/models.py:1162
msgid "Display PDF labels in the browser, instead of downloading as a file"
msgstr ""

#: common/models.py:1168
msgid "Inline report display"
msgstr ""

#: common/models.py:1169
msgid "Display PDF reports in the browser, instead of downloading as a file"
msgstr ""

#: common/models.py:1175
msgid "Search Preview Results"
msgstr ""

#: common/models.py:1176
msgid "Number of results to show in search preview window"
msgstr ""

#: common/models.py:1182
msgid "Search Show Stock"
msgstr ""

#: common/models.py:1183
msgid "Display stock levels in search preview window"
msgstr ""

#: common/models.py:1189
msgid "Hide Inactive Parts"
msgstr ""

#: common/models.py:1190
msgid "Hide inactive parts in search preview window"
msgstr ""

#: common/models.py:1196
msgid "Show Quantity in Forms"
msgstr ""

#: common/models.py:1197
msgid "Display available part quantity in some forms"
msgstr ""

#: common/models.py:1203
msgid "Escape Key Closes Forms"
msgstr ""

#: common/models.py:1204
msgid "Use the escape key to close modal forms"
msgstr ""

#: common/models.py:1210
msgid "Fixed Navbar"
msgstr ""

#: common/models.py:1211
msgid "InvenTree navbar position is fixed to the top of the screen"
msgstr ""

#: common/models.py:1276 company/forms.py:43
msgid "Price break quantity"
msgstr ""

#: common/models.py:1283 company/serializers.py:264
#: company/templates/company/supplier_part.html:256
#: templates/js/translated/part.js:915 templates/js/translated/part.js:1867
msgid "Price"
msgstr ""

#: common/models.py:1284
msgid "Unit price at specified quantity"
msgstr ""

#: common/models.py:1441 common/models.py:1580
msgid "Endpoint"
msgstr ""

#: common/models.py:1442
msgid "Endpoint at which this webhook is received"
msgstr ""

#: common/models.py:1451
msgid "Name for this webhook"
msgstr ""

#: common/models.py:1456 part/models.py:978 plugin/models.py:46
#: templates/js/translated/table_filters.js:34
#: templates/js/translated/table_filters.js:96
#: templates/js/translated/table_filters.js:290
#: templates/js/translated/table_filters.js:412
msgid "Active"
msgstr ""

#: common/models.py:1457
msgid "Is this webhook active"
msgstr ""

#: common/models.py:1471
msgid "Token"
msgstr ""

#: common/models.py:1472
msgid "Token for access"
msgstr ""

#: common/models.py:1479
msgid "Secret"
msgstr ""

#: common/models.py:1480
msgid "Shared secret for HMAC"
msgstr ""

#: common/models.py:1547
msgid "Message ID"
msgstr ""

#: common/models.py:1548
msgid "Unique identifier for this message"
msgstr ""

#: common/models.py:1556
msgid "Host"
msgstr ""

#: common/models.py:1557
msgid "Host from which this message was received"
msgstr ""

#: common/models.py:1564
msgid "Header"
msgstr ""

#: common/models.py:1565
msgid "Header of this message"
msgstr ""

#: common/models.py:1571
msgid "Body"
msgstr ""

#: common/models.py:1572
msgid "Body of this message"
msgstr ""

#: common/models.py:1581
msgid "Endpoint on which this message was received"
msgstr ""

#: common/models.py:1586
msgid "Worked on"
msgstr ""

#: common/models.py:1587
msgid "Was the work on this message finished?"
msgstr ""

#: common/views.py:93 order/templates/order/order_wizard/po_upload.html:49
#: order/templates/order/purchase_order_detail.html:24 order/views.py:243
#: part/templates/part/import_wizard/part_upload.html:47 part/views.py:210
#: templates/patterns/wizard/upload.html:35
msgid "Upload File"
msgstr ""

#: common/views.py:94 order/views.py:244
#: part/templates/part/import_wizard/ajax_match_fields.html:45
#: part/templates/part/import_wizard/match_fields.html:52 part/views.py:211
#: templates/patterns/wizard/match_fields.html:51
msgid "Match Fields"
msgstr ""

#: common/views.py:95
msgid "Match Items"
msgstr ""

#: common/views.py:440
msgid "Fields matching failed"
msgstr ""

#: common/views.py:495
msgid "Parts imported"
msgstr ""

#: common/views.py:517 order/templates/order/order_wizard/match_parts.html:19
#: order/templates/order/order_wizard/po_upload.html:47
#: part/templates/part/import_wizard/match_fields.html:27
#: part/templates/part/import_wizard/match_references.html:19
#: part/templates/part/import_wizard/part_upload.html:45
#: templates/patterns/wizard/match_fields.html:26
#: templates/patterns/wizard/upload.html:33
msgid "Previous Step"
msgstr ""

#: company/forms.py:24 part/forms.py:46
#: templates/InvenTree/settings/mixins/urls.html:14
msgid "URL"
msgstr ""

#: company/forms.py:25 part/forms.py:47
msgid "Image URL"
msgstr ""

#: company/models.py:105
msgid "Company description"
msgstr ""

#: company/models.py:106
msgid "Description of the company"
msgstr ""

#: company/models.py:112 company/templates/company/company_base.html:97
#: templates/InvenTree/settings/plugin_settings.html:55
#: templates/js/translated/company.js:349
msgid "Website"
msgstr ""

#: company/models.py:113
msgid "Company website URL"
msgstr ""

#: company/models.py:117 company/templates/company/company_base.html:115
msgid "Address"
msgstr ""

#: company/models.py:118
msgid "Company address"
msgstr ""

#: company/models.py:121
msgid "Phone number"
msgstr ""

#: company/models.py:122
msgid "Contact phone number"
msgstr ""

#: company/models.py:125 company/templates/company/company_base.html:129
#: templates/InvenTree/settings/user.html:48
msgid "Email"
msgstr ""

#: company/models.py:125
msgid "Contact email address"
msgstr ""

#: company/models.py:128 company/templates/company/company_base.html:136
msgid "Contact"
msgstr ""

#: company/models.py:129
msgid "Point of contact"
msgstr ""

#: company/models.py:131
msgid "Link to external company information"
msgstr ""

#: company/models.py:139 part/models.py:870
msgid "Image"
msgstr ""

#: company/models.py:144
msgid "is customer"
msgstr ""

#: company/models.py:144
msgid "Do you sell items to this company?"
msgstr ""

#: company/models.py:146
msgid "is supplier"
msgstr ""

#: company/models.py:146
msgid "Do you purchase items from this company?"
msgstr ""

#: company/models.py:148
msgid "is manufacturer"
msgstr ""

#: company/models.py:148
msgid "Does this company manufacture parts?"
msgstr ""

#: company/models.py:152 company/serializers.py:270
#: company/templates/company/company_base.html:103 stock/serializers.py:179
msgid "Currency"
msgstr ""

#: company/models.py:155
msgid "Default currency used for this company"
msgstr ""

#: company/models.py:320 company/models.py:535 stock/models.py:471
#: stock/templates/stock/item_base.html:144 templates/js/translated/bom.js:541
msgid "Base Part"
msgstr ""

#: company/models.py:324 company/models.py:539
msgid "Select part"
msgstr ""

#: company/models.py:335 company/templates/company/company_base.html:73
#: company/templates/company/manufacturer_part.html:91
#: company/templates/company/supplier_part.html:97
#: stock/templates/stock/item_base.html:382
#: templates/js/translated/company.js:333
#: templates/js/translated/company.js:517
#: templates/js/translated/company.js:800 templates/js/translated/part.js:234
#: templates/js/translated/table_filters.js:384
msgid "Manufacturer"
msgstr ""

#: company/models.py:336 templates/js/translated/part.js:235
msgid "Select manufacturer"
msgstr ""

#: company/models.py:342 company/templates/company/manufacturer_part.html:96
#: company/templates/company/supplier_part.html:105
#: templates/js/translated/company.js:533
#: templates/js/translated/company.js:818 templates/js/translated/order.js:1038
#: templates/js/translated/part.js:245 templates/js/translated/part.js:895
msgid "MPN"
msgstr ""

#: company/models.py:343 templates/js/translated/part.js:246
msgid "Manufacturer Part Number"
msgstr ""

#: company/models.py:349
msgid "URL for external manufacturer part link"
msgstr ""

#: company/models.py:355
msgid "Manufacturer part description"
msgstr ""

#: company/models.py:409 company/models.py:558
#: company/templates/company/manufacturer_part.html:6
#: company/templates/company/manufacturer_part.html:23
#: stock/templates/stock/item_base.html:392
msgid "Manufacturer Part"
msgstr ""

#: company/models.py:416
msgid "Parameter name"
msgstr ""

#: company/models.py:422
#: report/templates/report/inventree_test_report_base.html:95
#: stock/models.py:1988 templates/js/translated/company.js:647
#: templates/js/translated/part.js:715 templates/js/translated/stock.js:1332
msgid "Value"
msgstr ""

#: company/models.py:423
msgid "Parameter value"
msgstr ""

#: company/models.py:429 part/models.py:945 part/models.py:2493
#: part/templates/part/part_base.html:288
#: templates/InvenTree/settings/settings.html:324
#: templates/js/translated/company.js:653 templates/js/translated/part.js:721
msgid "Units"
msgstr ""

#: company/models.py:430
msgid "Parameter units"
msgstr ""

#: company/models.py:502
msgid "Linked manufacturer part must reference the same base part"
msgstr ""

#: company/models.py:545 company/templates/company/company_base.html:78
#: company/templates/company/supplier_part.html:87 order/models.py:227
#: order/templates/order/order_base.html:112
#: order/templates/order/order_wizard/select_pos.html:30 part/bom.py:237
#: part/bom.py:265 stock/templates/stock/item_base.html:399
#: templates/js/translated/company.js:337
#: templates/js/translated/company.js:774 templates/js/translated/order.js:823
#: templates/js/translated/part.js:215 templates/js/translated/part.js:863
#: templates/js/translated/table_filters.js:388
msgid "Supplier"
msgstr ""

#: company/models.py:546 templates/js/translated/part.js:216
msgid "Select supplier"
msgstr ""

#: company/models.py:551 company/templates/company/supplier_part.html:91
#: part/bom.py:238 part/bom.py:266 templates/js/translated/order.js:1025
#: templates/js/translated/part.js:226 templates/js/translated/part.js:881
msgid "SKU"
msgstr ""

#: company/models.py:552 templates/js/translated/part.js:227
msgid "Supplier stock keeping unit"
msgstr ""

#: company/models.py:559
msgid "Select manufacturer part"
msgstr ""

#: company/models.py:565
msgid "URL for external supplier part link"
msgstr ""

#: company/models.py:571
msgid "Supplier part description"
msgstr ""

#: company/models.py:576 company/templates/company/supplier_part.html:119
#: part/models.py:2717 part/templates/part/upload_bom.html:59
#: report/templates/report/inventree_po_report.html:93
#: report/templates/report/inventree_so_report.html:93 stock/serializers.py:409
msgid "Note"
msgstr ""

#: company/models.py:580 part/models.py:1817
msgid "base cost"
msgstr ""

#: company/models.py:580 part/models.py:1817
msgid "Minimum charge (e.g. stocking fee)"
msgstr ""

#: company/models.py:582 company/templates/company/supplier_part.html:112
#: stock/models.py:495 stock/templates/stock/item_base.html:340
#: templates/js/translated/company.js:850 templates/js/translated/stock.js:1923
msgid "Packaging"
msgstr ""

#: company/models.py:582
msgid "Part packaging"
msgstr ""

#: company/models.py:584 part/models.py:1819
msgid "multiple"
msgstr ""

#: company/models.py:584
msgid "Order multiple"
msgstr ""

#: company/serializers.py:70
msgid "Default currency used for this supplier"
msgstr ""

#: company/serializers.py:71
msgid "Currency Code"
msgstr ""

#: company/templates/company/company_base.html:8
#: company/templates/company/company_base.html:12
#: templates/InvenTree/search.html:176 templates/js/translated/company.js:322
msgid "Company"
msgstr ""

#: company/templates/company/company_base.html:22
#: templates/js/translated/order.js:279
msgid "Create Purchase Order"
msgstr ""

#: company/templates/company/company_base.html:26
msgid "Company actions"
msgstr ""

#: company/templates/company/company_base.html:31
msgid "Edit company information"
msgstr ""

#: company/templates/company/company_base.html:32
#: templates/js/translated/company.js:265
msgid "Edit Company"
msgstr ""

#: company/templates/company/company_base.html:36
msgid "Delete company"
msgstr ""

#: company/templates/company/company_base.html:37
#: company/templates/company/company_base.html:159
msgid "Delete Company"
msgstr ""

#: company/templates/company/company_base.html:53
#: part/templates/part/part_thumb.html:12
msgid "Upload new image"
msgstr ""

#: company/templates/company/company_base.html:56
#: part/templates/part/part_thumb.html:14
msgid "Download image from URL"
msgstr ""

#: company/templates/company/company_base.html:83 order/models.py:552
#: order/templates/order/sales_order_base.html:115 stock/models.py:514
#: stock/models.py:515 stock/serializers.py:683
#: stock/templates/stock/item_base.html:292
#: templates/js/translated/company.js:329 templates/js/translated/order.js:1240
#: templates/js/translated/stock.js:2734
#: templates/js/translated/table_filters.js:392
msgid "Customer"
msgstr ""

#: company/templates/company/company_base.html:108
msgid "Uses default currency"
msgstr ""

#: company/templates/company/company_base.html:122
msgid "Phone"
msgstr ""

#: company/templates/company/company_base.html:205
#: part/templates/part/part_base.html:471
msgid "Upload Image"
msgstr ""

#: company/templates/company/detail.html:15
#: company/templates/company/manufacturer_part_sidebar.html:7
#: templates/InvenTree/search.html:118
msgid "Supplier Parts"
msgstr ""

#: company/templates/company/detail.html:19
#: order/templates/order/order_wizard/select_parts.html:44
msgid "Create new supplier part"
msgstr ""

#: company/templates/company/detail.html:20
#: company/templates/company/manufacturer_part.html:118
#: part/templates/part/detail.html:356
msgid "New Supplier Part"
msgstr ""

#: company/templates/company/detail.html:32
#: company/templates/company/detail.html:79
#: company/templates/company/manufacturer_part.html:127
#: company/templates/company/manufacturer_part.html:156
#: part/templates/part/category.html:171 part/templates/part/detail.html:365
#: part/templates/part/detail.html:394
msgid "Options"
msgstr ""

#: company/templates/company/detail.html:37
#: company/templates/company/detail.html:84
#: part/templates/part/category.html:177
msgid "Order parts"
msgstr ""

#: company/templates/company/detail.html:42
#: company/templates/company/detail.html:89
msgid "Delete parts"
msgstr ""

#: company/templates/company/detail.html:43
#: company/templates/company/detail.html:90
msgid "Delete Parts"
msgstr ""

#: company/templates/company/detail.html:62 templates/InvenTree/search.html:103
msgid "Manufacturer Parts"
msgstr ""

#: company/templates/company/detail.html:66
msgid "Create new manufacturer part"
msgstr ""

#: company/templates/company/detail.html:67 part/templates/part/detail.html:384
msgid "New Manufacturer Part"
msgstr ""

#: company/templates/company/detail.html:107
msgid "Supplier Stock"
msgstr ""

#: company/templates/company/detail.html:117
#: company/templates/company/sidebar.html:12
#: company/templates/company/supplier_part_sidebar.html:7
#: order/templates/order/order_base.html:13
#: order/templates/order/purchase_orders.html:8
#: order/templates/order/purchase_orders.html:12
#: part/templates/part/detail.html:85 part/templates/part/part_sidebar.html:40
#: templates/InvenTree/index.html:252 templates/InvenTree/search.html:197
#: templates/InvenTree/settings/sidebar.html:45 templates/navbar.html:47
#: users/models.py:45
msgid "Purchase Orders"
msgstr ""

#: company/templates/company/detail.html:121
#: order/templates/order/purchase_orders.html:17
msgid "Create new purchase order"
msgstr ""

#: company/templates/company/detail.html:122
#: order/templates/order/purchase_orders.html:18
msgid "New Purchase Order"
msgstr ""

#: company/templates/company/detail.html:143
#: company/templates/company/sidebar.html:20
#: order/templates/order/sales_order_base.html:13
#: order/templates/order/sales_orders.html:8
#: order/templates/order/sales_orders.html:15
#: part/templates/part/detail.html:108 part/templates/part/part_sidebar.html:44
#: templates/InvenTree/index.html:283 templates/InvenTree/search.html:217
#: templates/InvenTree/settings/sidebar.html:47 templates/navbar.html:58
#: users/models.py:46
msgid "Sales Orders"
msgstr ""

#: company/templates/company/detail.html:147
#: order/templates/order/sales_orders.html:20
msgid "Create new sales order"
msgstr ""

#: company/templates/company/detail.html:148
#: order/templates/order/sales_orders.html:21
msgid "New Sales Order"
msgstr ""

#: company/templates/company/detail.html:168
#: templates/js/translated/build.js:1281
msgid "Assigned Stock"
msgstr ""

#: company/templates/company/detail.html:184
msgid "Company Notes"
msgstr ""

#: company/templates/company/detail.html:384
#: company/templates/company/manufacturer_part.html:215
#: part/templates/part/detail.html:438
msgid "Delete Supplier Parts?"
msgstr ""

#: company/templates/company/detail.html:385
#: company/templates/company/manufacturer_part.html:216
#: part/templates/part/detail.html:439
msgid "All selected supplier parts will be deleted"
msgstr ""

#: company/templates/company/index.html:8
msgid "Supplier List"
msgstr ""

#: company/templates/company/manufacturer_part.html:14 company/views.py:55
#: part/templates/part/prices.html:167 templates/InvenTree/search.html:178
#: templates/navbar.html:46
msgid "Manufacturers"
msgstr ""

#: company/templates/company/manufacturer_part.html:35
#: company/templates/company/supplier_part.html:34
#: company/templates/company/supplier_part.html:159
#: part/templates/part/detail.html:88 part/templates/part/part_base.html:76
msgid "Order part"
msgstr ""

#: company/templates/company/manufacturer_part.html:40
#: templates/js/translated/company.js:565
msgid "Edit manufacturer part"
msgstr ""

#: company/templates/company/manufacturer_part.html:44
#: templates/js/translated/company.js:566
msgid "Delete manufacturer part"
msgstr ""

#: company/templates/company/manufacturer_part.html:66
#: company/templates/company/supplier_part.html:63
msgid "Internal Part"
msgstr ""

#: company/templates/company/manufacturer_part.html:114
#: company/templates/company/supplier_part.html:15 company/views.py:49
#: part/templates/part/part_sidebar.html:38 part/templates/part/prices.html:163
#: templates/InvenTree/search.html:188 templates/navbar.html:45
msgid "Suppliers"
msgstr ""

#: company/templates/company/manufacturer_part.html:129
#: part/templates/part/detail.html:367
msgid "Delete supplier parts"
msgstr ""

#: company/templates/company/manufacturer_part.html:129
#: company/templates/company/manufacturer_part.html:158
#: company/templates/company/manufacturer_part.html:254
#: part/templates/part/detail.html:367 part/templates/part/detail.html:396
#: templates/js/translated/company.js:426 templates/js/translated/helpers.js:31
#: users/models.py:217
msgid "Delete"
msgstr ""

#: company/templates/company/manufacturer_part.html:143
#: company/templates/company/manufacturer_part_sidebar.html:5
#: part/templates/part/category_sidebar.html:17
#: part/templates/part/detail.html:190 part/templates/part/part_sidebar.html:9
msgid "Parameters"
msgstr ""

#: company/templates/company/manufacturer_part.html:147
#: part/templates/part/detail.html:195
#: templates/InvenTree/settings/category.html:12
#: templates/InvenTree/settings/part.html:66
msgid "New Parameter"
msgstr ""

#: company/templates/company/manufacturer_part.html:158
msgid "Delete parameters"
msgstr ""

#: company/templates/company/manufacturer_part.html:191
#: part/templates/part/detail.html:895
msgid "Add Parameter"
msgstr ""

#: company/templates/company/manufacturer_part.html:239
msgid "Selected parameters will be deleted"
msgstr ""

#: company/templates/company/manufacturer_part.html:251
msgid "Delete Parameters"
msgstr ""

#: company/templates/company/sidebar.html:6
msgid "Manufactured Parts"
msgstr ""

#: company/templates/company/sidebar.html:10
msgid "Supplied Parts"
msgstr ""

#: company/templates/company/sidebar.html:16
msgid "Supplied Stock Items"
msgstr ""

#: company/templates/company/sidebar.html:22
msgid "Assigned Stock Items"
msgstr ""

#: company/templates/company/supplier_part.html:7
#: company/templates/company/supplier_part.html:24 stock/models.py:479
#: stock/templates/stock/item_base.html:404
#: templates/js/translated/company.js:790 templates/js/translated/stock.js:1880
msgid "Supplier Part"
msgstr ""

#: company/templates/company/supplier_part.html:38
#: templates/js/translated/company.js:863
msgid "Edit supplier part"
msgstr ""

#: company/templates/company/supplier_part.html:42
#: templates/js/translated/company.js:864
msgid "Delete supplier part"
msgstr ""

#: company/templates/company/supplier_part.html:138
#: company/templates/company/supplier_part_navbar.html:12
msgid "Supplier Part Stock"
msgstr ""

#: company/templates/company/supplier_part.html:141
#: part/templates/part/detail.html:24 stock/templates/stock/location.html:166
msgid "Create new stock item"
msgstr ""

#: company/templates/company/supplier_part.html:142
#: part/templates/part/detail.html:25 stock/templates/stock/location.html:167
#: templates/js/translated/stock.js:369
msgid "New Stock Item"
msgstr ""

#: company/templates/company/supplier_part.html:155
#: company/templates/company/supplier_part_navbar.html:19
msgid "Supplier Part Orders"
msgstr ""

#: company/templates/company/supplier_part.html:160
#: part/templates/part/detail.html:89
msgid "Order Part"
msgstr ""

#: company/templates/company/supplier_part.html:179
#: part/templates/part/prices.html:7
msgid "Pricing Information"
msgstr ""

#: company/templates/company/supplier_part.html:184
#: company/templates/company/supplier_part.html:290
#: part/templates/part/prices.html:271 part/views.py:1319
msgid "Add Price Break"
msgstr ""

#: company/templates/company/supplier_part.html:210
msgid "No price break information found"
msgstr ""

#: company/templates/company/supplier_part.html:224 part/views.py:1381
msgid "Delete Price Break"
msgstr ""

#: company/templates/company/supplier_part.html:238 part/views.py:1367
msgid "Edit Price Break"
msgstr ""

#: company/templates/company/supplier_part.html:263
msgid "Edit price break"
msgstr ""

#: company/templates/company/supplier_part.html:264
msgid "Delete price break"
msgstr ""

#: company/templates/company/supplier_part_navbar.html:15
#: part/templates/part/part_sidebar.html:15
#: stock/templates/stock/loc_link.html:3 stock/templates/stock/location.html:18
#: stock/templates/stock/stock_app_base.html:10
#: templates/InvenTree/search.html:150
#: templates/InvenTree/settings/sidebar.html:41
#: templates/js/translated/bom.js:553 templates/js/translated/part.js:495
#: templates/js/translated/part.js:630 templates/js/translated/part.js:1125
#: templates/js/translated/part.js:1286 templates/js/translated/stock.js:936
#: templates/js/translated/stock.js:1712 templates/navbar.html:28
msgid "Stock"
msgstr ""

#: company/templates/company/supplier_part_navbar.html:22
msgid "Orders"
msgstr ""

#: company/templates/company/supplier_part_navbar.html:26
#: company/templates/company/supplier_part_sidebar.html:9
msgid "Supplier Part Pricing"
msgstr ""

#: company/templates/company/supplier_part_navbar.html:29
#: part/templates/part/part_sidebar.html:30
msgid "Pricing"
msgstr ""

#: company/templates/company/supplier_part_sidebar.html:5
#: stock/templates/stock/location.html:137
#: stock/templates/stock/location.html:151
#: stock/templates/stock/location.html:163
#: stock/templates/stock/location_sidebar.html:7
#: templates/InvenTree/search.html:152 templates/js/translated/stock.js:2633
#: templates/stats.html:105 templates/stats.html:114 users/models.py:43
msgid "Stock Items"
msgstr ""

#: company/views.py:50
msgid "New Supplier"
msgstr ""

#: company/views.py:56
msgid "New Manufacturer"
msgstr ""

#: company/views.py:61 templates/InvenTree/search.html:208
#: templates/navbar.html:57
msgid "Customers"
msgstr ""

#: company/views.py:62
msgid "New Customer"
msgstr ""

#: company/views.py:69
msgid "Companies"
msgstr ""

#: company/views.py:70
msgid "New Company"
msgstr ""

#: company/views.py:129 part/views.py:591
msgid "Download Image"
msgstr ""

#: company/views.py:158 part/views.py:623
msgid "Image size exceeds maximum allowable size for download"
msgstr ""

#: company/views.py:165 part/views.py:630
#, python-brace-format
msgid "Invalid response: {code}"
msgstr ""

#: company/views.py:174 part/views.py:639
msgid "Supplied URL is not a valid image file"
msgstr ""

#: label/api.py:57 report/api.py:203
msgid "No valid objects provided to template"
msgstr ""

#: label/models.py:113
msgid "Label name"
msgstr ""

#: label/models.py:120
msgid "Label description"
msgstr ""

#: label/models.py:127
msgid "Label"
msgstr ""

#: label/models.py:128
msgid "Label template file"
msgstr ""

#: label/models.py:134 report/models.py:298
msgid "Enabled"
msgstr ""

#: label/models.py:135
msgid "Label template is enabled"
msgstr ""

#: label/models.py:140
msgid "Width [mm]"
msgstr ""

#: label/models.py:141
msgid "Label width, specified in mm"
msgstr ""

#: label/models.py:147
msgid "Height [mm]"
msgstr ""

#: label/models.py:148
msgid "Label height, specified in mm"
msgstr ""

#: label/models.py:154 report/models.py:291
msgid "Filename Pattern"
msgstr ""

#: label/models.py:155
msgid "Pattern for generating label filenames"
msgstr ""

#: label/models.py:258
msgid "Query filters (comma-separated list of key=value pairs),"
msgstr ""

#: label/models.py:259 label/models.py:319 label/models.py:366
#: report/models.py:322 report/models.py:459 report/models.py:497
msgid "Filters"
msgstr ""

#: label/models.py:318
msgid "Query filters (comma-separated list of key=value pairs"
msgstr ""

#: label/models.py:365
msgid "Part query filters (comma-separated value of key=value pairs)"
msgstr ""

#: order/forms.py:24 order/templates/order/order_base.html:52
msgid "Place order"
msgstr ""

#: order/forms.py:35 order/templates/order/order_base.html:60
msgid "Mark order as complete"
msgstr ""

#: order/forms.py:46 order/forms.py:57 order/templates/order/order_base.html:47
#: order/templates/order/sales_order_base.html:60
msgid "Cancel order"
msgstr ""

#: order/models.py:125
msgid "Order description"
msgstr ""

#: order/models.py:127
msgid "Link to external page"
msgstr ""

#: order/models.py:135
msgid "Created By"
msgstr ""

#: order/models.py:142
msgid "User or group responsible for this order"
msgstr ""

#: order/models.py:147
msgid "Order notes"
msgstr ""

#: order/models.py:214 order/models.py:542
msgid "Order reference"
msgstr ""

#: order/models.py:219 order/models.py:557
msgid "Purchase order status"
msgstr ""

#: order/models.py:228
msgid "Company from which the items are being ordered"
msgstr ""

#: order/models.py:231 order/templates/order/order_base.html:118
#: templates/js/translated/order.js:832
msgid "Supplier Reference"
msgstr ""

#: order/models.py:231
msgid "Supplier order reference code"
msgstr ""

#: order/models.py:238
msgid "received by"
msgstr ""

#: order/models.py:243
msgid "Issue Date"
msgstr ""

#: order/models.py:244
msgid "Date order was issued"
msgstr ""

#: order/models.py:249
msgid "Target Delivery Date"
msgstr ""

#: order/models.py:250
msgid "Expected date for order delivery. Order will be overdue after this date."
msgstr ""

#: order/models.py:256
msgid "Date order was completed"
msgstr ""

#: order/models.py:285
msgid "Part supplier must match PO supplier"
msgstr ""

#: order/models.py:420
msgid "Quantity must be a positive number"
msgstr ""

#: order/models.py:553
msgid "Company to which the items are being sold"
msgstr ""

#: order/models.py:559
msgid "Customer Reference "
msgstr ""

#: order/models.py:559
msgid "Customer order reference code"
msgstr ""

#: order/models.py:564
msgid "Target date for order completion. Order will be overdue after this date."
msgstr ""

#: order/models.py:567 order/models.py:1048
#: templates/js/translated/order.js:1281 templates/js/translated/order.js:1429
msgid "Shipment Date"
msgstr ""

#: order/models.py:574
msgid "shipped by"
msgstr ""

#: order/models.py:640
msgid "Order cannot be completed as no parts have been assigned"
msgstr ""

#: order/models.py:644
msgid "Only a pending order can be marked as complete"
<<<<<<< HEAD
msgstr ""

#: order/models.py:647
msgid "Order cannot be completed as there are incomplete shipments"
msgstr ""

#: order/models.py:650
msgid "Order cannot be completed as there are incomplete line items"
msgstr ""

=======
msgstr ""

#: order/models.py:647
msgid "Order cannot be completed as there are incomplete shipments"
msgstr ""

#: order/models.py:650
msgid "Order cannot be completed as there are incomplete line items"
msgstr ""

>>>>>>> f9f10088
#: order/models.py:806
msgid "Item quantity"
msgstr ""

#: order/models.py:812
msgid "Line item reference"
msgstr ""

#: order/models.py:814
msgid "Line item notes"
msgstr ""

#: order/models.py:842
msgid "Supplier part must match supplier"
msgstr ""

#: order/models.py:855 order/models.py:946 order/models.py:1042
#: templates/js/translated/order.js:1820 templates/js/translated/stock.js:2395
msgid "Order"
msgstr ""

#: order/models.py:856 order/templates/order/order_base.html:9
#: order/templates/order/order_base.html:18
#: report/templates/report/inventree_po_report.html:77
#: stock/templates/stock/item_base.html:354
#: templates/js/translated/order.js:801 templates/js/translated/part.js:838
#: templates/js/translated/stock.js:1857 templates/js/translated/stock.js:2715
msgid "Purchase Order"
msgstr ""

#: order/models.py:877
msgid "Supplier part"
msgstr ""

#: order/models.py:884 order/templates/order/order_base.html:163
#: templates/js/translated/order.js:589 templates/js/translated/order.js:1118
#: templates/js/translated/part.js:910 templates/js/translated/part.js:937
#: templates/js/translated/table_filters.js:312
msgid "Received"
msgstr ""

#: order/models.py:885
msgid "Number of items received"
msgstr ""

#: order/models.py:892 part/templates/part/prices.html:176 stock/models.py:608
#: stock/serializers.py:170 stock/templates/stock/item_base.html:361
#: templates/js/translated/stock.js:1911
msgid "Purchase Price"
msgstr ""

#: order/models.py:893
msgid "Unit purchase price"
msgstr ""

#: order/models.py:901
msgid "Where does the Purchaser want this item to be stored?"
msgstr ""

#: order/models.py:956 part/templates/part/part_pricing.html:112
#: part/templates/part/prices.html:116 part/templates/part/prices.html:284
msgid "Sale Price"
msgstr ""

#: order/models.py:957
msgid "Unit sale price"
msgstr ""

#: order/models.py:962
msgid "Shipped quantity"
msgstr ""

#: order/models.py:1049
msgid "Date of shipment"
msgstr ""

#: order/models.py:1056
msgid "Checked By"
msgstr ""

#: order/models.py:1057
msgid "User who checked this shipment"
msgstr ""

#: order/models.py:1065
msgid "Shipment number"
msgstr ""

#: order/models.py:1072
msgid "Shipment notes"
msgstr ""

#: order/models.py:1079
msgid "Tracking Number"
msgstr ""

#: order/models.py:1080
msgid "Shipment tracking information"
msgstr ""

#: order/models.py:1090
msgid "Shipment has already been sent"
msgstr ""

#: order/models.py:1093
msgid "Shipment has no allocated stock items"
msgstr ""

#: order/models.py:1171 order/models.py:1173
msgid "Stock item has not been assigned"
msgstr ""

#: order/models.py:1177
msgid "Cannot allocate stock item to a line with a different part"
msgstr ""

#: order/models.py:1179
msgid "Cannot allocate stock to a line without a part"
msgstr ""

#: order/models.py:1182
msgid "Allocation quantity cannot exceed stock quantity"
msgstr ""

#: order/models.py:1186
msgid "StockItem is over-allocated"
msgstr ""

#: order/models.py:1192 order/serializers.py:740
msgid "Quantity must be 1 for serialized stock item"
msgstr ""

#: order/models.py:1195
msgid "Sales order does not match shipment"
msgstr ""

#: order/models.py:1196
msgid "Shipment does not match sales order"
msgstr ""

#: order/models.py:1204
msgid "Line"
msgstr ""

#: order/models.py:1212 order/serializers.py:831 order/serializers.py:959
#: templates/js/translated/model_renderers.js:285
msgid "Shipment"
msgstr ""

#: order/models.py:1213
msgid "Sales order shipment reference"
msgstr ""

#: order/models.py:1225
msgid "Item"
msgstr ""

#: order/models.py:1226
msgid "Select stock item to allocate"
msgstr ""

#: order/models.py:1229
msgid "Enter stock allocation quantity"
msgstr ""

#: order/serializers.py:173
msgid "Purchase price currency"
msgstr ""

#: order/serializers.py:211 order/serializers.py:796
msgid "Line Item"
msgstr ""

#: order/serializers.py:217
msgid "Line item does not match purchase order"
msgstr ""

#: order/serializers.py:227 order/serializers.py:295
msgid "Select destination location for received items"
msgstr ""

#: order/serializers.py:251
msgid "Barcode Hash"
msgstr ""

#: order/serializers.py:252
msgid "Unique identifier field"
msgstr ""

#: order/serializers.py:269
msgid "Barcode is already in use"
msgstr ""

#: order/serializers.py:307
msgid "Line items must be provided"
msgstr ""

#: order/serializers.py:324
msgid "Destination location must be specified"
msgstr ""

#: order/serializers.py:335
msgid "Supplied barcode values must be unique"
msgstr ""

#: order/serializers.py:587
msgid "Sale price currency"
msgstr ""

#: order/serializers.py:655
msgid "No shipment details provided"
msgstr ""

#: order/serializers.py:705 order/serializers.py:808
msgid "Line item is not associated with this order"
msgstr ""

#: order/serializers.py:727
msgid "Quantity must be positive"
msgstr ""

#: order/serializers.py:821
msgid "Enter serial numbers to allocate"
msgstr ""

#: order/serializers.py:845 order/serializers.py:970
msgid "Shipment has already been shipped"
msgstr ""

#: order/serializers.py:848 order/serializers.py:973
msgid "Shipment is not associated with this order"
msgstr ""

#: order/serializers.py:900
msgid "No match found for the following serial numbers"
msgstr ""

#: order/serializers.py:910
msgid "The following serial numbers are already allocated"
msgstr ""

#: order/templates/order/delete_attachment.html:5
#: stock/templates/stock/attachment_delete.html:5
msgid "Are you sure you want to delete this attachment?"
msgstr ""

#: order/templates/order/order_base.html:33
msgid "Print purchase order report"
msgstr ""

#: order/templates/order/order_base.html:35
#: order/templates/order/sales_order_base.html:45
msgid "Export order to file"
msgstr ""

#: order/templates/order/order_base.html:41
#: order/templates/order/sales_order_base.html:54
msgid "Order actions"
msgstr ""

#: order/templates/order/order_base.html:45
#: order/templates/order/sales_order_base.html:58
msgid "Edit order"
msgstr ""

#: order/templates/order/order_base.html:56
msgid "Receive items"
msgstr ""

#: order/templates/order/order_base.html:58
#: order/templates/order/purchase_order_detail.html:31
msgid "Receive Items"
msgstr ""

#: order/templates/order/order_base.html:62
#: order/templates/order/sales_order_base.html:67 order/views.py:181
msgid "Complete Order"
msgstr ""

#: order/templates/order/order_base.html:84
#: order/templates/order/sales_order_base.html:79
msgid "Order Reference"
msgstr ""

#: order/templates/order/order_base.html:89
#: order/templates/order/sales_order_base.html:84
msgid "Order Description"
msgstr ""

#: order/templates/order/order_base.html:94
#: order/templates/order/sales_order_base.html:89
#: templates/js/translated/stock.js:2451
msgid "Order Status"
msgstr ""

#: order/templates/order/order_base.html:124
#: order/templates/order/sales_order_base.html:128
msgid "Completed Line Items"
msgstr ""

#: order/templates/order/order_base.html:130
#: order/templates/order/sales_order_base.html:134
#: order/templates/order/sales_order_base.html:144
msgid "Incomplete"
msgstr ""

#: order/templates/order/order_base.html:149
#: report/templates/report/inventree_build_order_base.html:122
msgid "Issued"
msgstr ""

#: order/templates/order/order_base.html:219
msgid "Edit Purchase Order"
msgstr ""

#: order/templates/order/order_cancel.html:8
msgid "Cancelling this order means that the order and line items will no longer be editable."
msgstr ""

#: order/templates/order/order_complete.html:7
msgid "Mark this order as complete?"
msgstr ""

#: order/templates/order/order_complete.html:10
msgid "This order has line items which have not been marked as received."
msgstr ""

#: order/templates/order/order_complete.html:11
msgid "Completing this order means that the order and line items will no longer be editable."
msgstr ""

#: order/templates/order/order_issue.html:8
msgid "After placing this purchase order, line items will no longer be editable."
msgstr ""

#: order/templates/order/order_wizard/match_parts.html:12
#: part/templates/part/import_wizard/ajax_match_references.html:12
#: part/templates/part/import_wizard/match_references.html:12
msgid "Errors exist in the submitted data"
msgstr ""

#: order/templates/order/order_wizard/match_parts.html:21
#: part/templates/part/import_wizard/match_fields.html:29
#: part/templates/part/import_wizard/match_references.html:21
#: templates/patterns/wizard/match_fields.html:28
msgid "Submit Selections"
msgstr ""

#: order/templates/order/order_wizard/match_parts.html:28
#: part/templates/part/import_wizard/ajax_match_references.html:21
#: part/templates/part/import_wizard/match_references.html:28
msgid "Row"
msgstr ""

#: order/templates/order/order_wizard/match_parts.html:29
msgid "Select Supplier Part"
msgstr ""

#: order/templates/order/order_wizard/match_parts.html:52
#: part/templates/part/import_wizard/ajax_match_fields.html:64
#: part/templates/part/import_wizard/ajax_match_references.html:42
#: part/templates/part/import_wizard/match_fields.html:71
#: part/templates/part/import_wizard/match_references.html:49
#: templates/js/translated/bom.js:76 templates/js/translated/build.js:380
#: templates/js/translated/build.js:528 templates/js/translated/build.js:1547
#: templates/js/translated/order.js:537 templates/js/translated/order.js:1488
#: templates/js/translated/stock.js:602 templates/js/translated/stock.js:770
#: templates/patterns/wizard/match_fields.html:70
msgid "Remove row"
msgstr ""

#: order/templates/order/order_wizard/po_upload.html:8
msgid "Return to Orders"
msgstr ""

#: order/templates/order/order_wizard/po_upload.html:17
msgid "Upload File for Purchase Order"
msgstr ""

#: order/templates/order/order_wizard/po_upload.html:25
#: part/templates/part/import_wizard/ajax_part_upload.html:10
#: part/templates/part/import_wizard/part_upload.html:23
#: templates/patterns/wizard/upload.html:11
#, python-format
msgid "Step %(step)s of %(count)s"
msgstr ""

#: order/templates/order/order_wizard/po_upload.html:55
msgid "Order is already processed. Files cannot be uploaded."
msgstr ""

#: order/templates/order/order_wizard/select_parts.html:11
msgid "Step 1 of 2 - Select Part Suppliers"
msgstr ""

#: order/templates/order/order_wizard/select_parts.html:16
msgid "Select suppliers"
msgstr ""

#: order/templates/order/order_wizard/select_parts.html:20
msgid "No purchaseable parts selected"
msgstr ""

#: order/templates/order/order_wizard/select_parts.html:33
msgid "Select Supplier"
msgstr ""

#: order/templates/order/order_wizard/select_parts.html:57
msgid "No price"
msgstr ""

#: order/templates/order/order_wizard/select_parts.html:65
#, python-format
msgid "Select a supplier for <em>%(name)s</em>"
msgstr ""

#: order/templates/order/order_wizard/select_parts.html:77
#: part/templates/part/set_category.html:32
msgid "Remove part"
msgstr ""

#: order/templates/order/order_wizard/select_pos.html:8
msgid "Step 2 of 2 - Select Purchase Orders"
msgstr ""

#: order/templates/order/order_wizard/select_pos.html:12
msgid "Select existing purchase orders, or create new orders."
msgstr ""

#: order/templates/order/order_wizard/select_pos.html:31
#: templates/js/translated/order.js:859 templates/js/translated/order.js:1286
#: templates/js/translated/order.js:1416
msgid "Items"
msgstr ""

#: order/templates/order/order_wizard/select_pos.html:32
msgid "Select Purchase Order"
msgstr ""

#: order/templates/order/order_wizard/select_pos.html:45
#, python-format
msgid "Create new purchase order for %(name)s"
msgstr ""

#: order/templates/order/order_wizard/select_pos.html:68
#, python-format
msgid "Select a purchase order for %(name)s"
msgstr ""

#: order/templates/order/po_sidebar.html:5
#: order/templates/order/so_sidebar.html:5
#: report/templates/report/inventree_po_report.html:85
#: report/templates/report/inventree_so_report.html:85
msgid "Line Items"
msgstr ""

#: order/templates/order/po_sidebar.html:7
msgid "Received Stock"
msgstr ""

#: order/templates/order/purchase_order_detail.html:18
msgid "Purchase Order Items"
msgstr ""

#: order/templates/order/purchase_order_detail.html:27
#: order/templates/order/purchase_order_detail.html:181
#: order/templates/order/sales_order_detail.html:23
#: order/templates/order/sales_order_detail.html:244
msgid "Add Line Item"
msgstr ""

#: order/templates/order/purchase_order_detail.html:30
msgid "Receive selected items"
msgstr ""

#: order/templates/order/purchase_order_detail.html:50
msgid "Received Items"
msgstr ""

#: order/templates/order/purchase_order_detail.html:76
#: order/templates/order/sales_order_detail.html:123
msgid "Order Notes"
msgstr ""

#: order/templates/order/purchase_orders.html:30
#: order/templates/order/sales_orders.html:33
msgid "Print Order Reports"
msgstr ""

#: order/templates/order/sales_order_base.html:43
msgid "Print sales order report"
msgstr ""

#: order/templates/order/sales_order_base.html:47
msgid "Print packing list"
msgstr ""

#: order/templates/order/sales_order_base.html:66
#: order/templates/order/sales_order_base.html:229
msgid "Complete Sales Order"
msgstr ""

#: order/templates/order/sales_order_base.html:102
msgid "This Sales Order has not been fully allocated"
msgstr ""

#: order/templates/order/sales_order_base.html:122
#: templates/js/translated/order.js:1253
msgid "Customer Reference"
msgstr ""

#: order/templates/order/sales_order_base.html:140
#: order/templates/order/sales_order_detail.html:78
#: order/templates/order/so_sidebar.html:11
msgid "Completed Shipments"
msgstr ""

#: order/templates/order/sales_order_base.html:215
msgid "Edit Sales Order"
msgstr ""

#: order/templates/order/sales_order_cancel.html:8
#: stock/templates/stock/stockitem_convert.html:13
msgid "Warning"
msgstr ""

#: order/templates/order/sales_order_cancel.html:9
msgid "Cancelling this order means that the order will no longer be editable."
msgstr ""

#: order/templates/order/sales_order_detail.html:18
msgid "Sales Order Items"
msgstr ""

#: order/templates/order/sales_order_detail.html:44
#: order/templates/order/so_sidebar.html:8
msgid "Pending Shipments"
msgstr ""

#: order/templates/order/sales_order_detail.html:48
#: templates/js/translated/bom.js:945 templates/js/translated/build.js:1465
msgid "Actions"
msgstr ""

#: order/templates/order/sales_order_detail.html:57
msgid "New Shipment"
msgstr ""

#: order/views.py:99
msgid "Cancel Order"
msgstr ""

#: order/views.py:108 order/views.py:134
msgid "Confirm order cancellation"
msgstr ""

#: order/views.py:111 order/views.py:137
msgid "Order cannot be cancelled"
msgstr ""

#: order/views.py:125
msgid "Cancel sales order"
msgstr ""

#: order/views.py:151
msgid "Issue Order"
msgstr ""

#: order/views.py:160
msgid "Confirm order placement"
msgstr ""

#: order/views.py:170
msgid "Purchase order issued"
msgstr ""

#: order/views.py:197
msgid "Confirm order completion"
msgstr ""

#: order/views.py:208
msgid "Purchase order completed"
msgstr ""

#: order/views.py:245
msgid "Match Supplier Parts"
msgstr ""

#: order/views.py:489
msgid "Update prices"
msgstr ""

#: order/views.py:747
#, python-brace-format
msgid "Ordered {n} parts"
msgstr ""

#: order/views.py:858
msgid "Sales order not found"
msgstr ""

#: order/views.py:864
msgid "Price not found"
msgstr ""

#: order/views.py:867
#, python-brace-format
msgid "Updated {part} unit-price to {price}"
msgstr ""

#: order/views.py:872
#, python-brace-format
msgid "Updated {part} unit-price to {price} and quantity to {qty}"
msgstr ""

#: part/api.py:499
msgid "Valid"
msgstr ""

#: part/api.py:500
msgid "Validate entire Bill of Materials"
msgstr ""

#: part/api.py:505
msgid "This option must be selected"
msgstr ""

#: part/api.py:847
msgid "Must be greater than zero"
msgstr ""

#: part/api.py:851
msgid "Must be a valid quantity"
msgstr ""

#: part/api.py:866
msgid "Specify location for initial part stock"
msgstr ""

#: part/api.py:897 part/api.py:901 part/api.py:916 part/api.py:920
msgid "This field is required"
msgstr ""

#: part/bom.py:125 part/models.py:83 part/models.py:879
#: part/templates/part/category.html:108 part/templates/part/part_base.html:338
msgid "Default Location"
msgstr ""

#: part/bom.py:126 templates/email/low_stock_notification.html:17
msgid "Total Stock"
msgstr ""

#: part/bom.py:127 part/templates/part/part_base.html:185
msgid "Available Stock"
msgstr ""

#: part/bom.py:128 part/templates/part/part_base.html:203
#: templates/js/translated/part.js:1301
msgid "On Order"
msgstr ""

#: part/forms.py:84
msgid "Select part category"
msgstr ""

#: part/forms.py:121
msgid "Add parameter template to same level categories"
msgstr ""

#: part/forms.py:125
msgid "Add parameter template to all categories"
msgstr ""

#: part/forms.py:145
msgid "Input quantity for price calculation"
msgstr ""

#: part/models.py:84
msgid "Default location for parts in this category"
msgstr ""

#: part/models.py:87
msgid "Default keywords"
msgstr ""

#: part/models.py:87
msgid "Default keywords for parts in this category"
msgstr ""

#: part/models.py:97 part/models.py:2569 part/templates/part/category.html:15
#: part/templates/part/part_app_base.html:10
msgid "Part Category"
msgstr ""

#: part/models.py:98 part/templates/part/category.html:128
#: templates/InvenTree/search.html:95 templates/stats.html:96
#: users/models.py:40
msgid "Part Categories"
msgstr ""

#: part/models.py:360 part/templates/part/cat_link.html:3
#: part/templates/part/category.html:17 part/templates/part/category.html:133
#: part/templates/part/category.html:153
#: part/templates/part/category_sidebar.html:9
#: templates/InvenTree/index.html:85 templates/InvenTree/search.html:82
#: templates/InvenTree/settings/sidebar.html:37
#: templates/js/translated/part.js:1663 templates/navbar.html:21
#: templates/stats.html:92 templates/stats.html:101 users/models.py:41
msgid "Parts"
msgstr ""

#: part/models.py:452
msgid "Invalid choice for parent part"
msgstr ""

#: part/models.py:532 part/models.py:544
#, python-brace-format
msgid "Part '{p1}' is  used in BOM for '{p2}' (recursive)"
msgstr ""

#: part/models.py:674
msgid "Next available serial numbers are"
msgstr ""

#: part/models.py:678
msgid "Next available serial number is"
msgstr ""

#: part/models.py:683
msgid "Most recent serial number is"
msgstr ""

#: part/models.py:778
msgid "Duplicate IPN not allowed in part settings"
msgstr ""

#: part/models.py:803 part/models.py:2622
msgid "Part name"
msgstr ""

#: part/models.py:810
msgid "Is Template"
msgstr ""

#: part/models.py:811
msgid "Is this part a template part?"
msgstr ""

#: part/models.py:821
msgid "Is this part a variant of another part?"
msgstr ""

#: part/models.py:822
msgid "Variant Of"
msgstr ""

#: part/models.py:828
msgid "Part description"
msgstr ""

#: part/models.py:833 part/templates/part/category.html:86
#: part/templates/part/part_base.html:302
msgid "Keywords"
msgstr ""

#: part/models.py:834
msgid "Part keywords to improve visibility in search results"
msgstr ""

#: part/models.py:841 part/models.py:2319 part/models.py:2568
#: part/templates/part/part_base.html:265
#: part/templates/part/set_category.html:15
#: templates/InvenTree/settings/settings.html:223
#: templates/js/translated/part.js:1268
msgid "Category"
msgstr ""

#: part/models.py:842
msgid "Part category"
msgstr ""

#: part/models.py:847 part/templates/part/part_base.html:274
#: templates/js/translated/part.js:618 templates/js/translated/part.js:1221
#: templates/js/translated/stock.js:1684
msgid "IPN"
msgstr ""

#: part/models.py:848
msgid "Internal Part Number"
msgstr ""

#: part/models.py:854
msgid "Part revision or version number"
msgstr ""

#: part/models.py:855 part/templates/part/part_base.html:281
#: report/models.py:200 templates/js/translated/part.js:622
msgid "Revision"
msgstr ""

#: part/models.py:877
msgid "Where is this item normally stored?"
msgstr ""

#: part/models.py:924 part/templates/part/part_base.html:347
msgid "Default Supplier"
msgstr ""

#: part/models.py:925
msgid "Default supplier part"
msgstr ""

#: part/models.py:932
msgid "Default Expiry"
msgstr ""

#: part/models.py:933
msgid "Expiry time (in days) for stock items of this part"
msgstr ""

#: part/models.py:938 part/templates/part/part_base.html:196
msgid "Minimum Stock"
msgstr ""

#: part/models.py:939
msgid "Minimum allowed stock level"
msgstr ""

#: part/models.py:946
msgid "Stock keeping units for this part"
msgstr ""

#: part/models.py:952
msgid "Can this part be built from other parts?"
msgstr ""

#: part/models.py:958
msgid "Can this part be used to build other parts?"
msgstr ""

#: part/models.py:964
msgid "Does this part have tracking for unique items?"
msgstr ""

#: part/models.py:969
msgid "Can this part be purchased from external suppliers?"
msgstr ""

#: part/models.py:974
msgid "Can this part be sold to customers?"
msgstr ""

#: part/models.py:979
msgid "Is this part active?"
msgstr ""

#: part/models.py:984
msgid "Is this a virtual part, such as a software product or license?"
msgstr ""

#: part/models.py:989
msgid "Part notes - supports Markdown formatting"
msgstr ""

#: part/models.py:992
msgid "BOM checksum"
msgstr ""

#: part/models.py:992
msgid "Stored BOM checksum"
msgstr ""

#: part/models.py:995
msgid "BOM checked by"
msgstr ""

#: part/models.py:997
msgid "BOM checked date"
msgstr ""

#: part/models.py:1001
msgid "Creation User"
msgstr ""

#: part/models.py:1819
msgid "Sell multiple"
msgstr ""

#: part/models.py:2369
msgid "Test templates can only be created for trackable parts"
msgstr ""

#: part/models.py:2386
msgid "Test with this name already exists for this part"
msgstr ""

#: part/models.py:2406 templates/js/translated/part.js:1714
#: templates/js/translated/stock.js:1312
msgid "Test Name"
msgstr ""

#: part/models.py:2407
msgid "Enter a name for the test"
msgstr ""

#: part/models.py:2412
msgid "Test Description"
msgstr ""

#: part/models.py:2413
msgid "Enter description for this test"
msgstr ""

#: part/models.py:2418 templates/js/translated/part.js:1723
#: templates/js/translated/table_filters.js:276
msgid "Required"
msgstr ""

#: part/models.py:2419
msgid "Is this test required to pass?"
msgstr ""

#: part/models.py:2424 templates/js/translated/part.js:1731
msgid "Requires Value"
msgstr ""

#: part/models.py:2425
msgid "Does this test require a value when adding a test result?"
msgstr ""

#: part/models.py:2430 templates/js/translated/part.js:1738
msgid "Requires Attachment"
msgstr ""

#: part/models.py:2431
msgid "Does this test require a file attachment when adding a test result?"
msgstr ""

#: part/models.py:2442
#, python-brace-format
msgid "Illegal character in template name ({c})"
msgstr ""

#: part/models.py:2478
msgid "Parameter template name must be unique"
msgstr ""

#: part/models.py:2486
msgid "Parameter Name"
msgstr ""

#: part/models.py:2493
msgid "Parameter Units"
msgstr ""

#: part/models.py:2523
msgid "Parent Part"
msgstr ""

#: part/models.py:2525 part/models.py:2574 part/models.py:2575
#: templates/InvenTree/settings/settings.html:218
msgid "Parameter Template"
msgstr ""

#: part/models.py:2527
msgid "Data"
msgstr ""

#: part/models.py:2527
msgid "Parameter Value"
msgstr ""

#: part/models.py:2579 templates/InvenTree/settings/settings.html:227
msgid "Default Value"
msgstr ""

#: part/models.py:2580
msgid "Default Parameter Value"
msgstr ""

#: part/models.py:2614
msgid "Part ID or part name"
msgstr ""

#: part/models.py:2617 templates/js/translated/model_renderers.js:182
msgid "Part ID"
msgstr ""

#: part/models.py:2618
msgid "Unique part ID value"
msgstr ""

#: part/models.py:2621
msgid "Part Name"
msgstr ""

#: part/models.py:2625
msgid "Part IPN"
msgstr ""

#: part/models.py:2626
msgid "Part IPN value"
msgstr ""

#: part/models.py:2629
msgid "Level"
msgstr ""

#: part/models.py:2630
msgid "BOM level"
msgstr ""

#: part/models.py:2690
msgid "Select parent part"
msgstr ""

#: part/models.py:2698
msgid "Sub part"
msgstr ""

#: part/models.py:2699
msgid "Select part to be used in BOM"
msgstr ""

#: part/models.py:2705
msgid "BOM quantity for this BOM item"
msgstr ""

#: part/models.py:2707 part/templates/part/upload_bom.html:58
#: templates/js/translated/bom.js:791 templates/js/translated/bom.js:865
#: templates/js/translated/table_filters.js:92
msgid "Optional"
msgstr ""

#: part/models.py:2707
msgid "This BOM item is optional"
msgstr ""

#: part/models.py:2710 part/templates/part/upload_bom.html:55
msgid "Overage"
msgstr ""

#: part/models.py:2711
msgid "Estimated build wastage quantity (absolute or percentage)"
msgstr ""

#: part/models.py:2714
msgid "BOM item reference"
msgstr ""

#: part/models.py:2717
msgid "BOM item notes"
msgstr ""

#: part/models.py:2719
msgid "Checksum"
msgstr ""

#: part/models.py:2719
msgid "BOM line checksum"
msgstr ""

#: part/models.py:2723 part/templates/part/upload_bom.html:57
#: templates/js/translated/bom.js:882
#: templates/js/translated/table_filters.js:68
#: templates/js/translated/table_filters.js:88
msgid "Inherited"
msgstr ""

#: part/models.py:2724
msgid "This BOM item is inherited by BOMs for variant parts"
msgstr ""

#: part/models.py:2729 part/templates/part/upload_bom.html:56
#: templates/js/translated/bom.js:874
msgid "Allow Variants"
msgstr ""

#: part/models.py:2730
msgid "Stock items for variant parts can be used for this BOM item"
msgstr ""

#: part/models.py:2815 stock/models.py:357
msgid "Quantity must be integer value for trackable parts"
msgstr ""

#: part/models.py:2824 part/models.py:2826
msgid "Sub part must be specified"
msgstr ""

#: part/models.py:2955
msgid "BOM Item Substitute"
msgstr ""

#: part/models.py:2977
msgid "Substitute part cannot be the same as the master part"
msgstr ""

#: part/models.py:2989
msgid "Parent BOM item"
msgstr ""

#: part/models.py:2997
msgid "Substitute part"
msgstr ""

#: part/models.py:3008
msgid "Part 1"
msgstr ""

#: part/models.py:3012
msgid "Part 2"
msgstr ""

#: part/models.py:3012
msgid "Select Related Part"
msgstr ""

#: part/models.py:3044
msgid "Error creating relationship: check that the part is not related to itself and that the relationship is unique"
msgstr ""

#: part/serializers.py:667
msgid "Select part to copy BOM from"
msgstr ""

#: part/serializers.py:678
msgid "Remove Existing Data"
msgstr ""

#: part/serializers.py:679
msgid "Remove existing BOM items before copying"
msgstr ""

#: part/serializers.py:684
msgid "Include Inherited"
msgstr ""

#: part/serializers.py:685
msgid "Include BOM items which are inherited from templated parts"
msgstr ""

#: part/serializers.py:690
msgid "Skip Invalid Rows"
msgstr ""

#: part/serializers.py:691
msgid "Enable this option to skip invalid rows"
msgstr ""

#: part/serializers.py:734
msgid "Clear Existing BOM"
msgstr ""

#: part/serializers.py:735
msgid "Delete existing BOM items before uploading"
msgstr ""

#: part/serializers.py:762
msgid "No part column specified"
msgstr ""

<<<<<<< HEAD
#: part/serializers.py:806
msgid "Multiple matching parts found"
msgstr ""

#: part/serializers.py:809
msgid "No matching part found"
msgstr ""

#: part/serializers.py:812
msgid "Part is not designated as a component"
msgstr ""

#: part/serializers.py:821
msgid "Quantity not provided"
msgstr ""

#: part/serializers.py:829
msgid "Invalid quantity"
msgstr ""

#: part/serializers.py:848
msgid "At least one BOM item is required"
msgstr ""

#: part/tasks.py:58
msgid "Low stock notification"
msgstr ""

#: part/templates/part/bom.html:6
msgid "You do not have permission to edit the BOM."
msgstr ""

#: part/templates/part/bom.html:15
#, python-format
msgid "The BOM for <em>%(part)s</em> has changed, and must be validated.<br>"
msgstr ""

#: part/templates/part/bom.html:17
#, python-format
msgid "The BOM for <em>%(part)s</em> was last checked by %(checker)s on %(check_date)s"
msgstr ""

#: part/templates/part/bom.html:21
#, python-format
msgid "The BOM for <em>%(part)s</em> has not been validated."
msgstr ""

#: part/templates/part/bom.html:30 part/templates/part/detail.html:273
msgid "BOM actions"
msgstr ""

#: part/templates/part/bom.html:34
msgid "Delete Items"
msgstr ""

#: part/templates/part/category.html:28 part/templates/part/category.html:32
msgid "You are subscribed to notifications for this category"
msgstr ""

=======
#: part/serializers.py:805
msgid "Multiple matching parts found"
msgstr ""

#: part/serializers.py:808
msgid "No matching part found"
msgstr ""

#: part/serializers.py:811
msgid "Part is not designated as a component"
msgstr ""

#: part/serializers.py:820
msgid "Quantity not provided"
msgstr ""

#: part/serializers.py:828
msgid "Invalid quantity"
msgstr ""

#: part/serializers.py:847
msgid "At least one BOM item is required"
msgstr ""

#: part/tasks.py:58
msgid "Low stock notification"
msgstr ""

#: part/templates/part/bom.html:6
msgid "You do not have permission to edit the BOM."
msgstr ""

#: part/templates/part/bom.html:15
#, python-format
msgid "The BOM for <em>%(part)s</em> has changed, and must be validated.<br>"
msgstr ""

#: part/templates/part/bom.html:17
#, python-format
msgid "The BOM for <em>%(part)s</em> was last checked by %(checker)s on %(check_date)s"
msgstr ""

#: part/templates/part/bom.html:21
#, python-format
msgid "The BOM for <em>%(part)s</em> has not been validated."
msgstr ""

#: part/templates/part/bom.html:30 part/templates/part/detail.html:273
msgid "BOM actions"
msgstr ""

#: part/templates/part/bom.html:34
msgid "Delete Items"
msgstr ""

#: part/templates/part/category.html:28 part/templates/part/category.html:32
msgid "You are subscribed to notifications for this category"
msgstr ""

>>>>>>> f9f10088
#: part/templates/part/category.html:36
msgid "Subscribe to notifications for this category"
msgstr ""

#: part/templates/part/category.html:42
msgid "Category Actions"
msgstr ""

#: part/templates/part/category.html:47
msgid "Edit category"
msgstr ""

#: part/templates/part/category.html:48
msgid "Edit Category"
msgstr ""

#: part/templates/part/category.html:52
msgid "Delete category"
msgstr ""

#: part/templates/part/category.html:53
msgid "Delete Category"
msgstr ""

#: part/templates/part/category.html:61
msgid "Create new part category"
msgstr ""

#: part/templates/part/category.html:62
msgid "New Category"
msgstr ""

#: part/templates/part/category.html:80 part/templates/part/category.html:93
msgid "Category Path"
msgstr ""

#: part/templates/part/category.html:94
msgid "Top level part category"
msgstr ""

#: part/templates/part/category.html:114 part/templates/part/category.html:205
#: part/templates/part/category_sidebar.html:7
msgid "Subcategories"
msgstr ""

#: part/templates/part/category.html:119
msgid "Parts (Including subcategories)"
msgstr ""

#: part/templates/part/category.html:156
msgid "Export Part Data"
msgstr ""

#: part/templates/part/category.html:157 part/templates/part/category.html:181
msgid "Export"
msgstr ""

#: part/templates/part/category.html:160
msgid "Create new part"
msgstr ""

#: part/templates/part/category.html:161 templates/js/translated/bom.js:365
msgid "New Part"
msgstr ""

#: part/templates/part/category.html:175
msgid "Set category"
msgstr ""

#: part/templates/part/category.html:175
msgid "Set Category"
msgstr ""

#: part/templates/part/category.html:179
msgid "Print Labels"
msgstr ""

#: part/templates/part/category.html:181
msgid "Export Data"
msgstr ""

#: part/templates/part/category.html:195
msgid "Part Parameters"
msgstr ""

#: part/templates/part/category.html:288
msgid "Create Part Category"
msgstr ""

#: part/templates/part/category.html:315
msgid "Create Part"
msgstr ""

#: part/templates/part/category_delete.html:5
msgid "Are you sure you want to delete category"
msgstr ""

#: part/templates/part/category_delete.html:8
#, python-format
msgid "This category contains %(count)s child categories"
msgstr ""

#: part/templates/part/category_delete.html:9
msgid "If this category is deleted, these child categories will be moved to the"
msgstr ""

#: part/templates/part/category_delete.html:11
msgid "category"
msgstr ""

#: part/templates/part/category_delete.html:13
msgid "top level Parts category"
msgstr ""

#: part/templates/part/category_delete.html:25
#, python-format
msgid "This category contains %(count)s parts"
msgstr ""

#: part/templates/part/category_delete.html:27
#, python-format
msgid "If this category is deleted, these parts will be moved to the parent category %(path)s"
msgstr ""

#: part/templates/part/category_delete.html:29
msgid "If this category is deleted, these parts will be moved to the top-level category Teile"
msgstr ""

#: part/templates/part/category_sidebar.html:13
msgid "Import Parts"
msgstr ""

#: part/templates/part/copy_part.html:9 templates/js/translated/part.js:348
msgid "Duplicate Part"
msgstr ""

#: part/templates/part/copy_part.html:10
#, python-format
msgid "Make a copy of part '%(full_name)s'."
msgstr ""

#: part/templates/part/copy_part.html:14
#: part/templates/part/create_part.html:11
msgid "Possible Matching Parts"
msgstr ""

#: part/templates/part/copy_part.html:15
#: part/templates/part/create_part.html:12
msgid "The new part may be a duplicate of these existing parts"
msgstr ""

#: part/templates/part/create_part.html:17
#, python-format
msgid "%(full_name)s - <em>%(desc)s</em> (%(match_per)s%% match)"
msgstr ""

#: part/templates/part/detail.html:21
msgid "Part Stock"
msgstr ""

#: part/templates/part/detail.html:33
#, python-format
msgid "Showing stock for all variants of <em>%(full_name)s</em>"
msgstr ""

#: part/templates/part/detail.html:43
msgid "Part Stock Allocations"
msgstr ""

#: part/templates/part/detail.html:60
msgid "Part Test Templates"
msgstr ""

#: part/templates/part/detail.html:65
msgid "Add Test Template"
msgstr ""

#: part/templates/part/detail.html:122
msgid "Sales Order Allocations"
msgstr ""

#: part/templates/part/detail.html:162
msgid "Part Variants"
msgstr ""

#: part/templates/part/detail.html:166
msgid "Create new variant"
msgstr ""

#: part/templates/part/detail.html:167
msgid "New Variant"
msgstr ""

#: part/templates/part/detail.html:194
msgid "Add new parameter"
msgstr ""

#: part/templates/part/detail.html:231 part/templates/part/part_sidebar.html:52
msgid "Related Parts"
msgstr ""

#: part/templates/part/detail.html:235 part/templates/part/detail.html:236
msgid "Add Related"
msgstr ""

#: part/templates/part/detail.html:256 part/templates/part/part_sidebar.html:18
msgid "Bill of Materials"
msgstr ""

#: part/templates/part/detail.html:261
msgid "Export actions"
msgstr ""

#: part/templates/part/detail.html:265 templates/js/translated/bom.js:283
msgid "Export BOM"
msgstr ""

#: part/templates/part/detail.html:267
msgid "Print BOM Report"
msgstr ""

#: part/templates/part/detail.html:277
msgid "Upload BOM"
msgstr ""

#: part/templates/part/detail.html:279 templates/js/translated/part.js:272
msgid "Copy BOM"
msgstr ""

#: part/templates/part/detail.html:281
msgid "Validate BOM"
msgstr ""

#: part/templates/part/detail.html:286
msgid "New BOM Item"
msgstr ""

#: part/templates/part/detail.html:287
msgid "Add BOM Item"
msgstr ""

#: part/templates/part/detail.html:300
msgid "Assemblies"
msgstr ""

#: part/templates/part/detail.html:317
msgid "Part Builds"
msgstr ""

#: part/templates/part/detail.html:342
msgid "Build Order Allocations"
msgstr ""

#: part/templates/part/detail.html:352
msgid "Part Suppliers"
msgstr ""

#: part/templates/part/detail.html:380
msgid "Part Manufacturers"
msgstr ""

#: part/templates/part/detail.html:396
msgid "Delete manufacturer parts"
msgstr ""

#: part/templates/part/detail.html:578
msgid "Delete selected BOM items?"
msgstr ""

#: part/templates/part/detail.html:579
msgid "All selected BOM items will be deleted"
msgstr ""

#: part/templates/part/detail.html:628
msgid "Create BOM Item"
msgstr ""

#: part/templates/part/detail.html:685
msgid "Related Part"
msgstr ""

#: part/templates/part/detail.html:693
msgid "Add Related Part"
msgstr ""

#: part/templates/part/detail.html:788
msgid "Add Test Result Template"
msgstr ""

#: part/templates/part/detail.html:845
msgid "Edit Part Notes"
msgstr ""

#: part/templates/part/detail.html:958
#, python-format
msgid "Purchase Unit Price - %(currency)s"
msgstr ""

#: part/templates/part/detail.html:970
#, python-format
msgid "Unit Price-Cost Difference - %(currency)s"
msgstr ""

#: part/templates/part/detail.html:982
#, python-format
msgid "Supplier Unit Cost - %(currency)s"
msgstr ""

#: part/templates/part/detail.html:1071
#, python-format
msgid "Unit Price - %(currency)s"
msgstr ""

#: part/templates/part/import_wizard/ajax_match_fields.html:9
#: part/templates/part/import_wizard/match_fields.html:9
#: templates/patterns/wizard/match_fields.html:8
msgid "Missing selections for the following required columns"
msgstr ""

#: part/templates/part/import_wizard/ajax_match_fields.html:20
#: part/templates/part/import_wizard/match_fields.html:20
#: templates/patterns/wizard/match_fields.html:19
msgid "Duplicate selections found, see below. Fix them then retry submitting."
msgstr ""

#: part/templates/part/import_wizard/ajax_match_fields.html:28
#: part/templates/part/import_wizard/match_fields.html:35
#: templates/patterns/wizard/match_fields.html:34
msgid "File Fields"
msgstr ""

#: part/templates/part/import_wizard/ajax_match_fields.html:35
#: part/templates/part/import_wizard/match_fields.html:42
#: templates/patterns/wizard/match_fields.html:41
msgid "Remove column"
msgstr ""

#: part/templates/part/import_wizard/ajax_match_fields.html:53
#: part/templates/part/import_wizard/match_fields.html:60
#: templates/patterns/wizard/match_fields.html:59
msgid "Duplicate selection"
msgstr ""

#: part/templates/part/import_wizard/ajax_part_upload.html:29
#: part/templates/part/import_wizard/part_upload.html:53
msgid "Unsuffitient privileges."
msgstr ""

#: part/templates/part/import_wizard/part_upload.html:8
msgid "Return to Parts"
msgstr ""

#: part/templates/part/import_wizard/part_upload.html:16
msgid "Import Parts from File"
msgstr ""

#: part/templates/part/part_app_base.html:12
msgid "Part List"
msgstr ""

#: part/templates/part/part_base.html:27 part/templates/part/part_base.html:31
msgid "You are subscribed to notifications for this part"
msgstr ""

#: part/templates/part/part_base.html:35
msgid "Subscribe to notifications for this part"
msgstr ""

#: part/templates/part/part_base.html:43
#: stock/templates/stock/item_base.html:35
#: stock/templates/stock/location.html:33
msgid "Barcode actions"
msgstr ""

#: part/templates/part/part_base.html:45
#: stock/templates/stock/item_base.html:39
#: stock/templates/stock/location.html:35 templates/qr_button.html:1
msgid "Show QR Code"
msgstr ""

#: part/templates/part/part_base.html:46
#: stock/templates/stock/item_base.html:55
#: stock/templates/stock/location.html:36
msgid "Print Label"
msgstr ""

#: part/templates/part/part_base.html:51
msgid "Show pricing information"
msgstr ""

#: part/templates/part/part_base.html:56
#: stock/templates/stock/item_base.html:112
#: stock/templates/stock/location.html:44
msgid "Stock actions"
msgstr ""

#: part/templates/part/part_base.html:63
msgid "Count part stock"
msgstr ""

#: part/templates/part/part_base.html:69
msgid "Transfer part stock"
msgstr ""

#: part/templates/part/part_base.html:84
msgid "Part actions"
msgstr ""

#: part/templates/part/part_base.html:87
msgid "Duplicate part"
msgstr ""

#: part/templates/part/part_base.html:90
msgid "Edit part"
msgstr ""

#: part/templates/part/part_base.html:93
msgid "Delete part"
msgstr ""

#: part/templates/part/part_base.html:112
msgid "Part is a template part (variants can be made from this part)"
msgstr ""

#: part/templates/part/part_base.html:116
msgid "Part can be assembled from other parts"
msgstr ""

#: part/templates/part/part_base.html:120
msgid "Part can be used in assemblies"
msgstr ""

#: part/templates/part/part_base.html:124
msgid "Part stock is tracked by serial number"
msgstr ""

#: part/templates/part/part_base.html:128
msgid "Part can be purchased from external suppliers"
msgstr ""

#: part/templates/part/part_base.html:132
msgid "Part can be sold to customers"
msgstr ""

#: part/templates/part/part_base.html:138
#: part/templates/part/part_base.html:146
msgid "Part is virtual (not a physical part)"
msgstr ""

#: part/templates/part/part_base.html:139
#: templates/js/translated/company.js:508
#: templates/js/translated/company.js:765
#: templates/js/translated/model_renderers.js:175
#: templates/js/translated/part.js:533 templates/js/translated/part.js:610
msgid "Inactive"
msgstr ""

#: part/templates/part/part_base.html:156
#: part/templates/part/part_base.html:579
msgid "Show Part Details"
msgstr ""

#: part/templates/part/part_base.html:173
#, python-format
msgid "This part is a variant of %(link)s"
msgstr ""

#: part/templates/part/part_base.html:190 templates/js/translated/order.js:2217
#: templates/js/translated/table_filters.js:193
msgid "In Stock"
msgstr ""

#: part/templates/part/part_base.html:210 templates/InvenTree/index.html:178
msgid "Required for Build Orders"
msgstr ""

#: part/templates/part/part_base.html:217
msgid "Required for Sales Orders"
msgstr ""

#: part/templates/part/part_base.html:224
msgid "Allocated to Orders"
msgstr ""

#: part/templates/part/part_base.html:239 templates/js/translated/bom.js:903
msgid "Can Build"
msgstr ""

#: part/templates/part/part_base.html:245 templates/js/translated/part.js:1132
#: templates/js/translated/part.js:1305
msgid "Building"
msgstr ""

#: part/templates/part/part_base.html:295
msgid "Minimum stock level"
msgstr ""

#: part/templates/part/part_base.html:324
msgid "Latest Serial Number"
msgstr ""

#: part/templates/part/part_base.html:328
#: stock/templates/stock/item_base.html:168
msgid "Search for serial number"
msgstr ""

#: part/templates/part/part_base.html:449 part/templates/part/prices.html:144
msgid "Calculate"
msgstr ""

#: part/templates/part/part_base.html:492
msgid "No matching images found"
msgstr ""

#: part/templates/part/part_base.html:573
msgid "Hide Part Details"
msgstr ""

#: part/templates/part/part_pricing.html:22 part/templates/part/prices.html:21
msgid "Supplier Pricing"
msgstr ""

#: part/templates/part/part_pricing.html:26
#: part/templates/part/part_pricing.html:52
#: part/templates/part/part_pricing.html:100
#: part/templates/part/part_pricing.html:115 part/templates/part/prices.html:25
#: part/templates/part/prices.html:52 part/templates/part/prices.html:103
#: part/templates/part/prices.html:120
msgid "Unit Cost"
msgstr ""

#: part/templates/part/part_pricing.html:32
#: part/templates/part/part_pricing.html:58
#: part/templates/part/part_pricing.html:104
#: part/templates/part/part_pricing.html:119 part/templates/part/prices.html:32
#: part/templates/part/prices.html:59 part/templates/part/prices.html:108
#: part/templates/part/prices.html:125
msgid "Total Cost"
msgstr ""

#: part/templates/part/part_pricing.html:40 part/templates/part/prices.html:40
#: templates/js/translated/bom.js:857
msgid "No supplier pricing available"
msgstr ""

#: part/templates/part/part_pricing.html:48 part/templates/part/prices.html:49
#: part/templates/part/prices.html:243
msgid "BOM Pricing"
msgstr ""

#: part/templates/part/part_pricing.html:65 part/templates/part/prices.html:69
msgid "Unit Purchase Price"
msgstr ""

#: part/templates/part/part_pricing.html:71 part/templates/part/prices.html:76
msgid "Total Purchase Price"
msgstr ""

#: part/templates/part/part_pricing.html:81 part/templates/part/prices.html:86
msgid "Note: BOM pricing is incomplete for this part"
msgstr ""

#: part/templates/part/part_pricing.html:88 part/templates/part/prices.html:93
msgid "No BOM pricing available"
msgstr ""

#: part/templates/part/part_pricing.html:97 part/templates/part/prices.html:102
msgid "Internal Price"
msgstr ""

#: part/templates/part/part_pricing.html:128
#: part/templates/part/prices.html:134
msgid "No pricing information is available for this part."
msgstr ""

#: part/templates/part/part_sidebar.html:12
msgid "Variants"
msgstr ""

#: part/templates/part/part_sidebar.html:26
msgid "Used In"
msgstr ""

#: part/templates/part/part_sidebar.html:34
#: stock/templates/stock/stock_sidebar.html:8
msgid "Allocations"
msgstr ""

#: part/templates/part/part_sidebar.html:48
msgid "Test Templates"
msgstr ""

#: part/templates/part/part_thumb.html:11
msgid "Select from existing images"
msgstr ""

#: part/templates/part/partial_delete.html:9
#, python-format
msgid "Part '<strong>%(full_name)s</strong>' cannot be deleted as it is still marked as <strong>active</strong>.\n"
"    <br>Disable the \"Active\" part attribute and re-try.\n"
"    "
msgstr ""

#: part/templates/part/partial_delete.html:17
#, python-format
msgid "Are you sure you want to delete part '<strong>%(full_name)s</strong>'?"
msgstr ""

#: part/templates/part/partial_delete.html:22
#, python-format
msgid "This part is used in BOMs for %(count)s other parts. If you delete this part, the BOMs for the following parts will be updated"
msgstr ""

#: part/templates/part/partial_delete.html:32
#, python-format
msgid "There are %(count)s stock entries defined for this part. If you delete this part, the following stock entries will also be deleted:"
msgstr ""

#: part/templates/part/partial_delete.html:43
#, python-format
msgid "There are %(count)s manufacturers defined for this part. If you delete this part, the following manufacturer parts will also be deleted:"
msgstr ""

#: part/templates/part/partial_delete.html:54
#, python-format
msgid "There are %(count)s suppliers defined for this part. If you delete this part, the following supplier parts will also be deleted:"
msgstr ""

#: part/templates/part/partial_delete.html:65
#, python-format
msgid "There are %(count)s unique parts tracked for '%(full_name)s'. Deleting this part will permanently remove this tracking information."
msgstr ""

#: part/templates/part/prices.html:16
msgid "Pricing ranges"
msgstr ""

#: part/templates/part/prices.html:22
msgid "Show supplier cost"
msgstr ""

#: part/templates/part/prices.html:23
msgid "Show purchase price"
msgstr ""

#: part/templates/part/prices.html:50
msgid "Show BOM cost"
msgstr ""

#: part/templates/part/prices.html:117
msgid "Show sale cost"
msgstr ""

#: part/templates/part/prices.html:118
msgid "Show sale price"
msgstr ""

#: part/templates/part/prices.html:140
msgid "Calculation parameters"
msgstr ""

#: part/templates/part/prices.html:155 templates/js/translated/bom.js:851
msgid "Supplier Cost"
msgstr ""

#: part/templates/part/prices.html:156 part/templates/part/prices.html:177
#: part/templates/part/prices.html:201 part/templates/part/prices.html:231
#: part/templates/part/prices.html:257 part/templates/part/prices.html:285
msgid "Jump to overview"
msgstr ""

#: part/templates/part/prices.html:181
msgid "Stock Pricing"
msgstr ""

#: part/templates/part/prices.html:190
msgid "No stock pricing history is available for this part."
msgstr ""

#: part/templates/part/prices.html:200
msgid "Internal Cost"
msgstr ""

#: part/templates/part/prices.html:215 part/views.py:1390
msgid "Add Internal Price Break"
msgstr ""

#: part/templates/part/prices.html:230
msgid "BOM Cost"
msgstr ""

#: part/templates/part/prices.html:256
msgid "Sale Cost"
msgstr ""

#: part/templates/part/prices.html:296
msgid "No sale pice history available for this part."
msgstr ""

#: part/templates/part/set_category.html:9
msgid "Set category for the following parts"
msgstr ""

#: part/templates/part/stock_count.html:7 templates/js/translated/bom.js:813
#: templates/js/translated/part.js:497 templates/js/translated/part.js:1122
#: templates/js/translated/part.js:1309
msgid "No Stock"
msgstr ""

#: part/templates/part/stock_count.html:9 templates/InvenTree/index.html:158
msgid "Low Stock"
msgstr ""

#: part/templates/part/upload_bom.html:8
msgid "Return to BOM"
msgstr ""

#: part/templates/part/upload_bom.html:13
msgid "Upload Bill of Materials"
msgstr ""

#: part/templates/part/upload_bom.html:19
msgid "BOM upload requirements"
msgstr ""

#: part/templates/part/upload_bom.html:23
#: part/templates/part/upload_bom.html:90
msgid "Upload BOM File"
msgstr ""

#: part/templates/part/upload_bom.html:29
msgid "Submit BOM Data"
msgstr ""

#: part/templates/part/upload_bom.html:37
msgid "Requirements for BOM upload"
msgstr ""

#: part/templates/part/upload_bom.html:39
msgid "The BOM file must contain the required named columns as provided in the "
msgstr ""

#: part/templates/part/upload_bom.html:39
msgid "BOM Upload Template"
msgstr ""

#: part/templates/part/upload_bom.html:40
msgid "Each part must already exist in the database"
msgstr ""

#: part/templates/part/variant_part.html:9
msgid "Create new part variant"
msgstr ""

#: part/templates/part/variant_part.html:10
#, python-format
msgid "Create a new variant of template <em>'%(full_name)s'</em>."
msgstr ""

#: part/templatetags/inventree_extras.py:125
msgid "Unknown database"
msgstr ""

#: part/views.py:90
msgid "Set Part Category"
msgstr ""

#: part/views.py:140
#, python-brace-format
msgid "Set category for {n} parts"
msgstr ""

#: part/views.py:212
msgid "Match References"
msgstr ""

#: part/views.py:509
msgid "None"
msgstr ""

#: part/views.py:568
msgid "Part QR Code"
msgstr ""

#: part/views.py:670
msgid "Select Part Image"
msgstr ""

#: part/views.py:696
msgid "Updated part image"
msgstr ""

#: part/views.py:699
msgid "Part image not found"
msgstr ""

#: part/views.py:850
msgid "Confirm Part Deletion"
msgstr ""

#: part/views.py:857
msgid "Part was deleted"
msgstr ""

#: part/views.py:866
msgid "Part Pricing"
msgstr ""

#: part/views.py:1015
msgid "Create Part Parameter Template"
msgstr ""

#: part/views.py:1025
msgid "Edit Part Parameter Template"
msgstr ""

#: part/views.py:1032
msgid "Delete Part Parameter Template"
msgstr ""

#: part/views.py:1091 templates/js/translated/part.js:315
msgid "Edit Part Category"
msgstr ""

#: part/views.py:1129
msgid "Delete Part Category"
msgstr ""

#: part/views.py:1135
msgid "Part category was deleted"
msgstr ""

#: part/views.py:1144
msgid "Create Category Parameter Template"
msgstr ""

#: part/views.py:1245
msgid "Edit Category Parameter Template"
msgstr ""

#: part/views.py:1301
msgid "Delete Category Parameter Template"
msgstr ""

#: part/views.py:1323
msgid "Added new price break"
msgstr ""

#: part/views.py:1399
msgid "Edit Internal Price Break"
msgstr ""

#: part/views.py:1407
msgid "Delete Internal Price Break"
msgstr ""

#: plugin/integration.py:138
msgid "No author found"
msgstr ""

#: plugin/integration.py:152
msgid "No date found"
msgstr ""

#: plugin/models.py:26
msgid "Plugin Configuration"
msgstr ""

#: plugin/models.py:27
msgid "Plugin Configurations"
msgstr ""

#: plugin/models.py:32
msgid "Key"
msgstr ""

#: plugin/models.py:33
msgid "Key of plugin"
msgstr ""

#: plugin/models.py:41
msgid "PluginName of the plugin"
msgstr ""

#: plugin/models.py:47
msgid "Is the plugin active"
msgstr ""

#: plugin/models.py:199
msgid "Plugin"
msgstr ""

#: plugin/samples/integration/sample.py:42
msgid "Enable PO"
msgstr ""

#: plugin/samples/integration/sample.py:43
msgid "Enable PO functionality in InvenTree interface"
msgstr ""

#: plugin/samples/integration/sample.py:48
msgid "API Key"
msgstr ""

#: plugin/samples/integration/sample.py:49
msgid "Key required for accessing external API"
msgstr ""

#: plugin/samples/integration/sample.py:52
msgid "Numerical"
msgstr ""

#: plugin/samples/integration/sample.py:53
msgid "A numerical setting"
msgstr ""

#: plugin/samples/integration/sample.py:58
msgid "Choice Setting"
msgstr ""

#: plugin/samples/integration/sample.py:59
msgid "A setting with multiple choices"
msgstr ""

#: plugin/serializers.py:50
msgid "Source URL"
msgstr ""

#: plugin/serializers.py:51
msgid "Source for the package - this can be a custom registry or a VCS path"
msgstr ""

#: plugin/serializers.py:56
msgid "Package Name"
msgstr ""

#: plugin/serializers.py:57
msgid "Name for the Plugin Package - can also contain a version indicator"
msgstr ""

#: plugin/serializers.py:60
msgid "Confirm plugin installation"
msgstr ""

#: plugin/serializers.py:61
msgid "This will install this plugin now into the current instance. The instance will go into maintenance."
msgstr ""

#: plugin/serializers.py:76
msgid "Installation not confirmed"
msgstr ""

#: plugin/serializers.py:78
msgid "Either packagename of URL must be provided"
msgstr ""

#: report/api.py:234 report/api.py:278
#, python-brace-format
msgid "Template file '{filename}' is missing or does not exist"
msgstr ""

#: report/models.py:182
msgid "Template name"
msgstr ""

#: report/models.py:188
msgid "Report template file"
msgstr ""

#: report/models.py:195
msgid "Report template description"
msgstr ""

#: report/models.py:201
msgid "Report revision number (auto-increments)"
msgstr ""

#: report/models.py:292
msgid "Pattern for generating report filenames"
msgstr ""

#: report/models.py:299
msgid "Report template is enabled"
msgstr ""

#: report/models.py:323
msgid "StockItem query filters (comma-separated list of key=value pairs)"
msgstr ""

#: report/models.py:331
msgid "Include Installed Tests"
msgstr ""

#: report/models.py:332
msgid "Include test results for stock items installed inside assembled item"
msgstr ""

#: report/models.py:382
msgid "Build Filters"
msgstr ""

#: report/models.py:383
msgid "Build query filters (comma-separated list of key=value pairs"
msgstr ""

#: report/models.py:425
msgid "Part Filters"
msgstr ""

#: report/models.py:426
msgid "Part query filters (comma-separated list of key=value pairs"
msgstr ""

#: report/models.py:460
msgid "Purchase order query filters"
msgstr ""

#: report/models.py:498
msgid "Sales order query filters"
msgstr ""

#: report/models.py:548
msgid "Snippet"
msgstr ""

#: report/models.py:549
msgid "Report snippet file"
msgstr ""

#: report/models.py:553
msgid "Snippet file description"
msgstr ""

#: report/models.py:588
msgid "Asset"
msgstr ""

#: report/models.py:589
msgid "Report asset file"
msgstr ""

#: report/models.py:592
msgid "Asset file description"
msgstr ""

#: report/templates/report/inventree_build_order_base.html:147
msgid "Required For"
msgstr ""

#: report/templates/report/inventree_test_report_base.html:21
msgid "Stock Item Test Report"
msgstr ""

#: report/templates/report/inventree_test_report_base.html:79
#: stock/models.py:519 stock/templates/stock/item_base.html:158
#: templates/js/translated/build.js:373 templates/js/translated/build.js:521
#: templates/js/translated/build.js:919 templates/js/translated/build.js:1295
#: templates/js/translated/model_renderers.js:95
#: templates/js/translated/order.js:99 templates/js/translated/order.js:1945
#: templates/js/translated/order.js:2034 templates/js/translated/stock.js:424
msgid "Serial Number"
msgstr ""

#: report/templates/report/inventree_test_report_base.html:88
msgid "Test Results"
msgstr ""

#: report/templates/report/inventree_test_report_base.html:93
#: stock/models.py:1976
msgid "Test"
msgstr ""

#: report/templates/report/inventree_test_report_base.html:94
#: stock/models.py:1982
msgid "Result"
msgstr ""

#: report/templates/report/inventree_test_report_base.html:97
#: templates/InvenTree/settings/plugin.html:50
#: templates/InvenTree/settings/plugin_settings.html:38
#: templates/js/translated/order.js:849 templates/js/translated/stock.js:2649
msgid "Date"
msgstr ""

#: report/templates/report/inventree_test_report_base.html:108
msgid "Pass"
msgstr ""

#: report/templates/report/inventree_test_report_base.html:110
msgid "Fail"
msgstr ""

#: report/templates/report/inventree_test_report_base.html:123
#: stock/templates/stock/stock_sidebar.html:16
msgid "Installed Items"
msgstr ""

#: report/templates/report/inventree_test_report_base.html:137
#: templates/js/translated/stock.js:587 templates/js/translated/stock.js:757
#: templates/js/translated/stock.js:2909
msgid "Serial"
msgstr ""

#: stock/api.py:501
msgid "Quantity is required"
msgstr ""

#: stock/api.py:508
msgid "Valid part must be supplied"
msgstr ""

<<<<<<< HEAD
#: stock/api.py:535
=======
#: stock/api.py:533
>>>>>>> f9f10088
msgid "Serial numbers cannot be supplied for a non-trackable part"
msgstr ""

#: stock/forms.py:74 stock/forms.py:198 stock/models.py:576
#: stock/templates/stock/item_base.html:195
#: templates/js/translated/stock.js:1833
msgid "Expiry Date"
msgstr ""

#: stock/forms.py:75 stock/forms.py:199
msgid "Expiration date for this stock item"
msgstr ""

#: stock/forms.py:78
msgid "Enter unique serial numbers (or leave blank)"
msgstr ""

#: stock/forms.py:133
msgid "Destination for serialized stock (by default, will remain in current location)"
msgstr ""

#: stock/forms.py:135
msgid "Serial numbers"
msgstr ""

#: stock/forms.py:135
msgid "Unique serial numbers (must match quantity)"
msgstr ""

#: stock/forms.py:137 stock/forms.py:171
msgid "Add transaction note (optional)"
msgstr ""

#: stock/forms.py:169
msgid "Destination location for uninstalled items"
msgstr ""

#: stock/forms.py:173
msgid "Confirm uninstall"
msgstr ""

#: stock/forms.py:173
msgid "Confirm removal of installed stock items"
msgstr ""

#: stock/models.py:62 stock/models.py:613
#: stock/templates/stock/item_base.html:418
msgid "Owner"
msgstr ""

#: stock/models.py:63 stock/models.py:614
msgid "Select Owner"
msgstr ""

#: stock/models.py:338
msgid "StockItem with this serial number already exists"
msgstr ""

#: stock/models.py:374
#, python-brace-format
msgid "Part type ('{pf}') must be {pe}"
msgstr ""

#: stock/models.py:384 stock/models.py:393
msgid "Quantity must be 1 for item with a serial number"
msgstr ""

#: stock/models.py:385
msgid "Serial number cannot be set if quantity greater than 1"
msgstr ""

#: stock/models.py:407
msgid "Item cannot belong to itself"
msgstr ""

#: stock/models.py:413
msgid "Item must have a build reference if is_building=True"
msgstr ""

#: stock/models.py:420
msgid "Build reference does not point to the same part object"
msgstr ""

#: stock/models.py:463
msgid "Parent Stock Item"
msgstr ""

#: stock/models.py:472
msgid "Base part"
msgstr ""

#: stock/models.py:480
msgid "Select a matching supplier part for this stock item"
msgstr ""

#: stock/models.py:486 stock/templates/stock/location.html:16
#: stock/templates/stock/stock_app_base.html:8
msgid "Stock Location"
msgstr ""

#: stock/models.py:489
msgid "Where is this stock item located?"
msgstr ""

#: stock/models.py:496
msgid "Packaging this stock item is stored in"
msgstr ""

#: stock/models.py:502 stock/templates/stock/item_base.html:300
msgid "Installed In"
msgstr ""

#: stock/models.py:505
msgid "Is this item installed in another item?"
msgstr ""

#: stock/models.py:521
msgid "Serial number for this item"
msgstr ""

#: stock/models.py:535
msgid "Batch code for this stock item"
msgstr ""

#: stock/models.py:539
msgid "Stock Quantity"
msgstr ""

#: stock/models.py:548
msgid "Source Build"
msgstr ""

#: stock/models.py:550
msgid "Build for this stock item"
msgstr ""

#: stock/models.py:561
msgid "Source Purchase Order"
msgstr ""

#: stock/models.py:564
msgid "Purchase order for this stock item"
msgstr ""

#: stock/models.py:570
msgid "Destination Sales Order"
msgstr ""

#: stock/models.py:577
msgid "Expiry date for stock item. Stock will be considered expired after this date"
msgstr ""

#: stock/models.py:590
msgid "Delete on deplete"
msgstr ""

#: stock/models.py:590
msgid "Delete this Stock Item when stock is depleted"
msgstr ""

#: stock/models.py:600 stock/templates/stock/item.html:128
msgid "Stock Item Notes"
msgstr ""

#: stock/models.py:609
msgid "Single unit purchase price at time of purchase"
msgstr ""

#: stock/models.py:1096
msgid "Part is not set as trackable"
msgstr ""

#: stock/models.py:1102
msgid "Quantity must be integer"
msgstr ""

#: stock/models.py:1108
#, python-brace-format
msgid "Quantity must not exceed available stock quantity ({n})"
msgstr ""

#: stock/models.py:1111
msgid "Serial numbers must be a list of integers"
msgstr ""

#: stock/models.py:1114
msgid "Quantity does not match serial numbers"
msgstr ""

#: stock/models.py:1121
#, python-brace-format
msgid "Serial numbers already exist: {exists}"
msgstr ""

#: stock/models.py:1192
msgid "Stock item has been assigned to a sales order"
msgstr ""

#: stock/models.py:1195
msgid "Stock item is installed in another item"
msgstr ""

#: stock/models.py:1198
msgid "Stock item contains other items"
msgstr ""

#: stock/models.py:1201
msgid "Stock item has been assigned to a customer"
msgstr ""

#: stock/models.py:1204
msgid "Stock item is currently in production"
msgstr ""

#: stock/models.py:1207
msgid "Serialized stock cannot be merged"
msgstr ""

#: stock/models.py:1214 stock/serializers.py:832
msgid "Duplicate stock items"
msgstr ""

#: stock/models.py:1218
msgid "Stock items must refer to the same part"
msgstr ""

#: stock/models.py:1222
msgid "Stock items must refer to the same supplier part"
msgstr ""

#: stock/models.py:1226
msgid "Stock status codes must match"
msgstr ""

#: stock/models.py:1397
msgid "StockItem cannot be moved as it is not in stock"
msgstr ""

#: stock/models.py:1896
msgid "Entry notes"
msgstr ""

#: stock/models.py:1953
msgid "Value must be provided for this test"
msgstr ""

#: stock/models.py:1959
msgid "Attachment must be uploaded for this test"
msgstr ""

#: stock/models.py:1977
msgid "Test name"
msgstr ""

#: stock/models.py:1983
msgid "Test result"
msgstr ""

#: stock/models.py:1989
msgid "Test output value"
msgstr ""

#: stock/models.py:1996
msgid "Test result attachment"
msgstr ""

#: stock/models.py:2002
msgid "Test notes"
msgstr ""

#: stock/serializers.py:173
msgid "Purchase price of this stock item"
msgstr ""

#: stock/serializers.py:180
msgid "Purchase currency of this stock item"
msgstr ""

#: stock/serializers.py:294
msgid "Enter number of stock items to serialize"
msgstr ""

#: stock/serializers.py:309
#, python-brace-format
msgid "Quantity must not exceed available stock quantity ({q})"
msgstr ""

#: stock/serializers.py:315
msgid "Enter serial numbers for new items"
msgstr ""

#: stock/serializers.py:326 stock/serializers.py:789 stock/serializers.py:1030
msgid "Destination stock location"
msgstr ""

#: stock/serializers.py:333
msgid "Optional note field"
msgstr ""

#: stock/serializers.py:346
msgid "Serial numbers cannot be assigned to this part"
msgstr ""

#: stock/serializers.py:363 stock/views.py:1108
msgid "Serial numbers already exist"
msgstr ""

#: stock/serializers.py:405
msgid "Select stock item to install"
msgstr ""

#: stock/serializers.py:421
msgid "Stock item is unavailable"
msgstr ""

#: stock/serializers.py:428
msgid "Selected part is not in the Bill of Materials"
msgstr ""

#: stock/serializers.py:646
msgid "Part must be salable"
msgstr ""

#: stock/serializers.py:650
msgid "Item is allocated to a sales order"
msgstr ""

#: stock/serializers.py:654
msgid "Item is allocated to a build order"
msgstr ""

#: stock/serializers.py:684
msgid "Customer to assign stock items"
msgstr ""

#: stock/serializers.py:690
msgid "Selected company is not a customer"
msgstr ""

#: stock/serializers.py:698
msgid "Stock assignment notes"
msgstr ""

#: stock/serializers.py:708 stock/serializers.py:938
msgid "A list of stock items must be provided"
msgstr ""

#: stock/serializers.py:796
msgid "Stock merging notes"
msgstr ""

#: stock/serializers.py:801
msgid "Allow mismatched suppliers"
msgstr ""

#: stock/serializers.py:802
msgid "Allow stock items with different supplier parts to be merged"
msgstr ""

#: stock/serializers.py:807
msgid "Allow mismatched status"
msgstr ""

#: stock/serializers.py:808
msgid "Allow stock items with different status codes to be merged"
msgstr ""

#: stock/serializers.py:818
msgid "At least two stock items must be provided"
msgstr ""

#: stock/serializers.py:900
msgid "StockItem primary key value"
msgstr ""

#: stock/serializers.py:928
msgid "Stock transaction notes"
msgstr ""

#: stock/templates/stock/item.html:18
msgid "Stock Tracking Information"
msgstr ""

#: stock/templates/stock/item.html:29
msgid "New Entry"
msgstr ""

#: stock/templates/stock/item.html:48
msgid "Stock Item Allocations"
msgstr ""

#: stock/templates/stock/item.html:64
msgid "Child Stock Items"
msgstr ""

#: stock/templates/stock/item.html:72
msgid "This stock item does not have any child items"
msgstr ""

#: stock/templates/stock/item.html:81
#: stock/templates/stock/stock_sidebar.html:12
msgid "Test Data"
msgstr ""

#: stock/templates/stock/item.html:85 stock/templates/stock/item_base.html:57
msgid "Test Report"
msgstr ""

#: stock/templates/stock/item.html:89
msgid "Delete Test Data"
msgstr ""

#: stock/templates/stock/item.html:93
msgid "Add Test Data"
msgstr ""

#: stock/templates/stock/item.html:150
msgid "Installed Stock Items"
msgstr ""

#: stock/templates/stock/item.html:154 templates/js/translated/stock.js:3018
msgid "Install Stock Item"
msgstr ""

#: stock/templates/stock/item.html:304 templates/js/translated/stock.js:1480
msgid "Add Test Result"
msgstr ""

#: stock/templates/stock/item_base.html:42
#: templates/js/translated/barcode.js:330
#: templates/js/translated/barcode.js:335
msgid "Unlink Barcode"
msgstr ""

#: stock/templates/stock/item_base.html:44
msgid "Link Barcode"
msgstr ""

#: stock/templates/stock/item_base.html:46 templates/stock_table.html:24
msgid "Scan to Location"
msgstr ""

#: stock/templates/stock/item_base.html:53
msgid "Printing actions"
msgstr ""

#: stock/templates/stock/item_base.html:72
msgid "Stock adjustment actions"
msgstr ""

#: stock/templates/stock/item_base.html:76
#: stock/templates/stock/location.html:51 templates/stock_table.html:50
msgid "Count stock"
msgstr ""

#: stock/templates/stock/item_base.html:79 templates/stock_table.html:48
msgid "Add stock"
msgstr ""

#: stock/templates/stock/item_base.html:82 templates/stock_table.html:49
msgid "Remove stock"
msgstr ""

#: stock/templates/stock/item_base.html:85
msgid "Serialize stock"
msgstr ""

#: stock/templates/stock/item_base.html:89
#: stock/templates/stock/location.html:57
msgid "Transfer stock"
msgstr ""

#: stock/templates/stock/item_base.html:92 templates/stock_table.html:54
msgid "Assign to customer"
msgstr ""

#: stock/templates/stock/item_base.html:95
msgid "Return to stock"
msgstr ""

#: stock/templates/stock/item_base.html:98
msgid "Uninstall stock item"
msgstr ""

#: stock/templates/stock/item_base.html:98
msgid "Uninstall"
msgstr ""

#: stock/templates/stock/item_base.html:102
msgid "Install stock item"
msgstr ""

#: stock/templates/stock/item_base.html:102
msgid "Install"
msgstr ""

#: stock/templates/stock/item_base.html:117
msgid "Convert to variant"
msgstr ""

#: stock/templates/stock/item_base.html:120
msgid "Duplicate stock item"
msgstr ""

#: stock/templates/stock/item_base.html:122
msgid "Edit stock item"
msgstr ""

#: stock/templates/stock/item_base.html:125
msgid "Delete stock item"
msgstr ""

#: stock/templates/stock/item_base.html:163
msgid "previous page"
msgstr ""

#: stock/templates/stock/item_base.html:163
msgid "Navigate to previous serial number"
msgstr ""

#: stock/templates/stock/item_base.html:172
msgid "next page"
msgstr ""

#: stock/templates/stock/item_base.html:172
msgid "Navigate to next serial number"
msgstr ""

#: stock/templates/stock/item_base.html:199
#, python-format
msgid "This StockItem expired on %(item.expiry_date)s"
msgstr ""

#: stock/templates/stock/item_base.html:199
#: templates/js/translated/table_filters.js:252
msgid "Expired"
msgstr ""

#: stock/templates/stock/item_base.html:201
#, python-format
msgid "This StockItem expires on %(item.expiry_date)s"
msgstr ""

#: stock/templates/stock/item_base.html:201
#: templates/js/translated/table_filters.js:258
msgid "Stale"
msgstr ""

#: stock/templates/stock/item_base.html:208
#: templates/js/translated/stock.js:1846
msgid "Last Updated"
msgstr ""

#: stock/templates/stock/item_base.html:213
msgid "Last Stocktake"
msgstr ""

#: stock/templates/stock/item_base.html:217
msgid "No stocktake performed"
msgstr ""

#: stock/templates/stock/item_base.html:235
msgid "You are not in the list of owners of this item. This stock item cannot be edited."
msgstr ""

#: stock/templates/stock/item_base.html:242
msgid "This stock item is in production and cannot be edited."
msgstr ""

#: stock/templates/stock/item_base.html:243
msgid "Edit the stock item from the build view."
msgstr ""

#: stock/templates/stock/item_base.html:256
msgid "This stock item has not passed all required tests"
msgstr ""

#: stock/templates/stock/item_base.html:264
msgid "This stock item is allocated to Sales Order"
msgstr ""

#: stock/templates/stock/item_base.html:272
msgid "This stock item is allocated to Build Order"
msgstr ""

#: stock/templates/stock/item_base.html:278
msgid "This stock item is serialized - it has a unique serial number and the quantity cannot be adjusted."
msgstr ""

#: stock/templates/stock/item_base.html:319
#: templates/js/translated/build.js:1317
msgid "No location set"
msgstr ""

#: stock/templates/stock/item_base.html:326
msgid "Barcode Identifier"
msgstr ""

#: stock/templates/stock/item_base.html:368
msgid "Parent Item"
msgstr ""

#: stock/templates/stock/item_base.html:386
msgid "No manufacturer set"
msgstr ""

#: stock/templates/stock/item_base.html:411
msgid "Tests"
msgstr ""

#: stock/templates/stock/item_base.html:492
msgid "Edit Stock Status"
msgstr ""

#: stock/templates/stock/item_delete.html:9
msgid "Are you sure you want to delete this stock item?"
msgstr ""

#: stock/templates/stock/item_delete.html:12
#, python-format
msgid "This will remove <strong>%(qty)s</strong> units of <strong>%(full_name)s</strong> from stock."
msgstr ""

#: stock/templates/stock/item_serialize.html:5
msgid "Create serialized items from this stock item."
msgstr ""

#: stock/templates/stock/item_serialize.html:7
msgid "Select quantity to serialize, and unique serial numbers."
msgstr ""

#: stock/templates/stock/location.html:37
msgid "Check-in Items"
msgstr ""

#: stock/templates/stock/location.html:65
msgid "Location actions"
msgstr ""

#: stock/templates/stock/location.html:67
msgid "Edit location"
msgstr ""

#: stock/templates/stock/location.html:69
msgid "Delete location"
msgstr ""

#: stock/templates/stock/location.html:79
msgid "Create new stock location"
msgstr ""

#: stock/templates/stock/location.html:80
msgid "New Location"
msgstr ""

#: stock/templates/stock/location.html:99
#: stock/templates/stock/location.html:105
msgid "Location Path"
msgstr ""

#: stock/templates/stock/location.html:106
msgid "Top level stock location"
msgstr ""

#: stock/templates/stock/location.html:119
msgid "You are not in the list of owners of this location. This stock location cannot be edited."
msgstr ""

#: stock/templates/stock/location.html:132
#: stock/templates/stock/location.html:179
#: stock/templates/stock/location_sidebar.html:5
msgid "Sublocations"
msgstr ""

#: stock/templates/stock/location.html:146 templates/InvenTree/search.html:164
#: templates/stats.html:109 users/models.py:42
msgid "Stock Locations"
msgstr ""

#: stock/templates/stock/location.html:186 templates/stock_table.html:30
msgid "Printing Actions"
msgstr ""

#: stock/templates/stock/location.html:190 templates/stock_table.html:34
msgid "Print labels"
msgstr ""

#: stock/templates/stock/location_delete.html:7
msgid "Are you sure you want to delete this stock location?"
msgstr ""

#: stock/templates/stock/stock_app_base.html:16
msgid "Loading..."
msgstr ""

#: stock/templates/stock/stock_sidebar.html:5
msgid "Stock Tracking"
msgstr ""

#: stock/templates/stock/stock_sidebar.html:20
msgid "Child Items"
msgstr ""

#: stock/templates/stock/stock_uninstall.html:8
msgid "The following stock items will be uninstalled"
msgstr ""

#: stock/templates/stock/stockitem_convert.html:7 stock/views.py:730
msgid "Convert Stock Item"
msgstr ""

#: stock/templates/stock/stockitem_convert.html:8
#, python-format
msgid "This stock item is current an instance of <em>%(part)s</em>"
msgstr ""

#: stock/templates/stock/stockitem_convert.html:9
msgid "It can be converted to one of the part variants listed below."
msgstr ""

#: stock/templates/stock/stockitem_convert.html:14
msgid "This action cannot be easily undone"
msgstr ""

#: stock/templates/stock/tracking_delete.html:6
msgid "Are you sure you want to delete this stock tracking entry?"
msgstr ""

#: stock/views.py:162 templates/js/translated/stock.js:140
msgid "Edit Stock Location"
msgstr ""

#: stock/views.py:269 stock/views.py:709 stock/views.py:835 stock/views.py:1117
msgid "Owner is required (ownership control is enabled)"
msgstr ""

#: stock/views.py:284
msgid "Stock Location QR code"
msgstr ""

#: stock/views.py:303
msgid "Return to Stock"
msgstr ""

#: stock/views.py:312
msgid "Specify a valid location"
msgstr ""

#: stock/views.py:323
msgid "Stock item returned from customer"
msgstr ""

#: stock/views.py:334
msgid "Delete All Test Data"
msgstr ""

#: stock/views.py:351
msgid "Confirm test data deletion"
msgstr ""

#: stock/views.py:352
msgid "Check the confirmation box"
msgstr ""

#: stock/views.py:456
msgid "Stock Item QR Code"
msgstr ""

#: stock/views.py:481
msgid "Uninstall Stock Items"
msgstr ""

#: stock/views.py:578 templates/js/translated/stock.js:1075
msgid "Confirm stock adjustment"
msgstr ""

#: stock/views.py:589
msgid "Uninstalled stock items"
msgstr ""

#: stock/views.py:611 templates/js/translated/stock.js:333
msgid "Edit Stock Item"
msgstr ""

#: stock/views.py:761
msgid "Create new Stock Location"
msgstr ""

#: stock/views.py:862
msgid "Create new Stock Item"
msgstr ""

#: stock/views.py:1004 templates/js/translated/stock.js:313
msgid "Duplicate Stock Item"
msgstr ""

#: stock/views.py:1086
msgid "Quantity cannot be negative"
msgstr ""

#: stock/views.py:1186
msgid "Delete Stock Location"
msgstr ""

#: stock/views.py:1199
msgid "Delete Stock Item"
msgstr ""

#: stock/views.py:1210
msgid "Delete Stock Tracking Entry"
msgstr ""

#: stock/views.py:1217
msgid "Edit Stock Tracking Entry"
msgstr ""

#: stock/views.py:1226
msgid "Add Stock Tracking Entry"
msgstr ""

#: templates/403.html:5 templates/403.html:11
msgid "Permission Denied"
msgstr ""

#: templates/403.html:14
msgid "You do not have permission to view this page."
msgstr ""

#: templates/404.html:5 templates/404.html:11
msgid "Page Not Found"
msgstr ""

#: templates/404.html:14
msgid "The requested page does not exist"
msgstr ""

#: templates/500.html:5 templates/500.html:11
msgid "Internal Server Error"
msgstr ""

#: templates/500.html:14
msgid "The InvenTree server raised an internal error"
msgstr ""

#: templates/500.html:15
msgid "Refer to the error log in the admin interface for further details"
msgstr ""

#: templates/503.html:10 templates/503.html:35
msgid "Site is in Maintenance"
msgstr ""

#: templates/503.html:41
msgid "The site is currently in maintenance and should be up again soon!"
msgstr ""

#: templates/InvenTree/index.html:7
msgid "Index"
msgstr ""

#: templates/InvenTree/index.html:88
msgid "Subscribed Parts"
msgstr ""

#: templates/InvenTree/index.html:98
msgid "Subscribed Categories"
msgstr ""

#: templates/InvenTree/index.html:108
msgid "Latest Parts"
msgstr ""

#: templates/InvenTree/index.html:119
msgid "BOM Waiting Validation"
msgstr ""

#: templates/InvenTree/index.html:145
msgid "Recently Updated"
msgstr ""

#: templates/InvenTree/index.html:168
msgid "Depleted Stock"
msgstr ""

#: templates/InvenTree/index.html:191
msgid "Expired Stock"
msgstr ""

#: templates/InvenTree/index.html:202
msgid "Stale Stock"
msgstr ""

#: templates/InvenTree/index.html:224
msgid "Build Orders In Progress"
msgstr ""

#: templates/InvenTree/index.html:235
msgid "Overdue Build Orders"
msgstr ""

#: templates/InvenTree/index.html:255
msgid "Outstanding Purchase Orders"
msgstr ""

#: templates/InvenTree/index.html:266
msgid "Overdue Purchase Orders"
msgstr ""

#: templates/InvenTree/index.html:286
msgid "Outstanding Sales Orders"
msgstr ""

#: templates/InvenTree/index.html:297
msgid "Overdue Sales Orders"
msgstr ""

#: templates/InvenTree/search.html:8
msgid "Search Results"
msgstr ""

#: templates/InvenTree/settings/barcode.html:8
msgid "Barcode Settings"
msgstr ""

#: templates/InvenTree/settings/build.html:8
msgid "Build Order Settings"
msgstr ""

#: templates/InvenTree/settings/category.html:7
msgid "Category Settings"
msgstr ""

#: templates/InvenTree/settings/currencies.html:8
msgid "Currency Settings"
msgstr ""

#: templates/InvenTree/settings/currencies.html:19
msgid "Base Currency"
msgstr ""

#: templates/InvenTree/settings/currencies.html:24
msgid "Exchange Rates"
msgstr ""

#: templates/InvenTree/settings/currencies.html:38
msgid "Last Update"
msgstr ""

#: templates/InvenTree/settings/currencies.html:44
msgid "Never"
msgstr ""

#: templates/InvenTree/settings/currencies.html:49
msgid "Update Now"
msgstr ""

#: templates/InvenTree/settings/global.html:9
msgid "Server Settings"
msgstr ""

#: templates/InvenTree/settings/login.html:9
#: templates/InvenTree/settings/sidebar.html:29
msgid "Login Settings"
msgstr ""

#: templates/InvenTree/settings/login.html:21 templates/account/signup.html:5
msgid "Signup"
msgstr ""

#: templates/InvenTree/settings/mixins/settings.html:5
#: templates/InvenTree/settings/settings.html:12 templates/navbar.html:113
msgid "Settings"
msgstr ""

#: templates/InvenTree/settings/mixins/urls.html:5
msgid "URLs"
msgstr ""

#: templates/InvenTree/settings/mixins/urls.html:8
#, python-format
msgid "The Base-URL for this plugin is <a href=\"/%(base)s\" target=\"_blank\"><strong>%(base)s</strong></a>."
msgstr ""

#: templates/InvenTree/settings/mixins/urls.html:23
msgid "Open in new tab"
msgstr ""

#: templates/InvenTree/settings/part.html:7
msgid "Part Settings"
msgstr ""

#: templates/InvenTree/settings/part.html:44
msgid "Part Import"
msgstr ""

#: templates/InvenTree/settings/part.html:48
msgid "Import Part"
msgstr ""

#: templates/InvenTree/settings/part.html:62
msgid "Part Parameter Templates"
msgstr ""

#: templates/InvenTree/settings/plugin.html:10
msgid "Plugin Settings"
msgstr ""

#: templates/InvenTree/settings/plugin.html:16
msgid "Changing the settings below require you to immediatly restart InvenTree. Do not change this while under active usage."
msgstr ""

#: templates/InvenTree/settings/plugin.html:33
msgid "Plugins"
msgstr ""

#: templates/InvenTree/settings/plugin.html:38
#: templates/js/translated/plugin.js:15
msgid "Install Plugin"
msgstr ""

#: templates/InvenTree/settings/plugin.html:47 templates/navbar.html:111
#: users/models.py:39
msgid "Admin"
msgstr ""

#: templates/InvenTree/settings/plugin.html:49
#: templates/InvenTree/settings/plugin_settings.html:28
msgid "Author"
msgstr ""

#: templates/InvenTree/settings/plugin.html:51
#: templates/InvenTree/settings/plugin_settings.html:43
msgid "Version"
msgstr ""

#: templates/InvenTree/settings/plugin.html:92
msgid "Inactive plugins"
msgstr ""

#: templates/InvenTree/settings/plugin.html:115
msgid "Plugin Error Stack"
msgstr ""

#: templates/InvenTree/settings/plugin.html:124
msgid "Stage"
msgstr ""

#: templates/InvenTree/settings/plugin.html:126
msgid "Message"
msgstr ""

#: templates/InvenTree/settings/plugin_settings.html:10
#, python-format
msgid "Plugin details for %(name)s"
msgstr ""

#: templates/InvenTree/settings/plugin_settings.html:17
msgid "Plugin information"
msgstr ""

#: templates/InvenTree/settings/plugin_settings.html:48
msgid "no version information supplied"
msgstr ""

#: templates/InvenTree/settings/plugin_settings.html:62
msgid "License"
msgstr ""

#: templates/InvenTree/settings/plugin_settings.html:71
msgid "The code information is pulled from the latest git commit for this plugin. It might not reflect official version numbers or information but the actual code running."
msgstr ""

#: templates/InvenTree/settings/plugin_settings.html:77
msgid "Package information"
msgstr ""

#: templates/InvenTree/settings/plugin_settings.html:83
msgid "Installation method"
msgstr ""

#: templates/InvenTree/settings/plugin_settings.html:86
msgid "This plugin was installed as a package"
msgstr ""

#: templates/InvenTree/settings/plugin_settings.html:88
msgid "This plugin was found in a local InvenTree path"
msgstr ""

#: templates/InvenTree/settings/plugin_settings.html:94
msgid "Installation path"
msgstr ""

#: templates/InvenTree/settings/plugin_settings.html:100
msgid "Commit Author"
msgstr ""

#: templates/InvenTree/settings/plugin_settings.html:104
#: templates/about.html:47
msgid "Commit Date"
msgstr ""

#: templates/InvenTree/settings/plugin_settings.html:108
#: templates/about.html:40
msgid "Commit Hash"
msgstr ""

#: templates/InvenTree/settings/plugin_settings.html:112
msgid "Commit Message"
msgstr ""

#: templates/InvenTree/settings/plugin_settings.html:117
msgid "Sign Status"
msgstr ""

#: templates/InvenTree/settings/plugin_settings.html:122
msgid "Sign Key"
msgstr ""

#: templates/InvenTree/settings/po.html:7
msgid "Purchase Order Settings"
msgstr ""

#: templates/InvenTree/settings/report.html:8
#: templates/InvenTree/settings/user_reports.html:9
msgid "Report Settings"
msgstr ""

#: templates/InvenTree/settings/setting.html:33
msgid "No value set"
msgstr ""

#: templates/InvenTree/settings/setting.html:38
msgid "Edit setting"
msgstr ""

#: templates/InvenTree/settings/settings.html:115
msgid "Edit Plugin Setting"
msgstr ""

#: templates/InvenTree/settings/settings.html:117
msgid "Edit Global Setting"
msgstr ""

#: templates/InvenTree/settings/settings.html:119
msgid "Edit User Setting"
msgstr ""

#: templates/InvenTree/settings/settings.html:208
msgid "No category parameter templates found"
msgstr ""

#: templates/InvenTree/settings/settings.html:230
#: templates/InvenTree/settings/settings.html:329
msgid "Edit Template"
msgstr ""

#: templates/InvenTree/settings/settings.html:231
#: templates/InvenTree/settings/settings.html:330
msgid "Delete Template"
msgstr ""

#: templates/InvenTree/settings/settings.html:309
msgid "No part parameter templates found"
msgstr ""

#: templates/InvenTree/settings/settings.html:313
msgid "ID"
msgstr ""

#: templates/InvenTree/settings/sidebar.html:6
#: templates/InvenTree/settings/user_settings.html:9
msgid "User Settings"
msgstr ""

#: templates/InvenTree/settings/sidebar.html:9
#: templates/InvenTree/settings/user.html:12
msgid "Account Settings"
msgstr ""

#: templates/InvenTree/settings/sidebar.html:11
#: templates/InvenTree/settings/user_display.html:9
msgid "Display Settings"
msgstr ""

#: templates/InvenTree/settings/sidebar.html:13
msgid "Home Page"
msgstr ""

#: templates/InvenTree/settings/sidebar.html:15
#: templates/InvenTree/settings/user_search.html:9
msgid "Search Settings"
msgstr ""

#: templates/InvenTree/settings/sidebar.html:17
msgid "Label Printing"
msgstr ""

#: templates/InvenTree/settings/sidebar.html:19
#: templates/InvenTree/settings/sidebar.html:35
msgid "Reporting"
msgstr ""

#: templates/InvenTree/settings/sidebar.html:24
msgid "Global Settings"
msgstr ""

#: templates/InvenTree/settings/sidebar.html:27
msgid "Server Configuration"
msgstr ""

#: templates/InvenTree/settings/sidebar.html:33
msgid "Currencies"
msgstr ""

#: templates/InvenTree/settings/sidebar.html:39
msgid "Categories"
msgstr ""

#: templates/InvenTree/settings/so.html:7
msgid "Sales Order Settings"
msgstr ""

#: templates/InvenTree/settings/stock.html:7
msgid "Stock Settings"
msgstr ""

#: templates/InvenTree/settings/user.html:18
#: templates/account/password_reset_from_key.html:4
#: templates/account/password_reset_from_key.html:7
msgid "Change Password"
msgstr ""

#: templates/InvenTree/settings/user.html:22
#: templates/js/translated/helpers.js:26
msgid "Edit"
msgstr ""

#: templates/InvenTree/settings/user.html:32
msgid "Username"
msgstr ""

#: templates/InvenTree/settings/user.html:36
msgid "First Name"
msgstr ""

#: templates/InvenTree/settings/user.html:40
msgid "Last Name"
msgstr ""

#: templates/InvenTree/settings/user.html:54
msgid "The following email addresses are associated with your account:"
msgstr ""

#: templates/InvenTree/settings/user.html:75
msgid "Verified"
msgstr ""

#: templates/InvenTree/settings/user.html:77
msgid "Unverified"
msgstr ""

#: templates/InvenTree/settings/user.html:79
msgid "Primary"
msgstr ""

#: templates/InvenTree/settings/user.html:85
msgid "Make Primary"
msgstr ""

#: templates/InvenTree/settings/user.html:86
msgid "Re-send Verification"
msgstr ""

#: templates/InvenTree/settings/user.html:87
#: templates/InvenTree/settings/user.html:149
msgid "Remove"
msgstr ""

#: templates/InvenTree/settings/user.html:95
#: templates/InvenTree/settings/user.html:201
msgid "Warning:"
msgstr ""

#: templates/InvenTree/settings/user.html:96
msgid "You currently do not have any email address set up. You should really add an email address so you can receive notifications, reset your password, etc."
msgstr ""

#: templates/InvenTree/settings/user.html:104
msgid "Add Email Address"
msgstr ""

#: templates/InvenTree/settings/user.html:109
msgid "Add Email"
msgstr ""

#: templates/InvenTree/settings/user.html:117
msgid "Social Accounts"
msgstr ""

#: templates/InvenTree/settings/user.html:122
msgid "You can sign in to your account using any of the following third party accounts:"
msgstr ""

#: templates/InvenTree/settings/user.html:157
msgid "You currently have no social network accounts connected to this account."
msgstr ""

#: templates/InvenTree/settings/user.html:162
msgid "Add a 3rd Party Account"
msgstr ""

#: templates/InvenTree/settings/user.html:172
msgid "Multifactor"
msgstr ""

#: templates/InvenTree/settings/user.html:177
msgid "You have these factors available:"
msgstr ""

#: templates/InvenTree/settings/user.html:187
msgid "TOTP"
msgstr ""

#: templates/InvenTree/settings/user.html:193
msgid "Static"
msgstr ""

#: templates/InvenTree/settings/user.html:202
msgid "You currently do not have any factors set up."
msgstr ""

#: templates/InvenTree/settings/user.html:209
msgid "Change factors"
msgstr ""

#: templates/InvenTree/settings/user.html:210
msgid "Setup multifactor"
msgstr ""

#: templates/InvenTree/settings/user.html:212
msgid "Remove multifactor"
msgstr ""

#: templates/InvenTree/settings/user.html:220
msgid "Active Sessions"
msgstr ""

#: templates/InvenTree/settings/user.html:226
msgid "Log out active sessions (except this one)"
msgstr ""

#: templates/InvenTree/settings/user.html:227
msgid "Log Out Active Sessions"
msgstr ""

#: templates/InvenTree/settings/user.html:236
msgid "<em>unknown on unknown</em>"
msgstr ""

#: templates/InvenTree/settings/user.html:237
msgid "<em>unknown</em>"
msgstr ""

#: templates/InvenTree/settings/user.html:241
msgid "IP Address"
msgstr ""

#: templates/InvenTree/settings/user.html:242
msgid "Device"
msgstr ""

#: templates/InvenTree/settings/user.html:243
msgid "Last Activity"
msgstr ""

#: templates/InvenTree/settings/user.html:252
#, python-format
msgid "%(time)s ago (this session)"
msgstr ""

#: templates/InvenTree/settings/user.html:254
#, python-format
msgid "%(time)s ago"
msgstr ""

#: templates/InvenTree/settings/user.html:266
msgid "Do you really want to remove the selected email address?"
msgstr ""

#: templates/InvenTree/settings/user_display.html:25
msgid "Theme Settings"
msgstr ""

#: templates/InvenTree/settings/user_display.html:35
msgid "Select theme"
msgstr ""

#: templates/InvenTree/settings/user_display.html:46
msgid "Set Theme"
msgstr ""

#: templates/InvenTree/settings/user_display.html:54
msgid "Language Settings"
msgstr ""

#: templates/InvenTree/settings/user_display.html:63
msgid "Select language"
msgstr ""

#: templates/InvenTree/settings/user_display.html:79
#, python-format
msgid "%(lang_translated)s%% translated"
msgstr ""

#: templates/InvenTree/settings/user_display.html:81
msgid "No translations available"
msgstr ""

#: templates/InvenTree/settings/user_display.html:88
msgid "Set Language"
msgstr ""

#: templates/InvenTree/settings/user_display.html:91
msgid "Some languages are not complete"
msgstr ""

#: templates/InvenTree/settings/user_display.html:93
msgid "Show only sufficent"
msgstr ""

#: templates/InvenTree/settings/user_display.html:95
msgid "and hidden."
msgstr ""

#: templates/InvenTree/settings/user_display.html:95
msgid "Show them too"
msgstr ""

#: templates/InvenTree/settings/user_display.html:101
msgid "Help the translation efforts!"
msgstr ""

#: templates/InvenTree/settings/user_display.html:102
#, python-format
msgid "Native language translation of the InvenTree web application is <a href=\"%(link)s\">community contributed via crowdin</a>. Contributions are welcomed and encouraged."
msgstr ""

#: templates/InvenTree/settings/user_homepage.html:9
msgid "Home Page Settings"
msgstr ""

#: templates/InvenTree/settings/user_labels.html:9
msgid "Label Settings"
msgstr ""

#: templates/about.html:10
msgid "InvenTree Version Information"
msgstr ""

#: templates/about.html:11 templates/about.html:105
#: templates/js/translated/bom.js:132 templates/js/translated/bom.js:620
#: templates/js/translated/modals.js:53 templates/js/translated/modals.js:584
#: templates/js/translated/modals.js:678 templates/js/translated/modals.js:986
#: templates/modals.html:15 templates/modals.html:27 templates/modals.html:39
#: templates/modals.html:50
msgid "Close"
msgstr ""

#: templates/about.html:20
msgid "InvenTree Version"
msgstr ""

#: templates/about.html:25
msgid "Development Version"
msgstr ""

#: templates/about.html:28
msgid "Up to Date"
msgstr ""

#: templates/about.html:30
msgid "Update Available"
msgstr ""

#: templates/about.html:53
msgid "InvenTree Documentation"
msgstr ""

#: templates/about.html:58
msgid "API Version"
msgstr ""

#: templates/about.html:63
msgid "Python Version"
msgstr ""

#: templates/about.html:68
msgid "Django Version"
msgstr ""

#: templates/about.html:73
msgid "View Code on GitHub"
msgstr ""

#: templates/about.html:78
msgid "Credits"
msgstr ""

#: templates/about.html:83
msgid "Mobile App"
msgstr ""

#: templates/about.html:88
msgid "Submit Bug Report"
msgstr ""

#: templates/about.html:95 templates/clip.html:4
msgid "copy to clipboard"
msgstr ""

#: templates/about.html:95
msgid "copy version information"
msgstr ""

#: templates/account/email_confirm.html:6
#: templates/account/email_confirm.html:10
msgid "Confirm Email Address"
msgstr ""

#: templates/account/email_confirm.html:16
#, python-format
msgid "Please confirm that <a href=\"mailto:%(email)s\">%(email)s</a> is an email address for user %(user_display)s."
msgstr ""

#: templates/account/email_confirm.html:27
#, python-format
msgid "This email confirmation link expired or is invalid. Please <a href=\"%(email_url)s\">issue a new email confirmation request</a>."
msgstr ""

#: templates/account/login.html:6 templates/account/login.html:16
#: templates/account/login.html:39
msgid "Sign In"
msgstr ""

#: templates/account/login.html:21
#, python-format
msgid "Please sign in with one\n"
"of your existing third party accounts or  <a class=\"btn btn-primary btn-small\" href=\"%(signup_url)s\">sign up</a>\n"
"for a account and sign in below:"
msgstr ""

#: templates/account/login.html:25
#, python-format
msgid "If you have not created an account yet, then please\n"
"<a href=\"%(signup_url)s\">sign up</a> first."
msgstr ""

#: templates/account/login.html:42
msgid "Forgot Password?"
msgstr ""

#: templates/account/login.html:47
msgid "InvenTree demo instance"
msgstr ""

#: templates/account/login.html:47
msgid "Click here for login details"
msgstr ""

#: templates/account/login.html:55
msgid "or use SSO"
msgstr ""

#: templates/account/logout.html:5 templates/account/logout.html:8
#: templates/account/logout.html:20
msgid "Sign Out"
msgstr ""

#: templates/account/logout.html:10
msgid "Are you sure you want to sign out?"
msgstr ""

#: templates/account/logout.html:19
msgid "Back to Site"
msgstr ""

#: templates/account/password_reset.html:5
#: templates/account/password_reset.html:12
msgid "Password Reset"
msgstr ""

#: templates/account/password_reset.html:18
msgid "Forgotten your password? Enter your email address below, and we'll send you an email allowing you to reset it."
msgstr ""

#: templates/account/password_reset.html:23
msgid "Reset My Password"
msgstr ""

#: templates/account/password_reset.html:27 templates/account/signup.html:36
msgid "This function is currently disabled. Please contact an administrator."
msgstr ""

#: templates/account/password_reset_from_key.html:7
msgid "Bad Token"
msgstr ""

#: templates/account/password_reset_from_key.html:11
#, python-format
msgid "The password reset link was invalid, possibly because it has already been used.  Please request a <a href=\"%(passwd_reset_url)s\">new password reset</a>."
msgstr ""

#: templates/account/password_reset_from_key.html:18
msgid "Change password"
msgstr ""

#: templates/account/password_reset_from_key.html:22
msgid "Your password is now changed."
msgstr ""

#: templates/account/signup.html:11 templates/account/signup.html:22
msgid "Sign Up"
msgstr ""

#: templates/account/signup.html:13
#, python-format
msgid "Already have an account? Then please <a href=\"%(login_url)s\">sign in</a>."
msgstr ""

#: templates/account/signup.html:27
msgid "Or use a SSO-provider for signup"
msgstr ""

#: templates/admin_button.html:2
msgid "View in administration panel"
msgstr ""

#: templates/allauth_2fa/authenticate.html:5
msgid "Two-Factor Authentication"
msgstr ""

#: templates/allauth_2fa/authenticate.html:12
msgid "Authenticate"
msgstr ""

#: templates/allauth_2fa/backup_tokens.html:6
msgid "Two-Factor Authentication Backup Tokens"
msgstr ""

#: templates/allauth_2fa/backup_tokens.html:17
msgid "Backup tokens have been generated, but are not revealed here for security reasons. Press the button below to generate new ones."
msgstr ""

#: templates/allauth_2fa/backup_tokens.html:20
msgid "No tokens. Press the button below to generate some."
msgstr ""

#: templates/allauth_2fa/backup_tokens.html:27
msgid "Generate backup tokens"
msgstr ""

#: templates/allauth_2fa/backup_tokens.html:31
#: templates/allauth_2fa/setup.html:40
<<<<<<< HEAD
msgid "back to settings"
=======
msgid "Back to settings"
>>>>>>> f9f10088
msgstr ""

#: templates/allauth_2fa/remove.html:6
msgid "Disable Two-Factor Authentication"
msgstr ""

#: templates/allauth_2fa/remove.html:9
msgid "Are you sure?"
msgstr ""

#: templates/allauth_2fa/remove.html:14
msgid "Disable Two-Factor"
msgstr ""

#: templates/allauth_2fa/setup.html:6
msgid "Setup Two-Factor Authentication"
msgstr ""

#: templates/allauth_2fa/setup.html:10
msgid "Step 1"
msgstr ""

#: templates/allauth_2fa/setup.html:14
msgid "Scan the QR code below with a token generator of your choice (for instance Google Authenticator)."
msgstr ""

#: templates/allauth_2fa/setup.html:23
msgid "Step 2"
msgstr ""

#: templates/allauth_2fa/setup.html:27
msgid "Input a token generated by the app:"
msgstr ""

#: templates/allauth_2fa/setup.html:35
msgid "Verify"
msgstr ""

#: templates/attachment_button.html:4 templates/js/translated/attachment.js:54
msgid "Add Link"
msgstr ""

#: templates/attachment_button.html:7 templates/js/translated/attachment.js:36
msgid "Add Attachment"
msgstr ""

#: templates/base.html:97
msgid "Server Restart Required"
msgstr ""

#: templates/base.html:100
msgid "A configuration option has been changed which requires a server restart"
msgstr ""

#: templates/base.html:100
msgid "Contact your system administrator for further information"
msgstr ""

#: templates/email/build_order_required_stock.html:7
msgid "Stock is required for the following build order"
msgstr ""

#: templates/email/build_order_required_stock.html:8
#, python-format
msgid "Build order %(build)s - building %(quantity)s x %(part)s"
msgstr ""

#: templates/email/build_order_required_stock.html:10
msgid "Click on the following link to view this build order"
msgstr ""

#: templates/email/build_order_required_stock.html:14
msgid "The following parts are low on required stock"
msgstr ""

#: templates/email/build_order_required_stock.html:18
#: templates/js/translated/bom.js:1335
msgid "Required Quantity"
msgstr ""

#: templates/email/build_order_required_stock.html:19
#: templates/email/low_stock_notification.html:18
#: templates/js/translated/bom.js:804 templates/js/translated/build.js:1411
#: templates/js/translated/build.js:2048
#: templates/js/translated/table_filters.js:178
msgid "Available"
msgstr ""

#: templates/email/build_order_required_stock.html:38
#: templates/email/low_stock_notification.html:31
msgid "You are receiving this email because you are subscribed to notifications for this part "
msgstr ""

#: templates/email/email.html:35
msgid "InvenTree version"
msgstr ""

#: templates/email/low_stock_notification.html:7
#, python-format
msgid " The available stock for %(part)s has fallen below the configured minimum level"
msgstr ""

#: templates/email/low_stock_notification.html:9
msgid "Click on the following link to view this part"
msgstr ""

#: templates/email/low_stock_notification.html:19
msgid "Minimum Quantity"
msgstr ""

#: templates/image_download.html:8
msgid "Specify URL for downloading image"
msgstr ""

#: templates/image_download.html:11
msgid "Must be a valid image URL"
msgstr ""

#: templates/image_download.html:12
msgid "Remote server must be accessible"
msgstr ""

#: templates/image_download.html:13
msgid "Remote image must not exceed maximum allowable file size"
msgstr ""

#: templates/js/translated/api.js:185 templates/js/translated/modals.js:1056
msgid "No Response"
msgstr ""

#: templates/js/translated/api.js:186 templates/js/translated/modals.js:1057
msgid "No response from the InvenTree server"
msgstr ""

#: templates/js/translated/api.js:192
msgid "Error 400: Bad request"
msgstr ""

#: templates/js/translated/api.js:193
msgid "API request returned error code 400"
msgstr ""

#: templates/js/translated/api.js:197 templates/js/translated/modals.js:1066
msgid "Error 401: Not Authenticated"
msgstr ""

#: templates/js/translated/api.js:198 templates/js/translated/modals.js:1067
msgid "Authentication credentials not supplied"
msgstr ""

#: templates/js/translated/api.js:202 templates/js/translated/modals.js:1071
msgid "Error 403: Permission Denied"
msgstr ""

#: templates/js/translated/api.js:203 templates/js/translated/modals.js:1072
msgid "You do not have the required permissions to access this function"
msgstr ""

#: templates/js/translated/api.js:207 templates/js/translated/modals.js:1076
msgid "Error 404: Resource Not Found"
msgstr ""

#: templates/js/translated/api.js:208 templates/js/translated/modals.js:1077
msgid "The requested resource could not be located on the server"
msgstr ""

#: templates/js/translated/api.js:212
msgid "Error 405: Method Not Allowed"
msgstr ""

#: templates/js/translated/api.js:213
msgid "HTTP method not allowed at URL"
msgstr ""

#: templates/js/translated/api.js:217 templates/js/translated/modals.js:1081
msgid "Error 408: Timeout"
msgstr ""

#: templates/js/translated/api.js:218 templates/js/translated/modals.js:1082
msgid "Connection timeout while requesting data from server"
msgstr ""

#: templates/js/translated/api.js:221
msgid "Unhandled Error Code"
msgstr ""

#: templates/js/translated/api.js:222
msgid "Error code"
msgstr ""

#: templates/js/translated/attachment.js:78
msgid "No attachments found"
msgstr ""

#: templates/js/translated/attachment.js:100
msgid "Edit Attachment"
msgstr ""

#: templates/js/translated/attachment.js:110
msgid "Confirm Delete"
msgstr ""

#: templates/js/translated/attachment.js:111
msgid "Delete Attachment"
msgstr ""

#: templates/js/translated/attachment.js:167
msgid "Upload Date"
msgstr ""

#: templates/js/translated/attachment.js:180
msgid "Edit attachment"
msgstr ""

#: templates/js/translated/attachment.js:187
msgid "Delete attachment"
msgstr ""

#: templates/js/translated/barcode.js:29
msgid "Scan barcode data here using wedge scanner"
msgstr ""

#: templates/js/translated/barcode.js:31
msgid "Enter barcode data"
msgstr ""

#: templates/js/translated/barcode.js:35
msgid "Barcode"
msgstr ""

#: templates/js/translated/barcode.js:53
msgid "Enter optional notes for stock transfer"
msgstr ""

#: templates/js/translated/barcode.js:54
msgid "Enter notes"
msgstr ""

#: templates/js/translated/barcode.js:92
msgid "Server error"
msgstr ""

#: templates/js/translated/barcode.js:113
msgid "Unknown response from server"
msgstr ""

#: templates/js/translated/barcode.js:140
#: templates/js/translated/modals.js:1046
msgid "Invalid server response"
msgstr ""

#: templates/js/translated/barcode.js:233
msgid "Scan barcode data below"
msgstr ""

#: templates/js/translated/barcode.js:280 templates/navbar.html:94
msgid "Scan Barcode"
msgstr ""

#: templates/js/translated/barcode.js:291
msgid "No URL in response"
msgstr ""

#: templates/js/translated/barcode.js:309
msgid "Link Barcode to Stock Item"
msgstr ""

#: templates/js/translated/barcode.js:332
msgid "This will remove the association between this stock item and the barcode"
msgstr ""

#: templates/js/translated/barcode.js:338
msgid "Unlink"
msgstr ""

#: templates/js/translated/barcode.js:397 templates/js/translated/stock.js:1027
msgid "Remove stock item"
msgstr ""

#: templates/js/translated/barcode.js:439
msgid "Check Stock Items into Location"
msgstr ""

#: templates/js/translated/barcode.js:443
#: templates/js/translated/barcode.js:573
msgid "Check In"
msgstr ""

#: templates/js/translated/barcode.js:485
#: templates/js/translated/barcode.js:612
msgid "Error transferring stock"
msgstr ""

#: templates/js/translated/barcode.js:507
msgid "Stock Item already scanned"
msgstr ""

#: templates/js/translated/barcode.js:511
msgid "Stock Item already in this location"
msgstr ""

#: templates/js/translated/barcode.js:518
msgid "Added stock item"
msgstr ""

#: templates/js/translated/barcode.js:525
msgid "Barcode does not match Stock Item"
msgstr ""

#: templates/js/translated/barcode.js:568
msgid "Check Into Location"
msgstr ""

#: templates/js/translated/barcode.js:633
msgid "Barcode does not match a valid location"
msgstr ""

#: templates/js/translated/bom.js:75
msgid "Display row data"
msgstr ""

#: templates/js/translated/bom.js:131
msgid "Row Data"
msgstr ""

#: templates/js/translated/bom.js:249
msgid "Download BOM Template"
msgstr ""

#: templates/js/translated/bom.js:252 templates/js/translated/bom.js:286
#: templates/js/translated/order.js:369 templates/js/translated/stock.js:519
msgid "Format"
msgstr ""

#: templates/js/translated/bom.js:253 templates/js/translated/bom.js:287
#: templates/js/translated/order.js:370 templates/js/translated/stock.js:520
msgid "Select file format"
msgstr ""

#: templates/js/translated/bom.js:294
msgid "Cascading"
msgstr ""

#: templates/js/translated/bom.js:295
msgid "Download cascading / multi-level BOM"
msgstr ""

#: templates/js/translated/bom.js:300
msgid "Levels"
msgstr ""

#: templates/js/translated/bom.js:301
msgid "Select maximum number of BOM levels to export (0 = all levels)"
msgstr ""

#: templates/js/translated/bom.js:307
msgid "Include Parameter Data"
msgstr ""

#: templates/js/translated/bom.js:308
msgid "Include part  parameter data in exported BOM"
msgstr ""

#: templates/js/translated/bom.js:313
msgid "Include Stock Data"
msgstr ""

#: templates/js/translated/bom.js:314
msgid "Include part stock data in exported BOM"
msgstr ""

#: templates/js/translated/bom.js:319
msgid "Include Manufacturer Data"
msgstr ""

#: templates/js/translated/bom.js:320
msgid "Include part manufacturer data in exported BOM"
msgstr ""

#: templates/js/translated/bom.js:325
msgid "Include Supplier Data"
msgstr ""

#: templates/js/translated/bom.js:326
msgid "Include part supplier data in exported BOM"
msgstr ""

#: templates/js/translated/bom.js:509
msgid "Remove substitute part"
msgstr ""

#: templates/js/translated/bom.js:565
msgid "Select and add a new substitute part using the input below"
msgstr ""

#: templates/js/translated/bom.js:576
msgid "Are you sure you wish to remove this substitute part link?"
msgstr ""

#: templates/js/translated/bom.js:582
msgid "Remove Substitute Part"
msgstr ""

#: templates/js/translated/bom.js:621
msgid "Add Substitute"
msgstr ""

#: templates/js/translated/bom.js:622
msgid "Edit BOM Item Substitutes"
msgstr ""

#: templates/js/translated/bom.js:741
msgid "Substitutes Available"
msgstr ""

#: templates/js/translated/bom.js:745 templates/js/translated/build.js:1393
msgid "Variant stock allowed"
msgstr ""

#: templates/js/translated/bom.js:750
msgid "Open subassembly"
msgstr ""

#: templates/js/translated/bom.js:822
msgid "Substitutes"
msgstr ""

#: templates/js/translated/bom.js:837
msgid "Purchase Price Range"
msgstr ""

#: templates/js/translated/bom.js:844
msgid "Purchase Price Average"
msgstr ""

#: templates/js/translated/bom.js:893 templates/js/translated/bom.js:982
msgid "View BOM"
msgstr ""

#: templates/js/translated/bom.js:953
msgid "Validate BOM Item"
msgstr ""

#: templates/js/translated/bom.js:955
msgid "This line has been validated"
msgstr ""

#: templates/js/translated/bom.js:957
msgid "Edit substitute parts"
msgstr ""

#: templates/js/translated/bom.js:959 templates/js/translated/bom.js:1138
msgid "Edit BOM Item"
msgstr ""

#: templates/js/translated/bom.js:961 templates/js/translated/bom.js:1121
msgid "Delete BOM Item"
msgstr ""

#: templates/js/translated/bom.js:1060 templates/js/translated/build.js:1137
msgid "No BOM items found"
msgstr ""

#: templates/js/translated/bom.js:1116
msgid "Are you sure you want to delete this BOM item?"
msgstr ""

#: templates/js/translated/bom.js:1318 templates/js/translated/build.js:1377
msgid "Required Part"
msgstr ""

#: templates/js/translated/bom.js:1340
msgid "Inherited from parent BOM"
msgstr ""

#: templates/js/translated/build.js:85
msgid "Edit Build Order"
msgstr ""

#: templates/js/translated/build.js:119
msgid "Create Build Order"
msgstr ""

#: templates/js/translated/build.js:140
msgid "Build order is ready to be completed"
msgstr ""

#: templates/js/translated/build.js:145
msgid "Build Order is incomplete"
msgstr ""

#: templates/js/translated/build.js:173
msgid "Complete Build Order"
msgstr ""

#: templates/js/translated/build.js:214 templates/js/translated/stock.js:93
#: templates/js/translated/stock.js:182
msgid "Next available serial number"
msgstr ""

#: templates/js/translated/build.js:216 templates/js/translated/stock.js:95
#: templates/js/translated/stock.js:184
msgid "Latest serial number"
msgstr ""

#: templates/js/translated/build.js:225
msgid "The Bill of Materials contains trackable parts"
msgstr ""

#: templates/js/translated/build.js:226
msgid "Build outputs must be generated individually"
msgstr ""

#: templates/js/translated/build.js:234
msgid "Trackable parts can have serial numbers specified"
msgstr ""

#: templates/js/translated/build.js:235
msgid "Enter serial numbers to generate multiple single build outputs"
msgstr ""

#: templates/js/translated/build.js:242
msgid "Create Build Output"
msgstr ""

#: templates/js/translated/build.js:273
msgid "Allocate stock items to this build output"
msgstr ""

#: templates/js/translated/build.js:284
msgid "Unallocate stock from build output"
msgstr ""

#: templates/js/translated/build.js:293
msgid "Complete build output"
msgstr ""

#: templates/js/translated/build.js:301
msgid "Delete build output"
msgstr ""

#: templates/js/translated/build.js:324
msgid "Are you sure you wish to unallocate stock items from this build?"
msgstr ""

#: templates/js/translated/build.js:342
msgid "Unallocate Stock Items"
msgstr ""

#: templates/js/translated/build.js:360 templates/js/translated/build.js:508
msgid "Select Build Outputs"
msgstr ""

#: templates/js/translated/build.js:361 templates/js/translated/build.js:509
msgid "At least one build output must be selected"
msgstr ""

#: templates/js/translated/build.js:415 templates/js/translated/build.js:563
msgid "Output"
msgstr ""

#: templates/js/translated/build.js:431
msgid "Complete Build Outputs"
msgstr ""

#: templates/js/translated/build.js:576
msgid "Delete Build Outputs"
msgstr ""

#: templates/js/translated/build.js:665
msgid "No build order allocations found"
msgstr ""

#: templates/js/translated/build.js:703 templates/js/translated/order.js:1848
msgid "Location not specified"
msgstr ""

#: templates/js/translated/build.js:885
msgid "No active build outputs found"
msgstr ""

#: templates/js/translated/build.js:1334 templates/js/translated/build.js:2059
#: templates/js/translated/order.js:1982
msgid "Edit stock allocation"
msgstr ""

#: templates/js/translated/build.js:1336 templates/js/translated/build.js:2060
#: templates/js/translated/order.js:1983
msgid "Delete stock allocation"
msgstr ""

#: templates/js/translated/build.js:1354
msgid "Edit Allocation"
msgstr ""

#: templates/js/translated/build.js:1364
msgid "Remove Allocation"
msgstr ""

#: templates/js/translated/build.js:1389
msgid "Substitute parts available"
msgstr ""

#: templates/js/translated/build.js:1406
msgid "Quantity Per"
msgstr ""

#: templates/js/translated/build.js:1416 templates/js/translated/build.js:1656
#: templates/js/translated/build.js:2055 templates/js/translated/order.js:2227
msgid "Allocated"
msgstr ""

#: templates/js/translated/build.js:1472 templates/js/translated/order.js:2307
msgid "Build stock"
msgstr ""

#: templates/js/translated/build.js:1476 templates/stock_table.html:53
msgid "Order stock"
msgstr ""

#: templates/js/translated/build.js:1479 templates/js/translated/order.js:2300
msgid "Allocate stock"
msgstr ""

#: templates/js/translated/build.js:1558 templates/js/translated/order.js:1499
msgid "Specify stock allocation quantity"
msgstr ""

#: templates/js/translated/build.js:1629 templates/js/translated/label.js:134
#: templates/js/translated/order.js:1550 templates/js/translated/report.js:225
msgid "Select Parts"
msgstr ""

#: templates/js/translated/build.js:1630 templates/js/translated/order.js:1551
msgid "You must select at least one part to allocate"
msgstr ""

#: templates/js/translated/build.js:1644 templates/js/translated/order.js:1565
msgid "Select source location (leave blank to take from all locations)"
msgstr ""

#: templates/js/translated/build.js:1673 templates/js/translated/order.js:1600
msgid "Confirm stock allocation"
msgstr ""

#: templates/js/translated/build.js:1674
msgid "Allocate Stock Items to Build Order"
msgstr ""

#: templates/js/translated/build.js:1685 templates/js/translated/order.js:1613
msgid "No matching stock locations"
msgstr ""

#: templates/js/translated/build.js:1757 templates/js/translated/order.js:1690
msgid "No matching stock items"
msgstr ""

#: templates/js/translated/build.js:1875
msgid "No builds matching query"
msgstr ""

#: templates/js/translated/build.js:1892 templates/js/translated/part.js:1213
#: templates/js/translated/part.js:1624 templates/js/translated/stock.js:1644
#: templates/js/translated/stock.js:2603
msgid "Select"
msgstr ""

#: templates/js/translated/build.js:1912
msgid "Build order is overdue"
msgstr ""

#: templates/js/translated/build.js:1973 templates/js/translated/stock.js:2822
msgid "No user information"
msgstr ""

#: templates/js/translated/build.js:1985
msgid "No information"
msgstr ""

#: templates/js/translated/build.js:2036
msgid "No parts allocated for"
msgstr ""

#: templates/js/translated/company.js:65
msgid "Add Manufacturer"
msgstr ""

#: templates/js/translated/company.js:78 templates/js/translated/company.js:177
msgid "Add Manufacturer Part"
msgstr ""

#: templates/js/translated/company.js:99
msgid "Edit Manufacturer Part"
msgstr ""

#: templates/js/translated/company.js:108
msgid "Delete Manufacturer Part"
msgstr ""

#: templates/js/translated/company.js:165 templates/js/translated/order.js:248
msgid "Add Supplier"
msgstr ""

#: templates/js/translated/company.js:193
msgid "Add Supplier Part"
msgstr ""

#: templates/js/translated/company.js:208
msgid "Edit Supplier Part"
msgstr ""

#: templates/js/translated/company.js:218
msgid "Delete Supplier Part"
msgstr ""

#: templates/js/translated/company.js:286
msgid "Add new Company"
msgstr ""

#: templates/js/translated/company.js:363
msgid "Parts Supplied"
msgstr ""

#: templates/js/translated/company.js:372
msgid "Parts Manufactured"
msgstr ""

#: templates/js/translated/company.js:387
msgid "No company information found"
msgstr ""

#: templates/js/translated/company.js:406
msgid "The following manufacturer parts will be deleted"
msgstr ""

#: templates/js/translated/company.js:423
msgid "Delete Manufacturer Parts"
msgstr ""

#: templates/js/translated/company.js:480
msgid "No manufacturer parts found"
msgstr ""

#: templates/js/translated/company.js:500
#: templates/js/translated/company.js:757 templates/js/translated/part.js:517
#: templates/js/translated/part.js:602
msgid "Template part"
msgstr ""

#: templates/js/translated/company.js:504
#: templates/js/translated/company.js:761 templates/js/translated/part.js:521
#: templates/js/translated/part.js:606
msgid "Assembled part"
msgstr ""

#: templates/js/translated/company.js:631 templates/js/translated/part.js:696
msgid "No parameters found"
msgstr ""

#: templates/js/translated/company.js:668 templates/js/translated/part.js:738
msgid "Edit parameter"
msgstr ""

#: templates/js/translated/company.js:669 templates/js/translated/part.js:739
msgid "Delete parameter"
msgstr ""

#: templates/js/translated/company.js:688 templates/js/translated/part.js:756
msgid "Edit Parameter"
msgstr ""

#: templates/js/translated/company.js:699 templates/js/translated/part.js:768
msgid "Delete Parameter"
msgstr ""

#: templates/js/translated/company.js:737
msgid "No supplier parts found"
msgstr ""

#: templates/js/translated/filters.js:178
#: templates/js/translated/filters.js:429
msgid "true"
msgstr ""

#: templates/js/translated/filters.js:182
#: templates/js/translated/filters.js:430
msgid "false"
msgstr ""

#: templates/js/translated/filters.js:204
msgid "Select filter"
msgstr ""

#: templates/js/translated/filters.js:286
msgid "Reload data"
msgstr ""

#: templates/js/translated/filters.js:290
msgid "Add new filter"
msgstr ""

#: templates/js/translated/filters.js:293
msgid "Clear all filters"
msgstr ""

#: templates/js/translated/filters.js:338
msgid "Create filter"
msgstr ""

#: templates/js/translated/forms.js:351 templates/js/translated/forms.js:366
#: templates/js/translated/forms.js:380 templates/js/translated/forms.js:394
msgid "Action Prohibited"
msgstr ""

#: templates/js/translated/forms.js:353
msgid "Create operation not allowed"
msgstr ""

#: templates/js/translated/forms.js:368
msgid "Update operation not allowed"
msgstr ""

#: templates/js/translated/forms.js:382
msgid "Delete operation not allowed"
msgstr ""

#: templates/js/translated/forms.js:396
msgid "View operation not allowed"
msgstr ""

#: templates/js/translated/forms.js:681
msgid "Enter a valid number"
msgstr ""

#: templates/js/translated/forms.js:1129 templates/modals.html:19
#: templates/modals.html:43
msgid "Form errors exist"
msgstr ""

#: templates/js/translated/forms.js:1558
msgid "No results found"
msgstr ""

#: templates/js/translated/forms.js:1768
msgid "Searching"
msgstr ""

#: templates/js/translated/forms.js:2013
msgid "Clear input"
msgstr ""

#: templates/js/translated/forms.js:2479
msgid "File Column"
msgstr ""

#: templates/js/translated/forms.js:2479
msgid "Field Name"
msgstr ""

#: templates/js/translated/forms.js:2491
msgid "Select Columns"
msgstr ""

#: templates/js/translated/helpers.js:19
msgid "YES"
msgstr ""

#: templates/js/translated/helpers.js:21
msgid "NO"
msgstr ""

#: templates/js/translated/label.js:29 templates/js/translated/report.js:118
#: templates/js/translated/stock.js:1051
msgid "Select Stock Items"
msgstr ""

#: templates/js/translated/label.js:30
msgid "Stock item(s) must be selected before printing labels"
msgstr ""

#: templates/js/translated/label.js:48 templates/js/translated/label.js:98
#: templates/js/translated/label.js:153
msgid "No Labels Found"
msgstr ""

#: templates/js/translated/label.js:49
msgid "No labels found which match selected stock item(s)"
msgstr ""

#: templates/js/translated/label.js:80
msgid "Select Stock Locations"
msgstr ""

#: templates/js/translated/label.js:81
msgid "Stock location(s) must be selected before printing labels"
msgstr ""

#: templates/js/translated/label.js:99
msgid "No labels found which match selected stock location(s)"
msgstr ""

#: templates/js/translated/label.js:135
msgid "Part(s) must be selected before printing labels"
msgstr ""

#: templates/js/translated/label.js:154
msgid "No labels found which match the selected part(s)"
msgstr ""

#: templates/js/translated/label.js:228
msgid "stock items selected"
msgstr ""

#: templates/js/translated/label.js:236
msgid "Select Label"
msgstr ""

#: templates/js/translated/label.js:251
msgid "Select Label Template"
msgstr ""

#: templates/js/translated/modals.js:76 templates/js/translated/modals.js:120
#: templates/js/translated/modals.js:610
msgid "Cancel"
msgstr ""

#: templates/js/translated/modals.js:77 templates/js/translated/modals.js:119
#: templates/js/translated/modals.js:677 templates/js/translated/modals.js:985
#: templates/modals.html:28 templates/modals.html:51
msgid "Submit"
msgstr ""

#: templates/js/translated/modals.js:118
msgid "Form Title"
msgstr ""

#: templates/js/translated/modals.js:392
msgid "Waiting for server..."
msgstr ""

#: templates/js/translated/modals.js:551
msgid "Show Error Information"
msgstr ""

#: templates/js/translated/modals.js:609
msgid "Accept"
msgstr ""

#: templates/js/translated/modals.js:666
msgid "Loading Data"
msgstr ""

#: templates/js/translated/modals.js:937
msgid "Invalid response from server"
msgstr ""

#: templates/js/translated/modals.js:937
msgid "Form data missing from server response"
msgstr ""

#: templates/js/translated/modals.js:949
msgid "Error posting form data"
msgstr ""

#: templates/js/translated/modals.js:1046
msgid "JSON response missing form data"
msgstr ""

#: templates/js/translated/modals.js:1061
msgid "Error 400: Bad Request"
msgstr ""

#: templates/js/translated/modals.js:1062
msgid "Server returned error code 400"
msgstr ""

#: templates/js/translated/modals.js:1085
msgid "Error requesting form data"
msgstr ""

#: templates/js/translated/model_renderers.js:40
msgid "Company ID"
msgstr ""

#: templates/js/translated/model_renderers.js:77
msgid "Stock ID"
msgstr ""

#: templates/js/translated/model_renderers.js:130
msgid "Location ID"
msgstr ""

#: templates/js/translated/model_renderers.js:147
msgid "Build ID"
msgstr ""

#: templates/js/translated/model_renderers.js:249
#: templates/js/translated/model_renderers.js:270
msgid "Order ID"
msgstr ""

#: templates/js/translated/model_renderers.js:287
msgid "Shipment ID"
msgstr ""

#: templates/js/translated/model_renderers.js:307
msgid "Category ID"
msgstr ""

#: templates/js/translated/model_renderers.js:344
msgid "Manufacturer Part ID"
msgstr ""

#: templates/js/translated/model_renderers.js:373
msgid "Supplier Part ID"
msgstr ""

#: templates/js/translated/order.js:75
msgid "No stock items have been allocated to this shipment"
msgstr ""

#: templates/js/translated/order.js:80
msgid "The following stock items will be shipped"
msgstr ""

#: templates/js/translated/order.js:120
msgid "Complete Shipment"
msgstr ""

#: templates/js/translated/order.js:126
msgid "Confirm Shipment"
msgstr ""

#: templates/js/translated/order.js:181
msgid "Create New Shipment"
msgstr ""

#: templates/js/translated/order.js:206
msgid "Add Customer"
msgstr ""

#: templates/js/translated/order.js:231
msgid "Create Sales Order"
msgstr ""

#: templates/js/translated/order.js:366
msgid "Export Order"
msgstr ""

#: templates/js/translated/order.js:460
msgid "Select Line Items"
msgstr ""

#: templates/js/translated/order.js:461
msgid "At least one line item must be selected"
msgstr ""

#: templates/js/translated/order.js:486
msgid "Quantity to receive"
msgstr ""

#: templates/js/translated/order.js:520 templates/js/translated/stock.js:2255
msgid "Stock Status"
msgstr ""

#: templates/js/translated/order.js:587
msgid "Order Code"
msgstr ""

#: templates/js/translated/order.js:588
msgid "Ordered"
msgstr ""

#: templates/js/translated/order.js:590
msgid "Receive"
msgstr ""

#: templates/js/translated/order.js:609
msgid "Confirm receipt of items"
msgstr ""

#: templates/js/translated/order.js:610
msgid "Receive Purchase Order Items"
msgstr ""

#: templates/js/translated/order.js:790 templates/js/translated/part.js:809
msgid "No purchase orders found"
msgstr ""

#: templates/js/translated/order.js:815 templates/js/translated/order.js:1230
msgid "Order is overdue"
msgstr ""

#: templates/js/translated/order.js:936 templates/js/translated/order.js:2356
msgid "Edit Line Item"
msgstr ""

#: templates/js/translated/order.js:948 templates/js/translated/order.js:2367
msgid "Delete Line Item"
msgstr ""

#: templates/js/translated/order.js:987
msgid "No line items found"
msgstr ""

#: templates/js/translated/order.js:1014 templates/js/translated/order.js:2138
msgid "Total"
msgstr ""

#: templates/js/translated/order.js:1068 templates/js/translated/order.js:2163
#: templates/js/translated/part.js:1841 templates/js/translated/part.js:2052
msgid "Unit Price"
msgstr ""

#: templates/js/translated/order.js:1083 templates/js/translated/order.js:2179
msgid "Total Price"
msgstr ""

#: templates/js/translated/order.js:1161 templates/js/translated/order.js:2313
msgid "Edit line item"
msgstr ""

#: templates/js/translated/order.js:1162 templates/js/translated/order.js:2317
msgid "Delete line item"
msgstr ""

#: templates/js/translated/order.js:1166 templates/js/translated/part.js:942
msgid "Receive line item"
msgstr ""

#: templates/js/translated/order.js:1206
msgid "No sales orders found"
msgstr ""

#: templates/js/translated/order.js:1244
msgid "Invalid Customer"
msgstr ""

#: templates/js/translated/order.js:1322
msgid "Edit shipment"
msgstr ""

#: templates/js/translated/order.js:1325
msgid "Complete shipment"
msgstr ""

#: templates/js/translated/order.js:1330
msgid "Delete shipment"
msgstr ""

#: templates/js/translated/order.js:1350
msgid "Edit Shipment"
msgstr ""

#: templates/js/translated/order.js:1367
msgid "Delete Shipment"
msgstr ""

#: templates/js/translated/order.js:1401
msgid "No matching shipments found"
msgstr ""

#: templates/js/translated/order.js:1411
msgid "Shipment Reference"
msgstr ""

#: templates/js/translated/order.js:1435
msgid "Not shipped"
msgstr ""

#: templates/js/translated/order.js:1441
msgid "Tracking"
msgstr ""

#: templates/js/translated/order.js:1601
msgid "Allocate Stock Items to Sales Order"
msgstr ""

#: templates/js/translated/order.js:1809
msgid "No sales order allocations found"
msgstr ""

#: templates/js/translated/order.js:1898
msgid "Edit Stock Allocation"
msgstr ""

#: templates/js/translated/order.js:1915
msgid "Confirm Delete Operation"
msgstr ""

#: templates/js/translated/order.js:1916
msgid "Delete Stock Allocation"
msgstr ""

#: templates/js/translated/order.js:1959 templates/js/translated/order.js:2048
#: templates/js/translated/stock.js:1560
msgid "Shipped to customer"
msgstr ""

#: templates/js/translated/order.js:1967 templates/js/translated/order.js:2057
msgid "Stock location not specified"
msgstr ""

#: templates/js/translated/order.js:2297
msgid "Allocate serial numbers"
msgstr ""

#: templates/js/translated/order.js:2303
msgid "Purchase stock"
msgstr ""

#: templates/js/translated/order.js:2310 templates/js/translated/order.js:2476
msgid "Calculate price"
msgstr ""

#: templates/js/translated/order.js:2321
msgid "Cannot be deleted as items have been shipped"
msgstr ""

#: templates/js/translated/order.js:2324
msgid "Cannot be deleted as items have been allocated"
msgstr ""

#: templates/js/translated/order.js:2382
msgid "Allocate Serial Numbers"
msgstr ""

#: templates/js/translated/order.js:2484
msgid "Update Unit Price"
msgstr ""

#: templates/js/translated/order.js:2498
msgid "No matching line items"
msgstr ""

#: templates/js/translated/part.js:54
msgid "Part Attributes"
msgstr ""

#: templates/js/translated/part.js:58
msgid "Part Creation Options"
msgstr ""

#: templates/js/translated/part.js:62
msgid "Part Duplication Options"
msgstr ""

#: templates/js/translated/part.js:66
msgid "Supplier Options"
msgstr ""

#: templates/js/translated/part.js:80
msgid "Add Part Category"
msgstr ""

#: templates/js/translated/part.js:164
msgid "Create Initial Stock"
msgstr ""

#: templates/js/translated/part.js:165
msgid "Create an initial stock item for this part"
msgstr ""

#: templates/js/translated/part.js:172
msgid "Initial Stock Quantity"
msgstr ""

#: templates/js/translated/part.js:173
msgid "Specify initial stock quantity for this part"
msgstr ""

#: templates/js/translated/part.js:180
msgid "Select destination stock location"
msgstr ""

#: templates/js/translated/part.js:198
msgid "Copy Category Parameters"
msgstr ""

#: templates/js/translated/part.js:199
msgid "Copy parameter templates from selected part category"
msgstr ""

#: templates/js/translated/part.js:207
msgid "Add Supplier Data"
msgstr ""

#: templates/js/translated/part.js:208
msgid "Create initial supplier data for this part"
msgstr ""

#: templates/js/translated/part.js:264
msgid "Copy Image"
msgstr ""

#: templates/js/translated/part.js:265
msgid "Copy image from original part"
msgstr ""

#: templates/js/translated/part.js:273
msgid "Copy bill of materials from original part"
msgstr ""

#: templates/js/translated/part.js:280
msgid "Copy Parameters"
msgstr ""

#: templates/js/translated/part.js:281
msgid "Copy parameter data from original part"
msgstr ""

#: templates/js/translated/part.js:294
msgid "Parent part category"
msgstr ""

#: templates/js/translated/part.js:338
msgid "Edit Part"
msgstr ""

#: templates/js/translated/part.js:340
msgid "Part edited"
msgstr ""

#: templates/js/translated/part.js:351
msgid "Create Part Variant"
msgstr ""

#: templates/js/translated/part.js:418
msgid "You are subscribed to notifications for this item"
msgstr ""

#: templates/js/translated/part.js:420
msgid "You have subscribed to notifications for this item"
msgstr ""

#: templates/js/translated/part.js:425
msgid "Subscribe to notifications for this item"
msgstr ""

#: templates/js/translated/part.js:427
msgid "You have unsubscribed to notifications for this item"
msgstr ""

#: templates/js/translated/part.js:444
msgid "Validating the BOM will mark each line item as valid"
msgstr ""

#: templates/js/translated/part.js:454
msgid "Validate Bill of Materials"
msgstr ""

#: templates/js/translated/part.js:457
msgid "Validated Bill of Materials"
msgstr ""

#: templates/js/translated/part.js:481
msgid "Copy Bill of Materials"
msgstr ""

#: templates/js/translated/part.js:509 templates/js/translated/part.js:594
msgid "Trackable part"
msgstr ""

#: templates/js/translated/part.js:513 templates/js/translated/part.js:598
msgid "Virtual part"
msgstr ""

#: templates/js/translated/part.js:525
msgid "Subscribed part"
msgstr ""

#: templates/js/translated/part.js:529
msgid "Salable part"
msgstr ""

#: templates/js/translated/part.js:644
msgid "No variants found"
msgstr ""

#: templates/js/translated/part.js:1012
msgid "Delete part relationship"
msgstr ""

#: templates/js/translated/part.js:1036
msgid "Delete Part Relationship"
msgstr ""

#: templates/js/translated/part.js:1103 templates/js/translated/part.js:1363
msgid "No parts found"
msgstr ""

#: templates/js/translated/part.js:1273
msgid "No category"
msgstr ""

#: templates/js/translated/part.js:1296
#: templates/js/translated/table_filters.js:425
msgid "Low stock"
msgstr ""

#: templates/js/translated/part.js:1387 templates/js/translated/part.js:1559
#: templates/js/translated/stock.js:2564
msgid "Display as list"
msgstr ""

#: templates/js/translated/part.js:1403
msgid "Display as grid"
msgstr ""

#: templates/js/translated/part.js:1578 templates/js/translated/stock.js:2583
msgid "Display as tree"
msgstr ""

#: templates/js/translated/part.js:1642
msgid "Subscribed category"
msgstr ""

#: templates/js/translated/part.js:1656 templates/js/translated/stock.js:2627
msgid "Path"
msgstr ""

#: templates/js/translated/part.js:1700
msgid "No test templates matching query"
msgstr ""

#: templates/js/translated/part.js:1751 templates/js/translated/stock.js:1271
msgid "Edit test result"
msgstr ""

#: templates/js/translated/part.js:1752 templates/js/translated/stock.js:1272
#: templates/js/translated/stock.js:1518
msgid "Delete test result"
msgstr ""

#: templates/js/translated/part.js:1758
msgid "This test is defined for a parent part"
msgstr ""

#: templates/js/translated/part.js:1780
msgid "Edit Test Result Template"
msgstr ""

#: templates/js/translated/part.js:1794
msgid "Delete Test Result Template"
msgstr ""

#: templates/js/translated/part.js:1819
#, python-brace-format
msgid "No ${human_name} information found"
msgstr ""

#: templates/js/translated/part.js:1874
#, python-brace-format
msgid "Edit ${human_name}"
msgstr ""

#: templates/js/translated/part.js:1875
#, python-brace-format
msgid "Delete ${human_name}"
msgstr ""

#: templates/js/translated/part.js:1976
msgid "Single Price"
msgstr ""

#: templates/js/translated/part.js:1995
msgid "Single Price Difference"
msgstr ""

#: templates/js/translated/plugin.js:22
msgid "The Plugin was installed"
msgstr ""

#: templates/js/translated/report.js:67
msgid "items selected"
msgstr ""

#: templates/js/translated/report.js:75
msgid "Select Report Template"
msgstr ""

#: templates/js/translated/report.js:90
msgid "Select Test Report Template"
msgstr ""

#: templates/js/translated/report.js:119
msgid "Stock item(s) must be selected before printing reports"
msgstr ""

#: templates/js/translated/report.js:136 templates/js/translated/report.js:189
#: templates/js/translated/report.js:243 templates/js/translated/report.js:297
#: templates/js/translated/report.js:351
msgid "No Reports Found"
msgstr ""

#: templates/js/translated/report.js:137
msgid "No report templates found which match selected stock item(s)"
msgstr ""

#: templates/js/translated/report.js:172
msgid "Select Builds"
msgstr ""

#: templates/js/translated/report.js:173
msgid "Build(s) must be selected before printing reports"
msgstr ""

#: templates/js/translated/report.js:190
msgid "No report templates found which match selected build(s)"
msgstr ""

#: templates/js/translated/report.js:226
msgid "Part(s) must be selected before printing reports"
msgstr ""

#: templates/js/translated/report.js:244
msgid "No report templates found which match selected part(s)"
msgstr ""

#: templates/js/translated/report.js:279
msgid "Select Purchase Orders"
msgstr ""

#: templates/js/translated/report.js:280
msgid "Purchase Order(s) must be selected before printing report"
msgstr ""

#: templates/js/translated/report.js:298 templates/js/translated/report.js:352
msgid "No report templates found which match selected orders"
msgstr ""

#: templates/js/translated/report.js:333
msgid "Select Sales Orders"
msgstr ""

#: templates/js/translated/report.js:334
msgid "Sales Order(s) must be selected before printing report"
msgstr ""

#: templates/js/translated/stock.js:75
msgid "Serialize Stock Item"
msgstr ""

#: templates/js/translated/stock.js:103
msgid "Confirm Stock Serialization"
msgstr ""

#: templates/js/translated/stock.js:112
msgid "Parent stock location"
msgstr ""

#: templates/js/translated/stock.js:155
msgid "New Stock Location"
msgstr ""

#: templates/js/translated/stock.js:195
msgid "This part cannot be serialized"
msgstr ""

#: templates/js/translated/stock.js:234
msgid "Enter initial quantity for this stock item"
msgstr ""

#: templates/js/translated/stock.js:240
msgid "Enter serial numbers for new stock (or leave blank)"
msgstr ""

#: templates/js/translated/stock.js:383
msgid "Created new stock item"
msgstr ""

#: templates/js/translated/stock.js:396
msgid "Created multiple stock items"
msgstr ""

#: templates/js/translated/stock.js:421
msgid "Find Serial Number"
msgstr ""

#: templates/js/translated/stock.js:425 templates/js/translated/stock.js:426
msgid "Enter serial number"
msgstr ""

#: templates/js/translated/stock.js:442
msgid "Enter a serial number"
msgstr ""

#: templates/js/translated/stock.js:462
msgid "No matching serial number"
msgstr ""

#: templates/js/translated/stock.js:471
msgid "More than one matching result found"
msgstr ""

#: templates/js/translated/stock.js:516
msgid "Export Stock"
msgstr ""

#: templates/js/translated/stock.js:527
msgid "Include Sublocations"
msgstr ""

#: templates/js/translated/stock.js:528
msgid "Include stock items in sublocations"
msgstr ""

#: templates/js/translated/stock.js:637
msgid "Confirm stock assignment"
msgstr ""

#: templates/js/translated/stock.js:638
msgid "Assign Stock to Customer"
msgstr ""

#: templates/js/translated/stock.js:715
msgid "Warning: Merge operation cannot be reversed"
msgstr ""

#: templates/js/translated/stock.js:716
msgid "Some information will be lost when merging stock items"
msgstr ""

#: templates/js/translated/stock.js:718
msgid "Stock transaction history will be deleted for merged items"
msgstr ""

#: templates/js/translated/stock.js:719
msgid "Supplier part information will be deleted for merged items"
msgstr ""

#: templates/js/translated/stock.js:805
msgid "Confirm stock item merge"
msgstr ""

#: templates/js/translated/stock.js:806
msgid "Merge Stock Items"
msgstr ""

#: templates/js/translated/stock.js:901
msgid "Transfer Stock"
msgstr ""

#: templates/js/translated/stock.js:902
msgid "Move"
msgstr ""

#: templates/js/translated/stock.js:908
msgid "Count Stock"
msgstr ""

#: templates/js/translated/stock.js:909
msgid "Count"
msgstr ""

#: templates/js/translated/stock.js:913
msgid "Remove Stock"
msgstr ""

#: templates/js/translated/stock.js:914
msgid "Take"
msgstr ""

#: templates/js/translated/stock.js:918
msgid "Add Stock"
msgstr ""

#: templates/js/translated/stock.js:919 users/models.py:213
msgid "Add"
msgstr ""

#: templates/js/translated/stock.js:923 templates/stock_table.html:58
msgid "Delete Stock"
msgstr ""

#: templates/js/translated/stock.js:1012
msgid "Quantity cannot be adjusted for serialized stock"
msgstr ""

#: templates/js/translated/stock.js:1012
msgid "Specify stock quantity"
msgstr ""

#: templates/js/translated/stock.js:1052
msgid "You must select at least one available stock item"
msgstr ""

#: templates/js/translated/stock.js:1210
msgid "PASS"
msgstr ""

#: templates/js/translated/stock.js:1212
msgid "FAIL"
msgstr ""

#: templates/js/translated/stock.js:1217
msgid "NO RESULT"
msgstr ""

#: templates/js/translated/stock.js:1264
msgid "Pass test"
msgstr ""

#: templates/js/translated/stock.js:1267
msgid "Add test result"
msgstr ""

#: templates/js/translated/stock.js:1293
msgid "No test results found"
msgstr ""

#: templates/js/translated/stock.js:1349
msgid "Test Date"
msgstr ""

#: templates/js/translated/stock.js:1501
msgid "Edit Test Result"
msgstr ""

#: templates/js/translated/stock.js:1523
msgid "Delete Test Result"
msgstr ""

#: templates/js/translated/stock.js:1552
msgid "In production"
msgstr ""

#: templates/js/translated/stock.js:1556
msgid "Installed in Stock Item"
msgstr ""

#: templates/js/translated/stock.js:1564
msgid "Assigned to Sales Order"
msgstr ""

#: templates/js/translated/stock.js:1570
msgid "No stock location set"
msgstr ""

#: templates/js/translated/stock.js:1728
msgid "Stock item is in production"
msgstr ""

#: templates/js/translated/stock.js:1733
msgid "Stock item assigned to sales order"
msgstr ""

#: templates/js/translated/stock.js:1736
msgid "Stock item assigned to customer"
msgstr ""

#: templates/js/translated/stock.js:1740
msgid "Stock item has expired"
msgstr ""

#: templates/js/translated/stock.js:1742
msgid "Stock item will expire soon"
msgstr ""

#: templates/js/translated/stock.js:1748
msgid "Serialized stock item has been allocated"
msgstr ""

#: templates/js/translated/stock.js:1750
msgid "Stock item has been fully allocated"
msgstr ""

#: templates/js/translated/stock.js:1752
msgid "Stock item has been partially allocated"
msgstr ""

#: templates/js/translated/stock.js:1757
msgid "Stock item has been installed in another item"
msgstr ""

#: templates/js/translated/stock.js:1764
msgid "Stock item has been rejected"
msgstr ""

#: templates/js/translated/stock.js:1766
msgid "Stock item is lost"
msgstr ""

#: templates/js/translated/stock.js:1768
msgid "Stock item is destroyed"
msgstr ""

#: templates/js/translated/stock.js:1772
#: templates/js/translated/table_filters.js:188
msgid "Depleted"
msgstr ""

#: templates/js/translated/stock.js:1822
msgid "Stocktake"
msgstr ""

#: templates/js/translated/stock.js:1895
msgid "Supplier part not specified"
msgstr ""

#: templates/js/translated/stock.js:1933
msgid "No stock items matching query"
msgstr ""

#: templates/js/translated/stock.js:1954 templates/js/translated/stock.js:2002
msgid "items"
msgstr ""

#: templates/js/translated/stock.js:2042
msgid "batches"
msgstr ""

#: templates/js/translated/stock.js:2069
msgid "locations"
msgstr ""

#: templates/js/translated/stock.js:2071
msgid "Undefined location"
msgstr ""

#: templates/js/translated/stock.js:2270
msgid "Set Stock Status"
msgstr ""

#: templates/js/translated/stock.js:2284
msgid "Select Status Code"
msgstr ""

#: templates/js/translated/stock.js:2285
msgid "Status code must be selected"
msgstr ""

#: templates/js/translated/stock.js:2464
msgid "Allocated Quantity"
msgstr ""

#: templates/js/translated/stock.js:2659
msgid "Invalid date"
msgstr ""

#: templates/js/translated/stock.js:2681
msgid "Details"
msgstr ""

#: templates/js/translated/stock.js:2706
msgid "Location no longer exists"
msgstr ""

#: templates/js/translated/stock.js:2725
msgid "Purchase order no longer exists"
msgstr ""

#: templates/js/translated/stock.js:2744
msgid "Customer no longer exists"
msgstr ""

#: templates/js/translated/stock.js:2762
msgid "Stock item no longer exists"
msgstr ""

#: templates/js/translated/stock.js:2785
msgid "Added"
msgstr ""

#: templates/js/translated/stock.js:2793
msgid "Removed"
msgstr ""

#: templates/js/translated/stock.js:2834
msgid "Edit tracking entry"
msgstr ""

#: templates/js/translated/stock.js:2835
msgid "Delete tracking entry"
msgstr ""

#: templates/js/translated/stock.js:2886
msgid "No installed items"
msgstr ""

#: templates/js/translated/stock.js:2937
msgid "Uninstall Stock Item"
msgstr ""

#: templates/js/translated/stock.js:2973
msgid "Install another stock item into this item"
msgstr ""

#: templates/js/translated/stock.js:2974
msgid "Stock items can only be installed if they meet the following criteria"
msgstr ""

#: templates/js/translated/stock.js:2976
msgid "The Stock Item links to a Part which is the BOM for this Stock Item"
msgstr ""

#: templates/js/translated/stock.js:2977
msgid "The Stock Item is currently available in stock"
msgstr ""

#: templates/js/translated/stock.js:2978
msgid "The Stock Item is serialized and does not belong to another item"
msgstr ""

#: templates/js/translated/stock.js:2991
msgid "Select part to install"
msgstr ""

#: templates/js/translated/table_filters.js:56
msgid "Trackable Part"
msgstr ""

#: templates/js/translated/table_filters.js:60
msgid "Assembled Part"
msgstr ""

#: templates/js/translated/table_filters.js:64
msgid "Validated"
msgstr ""

#: templates/js/translated/table_filters.js:72
msgid "Allow Variant Stock"
msgstr ""

#: templates/js/translated/table_filters.js:110
#: templates/js/translated/table_filters.js:183
msgid "Include sublocations"
msgstr ""

#: templates/js/translated/table_filters.js:111
msgid "Include locations"
msgstr ""

#: templates/js/translated/table_filters.js:121
#: templates/js/translated/table_filters.js:122
#: templates/js/translated/table_filters.js:402
msgid "Include subcategories"
msgstr ""

#: templates/js/translated/table_filters.js:126
#: templates/js/translated/table_filters.js:437
msgid "Subscribed"
msgstr ""

#: templates/js/translated/table_filters.js:136
#: templates/js/translated/table_filters.js:218
msgid "Is Serialized"
msgstr ""

#: templates/js/translated/table_filters.js:139
#: templates/js/translated/table_filters.js:225
msgid "Serial number GTE"
msgstr ""

#: templates/js/translated/table_filters.js:140
#: templates/js/translated/table_filters.js:226
msgid "Serial number greater than or equal to"
msgstr ""

#: templates/js/translated/table_filters.js:143
#: templates/js/translated/table_filters.js:229
msgid "Serial number LTE"
msgstr ""

#: templates/js/translated/table_filters.js:144
#: templates/js/translated/table_filters.js:230
msgid "Serial number less than or equal to"
msgstr ""

#: templates/js/translated/table_filters.js:147
#: templates/js/translated/table_filters.js:148
#: templates/js/translated/table_filters.js:221
#: templates/js/translated/table_filters.js:222
msgid "Serial number"
msgstr ""

#: templates/js/translated/table_filters.js:152
#: templates/js/translated/table_filters.js:239
msgid "Batch code"
msgstr ""

#: templates/js/translated/table_filters.js:163
#: templates/js/translated/table_filters.js:374
msgid "Active parts"
msgstr ""

#: templates/js/translated/table_filters.js:164
msgid "Show stock for active parts"
msgstr ""

#: templates/js/translated/table_filters.js:169
msgid "Part is an assembly"
msgstr ""

#: templates/js/translated/table_filters.js:173
msgid "Is allocated"
msgstr ""

#: templates/js/translated/table_filters.js:174
msgid "Item has been allocated"
msgstr ""

#: templates/js/translated/table_filters.js:179
msgid "Stock is available for use"
msgstr ""

#: templates/js/translated/table_filters.js:184
msgid "Include stock in sublocations"
msgstr ""

#: templates/js/translated/table_filters.js:189
msgid "Show stock items which are depleted"
msgstr ""

#: templates/js/translated/table_filters.js:194
msgid "Show items which are in stock"
msgstr ""

#: templates/js/translated/table_filters.js:198
msgid "In Production"
msgstr ""

#: templates/js/translated/table_filters.js:199
msgid "Show items which are in production"
msgstr ""

#: templates/js/translated/table_filters.js:203
msgid "Include Variants"
msgstr ""

#: templates/js/translated/table_filters.js:204
msgid "Include stock items for variant parts"
msgstr ""

#: templates/js/translated/table_filters.js:208
msgid "Installed"
msgstr ""

#: templates/js/translated/table_filters.js:209
msgid "Show stock items which are installed in another item"
msgstr ""

#: templates/js/translated/table_filters.js:214
msgid "Show items which have been assigned to a customer"
msgstr ""

#: templates/js/translated/table_filters.js:234
#: templates/js/translated/table_filters.js:235
msgid "Stock status"
msgstr ""

#: templates/js/translated/table_filters.js:243
msgid "Has purchase price"
msgstr ""

#: templates/js/translated/table_filters.js:244
msgid "Show stock items which have a purchase price set"
msgstr ""

#: templates/js/translated/table_filters.js:253
msgid "Show stock items which have expired"
msgstr ""

#: templates/js/translated/table_filters.js:259
msgid "Show stock which is close to expiring"
msgstr ""

#: templates/js/translated/table_filters.js:285
msgid "Build status"
msgstr ""

#: templates/js/translated/table_filters.js:298
#: templates/js/translated/table_filters.js:339
msgid "Assigned to me"
msgstr ""

#: templates/js/translated/table_filters.js:315
#: templates/js/translated/table_filters.js:326
#: templates/js/translated/table_filters.js:347
msgid "Order status"
msgstr ""

#: templates/js/translated/table_filters.js:331
#: templates/js/translated/table_filters.js:352
msgid "Outstanding"
msgstr ""

#: templates/js/translated/table_filters.js:403
msgid "Include parts in subcategories"
msgstr ""

#: templates/js/translated/table_filters.js:407
msgid "Has IPN"
msgstr ""

#: templates/js/translated/table_filters.js:408
msgid "Part has internal part number"
msgstr ""

#: templates/js/translated/table_filters.js:413
msgid "Show active parts"
msgstr ""

#: templates/js/translated/table_filters.js:421
msgid "Stock available"
msgstr ""

#: templates/js/translated/table_filters.js:449
msgid "Purchasable"
msgstr ""

#: templates/js/translated/tables.js:368
msgid "Loading data"
msgstr ""

#: templates/js/translated/tables.js:371
msgid "rows per page"
msgstr ""

#: templates/js/translated/tables.js:376
msgid "Showing all rows"
msgstr ""

#: templates/js/translated/tables.js:378
msgid "Showing"
msgstr ""

#: templates/js/translated/tables.js:378
msgid "to"
msgstr ""

#: templates/js/translated/tables.js:378
msgid "of"
msgstr ""

#: templates/js/translated/tables.js:378
msgid "rows"
msgstr ""

#: templates/js/translated/tables.js:382 templates/search_form.html:6
#: templates/search_form.html:7
msgid "Search"
msgstr ""

#: templates/js/translated/tables.js:385
msgid "No matching results"
msgstr ""

#: templates/js/translated/tables.js:388
msgid "Hide/Show pagination"
msgstr ""

#: templates/js/translated/tables.js:391
msgid "Refresh"
msgstr ""

#: templates/js/translated/tables.js:394
msgid "Toggle"
msgstr ""

#: templates/js/translated/tables.js:397
msgid "Columns"
msgstr ""

#: templates/js/translated/tables.js:400
msgid "All"
msgstr ""

#: templates/navbar.html:42
msgid "Buy"
msgstr ""

#: templates/navbar.html:54
msgid "Sell"
msgstr ""

#: templates/navbar.html:114
msgid "Logout"
msgstr ""

#: templates/navbar.html:116
msgid "Login"
msgstr ""

#: templates/navbar.html:136
msgid "About InvenTree"
msgstr ""

#: templates/navbar_demo.html:5
msgid "InvenTree demo mode"
msgstr ""

#: templates/qr_code.html:11
msgid "QR data not provided"
msgstr ""

#: templates/registration/logged_out.html:6
msgid "You were logged out successfully."
msgstr ""

#: templates/registration/logged_out.html:8
msgid "Log in again"
msgstr ""

#: templates/stats.html:9
msgid "Server"
msgstr ""

#: templates/stats.html:13
msgid "Instance Name"
msgstr ""

#: templates/stats.html:18
msgid "Database"
msgstr ""

#: templates/stats.html:26
msgid "Server is running in debug mode"
msgstr ""

#: templates/stats.html:33
msgid "Docker Mode"
msgstr ""

#: templates/stats.html:34
msgid "Server is deployed using docker"
msgstr ""

#: templates/stats.html:39
msgid "Plugin Support"
msgstr ""

#: templates/stats.html:43
msgid "Plugin support enabled"
msgstr ""

#: templates/stats.html:45
msgid "Plugin support disabled"
msgstr ""

#: templates/stats.html:52
msgid "Server status"
msgstr ""

#: templates/stats.html:55
msgid "Healthy"
msgstr ""

#: templates/stats.html:57
msgid "Issues detected"
msgstr ""

#: templates/stats.html:64
msgid "Background Worker"
msgstr ""

#: templates/stats.html:67
msgid "Background worker not running"
msgstr ""

#: templates/stats.html:75
msgid "Email Settings"
msgstr ""

#: templates/stats.html:78
msgid "Email settings not configured"
msgstr ""

#: templates/stock_table.html:14
msgid "Export Stock Information"
msgstr ""

#: templates/stock_table.html:20
msgid "Barcode Actions"
msgstr ""

#: templates/stock_table.html:36
msgid "Print test reports"
msgstr ""

#: templates/stock_table.html:43
msgid "Stock Options"
msgstr ""

#: templates/stock_table.html:48
msgid "Add to selected stock items"
msgstr ""

#: templates/stock_table.html:49
msgid "Remove from selected stock items"
msgstr ""

#: templates/stock_table.html:50
msgid "Stocktake selected stock items"
msgstr ""

#: templates/stock_table.html:51
msgid "Move selected stock items"
msgstr ""

#: templates/stock_table.html:51
msgid "Move stock"
msgstr ""

#: templates/stock_table.html:52
msgid "Merge selected stock items"
msgstr ""

#: templates/stock_table.html:52
msgid "Merge stock"
msgstr ""

#: templates/stock_table.html:53
msgid "Order selected items"
msgstr ""

#: templates/stock_table.html:55
msgid "Change status"
msgstr ""

#: templates/stock_table.html:55
msgid "Change stock status"
msgstr ""

#: templates/stock_table.html:58
msgid "Delete selected items"
msgstr ""

#: templates/yesnolabel.html:4
msgid "Yes"
msgstr ""

#: templates/yesnolabel.html:6
msgid "No"
msgstr ""

#: users/admin.py:64
msgid "Users"
msgstr ""

#: users/admin.py:65
msgid "Select which users are assigned to this group"
msgstr ""

#: users/admin.py:187
msgid "The following users are members of multiple groups:"
msgstr ""

#: users/admin.py:210
msgid "Personal info"
msgstr ""

#: users/admin.py:211
msgid "Permissions"
msgstr ""

#: users/admin.py:214
msgid "Important dates"
msgstr ""

#: users/models.py:200
msgid "Permission set"
msgstr ""

#: users/models.py:208
msgid "Group"
msgstr ""

#: users/models.py:211
msgid "View"
msgstr ""

#: users/models.py:211
msgid "Permission to view items"
msgstr ""

#: users/models.py:213
msgid "Permission to add items"
msgstr ""

#: users/models.py:215
msgid "Change"
msgstr ""

#: users/models.py:215
msgid "Permissions to edit items"
msgstr ""

#: users/models.py:217
msgid "Permission to delete items"
msgstr ""
<|MERGE_RESOLUTION|>--- conflicted
+++ resolved
@@ -3,13 +3,8 @@
 msgstr ""
 "Project-Id-Version: inventree\n"
 "Report-Msgid-Bugs-To: \n"
-<<<<<<< HEAD
-"POT-Creation-Date: 2022-02-18 20:36+0000\n"
-"PO-Revision-Date: 2022-02-18 20:38\n"
-=======
 "POT-Creation-Date: 2022-02-20 22:01+0000\n"
 "PO-Revision-Date: 2022-02-20 22:02\n"
->>>>>>> f9f10088
 "Last-Translator: \n"
 "Language-Team: Portuguese\n"
 "Language: pt_PT\n"
@@ -100,32 +95,11 @@
 msgstr ""
 
 #: InvenTree/helpers.py:471 InvenTree/helpers.py:474 InvenTree/helpers.py:477
-<<<<<<< HEAD
-#: InvenTree/helpers.py:502
-=======
 #: InvenTree/helpers.py:501
->>>>>>> f9f10088
 #, python-brace-format
 msgid "Invalid group: {g}"
 msgstr ""
 
-<<<<<<< HEAD
-#: InvenTree/helpers.py:512
-#, python-brace-format
-msgid "Invalid group {group}"
-msgstr ""
-
-#: InvenTree/helpers.py:518
-#, python-brace-format
-msgid "Invalid/no group {group}"
-msgstr ""
-
-#: InvenTree/helpers.py:524
-msgid "No serial numbers found"
-msgstr ""
-
-#: InvenTree/helpers.py:528
-=======
 #: InvenTree/helpers.py:510
 #, python-brace-format
 msgid "Invalid group {group}"
@@ -141,7 +115,6 @@
 msgstr ""
 
 #: InvenTree/helpers.py:526
->>>>>>> f9f10088
 #, python-brace-format
 msgid "Number of unique serial number ({s}) must match quantity ({q})"
 msgstr ""
@@ -317,13 +290,6 @@
 msgstr ""
 
 #: InvenTree/serializers.py:623
-<<<<<<< HEAD
-msgid "Missing required column"
-msgstr ""
-
-#: InvenTree/serializers.py:632
-msgid "Duplicate column"
-=======
 #, python-brace-format
 msgid "Missing required column: '{name}'"
 msgstr ""
@@ -331,7 +297,6 @@
 #: InvenTree/serializers.py:632
 #, python-brace-format
 msgid "Duplicate column: '{col}'"
->>>>>>> f9f10088
 msgstr ""
 
 #: InvenTree/settings.py:655
@@ -651,7 +616,6 @@
 
 #: barcodes/api.py:197
 msgid "Barcode already matches Stock Location"
-<<<<<<< HEAD
 msgstr ""
 
 #: barcodes/api.py:201
@@ -666,22 +630,6 @@
 msgid "Barcode associated with Stock Item"
 msgstr ""
 
-=======
-msgstr ""
-
-#: barcodes/api.py:201
-msgid "Barcode already matches Part"
-msgstr ""
-
-#: barcodes/api.py:207 barcodes/api.py:219
-msgid "Barcode hash already matches Stock Item"
-msgstr ""
-
-#: barcodes/api.py:225
-msgid "Barcode associated with Stock Item"
-msgstr ""
-
->>>>>>> f9f10088
 #: build/forms.py:20
 msgid "Confirm cancel"
 msgstr ""
@@ -1045,11 +993,7 @@
 msgstr ""
 
 #: build/serializers.py:201 build/serializers.py:590 order/models.py:280
-<<<<<<< HEAD
-#: order/serializers.py:240 part/serializers.py:471 part/serializers.py:827
-=======
 #: order/serializers.py:240 part/serializers.py:471 part/serializers.py:826
->>>>>>> f9f10088
 #: stock/models.py:367 stock/models.py:1105 stock/serializers.py:305
 msgid "Quantity must be greater than zero"
 msgstr ""
@@ -1080,11 +1024,7 @@
 msgid "Automatically allocate required items with matching serial numbers"
 msgstr ""
 
-<<<<<<< HEAD
-#: build/serializers.py:274 stock/api.py:551
-=======
 #: build/serializers.py:274 stock/api.py:549
->>>>>>> f9f10088
 msgid "The following serial numbers already exist"
 msgstr ""
 
@@ -1142,7 +1082,6 @@
 
 #: build/serializers.py:455 templates/js/translated/build.js:154
 msgid "Required build quantity has not been completed"
-<<<<<<< HEAD
 msgstr ""
 
 #: build/serializers.py:464
@@ -1153,18 +1092,6 @@
 msgid "No build outputs have been created for this build order"
 msgstr ""
 
-=======
-msgstr ""
-
-#: build/serializers.py:464
-msgid "Build order has incomplete outputs"
-msgstr ""
-
-#: build/serializers.py:467 build/templates/build/build_base.html:95
-msgid "No build outputs have been created for this build order"
-msgstr ""
-
->>>>>>> f9f10088
 #: build/serializers.py:495 build/serializers.py:544 part/models.py:2829
 #: part/models.py:2988
 msgid "BOM Item"
@@ -3320,7 +3247,6 @@
 
 #: order/models.py:644
 msgid "Only a pending order can be marked as complete"
-<<<<<<< HEAD
 msgstr ""
 
 #: order/models.py:647
@@ -3331,18 +3257,6 @@
 msgid "Order cannot be completed as there are incomplete line items"
 msgstr ""
 
-=======
-msgstr ""
-
-#: order/models.py:647
-msgid "Order cannot be completed as there are incomplete shipments"
-msgstr ""
-
-#: order/models.py:650
-msgid "Order cannot be completed as there are incomplete line items"
-msgstr ""
-
->>>>>>> f9f10088
 #: order/models.py:806
 msgid "Item quantity"
 msgstr ""
@@ -4505,28 +4419,27 @@
 msgid "No part column specified"
 msgstr ""
 
-<<<<<<< HEAD
-#: part/serializers.py:806
+#: part/serializers.py:805
 msgid "Multiple matching parts found"
 msgstr ""
 
-#: part/serializers.py:809
+#: part/serializers.py:808
 msgid "No matching part found"
 msgstr ""
 
-#: part/serializers.py:812
+#: part/serializers.py:811
 msgid "Part is not designated as a component"
 msgstr ""
 
-#: part/serializers.py:821
+#: part/serializers.py:820
 msgid "Quantity not provided"
 msgstr ""
 
-#: part/serializers.py:829
+#: part/serializers.py:828
 msgid "Invalid quantity"
 msgstr ""
 
-#: part/serializers.py:848
+#: part/serializers.py:847
 msgid "At least one BOM item is required"
 msgstr ""
 
@@ -4565,67 +4478,6 @@
 msgid "You are subscribed to notifications for this category"
 msgstr ""
 
-=======
-#: part/serializers.py:805
-msgid "Multiple matching parts found"
-msgstr ""
-
-#: part/serializers.py:808
-msgid "No matching part found"
-msgstr ""
-
-#: part/serializers.py:811
-msgid "Part is not designated as a component"
-msgstr ""
-
-#: part/serializers.py:820
-msgid "Quantity not provided"
-msgstr ""
-
-#: part/serializers.py:828
-msgid "Invalid quantity"
-msgstr ""
-
-#: part/serializers.py:847
-msgid "At least one BOM item is required"
-msgstr ""
-
-#: part/tasks.py:58
-msgid "Low stock notification"
-msgstr ""
-
-#: part/templates/part/bom.html:6
-msgid "You do not have permission to edit the BOM."
-msgstr ""
-
-#: part/templates/part/bom.html:15
-#, python-format
-msgid "The BOM for <em>%(part)s</em> has changed, and must be validated.<br>"
-msgstr ""
-
-#: part/templates/part/bom.html:17
-#, python-format
-msgid "The BOM for <em>%(part)s</em> was last checked by %(checker)s on %(check_date)s"
-msgstr ""
-
-#: part/templates/part/bom.html:21
-#, python-format
-msgid "The BOM for <em>%(part)s</em> has not been validated."
-msgstr ""
-
-#: part/templates/part/bom.html:30 part/templates/part/detail.html:273
-msgid "BOM actions"
-msgstr ""
-
-#: part/templates/part/bom.html:34
-msgid "Delete Items"
-msgstr ""
-
-#: part/templates/part/category.html:28 part/templates/part/category.html:32
-msgid "You are subscribed to notifications for this category"
-msgstr ""
-
->>>>>>> f9f10088
 #: part/templates/part/category.html:36
 msgid "Subscribe to notifications for this category"
 msgstr ""
@@ -5737,11 +5589,7 @@
 msgid "Valid part must be supplied"
 msgstr ""
 
-<<<<<<< HEAD
-#: stock/api.py:535
-=======
 #: stock/api.py:533
->>>>>>> f9f10088
 msgid "Serial numbers cannot be supplied for a non-trackable part"
 msgstr ""
 
@@ -7405,11 +7253,7 @@
 
 #: templates/allauth_2fa/backup_tokens.html:31
 #: templates/allauth_2fa/setup.html:40
-<<<<<<< HEAD
-msgid "back to settings"
-=======
 msgid "Back to settings"
->>>>>>> f9f10088
 msgstr ""
 
 #: templates/allauth_2fa/remove.html:6
