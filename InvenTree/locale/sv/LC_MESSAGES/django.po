--- conflicted
+++ resolved
@@ -2,13 +2,8 @@
 msgstr ""
 "Project-Id-Version: inventree\n"
 "Report-Msgid-Bugs-To: \n"
-<<<<<<< HEAD
-"POT-Creation-Date: 2023-02-03 01:45+0000\n"
-"PO-Revision-Date: 2023-02-03 15:05\n"
-=======
 "POT-Creation-Date: 2023-02-06 09:00+0000\n"
 "PO-Revision-Date: 2023-02-06 09:24\n"
->>>>>>> dc3351d9
 "Last-Translator: \n"
 "Language-Team: Swedish\n"
 "Language: sv_SE\n"
@@ -217,11 +212,7 @@
 msgid "Select file to attach"
 msgstr "Välj fil att bifoga"
 
-<<<<<<< HEAD
-#: InvenTree/models.py:412 common/models.py:2471 company/models.py:129
-=======
 #: InvenTree/models.py:412 common/models.py:2481 company/models.py:129
->>>>>>> dc3351d9
 #: company/models.py:281 company/models.py:517 order/models.py:85
 #: order/models.py:1282 part/admin.py:25 part/models.py:866
 #: part/templates/part/part_scheduling.html:11
@@ -246,15 +237,9 @@
 msgid "File comment"
 msgstr "Fil kommentar"
 
-<<<<<<< HEAD
-#: InvenTree/models.py:422 InvenTree/models.py:423 common/models.py:1920
-#: common/models.py:1921 common/models.py:2144 common/models.py:2145
-#: common/models.py:2401 common/models.py:2402 part/models.py:2928
-=======
 #: InvenTree/models.py:422 InvenTree/models.py:423 common/models.py:1930
 #: common/models.py:1931 common/models.py:2154 common/models.py:2155
 #: common/models.py:2411 common/models.py:2412 part/models.py:2928
->>>>>>> dc3351d9
 #: part/models.py:3014 part/models.py:3034 plugin/models.py:270
 #: plugin/models.py:271
 #: report/templates/report/inventree_test_report_base.html:96
@@ -295,11 +280,7 @@
 msgid "Invalid choice"
 msgstr "Ogiltigt val"
 
-<<<<<<< HEAD
-#: InvenTree/models.py:557 InvenTree/models.py:558 common/models.py:2130
-=======
 #: InvenTree/models.py:557 InvenTree/models.py:558 common/models.py:2140
->>>>>>> dc3351d9
 #: company/models.py:363 label/models.py:101 part/models.py:810
 #: part/models.py:3189 plugin/models.py:94 report/models.py:152
 #: templates/InvenTree/settings/mixins/urls.html:13
@@ -452,109 +433,6 @@
 msgid "Downloading images from remote URL is not enabled"
 msgstr "Nedladdning av bilder från fjärr-URL är inte aktiverad"
 
-<<<<<<< HEAD
-#: InvenTree/settings.py:689
-msgid "Czech"
-msgstr "Tjeckiska"
-
-#: InvenTree/settings.py:690
-msgid "Danish"
-msgstr ""
-
-#: InvenTree/settings.py:691
-msgid "German"
-msgstr "Tyska"
-
-#: InvenTree/settings.py:692
-msgid "Greek"
-msgstr "Grekiska"
-
-#: InvenTree/settings.py:693
-msgid "English"
-msgstr "Engelska"
-
-#: InvenTree/settings.py:694
-msgid "Spanish"
-msgstr "Spanska"
-
-#: InvenTree/settings.py:695
-msgid "Spanish (Mexican)"
-msgstr "Spanska (Mexikanska)"
-
-#: InvenTree/settings.py:696
-msgid "Farsi / Persian"
-msgstr "Farsi / Persiska"
-
-#: InvenTree/settings.py:697
-msgid "French"
-msgstr "Franska"
-
-#: InvenTree/settings.py:698
-msgid "Hebrew"
-msgstr "Hebreiska"
-
-#: InvenTree/settings.py:699
-msgid "Hungarian"
-msgstr "Ungerska"
-
-#: InvenTree/settings.py:700
-msgid "Italian"
-msgstr "Italienska"
-
-#: InvenTree/settings.py:701
-msgid "Japanese"
-msgstr "Japanska"
-
-#: InvenTree/settings.py:702
-msgid "Korean"
-msgstr "Koreanska"
-
-#: InvenTree/settings.py:703
-msgid "Dutch"
-msgstr "Nederländska"
-
-#: InvenTree/settings.py:704
-msgid "Norwegian"
-msgstr "Norska"
-
-#: InvenTree/settings.py:705
-msgid "Polish"
-msgstr "Polska"
-
-#: InvenTree/settings.py:706
-msgid "Portuguese"
-msgstr "Portugisiska"
-
-#: InvenTree/settings.py:707
-msgid "Portuguese (Brazilian)"
-msgstr "Portugisiska (brasiliansk)"
-
-#: InvenTree/settings.py:708
-msgid "Russian"
-msgstr "Ryska"
-
-#: InvenTree/settings.py:709
-msgid "Slovenian"
-msgstr ""
-
-#: InvenTree/settings.py:710
-msgid "Swedish"
-msgstr "Svenska"
-
-#: InvenTree/settings.py:711
-msgid "Thai"
-msgstr "Thailändska"
-
-#: InvenTree/settings.py:712
-msgid "Turkish"
-msgstr "Turkiska"
-
-#: InvenTree/settings.py:713
-msgid "Vietnamese"
-msgstr "Vietnamesiska"
-
-#: InvenTree/settings.py:714
-=======
 #: InvenTree/settings.py:691
 msgid "Czech"
 msgstr "Tjeckiska"
@@ -656,7 +534,6 @@
 msgstr "Vietnamesiska"
 
 #: InvenTree/settings.py:716
->>>>>>> dc3351d9
 msgid "Chinese"
 msgstr "Kinesiska"
 
@@ -1168,11 +1045,7 @@
 
 #: build/models.py:1375 build/serializers.py:193
 #: build/templates/build/build_base.html:85
-<<<<<<< HEAD
-#: build/templates/build/detail.html:34 common/models.py:1952
-=======
 #: build/templates/build/detail.html:34 common/models.py:1962
->>>>>>> dc3351d9
 #: order/models.py:934 order/models.py:1460 order/serializers.py:1206
 #: order/templates/order/order_wizard/match_parts.html:30 part/admin.py:256
 #: part/forms.py:40 part/models.py:2907 part/models.py:3425
@@ -1999,24 +1872,6 @@
 msgstr ""
 
 #: common/models.py:973
-<<<<<<< HEAD
-msgid "Delete Old Tasks"
-msgstr ""
-
-#: common/models.py:974
-msgid "Background task results will be deleted after specified number of days"
-msgstr ""
-
-#: common/models.py:984
-msgid "Delete Error Logs"
-msgstr ""
-
-#: common/models.py:985
-msgid "Error logs will be deleted after specified number of days"
-msgstr ""
-
-#: common/models.py:995 templates/InvenTree/notifications/history.html:13
-=======
 msgid "Days Between Backup"
 msgstr ""
 
@@ -2041,99 +1896,11 @@
 msgstr ""
 
 #: common/models.py:1005 templates/InvenTree/notifications/history.html:13
->>>>>>> dc3351d9
 #: templates/InvenTree/notifications/history.html:14
 #: templates/InvenTree/notifications/notifications.html:77
 msgid "Delete Notifications"
 msgstr ""
 
-<<<<<<< HEAD
-#: common/models.py:996
-msgid "User notifications will be deleted after specified number of days"
-msgstr ""
-
-#: common/models.py:1006 templates/InvenTree/settings/sidebar.html:33
-msgid "Barcode Support"
-msgstr "Stöd för streckkoder"
-
-#: common/models.py:1007
-msgid "Enable barcode scanner support"
-msgstr "Aktivera stöd för streckkodsläsare"
-
-#: common/models.py:1013
-msgid "Barcode Input Delay"
-msgstr ""
-
-#: common/models.py:1014
-msgid "Barcode input processing delay time"
-msgstr ""
-
-#: common/models.py:1024
-msgid "Barcode Webcam Support"
-msgstr ""
-
-#: common/models.py:1025
-msgid "Allow barcode scanning via webcam in browser"
-msgstr ""
-
-#: common/models.py:1031
-msgid "IPN Regex"
-msgstr ""
-
-#: common/models.py:1032
-msgid "Regular expression pattern for matching Part IPN"
-msgstr ""
-
-#: common/models.py:1036
-msgid "Allow Duplicate IPN"
-msgstr ""
-
-#: common/models.py:1037
-msgid "Allow multiple parts to share the same IPN"
-msgstr ""
-
-#: common/models.py:1043
-msgid "Allow Editing IPN"
-msgstr ""
-
-#: common/models.py:1044
-msgid "Allow changing the IPN value while editing a part"
-msgstr ""
-
-#: common/models.py:1050
-msgid "Copy Part BOM Data"
-msgstr ""
-
-#: common/models.py:1051
-msgid "Copy BOM data by default when duplicating a part"
-msgstr ""
-
-#: common/models.py:1057
-msgid "Copy Part Parameter Data"
-msgstr ""
-
-#: common/models.py:1058
-msgid "Copy parameter data by default when duplicating a part"
-msgstr ""
-
-#: common/models.py:1064
-msgid "Copy Part Test Data"
-msgstr ""
-
-#: common/models.py:1065
-msgid "Copy test data by default when duplicating a part"
-msgstr ""
-
-#: common/models.py:1071
-msgid "Copy Category Parameter Templates"
-msgstr ""
-
-#: common/models.py:1072
-msgid "Copy category parameter templates when creating a part"
-msgstr ""
-
-#: common/models.py:1078 part/admin.py:41 part/models.py:3234
-=======
 #: common/models.py:1006
 msgid "User notifications will be deleted after specified number of days"
 msgstr ""
@@ -2219,63 +1986,31 @@
 msgstr ""
 
 #: common/models.py:1088 part/admin.py:41 part/models.py:3234
->>>>>>> dc3351d9
 #: report/models.py:158 templates/js/translated/table_filters.js:38
 #: templates/js/translated/table_filters.js:516
 msgid "Template"
 msgstr ""
 
-<<<<<<< HEAD
-#: common/models.py:1079
-msgid "Parts are templates by default"
-msgstr ""
-
-#: common/models.py:1085 part/admin.py:37 part/admin.py:262 part/models.py:958
-=======
 #: common/models.py:1089
 msgid "Parts are templates by default"
 msgstr ""
 
 #: common/models.py:1095 part/admin.py:37 part/admin.py:262 part/models.py:958
->>>>>>> dc3351d9
 #: templates/js/translated/bom.js:1602
 #: templates/js/translated/table_filters.js:196
 #: templates/js/translated/table_filters.js:475
 msgid "Assembly"
 msgstr ""
 
-<<<<<<< HEAD
-#: common/models.py:1086
-msgid "Parts can be assembled from other components by default"
-msgstr ""
-
-#: common/models.py:1092 part/admin.py:38 part/models.py:964
-=======
 #: common/models.py:1096
 msgid "Parts can be assembled from other components by default"
 msgstr ""
 
 #: common/models.py:1102 part/admin.py:38 part/models.py:964
->>>>>>> dc3351d9
 #: templates/js/translated/table_filters.js:483
 msgid "Component"
 msgstr ""
 
-<<<<<<< HEAD
-#: common/models.py:1093
-msgid "Parts can be used as sub-components by default"
-msgstr ""
-
-#: common/models.py:1099 part/admin.py:39 part/models.py:975
-msgid "Purchaseable"
-msgstr ""
-
-#: common/models.py:1100
-msgid "Parts are purchaseable by default"
-msgstr ""
-
-#: common/models.py:1106 part/admin.py:40 part/models.py:980
-=======
 #: common/models.py:1103
 msgid "Parts can be used as sub-components by default"
 msgstr ""
@@ -2289,848 +2024,32 @@
 msgstr ""
 
 #: common/models.py:1116 part/admin.py:40 part/models.py:980
->>>>>>> dc3351d9
 #: templates/js/translated/table_filters.js:504
 msgid "Salable"
 msgstr ""
 
-<<<<<<< HEAD
-#: common/models.py:1107
-msgid "Parts are salable by default"
-msgstr ""
-
-#: common/models.py:1113 part/admin.py:42 part/models.py:970
-=======
 #: common/models.py:1117
 msgid "Parts are salable by default"
 msgstr ""
 
 #: common/models.py:1123 part/admin.py:42 part/models.py:970
->>>>>>> dc3351d9
 #: templates/js/translated/table_filters.js:46
 #: templates/js/translated/table_filters.js:120
 #: templates/js/translated/table_filters.js:520
 msgid "Trackable"
 msgstr ""
 
-<<<<<<< HEAD
-#: common/models.py:1114
-msgid "Parts are trackable by default"
-msgstr ""
-
-#: common/models.py:1120 part/admin.py:43 part/models.py:990
-=======
 #: common/models.py:1124
 msgid "Parts are trackable by default"
 msgstr ""
 
 #: common/models.py:1130 part/admin.py:43 part/models.py:990
->>>>>>> dc3351d9
 #: part/templates/part/part_base.html:156
 #: templates/js/translated/table_filters.js:42
 #: templates/js/translated/table_filters.js:524
 msgid "Virtual"
 msgstr "Virtuell"
 
-<<<<<<< HEAD
-#: common/models.py:1121
-msgid "Parts are virtual by default"
-msgstr "Delar är virtuella som standard"
-
-#: common/models.py:1127
-msgid "Show Import in Views"
-msgstr "Visa import i vyer"
-
-#: common/models.py:1128
-msgid "Display the import wizard in some part views"
-msgstr "Visa importguiden i vissa delvyer"
-
-#: common/models.py:1134
-msgid "Show related parts"
-msgstr "Visa relaterade delar"
-
-#: common/models.py:1135
-msgid "Display related parts for a part"
-msgstr "Visa relaterade delar för en del"
-
-#: common/models.py:1141
-msgid "Initial Stock Data"
-msgstr ""
-
-#: common/models.py:1142
-msgid "Allow creation of initial stock when adding a new part"
-msgstr ""
-
-#: common/models.py:1148 templates/js/translated/part.js:73
-msgid "Initial Supplier Data"
-msgstr ""
-
-#: common/models.py:1149
-msgid "Allow creation of initial supplier data when adding a new part"
-msgstr ""
-
-#: common/models.py:1155
-msgid "Part Name Display Format"
-msgstr "Visningsformat för delnamn"
-
-#: common/models.py:1156
-msgid "Format to display the part name"
-msgstr "Formatera för att visa artikelnamnet"
-
-#: common/models.py:1163
-msgid "Part Category Default Icon"
-msgstr ""
-
-#: common/models.py:1164
-msgid "Part category default icon (empty means no icon)"
-msgstr ""
-
-#: common/models.py:1169
-msgid "Pricing Decimal Places"
-msgstr ""
-
-#: common/models.py:1170
-msgid "Number of decimal places to display when rendering pricing data"
-msgstr ""
-
-#: common/models.py:1180
-msgid "Use Supplier Pricing"
-msgstr ""
-
-#: common/models.py:1181
-msgid "Include supplier price breaks in overall pricing calculations"
-msgstr ""
-
-#: common/models.py:1187
-msgid "Purchase History Override"
-msgstr ""
-
-#: common/models.py:1188
-msgid "Historical purchase order pricing overrides supplier price breaks"
-msgstr ""
-
-#: common/models.py:1194
-msgid "Use Stock Item Pricing"
-msgstr ""
-
-#: common/models.py:1195
-msgid "Use pricing from manually entered stock data for pricing calculations"
-msgstr ""
-
-#: common/models.py:1201
-msgid "Stock Item Pricing Age"
-msgstr ""
-
-#: common/models.py:1202
-msgid "Exclude stock items older than this number of days from pricing calculations"
-msgstr ""
-
-#: common/models.py:1212
-msgid "Use Variant Pricing"
-msgstr ""
-
-#: common/models.py:1213
-msgid "Include variant pricing in overall pricing calculations"
-msgstr ""
-
-#: common/models.py:1219
-msgid "Active Variants Only"
-msgstr ""
-
-#: common/models.py:1220
-msgid "Only use active variant parts for calculating variant pricing"
-msgstr ""
-
-#: common/models.py:1226
-msgid "Pricing Rebuild Time"
-msgstr ""
-
-#: common/models.py:1227
-msgid "Number of days before part pricing is automatically updated"
-msgstr ""
-
-#: common/models.py:1228 common/models.py:1351
-msgid "days"
-msgstr ""
-
-#: common/models.py:1237
-msgid "Internal Prices"
-msgstr "Interna priser"
-
-#: common/models.py:1238
-msgid "Enable internal prices for parts"
-msgstr ""
-
-#: common/models.py:1244
-msgid "Internal Price Override"
-msgstr ""
-
-#: common/models.py:1245
-msgid "If available, internal prices override price range calculations"
-msgstr ""
-
-#: common/models.py:1251
-msgid "Enable label printing"
-msgstr "Aktivera etikettutskrift"
-
-#: common/models.py:1252
-msgid "Enable label printing from the web interface"
-msgstr "Aktivera etikettutskrift från webbgränssnittet"
-
-#: common/models.py:1258
-msgid "Label Image DPI"
-msgstr "Etikettbild DPI"
-
-#: common/models.py:1259
-msgid "DPI resolution when generating image files to supply to label printing plugins"
-msgstr ""
-
-#: common/models.py:1268
-msgid "Enable Reports"
-msgstr "Aktivera rapporter"
-
-#: common/models.py:1269
-msgid "Enable generation of reports"
-msgstr "Aktivera generering av rapporter"
-
-#: common/models.py:1275 templates/stats.html:25
-msgid "Debug Mode"
-msgstr "Debugläge"
-
-#: common/models.py:1276
-msgid "Generate reports in debug mode (HTML output)"
-msgstr ""
-
-#: common/models.py:1282
-msgid "Page Size"
-msgstr "Sidstorlek"
-
-#: common/models.py:1283
-msgid "Default page size for PDF reports"
-msgstr "Standard sidstorlek för PDF-rapporter"
-
-#: common/models.py:1293
-msgid "Enable Test Reports"
-msgstr "Aktivera testrapporter"
-
-#: common/models.py:1294
-msgid "Enable generation of test reports"
-msgstr ""
-
-#: common/models.py:1300
-msgid "Attach Test Reports"
-msgstr ""
-
-#: common/models.py:1301
-msgid "When printing a Test Report, attach a copy of the Test Report to the associated Stock Item"
-msgstr ""
-
-#: common/models.py:1307
-msgid "Globally Unique Serials"
-msgstr ""
-
-#: common/models.py:1308
-msgid "Serial numbers for stock items must be globally unique"
-msgstr ""
-
-#: common/models.py:1314
-msgid "Autofill Serial Numbers"
-msgstr ""
-
-#: common/models.py:1315
-msgid "Autofill serial numbers in forms"
-msgstr ""
-
-#: common/models.py:1321
-msgid "Delete Depleted Stock"
-msgstr ""
-
-#: common/models.py:1322
-msgid "Determines default behaviour when a stock item is depleted"
-msgstr ""
-
-#: common/models.py:1328
-msgid "Batch Code Template"
-msgstr ""
-
-#: common/models.py:1329
-msgid "Template for generating default batch codes for stock items"
-msgstr ""
-
-#: common/models.py:1334
-msgid "Stock Expiry"
-msgstr ""
-
-#: common/models.py:1335
-msgid "Enable stock expiry functionality"
-msgstr ""
-
-#: common/models.py:1341
-msgid "Sell Expired Stock"
-msgstr ""
-
-#: common/models.py:1342
-msgid "Allow sale of expired stock"
-msgstr ""
-
-#: common/models.py:1348
-msgid "Stock Stale Time"
-msgstr ""
-
-#: common/models.py:1349
-msgid "Number of days stock items are considered stale before expiring"
-msgstr ""
-
-#: common/models.py:1356
-msgid "Build Expired Stock"
-msgstr ""
-
-#: common/models.py:1357
-msgid "Allow building with expired stock"
-msgstr ""
-
-#: common/models.py:1363
-msgid "Stock Ownership Control"
-msgstr ""
-
-#: common/models.py:1364
-msgid "Enable ownership control over stock locations and items"
-msgstr ""
-
-#: common/models.py:1370
-msgid "Stock Location Default Icon"
-msgstr ""
-
-#: common/models.py:1371
-msgid "Stock location default icon (empty means no icon)"
-msgstr ""
-
-#: common/models.py:1376
-msgid "Build Order Reference Pattern"
-msgstr ""
-
-#: common/models.py:1377
-msgid "Required pattern for generating Build Order reference field"
-msgstr ""
-
-#: common/models.py:1383
-msgid "Sales Order Reference Pattern"
-msgstr ""
-
-#: common/models.py:1384
-msgid "Required pattern for generating Sales Order reference field"
-msgstr ""
-
-#: common/models.py:1390
-msgid "Sales Order Default Shipment"
-msgstr ""
-
-#: common/models.py:1391
-msgid "Enable creation of default shipment with sales orders"
-msgstr ""
-
-#: common/models.py:1397
-msgid "Edit Completed Sales Orders"
-msgstr ""
-
-#: common/models.py:1398
-msgid "Allow editing of sales orders after they have been shipped or completed"
-msgstr ""
-
-#: common/models.py:1404
-msgid "Purchase Order Reference Pattern"
-msgstr ""
-
-#: common/models.py:1405
-msgid "Required pattern for generating Purchase Order reference field"
-msgstr ""
-
-#: common/models.py:1411
-msgid "Edit Completed Purchase Orders"
-msgstr ""
-
-#: common/models.py:1412
-msgid "Allow editing of purchase orders after they have been shipped or completed"
-msgstr ""
-
-#: common/models.py:1419
-msgid "Enable password forgot"
-msgstr ""
-
-#: common/models.py:1420
-msgid "Enable password forgot function on the login pages"
-msgstr ""
-
-#: common/models.py:1426
-msgid "Enable registration"
-msgstr ""
-
-#: common/models.py:1427
-msgid "Enable self-registration for users on the login pages"
-msgstr ""
-
-#: common/models.py:1433
-msgid "Enable SSO"
-msgstr ""
-
-#: common/models.py:1434
-msgid "Enable SSO on the login pages"
-msgstr ""
-
-#: common/models.py:1440
-msgid "Enable SSO registration"
-msgstr ""
-
-#: common/models.py:1441
-msgid "Enable self-registration via SSO for users on the login pages"
-msgstr ""
-
-#: common/models.py:1447
-msgid "Email required"
-msgstr ""
-
-#: common/models.py:1448
-msgid "Require user to supply mail on signup"
-msgstr ""
-
-#: common/models.py:1454
-msgid "Auto-fill SSO users"
-msgstr ""
-
-#: common/models.py:1455
-msgid "Automatically fill out user-details from SSO account-data"
-msgstr ""
-
-#: common/models.py:1461
-msgid "Mail twice"
-msgstr ""
-
-#: common/models.py:1462
-msgid "On signup ask users twice for their mail"
-msgstr ""
-
-#: common/models.py:1468
-msgid "Password twice"
-msgstr ""
-
-#: common/models.py:1469
-msgid "On signup ask users twice for their password"
-msgstr ""
-
-#: common/models.py:1475
-msgid "Allowed domains"
-msgstr ""
-
-#: common/models.py:1476
-msgid "Restrict signup to certain domains (comma-separated, strarting with @)"
-msgstr ""
-
-#: common/models.py:1482
-msgid "Group on signup"
-msgstr ""
-
-#: common/models.py:1483
-msgid "Group to which new users are assigned on registration"
-msgstr ""
-
-#: common/models.py:1489
-msgid "Enforce MFA"
-msgstr ""
-
-#: common/models.py:1490
-msgid "Users must use multifactor security."
-msgstr ""
-
-#: common/models.py:1496
-msgid "Check plugins on startup"
-msgstr ""
-
-#: common/models.py:1497
-msgid "Check that all plugins are installed on startup - enable in container environments"
-msgstr ""
-
-#: common/models.py:1504
-msgid "Check plugin signatures"
-msgstr ""
-
-#: common/models.py:1505
-msgid "Check and show signatures for plugins"
-msgstr ""
-
-#: common/models.py:1512
-msgid "Enable URL integration"
-msgstr ""
-
-#: common/models.py:1513
-msgid "Enable plugins to add URL routes"
-msgstr ""
-
-#: common/models.py:1520
-msgid "Enable navigation integration"
-msgstr ""
-
-#: common/models.py:1521
-msgid "Enable plugins to integrate into navigation"
-msgstr ""
-
-#: common/models.py:1528
-msgid "Enable app integration"
-msgstr ""
-
-#: common/models.py:1529
-msgid "Enable plugins to add apps"
-msgstr ""
-
-#: common/models.py:1536
-msgid "Enable schedule integration"
-msgstr ""
-
-#: common/models.py:1537
-msgid "Enable plugins to run scheduled tasks"
-msgstr ""
-
-#: common/models.py:1544
-msgid "Enable event integration"
-msgstr ""
-
-#: common/models.py:1545
-msgid "Enable plugins to respond to internal events"
-msgstr ""
-
-#: common/models.py:1564 common/models.py:1913
-msgid "Settings key (must be unique - case insensitive"
-msgstr ""
-
-#: common/models.py:1586
-msgid "Show subscribed parts"
-msgstr ""
-
-#: common/models.py:1587
-msgid "Show subscribed parts on the homepage"
-msgstr ""
-
-#: common/models.py:1593
-msgid "Show subscribed categories"
-msgstr ""
-
-#: common/models.py:1594
-msgid "Show subscribed part categories on the homepage"
-msgstr ""
-
-#: common/models.py:1600
-msgid "Show latest parts"
-msgstr ""
-
-#: common/models.py:1601
-msgid "Show latest parts on the homepage"
-msgstr ""
-
-#: common/models.py:1607
-msgid "Recent Part Count"
-msgstr ""
-
-#: common/models.py:1608
-msgid "Number of recent parts to display on index page"
-msgstr ""
-
-#: common/models.py:1614
-msgid "Show unvalidated BOMs"
-msgstr ""
-
-#: common/models.py:1615
-msgid "Show BOMs that await validation on the homepage"
-msgstr ""
-
-#: common/models.py:1621
-msgid "Show recent stock changes"
-msgstr ""
-
-#: common/models.py:1622
-msgid "Show recently changed stock items on the homepage"
-msgstr ""
-
-#: common/models.py:1628
-msgid "Recent Stock Count"
-msgstr ""
-
-#: common/models.py:1629
-msgid "Number of recent stock items to display on index page"
-msgstr ""
-
-#: common/models.py:1635
-msgid "Show low stock"
-msgstr ""
-
-#: common/models.py:1636
-msgid "Show low stock items on the homepage"
-msgstr ""
-
-#: common/models.py:1642
-msgid "Show depleted stock"
-msgstr ""
-
-#: common/models.py:1643
-msgid "Show depleted stock items on the homepage"
-msgstr ""
-
-#: common/models.py:1649
-msgid "Show needed stock"
-msgstr ""
-
-#: common/models.py:1650
-msgid "Show stock items needed for builds on the homepage"
-msgstr ""
-
-#: common/models.py:1656
-msgid "Show expired stock"
-msgstr ""
-
-#: common/models.py:1657
-msgid "Show expired stock items on the homepage"
-msgstr ""
-
-#: common/models.py:1663
-msgid "Show stale stock"
-msgstr ""
-
-#: common/models.py:1664
-msgid "Show stale stock items on the homepage"
-msgstr ""
-
-#: common/models.py:1670
-msgid "Show pending builds"
-msgstr ""
-
-#: common/models.py:1671
-msgid "Show pending builds on the homepage"
-msgstr ""
-
-#: common/models.py:1677
-msgid "Show overdue builds"
-msgstr ""
-
-#: common/models.py:1678
-msgid "Show overdue builds on the homepage"
-msgstr ""
-
-#: common/models.py:1684
-msgid "Show outstanding POs"
-msgstr ""
-
-#: common/models.py:1685
-msgid "Show outstanding POs on the homepage"
-msgstr ""
-
-#: common/models.py:1691
-msgid "Show overdue POs"
-msgstr ""
-
-#: common/models.py:1692
-msgid "Show overdue POs on the homepage"
-msgstr ""
-
-#: common/models.py:1698
-msgid "Show outstanding SOs"
-msgstr ""
-
-#: common/models.py:1699
-msgid "Show outstanding SOs on the homepage"
-msgstr ""
-
-#: common/models.py:1705
-msgid "Show overdue SOs"
-msgstr ""
-
-#: common/models.py:1706
-msgid "Show overdue SOs on the homepage"
-msgstr ""
-
-#: common/models.py:1712
-msgid "Show News"
-msgstr ""
-
-#: common/models.py:1713
-msgid "Show news on the homepage"
-msgstr ""
-
-#: common/models.py:1719
-msgid "Inline label display"
-msgstr ""
-
-#: common/models.py:1720
-msgid "Display PDF labels in the browser, instead of downloading as a file"
-msgstr ""
-
-#: common/models.py:1726
-msgid "Inline report display"
-msgstr ""
-
-#: common/models.py:1727
-msgid "Display PDF reports in the browser, instead of downloading as a file"
-msgstr ""
-
-#: common/models.py:1733
-msgid "Search Parts"
-msgstr ""
-
-#: common/models.py:1734
-msgid "Display parts in search preview window"
-msgstr ""
-
-#: common/models.py:1740
-msgid "Seach Supplier Parts"
-msgstr ""
-
-#: common/models.py:1741
-msgid "Display supplier parts in search preview window"
-msgstr ""
-
-#: common/models.py:1747
-msgid "Search Manufacturer Parts"
-msgstr ""
-
-#: common/models.py:1748
-msgid "Display manufacturer parts in search preview window"
-msgstr ""
-
-#: common/models.py:1754
-msgid "Hide Inactive Parts"
-msgstr ""
-
-#: common/models.py:1755
-msgid "Excluded inactive parts from search preview window"
-msgstr ""
-
-#: common/models.py:1761
-msgid "Search Categories"
-msgstr ""
-
-#: common/models.py:1762
-msgid "Display part categories in search preview window"
-msgstr ""
-
-#: common/models.py:1768
-msgid "Search Stock"
-msgstr ""
-
-#: common/models.py:1769
-msgid "Display stock items in search preview window"
-msgstr ""
-
-#: common/models.py:1775
-msgid "Hide Unavailable Stock Items"
-msgstr ""
-
-#: common/models.py:1776
-msgid "Exclude stock items which are not available from the search preview window"
-msgstr ""
-
-#: common/models.py:1782
-msgid "Search Locations"
-msgstr ""
-
-#: common/models.py:1783
-msgid "Display stock locations in search preview window"
-msgstr ""
-
-#: common/models.py:1789
-msgid "Search Companies"
-msgstr ""
-
-#: common/models.py:1790
-msgid "Display companies in search preview window"
-msgstr ""
-
-#: common/models.py:1796
-msgid "Search Build Orders"
-msgstr ""
-
-#: common/models.py:1797
-msgid "Display build orders in search preview window"
-msgstr ""
-
-#: common/models.py:1803
-msgid "Search Purchase Orders"
-msgstr ""
-
-#: common/models.py:1804
-msgid "Display purchase orders in search preview window"
-msgstr ""
-
-#: common/models.py:1810
-msgid "Exclude Inactive Purchase Orders"
-msgstr ""
-
-#: common/models.py:1811
-msgid "Exclude inactive purchase orders from search preview window"
-msgstr ""
-
-#: common/models.py:1817
-msgid "Search Sales Orders"
-msgstr ""
-
-#: common/models.py:1818
-msgid "Display sales orders in search preview window"
-msgstr ""
-
-#: common/models.py:1824
-msgid "Exclude Inactive Sales Orders"
-msgstr ""
-
-#: common/models.py:1825
-msgid "Exclude inactive sales orders from search preview window"
-msgstr ""
-
-#: common/models.py:1831
-msgid "Search Preview Results"
-msgstr ""
-
-#: common/models.py:1832
-msgid "Number of results to show in each section of the search preview window"
-msgstr ""
-
-#: common/models.py:1838
-msgid "Show Quantity in Forms"
-msgstr ""
-
-#: common/models.py:1839
-msgid "Display available part quantity in some forms"
-msgstr ""
-
-#: common/models.py:1845
-msgid "Escape Key Closes Forms"
-msgstr ""
-
-#: common/models.py:1846
-msgid "Use the escape key to close modal forms"
-msgstr ""
-
-#: common/models.py:1852
-msgid "Fixed Navbar"
-msgstr ""
-
-#: common/models.py:1853
-msgid "The navbar position is fixed to the top of the screen"
-msgstr ""
-
-#: common/models.py:1859
-msgid "Date Format"
-msgstr ""
-
-#: common/models.py:1860
-msgid "Preferred format for displaying dates"
-msgstr ""
-
-#: common/models.py:1874 part/templates/part/detail.html:41
-msgid "Part Scheduling"
-msgstr ""
-
-#: common/models.py:1875
-msgid "Display part scheduling information"
-msgstr ""
-
-#: common/models.py:1881 part/templates/part/detail.html:61
-=======
 #: common/models.py:1131
 msgid "Parts are virtual by default"
 msgstr "Delar är virtuella som standard"
@@ -3928,30 +2847,10 @@
 msgstr ""
 
 #: common/models.py:1891 part/templates/part/detail.html:61
->>>>>>> dc3351d9
 #: templates/js/translated/part.js:797
 msgid "Part Stocktake"
 msgstr ""
 
-<<<<<<< HEAD
-#: common/models.py:1882
-msgid "Display part stocktake information"
-msgstr ""
-
-#: common/models.py:1888
-msgid "Table String Length"
-msgstr ""
-
-#: common/models.py:1889
-msgid "Maximimum length limit for strings displayed in table views"
-msgstr ""
-
-#: common/models.py:1953
-msgid "Price break quantity"
-msgstr ""
-
-#: common/models.py:1960 company/serializers.py:397 order/models.py:975
-=======
 #: common/models.py:1892
 msgid "Display part stocktake information"
 msgstr ""
@@ -3969,31 +2868,11 @@
 msgstr ""
 
 #: common/models.py:1970 company/serializers.py:397 order/models.py:975
->>>>>>> dc3351d9
 #: templates/js/translated/company.js:1169 templates/js/translated/part.js:1391
 #: templates/js/translated/pricing.js:595
 msgid "Price"
 msgstr ""
 
-<<<<<<< HEAD
-#: common/models.py:1961
-msgid "Unit price at specified quantity"
-msgstr ""
-
-#: common/models.py:2121 common/models.py:2299
-msgid "Endpoint"
-msgstr ""
-
-#: common/models.py:2122
-msgid "Endpoint at which this webhook is received"
-msgstr ""
-
-#: common/models.py:2131
-msgid "Name for this webhook"
-msgstr ""
-
-#: common/models.py:2136 part/admin.py:36 part/models.py:985
-=======
 #: common/models.py:1971
 msgid "Unit price at specified quantity"
 msgstr ""
@@ -4011,7 +2890,6 @@
 msgstr ""
 
 #: common/models.py:2146 part/admin.py:36 part/models.py:985
->>>>>>> dc3351d9
 #: plugin/models.py:100 templates/js/translated/table_filters.js:34
 #: templates/js/translated/table_filters.js:116
 #: templates/js/translated/table_filters.js:344
@@ -4019,85 +2897,6 @@
 msgid "Active"
 msgstr ""
 
-<<<<<<< HEAD
-#: common/models.py:2137
-msgid "Is this webhook active"
-msgstr ""
-
-#: common/models.py:2151
-msgid "Token"
-msgstr ""
-
-#: common/models.py:2152
-msgid "Token for access"
-msgstr ""
-
-#: common/models.py:2159
-msgid "Secret"
-msgstr ""
-
-#: common/models.py:2160
-msgid "Shared secret for HMAC"
-msgstr ""
-
-#: common/models.py:2266
-msgid "Message ID"
-msgstr ""
-
-#: common/models.py:2267
-msgid "Unique identifier for this message"
-msgstr ""
-
-#: common/models.py:2275
-msgid "Host"
-msgstr ""
-
-#: common/models.py:2276
-msgid "Host from which this message was received"
-msgstr ""
-
-#: common/models.py:2283
-msgid "Header"
-msgstr ""
-
-#: common/models.py:2284
-msgid "Header of this message"
-msgstr ""
-
-#: common/models.py:2290
-msgid "Body"
-msgstr ""
-
-#: common/models.py:2291
-msgid "Body of this message"
-msgstr ""
-
-#: common/models.py:2300
-msgid "Endpoint on which this message was received"
-msgstr ""
-
-#: common/models.py:2305
-msgid "Worked on"
-msgstr ""
-
-#: common/models.py:2306
-msgid "Was the work on this message finished?"
-msgstr ""
-
-#: common/models.py:2460
-msgid "Id"
-msgstr ""
-
-#: common/models.py:2466 templates/js/translated/news.js:35
-msgid "Title"
-msgstr ""
-
-#: common/models.py:2476 templates/js/translated/news.js:51
-msgid "Published"
-msgstr ""
-
-#: common/models.py:2481 templates/InvenTree/settings/plugin.html:62
-=======
 #: common/models.py:2147
 msgid "Is this webhook active"
 msgstr ""
@@ -4175,23 +2974,11 @@
 msgstr ""
 
 #: common/models.py:2491 templates/InvenTree/settings/plugin.html:62
->>>>>>> dc3351d9
 #: templates/InvenTree/settings/plugin_settings.html:33
 #: templates/js/translated/news.js:47
 msgid "Author"
 msgstr ""
 
-<<<<<<< HEAD
-#: common/models.py:2486 templates/js/translated/news.js:43
-msgid "Summary"
-msgstr ""
-
-#: common/models.py:2491
-msgid "Read"
-msgstr ""
-
-#: common/models.py:2492
-=======
 #: common/models.py:2496 templates/js/translated/news.js:43
 msgid "Summary"
 msgstr ""
@@ -4201,7 +2988,6 @@
 msgstr ""
 
 #: common/models.py:2502
->>>>>>> dc3351d9
 msgid "Was this news item read?"
 msgstr ""
 
