msgid ""
msgstr ""
"Project-Id-Version: inventree\n"
"Report-Msgid-Bugs-To: \n"
"POT-Creation-Date: 2021-08-07 15:14+0000\n"
<<<<<<< HEAD
"PO-Revision-Date: 2021-08-05 03:29\n"
=======
"PO-Revision-Date: 2021-08-07 15:30\n"
>>>>>>> bb715894
"Last-Translator: \n"
"Language-Team: Chinese Simplified\n"
"Language: zh_CN\n"
"MIME-Version: 1.0\n"
"Content-Type: text/plain; charset=UTF-8\n"
"Content-Transfer-Encoding: 8bit\n"
"Plural-Forms: nplurals=1; plural=0;\n"
"X-Crowdin-Project: inventree\n"
"X-Crowdin-Project-ID: 452300\n"
"X-Crowdin-Language: zh-CN\n"
"X-Crowdin-File: /[inventree.InvenTree] l10/InvenTree/locale/en/LC_MESSAGES/django.po\n"
"X-Crowdin-File-ID: 138\n"

#: InvenTree/api.py:64
msgid "API endpoint not found"
msgstr "未找到 API 端点"

#: InvenTree/api.py:110
msgid "No action specified"
msgstr "未指定操作"

#: InvenTree/api.py:124
msgid "No matching action found"
msgstr "未找到指定操作"

#: InvenTree/fields.py:100
msgid "Enter date"
msgstr "输入日期"

#: InvenTree/forms.py:111 build/forms.py:102 build/forms.py:123
#: build/forms.py:145 build/forms.py:169 build/forms.py:185 build/forms.py:227
#: order/forms.py:30 order/forms.py:41 order/forms.py:52 order/forms.py:63
#: order/forms.py:74 part/forms.py:108 templates/js/translated/forms.js:545
msgid "Confirm"
msgstr "确认"

#: InvenTree/forms.py:127
msgid "Confirm delete"
msgstr "确认删除"

#: InvenTree/forms.py:128
msgid "Confirm item deletion"
msgstr ""

#: InvenTree/forms.py:160 templates/registration/login.html:76
msgid "Enter password"
msgstr "输入密码"

#: InvenTree/forms.py:161
msgid "Enter new password"
msgstr "输入新密码"

#: InvenTree/forms.py:168
msgid "Confirm password"
msgstr "确认密码"

#: InvenTree/forms.py:169
msgid "Confirm new password"
msgstr "确认新密码"

#: InvenTree/forms.py:201
msgid "Select Category"
msgstr "选择分类"

#: InvenTree/helpers.py:401
#, python-brace-format
msgid "Duplicate serial: {n}"
msgstr ""

#: InvenTree/helpers.py:408 order/models.py:315 order/models.py:425
#: stock/views.py:1363
msgid "Invalid quantity provided"
msgstr ""

#: InvenTree/helpers.py:411
msgid "Empty serial number string"
msgstr ""

#: InvenTree/helpers.py:433 InvenTree/helpers.py:436 InvenTree/helpers.py:439
#: InvenTree/helpers.py:464
#, python-brace-format
msgid "Invalid group: {g}"
msgstr ""

#: InvenTree/helpers.py:469
#, python-brace-format
msgid "Duplicate serial: {g}"
msgstr ""

#: InvenTree/helpers.py:477
msgid "No serial numbers found"
msgstr "未找到序列号"

#: InvenTree/helpers.py:481
#, python-brace-format
msgid "Number of unique serial number ({s}) must match quantity ({q})"
msgstr ""

#: InvenTree/models.py:61 stock/models.py:1815
msgid "Attachment"
msgstr "附件"

#: InvenTree/models.py:62
msgid "Select file to attach"
msgstr "选择附件"

#: InvenTree/models.py:64 templates/js/translated/attachment.js:52
msgid "Comment"
msgstr "注释"

#: InvenTree/models.py:64
msgid "File comment"
msgstr "文件注释"

#: InvenTree/models.py:70 InvenTree/models.py:71 common/models.py:969
#: common/models.py:970 part/models.py:2035
#: report/templates/report/inventree_test_report_base.html:91
#: templates/js/translated/stock.js:1549
msgid "User"
msgstr "用户"

#: InvenTree/models.py:74
msgid "upload date"
msgstr "上传日期"

#: InvenTree/models.py:113
msgid "Invalid choice"
msgstr ""

#: InvenTree/models.py:129 InvenTree/models.py:130 company/models.py:412
#: label/models.py:112 part/models.py:656 part/models.py:2196
#: part/templates/part/part_base.html:233 report/models.py:181
#: templates/InvenTree/search.html:137 templates/InvenTree/search.html:289
#: templates/js/translated/company.js:583 templates/js/translated/part.js:338
#: templates/js/translated/part.js:471 templates/js/translated/part.js:963
#: templates/js/translated/stock.js:1342
msgid "Name"
msgstr "名称"

#: InvenTree/models.py:136 build/models.py:187
#: build/templates/build/detail.html:24 company/models.py:351
#: company/models.py:519 company/templates/company/manufacturer_part.html:76
#: company/templates/company/supplier_part.html:75 label/models.py:119
#: order/models.py:158 order/templates/order/purchase_order_detail.html:312
#: part/models.py:679 part/templates/part/part_base.html:238
#: part/templates/part/set_category.html:14 report/models.py:194
#: report/models.py:551 report/models.py:590
#: report/templates/report/inventree_build_order_base.html:118
#: templates/InvenTree/search.html:144 templates/InvenTree/search.html:224
#: templates/InvenTree/search.html:296
#: templates/InvenTree/settings/header.html:9
#: templates/js/translated/bom.js:210 templates/js/translated/build.js:868
#: templates/js/translated/build.js:1162 templates/js/translated/company.js:299
#: templates/js/translated/company.js:497
#: templates/js/translated/company.js:779 templates/js/translated/order.js:267
#: templates/js/translated/order.js:369 templates/js/translated/part.js:397
#: templates/js/translated/part.js:581 templates/js/translated/part.js:758
#: templates/js/translated/part.js:975 templates/js/translated/part.js:1043
#: templates/js/translated/stock.js:926 templates/js/translated/stock.js:1354
#: templates/js/translated/stock.js:1399
msgid "Description"
msgstr ""

#: InvenTree/models.py:137
msgid "Description (optional)"
msgstr ""

#: InvenTree/models.py:145
msgid "parent"
msgstr ""

#: InvenTree/serializers.py:52 part/models.py:2438
msgid "Must be a valid number"
msgstr ""

#: InvenTree/settings.py:518
msgid "German"
msgstr ""

#: InvenTree/settings.py:519
msgid "Greek"
msgstr ""

#: InvenTree/settings.py:520
msgid "English"
msgstr ""

#: InvenTree/settings.py:521
msgid "Spanish"
msgstr ""

#: InvenTree/settings.py:522
msgid "French"
msgstr ""

#: InvenTree/settings.py:523
msgid "Hebrew"
msgstr ""

#: InvenTree/settings.py:524
msgid "Italian"
msgstr ""

#: InvenTree/settings.py:525
msgid "Japanese"
msgstr ""

#: InvenTree/settings.py:526
msgid "Korean"
msgstr ""

#: InvenTree/settings.py:527
msgid "Dutch"
msgstr ""

#: InvenTree/settings.py:528
msgid "Norwegian"
msgstr ""

#: InvenTree/settings.py:529
msgid "Polish"
msgstr ""

#: InvenTree/settings.py:530
msgid "Russian"
msgstr ""

#: InvenTree/settings.py:531
msgid "Swedish"
msgstr ""

#: InvenTree/settings.py:532
msgid "Thai"
msgstr ""

#: InvenTree/settings.py:533
msgid "Turkish"
msgstr ""

#: InvenTree/settings.py:534
msgid "Vietnamese"
msgstr ""

#: InvenTree/settings.py:535
msgid "Chinese"
msgstr ""

#: InvenTree/status.py:94
msgid "Background worker check failed"
msgstr ""

#: InvenTree/status.py:98
msgid "Email backend not configured"
msgstr ""

#: InvenTree/status.py:101
msgid "InvenTree system health checks failed"
msgstr ""

#: InvenTree/status_codes.py:104 InvenTree/status_codes.py:145
#: InvenTree/status_codes.py:314
msgid "Pending"
msgstr ""

#: InvenTree/status_codes.py:105
msgid "Placed"
msgstr ""

#: InvenTree/status_codes.py:106 InvenTree/status_codes.py:317
msgid "Complete"
msgstr ""

#: InvenTree/status_codes.py:107 InvenTree/status_codes.py:147
#: InvenTree/status_codes.py:316
msgid "Cancelled"
msgstr ""

#: InvenTree/status_codes.py:108 InvenTree/status_codes.py:148
#: InvenTree/status_codes.py:190
msgid "Lost"
msgstr ""

#: InvenTree/status_codes.py:109 InvenTree/status_codes.py:149
#: InvenTree/status_codes.py:192
msgid "Returned"
msgstr ""

#: InvenTree/status_codes.py:146
#: order/templates/order/sales_order_base.html:126
msgid "Shipped"
msgstr ""

#: InvenTree/status_codes.py:186
msgid "OK"
msgstr ""

#: InvenTree/status_codes.py:187
msgid "Attention needed"
msgstr ""

#: InvenTree/status_codes.py:188
msgid "Damaged"
msgstr ""

#: InvenTree/status_codes.py:189
msgid "Destroyed"
msgstr ""

#: InvenTree/status_codes.py:191
msgid "Rejected"
msgstr ""

#: InvenTree/status_codes.py:272
msgid "Legacy stock tracking entry"
msgstr ""

#: InvenTree/status_codes.py:274
msgid "Stock item created"
msgstr ""

#: InvenTree/status_codes.py:276
msgid "Edited stock item"
msgstr ""

#: InvenTree/status_codes.py:277
msgid "Assigned serial number"
msgstr ""

#: InvenTree/status_codes.py:279
msgid "Stock counted"
msgstr ""

#: InvenTree/status_codes.py:280
msgid "Stock manually added"
msgstr ""

#: InvenTree/status_codes.py:281
msgid "Stock manually removed"
msgstr ""

#: InvenTree/status_codes.py:283
msgid "Location changed"
msgstr ""

#: InvenTree/status_codes.py:285
msgid "Installed into assembly"
msgstr ""

#: InvenTree/status_codes.py:286
msgid "Removed from assembly"
msgstr ""

#: InvenTree/status_codes.py:288
msgid "Installed component item"
msgstr ""

#: InvenTree/status_codes.py:289
msgid "Removed component item"
msgstr ""

#: InvenTree/status_codes.py:291
msgid "Split from parent item"
msgstr ""

#: InvenTree/status_codes.py:292
msgid "Split child item"
msgstr ""

#: InvenTree/status_codes.py:294 templates/js/translated/table_filters.js:173
msgid "Sent to customer"
msgstr ""

#: InvenTree/status_codes.py:295
msgid "Returned from customer"
msgstr ""

#: InvenTree/status_codes.py:297
msgid "Build order output created"
msgstr ""

#: InvenTree/status_codes.py:298
msgid "Build order output completed"
msgstr ""

#: InvenTree/status_codes.py:300
msgid "Received against purchase order"
msgstr ""

#: InvenTree/status_codes.py:315
msgid "Production"
msgstr ""

#: InvenTree/validators.py:22
msgid "Not a valid currency code"
msgstr ""

#: InvenTree/validators.py:50
msgid "Invalid character in part name"
msgstr ""

#: InvenTree/validators.py:63
#, python-brace-format
msgid "IPN must match regex pattern {pat}"
msgstr ""

#: InvenTree/validators.py:77 InvenTree/validators.py:91
#: InvenTree/validators.py:105
#, python-brace-format
msgid "Reference must match pattern {pattern}"
msgstr ""

#: InvenTree/validators.py:113
#, python-brace-format
msgid "Illegal character in name ({x})"
msgstr ""

#: InvenTree/validators.py:132 InvenTree/validators.py:148
msgid "Overage value must not be negative"
msgstr ""

#: InvenTree/validators.py:150
msgid "Overage must not exceed 100%"
msgstr ""

#: InvenTree/validators.py:157
msgid "Overage must be an integer value or a percentage"
msgstr ""

#: InvenTree/views.py:612
msgid "Delete Item"
msgstr ""

#: InvenTree/views.py:661
msgid "Check box to confirm item deletion"
msgstr ""

#: InvenTree/views.py:676 templates/InvenTree/settings/user.html:14
msgid "Edit User Information"
msgstr ""

#: InvenTree/views.py:687 templates/InvenTree/settings/user.html:18
msgid "Set Password"
msgstr ""

#: InvenTree/views.py:706
msgid "Password fields must match"
msgstr ""

#: InvenTree/views.py:907 templates/navbar.html:95
msgid "System Information"
msgstr ""

#: barcodes/api.py:53 barcodes/api.py:150
msgid "Must provide barcode_data parameter"
msgstr ""

#: barcodes/api.py:126
msgid "No match found for barcode data"
msgstr ""

#: barcodes/api.py:128
msgid "Match found for barcode data"
msgstr ""

#: barcodes/api.py:153
msgid "Must provide stockitem parameter"
msgstr ""

#: barcodes/api.py:160
msgid "No matching stock item found"
msgstr ""

#: barcodes/api.py:190
msgid "Barcode already matches StockItem object"
msgstr ""

#: barcodes/api.py:194
msgid "Barcode already matches StockLocation object"
msgstr ""

#: barcodes/api.py:198
msgid "Barcode already matches Part object"
msgstr ""

#: barcodes/api.py:204 barcodes/api.py:216
msgid "Barcode hash already matches StockItem object"
msgstr ""

#: barcodes/api.py:222
msgid "Barcode associated with StockItem"
msgstr ""

#: build/forms.py:37
msgid "Build Order reference"
msgstr ""

#: build/forms.py:38
msgid "Order target date"
msgstr ""

#: build/forms.py:42 build/templates/build/build_base.html:146
#: build/templates/build/detail.html:124
#: order/templates/order/order_base.html:124
#: order/templates/order/sales_order_base.html:119
#: report/templates/report/inventree_build_order_base.html:126
#: templates/js/translated/build.js:945 templates/js/translated/order.js:284
#: templates/js/translated/order.js:387
msgid "Target Date"
msgstr ""

#: build/forms.py:43 build/models.py:277
msgid "Target date for build completion. Build will be overdue after this date."
msgstr ""

#: build/forms.py:48 build/forms.py:90 build/forms.py:266 build/models.py:1402
#: build/templates/build/allocation_card.html:23
#: build/templates/build/auto_allocate.html:17
#: build/templates/build/build_base.html:133
#: build/templates/build/detail.html:34 common/models.py:1001
#: company/forms.py:42 company/templates/company/supplier_part.html:226
#: order/forms.py:120 order/forms.py:142 order/forms.py:159 order/models.py:706
#: order/models.py:952 order/templates/order/order_wizard/match_parts.html:30
#: order/templates/order/order_wizard/select_parts.html:34
#: order/templates/order/purchase_order_detail.html:348
#: order/templates/order/sales_order_detail.html:200
#: order/templates/order/sales_order_detail.html:207
#: order/templates/order/sales_order_detail.html:292
#: order/templates/order/sales_order_detail.html:364 part/forms.py:249
#: part/forms.py:265 part/forms.py:281 part/models.py:2340
#: part/templates/part/bom_upload/match_parts.html:31
#: part/templates/part/detail.html:940 part/templates/part/detail.html:1026
#: part/templates/part/part_pricing.html:16
#: report/templates/report/inventree_build_order_base.html:114
#: report/templates/report/inventree_po_report.html:91
#: report/templates/report/inventree_so_report.html:91
#: report/templates/report/inventree_test_report_base.html:77
#: stock/forms.py:140 stock/templates/stock/item_base.html:269
#: stock/templates/stock/stock_adjust.html:18
#: templates/js/translated/barcode.js:364 templates/js/translated/bom.js:225
#: templates/js/translated/build.js:271 templates/js/translated/build.js:606
#: templates/js/translated/build.js:1172
#: templates/js/translated/model_renderers.js:56
#: templates/js/translated/order.js:482 templates/js/translated/part.js:1148
#: templates/js/translated/part.js:1270 templates/js/translated/part.js:1326
#: templates/js/translated/stock.js:1534 templates/js/translated/stock.js:1732
msgid "Quantity"
msgstr ""

#: build/forms.py:49
msgid "Number of items to build"
msgstr ""

#: build/forms.py:91
msgid "Enter quantity for build output"
msgstr ""

#: build/forms.py:95 order/forms.py:114 stock/forms.py:83
msgid "Serial Numbers"
msgstr ""

#: build/forms.py:97
msgid "Enter serial numbers for build outputs"
msgstr ""

#: build/forms.py:103
msgid "Confirm creation of build output"
msgstr ""

#: build/forms.py:124
msgid "Confirm deletion of build output"
msgstr ""

#: build/forms.py:145
msgid "Confirm unallocation of stock"
msgstr ""

#: build/forms.py:169
msgid "Confirm stock allocation"
msgstr ""

#: build/forms.py:186
msgid "Mark build as complete"
msgstr ""

#: build/forms.py:210 build/templates/build/auto_allocate.html:18
#: stock/forms.py:280 stock/templates/stock/item_base.html:299
#: stock/templates/stock/stock_adjust.html:17
#: templates/InvenTree/search.html:260 templates/js/translated/barcode.js:363
#: templates/js/translated/barcode.js:531 templates/js/translated/build.js:256
#: templates/js/translated/build.js:620 templates/js/translated/order.js:467
#: templates/js/translated/stock.js:134 templates/js/translated/stock.js:260
#: templates/js/translated/stock.js:1012 templates/js/translated/stock.js:1426
msgid "Location"
msgstr ""

#: build/forms.py:211
msgid "Location of completed parts"
msgstr ""

#: build/forms.py:215 build/templates/build/build_base.html:138
#: build/templates/build/detail.html:62 order/models.py:549
#: order/templates/order/receive_parts.html:24
#: stock/templates/stock/item_base.html:422 templates/InvenTree/search.html:252
#: templates/js/translated/barcode.js:119 templates/js/translated/build.js:902
#: templates/js/translated/order.js:271 templates/js/translated/order.js:374
#: templates/js/translated/stock.js:999 templates/js/translated/stock.js:1503
#: templates/js/translated/stock.js:1748
msgid "Status"
msgstr ""

#: build/forms.py:216
msgid "Build output stock status"
msgstr ""

#: build/forms.py:223
msgid "Confirm incomplete"
msgstr ""

#: build/forms.py:224
msgid "Confirm completion with incomplete stock allocation"
msgstr ""

#: build/forms.py:227
msgid "Confirm build completion"
msgstr ""

#: build/forms.py:252
msgid "Confirm cancel"
msgstr ""

#: build/forms.py:252 build/views.py:65
msgid "Confirm build cancellation"
msgstr ""

#: build/forms.py:266
msgid "Select quantity of stock to allocate"
msgstr ""

#: build/models.py:113
msgid "Invalid choice for parent build"
msgstr ""

#: build/models.py:117 build/templates/build/build_base.html:9
#: build/templates/build/build_base.html:73
#: report/templates/report/inventree_build_order_base.html:106
#: templates/js/translated/build.js:233
msgid "Build Order"
msgstr ""

#: build/models.py:118 build/templates/build/index.html:8
#: build/templates/build/index.html:15
#: order/templates/order/sales_order_detail.html:34
#: order/templates/order/so_navbar.html:19
#: order/templates/order/so_navbar.html:22 part/templates/part/navbar.html:42
#: part/templates/part/navbar.html:45 templates/InvenTree/index.html:229
#: templates/InvenTree/search.html:185
#: templates/InvenTree/settings/navbar.html:101
#: templates/InvenTree/settings/navbar.html:103 users/models.py:44
msgid "Build Orders"
msgstr ""

#: build/models.py:178
msgid "Build Order Reference"
msgstr ""

#: build/models.py:179 order/models.py:246 order/models.py:533
#: order/models.py:713 order/templates/order/purchase_order_detail.html:343
#: order/templates/order/sales_order_detail.html:359 part/models.py:2349
#: part/templates/part/bom_upload/match_parts.html:30
#: report/templates/report/inventree_po_report.html:92
#: report/templates/report/inventree_so_report.html:92
#: templates/js/translated/bom.js:217 templates/js/translated/build.js:695
#: templates/js/translated/build.js:1166
msgid "Reference"
msgstr ""

#: build/models.py:190
msgid "Brief description of the build"
msgstr ""

#: build/models.py:199 build/templates/build/build_base.html:163
#: build/templates/build/detail.html:80
msgid "Parent Build"
msgstr ""

#: build/models.py:200
msgid "BuildOrder to which this build is allocated"
msgstr ""

#: build/models.py:205 build/templates/build/auto_allocate.html:16
#: build/templates/build/build_base.html:128
#: build/templates/build/detail.html:29 company/models.py:654
#: order/models.py:766 order/models.py:825
#: order/templates/order/order_wizard/select_parts.html:32
#: order/templates/order/purchase_order_detail.html:297
#: order/templates/order/receive_parts.html:19
#: order/templates/order/sales_order_detail.html:344 part/models.py:295
#: part/models.py:1980 part/models.py:1996 part/models.py:2015
#: part/models.py:2033 part/models.py:2112 part/models.py:2234
#: part/models.py:2324 part/templates/part/detail.html:199
#: part/templates/part/part_app_base.html:8
#: part/templates/part/part_pricing.html:12
#: part/templates/part/set_category.html:13
#: report/templates/report/inventree_build_order_base.html:110
#: report/templates/report/inventree_po_report.html:90
#: report/templates/report/inventree_so_report.html:90
#: templates/InvenTree/search.html:112 templates/InvenTree/search.html:210
#: templates/js/translated/barcode.js:362 templates/js/translated/bom.js:183
#: templates/js/translated/build.js:586 templates/js/translated/build.js:873
#: templates/js/translated/build.js:1139 templates/js/translated/company.js:438
#: templates/js/translated/company.js:688 templates/js/translated/part.js:562
#: templates/js/translated/part.js:725 templates/js/translated/stock.js:132
#: templates/js/translated/stock.js:895 templates/js/translated/stock.js:1720
msgid "Part"
msgstr ""

#: build/models.py:213
msgid "Select part to build"
msgstr ""

#: build/models.py:218
msgid "Sales Order Reference"
msgstr ""

#: build/models.py:222
msgid "SalesOrder to which this build is allocated"
msgstr ""

#: build/models.py:227
msgid "Source Location"
msgstr ""

#: build/models.py:231
msgid "Select location to take stock from for this build (leave blank to take from any stock location)"
msgstr ""

#: build/models.py:236
msgid "Destination Location"
msgstr ""

#: build/models.py:240
msgid "Select location where the completed items will be stored"
msgstr ""

#: build/models.py:244
msgid "Build Quantity"
msgstr ""

#: build/models.py:247
msgid "Number of stock items to build"
msgstr ""

#: build/models.py:251
msgid "Completed items"
msgstr ""

#: build/models.py:253
msgid "Number of stock items which have been completed"
msgstr ""

#: build/models.py:257 part/templates/part/part_base.html:191
msgid "Build Status"
msgstr ""

#: build/models.py:261
msgid "Build status code"
msgstr ""

#: build/models.py:265 stock/models.py:507
msgid "Batch Code"
msgstr ""

#: build/models.py:269
msgid "Batch code for this build output"
msgstr ""

#: build/models.py:272 order/models.py:162 part/models.py:851
#: part/templates/part/part_base.html:264 templates/js/translated/order.js:382
msgid "Creation Date"
msgstr ""

#: build/models.py:276 order/models.py:555
msgid "Target completion date"
msgstr ""

#: build/models.py:280 order/models.py:288 templates/js/translated/build.js:950
msgid "Completion Date"
msgstr ""

#: build/models.py:286
msgid "completed by"
msgstr ""

#: build/models.py:294 templates/js/translated/build.js:915
msgid "Issued by"
msgstr ""

#: build/models.py:295
msgid "User who issued this build order"
msgstr ""

#: build/models.py:303 build/templates/build/build_base.html:184
#: build/templates/build/detail.html:108 order/models.py:176
#: order/templates/order/order_base.html:138
#: order/templates/order/sales_order_base.html:140 part/models.py:855
#: report/templates/report/inventree_build_order_base.html:159
#: templates/js/translated/build.js:930
msgid "Responsible"
msgstr ""

#: build/models.py:304
msgid "User responsible for this build order"
msgstr ""

#: build/models.py:309 build/templates/build/detail.html:94
#: company/templates/company/manufacturer_part.html:83
#: company/templates/company/supplier_part.html:82
#: part/templates/part/part_base.html:258 stock/models.py:501
#: stock/templates/stock/item_base.html:359
msgid "External Link"
msgstr ""

#: build/models.py:310 part/models.py:713 stock/models.py:503
msgid "Link to external URL"
msgstr ""

#: build/models.py:314 build/templates/build/navbar.html:52
#: company/models.py:139 company/models.py:526
#: company/templates/company/navbar.html:63
#: company/templates/company/navbar.html:66 order/models.py:180
#: order/models.py:715 order/templates/order/po_navbar.html:38
#: order/templates/order/po_navbar.html:41
#: order/templates/order/purchase_order_detail.html:419
#: order/templates/order/sales_order_detail.html:439
#: order/templates/order/so_navbar.html:33
#: order/templates/order/so_navbar.html:36 part/models.py:840
#: part/templates/part/detail.html:105 part/templates/part/navbar.html:108
#: part/templates/part/navbar.html:111
#: report/templates/report/inventree_build_order_base.html:173
#: stock/forms.py:138 stock/forms.py:250 stock/forms.py:282 stock/models.py:573
#: stock/models.py:1715 stock/models.py:1821
#: stock/templates/stock/navbar.html:57 templates/js/translated/barcode.js:37
#: templates/js/translated/bom.js:369 templates/js/translated/company.js:784
#: templates/js/translated/stock.js:268 templates/js/translated/stock.js:509
#: templates/js/translated/stock.js:1090
msgid "Notes"
msgstr ""

#: build/models.py:315
msgid "Extra build notes"
msgstr ""

#: build/models.py:792
msgid "No build output specified"
msgstr ""

#: build/models.py:795
msgid "Build output is already completed"
msgstr ""

#: build/models.py:798
msgid "Build output does not match Build Order"
msgstr ""

#: build/models.py:1208
msgid "BuildItem must be unique for build, stock_item and install_into"
msgstr ""

#: build/models.py:1233
msgid "Build item must specify a build output, as master part is marked as trackable"
msgstr ""

#: build/models.py:1237
#, python-brace-format
msgid "Allocated quantity ({n}) must not exceed available quantity ({q})"
msgstr ""

#: build/models.py:1244 order/models.py:926
msgid "StockItem is over-allocated"
msgstr ""

#: build/models.py:1248 order/models.py:929
msgid "Allocation quantity must be greater than zero"
msgstr ""

#: build/models.py:1252
msgid "Quantity must be 1 for serialized stock"
msgstr ""

#: build/models.py:1312
#, python-brace-format
msgid "Selected stock item not found in BOM for part '{p}'"
msgstr ""

#: build/models.py:1372 stock/templates/stock/item_base.html:331
#: templates/InvenTree/search.html:183 templates/js/translated/build.js:846
#: templates/navbar.html:29
msgid "Build"
msgstr ""

#: build/models.py:1373
msgid "Build to allocate parts"
msgstr ""

#: build/models.py:1389 stock/templates/stock/item_base.html:8
#: stock/templates/stock/item_base.html:31
#: stock/templates/stock/item_base.html:353
#: stock/templates/stock/stock_adjust.html:16
#: templates/js/translated/build.js:244 templates/js/translated/build.js:249
#: templates/js/translated/build.js:993 templates/js/translated/order.js:455
#: templates/js/translated/order.js:460 templates/js/translated/stock.js:1485
msgid "Stock Item"
msgstr ""

#: build/models.py:1390
msgid "Source stock item"
msgstr ""

#: build/models.py:1403
msgid "Stock quantity to allocate to build"
msgstr ""

#: build/models.py:1411
msgid "Install into"
msgstr ""

#: build/models.py:1412
msgid "Destination stock item"
msgstr ""

#: build/templates/build/allocation_card.html:21
#: build/templates/build/complete_output.html:46
#: order/templates/order/sales_order_detail.html:205
#: order/templates/order/sales_order_detail.html:290
#: report/templates/report/inventree_test_report_base.html:75
#: stock/models.py:495 stock/templates/stock/item_base.html:251
#: templates/js/translated/build.js:604
#: templates/js/translated/model_renderers.js:54
msgid "Serial Number"
msgstr ""

#: build/templates/build/auto_allocate.html:9
msgid "Automatically Allocate Stock"
msgstr ""

#: build/templates/build/auto_allocate.html:10
msgid "The following stock items will be allocated to the specified build output"
msgstr ""

#: build/templates/build/auto_allocate.html:37
msgid "No stock items found that can be automatically allocated to this build"
msgstr ""

#: build/templates/build/auto_allocate.html:39
msgid "Stock items will have to be manually allocated"
msgstr ""

#: build/templates/build/build_base.html:18
#, python-format
msgid "This Build Order is allocated to Sales Order %(link)s"
msgstr ""

#: build/templates/build/build_base.html:25
#, python-format
msgid "This Build Order is a child of Build Order %(link)s"
msgstr ""

#: build/templates/build/build_base.html:32
msgid "Build Order is ready to mark as completed"
msgstr ""

#: build/templates/build/build_base.html:37
msgid "Build Order cannot be completed as outstanding outputs remain"
msgstr ""

#: build/templates/build/build_base.html:42
msgid "Required build quantity has not yet been completed"
msgstr ""

#: build/templates/build/build_base.html:47
msgid "Stock has not been fully allocated to this Build Order"
msgstr ""

#: build/templates/build/build_base.html:75
#: company/templates/company/company_base.html:40
#: company/templates/company/manufacturer_part.html:29
#: company/templates/company/supplier_part.html:30
#: order/templates/order/order_base.html:26
#: order/templates/order/sales_order_base.html:37
#: part/templates/part/category.html:27 part/templates/part/part_base.html:25
#: stock/templates/stock/item_base.html:62
#: stock/templates/stock/location.html:31
msgid "Admin view"
msgstr ""

#: build/templates/build/build_base.html:81
#: build/templates/build/build_base.html:150
#: order/templates/order/order_base.html:32
#: order/templates/order/order_base.html:86
#: order/templates/order/sales_order_base.html:43
#: order/templates/order/sales_order_base.html:88
#: templates/js/translated/table_filters.js:259
#: templates/js/translated/table_filters.js:278
#: templates/js/translated/table_filters.js:295
msgid "Overdue"
msgstr ""

#: build/templates/build/build_base.html:90
msgid "Print actions"
msgstr ""

#: build/templates/build/build_base.html:94
msgid "Print Build Order"
msgstr ""

#: build/templates/build/build_base.html:100
#: build/templates/build/build_base.html:222
msgid "Complete Build"
msgstr ""

#: build/templates/build/build_base.html:105
msgid "Build actions"
msgstr ""

#: build/templates/build/build_base.html:109
msgid "Edit Build"
msgstr ""

#: build/templates/build/build_base.html:111
#: build/templates/build/build_base.html:206 build/views.py:56
msgid "Cancel Build"
msgstr ""

#: build/templates/build/build_base.html:114
msgid "Delete Build"
msgstr ""

#: build/templates/build/build_base.html:124
#: build/templates/build/detail.html:15
msgid "Build Details"
msgstr ""

#: build/templates/build/build_base.html:150
#, python-format
msgid "This build was due on %(target)s"
msgstr ""

#: build/templates/build/build_base.html:157
#: build/templates/build/detail.html:67
msgid "Progress"
msgstr ""

#: build/templates/build/build_base.html:170
#: build/templates/build/detail.html:87 order/models.py:823
#: order/templates/order/sales_order_base.html:9
#: order/templates/order/sales_order_base.html:35
#: order/templates/order/sales_order_ship.html:25
#: report/templates/report/inventree_build_order_base.html:136
#: report/templates/report/inventree_so_report.html:77
#: stock/templates/stock/item_base.html:293
#: templates/js/translated/order.js:329
msgid "Sales Order"
msgstr ""

#: build/templates/build/build_base.html:177
#: build/templates/build/detail.html:101
#: report/templates/report/inventree_build_order_base.html:153
msgid "Issued By"
msgstr ""

#: build/templates/build/build_base.html:214
msgid "Incomplete Outputs"
msgstr ""

#: build/templates/build/build_base.html:215
msgid "Build Order cannot be completed as incomplete build outputs remain"
msgstr ""

#: build/templates/build/build_output_create.html:7
msgid "The Bill of Materials contains trackable parts"
msgstr ""

#: build/templates/build/build_output_create.html:8
msgid "Build outputs must be generated individually."
msgstr ""

#: build/templates/build/build_output_create.html:9
msgid "Multiple build outputs will be created based on the quantity specified."
msgstr ""

#: build/templates/build/build_output_create.html:15
msgid "Trackable parts can have serial numbers specified"
msgstr ""

#: build/templates/build/build_output_create.html:16
msgid "Enter serial numbers to generate multiple single build outputs"
msgstr ""

#: build/templates/build/cancel.html:5
msgid "Are you sure you wish to cancel this build?"
msgstr ""

#: build/templates/build/complete.html:8
msgid "Build Order is complete"
msgstr ""

#: build/templates/build/complete.html:12
msgid "Build Order is incomplete"
msgstr ""

#: build/templates/build/complete.html:15
msgid "Incompleted build outputs remain"
msgstr ""

#: build/templates/build/complete.html:18
msgid "Required build quantity has not been completed"
msgstr ""

#: build/templates/build/complete.html:21
msgid "Required stock has not been fully allocated"
msgstr ""

#: build/templates/build/complete_output.html:10
msgid "Stock allocation is complete for this output"
msgstr ""

#: build/templates/build/complete_output.html:14
msgid "Stock allocation is incomplete"
msgstr ""

#: build/templates/build/complete_output.html:20
msgid "tracked parts have not been fully allocated"
msgstr ""

#: build/templates/build/complete_output.html:41
msgid "The following items will be created"
msgstr ""

#: build/templates/build/create_build_item.html:7
msgid "Select a stock item to allocate to the selected build output"
msgstr ""

#: build/templates/build/create_build_item.html:11
#, python-format
msgid "The allocated stock will be installed into the following build output:<br><i>%(output)s</i>"
msgstr ""

#: build/templates/build/create_build_item.html:17
#, python-format
msgid "No stock available for %(part)s"
msgstr ""

#: build/templates/build/delete_build_item.html:8
msgid "Are you sure you want to unallocate this stock?"
msgstr ""

#: build/templates/build/delete_build_item.html:11
msgid "The selected stock will be unallocated from the build output"
msgstr ""

#: build/templates/build/detail.html:38
msgid "Stock Source"
msgstr ""

#: build/templates/build/detail.html:43
msgid "Stock can be taken from any available location."
msgstr ""

#: build/templates/build/detail.html:49 order/forms.py:88 order/models.py:782
#: order/templates/order/purchase_order_detail.html:408
#: order/templates/order/receive_parts.html:25 stock/forms.py:134
msgid "Destination"
msgstr ""

#: build/templates/build/detail.html:56
msgid "Destination location not specified"
msgstr ""

#: build/templates/build/detail.html:73
#: stock/templates/stock/item_base.html:317
#: templates/js/translated/stock.js:1007 templates/js/translated/stock.js:1755
#: templates/js/translated/table_filters.js:116
#: templates/js/translated/table_filters.js:198
msgid "Batch"
msgstr ""

#: build/templates/build/detail.html:119
#: order/templates/order/order_base.html:111
#: order/templates/order/sales_order_base.html:113
#: templates/js/translated/build.js:910
msgid "Created"
msgstr ""

#: build/templates/build/detail.html:130
msgid "No target date set"
msgstr ""

#: build/templates/build/detail.html:135 templates/js/translated/build.js:888
msgid "Completed"
msgstr ""

#: build/templates/build/detail.html:139
msgid "Build not complete"
msgstr ""

#: build/templates/build/detail.html:150 build/templates/build/navbar.html:35
msgid "Child Build Orders"
msgstr ""

#: build/templates/build/detail.html:166
msgid "Allocate Stock to Build"
msgstr ""

#: build/templates/build/detail.html:172
msgid "Allocate stock to build"
msgstr ""

#: build/templates/build/detail.html:173
msgid "Auto Allocate"
msgstr ""

#: build/templates/build/detail.html:175 templates/js/translated/build.js:778
msgid "Unallocate stock"
msgstr ""

#: build/templates/build/detail.html:176 build/views.py:318 build/views.py:638
msgid "Unallocate Stock"
msgstr ""

#: build/templates/build/detail.html:179
msgid "Order required parts"
msgstr ""

#: build/templates/build/detail.html:180
#: company/templates/company/detail.html:33
#: company/templates/company/detail.html:75 order/views.py:679
#: part/templates/part/category.html:140
msgid "Order Parts"
msgstr ""

#: build/templates/build/detail.html:186
msgid "Untracked stock has been fully allocated for this Build Order"
msgstr ""

#: build/templates/build/detail.html:190
msgid "Untracked stock has not been fully allocated for this Build Order"
msgstr ""

#: build/templates/build/detail.html:197
msgid "This Build Order does not have any associated untracked BOM items"
msgstr ""

#: build/templates/build/detail.html:206
msgid "Incomplete Build Outputs"
msgstr ""

#: build/templates/build/detail.html:211
msgid "Create new build output"
msgstr ""

#: build/templates/build/detail.html:212
msgid "Create New Output"
msgstr ""

#: build/templates/build/detail.html:225
msgid "Create a new build output"
msgstr ""

#: build/templates/build/detail.html:226
msgid "No incomplete build outputs remain."
msgstr ""

#: build/templates/build/detail.html:227
msgid "Create a new build output using the button above"
msgstr ""

#: build/templates/build/detail.html:235
msgid "Completed Build Outputs"
msgstr ""

#: build/templates/build/detail.html:246 build/templates/build/navbar.html:42
#: build/templates/build/navbar.html:45 order/templates/order/po_navbar.html:35
#: order/templates/order/sales_order_detail.html:43
#: order/templates/order/so_navbar.html:29 part/templates/part/detail.html:173
#: part/templates/part/navbar.html:102 part/templates/part/navbar.html:105
#: stock/templates/stock/item.html:87 stock/templates/stock/navbar.html:47
#: stock/templates/stock/navbar.html:50
msgid "Attachments"
msgstr ""

#: build/templates/build/detail.html:257
msgid "Build Notes"
msgstr ""

#: build/templates/build/detail.html:261 build/templates/build/detail.html:397
#: company/templates/company/detail.html:173
#: company/templates/company/detail.html:200
#: order/templates/order/purchase_order_detail.html:62
#: order/templates/order/purchase_order_detail.html:95
#: order/templates/order/sales_order_detail.html:58
#: order/templates/order/sales_order_detail.html:85
#: part/templates/part/detail.html:109 stock/templates/stock/item.html:102
#: stock/templates/stock/item.html:187
msgid "Edit Notes"
msgstr ""

#: build/templates/build/detail.html:357
#: order/templates/order/po_attachments.html:79
#: order/templates/order/purchase_order_detail.html:156
#: order/templates/order/sales_order_detail.html:145
#: part/templates/part/detail.html:802 stock/templates/stock/item.html:251
#: templates/attachment_table.html:6
msgid "Add Attachment"
msgstr ""

#: build/templates/build/detail.html:375
#: order/templates/order/po_attachments.html:51
#: order/templates/order/purchase_order_detail.html:128
#: order/templates/order/sales_order_detail.html:118
#: part/templates/part/detail.html:756 stock/templates/stock/item.html:219
msgid "Edit Attachment"
msgstr ""

#: build/templates/build/detail.html:382
#: order/templates/order/po_attachments.html:58
#: order/templates/order/purchase_order_detail.html:135
#: order/templates/order/sales_order_detail.html:124
#: part/templates/part/detail.html:765 stock/templates/stock/item.html:228
msgid "Confirm Delete Operation"
msgstr ""

#: build/templates/build/detail.html:383
#: order/templates/order/po_attachments.html:59
#: order/templates/order/purchase_order_detail.html:136
#: order/templates/order/sales_order_detail.html:125
#: part/templates/part/detail.html:766 stock/templates/stock/item.html:229
msgid "Delete Attachment"
msgstr ""

#: build/templates/build/edit_build_item.html:7
msgid "Alter the quantity of stock allocated to the build output"
msgstr ""

#: build/templates/build/index.html:28
msgid "New Build Order"
msgstr ""

#: build/templates/build/index.html:37 build/templates/build/index.html:38
msgid "Print Build Orders"
msgstr ""

#: build/templates/build/index.html:43
#: order/templates/order/purchase_orders.html:27
#: order/templates/order/sales_orders.html:27
msgid "Display calendar view"
msgstr ""

#: build/templates/build/index.html:46
#: order/templates/order/purchase_orders.html:30
#: order/templates/order/sales_orders.html:30
msgid "Display list view"
msgstr ""

#: build/templates/build/navbar.html:12
msgid "Build Order Details"
msgstr ""

#: build/templates/build/navbar.html:15 order/templates/order/po_navbar.html:15
#: templates/js/translated/stock.js:1414
msgid "Details"
msgstr ""

#: build/templates/build/navbar.html:20 build/templates/build/navbar.html:23
#: build/views.py:90
msgid "Allocate Stock"
msgstr ""

#: build/templates/build/navbar.html:28 build/templates/build/navbar.html:31
msgid "Build Outputs"
msgstr ""

#: build/templates/build/navbar.html:38
msgid "Child Builds"
msgstr ""

#: build/templates/build/navbar.html:49
msgid "Build Order Notes"
msgstr ""

#: build/templates/build/unallocate.html:10
msgid "Are you sure you wish to unallocate all stock for this build?"
msgstr ""

#: build/templates/build/unallocate.html:12
msgid "All incomplete stock allocations will be removed from the build"
msgstr ""

#: build/views.py:76
msgid "Build was cancelled"
msgstr ""

#: build/views.py:137
msgid "Allocated stock to build output"
msgstr ""

#: build/views.py:149
msgid "Create Build Output"
msgstr ""

#: build/views.py:167
msgid "Maximum output quantity is "
msgstr ""

#: build/views.py:183 stock/views.py:1389
msgid "Serial numbers already exist"
msgstr ""

#: build/views.py:192
msgid "Serial numbers required for trackable build output"
msgstr ""

#: build/views.py:258
msgid "Delete Build Output"
msgstr ""

#: build/views.py:279 build/views.py:369
msgid "Confirm unallocation of build stock"
msgstr ""

#: build/views.py:280 build/views.py:370 stock/views.py:404
msgid "Check the confirmation box"
msgstr ""

#: build/views.py:292
msgid "Build output does not match build"
msgstr ""

#: build/views.py:294 build/views.py:495
msgid "Build output must be specified"
msgstr ""

#: build/views.py:306
msgid "Build output deleted"
msgstr ""

#: build/views.py:404
msgid "Complete Build Order"
msgstr ""

#: build/views.py:410
msgid "Build order cannot be completed - incomplete outputs remain"
msgstr ""

#: build/views.py:421
msgid "Completed build order"
msgstr ""

#: build/views.py:437
msgid "Complete Build Output"
msgstr ""

#: build/views.py:479
msgid "Invalid stock status value selected"
msgstr ""

#: build/views.py:486
msgid "Quantity to complete cannot exceed build output quantity"
msgstr ""

#: build/views.py:492
msgid "Confirm completion of incomplete build"
msgstr ""

#: build/views.py:591
msgid "Build output completed"
msgstr ""

#: build/views.py:628
msgid "Delete Build Order"
msgstr ""

#: build/views.py:643
msgid "Removed parts from build allocation"
msgstr ""

#: build/views.py:655
msgid "Allocate stock to build output"
msgstr ""

#: build/views.py:698
msgid "Item must be currently in stock"
msgstr ""

#: build/views.py:704
msgid "Stock item is over-allocated"
msgstr ""

#: build/views.py:705 templates/js/translated/bom.js:250
#: templates/js/translated/build.js:705 templates/js/translated/build.js:1000
#: templates/js/translated/build.js:1179
msgid "Available"
msgstr ""

#: build/views.py:707
msgid "Stock item must be selected"
msgstr ""

#: build/views.py:870
msgid "Edit Stock Allocation"
msgstr ""

#: build/views.py:874
msgid "Updated Build Item"
msgstr ""

#: common/files.py:67
msgid "Unsupported file format: {ext.upper()}"
msgstr ""

#: common/files.py:69
msgid "Error reading file (invalid encoding)"
msgstr ""

#: common/files.py:74
msgid "Error reading file (invalid format)"
msgstr ""

#: common/files.py:76
msgid "Error reading file (incorrect dimension)"
msgstr ""

#: common/files.py:78
msgid "Error reading file (data could be corrupted)"
msgstr ""

#: common/forms.py:34 templates/js/translated/attachment.js:42
msgid "File"
msgstr ""

#: common/forms.py:35
msgid "Select file to upload"
msgstr ""

#: common/forms.py:50
msgid "{name.title()} File"
msgstr ""

#: common/forms.py:51
#, python-brace-format
msgid "Select {name} file to upload"
msgstr ""

#: common/models.py:322 common/models.py:815 common/models.py:962
msgid "Settings key (must be unique - case insensitive"
msgstr ""

#: common/models.py:324
msgid "Settings value"
msgstr ""

#: common/models.py:359
msgid "Must be an integer value"
msgstr ""

#: common/models.py:382
msgid "Value must be a boolean value"
msgstr ""

#: common/models.py:393
msgid "Value must be an integer value"
msgstr ""

#: common/models.py:416
msgid "Key string must be unique"
msgstr ""

#: common/models.py:523
msgid "InvenTree Instance Name"
msgstr ""

#: common/models.py:525
msgid "String descriptor for the server instance"
msgstr ""

#: common/models.py:529
msgid "Use instance name"
msgstr ""

#: common/models.py:530
msgid "Use the instance name in the title-bar"
msgstr ""

#: common/models.py:536 company/models.py:97 company/models.py:98
msgid "Company name"
msgstr ""

#: common/models.py:537
msgid "Internal company name"
msgstr ""

#: common/models.py:542
msgid "Base URL"
msgstr ""

#: common/models.py:543
msgid "Base URL for server instance"
msgstr ""

#: common/models.py:549
msgid "Default Currency"
msgstr ""

#: common/models.py:550
msgid "Default currency"
msgstr ""

#: common/models.py:556
msgid "Download from URL"
msgstr ""

#: common/models.py:557
msgid "Allow download of remote images and files from external URL"
msgstr ""

#: common/models.py:563
msgid "Barcode Support"
msgstr ""

#: common/models.py:564
msgid "Enable barcode scanner support"
msgstr ""

#: common/models.py:570
msgid "IPN Regex"
msgstr ""

#: common/models.py:571
msgid "Regular expression pattern for matching Part IPN"
msgstr ""

#: common/models.py:575
msgid "Allow Duplicate IPN"
msgstr ""

#: common/models.py:576
msgid "Allow multiple parts to share the same IPN"
msgstr ""

#: common/models.py:582
msgid "Allow Editing IPN"
msgstr ""

#: common/models.py:583
msgid "Allow changing the IPN value while editing a part"
msgstr ""

#: common/models.py:589
msgid "Copy Part BOM Data"
msgstr ""

#: common/models.py:590
msgid "Copy BOM data by default when duplicating a part"
msgstr ""

#: common/models.py:596
msgid "Copy Part Parameter Data"
msgstr ""

#: common/models.py:597
msgid "Copy parameter data by default when duplicating a part"
msgstr ""

#: common/models.py:603
msgid "Copy Part Test Data"
msgstr ""

#: common/models.py:604
msgid "Copy test data by default when duplicating a part"
msgstr ""

#: common/models.py:610
msgid "Copy Category Parameter Templates"
msgstr ""

#: common/models.py:611
msgid "Copy category parameter templates when creating a part"
msgstr ""

#: common/models.py:617 part/models.py:2236 report/models.py:187
#: stock/forms.py:224 templates/js/translated/table_filters.js:25
#: templates/js/translated/table_filters.js:329
msgid "Template"
msgstr ""

#: common/models.py:618
msgid "Parts are templates by default"
msgstr ""

#: common/models.py:624 part/models.py:803
#: templates/js/translated/table_filters.js:133
#: templates/js/translated/table_filters.js:341
msgid "Assembly"
msgstr ""

#: common/models.py:625
msgid "Parts can be assembled from other components by default"
msgstr ""

#: common/models.py:631 part/models.py:809
#: templates/js/translated/table_filters.js:345
msgid "Component"
msgstr ""

#: common/models.py:632
msgid "Parts can be used as sub-components by default"
msgstr ""

#: common/models.py:638 part/models.py:820
msgid "Purchaseable"
msgstr ""

#: common/models.py:639
msgid "Parts are purchaseable by default"
msgstr ""

#: common/models.py:645 part/models.py:825
#: templates/js/translated/table_filters.js:353
msgid "Salable"
msgstr ""

#: common/models.py:646
msgid "Parts are salable by default"
msgstr ""

#: common/models.py:652 part/models.py:815
#: templates/js/translated/table_filters.js:33
#: templates/js/translated/table_filters.js:357
msgid "Trackable"
msgstr ""

#: common/models.py:653
msgid "Parts are trackable by default"
msgstr ""

#: common/models.py:659 part/models.py:835
#: part/templates/part/part_base.html:61
#: templates/js/translated/table_filters.js:29
msgid "Virtual"
msgstr ""

#: common/models.py:660
msgid "Parts are virtual by default"
msgstr ""

#: common/models.py:667
msgid "Show Quantity in Forms"
msgstr ""

#: common/models.py:668
msgid "Display available part quantity in some forms"
msgstr ""

#: common/models.py:674
msgid "Show Import in Views"
msgstr ""

#: common/models.py:675
msgid "Display the import wizard in some part views"
msgstr ""

#: common/models.py:681
msgid "Show Price in Forms"
msgstr ""

#: common/models.py:682
msgid "Display part price in some forms"
msgstr ""

#: common/models.py:688
msgid "Show related parts"
msgstr ""

#: common/models.py:689
msgid "Display related parts for a part"
msgstr ""

#: common/models.py:695
msgid "Create initial stock"
msgstr ""

#: common/models.py:696
msgid "Create initial stock on part creation"
msgstr ""

#: common/models.py:702
msgid "Internal Prices"
msgstr ""

#: common/models.py:703
msgid "Enable internal prices for parts"
msgstr ""

#: common/models.py:709
msgid "Internal Price as BOM-Price"
msgstr ""

#: common/models.py:710
msgid "Use the internal price (if set) in BOM-price calculations"
msgstr ""

#: common/models.py:716 templates/stats.html:25
msgid "Debug Mode"
msgstr ""

#: common/models.py:717
msgid "Generate reports in debug mode (HTML output)"
msgstr ""

#: common/models.py:723
msgid "Page Size"
msgstr ""

#: common/models.py:724
msgid "Default page size for PDF reports"
msgstr ""

#: common/models.py:734
msgid "Test Reports"
msgstr ""

#: common/models.py:735
msgid "Enable generation of test reports"
msgstr ""

#: common/models.py:741
msgid "Stock Expiry"
msgstr ""

#: common/models.py:742
msgid "Enable stock expiry functionality"
msgstr ""

#: common/models.py:748
msgid "Sell Expired Stock"
msgstr ""

#: common/models.py:749
msgid "Allow sale of expired stock"
msgstr ""

#: common/models.py:755
msgid "Stock Stale Time"
msgstr ""

#: common/models.py:756
msgid "Number of days stock items are considered stale before expiring"
msgstr ""

#: common/models.py:758
msgid "days"
msgstr ""

#: common/models.py:763
msgid "Build Expired Stock"
msgstr ""

#: common/models.py:764
msgid "Allow building with expired stock"
msgstr ""

#: common/models.py:770
msgid "Stock Ownership Control"
msgstr ""

#: common/models.py:771
msgid "Enable ownership control over stock locations and items"
msgstr ""

#: common/models.py:777
msgid "Group by Part"
msgstr ""

#: common/models.py:778
msgid "Group stock items by part reference in table views"
msgstr ""

#: common/models.py:784
msgid "Build Order Reference Prefix"
msgstr ""

#: common/models.py:785
msgid "Prefix value for build order reference"
msgstr ""

#: common/models.py:790
msgid "Build Order Reference Regex"
msgstr ""

#: common/models.py:791
msgid "Regular expression pattern for matching build order reference"
msgstr ""

#: common/models.py:795
msgid "Sales Order Reference Prefix"
msgstr ""

#: common/models.py:796
msgid "Prefix value for sales order reference"
msgstr ""

#: common/models.py:801
msgid "Purchase Order Reference Prefix"
msgstr ""

#: common/models.py:802
msgid "Prefix value for purchase order reference"
msgstr ""

#: common/models.py:826
msgid "Show starred parts"
msgstr ""

#: common/models.py:827
msgid "Show starred parts on the homepage"
msgstr ""

#: common/models.py:832
msgid "Show latest parts"
msgstr ""

#: common/models.py:833
msgid "Show latest parts on the homepage"
msgstr ""

#: common/models.py:838
msgid "Recent Part Count"
msgstr ""

#: common/models.py:839
msgid "Number of recent parts to display on index page"
msgstr ""

#: common/models.py:845
msgid "Show unvalidated BOMs"
msgstr ""

#: common/models.py:846
msgid "Show BOMs that await validation on the homepage"
msgstr ""

#: common/models.py:851
msgid "Show recent stock changes"
msgstr ""

#: common/models.py:852
msgid "Show recently changed stock items on the homepage"
msgstr ""

#: common/models.py:857
msgid "Recent Stock Count"
msgstr ""

#: common/models.py:858
msgid "Number of recent stock items to display on index page"
msgstr ""

#: common/models.py:863
msgid "Show low stock"
msgstr ""

#: common/models.py:864
msgid "Show low stock items on the homepage"
msgstr ""

#: common/models.py:869
msgid "Show depleted stock"
msgstr ""

#: common/models.py:870
msgid "Show depleted stock items on the homepage"
msgstr ""

#: common/models.py:875
msgid "Show needed stock"
msgstr ""

#: common/models.py:876
msgid "Show stock items needed for builds on the homepage"
msgstr ""

#: common/models.py:881
msgid "Show expired stock"
msgstr ""

#: common/models.py:882
msgid "Show expired stock items on the homepage"
msgstr ""

#: common/models.py:887
msgid "Show stale stock"
msgstr ""

#: common/models.py:888
msgid "Show stale stock items on the homepage"
msgstr ""

#: common/models.py:893
msgid "Show pending builds"
msgstr ""

#: common/models.py:894
msgid "Show pending builds on the homepage"
msgstr ""

#: common/models.py:899
msgid "Show overdue builds"
msgstr ""

#: common/models.py:900
msgid "Show overdue builds on the homepage"
msgstr ""

#: common/models.py:905
msgid "Show outstanding POs"
msgstr ""

#: common/models.py:906
msgid "Show outstanding POs on the homepage"
msgstr ""

#: common/models.py:911
msgid "Show overdue POs"
msgstr ""

#: common/models.py:912
msgid "Show overdue POs on the homepage"
msgstr ""

#: common/models.py:917
msgid "Show outstanding SOs"
msgstr ""

#: common/models.py:918
msgid "Show outstanding SOs on the homepage"
msgstr ""

#: common/models.py:923
msgid "Show overdue SOs"
msgstr ""

#: common/models.py:924
msgid "Show overdue SOs on the homepage"
msgstr ""

#: common/models.py:930
msgid "Inline label display"
msgstr ""

#: common/models.py:931
msgid "Display PDF labels in the browser, instead of downloading as a file"
msgstr ""

#: common/models.py:937
msgid "Inline report display"
msgstr ""

#: common/models.py:938
msgid "Display PDF reports in the browser, instead of downloading as a file"
msgstr ""

#: common/models.py:944
msgid "Search Preview Results"
msgstr ""

#: common/models.py:945
msgid "Number of results to show in search preview window"
msgstr ""

#: common/models.py:1002 company/forms.py:43
msgid "Price break quantity"
msgstr ""

#: common/models.py:1009 company/templates/company/supplier_part.html:231
#: templates/js/translated/part.js:1153
msgid "Price"
msgstr ""

#: common/models.py:1010
msgid "Unit price at specified quantity"
msgstr ""

#: common/models.py:1103
msgid "Default"
msgstr ""

#: common/templates/common/edit_setting.html:11
msgid "Current value"
msgstr ""

#: common/views.py:33
msgid "Change Setting"
msgstr ""

#: common/views.py:119
msgid "Supplied value is not allowed"
msgstr ""

#: common/views.py:128
msgid "Supplied value must be a boolean"
msgstr ""

#: common/views.py:138
msgid "Change User Setting"
msgstr ""

#: common/views.py:213 order/templates/order/order_wizard/po_upload.html:42
#: order/templates/order/po_navbar.html:19
#: order/templates/order/po_navbar.html:22
#: order/templates/order/purchase_order_detail.html:26 order/views.py:290
#: part/templates/part/bom_upload/upload_file.html:45
#: part/templates/part/import_wizard/part_upload.html:45 part/views.py:268
#: part/views.py:882
msgid "Upload File"
msgstr ""

#: common/views.py:214 order/templates/order/order_wizard/match_fields.html:52
#: order/views.py:291 part/templates/part/bom_upload/match_fields.html:52
#: part/templates/part/import_wizard/ajax_match_fields.html:45
#: part/templates/part/import_wizard/match_fields.html:52 part/views.py:269
#: part/views.py:883
msgid "Match Fields"
msgstr ""

#: common/views.py:215
msgid "Match Items"
msgstr ""

#: common/views.py:560
msgid "Fields matching failed"
msgstr ""

#: common/views.py:615
msgid "Parts imported"
msgstr ""

#: common/views.py:637 order/templates/order/order_wizard/match_fields.html:27
#: order/templates/order/order_wizard/match_parts.html:19
#: order/templates/order/order_wizard/po_upload.html:40
#: part/templates/part/bom_upload/match_fields.html:27
#: part/templates/part/bom_upload/match_parts.html:19
#: part/templates/part/bom_upload/upload_file.html:43
#: part/templates/part/import_wizard/match_fields.html:27
#: part/templates/part/import_wizard/match_references.html:19
#: part/templates/part/import_wizard/part_upload.html:43
msgid "Previous Step"
msgstr ""

#: company/forms.py:24 part/forms.py:46
msgid "URL"
msgstr ""

#: company/forms.py:25 part/forms.py:47
msgid "Image URL"
msgstr ""

#: company/models.py:102
msgid "Company description"
msgstr ""

#: company/models.py:103
msgid "Description of the company"
msgstr ""

#: company/models.py:109 company/templates/company/company_base.html:70
#: templates/js/translated/company.js:303
msgid "Website"
msgstr ""

#: company/models.py:110
msgid "Company website URL"
msgstr ""

#: company/models.py:114 company/templates/company/company_base.html:88
msgid "Address"
msgstr ""

#: company/models.py:115
msgid "Company address"
msgstr ""

#: company/models.py:118
msgid "Phone number"
msgstr ""

#: company/models.py:119
msgid "Contact phone number"
msgstr ""

#: company/models.py:122 company/templates/company/company_base.html:102
msgid "Email"
msgstr ""

#: company/models.py:122
msgid "Contact email address"
msgstr ""

#: company/models.py:125 company/templates/company/company_base.html:109
msgid "Contact"
msgstr ""

#: company/models.py:126
msgid "Point of contact"
msgstr ""

#: company/models.py:128 company/models.py:345 company/models.py:513
#: order/models.py:160 part/models.py:712
#: report/templates/report/inventree_build_order_base.html:165
#: templates/js/translated/company.js:486
#: templates/js/translated/company.js:768 templates/js/translated/part.js:819
msgid "Link"
msgstr ""

#: company/models.py:128
msgid "Link to external company information"
msgstr ""

#: company/models.py:136 part/models.py:722
msgid "Image"
msgstr ""

#: company/models.py:141
msgid "is customer"
msgstr ""

#: company/models.py:141
msgid "Do you sell items to this company?"
msgstr ""

#: company/models.py:143
msgid "is supplier"
msgstr ""

#: company/models.py:143
msgid "Do you purchase items from this company?"
msgstr ""

#: company/models.py:145
msgid "is manufacturer"
msgstr ""

#: company/models.py:145
msgid "Does this company manufacture parts?"
msgstr ""

#: company/models.py:149 company/serializers.py:245
#: company/templates/company/company_base.html:76
msgid "Currency"
msgstr ""

#: company/models.py:152
msgid "Default currency used for this company"
msgstr ""

#: company/models.py:317 company/models.py:484 stock/models.py:448
#: stock/templates/stock/item_base.html:237
msgid "Base Part"
msgstr ""

#: company/models.py:321 company/models.py:488 order/views.py:1082
msgid "Select part"
msgstr ""

#: company/models.py:332 company/templates/company/company_base.html:116
#: company/templates/company/manufacturer_part.html:89
#: company/templates/company/supplier_part.html:98 part/bom.py:170
#: part/bom.py:241 stock/templates/stock/item_base.html:366
#: templates/js/translated/company.js:287
#: templates/js/translated/company.js:463
#: templates/js/translated/company.js:739
msgid "Manufacturer"
msgstr ""

#: company/models.py:333
msgid "Select manufacturer"
msgstr ""

#: company/models.py:339 company/templates/company/manufacturer_part.html:93
#: company/templates/company/supplier_part.html:106
#: order/templates/order/purchase_order_detail.html:331 part/bom.py:171
#: part/bom.py:242 templates/js/translated/company.js:479
#: templates/js/translated/company.js:757
msgid "MPN"
msgstr ""

#: company/models.py:340
msgid "Manufacturer Part Number"
msgstr ""

#: company/models.py:346
msgid "URL for external manufacturer part link"
msgstr ""

#: company/models.py:352
msgid "Manufacturer part description"
msgstr ""

#: company/models.py:406 company/models.py:507
#: company/templates/company/manufacturer_part.html:6
#: company/templates/company/manufacturer_part.html:23
#: stock/templates/stock/item_base.html:376
msgid "Manufacturer Part"
msgstr ""

#: company/models.py:413
msgid "Parameter name"
msgstr ""

#: company/models.py:419
#: report/templates/report/inventree_test_report_base.html:90
#: stock/models.py:1808 templates/InvenTree/settings/header.html:8
#: templates/js/translated/company.js:589 templates/js/translated/part.js:480
#: templates/js/translated/stock.js:505
msgid "Value"
msgstr ""

#: company/models.py:420
msgid "Parameter value"
msgstr ""

#: company/models.py:426 part/models.py:797 part/models.py:2204
#: templates/js/translated/company.js:595 templates/js/translated/part.js:486
msgid "Units"
msgstr ""

#: company/models.py:427
msgid "Parameter units"
msgstr ""

#: company/models.py:494 company/templates/company/company_base.html:121
#: company/templates/company/supplier_part.html:88 order/models.py:260
#: order/templates/order/order_base.html:92
#: order/templates/order/order_wizard/select_pos.html:30 part/bom.py:175
#: part/bom.py:286 stock/templates/stock/item_base.html:383
#: templates/js/translated/company.js:291
#: templates/js/translated/company.js:713 templates/js/translated/order.js:254
msgid "Supplier"
msgstr ""

#: company/models.py:495
msgid "Select supplier"
msgstr ""

#: company/models.py:500 company/templates/company/supplier_part.html:92
#: order/templates/order/purchase_order_detail.html:318 part/bom.py:176
#: part/bom.py:287
msgid "SKU"
msgstr ""

#: company/models.py:501
msgid "Supplier stock keeping unit"
msgstr ""

#: company/models.py:508
msgid "Select manufacturer part"
msgstr ""

#: company/models.py:514
msgid "URL for external supplier part link"
msgstr ""

#: company/models.py:520
msgid "Supplier part description"
msgstr ""

#: company/models.py:525 company/templates/company/supplier_part.html:120
#: part/models.py:2352 report/templates/report/inventree_po_report.html:93
#: report/templates/report/inventree_so_report.html:93
msgid "Note"
msgstr ""

#: company/models.py:529 part/models.py:1590
msgid "base cost"
msgstr ""

#: company/models.py:529 part/models.py:1590
msgid "Minimum charge (e.g. stocking fee)"
msgstr ""

#: company/models.py:531 company/templates/company/supplier_part.html:113
#: stock/models.py:472 stock/templates/stock/item_base.html:324
#: templates/js/translated/company.js:789 templates/js/translated/stock.js:1086
msgid "Packaging"
msgstr ""

#: company/models.py:531
msgid "Part packaging"
msgstr ""

#: company/models.py:533 part/models.py:1592
msgid "multiple"
msgstr ""

#: company/models.py:533
msgid "Order multiple"
msgstr ""

#: company/serializers.py:68
msgid "Default currency used for this supplier"
msgstr ""

#: company/serializers.py:69
msgid "Currency Code"
msgstr ""

#: company/templates/company/company_base.html:9
#: company/templates/company/company_base.html:35
#: templates/InvenTree/search.html:304 templates/js/translated/company.js:276
msgid "Company"
msgstr ""

#: company/templates/company/company_base.html:25
#: part/templates/part/part_thumb.html:21
msgid "Upload new image"
msgstr ""

#: company/templates/company/company_base.html:27
#: part/templates/part/part_thumb.html:23
msgid "Download image from URL"
msgstr ""

#: company/templates/company/company_base.html:46
#: templates/js/translated/order.js:83
msgid "Create Purchase Order"
msgstr ""

#: company/templates/company/company_base.html:51
msgid "Edit company information"
msgstr ""

#: company/templates/company/company_base.html:56
#: company/templates/company/company_base.html:153
msgid "Delete Company"
msgstr ""

#: company/templates/company/company_base.html:64
msgid "Company Details"
msgstr ""

#: company/templates/company/company_base.html:81
msgid "Uses default currency"
msgstr ""

#: company/templates/company/company_base.html:95
msgid "Phone"
msgstr ""

#: company/templates/company/company_base.html:126 order/models.py:544
#: order/templates/order/sales_order_base.html:94 stock/models.py:490
#: stock/models.py:491 stock/templates/stock/item_base.html:276
#: templates/js/translated/company.js:283 templates/js/translated/order.js:351
#: templates/js/translated/stock.js:1467
msgid "Customer"
msgstr ""

#: company/templates/company/company_base.html:193
#: part/templates/part/part_base.html:405
msgid "Upload Image"
msgstr ""

#: company/templates/company/detail.html:14
#: company/templates/company/manufacturer_part_navbar.html:18
#: templates/InvenTree/search.html:164
msgid "Supplier Parts"
msgstr ""

#: company/templates/company/detail.html:22
#: order/templates/order/order_wizard/select_parts.html:44
msgid "Create new supplier part"
msgstr ""

#: company/templates/company/detail.html:23
#: company/templates/company/manufacturer_part.html:109
#: part/templates/part/detail.html:289
msgid "New Supplier Part"
msgstr ""

#: company/templates/company/detail.html:28
#: company/templates/company/detail.html:70
#: company/templates/company/manufacturer_part.html:112
#: company/templates/company/manufacturer_part.html:136
#: part/templates/part/category.html:135 part/templates/part/detail.html:292
#: part/templates/part/detail.html:315
msgid "Options"
msgstr ""

#: company/templates/company/detail.html:33
#: company/templates/company/detail.html:75
#: part/templates/part/category.html:140
msgid "Order parts"
msgstr ""

#: company/templates/company/detail.html:36
#: company/templates/company/detail.html:78
msgid "Delete parts"
msgstr ""

#: company/templates/company/detail.html:36
#: company/templates/company/detail.html:78
msgid "Delete Parts"
msgstr ""

#: company/templates/company/detail.html:56 templates/InvenTree/search.html:149
msgid "Manufacturer Parts"
msgstr ""

#: company/templates/company/detail.html:64
msgid "Create new manufacturer part"
msgstr ""

#: company/templates/company/detail.html:65 part/templates/part/detail.html:312
msgid "New Manufacturer Part"
msgstr ""

#: company/templates/company/detail.html:97
msgid "Supplier Stock"
msgstr ""

#: company/templates/company/detail.html:106
#: company/templates/company/navbar.html:40
#: company/templates/company/navbar.html:43
#: order/templates/order/purchase_orders.html:8
#: order/templates/order/purchase_orders.html:13
#: part/templates/part/detail.html:50 part/templates/part/navbar.html:71
#: part/templates/part/navbar.html:74 templates/InvenTree/index.html:260
#: templates/InvenTree/search.html:325
#: templates/InvenTree/settings/navbar.html:107
#: templates/InvenTree/settings/navbar.html:109 templates/navbar.html:37
#: users/models.py:45
msgid "Purchase Orders"
msgstr ""

#: company/templates/company/detail.html:112
#: order/templates/order/purchase_orders.html:20
msgid "Create new purchase order"
msgstr ""

#: company/templates/company/detail.html:113
#: order/templates/order/purchase_orders.html:21
msgid "New Purchase Order"
msgstr ""

#: company/templates/company/detail.html:128
#: company/templates/company/navbar.html:49
#: company/templates/company/navbar.html:52
#: order/templates/order/sales_orders.html:8
#: order/templates/order/sales_orders.html:13
#: part/templates/part/detail.html:71 part/templates/part/navbar.html:79
#: part/templates/part/navbar.html:82 templates/InvenTree/index.html:291
#: templates/InvenTree/search.html:345
#: templates/InvenTree/settings/navbar.html:113
#: templates/InvenTree/settings/navbar.html:115 templates/navbar.html:46
#: users/models.py:46
msgid "Sales Orders"
msgstr ""

#: company/templates/company/detail.html:134
#: order/templates/order/sales_orders.html:20
msgid "Create new sales order"
msgstr ""

#: company/templates/company/detail.html:135
#: order/templates/order/sales_orders.html:21
msgid "New Sales Order"
msgstr ""

#: company/templates/company/detail.html:151
#: company/templates/company/navbar.html:55
#: company/templates/company/navbar.html:58
#: templates/js/translated/build.js:597
msgid "Assigned Stock"
msgstr ""

#: company/templates/company/detail.html:169
msgid "Company Notes"
msgstr ""

#: company/templates/company/detail.html:364
#: company/templates/company/manufacturer_part.html:200
#: part/templates/part/detail.html:826
msgid "Delete Supplier Parts?"
msgstr ""

#: company/templates/company/detail.html:365
#: company/templates/company/manufacturer_part.html:201
#: part/templates/part/detail.html:827
msgid "All selected supplier parts will be deleted"
msgstr ""

#: company/templates/company/index.html:8
msgid "Supplier List"
msgstr ""

#: company/templates/company/manufacturer_part.html:40
#: company/templates/company/supplier_part.html:40
#: company/templates/company/supplier_part.html:146
#: part/templates/part/detail.html:55 part/templates/part/part_base.html:109
msgid "Order part"
msgstr ""

#: company/templates/company/manufacturer_part.html:45
#: templates/js/translated/company.js:511
msgid "Edit manufacturer part"
msgstr ""

#: company/templates/company/manufacturer_part.html:49
#: templates/js/translated/company.js:512
msgid "Delete manufacturer part"
msgstr ""

#: company/templates/company/manufacturer_part.html:61
msgid "Manufacturer Part Details"
msgstr ""

#: company/templates/company/manufacturer_part.html:66
#: company/templates/company/supplier_part.html:65
msgid "Internal Part"
msgstr ""

#: company/templates/company/manufacturer_part.html:103
#: company/templates/company/manufacturer_part_navbar.html:21
#: company/views.py:49 part/templates/part/navbar.html:65
#: part/templates/part/navbar.html:68 part/templates/part/prices.html:144
#: templates/InvenTree/search.html:316 templates/navbar.html:35
msgid "Suppliers"
msgstr ""

#: company/templates/company/manufacturer_part.html:114
#: part/templates/part/detail.html:294
msgid "Delete supplier parts"
msgstr ""

#: company/templates/company/manufacturer_part.html:114
#: company/templates/company/manufacturer_part.html:138
#: company/templates/company/manufacturer_part.html:239
#: part/templates/part/detail.html:214 part/templates/part/detail.html:294
#: part/templates/part/detail.html:317 templates/js/translated/company.js:377
#: users/models.py:194
msgid "Delete"
msgstr ""

#: company/templates/company/manufacturer_part.html:127
#: company/templates/company/manufacturer_part_navbar.html:11
#: company/templates/company/manufacturer_part_navbar.html:14
#: part/templates/part/category_navbar.html:38
#: part/templates/part/category_navbar.html:41
#: part/templates/part/detail.html:155 part/templates/part/navbar.html:14
#: part/templates/part/navbar.html:17
msgid "Parameters"
msgstr ""

#: company/templates/company/manufacturer_part.html:133
#: part/templates/part/detail.html:162
#: templates/InvenTree/settings/category.html:26
#: templates/InvenTree/settings/part.html:63
msgid "New Parameter"
msgstr ""

#: company/templates/company/manufacturer_part.html:138
msgid "Delete parameters"
msgstr ""

#: company/templates/company/manufacturer_part.html:176
#: part/templates/part/detail.html:719
msgid "Add Parameter"
msgstr ""

#: company/templates/company/manufacturer_part.html:224
msgid "Selected parameters will be deleted"
msgstr ""

#: company/templates/company/manufacturer_part.html:236
msgid "Delete Parameters"
msgstr ""

#: company/templates/company/manufacturer_part_navbar.html:26
msgid "Manufacturer Part Stock"
msgstr ""

#: company/templates/company/manufacturer_part_navbar.html:29
#: company/templates/company/navbar.html:34
#: company/templates/company/supplier_part_navbar.html:15
#: part/templates/part/navbar.html:31 stock/api.py:53
#: stock/templates/stock/loc_link.html:7 stock/templates/stock/location.html:36
#: stock/templates/stock/stock_app_base.html:10
#: templates/InvenTree/index.html:150 templates/InvenTree/search.html:196
#: templates/InvenTree/search.html:232
#: templates/InvenTree/settings/navbar.html:95
#: templates/InvenTree/settings/navbar.html:97
#: templates/js/translated/part.js:401 templates/js/translated/part.js:626
#: templates/js/translated/part.js:786 templates/js/translated/stock.js:133
#: templates/js/translated/stock.js:935 templates/navbar.html:26
msgid "Stock"
msgstr ""

#: company/templates/company/manufacturer_part_navbar.html:33
msgid "Manufacturer Part Orders"
msgstr ""

#: company/templates/company/manufacturer_part_navbar.html:36
#: company/templates/company/supplier_part_navbar.html:22
msgid "Orders"
msgstr ""

#: company/templates/company/navbar.html:13
#: company/templates/company/navbar.html:16
msgid "Manufactured Parts"
msgstr ""

#: company/templates/company/navbar.html:22
#: company/templates/company/navbar.html:25
msgid "Supplied Parts"
msgstr ""

#: company/templates/company/navbar.html:31 part/templates/part/navbar.html:28
#: stock/templates/stock/location.html:119
#: stock/templates/stock/location.html:134
#: stock/templates/stock/location.html:148
#: stock/templates/stock/location_navbar.html:18
#: stock/templates/stock/location_navbar.html:21
#: templates/InvenTree/search.html:198 templates/js/translated/stock.js:1366
#: templates/stats.html:93 templates/stats.html:102 users/models.py:43
msgid "Stock Items"
msgstr ""

#: company/templates/company/supplier_part.html:7
#: company/templates/company/supplier_part.html:24 stock/models.py:457
#: stock/templates/stock/item_base.html:388
#: templates/js/translated/company.js:729 templates/js/translated/stock.js:1058
msgid "Supplier Part"
msgstr ""

#: company/templates/company/supplier_part.html:44
#: templates/js/translated/company.js:802
msgid "Edit supplier part"
msgstr ""

#: company/templates/company/supplier_part.html:48
#: templates/js/translated/company.js:803
msgid "Delete supplier part"
msgstr ""

#: company/templates/company/supplier_part.html:60
msgid "Supplier Part Details"
msgstr ""

#: company/templates/company/supplier_part.html:131
#: company/templates/company/supplier_part_navbar.html:12
msgid "Supplier Part Stock"
msgstr ""

#: company/templates/company/supplier_part.html:140
#: company/templates/company/supplier_part_navbar.html:19
msgid "Supplier Part Orders"
msgstr ""

#: company/templates/company/supplier_part.html:147
#: part/templates/part/detail.html:56
msgid "Order Part"
msgstr ""

#: company/templates/company/supplier_part.html:158
#: part/templates/part/navbar.html:58 part/templates/part/prices.html:7
msgid "Pricing Information"
msgstr ""

#: company/templates/company/supplier_part.html:164
#: company/templates/company/supplier_part.html:265
#: part/templates/part/prices.html:253 part/views.py:1722
msgid "Add Price Break"
msgstr ""

#: company/templates/company/supplier_part.html:185
msgid "No price break information found"
msgstr ""

#: company/templates/company/supplier_part.html:199 part/views.py:1784
msgid "Delete Price Break"
msgstr ""

#: company/templates/company/supplier_part.html:213 part/views.py:1770
msgid "Edit Price Break"
msgstr ""

#: company/templates/company/supplier_part.html:238
msgid "Edit price break"
msgstr ""

#: company/templates/company/supplier_part.html:239
msgid "Delete price break"
msgstr ""

#: company/templates/company/supplier_part_navbar.html:26
msgid "Supplier Part Pricing"
msgstr ""

#: company/templates/company/supplier_part_navbar.html:29
msgid "Pricing"
msgstr ""

#: company/views.py:50
msgid "New Supplier"
msgstr ""

#: company/views.py:55 part/templates/part/prices.html:148
#: templates/InvenTree/search.html:306 templates/navbar.html:36
msgid "Manufacturers"
msgstr ""

#: company/views.py:56
msgid "New Manufacturer"
msgstr ""

#: company/views.py:61 templates/InvenTree/search.html:336
#: templates/navbar.html:45
msgid "Customers"
msgstr ""

#: company/views.py:62
msgid "New Customer"
msgstr ""

#: company/views.py:69
msgid "Companies"
msgstr ""

#: company/views.py:70
msgid "New Company"
msgstr ""

#: company/views.py:129 part/views.py:608
msgid "Download Image"
msgstr ""

#: company/views.py:158 part/views.py:640
msgid "Image size exceeds maximum allowable size for download"
msgstr ""

#: company/views.py:165 part/views.py:647
#, python-brace-format
msgid "Invalid response: {code}"
msgstr ""

#: company/views.py:174 part/views.py:656
msgid "Supplied URL is not a valid image file"
msgstr ""

#: label/api.py:57 report/api.py:201
msgid "No valid objects provided to template"
msgstr ""

#: label/models.py:113
msgid "Label name"
msgstr ""

#: label/models.py:120
msgid "Label description"
msgstr ""

#: label/models.py:127 stock/forms.py:167
msgid "Label"
msgstr ""

#: label/models.py:128
msgid "Label template file"
msgstr ""

#: label/models.py:134 report/models.py:298
msgid "Enabled"
msgstr ""

#: label/models.py:135
msgid "Label template is enabled"
msgstr ""

#: label/models.py:140
msgid "Width [mm]"
msgstr ""

#: label/models.py:141
msgid "Label width, specified in mm"
msgstr ""

#: label/models.py:147
msgid "Height [mm]"
msgstr ""

#: label/models.py:148
msgid "Label height, specified in mm"
msgstr ""

#: label/models.py:154 report/models.py:291
msgid "Filename Pattern"
msgstr ""

#: label/models.py:155
msgid "Pattern for generating label filenames"
msgstr ""

#: label/models.py:258
msgid "Query filters (comma-separated list of key=value pairs),"
msgstr ""

#: label/models.py:259 label/models.py:319 label/models.py:366
#: report/models.py:322 report/models.py:457 report/models.py:495
msgid "Filters"
msgstr ""

#: label/models.py:318
msgid "Query filters (comma-separated list of key=value pairs"
msgstr ""

#: label/models.py:365
msgid "Part query filters (comma-separated value of key=value pairs)"
msgstr ""

#: order/forms.py:30 order/templates/order/order_base.html:47
msgid "Place order"
msgstr ""

#: order/forms.py:41 order/templates/order/order_base.html:54
msgid "Mark order as complete"
msgstr ""

#: order/forms.py:52 order/forms.py:63 order/templates/order/order_base.html:59
#: order/templates/order/sales_order_base.html:61
msgid "Cancel order"
msgstr ""

#: order/forms.py:74 order/templates/order/sales_order_base.html:58
msgid "Ship order"
msgstr ""

#: order/forms.py:89
msgid "Set all received parts listed above to this location (if left blank, use \"Destination\" column value in above table)"
msgstr ""

#: order/forms.py:116
msgid "Enter stock item serial numbers"
msgstr ""

#: order/forms.py:122
msgid "Enter quantity of stock items"
msgstr ""

#: order/models.py:158
msgid "Order description"
msgstr ""

#: order/models.py:160
msgid "Link to external page"
msgstr ""

#: order/models.py:168
msgid "Created By"
msgstr ""

#: order/models.py:175
msgid "User or group responsible for this order"
msgstr ""

#: order/models.py:180
msgid "Order notes"
msgstr ""

#: order/models.py:247 order/models.py:534
msgid "Order reference"
msgstr ""

#: order/models.py:252 order/models.py:549
msgid "Purchase order status"
msgstr ""

#: order/models.py:261
msgid "Company from which the items are being ordered"
msgstr ""

#: order/models.py:264 order/templates/order/order_base.html:98
#: templates/js/translated/order.js:263
msgid "Supplier Reference"
msgstr ""

#: order/models.py:264
msgid "Supplier order reference code"
msgstr ""

#: order/models.py:271
msgid "received by"
msgstr ""

#: order/models.py:276
msgid "Issue Date"
msgstr ""

#: order/models.py:277
msgid "Date order was issued"
msgstr ""

#: order/models.py:282
msgid "Target Delivery Date"
msgstr ""

#: order/models.py:283
msgid "Expected date for order delivery. Order will be overdue after this date."
msgstr ""

#: order/models.py:289
msgid "Date order was completed"
msgstr ""

#: order/models.py:313 stock/models.py:345 stock/models.py:1060
msgid "Quantity must be greater than zero"
msgstr ""

#: order/models.py:318
msgid "Part supplier must match PO supplier"
msgstr ""

#: order/models.py:416
msgid "Lines can only be received against an order marked as 'Placed'"
msgstr ""

#: order/models.py:420
msgid "Quantity must be an integer"
msgstr ""

#: order/models.py:422
msgid "Quantity must be a positive number"
msgstr ""

#: order/models.py:545
msgid "Company to which the items are being sold"
msgstr ""

#: order/models.py:551
msgid "Customer Reference "
msgstr ""

#: order/models.py:551
msgid "Customer order reference code"
msgstr ""

#: order/models.py:556
msgid "Target date for order completion. Order will be overdue after this date."
msgstr ""

#: order/models.py:559 templates/js/translated/order.js:392
msgid "Shipment Date"
msgstr ""

#: order/models.py:566
msgid "shipped by"
msgstr ""

#: order/models.py:610
msgid "SalesOrder cannot be shipped as it is not currently pending"
msgstr ""

#: order/models.py:707
msgid "Item quantity"
msgstr ""

#: order/models.py:713
msgid "Line item reference"
msgstr ""

#: order/models.py:715
msgid "Line item notes"
msgstr ""

#: order/models.py:745 order/models.py:823 templates/js/translated/order.js:442
msgid "Order"
msgstr ""

#: order/models.py:746 order/templates/order/order_base.html:9
#: order/templates/order/order_base.html:24
#: report/templates/report/inventree_po_report.html:77
#: stock/templates/stock/item_base.html:338
#: templates/js/translated/order.js:232 templates/js/translated/stock.js:1037
#: templates/js/translated/stock.js:1448
msgid "Purchase Order"
msgstr ""

#: order/models.py:767
msgid "Supplier part"
msgstr ""

#: order/models.py:770 order/templates/order/order_base.html:131
#: order/templates/order/purchase_order_detail.html:388
#: order/templates/order/receive_parts.html:22
#: order/templates/order/sales_order_base.html:133
msgid "Received"
msgstr ""

#: order/models.py:770
msgid "Number of items received"
msgstr ""

#: order/models.py:776 part/templates/part/prices.html:157 stock/models.py:582
#: stock/templates/stock/item_base.html:345
#: templates/js/translated/stock.js:1081
msgid "Purchase Price"
msgstr ""

#: order/models.py:777
msgid "Unit purchase price"
msgstr ""

#: order/models.py:785
msgid "Where does the Purchaser want this item to be stored?"
msgstr ""

#: order/models.py:831 part/templates/part/part_pricing.html:97
#: part/templates/part/prices.html:97 part/templates/part/prices.html:266
msgid "Sale Price"
msgstr ""

#: order/models.py:832
msgid "Unit sale price"
msgstr ""

#: order/models.py:911 order/models.py:913
msgid "Stock item has not been assigned"
msgstr ""

#: order/models.py:917
msgid "Cannot allocate stock item to a line with a different part"
msgstr ""

#: order/models.py:919
msgid "Cannot allocate stock to a line without a part"
msgstr ""

#: order/models.py:922
msgid "Allocation quantity cannot exceed stock quantity"
msgstr ""

#: order/models.py:932
msgid "Quantity must be 1 for serialized stock item"
msgstr ""

#: order/models.py:937
msgid "Line"
msgstr ""

#: order/models.py:948
msgid "Item"
msgstr ""

#: order/models.py:949
msgid "Select stock item to allocate"
msgstr ""

#: order/models.py:952
msgid "Enter stock allocation quantity"
msgstr ""

#: order/serializers.py:139
msgid "Purchase price currency"
msgstr ""

#: order/serializers.py:360
msgid "Sale price currency"
msgstr ""

#: order/templates/order/delete_attachment.html:5
#: stock/templates/stock/attachment_delete.html:5
#: templates/attachment_delete.html:5
msgid "Are you sure you want to delete this attachment?"
msgstr ""

#: order/templates/order/order_base.html:39
#: order/templates/order/sales_order_base.html:50
msgid "Print"
msgstr ""

#: order/templates/order/order_base.html:43
#: order/templates/order/sales_order_base.html:54
msgid "Edit order information"
msgstr ""

#: order/templates/order/order_base.html:51
msgid "Receive items"
msgstr ""

#: order/templates/order/order_base.html:64
msgid "Export order to file"
msgstr ""

#: order/templates/order/order_base.html:72
#: order/templates/order/po_navbar.html:12
msgid "Purchase Order Details"
msgstr ""

#: order/templates/order/order_base.html:77
#: order/templates/order/sales_order_base.html:79
msgid "Order Reference"
msgstr ""

#: order/templates/order/order_base.html:82
#: order/templates/order/sales_order_base.html:84
msgid "Order Status"
msgstr ""

#: order/templates/order/order_base.html:117
#: report/templates/report/inventree_build_order_base.html:122
msgid "Issued"
msgstr ""

#: order/templates/order/order_base.html:185
msgid "Edit Purchase Order"
msgstr ""

#: order/templates/order/order_base.html:196
#: order/templates/order/purchase_order_detail.html:265
#: stock/templates/stock/location.html:250
msgid "New Location"
msgstr ""

#: order/templates/order/order_base.html:197
#: order/templates/order/purchase_order_detail.html:266
#: stock/templates/stock/location.html:42
msgid "Create new stock location"
msgstr ""

#: order/templates/order/order_cancel.html:8
msgid "Cancelling this order means that the order and line items will no longer be editable."
msgstr ""

#: order/templates/order/order_complete.html:7
msgid "Mark this order as complete?"
msgstr ""

#: order/templates/order/order_complete.html:10
msgid "This order has line items which have not been marked as received."
msgstr ""

#: order/templates/order/order_complete.html:11
msgid "Completing this order means that the order and line items will no longer be editable."
msgstr ""

#: order/templates/order/order_issue.html:8
msgid "After placing this purchase order, line items will no longer be editable."
msgstr ""

#: order/templates/order/order_wizard/match_fields.html:9
#: part/templates/part/bom_upload/match_fields.html:9
#: part/templates/part/import_wizard/ajax_match_fields.html:9
#: part/templates/part/import_wizard/match_fields.html:9
msgid "Missing selections for the following required columns"
msgstr ""

#: order/templates/order/order_wizard/match_fields.html:20
#: part/templates/part/bom_upload/match_fields.html:20
#: part/templates/part/import_wizard/ajax_match_fields.html:20
#: part/templates/part/import_wizard/match_fields.html:20
msgid "Duplicate selections found, see below. Fix them then retry submitting."
msgstr ""

#: order/templates/order/order_wizard/match_fields.html:29
#: order/templates/order/order_wizard/match_parts.html:21
#: part/templates/part/bom_upload/match_fields.html:29
#: part/templates/part/bom_upload/match_parts.html:21
#: part/templates/part/import_wizard/match_fields.html:29
#: part/templates/part/import_wizard/match_references.html:21
msgid "Submit Selections"
msgstr ""

#: order/templates/order/order_wizard/match_fields.html:35
#: part/templates/part/bom_upload/match_fields.html:35
#: part/templates/part/import_wizard/ajax_match_fields.html:28
#: part/templates/part/import_wizard/match_fields.html:35
msgid "File Fields"
msgstr ""

#: order/templates/order/order_wizard/match_fields.html:42
#: part/templates/part/bom_upload/match_fields.html:42
#: part/templates/part/import_wizard/ajax_match_fields.html:35
#: part/templates/part/import_wizard/match_fields.html:42
msgid "Remove column"
msgstr ""

#: order/templates/order/order_wizard/match_fields.html:60
#: part/templates/part/bom_upload/match_fields.html:60
#: part/templates/part/import_wizard/ajax_match_fields.html:53
#: part/templates/part/import_wizard/match_fields.html:60
msgid "Duplicate selection"
msgstr ""

#: order/templates/order/order_wizard/match_fields.html:71
#: order/templates/order/order_wizard/match_parts.html:52
#: part/templates/part/bom_upload/match_fields.html:71
#: part/templates/part/bom_upload/match_parts.html:53
#: part/templates/part/import_wizard/ajax_match_fields.html:64
#: part/templates/part/import_wizard/ajax_match_references.html:42
#: part/templates/part/import_wizard/match_fields.html:71
#: part/templates/part/import_wizard/match_references.html:49
msgid "Remove row"
msgstr ""

#: order/templates/order/order_wizard/match_parts.html:12
#: part/templates/part/bom_upload/match_parts.html:12
#: part/templates/part/import_wizard/ajax_match_references.html:12
#: part/templates/part/import_wizard/match_references.html:12
msgid "Errors exist in the submitted data"
msgstr ""

#: order/templates/order/order_wizard/match_parts.html:28
#: part/templates/part/bom_upload/match_parts.html:28
#: part/templates/part/import_wizard/ajax_match_references.html:21
#: part/templates/part/import_wizard/match_references.html:28
msgid "Row"
msgstr ""

#: order/templates/order/order_wizard/match_parts.html:29
msgid "Select Supplier Part"
msgstr ""

#: order/templates/order/order_wizard/po_upload.html:11
msgid "Upload File for Purchase Order"
msgstr ""

#: order/templates/order/order_wizard/po_upload.html:18
#: part/templates/part/bom_upload/upload_file.html:24
#: part/templates/part/import_wizard/ajax_part_upload.html:10
#: part/templates/part/import_wizard/part_upload.html:21
#, python-format
msgid "Step %(step)s of %(count)s"
msgstr ""

#: order/templates/order/order_wizard/po_upload.html:48
msgid "Order is already processed. Files cannot be uploaded."
msgstr ""

#: order/templates/order/order_wizard/select_parts.html:11
msgid "Step 1 of 2 - Select Part Suppliers"
msgstr ""

#: order/templates/order/order_wizard/select_parts.html:16
msgid "Select suppliers"
msgstr ""

#: order/templates/order/order_wizard/select_parts.html:20
msgid "No purchaseable parts selected"
msgstr ""

#: order/templates/order/order_wizard/select_parts.html:33
msgid "Select Supplier"
msgstr ""

#: order/templates/order/order_wizard/select_parts.html:57
msgid "No price"
msgstr ""

#: order/templates/order/order_wizard/select_parts.html:65
#, python-format
msgid "Select a supplier for <i>%(name)s</i>"
msgstr ""

#: order/templates/order/order_wizard/select_parts.html:77
#: part/templates/part/set_category.html:32
msgid "Remove part"
msgstr ""

#: order/templates/order/order_wizard/select_pos.html:8
msgid "Step 2 of 2 - Select Purchase Orders"
msgstr ""

#: order/templates/order/order_wizard/select_pos.html:12
msgid "Select existing purchase orders, or create new orders."
msgstr ""

#: order/templates/order/order_wizard/select_pos.html:31
#: templates/js/translated/order.js:289 templates/js/translated/order.js:397
msgid "Items"
msgstr ""

#: order/templates/order/order_wizard/select_pos.html:32
msgid "Select Purchase Order"
msgstr ""

#: order/templates/order/order_wizard/select_pos.html:45
#, python-format
msgid "Create new purchase order for %(name)s"
msgstr ""

#: order/templates/order/order_wizard/select_pos.html:68
#, python-format
msgid "Select a purchase order for %(name)s"
msgstr ""

#: order/templates/order/po_attachments.html:12
#: order/templates/order/po_navbar.html:32
#: order/templates/order/purchase_order_detail.html:47
msgid "Purchase Order Attachments"
msgstr ""

#: order/templates/order/po_navbar.html:26
msgid "Received Stock Items"
msgstr ""

#: order/templates/order/po_navbar.html:29
#: order/templates/order/po_received_items.html:12
#: order/templates/order/purchase_order_detail.html:38
msgid "Received Items"
msgstr ""

#: order/templates/order/purchase_order_detail.html:17
msgid "Purchase Order Items"
msgstr ""

#: order/templates/order/purchase_order_detail.html:23
#: order/templates/order/purchase_order_detail.html:202
#: order/templates/order/sales_order_detail.html:23
#: order/templates/order/sales_order_detail.html:176
msgid "Add Line Item"
msgstr ""

#: order/templates/order/purchase_order_detail.html:58
#: order/templates/order/sales_order_detail.html:54
msgid "Order Notes"
msgstr ""

#: order/templates/order/purchase_order_detail.html:238
#: order/templates/order/sales_order_detail.html:518
msgid "Edit Line Item"
msgstr ""

#: order/templates/order/purchase_order_detail.html:248
#: order/templates/order/sales_order_detail.html:528
msgid "Delete Line Item"
msgstr ""

#: order/templates/order/purchase_order_detail.html:279
msgid "No line items found"
msgstr ""

#: order/templates/order/purchase_order_detail.html:307
#: order/templates/order/sales_order_detail.html:353
msgid "Total"
msgstr ""

#: order/templates/order/purchase_order_detail.html:360
#: order/templates/order/sales_order_detail.html:376
#: templates/js/translated/part.js:1128 templates/js/translated/part.js:1317
msgid "Unit Price"
msgstr ""

#: order/templates/order/purchase_order_detail.html:367
#: order/templates/order/sales_order_detail.html:383
msgid "Total price"
msgstr ""

#: order/templates/order/purchase_order_detail.html:431
#: order/templates/order/sales_order_detail.html:489
msgid "Edit line item"
msgstr ""

#: order/templates/order/purchase_order_detail.html:432
msgid "Delete line item"
msgstr ""

#: order/templates/order/purchase_order_detail.html:437
msgid "Receive line item"
msgstr ""

#: order/templates/order/purchase_orders.html:24
#: order/templates/order/sales_orders.html:24
msgid "Print Order Reports"
msgstr ""

#: order/templates/order/receive_parts.html:8
#, python-format
msgid "Receive outstanding parts for <b>%(order)s</b> - <i>%(desc)s</i>"
msgstr ""

#: order/templates/order/receive_parts.html:14 part/api.py:49
#: part/models.py:296 part/templates/part/cat_link.html:7
#: part/templates/part/category.html:108 part/templates/part/category.html:122
#: part/templates/part/category_navbar.html:21
#: part/templates/part/category_navbar.html:24
#: templates/InvenTree/index.html:102 templates/InvenTree/search.html:114
#: templates/InvenTree/settings/navbar.html:83
#: templates/InvenTree/settings/navbar.html:85
#: templates/js/translated/part.js:987 templates/navbar.html:23
#: templates/stats.html:80 templates/stats.html:89 users/models.py:41
msgid "Parts"
msgstr ""

#: order/templates/order/receive_parts.html:15
msgid "Fill out number of parts received, the status and destination"
msgstr ""

#: order/templates/order/receive_parts.html:20
msgid "Order Code"
msgstr ""

#: order/templates/order/receive_parts.html:21
#: part/templates/part/part_base.html:160 templates/js/translated/part.js:802
msgid "On Order"
msgstr ""

#: order/templates/order/receive_parts.html:23
msgid "Receive"
msgstr ""

#: order/templates/order/receive_parts.html:37
msgid "Error: Referenced part has been removed"
msgstr ""

#: order/templates/order/receive_parts.html:68
msgid "Remove line"
msgstr ""

#: order/templates/order/sales_order_base.html:16
msgid "This Sales Order has not been fully allocated"
msgstr ""

#: order/templates/order/sales_order_base.html:66
msgid "Packing List"
msgstr ""

#: order/templates/order/sales_order_base.html:74
msgid "Sales Order Details"
msgstr ""

#: order/templates/order/sales_order_base.html:100
#: templates/js/translated/order.js:364
msgid "Customer Reference"
msgstr ""

#: order/templates/order/sales_order_base.html:178
msgid "Edit Sales Order"
msgstr ""

#: order/templates/order/sales_order_cancel.html:8
#: order/templates/order/sales_order_ship.html:9
#: part/templates/part/bom_duplicate.html:12
#: stock/templates/stock/stockitem_convert.html:13
msgid "Warning"
msgstr ""

#: order/templates/order/sales_order_cancel.html:9
msgid "Cancelling this order means that the order will no longer be editable."
msgstr ""

#: order/templates/order/sales_order_detail.html:17
msgid "Sales Order Items"
msgstr ""

#: order/templates/order/sales_order_detail.html:225
#: templates/js/translated/bom.js:378 templates/js/translated/build.js:759
#: templates/js/translated/build.js:1202
msgid "Actions"
msgstr ""

#: order/templates/order/sales_order_detail.html:232
#: templates/js/translated/build.js:645 templates/js/translated/build.js:1011
msgid "Edit stock allocation"
msgstr ""

#: order/templates/order/sales_order_detail.html:233
#: templates/js/translated/build.js:647 templates/js/translated/build.js:1012
msgid "Delete stock allocation"
msgstr ""

#: order/templates/order/sales_order_detail.html:306
msgid "No matching line items"
msgstr ""

#: order/templates/order/sales_order_detail.html:336
msgid "ID"
msgstr ""

#: order/templates/order/sales_order_detail.html:404
#: templates/js/translated/build.js:710 templates/js/translated/build.js:1007
msgid "Allocated"
msgstr ""

#: order/templates/order/sales_order_detail.html:406
msgid "Fulfilled"
msgstr ""

#: order/templates/order/sales_order_detail.html:443
msgid "PO"
msgstr ""

#: order/templates/order/sales_order_detail.html:473
msgid "Allocate serial numbers"
msgstr ""

#: order/templates/order/sales_order_detail.html:476
#: templates/js/translated/build.js:773
msgid "Allocate stock"
msgstr ""

#: order/templates/order/sales_order_detail.html:479
msgid "Purchase stock"
msgstr ""

#: order/templates/order/sales_order_detail.html:483
#: templates/js/translated/build.js:766 templates/js/translated/build.js:1210
msgid "Build stock"
msgstr ""

#: order/templates/order/sales_order_detail.html:486
#: order/templates/order/sales_order_detail.html:605
msgid "Calculate price"
msgstr ""

#: order/templates/order/sales_order_detail.html:490
msgid "Delete line item "
msgstr ""

#: order/templates/order/sales_order_detail.html:611
msgid "Update Unit Price"
msgstr ""

#: order/templates/order/sales_order_ship.html:10
msgid "This order has not been fully allocated. If the order is marked as shipped, it can no longer be adjusted."
msgstr ""

#: order/templates/order/sales_order_ship.html:12
msgid "Ensure that the order allocation is correct before shipping the order."
msgstr ""

#: order/templates/order/sales_order_ship.html:18
msgid "Some line items in this order have been over-allocated"
msgstr ""

#: order/templates/order/sales_order_ship.html:20
msgid "Ensure that this is correct before shipping the order."
msgstr ""

#: order/templates/order/sales_order_ship.html:27
msgid "Shipping this order means that the order will no longer be editable."
msgstr ""

#: order/templates/order/so_allocate_by_serial.html:9
msgid "Allocate stock items by serial number"
msgstr ""

#: order/templates/order/so_allocation_delete.html:7
msgid "This action will unallocate the following stock from the Sales Order"
msgstr ""

#: order/templates/order/so_navbar.html:12
msgid "Sales Order Line Items"
msgstr ""

#: order/templates/order/so_navbar.html:15
msgid "Order Items"
msgstr ""

#: order/templates/order/so_navbar.html:26
msgid "Sales Order Attachments"
msgstr ""

#: order/views.py:104
msgid "Cancel Order"
msgstr ""

#: order/views.py:113 order/views.py:139
msgid "Confirm order cancellation"
msgstr ""

#: order/views.py:116 order/views.py:142
msgid "Order cannot be cancelled"
msgstr ""

#: order/views.py:130
msgid "Cancel sales order"
msgstr ""

#: order/views.py:156
msgid "Issue Order"
msgstr ""

#: order/views.py:165
msgid "Confirm order placement"
msgstr ""

#: order/views.py:175
msgid "Purchase order issued"
msgstr ""

#: order/views.py:186
msgid "Complete Order"
msgstr ""

#: order/views.py:202
msgid "Confirm order completion"
msgstr ""

#: order/views.py:213
msgid "Purchase order completed"
msgstr ""

#: order/views.py:223
msgid "Ship Order"
msgstr ""

#: order/views.py:239
msgid "Confirm order shipment"
msgstr ""

#: order/views.py:245
msgid "Could not ship order"
msgstr ""

#: order/views.py:292
msgid "Match Supplier Parts"
msgstr ""

#: order/views.py:480
msgid "Receive Parts"
msgstr ""

#: order/views.py:552
msgid "Items received"
msgstr ""

#: order/views.py:620
msgid "Error converting quantity to number"
msgstr ""

#: order/views.py:626
msgid "Receive quantity less than zero"
msgstr ""

#: order/views.py:632
msgid "No lines specified"
msgstr ""

#: order/views.py:705
msgid "Update prices"
msgstr ""

#: order/views.py:963
#, python-brace-format
msgid "Ordered {n} parts"
msgstr ""

#: order/views.py:1016
msgid "Allocate Serial Numbers"
msgstr ""

#: order/views.py:1061
#, python-brace-format
msgid "Allocated {n} items"
msgstr ""

#: order/views.py:1077
msgid "Select line item"
msgstr ""

#: order/views.py:1108
#, python-brace-format
msgid "No matching item for serial {serial}"
msgstr ""

#: order/views.py:1118
#, python-brace-format
msgid "{serial} is not in stock"
msgstr ""

#: order/views.py:1126
#, python-brace-format
msgid "{serial} already allocated to an order"
msgstr ""

#: order/views.py:1180
msgid "Allocate Stock to Order"
msgstr ""

#: order/views.py:1254
msgid "Edit Allocation Quantity"
msgstr ""

#: order/views.py:1269
msgid "Remove allocation"
msgstr ""

#: order/views.py:1341
msgid "Sales order not found"
msgstr ""

#: order/views.py:1347
msgid "Price not found"
msgstr ""

#: order/views.py:1350
#, python-brace-format
msgid "Updated {part} unit-price to {price}"
msgstr ""

#: order/views.py:1355
#, python-brace-format
msgid "Updated {part} unit-price to {price} and quantity to {qty}"
msgstr ""

#: part/bom.py:133 part/models.py:73 part/models.py:731
#: part/templates/part/category.html:75 part/templates/part/part_base.html:282
msgid "Default Location"
msgstr ""

#: part/bom.py:134 part/templates/part/part_base.html:149
msgid "Available Stock"
msgstr ""

#: part/forms.py:63
msgid "File Format"
msgstr ""

#: part/forms.py:63
msgid "Select output file format"
msgstr ""

#: part/forms.py:65
msgid "Cascading"
msgstr ""

#: part/forms.py:65
msgid "Download cascading / multi-level BOM"
msgstr ""

#: part/forms.py:67
msgid "Levels"
msgstr ""

#: part/forms.py:67
msgid "Select maximum number of BOM levels to export (0 = all levels)"
msgstr ""

#: part/forms.py:69
msgid "Include Parameter Data"
msgstr ""

#: part/forms.py:69
msgid "Include part parameters data in exported BOM"
msgstr ""

#: part/forms.py:71
msgid "Include Stock Data"
msgstr ""

#: part/forms.py:71
msgid "Include part stock data in exported BOM"
msgstr ""

#: part/forms.py:73
msgid "Include Manufacturer Data"
msgstr ""

#: part/forms.py:73
msgid "Include part manufacturer data in exported BOM"
msgstr ""

#: part/forms.py:75
msgid "Include Supplier Data"
msgstr ""

#: part/forms.py:75
msgid "Include part supplier data in exported BOM"
msgstr ""

#: part/forms.py:96 part/models.py:2234
msgid "Parent Part"
msgstr ""

#: part/forms.py:97 part/templates/part/bom_duplicate.html:7
msgid "Select parent part to copy BOM from"
msgstr ""

#: part/forms.py:103
msgid "Clear existing BOM items"
msgstr ""

#: part/forms.py:109
msgid "Confirm BOM duplication"
msgstr ""

#: part/forms.py:127
msgid "validate"
msgstr ""

#: part/forms.py:127
msgid "Confirm that the BOM is correct"
msgstr ""

#: part/forms.py:170
msgid "Related Part"
msgstr ""

#: part/forms.py:177
msgid "Select part category"
msgstr ""

#: part/forms.py:226
msgid "Add parameter template to same level categories"
msgstr ""

#: part/forms.py:230
msgid "Add parameter template to all categories"
msgstr ""

#: part/forms.py:250
msgid "Input quantity for price calculation"
msgstr ""

#: part/models.py:74
msgid "Default location for parts in this category"
msgstr ""

#: part/models.py:77
msgid "Default keywords"
msgstr ""

#: part/models.py:77
msgid "Default keywords for parts in this category"
msgstr ""

#: part/models.py:87 part/models.py:2280
#: part/templates/part/part_app_base.html:10
msgid "Part Category"
msgstr ""

#: part/models.py:88 part/templates/part/category.html:32
#: part/templates/part/category.html:103 templates/InvenTree/search.html:127
#: templates/stats.html:84 users/models.py:40
msgid "Part Categories"
msgstr ""

#: part/models.py:381
msgid "Invalid choice for parent part"
msgstr ""

#: part/models.py:433 part/models.py:445
#, python-brace-format
msgid "Part '{p1}' is  used in BOM for '{p2}' (recursive)"
msgstr ""

#: part/models.py:542
msgid "Next available serial numbers are"
msgstr ""

#: part/models.py:546
msgid "Next available serial number is"
msgstr ""

#: part/models.py:551
msgid "Most recent serial number is"
msgstr ""

#: part/models.py:630
msgid "Duplicate IPN not allowed in part settings"
msgstr ""

#: part/models.py:655
msgid "Part name"
msgstr ""

#: part/models.py:662
msgid "Is Template"
msgstr ""

#: part/models.py:663
msgid "Is this part a template part?"
msgstr ""

#: part/models.py:673
msgid "Is this part a variant of another part?"
msgstr ""

#: part/models.py:674
msgid "Variant Of"
msgstr ""

#: part/models.py:680
msgid "Part description"
msgstr ""

#: part/models.py:685 part/templates/part/category.html:82
#: part/templates/part/part_base.html:251
msgid "Keywords"
msgstr ""

#: part/models.py:686
msgid "Part keywords to improve visibility in search results"
msgstr ""

#: part/models.py:693 part/models.py:2279
#: part/templates/part/set_category.html:15
#: templates/InvenTree/settings/settings.html:167
#: templates/js/translated/part.js:773
msgid "Category"
msgstr ""

#: part/models.py:694
msgid "Part category"
msgstr ""

#: part/models.py:699 part/templates/part/part_base.html:227
#: templates/js/translated/part.js:389 templates/js/translated/part.js:617
msgid "IPN"
msgstr ""

#: part/models.py:700
msgid "Internal Part Number"
msgstr ""

#: part/models.py:706
msgid "Part revision or version number"
msgstr ""

#: part/models.py:707 part/templates/part/part_base.html:244
#: report/models.py:200 templates/js/translated/part.js:393
msgid "Revision"
msgstr ""

#: part/models.py:729
msgid "Where is this item normally stored?"
msgstr ""

#: part/models.py:776 part/templates/part/part_base.html:289
msgid "Default Supplier"
msgstr ""

#: part/models.py:777
msgid "Default supplier part"
msgstr ""

#: part/models.py:784
msgid "Default Expiry"
msgstr ""

#: part/models.py:785
msgid "Expiry time (in days) for stock items of this part"
msgstr ""

#: part/models.py:790
msgid "Minimum Stock"
msgstr ""

#: part/models.py:791
msgid "Minimum allowed stock level"
msgstr ""

#: part/models.py:798
msgid "Stock keeping units for this part"
msgstr ""

#: part/models.py:804
msgid "Can this part be built from other parts?"
msgstr ""

#: part/models.py:810
msgid "Can this part be used to build other parts?"
msgstr ""

#: part/models.py:816
msgid "Does this part have tracking for unique items?"
msgstr ""

#: part/models.py:821
msgid "Can this part be purchased from external suppliers?"
msgstr ""

#: part/models.py:826
msgid "Can this part be sold to customers?"
msgstr ""

#: part/models.py:830 templates/js/translated/table_filters.js:21
#: templates/js/translated/table_filters.js:69
#: templates/js/translated/table_filters.js:255
#: templates/js/translated/table_filters.js:324
msgid "Active"
msgstr ""

#: part/models.py:831
msgid "Is this part active?"
msgstr ""

#: part/models.py:836
msgid "Is this a virtual part, such as a software product or license?"
msgstr ""

#: part/models.py:841
msgid "Part notes - supports Markdown formatting"
msgstr ""

#: part/models.py:844
msgid "BOM checksum"
msgstr ""

#: part/models.py:844
msgid "Stored BOM checksum"
msgstr ""

#: part/models.py:847
msgid "BOM checked by"
msgstr ""

#: part/models.py:849
msgid "BOM checked date"
msgstr ""

#: part/models.py:853
msgid "Creation User"
msgstr ""

#: part/models.py:1592
msgid "Sell multiple"
msgstr ""

#: part/models.py:2080
msgid "Test templates can only be created for trackable parts"
msgstr ""

#: part/models.py:2097
msgid "Test with this name already exists for this part"
msgstr ""

#: part/models.py:2117 templates/js/translated/part.js:1038
#: templates/js/translated/stock.js:485
msgid "Test Name"
msgstr ""

#: part/models.py:2118
msgid "Enter a name for the test"
msgstr ""

#: part/models.py:2123
msgid "Test Description"
msgstr ""

#: part/models.py:2124
msgid "Enter description for this test"
msgstr ""

#: part/models.py:2129 templates/js/translated/part.js:1047
#: templates/js/translated/table_filters.js:241
msgid "Required"
msgstr ""

#: part/models.py:2130
msgid "Is this test required to pass?"
msgstr ""

#: part/models.py:2135 templates/js/translated/part.js:1055
msgid "Requires Value"
msgstr ""

#: part/models.py:2136
msgid "Does this test require a value when adding a test result?"
msgstr ""

#: part/models.py:2141 templates/js/translated/part.js:1062
msgid "Requires Attachment"
msgstr ""

#: part/models.py:2142
msgid "Does this test require a file attachment when adding a test result?"
msgstr ""

#: part/models.py:2153
#, python-brace-format
msgid "Illegal character in template name ({c})"
msgstr ""

#: part/models.py:2189
msgid "Parameter template name must be unique"
msgstr ""

#: part/models.py:2197
msgid "Parameter Name"
msgstr ""

#: part/models.py:2204
msgid "Parameter Units"
msgstr ""

#: part/models.py:2236 part/models.py:2285 part/models.py:2286
#: templates/InvenTree/settings/settings.html:162
msgid "Parameter Template"
msgstr ""

#: part/models.py:2238
msgid "Data"
msgstr ""

#: part/models.py:2238
msgid "Parameter Value"
msgstr ""

#: part/models.py:2290 templates/InvenTree/settings/settings.html:171
msgid "Default Value"
msgstr ""

#: part/models.py:2291
msgid "Default Parameter Value"
msgstr ""

#: part/models.py:2325
msgid "Select parent part"
msgstr ""

#: part/models.py:2333
msgid "Sub part"
msgstr ""

#: part/models.py:2334
msgid "Select part to be used in BOM"
msgstr ""

#: part/models.py:2340
msgid "BOM quantity for this BOM item"
msgstr ""

#: part/models.py:2342 templates/js/translated/bom.js:236
#: templates/js/translated/bom.js:298
msgid "Optional"
msgstr ""

#: part/models.py:2342
msgid "This BOM item is optional"
msgstr ""

#: part/models.py:2345
msgid "Overage"
msgstr ""

#: part/models.py:2346
msgid "Estimated build wastage quantity (absolute or percentage)"
msgstr ""

#: part/models.py:2349
msgid "BOM item reference"
msgstr ""

#: part/models.py:2352
msgid "BOM item notes"
msgstr ""

#: part/models.py:2354
msgid "Checksum"
msgstr ""

#: part/models.py:2354
msgid "BOM line checksum"
msgstr ""

#: part/models.py:2358 templates/js/translated/bom.js:315
#: templates/js/translated/bom.js:322
#: templates/js/translated/table_filters.js:55
msgid "Inherited"
msgstr ""

#: part/models.py:2359
msgid "This BOM item is inherited by BOMs for variant parts"
msgstr ""

#: part/models.py:2364 templates/js/translated/bom.js:307
msgid "Allow Variants"
msgstr ""

#: part/models.py:2365
msgid "Stock items for variant parts can be used for this BOM item"
msgstr ""

#: part/models.py:2450 stock/models.py:335
msgid "Quantity must be integer value for trackable parts"
msgstr ""

#: part/models.py:2459 part/models.py:2461
msgid "Sub part must be specified"
msgstr ""

#: part/models.py:2464
msgid "BOM Item"
msgstr ""

#: part/models.py:2583
msgid "Part 1"
msgstr ""

#: part/models.py:2587
msgid "Part 2"
msgstr ""

#: part/models.py:2587
msgid "Select Related Part"
msgstr ""

#: part/models.py:2619
msgid "Error creating relationship: check that the part is not related to itself and that the relationship is unique"
msgstr ""

#: part/templates/part/bom.html:6
msgid "You do not have permission to edit the BOM."
msgstr ""

#: part/templates/part/bom.html:14
#, python-format
msgid "The BOM for <i>%(part)s</i> has changed, and must be validated.<br>"
msgstr ""

#: part/templates/part/bom.html:16
#, python-format
msgid "The BOM for <i>%(part)s</i> was last checked by %(checker)s on %(check_date)s"
msgstr ""

#: part/templates/part/bom.html:20
#, python-format
msgid "The BOM for <i>%(part)s</i> has not been validated."
msgstr ""

#: part/templates/part/bom.html:27
msgid "Remove selected BOM items"
msgstr ""

#: part/templates/part/bom.html:30
msgid "Import BOM data"
msgstr ""

#: part/templates/part/bom.html:34
msgid "Copy BOM from parent part"
msgstr ""

#: part/templates/part/bom.html:38
msgid "New BOM Item"
msgstr ""

#: part/templates/part/bom.html:41
msgid "Finish Editing"
msgstr ""

#: part/templates/part/bom.html:46
msgid "Edit BOM"
msgstr ""

#: part/templates/part/bom.html:50
msgid "Validate Bill of Materials"
msgstr ""

#: part/templates/part/bom.html:56 part/views.py:1220
msgid "Export Bill of Materials"
msgstr ""

#: part/templates/part/bom.html:59
msgid "Print BOM Report"
msgstr ""

#: part/templates/part/bom_duplicate.html:13
msgid "This part already has a Bill of Materials"
msgstr ""

#: part/templates/part/bom_upload/match_parts.html:29
msgid "Select Part"
msgstr ""

#: part/templates/part/bom_upload/upload_file.html:7
msgid "Upload BOM File"
msgstr ""

#: part/templates/part/bom_upload/upload_file.html:12
msgid "Upload Bill of Materials"
msgstr ""

#: part/templates/part/bom_upload/upload_file.html:16
msgid "Requirements for BOM upload"
msgstr ""

#: part/templates/part/bom_upload/upload_file.html:18
msgid "The BOM file must contain the required named columns as provided in the "
msgstr ""

#: part/templates/part/bom_upload/upload_file.html:18
msgid "BOM Upload Template"
msgstr ""

#: part/templates/part/bom_upload/upload_file.html:19
msgid "Each part must already exist in the database"
msgstr ""

#: part/templates/part/bom_validate.html:6
#, python-format
msgid "Confirm that the Bill of Materials (BOM) is valid for:<br><i>%(part)s</i>"
msgstr ""

#: part/templates/part/bom_validate.html:9
msgid "This will validate each line in the BOM."
msgstr ""

#: part/templates/part/category.html:33
msgid "All parts"
msgstr ""

#: part/templates/part/category.html:38
msgid "Create new part category"
msgstr ""

#: part/templates/part/category.html:44
msgid "Edit part category"
msgstr ""

#: part/templates/part/category.html:49
msgid "Delete part category"
msgstr ""

#: part/templates/part/category.html:59 part/templates/part/category.html:98
msgid "Category Details"
msgstr ""

#: part/templates/part/category.html:64
msgid "Category Path"
msgstr ""

#: part/templates/part/category.html:69
msgid "Category Description"
msgstr ""

#: part/templates/part/category.html:88 part/templates/part/category.html:174
#: part/templates/part/category_navbar.html:14
#: part/templates/part/category_navbar.html:17
msgid "Subcategories"
msgstr ""

#: part/templates/part/category.html:93
msgid "Parts (Including subcategories)"
msgstr ""

#: part/templates/part/category.html:126
msgid "Export Part Data"
msgstr ""

#: part/templates/part/category.html:127 part/templates/part/category.html:141
msgid "Export"
msgstr ""

#: part/templates/part/category.html:130
msgid "Create new part"
msgstr ""

#: part/templates/part/category.html:131
msgid "New Part"
msgstr ""

#: part/templates/part/category.html:138
msgid "Set category"
msgstr ""

#: part/templates/part/category.html:138
msgid "Set Category"
msgstr ""

#: part/templates/part/category.html:141
msgid "Export Data"
msgstr ""

#: part/templates/part/category.html:145
msgid "View list display"
msgstr ""

#: part/templates/part/category.html:148
msgid "View grid display"
msgstr ""

#: part/templates/part/category.html:164
msgid "Part Parameters"
msgstr ""

#: part/templates/part/category.html:253
msgid "Create Part Category"
msgstr ""

#: part/templates/part/category.html:279
msgid "Create Part"
msgstr ""

#: part/templates/part/category_delete.html:5
msgid "Are you sure you want to delete category"
msgstr ""

#: part/templates/part/category_delete.html:8
#, python-format
msgid "This category contains %(count)s child categories"
msgstr ""

#: part/templates/part/category_delete.html:9
msgid "If this category is deleted, these child categories will be moved to the"
msgstr ""

#: part/templates/part/category_delete.html:11
msgid "category"
msgstr ""

#: part/templates/part/category_delete.html:13
msgid "top level Parts category"
msgstr ""

#: part/templates/part/category_delete.html:25
#, python-format
msgid "This category contains %(count)s parts"
msgstr ""

#: part/templates/part/category_delete.html:27
#, python-format
msgid "If this category is deleted, these parts will be moved to the parent category %(path)s"
msgstr ""

#: part/templates/part/category_delete.html:29
msgid "If this category is deleted, these parts will be moved to the top-level category Teile"
msgstr ""

#: part/templates/part/category_navbar.html:29
#: part/templates/part/category_navbar.html:32
msgid "Import Parts"
msgstr ""

#: part/templates/part/copy_part.html:9 templates/js/translated/part.js:224
msgid "Duplicate Part"
msgstr ""

#: part/templates/part/copy_part.html:10
#, python-format
msgid "Make a copy of part '%(full_name)s'."
msgstr ""

#: part/templates/part/copy_part.html:14
#: part/templates/part/create_part.html:11
msgid "Possible Matching Parts"
msgstr ""

#: part/templates/part/copy_part.html:15
#: part/templates/part/create_part.html:12
msgid "The new part may be a duplicate of these existing parts"
msgstr ""

#: part/templates/part/create_part.html:17
#, python-format
msgid "%(full_name)s - <i>%(desc)s</i> (%(match_per)s%% match)"
msgstr ""

#: part/templates/part/detail.html:16
msgid "Part Stock"
msgstr ""

#: part/templates/part/detail.html:21
#, python-format
msgid "Showing stock for all variants of <i>%(full_name)s</i>"
msgstr ""

#: part/templates/part/detail.html:30 part/templates/part/navbar.html:87
msgid "Part Test Templates"
msgstr ""

#: part/templates/part/detail.html:36
msgid "Add Test Template"
msgstr ""

#: part/templates/part/detail.html:77
msgid "New sales order"
msgstr ""

#: part/templates/part/detail.html:77
msgid "New Order"
msgstr ""

#: part/templates/part/detail.html:90
msgid "Sales Order Allocations"
msgstr ""

#: part/templates/part/detail.html:130 part/templates/part/navbar.html:21
msgid "Part Variants"
msgstr ""

#: part/templates/part/detail.html:137
msgid "Create new variant"
msgstr ""

#: part/templates/part/detail.html:138
msgid "New Variant"
msgstr ""

#: part/templates/part/detail.html:161
msgid "Add new parameter"
msgstr ""

#: part/templates/part/detail.html:182 part/templates/part/navbar.html:95
#: part/templates/part/navbar.html:98
msgid "Related Parts"
msgstr ""

#: part/templates/part/detail.html:188
msgid "Add Related"
msgstr ""

#: part/templates/part/detail.html:228 part/templates/part/navbar.html:35
#: part/templates/part/navbar.html:38
msgid "Bill of Materials"
msgstr ""

#: part/templates/part/detail.html:237
msgid "Assemblies"
msgstr ""

#: part/templates/part/detail.html:253
msgid "Part Builds"
msgstr ""

#: part/templates/part/detail.html:260
msgid "Start New Build"
msgstr ""

#: part/templates/part/detail.html:274
msgid "Build Order Allocations"
msgstr ""

#: part/templates/part/detail.html:283
msgid "Part Suppliers"
msgstr ""

#: part/templates/part/detail.html:305
msgid "Part Manufacturers"
msgstr ""

#: part/templates/part/detail.html:317
msgid "Delete manufacturer parts"
msgstr ""

#: part/templates/part/detail.html:402
msgid "Delete selected BOM items?"
msgstr ""

#: part/templates/part/detail.html:403
msgid "All selected BOM items will be deleted"
msgstr ""

#: part/templates/part/detail.html:454
msgid "Create BOM Item"
msgstr ""

#: part/templates/part/detail.html:589
msgid "Add Test Result Template"
msgstr ""

#: part/templates/part/detail.html:607
msgid "Edit Test Result Template"
msgstr ""

#: part/templates/part/detail.html:619
msgid "Delete Test Result Template"
msgstr ""

#: part/templates/part/detail.html:670
msgid "Edit Part Notes"
msgstr ""

#: part/templates/part/detail.html:903
#, python-format
msgid "Purchase Unit Price - %(currency)s"
msgstr ""

#: part/templates/part/detail.html:915
#, python-format
msgid "Unit Price-Cost Difference - %(currency)s"
msgstr ""

#: part/templates/part/detail.html:927
#, python-format
msgid "Supplier Unit Cost - %(currency)s"
msgstr ""

#: part/templates/part/detail.html:1016
#, python-format
msgid "Unit Price - %(currency)s"
msgstr ""

#: part/templates/part/import_wizard/ajax_part_upload.html:29
#: part/templates/part/import_wizard/part_upload.html:51
msgid "Unsuffitient privileges."
msgstr ""

#: part/templates/part/import_wizard/part_upload.html:14
msgid "Import Parts from File"
msgstr ""

#: part/templates/part/navbar.html:24
msgid "Variants"
msgstr ""

#: part/templates/part/navbar.html:51 part/templates/part/navbar.html:54
msgid "Used In"
msgstr ""

#: part/templates/part/navbar.html:61
msgid "Prices"
msgstr ""

#: part/templates/part/navbar.html:90
msgid "Test Templates"
msgstr ""

#: part/templates/part/part_app_base.html:12
msgid "Part List"
msgstr ""

#: part/templates/part/part_base.html:30
msgid "Part is a template part (variants can be made from this part)"
msgstr ""

#: part/templates/part/part_base.html:33
msgid "Part can be assembled from other parts"
msgstr ""

#: part/templates/part/part_base.html:36
msgid "Part can be used in assemblies"
msgstr ""

#: part/templates/part/part_base.html:39
msgid "Part stock is tracked by serial number"
msgstr ""

#: part/templates/part/part_base.html:42
msgid "Part can be purchased from external suppliers"
msgstr ""

#: part/templates/part/part_base.html:45
msgid "Part can be sold to customers"
msgstr ""

#: part/templates/part/part_base.html:52 part/templates/part/part_base.html:60
msgid "Part is virtual (not a physical part)"
msgstr ""

#: part/templates/part/part_base.html:53 templates/js/translated/company.js:454
#: templates/js/translated/company.js:704 templates/js/translated/part.js:304
#: templates/js/translated/part.js:381
msgid "Inactive"
msgstr ""

#: part/templates/part/part_base.html:68
msgid "Star this part"
msgstr ""

#: part/templates/part/part_base.html:75
#: stock/templates/stock/item_base.html:75
#: stock/templates/stock/location.html:51
msgid "Barcode actions"
msgstr ""

#: part/templates/part/part_base.html:77
#: stock/templates/stock/item_base.html:77
#: stock/templates/stock/location.html:53 templates/qr_button.html:1
msgid "Show QR Code"
msgstr ""

#: part/templates/part/part_base.html:78
#: stock/templates/stock/item_base.html:93
#: stock/templates/stock/location.html:54
msgid "Print Label"
msgstr ""

#: part/templates/part/part_base.html:83
msgid "Show pricing information"
msgstr ""

#: part/templates/part/part_base.html:88
#: stock/templates/stock/item_base.html:142
#: stock/templates/stock/location.html:62
msgid "Stock actions"
msgstr ""

#: part/templates/part/part_base.html:95
msgid "Count part stock"
msgstr ""

#: part/templates/part/part_base.html:101
msgid "Transfer part stock"
msgstr ""

#: part/templates/part/part_base.html:118
msgid "Part actions"
msgstr ""

#: part/templates/part/part_base.html:121
msgid "Duplicate part"
msgstr ""

#: part/templates/part/part_base.html:124
msgid "Edit part"
msgstr ""

#: part/templates/part/part_base.html:127
msgid "Delete part"
msgstr ""

#: part/templates/part/part_base.html:139
#, python-format
msgid "This part is a variant of %(link)s"
msgstr ""

#: part/templates/part/part_base.html:154
#: templates/js/translated/table_filters.js:153
msgid "In Stock"
msgstr ""

#: part/templates/part/part_base.html:167 templates/InvenTree/index.html:186
msgid "Required for Build Orders"
msgstr ""

#: part/templates/part/part_base.html:174
msgid "Required for Sales Orders"
msgstr ""

#: part/templates/part/part_base.html:181
msgid "Allocated to Orders"
msgstr ""

#: part/templates/part/part_base.html:196 templates/js/translated/bom.js:336
msgid "Can Build"
msgstr ""

#: part/templates/part/part_base.html:202 templates/js/translated/part.js:633
#: templates/js/translated/part.js:806
msgid "Building"
msgstr ""

#: part/templates/part/part_base.html:275
msgid "Latest Serial Number"
msgstr ""

#: part/templates/part/part_base.html:383 part/templates/part/prices.html:125
msgid "Calculate"
msgstr ""

#: part/templates/part/part_base.html:426
msgid "No matching images found"
msgstr ""

#: part/templates/part/part_base.html:506
#: part/templates/part/part_base.html:531
msgid "Hide Part Details"
msgstr ""

#: part/templates/part/part_base.html:511
#: part/templates/part/part_base.html:537
msgid "Show Part Details"
msgstr ""

#: part/templates/part/part_pricing.html:22 part/templates/part/prices.html:21
msgid "Supplier Pricing"
msgstr ""

#: part/templates/part/part_pricing.html:26
#: part/templates/part/part_pricing.html:52
#: part/templates/part/part_pricing.html:85
#: part/templates/part/part_pricing.html:100 part/templates/part/prices.html:25
#: part/templates/part/prices.html:52 part/templates/part/prices.html:84
#: part/templates/part/prices.html:101
msgid "Unit Cost"
msgstr ""

#: part/templates/part/part_pricing.html:32
#: part/templates/part/part_pricing.html:58
#: part/templates/part/part_pricing.html:89
#: part/templates/part/part_pricing.html:104 part/templates/part/prices.html:32
#: part/templates/part/prices.html:59 part/templates/part/prices.html:89
#: part/templates/part/prices.html:106
msgid "Total Cost"
msgstr ""

#: part/templates/part/part_pricing.html:40 part/templates/part/prices.html:40
#: templates/js/translated/bom.js:291
msgid "No supplier pricing available"
msgstr ""

#: part/templates/part/part_pricing.html:48 part/templates/part/prices.html:49
#: part/templates/part/prices.html:225
msgid "BOM Pricing"
msgstr ""

#: part/templates/part/part_pricing.html:66 part/templates/part/prices.html:67
msgid "Note: BOM pricing is incomplete for this part"
msgstr ""

#: part/templates/part/part_pricing.html:73 part/templates/part/prices.html:74
msgid "No BOM pricing available"
msgstr ""

#: part/templates/part/part_pricing.html:82 part/templates/part/prices.html:83
msgid "Internal Price"
msgstr ""

#: part/templates/part/part_pricing.html:113
#: part/templates/part/prices.html:115
msgid "No pricing information is available for this part."
msgstr ""

#: part/templates/part/part_thumb.html:20
msgid "Select from existing images"
msgstr ""

#: part/templates/part/partial_delete.html:7
#, python-format
msgid "Are you sure you want to delete part '<b>%(full_name)s</b>'?"
msgstr ""

#: part/templates/part/partial_delete.html:12
#, python-format
msgid "This part is used in BOMs for %(count)s other parts. If you delete this part, the BOMs for the following parts will be updated"
msgstr ""

#: part/templates/part/partial_delete.html:22
#, python-format
msgid "There are %(count)s stock entries defined for this part. If you delete this part, the following stock entries will also be deleted:"
msgstr ""

#: part/templates/part/partial_delete.html:33
#, python-format
msgid "There are %(count)s manufacturers defined for this part. If you delete this part, the following manufacturer parts will also be deleted:"
msgstr ""

#: part/templates/part/partial_delete.html:44
#, python-format
msgid "There are %(count)s suppliers defined for this part. If you delete this part, the following supplier parts will also be deleted:"
msgstr ""

#: part/templates/part/partial_delete.html:55
#, python-format
msgid "There are %(count)s unique parts tracked for '%(full_name)s'. Deleting this part will permanently remove this tracking information."
msgstr ""

#: part/templates/part/prices.html:16
msgid "Pricing ranges"
msgstr ""

#: part/templates/part/prices.html:22
msgid "Show supplier cost"
msgstr ""

#: part/templates/part/prices.html:23
msgid "Show purchase price"
msgstr ""

#: part/templates/part/prices.html:50
msgid "Show BOM cost"
msgstr ""

#: part/templates/part/prices.html:98
msgid "Show sale cost"
msgstr ""

#: part/templates/part/prices.html:99
msgid "Show sale price"
msgstr ""

#: part/templates/part/prices.html:121
msgid "Calculation parameters"
msgstr ""

#: part/templates/part/prices.html:136 templates/js/translated/bom.js:285
msgid "Supplier Cost"
msgstr ""

#: part/templates/part/prices.html:137 part/templates/part/prices.html:158
#: part/templates/part/prices.html:183 part/templates/part/prices.html:213
#: part/templates/part/prices.html:239 part/templates/part/prices.html:267
msgid "Jump to overview"
msgstr ""

#: part/templates/part/prices.html:162
msgid "Stock Pricing"
msgstr ""

#: part/templates/part/prices.html:172
msgid "No stock pricing history is available for this part."
msgstr ""

#: part/templates/part/prices.html:182
msgid "Internal Cost"
msgstr ""

#: part/templates/part/prices.html:197 part/views.py:1793
msgid "Add Internal Price Break"
msgstr ""

#: part/templates/part/prices.html:212
msgid "BOM Cost"
msgstr ""

#: part/templates/part/prices.html:238
msgid "Sale Cost"
msgstr ""

#: part/templates/part/prices.html:278
msgid "No sale pice history available for this part."
msgstr ""

#: part/templates/part/set_category.html:9
msgid "Set category for the following parts"
msgstr ""

#: part/templates/part/stock_count.html:7 templates/js/translated/bom.js:259
#: templates/js/translated/part.js:623 templates/js/translated/part.js:810
msgid "No Stock"
msgstr ""

#: part/templates/part/stock_count.html:9 templates/InvenTree/index.html:166
msgid "Low Stock"
msgstr ""

#: part/templates/part/variant_part.html:9
msgid "Create new part variant"
msgstr ""

#: part/templates/part/variant_part.html:10
#, python-format
msgid "Create a new variant of template <i>'%(full_name)s'</i>."
msgstr ""

#: part/templatetags/inventree_extras.py:105
msgid "Unknown database"
msgstr ""

#: part/views.py:94
msgid "Add Related Part"
msgstr ""

#: part/views.py:149
msgid "Delete Related Part"
msgstr ""

#: part/views.py:160
msgid "Set Part Category"
msgstr ""

#: part/views.py:210
#, python-brace-format
msgid "Set category for {n} parts"
msgstr ""

#: part/views.py:270
msgid "Match References"
msgstr ""

#: part/views.py:526
msgid "None"
msgstr ""

#: part/views.py:585
msgid "Part QR Code"
msgstr ""

#: part/views.py:687
msgid "Select Part Image"
msgstr ""

#: part/views.py:713
msgid "Updated part image"
msgstr ""

#: part/views.py:716
msgid "Part image not found"
msgstr ""

#: part/views.py:728
msgid "Duplicate BOM"
msgstr ""

#: part/views.py:758
msgid "Confirm duplication of BOM from parent"
msgstr ""

#: part/views.py:779
msgid "Validate BOM"
msgstr ""

#: part/views.py:800
msgid "Confirm that the BOM is valid"
msgstr ""

#: part/views.py:811
msgid "Validated Bill of Materials"
msgstr ""

#: part/views.py:884
msgid "Match Parts"
msgstr ""

#: part/views.py:1272
msgid "Confirm Part Deletion"
msgstr ""

#: part/views.py:1279
msgid "Part was deleted"
msgstr ""

#: part/views.py:1288
msgid "Part Pricing"
msgstr ""

#: part/views.py:1429
msgid "Create Part Parameter Template"
msgstr ""

#: part/views.py:1439
msgid "Edit Part Parameter Template"
msgstr ""

#: part/views.py:1446
msgid "Delete Part Parameter Template"
msgstr ""

#: part/views.py:1494 templates/js/translated/part.js:179
msgid "Edit Part Category"
msgstr ""

#: part/views.py:1532
msgid "Delete Part Category"
msgstr ""

#: part/views.py:1538
msgid "Part category was deleted"
msgstr ""

#: part/views.py:1547
msgid "Create Category Parameter Template"
msgstr ""

#: part/views.py:1648
msgid "Edit Category Parameter Template"
msgstr ""

#: part/views.py:1704
msgid "Delete Category Parameter Template"
msgstr ""

#: part/views.py:1726
msgid "Added new price break"
msgstr ""

#: part/views.py:1802
msgid "Edit Internal Price Break"
msgstr ""

#: part/views.py:1810
msgid "Delete Internal Price Break"
msgstr ""

#: report/models.py:182
msgid "Template name"
msgstr ""

#: report/models.py:188
msgid "Report template file"
msgstr ""

#: report/models.py:195
msgid "Report template description"
msgstr ""

#: report/models.py:201
msgid "Report revision number (auto-increments)"
msgstr ""

#: report/models.py:292
msgid "Pattern for generating report filenames"
msgstr ""

#: report/models.py:299
msgid "Report template is enabled"
msgstr ""

#: report/models.py:323
msgid "StockItem query filters (comma-separated list of key=value pairs)"
msgstr ""

#: report/models.py:331
msgid "Include Installed Tests"
msgstr ""

#: report/models.py:332
msgid "Include test results for stock items installed inside assembled item"
msgstr ""

#: report/models.py:380
msgid "Build Filters"
msgstr ""

#: report/models.py:381
msgid "Build query filters (comma-separated list of key=value pairs"
msgstr ""

#: report/models.py:423
msgid "Part Filters"
msgstr ""

#: report/models.py:424
msgid "Part query filters (comma-separated list of key=value pairs"
msgstr ""

#: report/models.py:458
msgid "Purchase order query filters"
msgstr ""

#: report/models.py:496
msgid "Sales order query filters"
msgstr ""

#: report/models.py:546
msgid "Snippet"
msgstr ""

#: report/models.py:547
msgid "Report snippet file"
msgstr ""

#: report/models.py:551
msgid "Snippet file description"
msgstr ""

#: report/models.py:586
msgid "Asset"
msgstr ""

#: report/models.py:587
msgid "Report asset file"
msgstr ""

#: report/models.py:590
msgid "Asset file description"
msgstr ""

#: report/templates/report/inventree_build_order_base.html:147
msgid "Required For"
msgstr ""

#: report/templates/report/inventree_po_report.html:85
#: report/templates/report/inventree_so_report.html:85
msgid "Line Items"
msgstr ""

#: report/templates/report/inventree_test_report_base.html:21
msgid "Stock Item Test Report"
msgstr ""

#: report/templates/report/inventree_test_report_base.html:83
msgid "Test Results"
msgstr ""

#: report/templates/report/inventree_test_report_base.html:88
#: stock/models.py:1796
msgid "Test"
msgstr ""

#: report/templates/report/inventree_test_report_base.html:89
#: stock/models.py:1802
msgid "Result"
msgstr ""

#: report/templates/report/inventree_test_report_base.html:92
#: templates/js/translated/order.js:279 templates/js/translated/stock.js:1382
msgid "Date"
msgstr ""

#: report/templates/report/inventree_test_report_base.html:103
msgid "Pass"
msgstr ""

#: report/templates/report/inventree_test_report_base.html:105
msgid "Fail"
msgstr ""

#: stock/api.py:145
msgid "Request must contain list of stock items"
msgstr ""

#: stock/api.py:153
msgid "Improperly formatted data"
msgstr ""

#: stock/api.py:161
msgid "Each entry must contain a valid integer primary-key"
msgstr ""

#: stock/api.py:167
msgid "Primary key does not match valid stock item"
msgstr ""

#: stock/api.py:177
msgid "Invalid quantity value"
msgstr ""

#: stock/api.py:182
msgid "Quantity must not be less than zero"
msgstr ""

#: stock/api.py:210
#, python-brace-format
msgid "Updated stock for {n} items"
msgstr ""

#: stock/api.py:246 stock/api.py:279
msgid "Specified quantity exceeds stock quantity"
msgstr ""

#: stock/api.py:269
msgid "Valid location must be specified"
msgstr ""

#: stock/api.py:289
#, python-brace-format
msgid "Moved {n} parts to {loc}"
msgstr ""

#: stock/forms.py:79 stock/forms.py:307 stock/models.py:550
#: stock/templates/stock/item_base.html:395
#: templates/js/translated/stock.js:1025
msgid "Expiry Date"
msgstr ""

#: stock/forms.py:80 stock/forms.py:308
msgid "Expiration date for this stock item"
msgstr ""

#: stock/forms.py:83
msgid "Enter unique serial numbers (or leave blank)"
msgstr ""

#: stock/forms.py:134
msgid "Destination for serialized stock (by default, will remain in current location)"
msgstr ""

#: stock/forms.py:136
msgid "Serial numbers"
msgstr ""

#: stock/forms.py:136
msgid "Unique serial numbers (must match quantity)"
msgstr ""

#: stock/forms.py:138 stock/forms.py:282
msgid "Add transaction note (optional)"
msgstr ""

#: stock/forms.py:168 stock/forms.py:224
msgid "Select test report template"
msgstr ""

#: stock/forms.py:240
msgid "Stock item to install"
msgstr ""

#: stock/forms.py:270
msgid "Must not exceed available quantity"
msgstr ""

#: stock/forms.py:280
msgid "Destination location for uninstalled items"
msgstr ""

#: stock/forms.py:284
msgid "Confirm uninstall"
msgstr ""

#: stock/forms.py:284
msgid "Confirm removal of installed stock items"
msgstr ""

#: stock/models.py:57 stock/models.py:587
msgid "Owner"
msgstr ""

#: stock/models.py:58 stock/models.py:588
msgid "Select Owner"
msgstr ""

#: stock/models.py:316
msgid "StockItem with this serial number already exists"
msgstr ""

#: stock/models.py:352
#, python-brace-format
msgid "Part type ('{pf}') must be {pe}"
msgstr ""

#: stock/models.py:362 stock/models.py:371
msgid "Quantity must be 1 for item with a serial number"
msgstr ""

#: stock/models.py:363
msgid "Serial number cannot be set if quantity greater than 1"
msgstr ""

#: stock/models.py:385
msgid "Item cannot belong to itself"
msgstr ""

#: stock/models.py:391
msgid "Item must have a build reference if is_building=True"
msgstr ""

#: stock/models.py:398
msgid "Build reference does not point to the same part object"
msgstr ""

#: stock/models.py:440
msgid "Parent Stock Item"
msgstr ""

#: stock/models.py:449
msgid "Base part"
msgstr ""

#: stock/models.py:458
msgid "Select a matching supplier part for this stock item"
msgstr ""

#: stock/models.py:463 stock/templates/stock/stock_app_base.html:8
msgid "Stock Location"
msgstr ""

#: stock/models.py:466
msgid "Where is this stock item located?"
msgstr ""

#: stock/models.py:473
msgid "Packaging this stock item is stored in"
msgstr ""

#: stock/models.py:478 stock/templates/stock/item_base.html:284
msgid "Installed In"
msgstr ""

#: stock/models.py:481
msgid "Is this item installed in another item?"
msgstr ""

#: stock/models.py:497
msgid "Serial number for this item"
msgstr ""

#: stock/models.py:509
msgid "Batch code for this stock item"
msgstr ""

#: stock/models.py:513
msgid "Stock Quantity"
msgstr ""

#: stock/models.py:522
msgid "Source Build"
msgstr ""

#: stock/models.py:524
msgid "Build for this stock item"
msgstr ""

#: stock/models.py:535
msgid "Source Purchase Order"
msgstr ""

#: stock/models.py:538
msgid "Purchase order for this stock item"
msgstr ""

#: stock/models.py:544
msgid "Destination Sales Order"
msgstr ""

#: stock/models.py:551
msgid "Expiry date for stock item. Stock will be considered expired after this date"
msgstr ""

#: stock/models.py:564
msgid "Delete on deplete"
msgstr ""

#: stock/models.py:564
msgid "Delete this Stock Item when stock is depleted"
msgstr ""

#: stock/models.py:574 stock/templates/stock/item.html:98
#: stock/templates/stock/navbar.html:54
msgid "Stock Item Notes"
msgstr ""

#: stock/models.py:583
msgid "Single unit purchase price at time of purchase"
msgstr ""

#: stock/models.py:1051
msgid "Part is not set as trackable"
msgstr ""

#: stock/models.py:1057
msgid "Quantity must be integer"
msgstr ""

#: stock/models.py:1063
#, python-brace-format
msgid "Quantity must not exceed available stock quantity ({n})"
msgstr ""

#: stock/models.py:1066
msgid "Serial numbers must be a list of integers"
msgstr ""

#: stock/models.py:1069
msgid "Quantity does not match serial numbers"
msgstr ""

#: stock/models.py:1076
#, python-brace-format
msgid "Serial numbers already exist: {exists}"
msgstr ""

#: stock/models.py:1234
msgid "StockItem cannot be moved as it is not in stock"
msgstr ""

#: stock/models.py:1716
msgid "Entry notes"
msgstr ""

#: stock/models.py:1773
msgid "Value must be provided for this test"
msgstr ""

#: stock/models.py:1779
msgid "Attachment must be uploaded for this test"
msgstr ""

#: stock/models.py:1797
msgid "Test name"
msgstr ""

#: stock/models.py:1803 templates/js/translated/table_filters.js:231
msgid "Test result"
msgstr ""

#: stock/models.py:1809
msgid "Test output value"
msgstr ""

#: stock/models.py:1816
msgid "Test result attachment"
msgstr ""

#: stock/models.py:1822
msgid "Test notes"
msgstr ""

#: stock/templates/stock/item.html:16
msgid "Stock Tracking Information"
msgstr ""

#: stock/templates/stock/item.html:29
msgid "New Entry"
msgstr ""

#: stock/templates/stock/item.html:42
msgid "Child Stock Items"
msgstr ""

#: stock/templates/stock/item.html:49
msgid "This stock item does not have any child items"
msgstr ""

#: stock/templates/stock/item.html:57 stock/templates/stock/navbar.html:19
#: stock/templates/stock/navbar.html:22
msgid "Test Data"
msgstr ""

#: stock/templates/stock/item.html:65
msgid "Delete Test Data"
msgstr ""

#: stock/templates/stock/item.html:69
msgid "Add Test Data"
msgstr ""

#: stock/templates/stock/item.html:72 stock/templates/stock/item_base.html:95
msgid "Test Report"
msgstr ""

#: stock/templates/stock/item.html:119 stock/templates/stock/navbar.html:27
msgid "Installed Stock Items"
msgstr ""

#: stock/templates/stock/item.html:124 stock/views.py:534
msgid "Install Stock Item"
msgstr ""

#: stock/templates/stock/item.html:299 stock/templates/stock/item.html:324
msgid "Add Test Result"
msgstr ""

#: stock/templates/stock/item.html:344
msgid "Edit Test Result"
msgstr ""

#: stock/templates/stock/item.html:358
msgid "Delete Test Result"
msgstr ""

#: stock/templates/stock/item_base.html:33
#: stock/templates/stock/item_base.html:399
#: templates/js/translated/table_filters.js:212
msgid "Expired"
msgstr ""

#: stock/templates/stock/item_base.html:43
#: stock/templates/stock/item_base.html:401
#: templates/js/translated/table_filters.js:218
msgid "Stale"
msgstr ""

#: stock/templates/stock/item_base.html:80
#: templates/js/translated/barcode.js:309
#: templates/js/translated/barcode.js:314
msgid "Unlink Barcode"
msgstr ""

#: stock/templates/stock/item_base.html:82
msgid "Link Barcode"
msgstr ""

#: stock/templates/stock/item_base.html:84 templates/stock_table.html:31
msgid "Scan to Location"
msgstr ""

#: stock/templates/stock/item_base.html:91
msgid "Printing actions"
msgstr ""

#: stock/templates/stock/item_base.html:104
msgid "Stock adjustment actions"
msgstr ""

#: stock/templates/stock/item_base.html:108
#: stock/templates/stock/location.html:69 templates/stock_table.html:57
msgid "Count stock"
msgstr ""

#: stock/templates/stock/item_base.html:111 templates/stock_table.html:55
msgid "Add stock"
msgstr ""

#: stock/templates/stock/item_base.html:114 templates/stock_table.html:56
msgid "Remove stock"
msgstr ""

#: stock/templates/stock/item_base.html:117
msgid "Serialize stock"
msgstr ""

#: stock/templates/stock/item_base.html:121
#: stock/templates/stock/location.html:75
msgid "Transfer stock"
msgstr ""

#: stock/templates/stock/item_base.html:124
msgid "Assign to customer"
msgstr ""

#: stock/templates/stock/item_base.html:127
msgid "Return to stock"
msgstr ""

#: stock/templates/stock/item_base.html:130
msgid "Uninstall stock item"
msgstr ""

#: stock/templates/stock/item_base.html:130
msgid "Uninstall"
msgstr ""

#: stock/templates/stock/item_base.html:133
msgid "Install stock item"
msgstr ""

#: stock/templates/stock/item_base.html:133
msgid "Install"
msgstr ""

#: stock/templates/stock/item_base.html:145
msgid "Convert to variant"
msgstr ""

#: stock/templates/stock/item_base.html:148
msgid "Duplicate stock item"
msgstr ""

#: stock/templates/stock/item_base.html:150
msgid "Edit stock item"
msgstr ""

#: stock/templates/stock/item_base.html:153
msgid "Delete stock item"
msgstr ""

#: stock/templates/stock/item_base.html:173
msgid "You are not in the list of owners of this item. This stock item cannot be edited."
msgstr ""

#: stock/templates/stock/item_base.html:180
msgid "This stock item is in production and cannot be edited."
msgstr ""

#: stock/templates/stock/item_base.html:181
msgid "Edit the stock item from the build view."
msgstr ""

#: stock/templates/stock/item_base.html:194
msgid "This stock item has not passed all required tests"
msgstr ""

#: stock/templates/stock/item_base.html:202
#, python-format
msgid "This stock item is allocated to Sales Order %(link)s (Quantity: %(qty)s)"
msgstr ""

#: stock/templates/stock/item_base.html:210
#, python-format
msgid "This stock item is allocated to Build %(link)s (Quantity: %(qty)s)"
msgstr ""

#: stock/templates/stock/item_base.html:216
msgid "This stock item is serialized - it has a unique serial number and the quantity cannot be adjusted."
msgstr ""

#: stock/templates/stock/item_base.html:220
msgid "This stock item cannot be deleted as it has child items"
msgstr ""

#: stock/templates/stock/item_base.html:224
msgid "This stock item will be automatically deleted when all stock is depleted."
msgstr ""

#: stock/templates/stock/item_base.html:232
msgid "Stock Item Details"
msgstr ""

#: stock/templates/stock/item_base.html:254
msgid "previous page"
msgstr ""

#: stock/templates/stock/item_base.html:260
msgid "next page"
msgstr ""

#: stock/templates/stock/item_base.html:303
#: templates/js/translated/build.js:628
msgid "No location set"
msgstr ""

#: stock/templates/stock/item_base.html:310
msgid "Barcode Identifier"
msgstr ""

#: stock/templates/stock/item_base.html:352
msgid "Parent Item"
msgstr ""

#: stock/templates/stock/item_base.html:370
msgid "No manufacturer set"
msgstr ""

#: stock/templates/stock/item_base.html:399
#, python-format
msgid "This StockItem expired on %(item.expiry_date)s"
msgstr ""

#: stock/templates/stock/item_base.html:401
#, python-format
msgid "This StockItem expires on %(item.expiry_date)s"
msgstr ""

#: stock/templates/stock/item_base.html:408
#: templates/js/translated/stock.js:1032
msgid "Last Updated"
msgstr ""

#: stock/templates/stock/item_base.html:413
msgid "Last Stocktake"
msgstr ""

#: stock/templates/stock/item_base.html:417
msgid "No stocktake performed"
msgstr ""

#: stock/templates/stock/item_base.html:428
msgid "Tests"
msgstr ""

#: stock/templates/stock/item_base.html:516
msgid "Save"
msgstr ""

#: stock/templates/stock/item_base.html:528
msgid "Edit Stock Status"
msgstr ""

#: stock/templates/stock/item_delete.html:9
msgid "Are you sure you want to delete this stock item?"
msgstr ""

#: stock/templates/stock/item_delete.html:12
#, python-format
msgid "This will remove <b>%(qty)s</b> units of <b>%(full_name)s</b> from stock."
msgstr ""

#: stock/templates/stock/item_install.html:8
msgid "Install another Stock Item into this item."
msgstr ""

#: stock/templates/stock/item_install.html:11
#: stock/templates/stock/item_install.html:24
msgid "Stock items can only be installed if they meet the following criteria"
msgstr ""

#: stock/templates/stock/item_install.html:14
msgid "The Stock Item links to a Part which is in the BOM for this Stock Item"
msgstr ""

#: stock/templates/stock/item_install.html:15
msgid "The Stock Item is currently in stock"
msgstr ""

#: stock/templates/stock/item_install.html:16
msgid "The Stock Item is serialized and does not belong to another item"
msgstr ""

#: stock/templates/stock/item_install.html:21
msgid "Install this Stock Item in another stock item."
msgstr ""

#: stock/templates/stock/item_install.html:27
msgid "The part associated to this Stock Item belongs to another part's BOM"
msgstr ""

#: stock/templates/stock/item_install.html:28
msgid "This Stock Item is serialized and does not belong to another item"
msgstr ""

#: stock/templates/stock/item_serialize.html:5
msgid "Create serialized items from this stock item."
msgstr ""

#: stock/templates/stock/item_serialize.html:7
msgid "Select quantity to serialize, and unique serial numbers."
msgstr ""

#: stock/templates/stock/location.html:20
msgid "You are not in the list of owners of this location. This stock location cannot be edited."
msgstr ""

#: stock/templates/stock/location.html:37
msgid "All stock items"
msgstr ""

#: stock/templates/stock/location.html:55
msgid "Check-in Items"
msgstr ""

#: stock/templates/stock/location.html:83
msgid "Location actions"
msgstr ""

#: stock/templates/stock/location.html:85
msgid "Edit location"
msgstr ""

#: stock/templates/stock/location.html:87
msgid "Delete location"
msgstr ""

#: stock/templates/stock/location.html:99
msgid "Location Details"
msgstr ""

#: stock/templates/stock/location.html:104
msgid "Location Path"
msgstr ""

#: stock/templates/stock/location.html:109
msgid "Location Description"
msgstr ""

#: stock/templates/stock/location.html:114
#: stock/templates/stock/location.html:155
#: stock/templates/stock/location_navbar.html:11
#: stock/templates/stock/location_navbar.html:14
msgid "Sublocations"
msgstr ""

#: stock/templates/stock/location.html:124
msgid "Stock Details"
msgstr ""

#: stock/templates/stock/location.html:129 templates/InvenTree/search.html:279
#: templates/stats.html:97 users/models.py:42
msgid "Stock Locations"
msgstr ""

#: stock/templates/stock/location.html:162 templates/stock_table.html:37
msgid "Printing Actions"
msgstr ""

#: stock/templates/stock/location.html:166 templates/stock_table.html:41
msgid "Print labels"
msgstr ""

#: stock/templates/stock/location.html:251
msgid "Create new location"
msgstr ""

#: stock/templates/stock/location_delete.html:7
msgid "Are you sure you want to delete this stock location?"
msgstr ""

#: stock/templates/stock/navbar.html:11
msgid "Stock Item Tracking"
msgstr ""

#: stock/templates/stock/navbar.html:14
msgid "History"
msgstr ""

#: stock/templates/stock/navbar.html:30
msgid "Installed Items"
msgstr ""

#: stock/templates/stock/navbar.html:38
msgid "Child Items"
msgstr ""

#: stock/templates/stock/navbar.html:41
msgid "Children"
msgstr ""

#: stock/templates/stock/stock_adjust.html:43
msgid "Remove item"
msgstr ""

#: stock/templates/stock/stock_app_base.html:16
msgid "Loading..."
msgstr ""

#: stock/templates/stock/stock_uninstall.html:8
msgid "The following stock items will be uninstalled"
msgstr ""

#: stock/templates/stock/stockitem_convert.html:7 stock/views.py:932
msgid "Convert Stock Item"
msgstr ""

#: stock/templates/stock/stockitem_convert.html:8
#, python-format
msgid "This stock item is current an instance of <i>%(part)s</i>"
msgstr ""

#: stock/templates/stock/stockitem_convert.html:9
msgid "It can be converted to one of the part variants listed below."
msgstr ""

#: stock/templates/stock/stockitem_convert.html:14
msgid "This action cannot be easily undone"
msgstr ""

#: stock/templates/stock/tracking_delete.html:6
msgid "Are you sure you want to delete this stock tracking entry?"
msgstr ""

#: stock/views.py:181
msgid "Edit Stock Location"
msgstr ""

#: stock/views.py:288 stock/views.py:911 stock/views.py:1033
#: stock/views.py:1398
msgid "Owner is required (ownership control is enabled)"
msgstr ""

#: stock/views.py:303
msgid "Stock Location QR code"
msgstr ""

#: stock/views.py:322
msgid "Assign to Customer"
msgstr ""

#: stock/views.py:331
msgid "Customer must be specified"
msgstr ""

#: stock/views.py:355
msgid "Return to Stock"
msgstr ""

#: stock/views.py:364
msgid "Specify a valid location"
msgstr ""

#: stock/views.py:375
msgid "Stock item returned from customer"
msgstr ""

#: stock/views.py:386
msgid "Delete All Test Data"
msgstr ""

#: stock/views.py:403
msgid "Confirm test data deletion"
msgstr ""

#: stock/views.py:508
msgid "Stock Item QR Code"
msgstr ""

#: stock/views.py:683
msgid "Uninstall Stock Items"
msgstr ""

#: stock/views.py:780 templates/js/translated/stock.js:282
msgid "Confirm stock adjustment"
msgstr ""

#: stock/views.py:791
msgid "Uninstalled stock items"
msgstr ""

#: stock/views.py:813
msgid "Edit Stock Item"
msgstr ""

#: stock/views.py:959
msgid "Create new Stock Location"
msgstr ""

#: stock/views.py:1050
msgid "Serialize Stock"
msgstr ""

#: stock/views.py:1143 templates/js/translated/build.js:365
msgid "Create new Stock Item"
msgstr ""

#: stock/views.py:1285
msgid "Duplicate Stock Item"
msgstr ""

#: stock/views.py:1367
msgid "Quantity cannot be negative"
msgstr ""

#: stock/views.py:1467
msgid "Delete Stock Location"
msgstr ""

#: stock/views.py:1480
msgid "Delete Stock Item"
msgstr ""

#: stock/views.py:1491
msgid "Delete Stock Tracking Entry"
msgstr ""

#: stock/views.py:1498
msgid "Edit Stock Tracking Entry"
msgstr ""

#: stock/views.py:1507
msgid "Add Stock Tracking Entry"
msgstr ""

#: templates/403.html:5 templates/403.html:11
msgid "Permission Denied"
msgstr ""

#: templates/403.html:14
msgid "You do not have permission to view this page."
msgstr ""

#: templates/404.html:5 templates/404.html:11
msgid "Page Not Found"
msgstr ""

#: templates/404.html:14
msgid "The requested page does not exist"
msgstr ""

#: templates/InvenTree/index.html:7
msgid "Index"
msgstr ""

#: templates/InvenTree/index.html:105
msgid "Starred Parts"
msgstr ""

#: templates/InvenTree/index.html:115
msgid "Latest Parts"
msgstr ""

#: templates/InvenTree/index.html:126
msgid "BOM Waiting Validation"
msgstr ""

#: templates/InvenTree/index.html:153
msgid "Recently Updated"
msgstr ""

#: templates/InvenTree/index.html:176
msgid "Depleted Stock"
msgstr ""

#: templates/InvenTree/index.html:199
msgid "Expired Stock"
msgstr ""

#: templates/InvenTree/index.html:210
msgid "Stale Stock"
msgstr ""

#: templates/InvenTree/index.html:232
msgid "Build Orders In Progress"
msgstr ""

#: templates/InvenTree/index.html:243
msgid "Overdue Build Orders"
msgstr ""

#: templates/InvenTree/index.html:263
msgid "Outstanding Purchase Orders"
msgstr ""

#: templates/InvenTree/index.html:274
msgid "Overdue Purchase Orders"
msgstr ""

#: templates/InvenTree/index.html:294
msgid "Outstanding Sales Orders"
msgstr ""

#: templates/InvenTree/index.html:305
msgid "Overdue Sales Orders"
msgstr ""

#: templates/InvenTree/search.html:8 templates/InvenTree/search.html:14
msgid "Search Results"
msgstr ""

#: templates/InvenTree/search.html:24
msgid "Enter a search query"
msgstr ""

#: templates/InvenTree/search.html:268 templates/js/translated/stock.js:629
msgid "Shipped to customer"
msgstr ""

#: templates/InvenTree/search.html:271 templates/js/translated/stock.js:639
msgid "No stock location set"
msgstr ""

#: templates/InvenTree/settings/barcode.html:8
msgid "Barcode Settings"
msgstr ""

#: templates/InvenTree/settings/build.html:8
msgid "Build Order Settings"
msgstr ""

#: templates/InvenTree/settings/category.html:7
msgid "Category Settings"
msgstr ""

#: templates/InvenTree/settings/currencies.html:8
msgid "Currency Settings"
msgstr ""

#: templates/InvenTree/settings/currencies.html:23
msgid "Base Currency"
msgstr ""

#: templates/InvenTree/settings/currencies.html:27
msgid "Exchange Rates"
msgstr ""

#: templates/InvenTree/settings/currencies.html:37
msgid "Last Update"
msgstr ""

#: templates/InvenTree/settings/currencies.html:43
msgid "Never"
msgstr ""

#: templates/InvenTree/settings/currencies.html:48
msgid "Update Now"
msgstr ""

#: templates/InvenTree/settings/global.html:9
msgid "Server Settings"
msgstr ""

#: templates/InvenTree/settings/header.html:7
msgid "Setting"
msgstr ""

#: templates/InvenTree/settings/navbar.html:12
#: templates/InvenTree/settings/user_settings.html:9
msgid "User Settings"
msgstr ""

#: templates/InvenTree/settings/navbar.html:15
#: templates/InvenTree/settings/navbar.html:17
msgid "Account"
msgstr ""

#: templates/InvenTree/settings/navbar.html:21
#: templates/InvenTree/settings/navbar.html:23
msgid "Home Page"
msgstr ""

#: templates/InvenTree/settings/navbar.html:27
#: templates/InvenTree/settings/navbar.html:29
#: templates/js/translated/tables.js:351 templates/search_form.html:6
#: templates/search_form.html:8
msgid "Search"
msgstr ""

#: templates/InvenTree/settings/navbar.html:33
#: templates/InvenTree/settings/navbar.html:35
msgid "Labels"
msgstr ""

#: templates/InvenTree/settings/navbar.html:39
#: templates/InvenTree/settings/navbar.html:41
msgid "Reports"
msgstr ""

#: templates/InvenTree/settings/navbar.html:46
#: templates/InvenTree/settings/navbar.html:48
#: templates/InvenTree/settings/settings.html:8 templates/navbar.html:84
msgid "Settings"
msgstr ""

#: templates/InvenTree/settings/navbar.html:56
msgid "InvenTree Settings"
msgstr ""

#: templates/InvenTree/settings/navbar.html:59
#: templates/InvenTree/settings/navbar.html:61 templates/stats.html:9
msgid "Server"
msgstr ""

#: templates/InvenTree/settings/navbar.html:65
#: templates/InvenTree/settings/navbar.html:67
msgid "Barcodes"
msgstr ""

#: templates/InvenTree/settings/navbar.html:71
#: templates/InvenTree/settings/navbar.html:73
msgid "Currencies"
msgstr ""

#: templates/InvenTree/settings/navbar.html:77
#: templates/InvenTree/settings/navbar.html:79
msgid "Reporting"
msgstr ""

#: templates/InvenTree/settings/navbar.html:89
#: templates/InvenTree/settings/navbar.html:91
msgid "Categories"
msgstr ""

#: templates/InvenTree/settings/part.html:7
msgid "Part Settings"
msgstr ""

#: templates/InvenTree/settings/part.html:12
msgid "Part Options"
msgstr ""

#: templates/InvenTree/settings/part.html:43
msgid "Part Import"
msgstr ""

#: templates/InvenTree/settings/part.html:46
msgid "Import Part"
msgstr ""

#: templates/InvenTree/settings/part.html:59
msgid "Part Parameter Templates"
msgstr ""

#: templates/InvenTree/settings/po.html:9
msgid "Purchase Order Settings"
msgstr ""

#: templates/InvenTree/settings/report.html:10
#: templates/InvenTree/settings/user_reports.html:9
msgid "Report Settings"
msgstr ""

#: templates/InvenTree/settings/setting.html:29
msgid "No value set"
msgstr ""

#: templates/InvenTree/settings/setting.html:41
msgid "Edit setting"
msgstr ""

#: templates/InvenTree/settings/settings.html:152
msgid "No category parameter templates found"
msgstr ""

#: templates/InvenTree/settings/settings.html:174
#: templates/InvenTree/settings/settings.html:271
msgid "Edit Template"
msgstr ""

#: templates/InvenTree/settings/settings.html:175
#: templates/InvenTree/settings/settings.html:272
msgid "Delete Template"
msgstr ""

#: templates/InvenTree/settings/settings.html:251
msgid "No part parameter templates found"
msgstr ""

#: templates/InvenTree/settings/so.html:7
msgid "Sales Order Settings"
msgstr ""

#: templates/InvenTree/settings/stock.html:7
msgid "Stock Settings"
msgstr ""

#: templates/InvenTree/settings/user.html:9
msgid "Account Settings"
msgstr ""

#: templates/InvenTree/settings/user.html:15
msgid "Edit"
msgstr ""

#: templates/InvenTree/settings/user.html:17
msgid "Change Password"
msgstr ""

#: templates/InvenTree/settings/user.html:24
#: templates/registration/login.html:58
msgid "Username"
msgstr ""

#: templates/InvenTree/settings/user.html:28
msgid "First Name"
msgstr ""

#: templates/InvenTree/settings/user.html:32
msgid "Last Name"
msgstr ""

#: templates/InvenTree/settings/user.html:36
msgid "Email Address"
msgstr ""

#: templates/InvenTree/settings/user.html:42
msgid "Theme Settings"
msgstr ""

#: templates/InvenTree/settings/user.html:63
msgid "Set Theme"
msgstr ""

#: templates/InvenTree/settings/user.html:70
msgid "Language Settings"
msgstr ""

#: templates/InvenTree/settings/user.html:89
#, python-format
msgid "%(lang_translated)s%% translated"
msgstr ""

#: templates/InvenTree/settings/user.html:91
msgid "No translations available"
msgstr ""

#: templates/InvenTree/settings/user.html:98
msgid "Set Language"
msgstr ""

#: templates/InvenTree/settings/user.html:103
msgid "Help the translation efforts!"
msgstr ""

#: templates/InvenTree/settings/user.html:104
#, python-format
msgid "Native language translation of the InvenTree web application is <a href=\"%(link)s\">community contributed via crowdin</a>. Contributions are welcomed and encouraged."
msgstr ""

#: templates/InvenTree/settings/user_homepage.html:9
msgid "Home Page Settings"
msgstr ""

#: templates/InvenTree/settings/user_labels.html:9
msgid "Label Settings"
msgstr ""

#: templates/InvenTree/settings/user_search.html:9
msgid "Search Settings"
msgstr ""

#: templates/about.html:13
msgid "InvenTree Version Information"
msgstr ""

#: templates/about.html:22
msgid "InvenTree Version"
msgstr ""

#: templates/about.html:26
msgid "Up to Date"
msgstr ""

#: templates/about.html:28
msgid "Update Available"
msgstr ""

#: templates/about.html:34
msgid "API Version"
msgstr ""

#: templates/about.html:39
msgid "Python Version"
msgstr ""

#: templates/about.html:44
msgid "Django Version"
msgstr ""

#: templates/about.html:51
msgid "Commit Hash"
msgstr ""

#: templates/about.html:58
msgid "Commit Date"
msgstr ""

#: templates/about.html:63
msgid "InvenTree Documentation"
msgstr ""

#: templates/about.html:68
msgid "View Code on GitHub"
msgstr ""

#: templates/about.html:73
msgid "Credits"
msgstr ""

#: templates/about.html:78
msgid "Mobile App"
msgstr ""

#: templates/about.html:83
msgid "Submit Bug Report"
msgstr ""

#: templates/about.html:90 templates/clip.html:4
msgid "copy to clipboard"
msgstr ""

#: templates/about.html:90
msgid "copy version information"
msgstr ""

#: templates/about.html:100 templates/js/translated/modals.js:33
#: templates/js/translated/modals.js:567 templates/js/translated/modals.js:661
#: templates/js/translated/modals.js:957 templates/modals.html:29
#: templates/modals.html:54
msgid "Close"
msgstr ""

#: templates/image_download.html:8
msgid "Specify URL for downloading image"
msgstr ""

#: templates/image_download.html:11
msgid "Must be a valid image URL"
msgstr ""

#: templates/image_download.html:12
msgid "Remote server must be accessible"
msgstr ""

#: templates/image_download.html:13
msgid "Remote image must not exceed maximum allowable file size"
msgstr ""

#: templates/js/report.js:47 templates/js/translated/report.js:47
msgid "items selected"
msgstr ""

#: templates/js/report.js:55 templates/js/translated/report.js:55
msgid "Select Report Template"
msgstr ""

#: templates/js/report.js:70 templates/js/translated/report.js:70
msgid "Select Test Report Template"
msgstr ""

#: templates/js/report.js:98 templates/js/translated/label.js:10
#: templates/js/translated/report.js:98 templates/js/translated/stock.js:244
msgid "Select Stock Items"
msgstr ""

#: templates/js/report.js:99 templates/js/translated/report.js:99
msgid "Stock item(s) must be selected before printing reports"
msgstr ""

#: templates/js/report.js:116 templates/js/report.js:169
#: templates/js/report.js:223 templates/js/report.js:277
#: templates/js/report.js:331 templates/js/translated/report.js:116
#: templates/js/translated/report.js:169 templates/js/translated/report.js:223
#: templates/js/translated/report.js:277 templates/js/translated/report.js:331
msgid "No Reports Found"
msgstr ""

#: templates/js/report.js:117 templates/js/translated/report.js:117
msgid "No report templates found which match selected stock item(s)"
msgstr ""

#: templates/js/report.js:152 templates/js/translated/report.js:152
msgid "Select Builds"
msgstr ""

#: templates/js/report.js:153 templates/js/translated/report.js:153
msgid "Build(s) must be selected before printing reports"
msgstr ""

#: templates/js/report.js:170 templates/js/translated/report.js:170
msgid "No report templates found which match selected build(s)"
msgstr ""

#: templates/js/report.js:205 templates/js/translated/label.js:115
#: templates/js/translated/report.js:205
msgid "Select Parts"
msgstr ""

#: templates/js/report.js:206 templates/js/translated/report.js:206
msgid "Part(s) must be selected before printing reports"
msgstr ""

#: templates/js/report.js:224 templates/js/translated/report.js:224
msgid "No report templates found which match selected part(s)"
msgstr ""

#: templates/js/report.js:259 templates/js/translated/report.js:259
msgid "Select Purchase Orders"
msgstr ""

#: templates/js/report.js:260 templates/js/translated/report.js:260
msgid "Purchase Order(s) must be selected before printing report"
msgstr ""

#: templates/js/report.js:278 templates/js/report.js:332
#: templates/js/translated/report.js:278 templates/js/translated/report.js:332
msgid "No report templates found which match selected orders"
msgstr ""

#: templates/js/report.js:313 templates/js/translated/report.js:313
msgid "Select Sales Orders"
msgstr ""

#: templates/js/report.js:314 templates/js/translated/report.js:314
msgid "Sales Order(s) must be selected before printing report"
msgstr ""

#: templates/js/translated/api.js:161 templates/js/translated/modals.js:1027
msgid "No Response"
msgstr ""

#: templates/js/translated/api.js:162 templates/js/translated/modals.js:1028
msgid "No response from the InvenTree server"
msgstr ""

#: templates/js/translated/api.js:167
msgid "Error 400: Bad request"
msgstr ""

#: templates/js/translated/api.js:168
msgid "API request returned error code 400"
msgstr ""

#: templates/js/translated/api.js:171 templates/js/translated/modals.js:1037
msgid "Error 401: Not Authenticated"
msgstr ""

#: templates/js/translated/api.js:172 templates/js/translated/modals.js:1038
msgid "Authentication credentials not supplied"
msgstr ""

#: templates/js/translated/api.js:175 templates/js/translated/modals.js:1042
msgid "Error 403: Permission Denied"
msgstr ""

#: templates/js/translated/api.js:176 templates/js/translated/modals.js:1043
msgid "You do not have the required permissions to access this function"
msgstr ""

#: templates/js/translated/api.js:179 templates/js/translated/modals.js:1047
msgid "Error 404: Resource Not Found"
msgstr ""

#: templates/js/translated/api.js:180 templates/js/translated/modals.js:1048
msgid "The requested resource could not be located on the server"
msgstr ""

#: templates/js/translated/api.js:183 templates/js/translated/modals.js:1052
msgid "Error 408: Timeout"
msgstr ""

#: templates/js/translated/api.js:184 templates/js/translated/modals.js:1053
msgid "Connection timeout while requesting data from server"
msgstr ""

#: templates/js/translated/api.js:187
msgid "Unhandled Error Code"
msgstr ""

#: templates/js/translated/api.js:188
msgid "Error code"
msgstr ""

#: templates/js/translated/attachment.js:16
msgid "No attachments found"
msgstr ""

#: templates/js/translated/attachment.js:56
msgid "Upload Date"
msgstr ""

#: templates/js/translated/attachment.js:69
msgid "Edit attachment"
msgstr ""

#: templates/js/translated/attachment.js:76
msgid "Delete attachment"
msgstr ""

#: templates/js/translated/barcode.js:8
msgid "Scan barcode data here using wedge scanner"
msgstr ""

#: templates/js/translated/barcode.js:10
msgid "Enter barcode data"
msgstr ""

#: templates/js/translated/barcode.js:14
msgid "Barcode"
msgstr ""

#: templates/js/translated/barcode.js:32
msgid "Enter optional notes for stock transfer"
msgstr ""

#: templates/js/translated/barcode.js:33
msgid "Enter notes"
msgstr ""

#: templates/js/translated/barcode.js:71
msgid "Server error"
msgstr ""

#: templates/js/translated/barcode.js:92
msgid "Unknown response from server"
msgstr ""

#: templates/js/translated/barcode.js:119
#: templates/js/translated/modals.js:1017
msgid "Invalid server response"
msgstr ""

#: templates/js/translated/barcode.js:212
msgid "Scan barcode data below"
msgstr ""

#: templates/js/translated/barcode.js:270
msgid "No URL in response"
msgstr ""

#: templates/js/translated/barcode.js:288
msgid "Link Barcode to Stock Item"
msgstr ""

#: templates/js/translated/barcode.js:311
msgid "This will remove the association between this stock item and the barcode"
msgstr ""

#: templates/js/translated/barcode.js:317
msgid "Unlink"
msgstr ""

#: templates/js/translated/barcode.js:376 templates/js/translated/stock.js:220
msgid "Remove stock item"
msgstr ""

#: templates/js/translated/barcode.js:418
msgid "Check Stock Items into Location"
msgstr ""

#: templates/js/translated/barcode.js:422
#: templates/js/translated/barcode.js:547
msgid "Check In"
msgstr ""

#: templates/js/translated/barcode.js:462
#: templates/js/translated/barcode.js:586
msgid "Error transferring stock"
msgstr ""

#: templates/js/translated/barcode.js:481
msgid "Stock Item already scanned"
msgstr ""

#: templates/js/translated/barcode.js:485
msgid "Stock Item already in this location"
msgstr ""

#: templates/js/translated/barcode.js:492
msgid "Added stock item"
msgstr ""

#: templates/js/translated/barcode.js:499
msgid "Barcode does not match Stock Item"
msgstr ""

#: templates/js/translated/barcode.js:542
msgid "Check Into Location"
msgstr ""

#: templates/js/translated/barcode.js:605
msgid "Barcode does not match a valid location"
msgstr ""

#: templates/js/translated/bom.js:195 templates/js/translated/build.js:1152
msgid "Open subassembly"
msgstr ""

#: templates/js/translated/bom.js:269
msgid "Purchase Price Range"
msgstr ""

#: templates/js/translated/bom.js:277
msgid "Purchase Price Average"
msgstr ""

#: templates/js/translated/bom.js:326 templates/js/translated/bom.js:412
msgid "View BOM"
msgstr ""

#: templates/js/translated/bom.js:386
msgid "Validate BOM Item"
msgstr ""

#: templates/js/translated/bom.js:388
msgid "This line has been validated"
msgstr ""

#: templates/js/translated/bom.js:390 templates/js/translated/bom.js:555
msgid "Edit BOM Item"
msgstr ""

#: templates/js/translated/bom.js:392 templates/js/translated/bom.js:539
msgid "Delete BOM Item"
msgstr ""

#: templates/js/translated/bom.js:483 templates/js/translated/build.js:458
#: templates/js/translated/build.js:1250
msgid "No BOM items found"
msgstr ""

#: templates/js/translated/build.js:42
msgid "Edit Build Order"
msgstr ""

#: templates/js/translated/build.js:68
msgid "Create Build Order"
msgstr ""

#: templates/js/translated/build.js:100
msgid "Auto-allocate stock items to this output"
msgstr ""

#: templates/js/translated/build.js:108
msgid "Unallocate stock from build output"
msgstr ""

#: templates/js/translated/build.js:118
msgid "Complete build output"
msgstr ""

#: templates/js/translated/build.js:127
msgid "Delete build output"
msgstr ""

#: templates/js/translated/build.js:222
msgid "No build order allocations found"
msgstr ""

#: templates/js/translated/build.js:260 templates/js/translated/order.js:471
msgid "Location not specified"
msgstr ""

#: templates/js/translated/build.js:364 templates/stock_table.html:20
msgid "New Stock Item"
msgstr ""

#: templates/js/translated/build.js:679
msgid "Required Part"
msgstr ""

#: templates/js/translated/build.js:700
msgid "Quantity Per"
msgstr ""

#: templates/js/translated/build.js:770 templates/js/translated/build.js:1214
#: templates/stock_table.html:59
msgid "Order stock"
msgstr ""

#: templates/js/translated/build.js:823
msgid "No builds matching query"
msgstr ""

#: templates/js/translated/build.js:840 templates/js/translated/part.js:711
#: templates/js/translated/part.js:956 templates/js/translated/stock.js:883
#: templates/js/translated/stock.js:1336
msgid "Select"
msgstr ""

#: templates/js/translated/build.js:860
msgid "Build order is overdue"
msgstr ""

#: templates/js/translated/build.js:924 templates/js/translated/stock.js:1558
msgid "No user information"
msgstr ""

#: templates/js/translated/build.js:939
msgid "No information"
msgstr ""

#: templates/js/translated/build.js:989
msgid "No parts allocated for"
msgstr ""

#: templates/js/translated/company.js:34
msgid "Add Manufacturer"
msgstr ""

#: templates/js/translated/company.js:47 templates/js/translated/company.js:136
msgid "Add Manufacturer Part"
msgstr ""

#: templates/js/translated/company.js:59
msgid "Edit Manufacturer Part"
msgstr ""

#: templates/js/translated/company.js:68
msgid "Delete Manufacturer Part"
msgstr ""

#: templates/js/translated/company.js:124 templates/js/translated/order.js:58
msgid "Add Supplier"
msgstr ""

#: templates/js/translated/company.js:152
msgid "Add Supplier Part"
msgstr ""

#: templates/js/translated/company.js:162
msgid "Edit Supplier Part"
msgstr ""

#: templates/js/translated/company.js:172
msgid "Delete Supplier Part"
msgstr ""

#: templates/js/translated/company.js:219
msgid "Edit Company"
msgstr ""

#: templates/js/translated/company.js:240
msgid "Add new Company"
msgstr ""

#: templates/js/translated/company.js:317
msgid "Parts Supplied"
msgstr ""

#: templates/js/translated/company.js:326
msgid "Parts Manufactured"
msgstr ""

#: templates/js/translated/company.js:339
msgid "No company information found"
msgstr ""

#: templates/js/translated/company.js:357
msgid "The following manufacturer parts will be deleted"
msgstr ""

#: templates/js/translated/company.js:374
msgid "Delete Manufacturer Parts"
msgstr ""

#: templates/js/translated/company.js:427
msgid "No manufacturer parts found"
msgstr ""

#: templates/js/translated/company.js:446
#: templates/js/translated/company.js:696 templates/js/translated/part.js:288
#: templates/js/translated/part.js:373
msgid "Template part"
msgstr ""

#: templates/js/translated/company.js:450
#: templates/js/translated/company.js:700 templates/js/translated/part.js:292
#: templates/js/translated/part.js:377
msgid "Assembled part"
msgstr ""

#: templates/js/translated/company.js:574 templates/js/translated/part.js:462
msgid "No parameters found"
msgstr ""

#: templates/js/translated/company.js:610 templates/js/translated/part.js:503
msgid "Edit parameter"
msgstr ""

#: templates/js/translated/company.js:611 templates/js/translated/part.js:504
msgid "Delete parameter"
msgstr ""

#: templates/js/translated/company.js:630 templates/js/translated/part.js:521
msgid "Edit Parameter"
msgstr ""

#: templates/js/translated/company.js:641 templates/js/translated/part.js:533
msgid "Delete Parameter"
msgstr ""

#: templates/js/translated/company.js:677
msgid "No supplier parts found"
msgstr ""

#: templates/js/translated/filters.js:167
#: templates/js/translated/filters.js:404
msgid "true"
msgstr ""

#: templates/js/translated/filters.js:171
#: templates/js/translated/filters.js:405
msgid "false"
msgstr ""

#: templates/js/translated/filters.js:193
msgid "Select filter"
msgstr ""

#: templates/js/translated/filters.js:268
msgid "Reload data"
msgstr ""

#: templates/js/translated/filters.js:270
msgid "Add new filter"
msgstr ""

#: templates/js/translated/filters.js:273
msgid "Clear all filters"
msgstr ""

#: templates/js/translated/filters.js:303
msgid "Create filter"
msgstr ""

#: templates/js/translated/forms.js:289 templates/js/translated/forms.js:302
#: templates/js/translated/forms.js:314 templates/js/translated/forms.js:326
msgid "Action Prohibited"
msgstr ""

#: templates/js/translated/forms.js:290
msgid "Create operation not allowed"
msgstr ""

#: templates/js/translated/forms.js:303
msgid "Update operation not allowed"
msgstr ""

#: templates/js/translated/forms.js:315
msgid "Delete operation not allowed"
msgstr ""

#: templates/js/translated/forms.js:327
msgid "View operation not allowed"
msgstr ""

#: templates/js/translated/forms.js:865 templates/modals.html:21
#: templates/modals.html:47
msgid "Form errors exist"
msgstr ""

#: templates/js/translated/forms.js:1258
msgid "Searching"
msgstr ""

#: templates/js/translated/forms.js:1423
msgid "Clear input"
msgstr ""

#: templates/js/translated/label.js:11
msgid "Stock item(s) must be selected before printing labels"
msgstr ""

#: templates/js/translated/label.js:29 templates/js/translated/label.js:79
#: templates/js/translated/label.js:134
msgid "No Labels Found"
msgstr ""

#: templates/js/translated/label.js:30
msgid "No labels found which match selected stock item(s)"
msgstr ""

#: templates/js/translated/label.js:61
msgid "Select Stock Locations"
msgstr ""

#: templates/js/translated/label.js:62
msgid "Stock location(s) must be selected before printing labels"
msgstr ""

#: templates/js/translated/label.js:80
msgid "No labels found which match selected stock location(s)"
msgstr ""

#: templates/js/translated/label.js:116
msgid "Part(s) must be selected before printing labels"
msgstr ""

#: templates/js/translated/label.js:135
msgid "No labels found which match the selected part(s)"
msgstr ""

#: templates/js/translated/label.js:209
msgid "stock items selected"
msgstr ""

#: templates/js/translated/label.js:217
msgid "Select Label"
msgstr ""

#: templates/js/translated/label.js:232
msgid "Select Label Template"
msgstr ""

#: templates/js/translated/modals.js:59 templates/js/translated/modals.js:103
#: templates/js/translated/modals.js:593
msgid "Cancel"
msgstr ""

#: templates/js/translated/modals.js:60 templates/js/translated/modals.js:102
#: templates/js/translated/modals.js:660 templates/js/translated/modals.js:956
#: templates/modals.html:30 templates/modals.html:55
msgid "Submit"
msgstr ""

#: templates/js/translated/modals.js:101
msgid "Form Title"
msgstr ""

#: templates/js/translated/modals.js:380
msgid "Waiting for server..."
msgstr ""

#: templates/js/translated/modals.js:539
msgid "Show Error Information"
msgstr ""

#: templates/js/translated/modals.js:592
msgid "Accept"
msgstr ""

#: templates/js/translated/modals.js:649
msgid "Loading Data"
msgstr ""

#: templates/js/translated/modals.js:907
msgid "Invalid response from server"
msgstr ""

#: templates/js/translated/modals.js:907
msgid "Form data missing from server response"
msgstr ""

#: templates/js/translated/modals.js:920
msgid "Error posting form data"
msgstr ""

#: templates/js/translated/modals.js:1017
msgid "JSON response missing form data"
msgstr ""

#: templates/js/translated/modals.js:1032
msgid "Error 400: Bad Request"
msgstr ""

#: templates/js/translated/modals.js:1033
msgid "Server returned error code 400"
msgstr ""

#: templates/js/translated/modals.js:1056
msgid "Error requesting form data"
msgstr ""

#: templates/js/translated/model_renderers.js:38
msgid "Company ID"
msgstr ""

#: templates/js/translated/model_renderers.js:78
msgid "Location ID"
msgstr ""

#: templates/js/translated/model_renderers.js:95
msgid "Build ID"
msgstr ""

#: templates/js/translated/model_renderers.js:114
msgid "Part ID"
msgstr ""

#: templates/js/translated/model_renderers.js:163
msgid "Category ID"
msgstr ""

#: templates/js/translated/model_renderers.js:199
msgid "Manufacturer Part ID"
msgstr ""

#: templates/js/translated/model_renderers.js:227
msgid "Supplier Part ID"
msgstr ""

#: templates/js/translated/order.js:17
msgid "Add Customer"
msgstr ""

#: templates/js/translated/order.js:42
msgid "Create Sales Order"
msgstr ""

#: templates/js/translated/order.js:222
msgid "No purchase orders found"
msgstr ""

#: templates/js/translated/order.js:246 templates/js/translated/order.js:341
msgid "Order is overdue"
msgstr ""

#: templates/js/translated/order.js:318
msgid "No sales orders found"
msgstr ""

#: templates/js/translated/order.js:355
msgid "Invalid Customer"
msgstr ""

#: templates/js/translated/order.js:432
msgid "No sales order allocations found"
msgstr ""

#: templates/js/translated/part.js:10
msgid "YES"
msgstr ""

#: templates/js/translated/part.js:12
msgid "NO"
msgstr ""

#: templates/js/translated/part.js:22
<<<<<<< HEAD
#, fuzzy
#| msgid "Select Category"
msgid "Add Part Category"
msgstr "选择分类"
=======
msgid "Add Part Category"
msgstr ""
>>>>>>> bb715894

#: templates/js/translated/part.js:53
msgid "Part Attributes"
msgstr ""

#: templates/js/translated/part.js:96
msgid "Part Creation Options"
msgstr ""

#: templates/js/translated/part.js:102
msgid "Initial Stock Quantity"
msgstr ""

#: templates/js/translated/part.js:103
msgid "Initialize part stock with specified quantity"
msgstr ""

#: templates/js/translated/part.js:109
msgid "Copy Category Parameters"
msgstr ""

#: templates/js/translated/part.js:110
msgid "Copy parameter templates from selected part category"
msgstr ""

#: templates/js/translated/part.js:120
msgid "Part Duplication Options"
msgstr ""

#: templates/js/translated/part.js:131
msgid "Copy Image"
msgstr ""

#: templates/js/translated/part.js:132
msgid "Copy image from original part"
msgstr ""

#: templates/js/translated/part.js:138
msgid "Copy BOM"
msgstr ""

#: templates/js/translated/part.js:139
msgid "Copy bill of materials from original part"
msgstr ""

#: templates/js/translated/part.js:145
msgid "Copy Parameters"
msgstr ""

#: templates/js/translated/part.js:146
msgid "Copy parameter data from original part"
msgstr ""

#: templates/js/translated/part.js:158
msgid "Parent part category"
msgstr ""

#: templates/js/translated/part.js:196
msgid "Edit Part"
msgstr ""

#: templates/js/translated/part.js:280 templates/js/translated/part.js:365
msgid "Trackable part"
msgstr ""

#: templates/js/translated/part.js:284 templates/js/translated/part.js:369
msgid "Virtual part"
msgstr ""

#: templates/js/translated/part.js:296
msgid "Starred part"
msgstr ""

#: templates/js/translated/part.js:300
msgid "Salable part"
msgstr ""

#: templates/js/translated/part.js:414
msgid "No variants found"
msgstr ""

#: templates/js/translated/part.js:601 templates/js/translated/part.js:840
msgid "No parts found"
msgstr ""

#: templates/js/translated/part.js:779
msgid "No category"
msgstr ""

#: templates/js/translated/part.js:797
#: templates/js/translated/table_filters.js:337
msgid "Low stock"
msgstr ""

#: templates/js/translated/part.js:981 templates/js/translated/stock.js:1360
msgid "Path"
msgstr ""

#: templates/js/translated/part.js:1024
msgid "No test templates matching query"
msgstr ""

#: templates/js/translated/part.js:1075 templates/js/translated/stock.js:443
msgid "Edit test result"
msgstr ""

#: templates/js/translated/part.js:1076 templates/js/translated/stock.js:444
msgid "Delete test result"
msgstr ""

#: templates/js/translated/part.js:1082
msgid "This test is defined for a parent part"
msgstr ""

#: templates/js/translated/part.js:1107
#, python-brace-format
msgid "No ${human_name} information found"
msgstr ""

#: templates/js/translated/part.js:1160
#, python-brace-format
msgid "Edit ${human_name}"
msgstr ""

#: templates/js/translated/part.js:1161
#, python-brace-format
msgid "Delete ${human_name}"
msgstr ""

#: templates/js/translated/part.js:1261
msgid "Single Price"
msgstr ""

#: templates/js/translated/part.js:1280
msgid "Single Price Difference"
msgstr ""

#: templates/js/translated/stock.js:9
msgid "Parent stock location"
msgstr ""

#: templates/js/translated/stock.js:39
msgid "Export Stock"
msgstr ""

#: templates/js/translated/stock.js:42
msgid "Format"
msgstr ""

#: templates/js/translated/stock.js:43
msgid "Select file format"
msgstr ""

#: templates/js/translated/stock.js:55
msgid "Include Sublocations"
msgstr ""

#: templates/js/translated/stock.js:56
msgid "Include stock items in sublocations"
msgstr ""

#: templates/js/translated/stock.js:98
msgid "Transfer Stock"
msgstr ""

#: templates/js/translated/stock.js:99
msgid "Move"
msgstr ""

#: templates/js/translated/stock.js:105
msgid "Count Stock"
msgstr ""

#: templates/js/translated/stock.js:106
msgid "Count"
msgstr ""

#: templates/js/translated/stock.js:110
msgid "Remove Stock"
msgstr ""

#: templates/js/translated/stock.js:111
msgid "Take"
msgstr ""

#: templates/js/translated/stock.js:115
msgid "Add Stock"
msgstr ""

#: templates/js/translated/stock.js:116 users/models.py:190
msgid "Add"
msgstr ""

#: templates/js/translated/stock.js:120 templates/stock_table.html:63
msgid "Delete Stock"
msgstr ""

#: templates/js/translated/stock.js:209
msgid "Quantity cannot be adjusted for serialized stock"
msgstr ""

#: templates/js/translated/stock.js:209
msgid "Specify stock quantity"
msgstr ""

#: templates/js/translated/stock.js:245
msgid "You must select at least one available stock item"
msgstr ""

#: templates/js/translated/stock.js:261
msgid "Select destination stock location"
msgstr ""

#: templates/js/translated/stock.js:269
msgid "Stock transaction notes"
msgstr ""

#: templates/js/translated/stock.js:406
msgid "PASS"
msgstr ""

#: templates/js/translated/stock.js:408
msgid "FAIL"
msgstr ""

#: templates/js/translated/stock.js:413
msgid "NO RESULT"
msgstr ""

#: templates/js/translated/stock.js:439
msgid "Add test result"
msgstr ""

#: templates/js/translated/stock.js:465
msgid "No test results found"
msgstr ""

#: templates/js/translated/stock.js:513
msgid "Test Date"
msgstr ""

#: templates/js/translated/stock.js:621
msgid "In production"
msgstr ""

#: templates/js/translated/stock.js:625
msgid "Installed in Stock Item"
msgstr ""

#: templates/js/translated/stock.js:633
msgid "Assigned to Sales Order"
msgstr ""

#: templates/js/translated/stock.js:709
msgid "No stock items matching query"
msgstr ""

#: templates/js/translated/stock.js:729
msgid "items"
msgstr ""

#: templates/js/translated/stock.js:821
msgid "batches"
msgstr ""

#: templates/js/translated/stock.js:848
msgid "locations"
msgstr ""

#: templates/js/translated/stock.js:850
msgid "Undefined location"
msgstr ""

#: templates/js/translated/stock.js:951
msgid "Stock item is in production"
msgstr ""

#: templates/js/translated/stock.js:956
msgid "Stock item assigned to sales order"
msgstr ""

#: templates/js/translated/stock.js:959
msgid "Stock item assigned to customer"
msgstr ""

#: templates/js/translated/stock.js:963
msgid "Stock item has expired"
msgstr ""

#: templates/js/translated/stock.js:965
msgid "Stock item will expire soon"
msgstr ""

#: templates/js/translated/stock.js:969
msgid "Stock item has been allocated"
msgstr ""

#: templates/js/translated/stock.js:973
msgid "Stock item has been installed in another item"
msgstr ""

#: templates/js/translated/stock.js:980
msgid "Stock item has been rejected"
msgstr ""

#: templates/js/translated/stock.js:984
msgid "Stock item is lost"
msgstr ""

#: templates/js/translated/stock.js:987
msgid "Stock item is destroyed"
msgstr ""

#: templates/js/translated/stock.js:991
#: templates/js/translated/table_filters.js:148
msgid "Depleted"
msgstr ""

#: templates/js/translated/stock.js:1020
msgid "Stocktake"
msgstr ""

#: templates/js/translated/stock.js:1073
msgid "Supplier part not specified"
msgstr ""

#: templates/js/translated/stock.js:1223
msgid "Stock Status"
msgstr ""

#: templates/js/translated/stock.js:1238
msgid "Set Stock Status"
msgstr ""

#: templates/js/translated/stock.js:1252
msgid "Select Status Code"
msgstr ""

#: templates/js/translated/stock.js:1253
msgid "Status code must be selected"
msgstr ""

#: templates/js/translated/stock.js:1392
msgid "Invalid date"
msgstr ""

#: templates/js/translated/stock.js:1439
msgid "Location no longer exists"
msgstr ""

#: templates/js/translated/stock.js:1458
msgid "Purchase order no longer exists"
msgstr ""

#: templates/js/translated/stock.js:1477
msgid "Customer no longer exists"
msgstr ""

#: templates/js/translated/stock.js:1495
msgid "Stock item no longer exists"
msgstr ""

#: templates/js/translated/stock.js:1518
msgid "Added"
msgstr ""

#: templates/js/translated/stock.js:1526
msgid "Removed"
msgstr ""

#: templates/js/translated/stock.js:1570
msgid "Edit tracking entry"
msgstr ""

#: templates/js/translated/stock.js:1571
msgid "Delete tracking entry"
msgstr ""

#: templates/js/translated/stock.js:1715
msgid "No installed items"
msgstr ""

#: templates/js/translated/stock.js:1738
msgid "Serial"
msgstr ""

#: templates/js/translated/stock.js:1766
msgid "Uninstall Stock Item"
msgstr ""

#: templates/js/translated/table_filters.js:43
msgid "Trackable Part"
msgstr ""

#: templates/js/translated/table_filters.js:47
msgid "Assembled Part"
msgstr ""

#: templates/js/translated/table_filters.js:51
msgid "Validated"
msgstr ""

#: templates/js/translated/table_filters.js:59
msgid "Allow Variant Stock"
msgstr ""

#: templates/js/translated/table_filters.js:79
#: templates/js/translated/table_filters.js:143
msgid "Include sublocations"
msgstr ""

#: templates/js/translated/table_filters.js:80
msgid "Include locations"
msgstr ""

#: templates/js/translated/table_filters.js:90
#: templates/js/translated/table_filters.js:91
#: templates/js/translated/table_filters.js:314
msgid "Include subcategories"
msgstr ""

#: templates/js/translated/table_filters.js:101
#: templates/js/translated/table_filters.js:178
msgid "Is Serialized"
msgstr ""

#: templates/js/translated/table_filters.js:104
#: templates/js/translated/table_filters.js:185
msgid "Serial number GTE"
msgstr ""

#: templates/js/translated/table_filters.js:105
#: templates/js/translated/table_filters.js:186
msgid "Serial number greater than or equal to"
msgstr ""

#: templates/js/translated/table_filters.js:108
#: templates/js/translated/table_filters.js:189
msgid "Serial number LTE"
msgstr ""

#: templates/js/translated/table_filters.js:109
#: templates/js/translated/table_filters.js:190
msgid "Serial number less than or equal to"
msgstr ""

#: templates/js/translated/table_filters.js:112
#: templates/js/translated/table_filters.js:113
#: templates/js/translated/table_filters.js:181
#: templates/js/translated/table_filters.js:182
msgid "Serial number"
msgstr ""

#: templates/js/translated/table_filters.js:117
#: templates/js/translated/table_filters.js:199
msgid "Batch code"
msgstr ""

#: templates/js/translated/table_filters.js:128
#: templates/js/translated/table_filters.js:304
msgid "Active parts"
msgstr ""

#: templates/js/translated/table_filters.js:129
msgid "Show stock for active parts"
msgstr ""

#: templates/js/translated/table_filters.js:134
msgid "Part is an assembly"
msgstr ""

#: templates/js/translated/table_filters.js:138
msgid "Is allocated"
msgstr ""

#: templates/js/translated/table_filters.js:139
msgid "Item has been allocated"
msgstr ""

#: templates/js/translated/table_filters.js:144
msgid "Include stock in sublocations"
msgstr ""

#: templates/js/translated/table_filters.js:149
msgid "Show stock items which are depleted"
msgstr ""

#: templates/js/translated/table_filters.js:154
msgid "Show items which are in stock"
msgstr ""

#: templates/js/translated/table_filters.js:158
msgid "In Production"
msgstr ""

#: templates/js/translated/table_filters.js:159
msgid "Show items which are in production"
msgstr ""

#: templates/js/translated/table_filters.js:163
msgid "Include Variants"
msgstr ""

#: templates/js/translated/table_filters.js:164
msgid "Include stock items for variant parts"
msgstr ""

#: templates/js/translated/table_filters.js:168
msgid "Installed"
msgstr ""

#: templates/js/translated/table_filters.js:169
msgid "Show stock items which are installed in another item"
msgstr ""

#: templates/js/translated/table_filters.js:174
msgid "Show items which have been assigned to a customer"
msgstr ""

#: templates/js/translated/table_filters.js:194
#: templates/js/translated/table_filters.js:195
msgid "Stock status"
msgstr ""

#: templates/js/translated/table_filters.js:203
msgid "Has purchase price"
msgstr ""

#: templates/js/translated/table_filters.js:204
msgid "Show stock items which have a purchase price set"
msgstr ""

#: templates/js/translated/table_filters.js:213
msgid "Show stock items which have expired"
msgstr ""

#: templates/js/translated/table_filters.js:219
msgid "Show stock which is close to expiring"
msgstr ""

#: templates/js/translated/table_filters.js:250
msgid "Build status"
msgstr ""

#: templates/js/translated/table_filters.js:269
#: templates/js/translated/table_filters.js:286
msgid "Order status"
msgstr ""

#: templates/js/translated/table_filters.js:274
#: templates/js/translated/table_filters.js:291
msgid "Outstanding"
msgstr ""

#: templates/js/translated/table_filters.js:315
msgid "Include parts in subcategories"
msgstr ""

#: templates/js/translated/table_filters.js:319
msgid "Has IPN"
msgstr ""

#: templates/js/translated/table_filters.js:320
msgid "Part has internal part number"
msgstr ""

#: templates/js/translated/table_filters.js:325
msgid "Show active parts"
msgstr ""

#: templates/js/translated/table_filters.js:333
msgid "Stock available"
msgstr ""

#: templates/js/translated/table_filters.js:349
msgid "Starred"
msgstr ""

#: templates/js/translated/table_filters.js:361
msgid "Purchasable"
msgstr ""

#: templates/js/translated/tables.js:342
msgid "Loading data"
msgstr ""

#: templates/js/translated/tables.js:345
msgid "rows per page"
msgstr ""

#: templates/js/translated/tables.js:348
msgid "Showing"
msgstr ""

#: templates/js/translated/tables.js:348
msgid "to"
msgstr ""

#: templates/js/translated/tables.js:348
msgid "of"
msgstr ""

#: templates/js/translated/tables.js:348
msgid "rows"
msgstr ""

#: templates/js/translated/tables.js:354
msgid "No matching results"
msgstr ""

#: templates/js/translated/tables.js:357
msgid "Hide/Show pagination"
msgstr ""

#: templates/js/translated/tables.js:360
msgid "Refresh"
msgstr ""

#: templates/js/translated/tables.js:363
msgid "Toggle"
msgstr ""

#: templates/js/translated/tables.js:366
msgid "Columns"
msgstr ""

#: templates/js/translated/tables.js:369
msgid "All"
msgstr ""

#: templates/navbar.html:13
msgid "Toggle navigation"
msgstr ""

#: templates/navbar.html:33
msgid "Buy"
msgstr ""

#: templates/navbar.html:43
msgid "Sell"
msgstr ""

#: templates/navbar.html:55
msgid "Scan Barcode"
msgstr ""

#: templates/navbar.html:77 users/models.py:39
msgid "Admin"
msgstr ""

#: templates/navbar.html:79
msgid "Logout"
msgstr ""

#: templates/navbar.html:81 templates/registration/login.html:89
msgid "Login"
msgstr ""

#: templates/navbar.html:104
msgid "About InvenTree"
msgstr ""

#: templates/qr_code.html:11
msgid "QR data not provided"
msgstr ""

#: templates/registration/logged_out.html:50
msgid "You have been logged out"
msgstr ""

#: templates/registration/logged_out.html:51
#: templates/registration/password_reset_complete.html:51
#: templates/registration/password_reset_done.html:58
msgid "Return to login screen"
msgstr ""

#: templates/registration/login.html:64
msgid "Enter username"
msgstr ""

#: templates/registration/login.html:70
msgid "Password"
msgstr ""

#: templates/registration/login.html:83
msgid "Username / password combination is incorrect"
msgstr ""

#: templates/registration/login.html:95
#: templates/registration/password_reset_form.html:51
msgid "Forgotten your password?"
msgstr ""

#: templates/registration/login.html:95
msgid "Click here to reset"
msgstr ""

#: templates/registration/password_reset_complete.html:50
msgid "Password reset complete"
msgstr ""

#: templates/registration/password_reset_confirm.html:52
#: templates/registration/password_reset_confirm.html:56
msgid "Change password"
msgstr ""

#: templates/registration/password_reset_confirm.html:60
msgid "The password reset link was invalid, possibly because it has already been used. Please request a new password reset."
msgstr ""

#: templates/registration/password_reset_done.html:51
msgid "We've emailed you instructions for setting your password, if an account exists with the email you entered. You should receive them shortly."
msgstr ""

#: templates/registration/password_reset_done.html:54
msgid "If you don't receive an email, please make sure you've entered the address you registered with, and check your spam folder."
msgstr ""

#: templates/registration/password_reset_form.html:52
msgid "Enter your email address below."
msgstr ""

#: templates/registration/password_reset_form.html:53
msgid "An email will be sent with password reset instructions."
msgstr ""

#: templates/registration/password_reset_form.html:58
msgid "Send email"
msgstr ""

#: templates/stats.html:13
msgid "Instance Name"
msgstr ""

#: templates/stats.html:18
msgid "Database"
msgstr ""

#: templates/stats.html:26
msgid "Server is running in debug mode"
msgstr ""

#: templates/stats.html:33
msgid "Docker Mode"
msgstr ""

#: templates/stats.html:34
msgid "Server is deployed using docker"
msgstr ""

#: templates/stats.html:40
msgid "Server status"
msgstr ""

#: templates/stats.html:43
msgid "Healthy"
msgstr ""

#: templates/stats.html:45
msgid "Issues detected"
msgstr ""

#: templates/stats.html:52
msgid "Background Worker"
msgstr ""

#: templates/stats.html:55
msgid "Background worker not running"
msgstr ""

#: templates/stats.html:63
msgid "Email Settings"
msgstr ""

#: templates/stats.html:66
msgid "Email settings not configured"
msgstr ""

#: templates/stock_table.html:14
msgid "Export Stock Information"
msgstr ""

#: templates/stock_table.html:27
msgid "Barcode Actions"
msgstr ""

#: templates/stock_table.html:43
msgid "Print test reports"
msgstr ""

#: templates/stock_table.html:50
msgid "Stock Options"
msgstr ""

#: templates/stock_table.html:55
msgid "Add to selected stock items"
msgstr ""

#: templates/stock_table.html:56
msgid "Remove from selected stock items"
msgstr ""

#: templates/stock_table.html:57
msgid "Stocktake selected stock items"
msgstr ""

#: templates/stock_table.html:58
msgid "Move selected stock items"
msgstr ""

#: templates/stock_table.html:58
msgid "Move stock"
msgstr ""

#: templates/stock_table.html:59
msgid "Order selected items"
msgstr ""

#: templates/stock_table.html:60
msgid "Change status"
msgstr ""

#: templates/stock_table.html:60
msgid "Change stock status"
msgstr ""

#: templates/stock_table.html:63
msgid "Delete selected items"
msgstr ""

#: templates/yesnolabel.html:4
msgid "Yes"
msgstr ""

#: templates/yesnolabel.html:6
msgid "No"
msgstr ""

#: users/admin.py:64
msgid "Users"
msgstr ""

#: users/admin.py:65
msgid "Select which users are assigned to this group"
msgstr ""

#: users/admin.py:187
msgid "The following users are members of multiple groups:"
msgstr ""

#: users/admin.py:210
msgid "Personal info"
msgstr ""

#: users/admin.py:211
msgid "Permissions"
msgstr ""

#: users/admin.py:214
msgid "Important dates"
msgstr ""

#: users/models.py:177
msgid "Permission set"
msgstr ""

#: users/models.py:185
msgid "Group"
msgstr ""

#: users/models.py:188
msgid "View"
msgstr ""

#: users/models.py:188
msgid "Permission to view items"
msgstr ""

#: users/models.py:190
msgid "Permission to add items"
msgstr ""

#: users/models.py:192
msgid "Change"
msgstr ""

#: users/models.py:192
msgid "Permissions to edit items"
msgstr ""

#: users/models.py:194
msgid "Permission to delete items"
msgstr ""<|MERGE_RESOLUTION|>--- conflicted
+++ resolved
@@ -3,11 +3,7 @@
 "Project-Id-Version: inventree\n"
 "Report-Msgid-Bugs-To: \n"
 "POT-Creation-Date: 2021-08-07 15:14+0000\n"
-<<<<<<< HEAD
-"PO-Revision-Date: 2021-08-05 03:29\n"
-=======
 "PO-Revision-Date: 2021-08-07 15:30\n"
->>>>>>> bb715894
 "Last-Translator: \n"
 "Language-Team: Chinese Simplified\n"
 "Language: zh_CN\n"
@@ -7210,15 +7206,8 @@
 msgstr ""
 
 #: templates/js/translated/part.js:22
-<<<<<<< HEAD
-#, fuzzy
-#| msgid "Select Category"
 msgid "Add Part Category"
-msgstr "选择分类"
-=======
-msgid "Add Part Category"
-msgstr ""
->>>>>>> bb715894
+msgstr ""
 
 #: templates/js/translated/part.js:53
 msgid "Part Attributes"
@@ -8111,4 +8100,4 @@
 
 #: users/models.py:194
 msgid "Permission to delete items"
-msgstr ""+msgstr ""
