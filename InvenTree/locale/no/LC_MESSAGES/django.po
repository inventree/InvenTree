--- conflicted
+++ resolved
@@ -2,13 +2,8 @@
 msgstr ""
 "Project-Id-Version: inventree\n"
 "Report-Msgid-Bugs-To: \n"
-<<<<<<< HEAD
-"POT-Creation-Date: 2021-11-21 11:39+0000\n"
-"PO-Revision-Date: 2021-09-12 13:44\n"
-=======
 "POT-Creation-Date: 2021-11-20 08:27+0000\n"
 "PO-Revision-Date: 2021-11-20 08:33\n"
->>>>>>> a73f24d6
 "Last-Translator: \n"
 "Language-Team: Norwegian\n"
 "Language: no_NO\n"
@@ -238,15 +233,8 @@
 msgstr "Spansk"
 
 #: InvenTree/settings.py:667
-<<<<<<< HEAD
-#, fuzzy
-#| msgid "Spanish"
 msgid "Spanish (Mexican)"
-msgstr "Spansk"
-=======
-msgid "Spanish (Mexican)"
-msgstr ""
->>>>>>> a73f24d6
+msgstr ""
 
 #: InvenTree/settings.py:668
 msgid "French"
@@ -1755,15 +1743,8 @@
 msgstr ""
 
 #: common/models.py:814
-<<<<<<< HEAD
-#, fuzzy
-#| msgid "Enter password"
 msgid "Enable Reports"
-msgstr "Oppgi passord"
-=======
-msgid "Enable Reports"
-msgstr ""
->>>>>>> a73f24d6
+msgstr ""
 
 #: common/models.py:815
 msgid "Enable generation of reports"
@@ -1878,17 +1859,12 @@
 msgstr ""
 
 #: common/models.py:913
-<<<<<<< HEAD
-#, fuzzy
-#| msgid "Enter password"
 msgid "Enable password forgot"
-msgstr "Oppgi passord"
+msgstr ""
 
 #: common/models.py:914
-#, fuzzy
-#| msgid "Enter password"
 msgid "Enable password forgot function on the login pages"
-msgstr "Oppgi passord"
+msgstr ""
 
 #: common/models.py:919
 msgid "Enable registration"
@@ -1910,35 +1886,6 @@
 msgid "Email required"
 msgstr ""
 
-=======
-msgid "Enable password forgot"
-msgstr ""
-
-#: common/models.py:914
-msgid "Enable password forgot function on the login pages"
-msgstr ""
-
-#: common/models.py:919
-msgid "Enable registration"
-msgstr ""
-
-#: common/models.py:920
-msgid "Enable self-registration for users on the login pages"
-msgstr ""
-
-#: common/models.py:925
-msgid "Enable SSO"
-msgstr ""
-
-#: common/models.py:926
-msgid "Enable SSO on the login pages"
-msgstr ""
-
-#: common/models.py:931
-msgid "Email required"
-msgstr ""
-
->>>>>>> a73f24d6
 #: common/models.py:932
 msgid "Require user to supply mail on signup"
 msgstr ""
@@ -2776,15 +2723,8 @@
 
 #: company/templates/company/supplier_part.html:141
 #: part/templates/part/detail.html:127 stock/templates/stock/location.html:147
-<<<<<<< HEAD
-#, fuzzy
-#| msgid "No matching stock item found"
 msgid "Create new stock item"
-msgstr "Ingen samsvarende lagervare funnet"
-=======
-msgid "Create new stock item"
-msgstr ""
->>>>>>> a73f24d6
+msgstr ""
 
 #: company/templates/company/supplier_part.html:142
 #: part/templates/part/detail.html:128 stock/templates/stock/location.html:148
@@ -4220,15 +4160,8 @@
 msgstr ""
 
 #: part/tasks.py:53
-<<<<<<< HEAD
-#, fuzzy
-#| msgid "No matching stock item found"
 msgid "Low stock notification"
-msgstr "Ingen samsvarende lagervare funnet"
-=======
-msgid "Low stock notification"
-msgstr ""
->>>>>>> a73f24d6
+msgstr ""
 
 #: part/templates/part/bom.html:6
 msgid "You do not have permission to edit the BOM."
@@ -4304,71 +4237,32 @@
 
 #: part/templates/part/category.html:38
 msgid "Category Actions"
-<<<<<<< HEAD
-=======
 msgstr ""
 
 #: part/templates/part/category.html:43
 msgid "Edit category"
->>>>>>> a73f24d6
-msgstr ""
-
-#: part/templates/part/category.html:43
-#, fuzzy
-#| msgid "Select Category"
-msgid "Edit category"
-msgstr "Velg kategori"
+msgstr ""
 
 #: part/templates/part/category.html:44
-<<<<<<< HEAD
-#, fuzzy
-#| msgid "Select Category"
 msgid "Edit Category"
-msgstr "Velg kategori"
+msgstr ""
 
 #: part/templates/part/category.html:48
-#, fuzzy
-#| msgid "Select Category"
 msgid "Delete category"
-msgstr "Velg kategori"
+msgstr ""
 
 #: part/templates/part/category.html:49
-#, fuzzy
-#| msgid "Select Category"
 msgid "Delete Category"
-msgstr "Velg kategori"
+msgstr ""
 
 #: part/templates/part/category.html:57
 msgid "Create new part category"
 msgstr ""
 
 #: part/templates/part/category.html:58
-#, fuzzy
-#| msgid "Select Category"
 msgid "New Category"
-msgstr "Velg kategori"
-
-=======
-msgid "Edit Category"
-msgstr ""
-
-#: part/templates/part/category.html:48
-msgid "Delete category"
-msgstr ""
-
-#: part/templates/part/category.html:49
-msgid "Delete Category"
-msgstr ""
-
-#: part/templates/part/category.html:57
-msgid "Create new part category"
-msgstr ""
-
-#: part/templates/part/category.html:58
-msgid "New Category"
-msgstr ""
-
->>>>>>> a73f24d6
+msgstr ""
+
 #: part/templates/part/category.html:67
 msgid "Top level part category"
 msgstr ""
@@ -4728,7 +4622,6 @@
 
 #: part/templates/part/part_base.html:113
 msgid "Part can be assembled from other parts"
-<<<<<<< HEAD
 msgstr ""
 
 #: part/templates/part/part_base.html:117
@@ -4770,49 +4663,6 @@
 msgid "In Stock"
 msgstr ""
 
-=======
-msgstr ""
-
-#: part/templates/part/part_base.html:117
-msgid "Part can be used in assemblies"
-msgstr ""
-
-#: part/templates/part/part_base.html:121
-msgid "Part stock is tracked by serial number"
-msgstr ""
-
-#: part/templates/part/part_base.html:125
-msgid "Part can be purchased from external suppliers"
-msgstr ""
-
-#: part/templates/part/part_base.html:129
-msgid "Part can be sold to customers"
-msgstr ""
-
-#: part/templates/part/part_base.html:135
-#: part/templates/part/part_base.html:143
-msgid "Part is virtual (not a physical part)"
-msgstr ""
-
-#: part/templates/part/part_base.html:136
-#: templates/js/translated/company.js:504
-#: templates/js/translated/company.js:761
-#: templates/js/translated/model_renderers.js:175
-#: templates/js/translated/part.js:464 templates/js/translated/part.js:541
-msgid "Inactive"
-msgstr ""
-
-#: part/templates/part/part_base.html:155
-#, python-format
-msgid "This part is a variant of %(link)s"
-msgstr ""
-
-#: part/templates/part/part_base.html:172 templates/js/translated/order.js:1524
-#: templates/js/translated/table_filters.js:182
-msgid "In Stock"
-msgstr ""
-
->>>>>>> a73f24d6
 #: part/templates/part/part_base.html:185 templates/js/translated/part.js:961
 msgid "On Order"
 msgstr ""
@@ -4909,12 +4759,7 @@
 
 #: part/templates/part/partial_delete.html:9
 #, python-format
-<<<<<<< HEAD
-msgid ""
-"Part '<strong>%(full_name)s</strong>' cannot be deleted as it is still marked as <strong>active</strong>.\n"
-=======
 msgid "Part '<strong>%(full_name)s</strong>' cannot be deleted as it is still marked as <strong>active</strong>.\n"
->>>>>>> a73f24d6
 "    <br>Disable the \"Active\" part attribute and re-try.\n"
 "    "
 msgstr ""
@@ -5565,25 +5410,12 @@
 msgstr ""
 
 #: stock/serializers.py:308
-<<<<<<< HEAD
-#, fuzzy
-#| msgid "No serial numbers found"
-msgid "Enter serial numbers for new items"
-msgstr "Ingen serienummer funnet"
-
-#: stock/serializers.py:319 stock/serializers.py:687
-#, fuzzy
-#| msgid "No matching stock item found"
-msgid "Destination stock location"
-msgstr "Ingen samsvarende lagervare funnet"
-=======
 msgid "Enter serial numbers for new items"
 msgstr ""
 
 #: stock/serializers.py:319 stock/serializers.py:687
 msgid "Destination stock location"
 msgstr ""
->>>>>>> a73f24d6
 
 #: stock/serializers.py:326
 msgid "Optional note field"
@@ -5922,15 +5754,8 @@
 msgstr ""
 
 #: stock/templates/stock/location.html:86
-<<<<<<< HEAD
-#, fuzzy
-#| msgid "No matching stock item found"
 msgid "Top level stock location"
-msgstr "Ingen samsvarende lagervare funnet"
-=======
-msgid "Top level stock location"
-msgstr ""
->>>>>>> a73f24d6
+msgstr ""
 
 #: stock/templates/stock/location.html:95
 msgid "You are not in the list of owners of this location. This stock location cannot be edited."
@@ -6344,7 +6169,6 @@
 
 #: templates/InvenTree/settings/user.html:85
 msgid "Re-send Verification"
-<<<<<<< HEAD
 msgstr ""
 
 #: templates/InvenTree/settings/user.html:86
@@ -6356,19 +6180,6 @@
 msgid "Warning:"
 msgstr ""
 
-=======
-msgstr ""
-
-#: templates/InvenTree/settings/user.html:86
-#: templates/InvenTree/settings/user.html:153
-msgid "Remove"
-msgstr ""
-
-#: templates/InvenTree/settings/user.html:93
-msgid "Warning:"
-msgstr ""
-
->>>>>>> a73f24d6
 #: templates/InvenTree/settings/user.html:94
 msgid "You currently do not have any email address set up. You should really add an email address so you can receive notifications, reset your password, etc."
 msgstr ""
@@ -6406,15 +6217,8 @@
 msgstr ""
 
 #: templates/InvenTree/settings/user.html:186
-<<<<<<< HEAD
-#, fuzzy
-#| msgid "Select Category"
 msgid "Select language"
-msgstr "Velg kategori"
-=======
-msgid "Select language"
-msgstr ""
->>>>>>> a73f24d6
+msgstr ""
 
 #: templates/InvenTree/settings/user.html:202
 #, python-format
@@ -6463,15 +6267,8 @@
 msgstr ""
 
 #: templates/InvenTree/settings/user_display.html:35
-<<<<<<< HEAD
-#, fuzzy
-#| msgid "Select Category"
 msgid "Select theme"
-msgstr "Velg kategori"
-=======
-msgid "Select theme"
-msgstr ""
->>>>>>> a73f24d6
+msgstr ""
 
 #: templates/InvenTree/settings/user_display.html:46
 msgid "Set Theme"
@@ -6591,37 +6388,20 @@
 
 #: templates/account/login.html:21
 #, python-format
-<<<<<<< HEAD
-msgid ""
-"Please sign in with one\n"
-=======
 msgid "Please sign in with one\n"
->>>>>>> a73f24d6
 "of your existing third party accounts or  <a class=\"btn btn-primary btn-small\" href=\"%(signup_url)s\">sign up</a>\n"
 "for a account and sign in below:"
 msgstr ""
 
 #: templates/account/login.html:25
 #, python-format
-<<<<<<< HEAD
-msgid ""
-"If you have not created an account yet, then please\n"
-=======
 msgid "If you have not created an account yet, then please\n"
->>>>>>> a73f24d6
 "<a href=\"%(signup_url)s\">sign up</a> first."
 msgstr ""
 
 #: templates/account/login.html:42
-<<<<<<< HEAD
-#, fuzzy
-#| msgid "Confirm password"
 msgid "Forgot Password?"
-msgstr "Bekreft passord"
-=======
-msgid "Forgot Password?"
-msgstr ""
->>>>>>> a73f24d6
+msgstr ""
 
 #: templates/account/login.html:47
 msgid "InvenTree demo instance"
@@ -6675,15 +6455,8 @@
 msgstr ""
 
 #: templates/account/password_reset_from_key.html:18
-<<<<<<< HEAD
-#, fuzzy
-#| msgid "Enter password"
 msgid "Change password"
-msgstr "Oppgi passord"
-=======
-msgid "Change password"
-msgstr ""
->>>>>>> a73f24d6
+msgstr ""
 
 #: templates/account/password_reset_from_key.html:22
 msgid "Your password is now changed."
@@ -7013,7 +6786,6 @@
 #: templates/js/translated/barcode.js:485
 #: templates/js/translated/barcode.js:612
 msgid "Error transferring stock"
-<<<<<<< HEAD
 msgstr ""
 
 #: templates/js/translated/barcode.js:507
@@ -7190,10 +6962,8 @@
 msgstr ""
 
 #: templates/js/translated/build.js:603
-#, fuzzy
-#| msgid "No serial numbers found"
 msgid "No active build outputs found"
-msgstr "Ingen serienummer funnet"
+msgstr ""
 
 #: templates/js/translated/build.js:1052 templates/js/translated/build.js:1760
 #: templates/js/translated/order.js:1305
@@ -7259,261 +7029,6 @@
 msgstr ""
 
 #: templates/js/translated/build.js:1389
-#, fuzzy
-#| msgid "No matching stock item found"
-msgid "No matching stock locations"
-msgstr "Ingen samsvarende lagervare funnet"
-
-#: templates/js/translated/build.js:1451
-#, fuzzy
-#| msgid "No matching stock item found"
-msgid "No matching stock items"
-msgstr "Ingen samsvarende lagervare funnet"
-
-=======
-msgstr ""
-
-#: templates/js/translated/barcode.js:507
-msgid "Stock Item already scanned"
-msgstr ""
-
-#: templates/js/translated/barcode.js:511
-msgid "Stock Item already in this location"
-msgstr ""
-
-#: templates/js/translated/barcode.js:518
-msgid "Added stock item"
-msgstr ""
-
-#: templates/js/translated/barcode.js:525
-msgid "Barcode does not match Stock Item"
-msgstr ""
-
-#: templates/js/translated/barcode.js:568
-msgid "Check Into Location"
-msgstr ""
-
-#: templates/js/translated/barcode.js:633
-msgid "Barcode does not match a valid location"
-msgstr ""
-
-#: templates/js/translated/bom.js:184
-msgid "Remove substitute part"
-msgstr ""
-
-#: templates/js/translated/bom.js:226
-msgid "Select and add a new variant item using the input below"
-msgstr ""
-
-#: templates/js/translated/bom.js:237
-msgid "Are you sure you wish to remove this substitute part link?"
-msgstr ""
-
-#: templates/js/translated/bom.js:243
-msgid "Remove Substitute Part"
-msgstr ""
-
-#: templates/js/translated/bom.js:282
-msgid "Add Substitute"
-msgstr ""
-
-#: templates/js/translated/bom.js:283
-msgid "Edit BOM Item Substitutes"
-msgstr ""
-
-#: templates/js/translated/bom.js:402
-msgid "Substitutes Available"
-msgstr ""
-
-#: templates/js/translated/bom.js:406 templates/js/translated/build.js:1111
-msgid "Variant stock allowed"
-msgstr ""
-
-#: templates/js/translated/bom.js:411
-msgid "Open subassembly"
-msgstr ""
-
-#: templates/js/translated/bom.js:483
-msgid "Substitutes"
-msgstr ""
-
-#: templates/js/translated/bom.js:498
-msgid "Purchase Price Range"
-msgstr ""
-
-#: templates/js/translated/bom.js:505
-msgid "Purchase Price Average"
-msgstr ""
-
-#: templates/js/translated/bom.js:554 templates/js/translated/bom.js:643
-msgid "View BOM"
-msgstr ""
-
-#: templates/js/translated/bom.js:606 templates/js/translated/build.js:1183
-#: templates/js/translated/order.js:1298
-msgid "Actions"
-msgstr ""
-
-#: templates/js/translated/bom.js:614
-msgid "Validate BOM Item"
-msgstr ""
-
-#: templates/js/translated/bom.js:616
-msgid "This line has been validated"
-msgstr ""
-
-#: templates/js/translated/bom.js:618
-msgid "Edit substitute parts"
-msgstr ""
-
-#: templates/js/translated/bom.js:620 templates/js/translated/bom.js:794
-msgid "Edit BOM Item"
-msgstr ""
-
-#: templates/js/translated/bom.js:622 templates/js/translated/bom.js:777
-msgid "Delete BOM Item"
-msgstr ""
-
-#: templates/js/translated/bom.js:716 templates/js/translated/build.js:855
-msgid "No BOM items found"
-msgstr ""
-
-#: templates/js/translated/bom.js:772
-msgid "Are you sure you want to delete this BOM item?"
-msgstr ""
-
-#: templates/js/translated/bom.js:972 templates/js/translated/build.js:1095
-msgid "Required Part"
-msgstr ""
-
-#: templates/js/translated/bom.js:994
-msgid "Inherited from parent BOM"
-msgstr ""
-
-#: templates/js/translated/build.js:78
-msgid "Edit Build Order"
-msgstr ""
-
-#: templates/js/translated/build.js:112
-msgid "Create Build Order"
-msgstr ""
-
-#: templates/js/translated/build.js:133
-msgid "Allocate stock items to this build output"
-msgstr ""
-
-#: templates/js/translated/build.js:144
-msgid "Unallocate stock from build output"
-msgstr ""
-
-#: templates/js/translated/build.js:153
-msgid "Complete build output"
-msgstr ""
-
-#: templates/js/translated/build.js:161
-msgid "Delete build output"
-msgstr ""
-
-#: templates/js/translated/build.js:184
-msgid "Are you sure you wish to unallocate stock items from this build?"
-msgstr ""
-
-#: templates/js/translated/build.js:202
-msgid "Unallocate Stock Items"
-msgstr ""
-
-#: templates/js/translated/build.js:220
-msgid "Select Build Outputs"
-msgstr ""
-
-#: templates/js/translated/build.js:221
-msgid "At least one build output must be selected"
-msgstr ""
-
-#: templates/js/translated/build.js:275
-msgid "Output"
-msgstr ""
-
-#: templates/js/translated/build.js:291
-msgid "Complete Build Outputs"
-msgstr ""
-
-#: templates/js/translated/build.js:386
-msgid "No build order allocations found"
-msgstr ""
-
-#: templates/js/translated/build.js:424 templates/js/translated/order.js:1172
-msgid "Location not specified"
-msgstr ""
-
-#: templates/js/translated/build.js:603
-msgid "No active build outputs found"
-msgstr ""
-
-#: templates/js/translated/build.js:1052 templates/js/translated/build.js:1760
-#: templates/js/translated/order.js:1305
-msgid "Edit stock allocation"
-msgstr ""
-
-#: templates/js/translated/build.js:1054 templates/js/translated/build.js:1761
-#: templates/js/translated/order.js:1306
-msgid "Delete stock allocation"
-msgstr ""
-
-#: templates/js/translated/build.js:1072
-msgid "Edit Allocation"
-msgstr ""
-
-#: templates/js/translated/build.js:1082
-msgid "Remove Allocation"
-msgstr ""
-
-#: templates/js/translated/build.js:1107
-msgid "Substitute parts available"
-msgstr ""
-
-#: templates/js/translated/build.js:1124
-msgid "Quantity Per"
-msgstr ""
-
-#: templates/js/translated/build.js:1134 templates/js/translated/build.js:1360
-#: templates/js/translated/build.js:1756 templates/js/translated/order.js:1535
-msgid "Allocated"
-msgstr ""
-
-#: templates/js/translated/build.js:1190 templates/js/translated/order.js:1589
-msgid "Build stock"
-msgstr ""
-
-#: templates/js/translated/build.js:1194 templates/stock_table.html:52
-msgid "Order stock"
-msgstr ""
-
-#: templates/js/translated/build.js:1197 templates/js/translated/order.js:1582
-msgid "Allocate stock"
-msgstr ""
-
-#: templates/js/translated/build.js:1262
-msgid "Specify stock allocation quantity"
-msgstr ""
-
-#: templates/js/translated/build.js:1334
-msgid "You must select at least one part to allocate"
-msgstr ""
-
-#: templates/js/translated/build.js:1348
-msgid "Select source location (leave blank to take from all locations)"
-msgstr ""
-
-#: templates/js/translated/build.js:1377
-msgid "Confirm stock allocation"
-msgstr ""
-
-#: templates/js/translated/build.js:1378
-msgid "Allocate Stock Items to Build Order"
-msgstr ""
-
-#: templates/js/translated/build.js:1389
 msgid "No matching stock locations"
 msgstr ""
 
@@ -7521,7 +7036,6 @@
 msgid "No matching stock items"
 msgstr ""
 
->>>>>>> a73f24d6
 #: templates/js/translated/build.js:1576
 msgid "No builds matching query"
 msgstr ""
@@ -7700,15 +7214,8 @@
 msgstr ""
 
 #: templates/js/translated/forms.js:679
-<<<<<<< HEAD
-#, fuzzy
-#| msgid "Must be a valid number"
 msgid "Enter a valid number"
-msgstr "Nummer må være gyldig"
-=======
-msgid "Enter a valid number"
-msgstr ""
->>>>>>> a73f24d6
+msgstr ""
 
 #: templates/js/translated/forms.js:1071 templates/modals.html:19
 #: templates/modals.html:43
@@ -7716,15 +7223,8 @@
 msgstr ""
 
 #: templates/js/translated/forms.js:1457
-<<<<<<< HEAD
-#, fuzzy
-#| msgid "No serial numbers found"
 msgid "No results found"
-msgstr "Ingen serienummer funnet"
-=======
-msgid "No results found"
-msgstr ""
->>>>>>> a73f24d6
+msgstr ""
 
 #: templates/js/translated/forms.js:1661
 msgid "Searching"
@@ -7931,15 +7431,8 @@
 msgstr ""
 
 #: templates/js/translated/order.js:449
-<<<<<<< HEAD
-#, fuzzy
-#| msgid "Confirm delete"
 msgid "Confirm receipt of items"
-msgstr "Bekreft sletting"
-=======
-msgid "Confirm receipt of items"
-msgstr ""
->>>>>>> a73f24d6
+msgstr ""
 
 #: templates/js/translated/order.js:450
 msgid "Receive Purchase Order Items"
@@ -8003,24 +7496,6 @@
 msgstr ""
 
 #: templates/js/translated/order.js:1226
-<<<<<<< HEAD
-#, fuzzy
-#| msgid "No matching stock item found"
-msgid "Edit Stock Allocation"
-msgstr "Ingen samsvarende lagervare funnet"
-
-#: templates/js/translated/order.js:1244
-#, fuzzy
-#| msgid "No matching stock item found"
-msgid "Delete Stock Allocation"
-msgstr "Ingen samsvarende lagervare funnet"
-
-#: templates/js/translated/order.js:1286
-#, fuzzy
-#| msgid "No action specified"
-msgid "Stock location not specified"
-msgstr "Ingen handling spesifisert"
-=======
 msgid "Edit Stock Allocation"
 msgstr ""
 
@@ -8031,7 +7506,6 @@
 #: templates/js/translated/order.js:1286
 msgid "Stock location not specified"
 msgstr ""
->>>>>>> a73f24d6
 
 #: templates/js/translated/order.js:1535
 msgid "Fulfilled"
@@ -8150,15 +7624,8 @@
 msgstr ""
 
 #: templates/js/translated/part.js:334
-<<<<<<< HEAD
-#, fuzzy
-#| msgid "Name"
 msgid "Part edited"
-msgstr "Navn"
-=======
-msgid "Part edited"
-msgstr ""
->>>>>>> a73f24d6
+msgstr ""
 
 #: templates/js/translated/part.js:402
 msgid "You are subscribed to notifications for this item"
@@ -8286,11 +7753,8 @@
 msgstr ""
 
 #: templates/js/translated/stock.js:126
-<<<<<<< HEAD
-#, fuzzy
-#| msgid "No matching stock item found"
 msgid "New Stock Location"
-msgstr "Ingen samsvarende lagervare funnet"
+msgstr ""
 
 #: templates/js/translated/stock.js:189
 msgid "Enter initial quantity for this stock item"
@@ -8301,36 +7765,12 @@
 msgstr ""
 
 #: templates/js/translated/stock.js:338
-#, fuzzy
-#| msgid "No matching stock item found"
-msgid "Created new stock item"
-msgstr "Ingen samsvarende lagervare funnet"
-
-#: templates/js/translated/stock.js:351
-#, fuzzy
-#| msgid "No matching stock item found"
-msgid "Created multiple stock items"
-msgstr "Ingen samsvarende lagervare funnet"
-=======
-msgid "New Stock Location"
-msgstr ""
-
-#: templates/js/translated/stock.js:189
-msgid "Enter initial quantity for this stock item"
-msgstr ""
-
-#: templates/js/translated/stock.js:195
-msgid "Enter serial numbers for new stock (or leave blank)"
-msgstr ""
-
-#: templates/js/translated/stock.js:338
 msgid "Created new stock item"
 msgstr ""
 
 #: templates/js/translated/stock.js:351
 msgid "Created multiple stock items"
 msgstr ""
->>>>>>> a73f24d6
 
 #: templates/js/translated/stock.js:390
 msgid "Export Stock"
@@ -9021,4 +8461,4 @@
 
 #: users/models.py:204
 msgid "Permission to delete items"
-msgstr ""+msgstr ""
