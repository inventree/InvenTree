#: templates/js/translated/order.js:1973
msgid ""
msgstr ""
"Project-Id-Version: inventree\n"
"Report-Msgid-Bugs-To: \n"
<<<<<<< HEAD
"POT-Creation-Date: 2022-02-20 22:01+0000\n"
"PO-Revision-Date: 2022-02-20 22:03\n"
=======
"POT-Creation-Date: 2022-02-22 01:07+0000\n"
"PO-Revision-Date: 2022-02-22 01:18\n"
>>>>>>> ebd811eb
"Last-Translator: \n"
"Language-Team: Turkish\n"
"Language: tr_TR\n"
"MIME-Version: 1.0\n"
"Content-Type: text/plain; charset=UTF-8\n"
"Content-Transfer-Encoding: 8bit\n"
"Plural-Forms: nplurals=2; plural=(n != 1);\n"
"X-Crowdin-Project: inventree\n"
"X-Crowdin-Project-ID: 452300\n"
"X-Crowdin-Language: tr\n"
"X-Crowdin-File: /[inventree.InvenTree] l10/InvenTree/locale/en/LC_MESSAGES/django.po\n"
"X-Crowdin-File-ID: 138\n"

#: InvenTree/api.py:55
msgid "API endpoint not found"
msgstr "API uç noktası bulunamadı"

#: InvenTree/api.py:101
msgid "No action specified"
msgstr "İşlem belirtilmedi"

#: InvenTree/api.py:116
msgid "No matching action found"
msgstr "Eşleşen eylem bulunamadı"

#: InvenTree/fields.py:100
msgid "Enter date"
msgstr "Tarih giriniz"

#: InvenTree/forms.py:126 order/forms.py:24 order/forms.py:35 order/forms.py:46
#: order/forms.py:57 templates/account/email_confirm.html:20
#: templates/js/translated/forms.js:596
msgid "Confirm"
msgstr "Onay"

#: InvenTree/forms.py:142
msgid "Confirm delete"
msgstr "Silmeyi Onayla"

#: InvenTree/forms.py:143
msgid "Confirm item deletion"
msgstr "Silmeyi onayla"

#: InvenTree/forms.py:174
msgid "Enter password"
msgstr "Şifrenizi girin"

#: InvenTree/forms.py:175
msgid "Enter new password"
msgstr "Lütfen Yeni Parolayı Girin"

#: InvenTree/forms.py:182
msgid "Confirm password"
msgstr "Parolayı doğrulayın"

#: InvenTree/forms.py:183
msgid "Confirm new password"
msgstr "Yeni parolayı doğrulayın"

#: InvenTree/forms.py:215
msgid "Select Category"
msgstr "Kategori Seçin"

#: InvenTree/forms.py:236
msgid "Email (again)"
msgstr ""

#: InvenTree/forms.py:240
msgid "Email address confirmation"
msgstr ""

#: InvenTree/forms.py:260
msgid "You must type the same email each time."
msgstr ""

#: InvenTree/helpers.py:439
#, python-brace-format
msgid "Duplicate serial: {n}"
msgstr "Tekrarlanan seri {n}"

#: InvenTree/helpers.py:446 order/models.py:282 order/models.py:425
#: stock/views.py:1082
msgid "Invalid quantity provided"
msgstr "Geçersiz veri sağlandı"

#: InvenTree/helpers.py:449
msgid "Empty serial number string"
msgstr "Boş seri numarası dizesi"

#: InvenTree/helpers.py:471 InvenTree/helpers.py:474 InvenTree/helpers.py:477
#: InvenTree/helpers.py:501
#, python-brace-format
msgid "Invalid group: {g}"
msgstr "Geçersiz grup: {g}"

#: InvenTree/helpers.py:510
#, python-brace-format
msgid "Invalid group {group}"
msgstr ""

#: InvenTree/helpers.py:516
#, python-brace-format
msgid "Invalid/no group {group}"
msgstr ""

#: InvenTree/helpers.py:522
msgid "No serial numbers found"
msgstr "Seri numarası bulunamadı"

#: InvenTree/helpers.py:526
#, python-brace-format
msgid "Number of unique serial number ({s}) must match quantity ({q})"
msgstr "Benzersiz seri numaralarının sayısı ({s}) girilen miktarla eşleşmeli ({q})"

#: InvenTree/models.py:176
msgid "Missing file"
msgstr ""

#: InvenTree/models.py:177
msgid "Missing external link"
msgstr ""

#: InvenTree/models.py:188 stock/models.py:1995
#: templates/js/translated/attachment.js:119
msgid "Attachment"
msgstr "Ek"

#: InvenTree/models.py:189
msgid "Select file to attach"
msgstr "Eklenecek dosyayı seç"

#: InvenTree/models.py:195 company/models.py:131 company/models.py:348
#: company/models.py:564 order/models.py:127 part/models.py:860
#: report/templates/report/inventree_build_order_base.html:165
#: templates/js/translated/company.js:540
#: templates/js/translated/company.js:829 templates/js/translated/part.js:1324
msgid "Link"
msgstr "Bağlantı"

#: InvenTree/models.py:196 build/models.py:332 part/models.py:861
#: stock/models.py:529
msgid "Link to external URL"
msgstr "Harici URL'ye bağlantı"

#: InvenTree/models.py:199 templates/js/translated/attachment.js:163
msgid "Comment"
msgstr "Yorum"

#: InvenTree/models.py:199
msgid "File comment"
msgstr "Dosya yorumu"

#: InvenTree/models.py:205 InvenTree/models.py:206 common/models.py:1235
#: common/models.py:1236 common/models.py:1464 common/models.py:1465
#: part/models.py:2301 part/models.py:2321
#: report/templates/report/inventree_test_report_base.html:96
#: templates/js/translated/stock.js:2816
msgid "User"
msgstr "Kullanıcı"

#: InvenTree/models.py:209
msgid "upload date"
msgstr "yükleme tarihi"

#: InvenTree/models.py:232
msgid "Filename must not be empty"
msgstr ""

#: InvenTree/models.py:255
msgid "Invalid attachment directory"
msgstr ""

#: InvenTree/models.py:265
#, python-brace-format
msgid "Filename contains illegal character '{c}'"
msgstr ""

#: InvenTree/models.py:268
msgid "Filename missing extension"
msgstr ""

#: InvenTree/models.py:275
msgid "Attachment with this filename already exists"
msgstr ""

#: InvenTree/models.py:282
msgid "Error renaming file"
msgstr ""

#: InvenTree/models.py:317
msgid "Invalid choice"
msgstr "Geçersiz seçim"

#: InvenTree/models.py:333 InvenTree/models.py:334 common/models.py:1450
#: company/models.py:415 label/models.py:112 part/models.py:804
#: part/models.py:2485 plugin/models.py:40 report/models.py:181
#: templates/InvenTree/settings/mixins/urls.html:13
#: templates/InvenTree/settings/plugin.html:48
#: templates/InvenTree/settings/plugin.html:125
#: templates/InvenTree/settings/plugin_settings.html:23
#: templates/InvenTree/settings/settings.html:319
#: templates/js/translated/company.js:641 templates/js/translated/part.js:567
#: templates/js/translated/part.js:706 templates/js/translated/part.js:1631
#: templates/js/translated/stock.js:2609
msgid "Name"
msgstr "Adı"

#: InvenTree/models.py:340 build/models.py:209
#: build/templates/build/detail.html:25 company/models.py:354
#: company/models.py:570 company/templates/company/company_base.html:68
#: company/templates/company/manufacturer_part.html:76
#: company/templates/company/supplier_part.html:73 label/models.py:119
#: order/models.py:125 part/models.py:827 part/templates/part/category.html:74
#: part/templates/part/part_base.html:163
#: part/templates/part/set_category.html:14 report/models.py:194
#: report/models.py:553 report/models.py:592
#: report/templates/report/inventree_build_order_base.html:118
#: stock/templates/stock/location.html:93
#: templates/InvenTree/settings/plugin_settings.html:33
#: templates/js/translated/bom.js:552 templates/js/translated/bom.js:765
#: templates/js/translated/build.js:1920 templates/js/translated/company.js:345
#: templates/js/translated/company.js:551
#: templates/js/translated/company.js:840 templates/js/translated/order.js:836
#: templates/js/translated/order.js:1019 templates/js/translated/order.js:1258
#: templates/js/translated/part.js:626 templates/js/translated/part.js:999
#: templates/js/translated/part.js:1084 templates/js/translated/part.js:1254
#: templates/js/translated/part.js:1650 templates/js/translated/part.js:1719
#: templates/js/translated/stock.js:1701 templates/js/translated/stock.js:2438
#: templates/js/translated/stock.js:2621 templates/js/translated/stock.js:2666
msgid "Description"
msgstr "Açıklama"

#: InvenTree/models.py:341
msgid "Description (optional)"
msgstr "Açıklama (isteğe bağlı)"

#: InvenTree/models.py:349
msgid "parent"
msgstr "üst"

#: InvenTree/serializers.py:65 part/models.py:2803
msgid "Must be a valid number"
msgstr "Geçerli bir numara olmalı"

#: InvenTree/serializers.py:299
msgid "Filename"
msgstr ""

#: InvenTree/serializers.py:334
msgid "Invalid value"
msgstr ""

#: InvenTree/serializers.py:355
msgid "Data File"
msgstr ""

#: InvenTree/serializers.py:356
msgid "Select data file for upload"
msgstr ""

#: InvenTree/serializers.py:380
msgid "Unsupported file type"
msgstr ""

#: InvenTree/serializers.py:386
msgid "File is too large"
msgstr ""

#: InvenTree/serializers.py:407
msgid "No columns found in file"
msgstr ""

#: InvenTree/serializers.py:410
msgid "No data rows found in file"
msgstr ""

#: InvenTree/serializers.py:533
msgid "No data rows provided"
msgstr ""

#: InvenTree/serializers.py:536
msgid "No data columns supplied"
msgstr ""

#: InvenTree/serializers.py:623
#, python-brace-format
msgid "Missing required column: '{name}'"
msgstr ""

#: InvenTree/serializers.py:632
#, python-brace-format
msgid "Duplicate column: '{col}'"
msgstr ""

#: InvenTree/settings.py:655
msgid "German"
msgstr "Almanca"

#: InvenTree/settings.py:656
msgid "Greek"
msgstr "Yunanca"

#: InvenTree/settings.py:657
msgid "English"
msgstr "İngilizce"

#: InvenTree/settings.py:658
msgid "Spanish"
msgstr "İspanyolca"

#: InvenTree/settings.py:659
msgid "Spanish (Mexican)"
msgstr ""

#: InvenTree/settings.py:660
msgid "French"
msgstr "Fransızca"

#: InvenTree/settings.py:661
msgid "Hebrew"
msgstr "İbranice"

#: InvenTree/settings.py:662
<<<<<<< HEAD
msgid "Italian"
msgstr "İtalyanca"

#: InvenTree/settings.py:663
msgid "Japanese"
msgstr "Japonca"

#: InvenTree/settings.py:664
msgid "Korean"
msgstr "Korece"

#: InvenTree/settings.py:665
msgid "Dutch"
msgstr "Flemenkçe"

#: InvenTree/settings.py:666
msgid "Norwegian"
msgstr "Norveççe"

#: InvenTree/settings.py:667
msgid "Polish"
msgstr "Polonyaca"

#: InvenTree/settings.py:668
msgid "Portugese"
msgstr ""

#: InvenTree/settings.py:669
msgid "Russian"
msgstr "Rusça"

#: InvenTree/settings.py:670
msgid "Swedish"
msgstr "İsveççe"

#: InvenTree/settings.py:671
msgid "Thai"
msgstr "Tay dili"

#: InvenTree/settings.py:672
msgid "Turkish"
msgstr "Türkçe"

#: InvenTree/settings.py:673
msgid "Vietnamese"
msgstr ""

#: InvenTree/settings.py:674
=======
msgid "Hungarian"
msgstr ""

#: InvenTree/settings.py:663
msgid "Italian"
msgstr "İtalyanca"

#: InvenTree/settings.py:664
msgid "Japanese"
msgstr "Japonca"

#: InvenTree/settings.py:665
msgid "Korean"
msgstr "Korece"

#: InvenTree/settings.py:666
msgid "Dutch"
msgstr "Flemenkçe"

#: InvenTree/settings.py:667
msgid "Norwegian"
msgstr "Norveççe"

#: InvenTree/settings.py:668
msgid "Polish"
msgstr "Polonyaca"

#: InvenTree/settings.py:669
msgid "Portugese"
msgstr ""

#: InvenTree/settings.py:670
msgid "Russian"
msgstr "Rusça"

#: InvenTree/settings.py:671
msgid "Swedish"
msgstr "İsveççe"

#: InvenTree/settings.py:672
msgid "Thai"
msgstr "Tay dili"

#: InvenTree/settings.py:673
msgid "Turkish"
msgstr "Türkçe"

#: InvenTree/settings.py:674
msgid "Vietnamese"
msgstr ""

#: InvenTree/settings.py:675
>>>>>>> ebd811eb
msgid "Chinese"
msgstr "Çince"

#: InvenTree/status.py:94
msgid "Background worker check failed"
msgstr "Arka plan çalışanı kontrolü başarısız oldu"

#: InvenTree/status.py:98
msgid "Email backend not configured"
msgstr "E-posta arka ucu yapılandırılmadı"

#: InvenTree/status.py:101
msgid "InvenTree system health checks failed"
msgstr "InvenTree sistem sağlık kontrolü başarısız"

#: InvenTree/status_codes.py:101 InvenTree/status_codes.py:142
#: InvenTree/status_codes.py:316 templates/js/translated/table_filters.js:308
msgid "Pending"
msgstr "Bekliyor"

#: InvenTree/status_codes.py:102
msgid "Placed"
msgstr "Sipariş verildi"

#: InvenTree/status_codes.py:103 InvenTree/status_codes.py:319
#: order/templates/order/order_base.html:128
#: order/templates/order/sales_order_base.html:132
msgid "Complete"
msgstr "Tamamlandı"

#: InvenTree/status_codes.py:104 InvenTree/status_codes.py:144
#: InvenTree/status_codes.py:318
msgid "Cancelled"
msgstr "İptal edildi"

#: InvenTree/status_codes.py:105 InvenTree/status_codes.py:145
#: InvenTree/status_codes.py:187
msgid "Lost"
msgstr "Kayıp"

#: InvenTree/status_codes.py:106 InvenTree/status_codes.py:146
#: InvenTree/status_codes.py:189
msgid "Returned"
msgstr "İade"

#: InvenTree/status_codes.py:143 order/models.py:961
#: templates/js/translated/order.js:1980 templates/js/translated/order.js:2255
msgid "Shipped"
msgstr "Sevk edildi"

#: InvenTree/status_codes.py:183
msgid "OK"
msgstr "TAMAM"

#: InvenTree/status_codes.py:184
msgid "Attention needed"
msgstr "Dikkat gerekli"

#: InvenTree/status_codes.py:185
msgid "Damaged"
msgstr "Hasarlı"

#: InvenTree/status_codes.py:186
msgid "Destroyed"
msgstr "Kullanılamaz durumda"

#: InvenTree/status_codes.py:188
msgid "Rejected"
msgstr "Reddedildi"

#: InvenTree/status_codes.py:272
msgid "Legacy stock tracking entry"
msgstr "Eski stok izleme girişi"

#: InvenTree/status_codes.py:274
msgid "Stock item created"
msgstr "Stok kalemi oluşturuldu"

#: InvenTree/status_codes.py:276
msgid "Edited stock item"
msgstr "Düzenlenen stok kalemi"

#: InvenTree/status_codes.py:277
msgid "Assigned serial number"
msgstr "Atanan seri numarası"

#: InvenTree/status_codes.py:279
msgid "Stock counted"
msgstr "Stok sayıldı"

#: InvenTree/status_codes.py:280
msgid "Stock manually added"
msgstr "Stok manuel olarak eklendi"

#: InvenTree/status_codes.py:281
msgid "Stock manually removed"
msgstr "Stok manuel olarak çıkarıldı"

#: InvenTree/status_codes.py:283
msgid "Location changed"
msgstr "Konum değişti"

#: InvenTree/status_codes.py:285
msgid "Installed into assembly"
msgstr "Montajda kullanıldı"

#: InvenTree/status_codes.py:286
msgid "Removed from assembly"
msgstr "Montajdan çıkarıldı"

#: InvenTree/status_codes.py:288
msgid "Installed component item"
msgstr "Bileşen ögesinde kullanıldı"

#: InvenTree/status_codes.py:289
msgid "Removed component item"
msgstr "Bileşen ögesinden çıkarıldı"

#: InvenTree/status_codes.py:291
msgid "Split from parent item"
msgstr "Üst ögeden ayır"

#: InvenTree/status_codes.py:292
msgid "Split child item"
msgstr "Alt ögeyi ayır"

#: InvenTree/status_codes.py:294 templates/js/translated/stock.js:2196
msgid "Merged stock items"
msgstr ""

#: InvenTree/status_codes.py:296 templates/js/translated/table_filters.js:213
msgid "Sent to customer"
msgstr "Müşteriye gönderildi"

#: InvenTree/status_codes.py:297
msgid "Returned from customer"
msgstr "Müşteriden geri döndü"

#: InvenTree/status_codes.py:299
msgid "Build order output created"
msgstr "Yapım emri çıktısı oluşturuldu"

#: InvenTree/status_codes.py:300
msgid "Build order output completed"
msgstr "Yapım emri çıktısı tamamlandı"

#: InvenTree/status_codes.py:302
msgid "Received against purchase order"
msgstr "Satın alma emri karşılığında alındı"

#: InvenTree/status_codes.py:317
msgid "Production"
msgstr "Üretim"

#: InvenTree/validators.py:25
msgid "Not a valid currency code"
msgstr "Geçerli bir para birimi kodu değil"

#: InvenTree/validators.py:53
msgid "Invalid character in part name"
msgstr "Parça adında geçersiz karakter"

#: InvenTree/validators.py:66
#, python-brace-format
msgid "IPN must match regex pattern {pat}"
msgstr "IPN regex kalıbıyla eşleşmelidir {pat}"

#: InvenTree/validators.py:80 InvenTree/validators.py:94
#: InvenTree/validators.py:108
#, python-brace-format
msgid "Reference must match pattern {pattern}"
msgstr "Referans {pattern} deseniyle mutlaka eşleşmeli"

#: InvenTree/validators.py:116
#, python-brace-format
msgid "Illegal character in name ({x})"
msgstr "({x}) adında geçersiz karakter"

#: InvenTree/validators.py:137 InvenTree/validators.py:153
msgid "Overage value must not be negative"
msgstr "Fazlalık değeri negatif olmamalıdır"

#: InvenTree/validators.py:155
msgid "Overage must not exceed 100%"
msgstr "Fazlalık %100'ü geçmemelidir"

#: InvenTree/validators.py:162
msgid "Invalid value for overage"
msgstr ""

#: InvenTree/views.py:538
msgid "Delete Item"
msgstr "Ögeyi Sil"

#: InvenTree/views.py:587
msgid "Check box to confirm item deletion"
msgstr "Öge silme işlemini onaylamak için kutuyu işaretleyin"

#: InvenTree/views.py:602 templates/InvenTree/settings/user.html:21
msgid "Edit User Information"
msgstr "Kullanıcı Bilgisini Düzenle"

#: InvenTree/views.py:613 templates/InvenTree/settings/user.html:19
msgid "Set Password"
msgstr "Şifre Belirle"

#: InvenTree/views.py:632
msgid "Password fields must match"
msgstr "Parola alanları eşleşmelidir"

#: InvenTree/views.py:883 templates/navbar.html:126
msgid "System Information"
msgstr "Sistem Bilgisi"

#: barcodes/api.py:54 barcodes/api.py:152
msgid "Must provide barcode_data parameter"
msgstr "Barcode_data parametresini sağlamalıdır"

#: barcodes/api.py:128
msgid "No match found for barcode data"
msgstr "Barkod verisi için eşleşme bulunamadı"

#: barcodes/api.py:130
msgid "Match found for barcode data"
msgstr "Barkod verisi için eşleşme bulundu"

#: barcodes/api.py:155
msgid "Must provide stockitem parameter"
msgstr "Stok kalemi parametresi sağlamalıdır"

#: barcodes/api.py:162
msgid "No matching stock item found"
msgstr "Eşleşen stok kalemi bulunamadı"

#: barcodes/api.py:193
msgid "Barcode already matches Stock Item"
msgstr ""

#: barcodes/api.py:197
msgid "Barcode already matches Stock Location"
msgstr ""

#: barcodes/api.py:201
msgid "Barcode already matches Part"
msgstr ""

#: barcodes/api.py:207 barcodes/api.py:219
msgid "Barcode hash already matches Stock Item"
msgstr ""

#: barcodes/api.py:225
msgid "Barcode associated with Stock Item"
msgstr ""

#: build/forms.py:20
msgid "Confirm cancel"
msgstr "İptali Onayla"

#: build/forms.py:20 build/views.py:62
msgid "Confirm build cancellation"
msgstr "Yapım işi iptalini onayla"

#: build/models.py:135
msgid "Invalid choice for parent build"
msgstr ""

#: build/models.py:139 build/templates/build/build_base.html:9
#: build/templates/build/build_base.html:27
#: report/templates/report/inventree_build_order_base.html:106
#: templates/js/translated/build.js:676 templates/js/translated/stock.js:2414
msgid "Build Order"
msgstr "Yapım İşi Emri"

#: build/models.py:140 build/templates/build/build_base.html:13
#: build/templates/build/index.html:8 build/templates/build/index.html:12
#: order/templates/order/sales_order_detail.html:92
#: order/templates/order/so_sidebar.html:13
#: part/templates/part/part_sidebar.html:21 templates/InvenTree/index.html:221
#: templates/InvenTree/search.html:139
#: templates/InvenTree/settings/sidebar.html:43 users/models.py:44
msgid "Build Orders"
msgstr "Yapım İşi Emirleri"

#: build/models.py:200
msgid "Build Order Reference"
msgstr "Yapım İşi Emri Referansı"

#: build/models.py:201 order/models.py:213 order/models.py:541
#: order/models.py:812 part/models.py:2714
#: part/templates/part/upload_bom.html:54
#: report/templates/report/inventree_po_report.html:92
#: report/templates/report/inventree_so_report.html:92
#: templates/js/translated/bom.js:772 templates/js/translated/build.js:1401
#: templates/js/translated/order.js:1050 templates/js/translated/order.js:2144
msgid "Reference"
msgstr "Referans"

#: build/models.py:212
msgid "Brief description of the build"
msgstr "Yapım işinin kısa açıklaması"

#: build/models.py:221 build/templates/build/build_base.html:169
#: build/templates/build/detail.html:88
msgid "Parent Build"
msgstr "Üst Yapım İşi"

#: build/models.py:222
msgid "BuildOrder to which this build is allocated"
msgstr "Bu yapım işinin tahsis edildiği yapım işi emri"

#: build/models.py:227 build/templates/build/build_base.html:77
#: build/templates/build/detail.html:30 company/models.py:705
#: order/models.py:876 order/models.py:950
#: order/templates/order/order_wizard/select_parts.html:32 part/models.py:359
#: part/models.py:2247 part/models.py:2263 part/models.py:2282
#: part/models.py:2299 part/models.py:2401 part/models.py:2523
#: part/models.py:2613 part/models.py:2689 part/models.py:2996
#: part/serializers.py:666 part/templates/part/part_app_base.html:8
#: part/templates/part/part_pricing.html:12
#: part/templates/part/set_category.html:13
#: part/templates/part/upload_bom.html:52
#: report/templates/report/inventree_build_order_base.html:110
#: report/templates/report/inventree_po_report.html:90
#: report/templates/report/inventree_so_report.html:90
#: templates/InvenTree/search.html:80
#: templates/email/build_order_required_stock.html:17
#: templates/email/low_stock_notification.html:16
#: templates/js/translated/barcode.js:383 templates/js/translated/bom.js:551
#: templates/js/translated/bom.js:730 templates/js/translated/build.js:902
#: templates/js/translated/build.js:1270 templates/js/translated/build.js:1655
#: templates/js/translated/build.js:1925 templates/js/translated/company.js:492
#: templates/js/translated/company.js:749 templates/js/translated/order.js:84
#: templates/js/translated/order.js:586 templates/js/translated/order.js:1004
#: templates/js/translated/order.js:1576 templates/js/translated/order.js:1933
#: templates/js/translated/order.js:2128 templates/js/translated/part.js:984
#: templates/js/translated/part.js:1065 templates/js/translated/part.js:1232
#: templates/js/translated/stock.js:563 templates/js/translated/stock.js:728
#: templates/js/translated/stock.js:935 templates/js/translated/stock.js:1658
#: templates/js/translated/stock.js:2891 templates/js/translated/stock.js:2990
msgid "Part"
msgstr "Parça"

#: build/models.py:235
msgid "Select part to build"
msgstr "Yapım işi için parça seçin"

#: build/models.py:240
msgid "Sales Order Reference"
msgstr "Satış Emri Referansı"

#: build/models.py:244
msgid "SalesOrder to which this build is allocated"
msgstr "Bu yapım işinin tahsis edildiği satış emri"

#: build/models.py:249 templates/js/translated/build.js:1643
#: templates/js/translated/order.js:1564
msgid "Source Location"
msgstr "Kaynak Konum"

#: build/models.py:253
msgid "Select location to take stock from for this build (leave blank to take from any stock location)"
msgstr "Bu yapım işi için stok alınacak konumu seçin (her hangi bir stok konumundan alınması için boş bırakın)"

#: build/models.py:258
msgid "Destination Location"
msgstr "Hedef Konum"

#: build/models.py:262
msgid "Select location where the completed items will be stored"
msgstr "Tamamlanmış ögelerin saklanacağı konumu seçiniz"

#: build/models.py:266
msgid "Build Quantity"
msgstr "Yapım İşi Miktarı"

#: build/models.py:269
msgid "Number of stock items to build"
msgstr "Yapım işi stok kalemlerinin sayısı"

#: build/models.py:273
msgid "Completed items"
msgstr "Tamamlanmış ögeler"

#: build/models.py:275
msgid "Number of stock items which have been completed"
msgstr "Tamamlanan stok kalemlerinin sayısı"

#: build/models.py:279 part/templates/part/part_base.html:234
msgid "Build Status"
msgstr "Yapım İşi Durumu"

#: build/models.py:283
msgid "Build status code"
msgstr "Yapım işi durum kodu"

#: build/models.py:287 build/serializers.py:218 stock/models.py:533
msgid "Batch Code"
msgstr "Sıra numarası"

#: build/models.py:291 build/serializers.py:219
msgid "Batch code for this build output"
msgstr "Yapım işi çıktısı için sıra numarası"

#: build/models.py:294 order/models.py:129 part/models.py:999
#: part/templates/part/part_base.html:313 templates/js/translated/order.js:1271
msgid "Creation Date"
msgstr "Oluşturulma tarihi"

#: build/models.py:298 order/models.py:563
msgid "Target completion date"
msgstr "Hedef tamamlama tarihi"

#: build/models.py:299
msgid "Target date for build completion. Build will be overdue after this date."
msgstr "Yapım işinin tamamlanması için hedef tarih. Bu tarihten sonra yapım işi gecikmiş olacak."

#: build/models.py:302 order/models.py:255
#: templates/js/translated/build.js:1996
msgid "Completion Date"
msgstr "Tamamlama tarihi"

#: build/models.py:308
msgid "completed by"
msgstr "tamamlayan"

#: build/models.py:316 templates/js/translated/build.js:1967
msgid "Issued by"
msgstr "Veren"

#: build/models.py:317
msgid "User who issued this build order"
msgstr "Bu yapım işi emrini veren kullanıcı"

#: build/models.py:325 build/templates/build/build_base.html:190
#: build/templates/build/detail.html:116 order/models.py:143
#: order/templates/order/order_base.html:170
#: order/templates/order/sales_order_base.html:182 part/models.py:1003
#: report/templates/report/inventree_build_order_base.html:159
#: templates/js/translated/build.js:1979 templates/js/translated/order.js:864
msgid "Responsible"
msgstr "Sorumlu"

#: build/models.py:326
msgid "User responsible for this build order"
msgstr "Bu yapım işi emrinden sorumlu kullanıcı"

#: build/models.py:331 build/templates/build/detail.html:102
#: company/templates/company/manufacturer_part.html:102
#: company/templates/company/supplier_part.html:126
#: part/templates/part/part_base.html:354 stock/models.py:527
#: stock/templates/stock/item_base.html:375
msgid "External Link"
msgstr "Harici Bağlantı"

#: build/models.py:336 build/serializers.py:380
#: build/templates/build/sidebar.html:21 company/models.py:142
#: company/models.py:577 company/templates/company/sidebar.html:25
#: order/models.py:147 order/models.py:814 order/models.py:1071
#: order/templates/order/po_sidebar.html:11
#: order/templates/order/so_sidebar.html:17 part/models.py:988
#: part/templates/part/detail.html:140 part/templates/part/part_sidebar.html:57
#: report/templates/report/inventree_build_order_base.html:173
#: stock/forms.py:137 stock/forms.py:171 stock/models.py:599
#: stock/models.py:1895 stock/models.py:2001 stock/serializers.py:332
#: stock/serializers.py:697 stock/serializers.py:795 stock/serializers.py:927
#: stock/templates/stock/stock_sidebar.html:25
#: templates/js/translated/barcode.js:58 templates/js/translated/bom.js:936
#: templates/js/translated/company.js:845 templates/js/translated/order.js:1149
#: templates/js/translated/order.js:1445 templates/js/translated/order.js:2280
#: templates/js/translated/stock.js:1345 templates/js/translated/stock.js:1927
msgid "Notes"
msgstr "Notlar"

#: build/models.py:337
msgid "Extra build notes"
msgstr "Yapım işi için ekstra notlar"

#: build/models.py:756
msgid "No build output specified"
msgstr "Yapım işi çıktısı belirtilmedi"

#: build/models.py:759
msgid "Build output is already completed"
msgstr "Yapım işi çıktısı zaten tamamlanmış"

#: build/models.py:762
msgid "Build output does not match Build Order"
msgstr "Yapım işi çıktısı, yapım işi emri ile eşleşmiyor"

#: build/models.py:1154
msgid "Build item must specify a build output, as master part is marked as trackable"
msgstr "Ana parça izlenebilir olarak işaretlendiğinden, yapım işi çıktısı için bir yapım işi ögesi belirtmelidir"

#: build/models.py:1163
#, python-brace-format
msgid "Allocated quantity ({q}) must not execed available stock quantity ({a})"
msgstr ""

#: build/models.py:1173
msgid "Stock item is over-allocated"
msgstr "Stok kalemi fazladan tahsis edilmiş"

#: build/models.py:1179 order/models.py:1189
msgid "Allocation quantity must be greater than zero"
msgstr "Tahsis edilen miktar sıfırdan büyük olmalıdır"

#: build/models.py:1185
msgid "Quantity must be 1 for serialized stock"
msgstr "Seri numaralı stok için miktar bir olmalı"

#: build/models.py:1242
msgid "Selected stock item not found in BOM"
msgstr ""

#: build/models.py:1302 stock/templates/stock/item_base.html:347
#: templates/InvenTree/search.html:137 templates/js/translated/build.js:1898
#: templates/navbar.html:35
msgid "Build"
msgstr "Yapım İşi"

#: build/models.py:1303
msgid "Build to allocate parts"
msgstr "Yapım işi için tahsis edilen parçalar"

#: build/models.py:1319 build/serializers.py:570 order/serializers.py:696
#: order/serializers.py:714 stock/serializers.py:404 stock/serializers.py:635
#: stock/serializers.py:753 stock/templates/stock/item_base.html:9
#: stock/templates/stock/item_base.html:23
#: stock/templates/stock/item_base.html:369
#: templates/js/translated/build.js:687 templates/js/translated/build.js:692
#: templates/js/translated/build.js:1657 templates/js/translated/build.js:2041
#: templates/js/translated/order.js:85 templates/js/translated/order.js:1577
#: templates/js/translated/order.js:1832 templates/js/translated/order.js:1837
#: templates/js/translated/order.js:1940 templates/js/translated/order.js:2030
#: templates/js/translated/stock.js:564 templates/js/translated/stock.js:729
#: templates/js/translated/stock.js:2752
msgid "Stock Item"
msgstr "Stok Kalemi"

#: build/models.py:1320
msgid "Source stock item"
msgstr "Kaynak stok kalemi"

#: build/models.py:1332 build/serializers.py:188
#: build/templates/build/build_base.html:82
#: build/templates/build/detail.html:35 common/models.py:1275
#: company/forms.py:42 company/templates/company/supplier_part.html:251
#: order/models.py:805 order/models.py:1229 order/serializers.py:816
#: order/templates/order/order_wizard/match_parts.html:30
#: order/templates/order/order_wizard/select_parts.html:34 part/forms.py:144
#: part/forms.py:160 part/forms.py:176 part/models.py:2705
#: part/templates/part/detail.html:995 part/templates/part/detail.html:1081
#: part/templates/part/part_pricing.html:16
#: part/templates/part/upload_bom.html:53
#: report/templates/report/inventree_build_order_base.html:114
#: report/templates/report/inventree_po_report.html:91
#: report/templates/report/inventree_so_report.html:91
#: report/templates/report/inventree_test_report_base.html:81
#: report/templates/report/inventree_test_report_base.html:139
#: stock/forms.py:139 stock/serializers.py:293
#: stock/templates/stock/item_base.html:183
#: stock/templates/stock/item_base.html:264
#: stock/templates/stock/item_base.html:272
#: templates/js/translated/barcode.js:385 templates/js/translated/bom.js:780
#: templates/js/translated/build.js:375 templates/js/translated/build.js:523
#: templates/js/translated/build.js:714 templates/js/translated/build.js:911
#: templates/js/translated/build.js:921 templates/js/translated/build.js:1297
#: templates/js/translated/build.js:1658
#: templates/js/translated/model_renderers.js:99
#: templates/js/translated/order.js:101 templates/js/translated/order.js:1056
#: templates/js/translated/order.js:1578 templates/js/translated/order.js:1859
#: templates/js/translated/order.js:1947 templates/js/translated/order.js:2036
#: templates/js/translated/order.js:2150 templates/js/translated/part.js:906
#: templates/js/translated/part.js:1862 templates/js/translated/part.js:1985
#: templates/js/translated/part.js:2063 templates/js/translated/stock.js:392
#: templates/js/translated/stock.js:589 templates/js/translated/stock.js:759
#: templates/js/translated/stock.js:2801 templates/js/translated/stock.js:2903
msgid "Quantity"
msgstr "Miktar"

#: build/models.py:1333
msgid "Stock quantity to allocate to build"
msgstr "Yapım işi için tahsis edilen stok miktarı"

#: build/models.py:1341
msgid "Install into"
msgstr "Kurulduğu yer"

#: build/models.py:1342
msgid "Destination stock item"
msgstr "Hedef stok kalemi"

#: build/serializers.py:138 build/serializers.py:599
msgid "Build Output"
msgstr ""

#: build/serializers.py:150
msgid "Build output does not match the parent build"
msgstr ""

#: build/serializers.py:154
msgid "Output part does not match BuildOrder part"
msgstr ""

#: build/serializers.py:158
msgid "This build output has already been completed"
msgstr ""

#: build/serializers.py:164
msgid "This build output is not fully allocated"
msgstr ""

#: build/serializers.py:189
msgid "Enter quantity for build output"
msgstr "Yapım işi çıktısı için miktarını girin"
<<<<<<< HEAD

#: build/serializers.py:201 build/serializers.py:590 order/models.py:280
#: order/serializers.py:240 part/serializers.py:471 part/serializers.py:826
#: stock/models.py:367 stock/models.py:1105 stock/serializers.py:305
msgid "Quantity must be greater than zero"
msgstr ""

#: build/serializers.py:208
msgid "Integer quantity required for trackable parts"
msgstr ""

#: build/serializers.py:211
msgid "Integer quantity required, as the bill of materials contains trackable parts"
msgstr ""

#: build/serializers.py:225 order/serializers.py:820 stock/forms.py:78
#: stock/serializers.py:314 templates/js/translated/stock.js:239
#: templates/js/translated/stock.js:393
msgid "Serial Numbers"
msgstr "Seri Numaraları"

#: build/serializers.py:226
msgid "Enter serial numbers for build outputs"
msgstr "Yapım işi çıktısı için seri numaraları girin"

#: build/serializers.py:239
msgid "Auto Allocate Serial Numbers"
msgstr ""

#: build/serializers.py:240
msgid "Automatically allocate required items with matching serial numbers"
msgstr ""

#: build/serializers.py:274 stock/api.py:549
msgid "The following serial numbers already exist"
msgstr ""

#: build/serializers.py:327 build/serializers.py:392
msgid "A list of build outputs must be provided"
msgstr ""

=======

#: build/serializers.py:201 build/serializers.py:590 order/models.py:280
#: order/serializers.py:240 part/serializers.py:471 part/serializers.py:826
#: stock/models.py:367 stock/models.py:1105 stock/serializers.py:305
msgid "Quantity must be greater than zero"
msgstr ""

#: build/serializers.py:208
msgid "Integer quantity required for trackable parts"
msgstr ""

#: build/serializers.py:211
msgid "Integer quantity required, as the bill of materials contains trackable parts"
msgstr ""

#: build/serializers.py:225 order/serializers.py:820 stock/forms.py:78
#: stock/serializers.py:314 templates/js/translated/stock.js:239
#: templates/js/translated/stock.js:393
msgid "Serial Numbers"
msgstr "Seri Numaraları"

#: build/serializers.py:226
msgid "Enter serial numbers for build outputs"
msgstr "Yapım işi çıktısı için seri numaraları girin"

#: build/serializers.py:239
msgid "Auto Allocate Serial Numbers"
msgstr ""

#: build/serializers.py:240
msgid "Automatically allocate required items with matching serial numbers"
msgstr ""

#: build/serializers.py:274 stock/api.py:549
msgid "The following serial numbers already exist"
msgstr ""

#: build/serializers.py:327 build/serializers.py:392
msgid "A list of build outputs must be provided"
msgstr ""

>>>>>>> ebd811eb
#: build/serializers.py:369 order/serializers.py:226 order/serializers.py:294
#: stock/forms.py:169 stock/serializers.py:325 stock/serializers.py:788
#: stock/serializers.py:1029 stock/templates/stock/item_base.html:315
#: templates/js/translated/barcode.js:384
#: templates/js/translated/barcode.js:557 templates/js/translated/build.js:699
#: templates/js/translated/build.js:1309 templates/js/translated/order.js:508
#: templates/js/translated/order.js:1844 templates/js/translated/order.js:1955
#: templates/js/translated/order.js:1963 templates/js/translated/order.js:2044
#: templates/js/translated/part.js:179 templates/js/translated/stock.js:565
#: templates/js/translated/stock.js:730 templates/js/translated/stock.js:937
#: templates/js/translated/stock.js:1808 templates/js/translated/stock.js:2693
msgid "Location"
msgstr "Konum"

#: build/serializers.py:370
msgid "Location for completed build outputs"
msgstr ""

#: build/serializers.py:376 build/templates/build/build_base.html:142
#: build/templates/build/detail.html:63 order/models.py:557
#: order/serializers.py:247 stock/templates/stock/item_base.html:189
#: templates/js/translated/barcode.js:140 templates/js/translated/build.js:1954
#: templates/js/translated/order.js:591 templates/js/translated/order.js:840
#: templates/js/translated/order.js:1263 templates/js/translated/stock.js:1783
#: templates/js/translated/stock.js:2770 templates/js/translated/stock.js:2919
msgid "Status"
msgstr "Durum"

#: build/serializers.py:428
msgid "Accept Unallocated"
msgstr ""

#: build/serializers.py:429
msgid "Accept that stock items have not been fully allocated to this build order"
msgstr ""

#: build/serializers.py:439 templates/js/translated/build.js:150
msgid "Required stock has not been fully allocated"
msgstr "Gerekli stok tamamen tahsis edilemedi"

#: build/serializers.py:444
msgid "Accept Incomplete"
msgstr ""

#: build/serializers.py:445
msgid "Accept that the required number of build outputs have not been completed"
msgstr ""

#: build/serializers.py:455 templates/js/translated/build.js:154
msgid "Required build quantity has not been completed"
msgstr "Gerekli yapım işi miktarı tamamlanmadı"

#: build/serializers.py:464
msgid "Build order has incomplete outputs"
msgstr ""

#: build/serializers.py:467 build/templates/build/build_base.html:95
msgid "No build outputs have been created for this build order"
msgstr ""

#: build/serializers.py:495 build/serializers.py:544 part/models.py:2829
#: part/models.py:2988
msgid "BOM Item"
msgstr ""

#: build/serializers.py:505
msgid "Build output"
msgstr ""

#: build/serializers.py:514
msgid "Build output must point to the same build"
msgstr ""

#: build/serializers.py:561
msgid "bom_item.part must point to the same part as the build order"
msgstr ""

#: build/serializers.py:576 stock/serializers.py:642
msgid "Item must be in stock"
msgstr ""

#: build/serializers.py:632 order/serializers.py:747
#, python-brace-format
msgid "Available quantity ({q}) exceeded"
msgstr ""

#: build/serializers.py:638
msgid "Build output must be specified for allocation of tracked parts"
msgstr ""

#: build/serializers.py:645
msgid "Build output cannot be specified for allocation of untracked parts"
msgstr ""

#: build/serializers.py:673 order/serializers.py:990
msgid "Allocation items must be provided"
msgstr ""

#: build/tasks.py:98
msgid "Stock required for build order"
msgstr ""

#: build/templates/build/build_base.html:39
#: order/templates/order/order_base.html:28
#: order/templates/order/sales_order_base.html:38
msgid "Print actions"
msgstr "Yazdırma işlemleri"

#: build/templates/build/build_base.html:43
msgid "Print build order report"
msgstr ""

#: build/templates/build/build_base.html:50
msgid "Build actions"
msgstr "Yapım İşi işlemleri"

#: build/templates/build/build_base.html:54
msgid "Edit Build"
msgstr "Yapım İşini Düzenle"

#: build/templates/build/build_base.html:56
#: build/templates/build/build_base.html:220 build/views.py:53
msgid "Cancel Build"
msgstr "Yapım İşini İptal Et"

#: build/templates/build/build_base.html:59
msgid "Delete Build"
msgstr ""

#: build/templates/build/build_base.html:64
#: build/templates/build/build_base.html:65
msgid "Complete Build"
msgstr "Tamamlanmış Yapım İşi"

#: build/templates/build/build_base.html:87
msgid "Build Description"
msgstr ""

#: build/templates/build/build_base.html:101
#, python-format
msgid "This Build Order is allocated to Sales Order %(link)s"
msgstr "Bu yapım işi emri, %(link)s sipariş emrine tahsis edilmiştir"

#: build/templates/build/build_base.html:108
#, python-format
msgid "This Build Order is a child of Build Order %(link)s"
msgstr "Bu yapım işi emri, %(link)s yapım iş emrinin altıdır"

#: build/templates/build/build_base.html:115
msgid "Build Order is ready to mark as completed"
msgstr "Yapım işi tamamlandı olarak işaretlenmeye hazır"

#: build/templates/build/build_base.html:120
msgid "Build Order cannot be completed as outstanding outputs remain"
msgstr "Bekleyen çıktılar kaldığı için yapım işi emri tamamlanamıyor"

#: build/templates/build/build_base.html:125
msgid "Required build quantity has not yet been completed"
msgstr "Gerekli yapım işi miktarı henüz tamamlanmadı"

#: build/templates/build/build_base.html:130
msgid "Stock has not been fully allocated to this Build Order"
msgstr "Stok, yapım işi emri için tamamen tahsis edilemedi"

#: build/templates/build/build_base.html:151
#: build/templates/build/detail.html:132
#: order/templates/order/order_base.html:156
#: order/templates/order/sales_order_base.html:163
#: report/templates/report/inventree_build_order_base.html:126
#: templates/js/translated/build.js:1991 templates/js/translated/order.js:854
#: templates/js/translated/order.js:1276
msgid "Target Date"
msgstr "Hedeflenen tarih"

#: build/templates/build/build_base.html:156
#, python-format
msgid "This build was due on %(target)s"
msgstr "Bu yapım işinin %(target)s tarihinde süresi doluyor"

#: build/templates/build/build_base.html:156
#: build/templates/build/build_base.html:201
#: order/templates/order/order_base.html:98
#: order/templates/order/sales_order_base.html:93
#: templates/js/translated/table_filters.js:294
#: templates/js/translated/table_filters.js:335
#: templates/js/translated/table_filters.js:356
msgid "Overdue"
msgstr "Vadesi geçmiş"

#: build/templates/build/build_base.html:163
#: build/templates/build/detail.html:68 build/templates/build/detail.html:143
#: order/templates/order/sales_order_base.html:170
#: templates/js/translated/build.js:1940
#: templates/js/translated/table_filters.js:365
msgid "Completed"
msgstr "Tamamlandı"

#: build/templates/build/build_base.html:176
#: build/templates/build/detail.html:95 order/models.py:947
#: order/models.py:1043 order/templates/order/sales_order_base.html:9
#: order/templates/order/sales_order_base.html:28
#: report/templates/report/inventree_build_order_base.html:136
#: report/templates/report/inventree_so_report.html:77
#: stock/templates/stock/item_base.html:309
#: templates/js/translated/order.js:1218 templates/js/translated/stock.js:2428
msgid "Sales Order"
msgstr "Sipariş Emri"

#: build/templates/build/build_base.html:183
#: build/templates/build/detail.html:109
#: report/templates/report/inventree_build_order_base.html:153
msgid "Issued By"
msgstr "Veren"

#: build/templates/build/build_base.html:228
msgid "Incomplete Outputs"
msgstr "Tamamlanmamış Çıktılar"

#: build/templates/build/build_base.html:229
msgid "Build Order cannot be completed as incomplete build outputs remain"
msgstr "Tamamlanmamış yapım işi çıktıları kaldığı için yapım işi emri tamamlanamıyor"

#: build/templates/build/cancel.html:5
msgid "Are you sure you wish to cancel this build?"
msgstr ""

#: build/templates/build/detail.html:16
msgid "Build Details"
msgstr "Yapım İşi Detayları"

#: build/templates/build/detail.html:39
msgid "Stock Source"
msgstr "Stok Kaynağı"

#: build/templates/build/detail.html:44
msgid "Stock can be taken from any available location."
msgstr "Stok herhangi bir konumdan alınabilir."

#: build/templates/build/detail.html:50 order/models.py:898 stock/forms.py:133
#: templates/js/translated/order.js:592 templates/js/translated/order.js:1138
msgid "Destination"
msgstr "Hedef"

#: build/templates/build/detail.html:57
msgid "Destination location not specified"
msgstr "Hedef konumu belirtilmedi"

#: build/templates/build/detail.html:74 templates/js/translated/build.js:929
msgid "Allocated Parts"
msgstr ""

#: build/templates/build/detail.html:81
#: stock/templates/stock/item_base.html:333
#: templates/js/translated/stock.js:1797 templates/js/translated/stock.js:2926
#: templates/js/translated/table_filters.js:151
#: templates/js/translated/table_filters.js:238
msgid "Batch"
msgstr "Toplu"

#: build/templates/build/detail.html:127
#: order/templates/order/order_base.html:143
#: order/templates/order/sales_order_base.html:157
#: templates/js/translated/build.js:1962
msgid "Created"
msgstr "Oluşturuldu"

#: build/templates/build/detail.html:138
msgid "No target date set"
msgstr "Hedef tarih ayarlanmadı"

#: build/templates/build/detail.html:147
msgid "Build not complete"
msgstr "Yapım İşi tamamlanmadı"

#: build/templates/build/detail.html:158 build/templates/build/sidebar.html:17
msgid "Child Build Orders"
msgstr "Alt Yapım İşi Emrileri"

#: build/templates/build/detail.html:173
msgid "Allocate Stock to Build"
msgstr "Yapım İşi için Stok Tahsis Et"

#: build/templates/build/detail.html:177 templates/js/translated/build.js:1484
msgid "Unallocate stock"
msgstr "Stok tahsisini kaldır"

#: build/templates/build/detail.html:178
msgid "Unallocate Stock"
msgstr "Stok Tahsisini Kaldır"

#: build/templates/build/detail.html:180
msgid "Allocate stock to build"
msgstr "Yapım işi için stok tahsis et"

#: build/templates/build/detail.html:181 build/templates/build/sidebar.html:8
msgid "Allocate Stock"
msgstr "Stok Tahsis Et"

#: build/templates/build/detail.html:184
msgid "Order required parts"
msgstr "Gerekli parçaları sipariş edin"

#: build/templates/build/detail.html:185
#: company/templates/company/detail.html:38
#: company/templates/company/detail.html:85 order/views.py:463
#: part/templates/part/category.html:177
msgid "Order Parts"
msgstr "Parça Siparişi"

#: build/templates/build/detail.html:197
msgid "Untracked stock has been fully allocated for this Build Order"
msgstr "Takip edilmeyen stok yapım işi emri için tamamen tahsis edildi"

#: build/templates/build/detail.html:201
msgid "Untracked stock has not been fully allocated for this Build Order"
msgstr "Takip edilmeyen stok yapım işi emri için tamamen tahsis edilemedi"

#: build/templates/build/detail.html:208
msgid "Allocate selected items"
msgstr ""

#: build/templates/build/detail.html:218
msgid "This Build Order does not have any associated untracked BOM items"
msgstr "Bu yapım işi emri, herhangi bir takip edilmeyen malzeme listesi öğesine sahip değil"

#: build/templates/build/detail.html:227
msgid "Incomplete Build Outputs"
msgstr "Tamamlanmamış Yapım İşi Çıktıları"

#: build/templates/build/detail.html:231
msgid "Create new build output"
msgstr "Yeni yapım işi çıktısı oluştur"

#: build/templates/build/detail.html:232
msgid "New Build Output"
msgstr ""

#: build/templates/build/detail.html:246
msgid "Output Actions"
msgstr ""

#: build/templates/build/detail.html:250
msgid "Complete selected build outputs"
msgstr ""

#: build/templates/build/detail.html:251
msgid "Complete outputs"
msgstr ""
<<<<<<< HEAD

#: build/templates/build/detail.html:253
msgid "Delete selected build outputs"
msgstr ""

#: build/templates/build/detail.html:254
msgid "Delete outputs"
msgstr ""

=======

#: build/templates/build/detail.html:253
msgid "Delete selected build outputs"
msgstr ""

#: build/templates/build/detail.html:254
msgid "Delete outputs"
msgstr ""

>>>>>>> ebd811eb
#: build/templates/build/detail.html:270
msgid "Completed Build Outputs"
msgstr "Tamamlanmış Yapım İşi Çıktıları"

#: build/templates/build/detail.html:282 build/templates/build/sidebar.html:19
#: order/templates/order/po_sidebar.html:9
#: order/templates/order/purchase_order_detail.html:60
#: order/templates/order/sales_order_detail.html:107
#: order/templates/order/so_sidebar.html:15 part/templates/part/detail.html:216
#: part/templates/part/part_sidebar.html:55 stock/templates/stock/item.html:112
#: stock/templates/stock/stock_sidebar.html:23
msgid "Attachments"
msgstr "Ekler"

#: build/templates/build/detail.html:298
msgid "Build Notes"
msgstr "Yapım İşi Notları"

#: build/templates/build/detail.html:302 build/templates/build/detail.html:478
#: company/templates/company/detail.html:188
#: company/templates/company/detail.html:215
#: order/templates/order/purchase_order_detail.html:80
#: order/templates/order/purchase_order_detail.html:108
#: order/templates/order/sales_order_detail.html:127
#: order/templates/order/sales_order_detail.html:186
#: part/templates/part/detail.html:144 stock/templates/stock/item.html:132
#: stock/templates/stock/item.html:230
msgid "Edit Notes"
msgstr "Notları Düzenle"

#: build/templates/build/detail.html:502
msgid "Allocation Complete"
msgstr ""

#: build/templates/build/detail.html:503
msgid "All untracked stock items have been allocated"
msgstr ""

#: build/templates/build/index.html:18 part/templates/part/detail.html:323
msgid "New Build Order"
msgstr "Yeni Yapım İşi Emri"

#: build/templates/build/index.html:37 build/templates/build/index.html:38
msgid "Print Build Orders"
msgstr "Yapım İşi Emirlerini Yazdır"

#: build/templates/build/index.html:44
#: order/templates/order/purchase_orders.html:34
#: order/templates/order/sales_orders.html:37
msgid "Display calendar view"
msgstr "Takvim görünümünü görüntüle"

#: build/templates/build/index.html:47
#: order/templates/order/purchase_orders.html:37
#: order/templates/order/sales_orders.html:40
msgid "Display list view"
msgstr "Liste görünümünü görüntüle"

#: build/templates/build/sidebar.html:5
msgid "Build Order Details"
msgstr ""

#: build/templates/build/sidebar.html:12
msgid "Pending Items"
msgstr ""

#: build/templates/build/sidebar.html:15
msgid "Completed Items"
msgstr ""

#: build/views.py:73
msgid "Build was cancelled"
msgstr "Yapım işi iptal edildi"

#: build/views.py:114
msgid "Delete Build Order"
msgstr "Yapım İşi Emrini Sil"

#: common/files.py:65
msgid "Unsupported file format: {ext.upper()}"
msgstr "Desteklenmeyen dosya formatı: {ext.upper()}"

#: common/files.py:67
msgid "Error reading file (invalid encoding)"
msgstr "Dosya okurken hata (geçersiz biçim)"

#: common/files.py:72
msgid "Error reading file (invalid format)"
msgstr "Dosya okurken hata (geçersiz biçim)"

#: common/files.py:74
msgid "Error reading file (incorrect dimension)"
msgstr "Dosya okurken hata (hatalı ölçüler)"

#: common/files.py:76
msgid "Error reading file (data could be corrupted)"
msgstr "Dosya okurken hata (veri bozulmuş olabilir)"

#: common/forms.py:34
msgid "File"
msgstr "Dosya"

#: common/forms.py:35
msgid "Select file to upload"
msgstr "Yüklenecek dosyayı seç"

#: common/forms.py:50
msgid "{name.title()} File"
msgstr "{name.title()} Dosya"

#: common/forms.py:51
#, python-brace-format
msgid "Select {name} file to upload"
msgstr "{name} dosyasını yüklemek için seçin"

#: common/models.py:352
msgid "Settings key (must be unique - case insensitive)"
msgstr ""

#: common/models.py:354
msgid "Settings value"
msgstr ""

#: common/models.py:388
msgid "Chosen value is not a valid option"
msgstr ""

#: common/models.py:408
msgid "Value must be a boolean value"
msgstr ""

#: common/models.py:419
msgid "Value must be an integer value"
msgstr ""

#: common/models.py:442
msgid "Key string must be unique"
msgstr "Anahtar dizesi benzersiz olmalı"

#: common/models.py:561
msgid "No group"
msgstr ""

#: common/models.py:603
msgid "Restart required"
msgstr ""

#: common/models.py:604
msgid "A setting has been changed which requires a server restart"
msgstr ""

#: common/models.py:611
msgid "InvenTree Instance Name"
msgstr ""

#: common/models.py:613
msgid "String descriptor for the server instance"
msgstr ""

#: common/models.py:617
msgid "Use instance name"
msgstr ""

#: common/models.py:618
msgid "Use the instance name in the title-bar"
msgstr ""

#: common/models.py:624 company/models.py:100 company/models.py:101
msgid "Company name"
msgstr "Şirket adı"

#: common/models.py:625
msgid "Internal company name"
msgstr ""

#: common/models.py:630
msgid "Base URL"
msgstr "Ana URL"

#: common/models.py:631
msgid "Base URL for server instance"
msgstr ""

#: common/models.py:637
msgid "Default Currency"
msgstr "Varsayılan Para Birimi"

#: common/models.py:638
msgid "Default currency"
msgstr "Varsayılan para birimi"

#: common/models.py:644
msgid "Download from URL"
msgstr "URL'den indir"

#: common/models.py:645
msgid "Allow download of remote images and files from external URL"
msgstr "Harici URL'den resim ve dosyaların indirilmesine izin ver"

#: common/models.py:651 templates/InvenTree/settings/sidebar.html:31
msgid "Barcode Support"
msgstr "Barkod Desteği"

#: common/models.py:652
msgid "Enable barcode scanner support"
msgstr "Barkod tarayıcı desteğini etkinleştir"

#: common/models.py:658
msgid "IPN Regex"
msgstr "DPN Regex"

#: common/models.py:659
msgid "Regular expression pattern for matching Part IPN"
msgstr "Parça DPN eşleştirmesi için Düzenli İfade Kalıbı (Regex)"

#: common/models.py:663
msgid "Allow Duplicate IPN"
msgstr "Yinelenen DPN'ye İzin Ver"

#: common/models.py:664
msgid "Allow multiple parts to share the same IPN"
msgstr "Birden çok parçanın aynı DPN'yi paylaşmasına izin ver"

#: common/models.py:670
msgid "Allow Editing IPN"
msgstr "DPN Düzenlemeye İzin Ver"

#: common/models.py:671
msgid "Allow changing the IPN value while editing a part"
msgstr "Parçayı düzenlerken DPN değiştirmeye izin ver"

#: common/models.py:677
msgid "Copy Part BOM Data"
msgstr ""

#: common/models.py:678
msgid "Copy BOM data by default when duplicating a part"
msgstr ""

#: common/models.py:684
msgid "Copy Part Parameter Data"
msgstr ""

#: common/models.py:685
msgid "Copy parameter data by default when duplicating a part"
msgstr ""

#: common/models.py:691
msgid "Copy Part Test Data"
msgstr ""

#: common/models.py:692
msgid "Copy test data by default when duplicating a part"
msgstr ""

#: common/models.py:698
msgid "Copy Category Parameter Templates"
msgstr "Kategori Paremetre Sablonu Kopyala"

#: common/models.py:699
msgid "Copy category parameter templates when creating a part"
msgstr "Parça oluştururken kategori parametre şablonlarını kopyala"

#: common/models.py:705 part/models.py:2525 report/models.py:187
#: templates/js/translated/table_filters.js:38
#: templates/js/translated/table_filters.js:417
msgid "Template"
msgstr "Şablon"

#: common/models.py:706
msgid "Parts are templates by default"
msgstr "Parçaları varsayılan olan şablondur"

#: common/models.py:712 part/models.py:951 templates/js/translated/bom.js:1300
#: templates/js/translated/table_filters.js:168
#: templates/js/translated/table_filters.js:429
msgid "Assembly"
msgstr "Montaj"

#: common/models.py:713
msgid "Parts can be assembled from other components by default"
msgstr "Parçalar varsayılan olarak başka bileşenlerden monte edilebilir"

#: common/models.py:719 part/models.py:957
#: templates/js/translated/table_filters.js:433
msgid "Component"
msgstr "Bileşen"

#: common/models.py:720
msgid "Parts can be used as sub-components by default"
msgstr "Parçalar varsayılan olarak alt bileşen olarak kullanılabilir"

#: common/models.py:726 part/models.py:968
msgid "Purchaseable"
msgstr "Satın Alınabilir"

#: common/models.py:727
msgid "Parts are purchaseable by default"
msgstr "Parçalar varsayılan olarak satın alınabilir"

#: common/models.py:733 part/models.py:973
#: templates/js/translated/table_filters.js:441
msgid "Salable"
msgstr "Satılabilir"

#: common/models.py:734
msgid "Parts are salable by default"
msgstr "Parçalar varsayılan olarak satılabilir"

#: common/models.py:740 part/models.py:963
#: templates/js/translated/table_filters.js:46
#: templates/js/translated/table_filters.js:100
#: templates/js/translated/table_filters.js:445
msgid "Trackable"
msgstr "Takip Edilebilir"

#: common/models.py:741
msgid "Parts are trackable by default"
msgstr "Parçalar varsayılan olarak takip edilebilir"

#: common/models.py:747 part/models.py:983
#: part/templates/part/part_base.html:147
#: templates/js/translated/table_filters.js:42
msgid "Virtual"
msgstr "Sanal"

#: common/models.py:748
msgid "Parts are virtual by default"
msgstr "Parçalar varsayılan olarak sanaldır"

#: common/models.py:754
msgid "Show Import in Views"
msgstr ""

#: common/models.py:755
msgid "Display the import wizard in some part views"
msgstr ""

#: common/models.py:761
msgid "Show Price in Forms"
msgstr "Formlarda Fiyat Göster"

#: common/models.py:762
msgid "Display part price in some forms"
msgstr ""

#: common/models.py:773
msgid "Show Price in BOM"
msgstr ""

#: common/models.py:774
msgid "Include pricing information in BOM tables"
msgstr ""

#: common/models.py:785
msgid "Show Price History"
msgstr ""

#: common/models.py:786
msgid "Display historical pricing for Part"
msgstr ""

#: common/models.py:792
msgid "Show related parts"
msgstr "İlgili parçaları göster"

#: common/models.py:793
msgid "Display related parts for a part"
msgstr ""

#: common/models.py:799
msgid "Create initial stock"
msgstr ""

#: common/models.py:800
msgid "Create initial stock on part creation"
msgstr ""

#: common/models.py:806
msgid "Internal Prices"
msgstr ""

#: common/models.py:807
msgid "Enable internal prices for parts"
msgstr ""

#: common/models.py:813
msgid "Internal Price as BOM-Price"
msgstr ""

#: common/models.py:814
msgid "Use the internal price (if set) in BOM-price calculations"
msgstr ""

#: common/models.py:820
msgid "Part Name Display Format"
msgstr ""

#: common/models.py:821
msgid "Format to display the part name"
msgstr ""

#: common/models.py:828
msgid "Enable Reports"
msgstr ""

#: common/models.py:829
msgid "Enable generation of reports"
msgstr ""

#: common/models.py:835 templates/stats.html:25
msgid "Debug Mode"
msgstr "Hata Ayıklama Modu"

#: common/models.py:836
msgid "Generate reports in debug mode (HTML output)"
msgstr "Raporları hata ayıklama modunda üret (HTML çıktısı)"

#: common/models.py:842
msgid "Page Size"
msgstr "Sayfa Boyutu"

#: common/models.py:843
msgid "Default page size for PDF reports"
msgstr "PDF raporlar için varsayılan sayfa boyutu"

#: common/models.py:853
msgid "Test Reports"
msgstr "Test Raporları"

#: common/models.py:854
msgid "Enable generation of test reports"
msgstr ""

#: common/models.py:860
msgid "Stock Expiry"
msgstr ""

#: common/models.py:861
msgid "Enable stock expiry functionality"
msgstr ""

#: common/models.py:867
msgid "Sell Expired Stock"
msgstr ""

#: common/models.py:868
msgid "Allow sale of expired stock"
msgstr ""

#: common/models.py:874
msgid "Stock Stale Time"
msgstr ""

#: common/models.py:875
msgid "Number of days stock items are considered stale before expiring"
msgstr ""

#: common/models.py:877
msgid "days"
msgstr "günler"

#: common/models.py:882
msgid "Build Expired Stock"
msgstr ""

#: common/models.py:883
msgid "Allow building with expired stock"
msgstr ""

#: common/models.py:889
msgid "Stock Ownership Control"
msgstr ""

#: common/models.py:890
msgid "Enable ownership control over stock locations and items"
msgstr "Stok konumu ve ögeler üzerinde sahiplik kontrolünü etkinleştirin"

#: common/models.py:896
msgid "Build Order Reference Prefix"
msgstr ""

#: common/models.py:897
msgid "Prefix value for build order reference"
msgstr ""

#: common/models.py:902
msgid "Build Order Reference Regex"
msgstr ""

#: common/models.py:903
msgid "Regular expression pattern for matching build order reference"
msgstr ""

#: common/models.py:907
msgid "Sales Order Reference Prefix"
msgstr ""

#: common/models.py:908
msgid "Prefix value for sales order reference"
msgstr ""

#: common/models.py:913
msgid "Purchase Order Reference Prefix"
msgstr ""

#: common/models.py:914
msgid "Prefix value for purchase order reference"
msgstr ""

#: common/models.py:920
msgid "Enable password forgot"
msgstr ""

#: common/models.py:921
msgid "Enable password forgot function on the login pages"
msgstr ""

#: common/models.py:926
msgid "Enable registration"
msgstr ""

#: common/models.py:927
msgid "Enable self-registration for users on the login pages"
msgstr ""

#: common/models.py:932
msgid "Enable SSO"
msgstr ""

#: common/models.py:933
msgid "Enable SSO on the login pages"
msgstr ""

#: common/models.py:938
msgid "Email required"
msgstr ""

#: common/models.py:939
msgid "Require user to supply mail on signup"
msgstr ""

#: common/models.py:944
msgid "Auto-fill SSO users"
msgstr ""

#: common/models.py:945
msgid "Automatically fill out user-details from SSO account-data"
msgstr ""

#: common/models.py:950
msgid "Mail twice"
msgstr ""

#: common/models.py:951
msgid "On signup ask users twice for their mail"
msgstr ""

#: common/models.py:956
msgid "Password twice"
msgstr ""

#: common/models.py:957
msgid "On signup ask users twice for their password"
msgstr ""

#: common/models.py:962
msgid "Group on signup"
msgstr ""

#: common/models.py:963
msgid "Group to which new users are assigned on registration"
msgstr ""

#: common/models.py:968
msgid "Enforce MFA"
msgstr ""

#: common/models.py:969
msgid "Users must use multifactor security."
msgstr ""

#: common/models.py:976
msgid "Enable URL integration"
msgstr ""

#: common/models.py:977
msgid "Enable plugins to add URL routes"
msgstr ""

#: common/models.py:983
msgid "Enable navigation integration"
msgstr ""

#: common/models.py:984
msgid "Enable plugins to integrate into navigation"
msgstr ""

#: common/models.py:990
msgid "Enable app integration"
msgstr ""

#: common/models.py:991
msgid "Enable plugins to add apps"
msgstr ""

#: common/models.py:997
msgid "Enable schedule integration"
msgstr ""

#: common/models.py:998
msgid "Enable plugins to run scheduled tasks"
msgstr ""

#: common/models.py:1004
msgid "Enable event integration"
msgstr ""

#: common/models.py:1005
msgid "Enable plugins to respond to internal events"
msgstr ""

#: common/models.py:1020 common/models.py:1228
msgid "Settings key (must be unique - case insensitive"
msgstr ""

#: common/models.py:1051
msgid "Show subscribed parts"
msgstr ""

#: common/models.py:1052
msgid "Show subscribed parts on the homepage"
msgstr ""

#: common/models.py:1057
msgid "Show subscribed categories"
msgstr ""

#: common/models.py:1058
msgid "Show subscribed part categories on the homepage"
msgstr ""

#: common/models.py:1063
msgid "Show latest parts"
msgstr ""

#: common/models.py:1064
msgid "Show latest parts on the homepage"
msgstr ""

#: common/models.py:1069
msgid "Recent Part Count"
msgstr ""

#: common/models.py:1070
msgid "Number of recent parts to display on index page"
msgstr ""

#: common/models.py:1076
msgid "Show unvalidated BOMs"
msgstr ""

#: common/models.py:1077
msgid "Show BOMs that await validation on the homepage"
msgstr ""

#: common/models.py:1082
msgid "Show recent stock changes"
msgstr ""

#: common/models.py:1083
msgid "Show recently changed stock items on the homepage"
msgstr ""

#: common/models.py:1088
msgid "Recent Stock Count"
msgstr ""

#: common/models.py:1089
msgid "Number of recent stock items to display on index page"
msgstr ""

#: common/models.py:1094
msgid "Show low stock"
msgstr ""

#: common/models.py:1095
msgid "Show low stock items on the homepage"
msgstr ""

#: common/models.py:1100
msgid "Show depleted stock"
msgstr ""

#: common/models.py:1101
msgid "Show depleted stock items on the homepage"
msgstr ""

#: common/models.py:1106
msgid "Show needed stock"
msgstr ""

#: common/models.py:1107
msgid "Show stock items needed for builds on the homepage"
msgstr ""

#: common/models.py:1112
msgid "Show expired stock"
msgstr ""

#: common/models.py:1113
msgid "Show expired stock items on the homepage"
msgstr ""

#: common/models.py:1118
msgid "Show stale stock"
msgstr ""

#: common/models.py:1119
msgid "Show stale stock items on the homepage"
msgstr ""

#: common/models.py:1124
msgid "Show pending builds"
msgstr ""

#: common/models.py:1125
msgid "Show pending builds on the homepage"
msgstr ""

#: common/models.py:1130
msgid "Show overdue builds"
msgstr ""

#: common/models.py:1131
msgid "Show overdue builds on the homepage"
msgstr ""

#: common/models.py:1136
msgid "Show outstanding POs"
msgstr ""

#: common/models.py:1137
msgid "Show outstanding POs on the homepage"
msgstr ""

#: common/models.py:1142
msgid "Show overdue POs"
msgstr ""

#: common/models.py:1143
msgid "Show overdue POs on the homepage"
msgstr ""

#: common/models.py:1148
msgid "Show outstanding SOs"
msgstr ""

#: common/models.py:1149
msgid "Show outstanding SOs on the homepage"
msgstr ""

#: common/models.py:1154
msgid "Show overdue SOs"
msgstr ""

#: common/models.py:1155
msgid "Show overdue SOs on the homepage"
msgstr ""

#: common/models.py:1161
msgid "Inline label display"
msgstr ""

#: common/models.py:1162
msgid "Display PDF labels in the browser, instead of downloading as a file"
msgstr ""

#: common/models.py:1168
msgid "Inline report display"
msgstr ""

#: common/models.py:1169
msgid "Display PDF reports in the browser, instead of downloading as a file"
msgstr ""

#: common/models.py:1175
msgid "Search Preview Results"
msgstr ""

#: common/models.py:1176
msgid "Number of results to show in search preview window"
msgstr ""

#: common/models.py:1182
msgid "Search Show Stock"
msgstr ""

#: common/models.py:1183
msgid "Display stock levels in search preview window"
msgstr ""

#: common/models.py:1189
msgid "Hide Inactive Parts"
msgstr ""

#: common/models.py:1190
msgid "Hide inactive parts in search preview window"
msgstr ""

#: common/models.py:1196
msgid "Show Quantity in Forms"
msgstr "Formlarda Miktarı Göster"

#: common/models.py:1197
msgid "Display available part quantity in some forms"
msgstr ""

#: common/models.py:1203
msgid "Escape Key Closes Forms"
msgstr ""

#: common/models.py:1204
msgid "Use the escape key to close modal forms"
msgstr ""

#: common/models.py:1210
msgid "Fixed Navbar"
msgstr ""

#: common/models.py:1211
msgid "InvenTree navbar position is fixed to the top of the screen"
msgstr ""

#: common/models.py:1276 company/forms.py:43
msgid "Price break quantity"
msgstr ""

#: common/models.py:1283 company/serializers.py:264
#: company/templates/company/supplier_part.html:256
#: templates/js/translated/part.js:915 templates/js/translated/part.js:1867
msgid "Price"
msgstr "Fiyat"

#: common/models.py:1284
msgid "Unit price at specified quantity"
msgstr ""

#: common/models.py:1441 common/models.py:1580
msgid "Endpoint"
msgstr ""

#: common/models.py:1442
msgid "Endpoint at which this webhook is received"
msgstr ""

#: common/models.py:1451
msgid "Name for this webhook"
msgstr ""

#: common/models.py:1456 part/models.py:978 plugin/models.py:46
#: templates/js/translated/table_filters.js:34
#: templates/js/translated/table_filters.js:96
#: templates/js/translated/table_filters.js:290
#: templates/js/translated/table_filters.js:412
msgid "Active"
msgstr "Aktif"

#: common/models.py:1457
msgid "Is this webhook active"
msgstr ""

#: common/models.py:1471
msgid "Token"
msgstr ""

#: common/models.py:1472
msgid "Token for access"
msgstr ""

#: common/models.py:1479
msgid "Secret"
msgstr ""

#: common/models.py:1480
msgid "Shared secret for HMAC"
msgstr ""

#: common/models.py:1547
msgid "Message ID"
msgstr ""

#: common/models.py:1548
msgid "Unique identifier for this message"
msgstr ""

#: common/models.py:1556
msgid "Host"
msgstr ""

#: common/models.py:1557
msgid "Host from which this message was received"
msgstr ""

#: common/models.py:1564
msgid "Header"
msgstr ""

#: common/models.py:1565
msgid "Header of this message"
msgstr ""

#: common/models.py:1571
msgid "Body"
msgstr ""

#: common/models.py:1572
msgid "Body of this message"
msgstr ""

#: common/models.py:1581
msgid "Endpoint on which this message was received"
msgstr ""

#: common/models.py:1586
msgid "Worked on"
msgstr ""

#: common/models.py:1587
msgid "Was the work on this message finished?"
msgstr ""

#: common/views.py:93 order/templates/order/order_wizard/po_upload.html:49
#: order/templates/order/purchase_order_detail.html:24 order/views.py:243
#: part/templates/part/import_wizard/part_upload.html:47 part/views.py:210
#: templates/patterns/wizard/upload.html:35
msgid "Upload File"
msgstr "Dosya Yükle"

#: common/views.py:94 order/views.py:244
#: part/templates/part/import_wizard/ajax_match_fields.html:45
#: part/templates/part/import_wizard/match_fields.html:52 part/views.py:211
#: templates/patterns/wizard/match_fields.html:51
msgid "Match Fields"
msgstr "Alanları Eşleştir"

#: common/views.py:95
msgid "Match Items"
msgstr ""

#: common/views.py:440
msgid "Fields matching failed"
msgstr ""

#: common/views.py:495
msgid "Parts imported"
msgstr ""

#: common/views.py:517 order/templates/order/order_wizard/match_parts.html:19
#: order/templates/order/order_wizard/po_upload.html:47
#: part/templates/part/import_wizard/match_fields.html:27
#: part/templates/part/import_wizard/match_references.html:19
#: part/templates/part/import_wizard/part_upload.html:45
#: templates/patterns/wizard/match_fields.html:26
#: templates/patterns/wizard/upload.html:33
msgid "Previous Step"
msgstr ""

#: company/forms.py:24 part/forms.py:46
#: templates/InvenTree/settings/mixins/urls.html:14
msgid "URL"
msgstr ""

#: company/forms.py:25 part/forms.py:47
msgid "Image URL"
msgstr ""

#: company/models.py:105
msgid "Company description"
msgstr ""

#: company/models.py:106
msgid "Description of the company"
msgstr ""

#: company/models.py:112 company/templates/company/company_base.html:97
#: templates/InvenTree/settings/plugin_settings.html:55
#: templates/js/translated/company.js:349
msgid "Website"
msgstr ""

#: company/models.py:113
msgid "Company website URL"
msgstr "Şirket web sitesi"

#: company/models.py:117 company/templates/company/company_base.html:115
msgid "Address"
msgstr "Adres"

#: company/models.py:118
msgid "Company address"
msgstr "Şirket adresi"

#: company/models.py:121
msgid "Phone number"
msgstr "Telefon numarası"

#: company/models.py:122
msgid "Contact phone number"
msgstr "İletişim telefon numarası"

#: company/models.py:125 company/templates/company/company_base.html:129
#: templates/InvenTree/settings/user.html:48
msgid "Email"
msgstr "E-posta"

#: company/models.py:125
msgid "Contact email address"
msgstr "İletişim e-posta adresi"

#: company/models.py:128 company/templates/company/company_base.html:136
msgid "Contact"
msgstr "İletişim"

#: company/models.py:129
msgid "Point of contact"
msgstr ""

#: company/models.py:131
msgid "Link to external company information"
msgstr ""

#: company/models.py:139 part/models.py:870
msgid "Image"
msgstr "Resim"

#: company/models.py:144
msgid "is customer"
msgstr "müşteri mi"

#: company/models.py:144
msgid "Do you sell items to this company?"
msgstr "Bu şirkete ürün satıyor musunuz?"

#: company/models.py:146
msgid "is supplier"
msgstr "tedarikçi mi"

#: company/models.py:146
msgid "Do you purchase items from this company?"
msgstr "Bu şirketten ürün satın alıyor musunuz?"

#: company/models.py:148
msgid "is manufacturer"
msgstr "üretici mi"

#: company/models.py:148
msgid "Does this company manufacture parts?"
msgstr "Bu şirket üretim yapıyor mu?"

#: company/models.py:152 company/serializers.py:270
#: company/templates/company/company_base.html:103 stock/serializers.py:179
msgid "Currency"
msgstr "Para birimi"

#: company/models.py:155
msgid "Default currency used for this company"
msgstr "Bu şirket için varsayılan para birimi"

#: company/models.py:320 company/models.py:535 stock/models.py:471
#: stock/templates/stock/item_base.html:144 templates/js/translated/bom.js:541
msgid "Base Part"
msgstr "Temel Parça"

#: company/models.py:324 company/models.py:539
msgid "Select part"
msgstr "Parça seçin"

#: company/models.py:335 company/templates/company/company_base.html:73
#: company/templates/company/manufacturer_part.html:91
#: company/templates/company/supplier_part.html:97
#: stock/templates/stock/item_base.html:382
#: templates/js/translated/company.js:333
#: templates/js/translated/company.js:517
#: templates/js/translated/company.js:800 templates/js/translated/part.js:234
#: templates/js/translated/table_filters.js:384
msgid "Manufacturer"
msgstr "Üretici"

#: company/models.py:336 templates/js/translated/part.js:235
msgid "Select manufacturer"
msgstr "Üretici seçin"

#: company/models.py:342 company/templates/company/manufacturer_part.html:96
#: company/templates/company/supplier_part.html:105
#: templates/js/translated/company.js:533
#: templates/js/translated/company.js:818 templates/js/translated/order.js:1038
#: templates/js/translated/part.js:245 templates/js/translated/part.js:895
msgid "MPN"
msgstr "ÜPN"

#: company/models.py:343 templates/js/translated/part.js:246
msgid "Manufacturer Part Number"
msgstr "Üretici Parça Numarası"

#: company/models.py:349
msgid "URL for external manufacturer part link"
msgstr ""

#: company/models.py:355
msgid "Manufacturer part description"
msgstr ""

#: company/models.py:409 company/models.py:558
#: company/templates/company/manufacturer_part.html:6
#: company/templates/company/manufacturer_part.html:23
#: stock/templates/stock/item_base.html:392
msgid "Manufacturer Part"
msgstr ""

#: company/models.py:416
msgid "Parameter name"
msgstr "Parametre adı"

#: company/models.py:422
#: report/templates/report/inventree_test_report_base.html:95
#: stock/models.py:1988 templates/js/translated/company.js:647
#: templates/js/translated/part.js:715 templates/js/translated/stock.js:1332
msgid "Value"
msgstr "Değer"

#: company/models.py:423
msgid "Parameter value"
msgstr "Parametre değeri"

#: company/models.py:429 part/models.py:945 part/models.py:2493
#: part/templates/part/part_base.html:288
#: templates/InvenTree/settings/settings.html:324
#: templates/js/translated/company.js:653 templates/js/translated/part.js:721
msgid "Units"
msgstr ""

#: company/models.py:430
msgid "Parameter units"
msgstr ""

#: company/models.py:502
msgid "Linked manufacturer part must reference the same base part"
msgstr ""

#: company/models.py:545 company/templates/company/company_base.html:78
#: company/templates/company/supplier_part.html:87 order/models.py:227
#: order/templates/order/order_base.html:112
#: order/templates/order/order_wizard/select_pos.html:30 part/bom.py:237
#: part/bom.py:265 stock/templates/stock/item_base.html:399
#: templates/js/translated/company.js:337
#: templates/js/translated/company.js:774 templates/js/translated/order.js:823
#: templates/js/translated/part.js:215 templates/js/translated/part.js:863
#: templates/js/translated/table_filters.js:388
msgid "Supplier"
msgstr "Tedarikçi"

#: company/models.py:546 templates/js/translated/part.js:216
msgid "Select supplier"
msgstr "Tedarikçi seçin"

#: company/models.py:551 company/templates/company/supplier_part.html:91
#: part/bom.py:238 part/bom.py:266 templates/js/translated/order.js:1025
#: templates/js/translated/part.js:226 templates/js/translated/part.js:881
msgid "SKU"
msgstr "SKU"

#: company/models.py:552 templates/js/translated/part.js:227
msgid "Supplier stock keeping unit"
msgstr ""

#: company/models.py:559
msgid "Select manufacturer part"
msgstr ""

#: company/models.py:565
msgid "URL for external supplier part link"
msgstr ""

#: company/models.py:571
msgid "Supplier part description"
msgstr ""

#: company/models.py:576 company/templates/company/supplier_part.html:119
#: part/models.py:2717 part/templates/part/upload_bom.html:59
#: report/templates/report/inventree_po_report.html:93
#: report/templates/report/inventree_so_report.html:93 stock/serializers.py:409
msgid "Note"
msgstr "Not"

#: company/models.py:580 part/models.py:1817
msgid "base cost"
msgstr "temel maliyet"

#: company/models.py:580 part/models.py:1817
msgid "Minimum charge (e.g. stocking fee)"
msgstr ""

#: company/models.py:582 company/templates/company/supplier_part.html:112
#: stock/models.py:495 stock/templates/stock/item_base.html:340
#: templates/js/translated/company.js:850 templates/js/translated/stock.js:1923
msgid "Packaging"
msgstr "Paketleme"

#: company/models.py:582
msgid "Part packaging"
msgstr ""

#: company/models.py:584 part/models.py:1819
msgid "multiple"
msgstr "çoklu"

#: company/models.py:584
msgid "Order multiple"
msgstr ""

#: company/serializers.py:70
msgid "Default currency used for this supplier"
msgstr ""

#: company/serializers.py:71
msgid "Currency Code"
msgstr "Para Birimi Kodu"

#: company/templates/company/company_base.html:8
#: company/templates/company/company_base.html:12
#: templates/InvenTree/search.html:176 templates/js/translated/company.js:322
msgid "Company"
msgstr ""

#: company/templates/company/company_base.html:22
#: templates/js/translated/order.js:279
msgid "Create Purchase Order"
msgstr "Satın Alma Emri Oluştur"

#: company/templates/company/company_base.html:26
msgid "Company actions"
msgstr ""

#: company/templates/company/company_base.html:31
msgid "Edit company information"
msgstr ""

#: company/templates/company/company_base.html:32
#: templates/js/translated/company.js:265
msgid "Edit Company"
msgstr ""

#: company/templates/company/company_base.html:36
msgid "Delete company"
msgstr ""

#: company/templates/company/company_base.html:37
#: company/templates/company/company_base.html:159
msgid "Delete Company"
msgstr ""

#: company/templates/company/company_base.html:53
#: part/templates/part/part_thumb.html:12
msgid "Upload new image"
msgstr ""

#: company/templates/company/company_base.html:56
#: part/templates/part/part_thumb.html:14
msgid "Download image from URL"
msgstr ""

#: company/templates/company/company_base.html:83 order/models.py:552
#: order/templates/order/sales_order_base.html:115 stock/models.py:514
#: stock/models.py:515 stock/serializers.py:683
#: stock/templates/stock/item_base.html:292
#: templates/js/translated/company.js:329 templates/js/translated/order.js:1240
#: templates/js/translated/stock.js:2734
#: templates/js/translated/table_filters.js:392
msgid "Customer"
msgstr "Müşteri"

#: company/templates/company/company_base.html:108
msgid "Uses default currency"
msgstr ""

#: company/templates/company/company_base.html:122
msgid "Phone"
msgstr ""

#: company/templates/company/company_base.html:205
#: part/templates/part/part_base.html:471
msgid "Upload Image"
msgstr ""

#: company/templates/company/detail.html:15
#: company/templates/company/manufacturer_part_sidebar.html:7
#: templates/InvenTree/search.html:118
msgid "Supplier Parts"
msgstr "Tedarikçi Parçaları"

#: company/templates/company/detail.html:19
#: order/templates/order/order_wizard/select_parts.html:44
msgid "Create new supplier part"
msgstr "Yeni tedarikçi parçası oluştur"

#: company/templates/company/detail.html:20
#: company/templates/company/manufacturer_part.html:118
#: part/templates/part/detail.html:356
msgid "New Supplier Part"
msgstr "Yeni Tedarikçi Parçası"

#: company/templates/company/detail.html:32
#: company/templates/company/detail.html:79
#: company/templates/company/manufacturer_part.html:127
#: company/templates/company/manufacturer_part.html:156
#: part/templates/part/category.html:171 part/templates/part/detail.html:365
#: part/templates/part/detail.html:394
msgid "Options"
msgstr ""

#: company/templates/company/detail.html:37
#: company/templates/company/detail.html:84
#: part/templates/part/category.html:177
msgid "Order parts"
msgstr ""

#: company/templates/company/detail.html:42
#: company/templates/company/detail.html:89
msgid "Delete parts"
msgstr "Parçaları sil"

#: company/templates/company/detail.html:43
#: company/templates/company/detail.html:90
msgid "Delete Parts"
msgstr "Parçaları Sil"

#: company/templates/company/detail.html:62 templates/InvenTree/search.html:103
msgid "Manufacturer Parts"
msgstr ""

#: company/templates/company/detail.html:66
msgid "Create new manufacturer part"
msgstr ""

#: company/templates/company/detail.html:67 part/templates/part/detail.html:384
msgid "New Manufacturer Part"
msgstr ""

#: company/templates/company/detail.html:107
msgid "Supplier Stock"
msgstr "Tedarikçi Stoku"

#: company/templates/company/detail.html:117
#: company/templates/company/sidebar.html:12
#: company/templates/company/supplier_part_sidebar.html:7
#: order/templates/order/order_base.html:13
#: order/templates/order/purchase_orders.html:8
#: order/templates/order/purchase_orders.html:12
#: part/templates/part/detail.html:85 part/templates/part/part_sidebar.html:40
#: templates/InvenTree/index.html:252 templates/InvenTree/search.html:197
#: templates/InvenTree/settings/sidebar.html:45 templates/navbar.html:47
#: users/models.py:45
msgid "Purchase Orders"
msgstr "Satın Alma Emirleri"

#: company/templates/company/detail.html:121
#: order/templates/order/purchase_orders.html:17
msgid "Create new purchase order"
msgstr "Yeni satın alma emri oluştur"

#: company/templates/company/detail.html:122
#: order/templates/order/purchase_orders.html:18
msgid "New Purchase Order"
msgstr "Yeni Satın Alma Emri"

#: company/templates/company/detail.html:143
#: company/templates/company/sidebar.html:20
#: order/templates/order/sales_order_base.html:13
#: order/templates/order/sales_orders.html:8
#: order/templates/order/sales_orders.html:15
#: part/templates/part/detail.html:108 part/templates/part/part_sidebar.html:44
#: templates/InvenTree/index.html:283 templates/InvenTree/search.html:217
#: templates/InvenTree/settings/sidebar.html:47 templates/navbar.html:58
#: users/models.py:46
msgid "Sales Orders"
msgstr "Satış Emirleri"

#: company/templates/company/detail.html:147
#: order/templates/order/sales_orders.html:20
msgid "Create new sales order"
msgstr "Yeni satış emri oluştur"

#: company/templates/company/detail.html:148
#: order/templates/order/sales_orders.html:21
msgid "New Sales Order"
msgstr "Yeni Satış Emri"

#: company/templates/company/detail.html:168
#: templates/js/translated/build.js:1281
msgid "Assigned Stock"
msgstr "Atanan Stok"

#: company/templates/company/detail.html:184
msgid "Company Notes"
msgstr ""

#: company/templates/company/detail.html:384
#: company/templates/company/manufacturer_part.html:215
#: part/templates/part/detail.html:438
msgid "Delete Supplier Parts?"
msgstr ""

#: company/templates/company/detail.html:385
#: company/templates/company/manufacturer_part.html:216
#: part/templates/part/detail.html:439
msgid "All selected supplier parts will be deleted"
msgstr ""

#: company/templates/company/index.html:8
msgid "Supplier List"
msgstr ""

#: company/templates/company/manufacturer_part.html:14 company/views.py:55
#: part/templates/part/prices.html:167 templates/InvenTree/search.html:178
#: templates/navbar.html:46
msgid "Manufacturers"
msgstr "Üreticiler"

#: company/templates/company/manufacturer_part.html:35
#: company/templates/company/supplier_part.html:34
#: company/templates/company/supplier_part.html:159
#: part/templates/part/detail.html:88 part/templates/part/part_base.html:76
msgid "Order part"
msgstr "Parça siparişi"

#: company/templates/company/manufacturer_part.html:40
#: templates/js/translated/company.js:565
msgid "Edit manufacturer part"
msgstr ""

#: company/templates/company/manufacturer_part.html:44
#: templates/js/translated/company.js:566
msgid "Delete manufacturer part"
msgstr ""

#: company/templates/company/manufacturer_part.html:66
#: company/templates/company/supplier_part.html:63
msgid "Internal Part"
msgstr ""

#: company/templates/company/manufacturer_part.html:114
#: company/templates/company/supplier_part.html:15 company/views.py:49
#: part/templates/part/part_sidebar.html:38 part/templates/part/prices.html:163
#: templates/InvenTree/search.html:188 templates/navbar.html:45
msgid "Suppliers"
msgstr ""

#: company/templates/company/manufacturer_part.html:129
#: part/templates/part/detail.html:367
msgid "Delete supplier parts"
msgstr "Tedarikçi parçalarını sil"

#: company/templates/company/manufacturer_part.html:129
#: company/templates/company/manufacturer_part.html:158
#: company/templates/company/manufacturer_part.html:254
#: part/templates/part/detail.html:367 part/templates/part/detail.html:396
#: templates/js/translated/company.js:426 templates/js/translated/helpers.js:31
#: users/models.py:217
msgid "Delete"
msgstr ""

#: company/templates/company/manufacturer_part.html:143
#: company/templates/company/manufacturer_part_sidebar.html:5
#: part/templates/part/category_sidebar.html:17
#: part/templates/part/detail.html:190 part/templates/part/part_sidebar.html:9
msgid "Parameters"
msgstr ""

#: company/templates/company/manufacturer_part.html:147
#: part/templates/part/detail.html:195
#: templates/InvenTree/settings/category.html:12
#: templates/InvenTree/settings/part.html:66
msgid "New Parameter"
msgstr ""

#: company/templates/company/manufacturer_part.html:158
msgid "Delete parameters"
msgstr ""

#: company/templates/company/manufacturer_part.html:191
#: part/templates/part/detail.html:895
msgid "Add Parameter"
msgstr ""

#: company/templates/company/manufacturer_part.html:239
msgid "Selected parameters will be deleted"
msgstr ""

#: company/templates/company/manufacturer_part.html:251
msgid "Delete Parameters"
msgstr ""

#: company/templates/company/sidebar.html:6
msgid "Manufactured Parts"
msgstr ""

#: company/templates/company/sidebar.html:10
msgid "Supplied Parts"
msgstr ""

#: company/templates/company/sidebar.html:16
msgid "Supplied Stock Items"
msgstr ""

#: company/templates/company/sidebar.html:22
msgid "Assigned Stock Items"
msgstr ""

#: company/templates/company/supplier_part.html:7
#: company/templates/company/supplier_part.html:24 stock/models.py:479
#: stock/templates/stock/item_base.html:404
#: templates/js/translated/company.js:790 templates/js/translated/stock.js:1880
msgid "Supplier Part"
msgstr "Tedarikçi Parçası"

#: company/templates/company/supplier_part.html:38
#: templates/js/translated/company.js:863
msgid "Edit supplier part"
msgstr "Tedarikçi parçasını düzenle"

#: company/templates/company/supplier_part.html:42
#: templates/js/translated/company.js:864
msgid "Delete supplier part"
msgstr "Tedarikçi parçasını sil"

#: company/templates/company/supplier_part.html:138
#: company/templates/company/supplier_part_navbar.html:12
msgid "Supplier Part Stock"
msgstr "Tedarikçi Parça Stoku"

#: company/templates/company/supplier_part.html:141
#: part/templates/part/detail.html:24 stock/templates/stock/location.html:166
msgid "Create new stock item"
msgstr ""

#: company/templates/company/supplier_part.html:142
#: part/templates/part/detail.html:25 stock/templates/stock/location.html:167
#: templates/js/translated/stock.js:369
msgid "New Stock Item"
msgstr ""

#: company/templates/company/supplier_part.html:155
#: company/templates/company/supplier_part_navbar.html:19
msgid "Supplier Part Orders"
msgstr "Tedarikçi Parçası Emirleri"

#: company/templates/company/supplier_part.html:160
#: part/templates/part/detail.html:89
msgid "Order Part"
msgstr ""

#: company/templates/company/supplier_part.html:179
#: part/templates/part/prices.html:7
msgid "Pricing Information"
msgstr "Fiyat Bilgisi"

#: company/templates/company/supplier_part.html:184
#: company/templates/company/supplier_part.html:290
#: part/templates/part/prices.html:271 part/views.py:1319
msgid "Add Price Break"
msgstr ""

#: company/templates/company/supplier_part.html:210
msgid "No price break information found"
msgstr ""

#: company/templates/company/supplier_part.html:224 part/views.py:1381
msgid "Delete Price Break"
msgstr ""

#: company/templates/company/supplier_part.html:238 part/views.py:1367
msgid "Edit Price Break"
msgstr ""

#: company/templates/company/supplier_part.html:263
msgid "Edit price break"
msgstr ""

#: company/templates/company/supplier_part.html:264
msgid "Delete price break"
msgstr ""

#: company/templates/company/supplier_part_navbar.html:15
#: part/templates/part/part_sidebar.html:15
#: stock/templates/stock/loc_link.html:3 stock/templates/stock/location.html:18
#: stock/templates/stock/stock_app_base.html:10
#: templates/InvenTree/search.html:150
#: templates/InvenTree/settings/sidebar.html:41
#: templates/js/translated/bom.js:553 templates/js/translated/part.js:495
#: templates/js/translated/part.js:630 templates/js/translated/part.js:1125
#: templates/js/translated/part.js:1286 templates/js/translated/stock.js:936
#: templates/js/translated/stock.js:1712 templates/navbar.html:28
msgid "Stock"
msgstr "Stok"

#: company/templates/company/supplier_part_navbar.html:22
msgid "Orders"
msgstr ""

#: company/templates/company/supplier_part_navbar.html:26
#: company/templates/company/supplier_part_sidebar.html:9
msgid "Supplier Part Pricing"
msgstr "Tedarikçi Parçası Fiyatlandırması"

#: company/templates/company/supplier_part_navbar.html:29
#: part/templates/part/part_sidebar.html:30
msgid "Pricing"
msgstr "Fiyatlandırma"

#: company/templates/company/supplier_part_sidebar.html:5
#: stock/templates/stock/location.html:137
#: stock/templates/stock/location.html:151
#: stock/templates/stock/location.html:163
#: stock/templates/stock/location_sidebar.html:7
#: templates/InvenTree/search.html:152 templates/js/translated/stock.js:2633
#: templates/stats.html:105 templates/stats.html:114 users/models.py:43
msgid "Stock Items"
msgstr "Stok Kalemleri"

#: company/views.py:50
msgid "New Supplier"
msgstr "Yeni Tedarikçi"

#: company/views.py:56
msgid "New Manufacturer"
msgstr "Yeni Üretici"

#: company/views.py:61 templates/InvenTree/search.html:208
#: templates/navbar.html:57
msgid "Customers"
msgstr "Müşteriler"

#: company/views.py:62
msgid "New Customer"
msgstr "Yeni Müşteri"

#: company/views.py:69
msgid "Companies"
msgstr "Şirketler"

#: company/views.py:70
msgid "New Company"
msgstr "Yeni Şirket"

#: company/views.py:129 part/views.py:591
msgid "Download Image"
msgstr "Resmi İndirin"

#: company/views.py:158 part/views.py:623
msgid "Image size exceeds maximum allowable size for download"
msgstr ""

#: company/views.py:165 part/views.py:630
#, python-brace-format
msgid "Invalid response: {code}"
msgstr "Geçersiz yanıt: {code}"

#: company/views.py:174 part/views.py:639
msgid "Supplied URL is not a valid image file"
msgstr "Sağlanan URL geçerli bir resim dosyası değil"

#: label/api.py:57 report/api.py:203
msgid "No valid objects provided to template"
msgstr "Şablon için geçerli bir nesne sağlanmadı"

#: label/models.py:113
msgid "Label name"
msgstr "Etiket adı"

#: label/models.py:120
msgid "Label description"
msgstr "Etiket tanımı"

#: label/models.py:127
msgid "Label"
msgstr "Etiket"

#: label/models.py:128
msgid "Label template file"
msgstr "Etiket şablon listesi"

#: label/models.py:134 report/models.py:298
msgid "Enabled"
msgstr "Etkin"

#: label/models.py:135
msgid "Label template is enabled"
msgstr "Etiket sablonu etkinleştirildi"

#: label/models.py:140
msgid "Width [mm]"
msgstr "Genişlik [mm]"

#: label/models.py:141
msgid "Label width, specified in mm"
msgstr "Etiket genişliği mm olarak belirtilmeli"

#: label/models.py:147
msgid "Height [mm]"
msgstr "Yükseklik [mm]"

#: label/models.py:148
msgid "Label height, specified in mm"
msgstr "Etiket yüksekliği mm olarak belirtilmeli"

#: label/models.py:154 report/models.py:291
msgid "Filename Pattern"
msgstr "Dosya Adı Deseni"

#: label/models.py:155
msgid "Pattern for generating label filenames"
msgstr "Etiket dosya adları oluşturma için desen"

#: label/models.py:258
msgid "Query filters (comma-separated list of key=value pairs),"
msgstr ""

#: label/models.py:259 label/models.py:319 label/models.py:366
#: report/models.py:322 report/models.py:459 report/models.py:497
msgid "Filters"
msgstr "Filtreler"

#: label/models.py:318
msgid "Query filters (comma-separated list of key=value pairs"
msgstr ""

#: label/models.py:365
msgid "Part query filters (comma-separated value of key=value pairs)"
msgstr ""

#: order/forms.py:24 order/templates/order/order_base.html:52
msgid "Place order"
msgstr "Sipariş ver"

#: order/forms.py:35 order/templates/order/order_base.html:60
msgid "Mark order as complete"
msgstr "Siparişi tamamlandı olarak işaretle"

#: order/forms.py:46 order/forms.py:57 order/templates/order/order_base.html:47
#: order/templates/order/sales_order_base.html:60
msgid "Cancel order"
msgstr "Siparişi iptal et"

#: order/models.py:125
msgid "Order description"
msgstr "Sipariş açıklaması"

#: order/models.py:127
msgid "Link to external page"
msgstr "Harici sayfaya bağlantı"

#: order/models.py:135
msgid "Created By"
msgstr "Oluşturan"

#: order/models.py:142
msgid "User or group responsible for this order"
msgstr ""

#: order/models.py:147
msgid "Order notes"
msgstr "Sipariş notları"

#: order/models.py:214 order/models.py:542
msgid "Order reference"
msgstr "Sipariş referansı"

#: order/models.py:219 order/models.py:557
msgid "Purchase order status"
msgstr ""

#: order/models.py:228
msgid "Company from which the items are being ordered"
msgstr ""

#: order/models.py:231 order/templates/order/order_base.html:118
#: templates/js/translated/order.js:832
msgid "Supplier Reference"
msgstr ""

#: order/models.py:231
msgid "Supplier order reference code"
msgstr ""

#: order/models.py:238
msgid "received by"
msgstr ""

#: order/models.py:243
msgid "Issue Date"
msgstr ""

#: order/models.py:244
msgid "Date order was issued"
msgstr ""

#: order/models.py:249
msgid "Target Delivery Date"
msgstr ""

#: order/models.py:250
msgid "Expected date for order delivery. Order will be overdue after this date."
msgstr ""

#: order/models.py:256
msgid "Date order was completed"
msgstr ""

#: order/models.py:285
msgid "Part supplier must match PO supplier"
msgstr ""

#: order/models.py:420
msgid "Quantity must be a positive number"
msgstr ""

#: order/models.py:553
msgid "Company to which the items are being sold"
msgstr ""

#: order/models.py:559
msgid "Customer Reference "
msgstr ""

#: order/models.py:559
msgid "Customer order reference code"
msgstr ""

#: order/models.py:564
msgid "Target date for order completion. Order will be overdue after this date."
msgstr ""

#: order/models.py:567 order/models.py:1048
#: templates/js/translated/order.js:1281 templates/js/translated/order.js:1429
msgid "Shipment Date"
msgstr ""

#: order/models.py:574
msgid "shipped by"
msgstr ""

#: order/models.py:640
msgid "Order cannot be completed as no parts have been assigned"
msgstr ""

#: order/models.py:644
msgid "Only a pending order can be marked as complete"
msgstr ""

#: order/models.py:647
msgid "Order cannot be completed as there are incomplete shipments"
msgstr ""

#: order/models.py:650
msgid "Order cannot be completed as there are incomplete line items"
msgstr ""

#: order/models.py:806
msgid "Item quantity"
msgstr ""

#: order/models.py:812
msgid "Line item reference"
msgstr ""

#: order/models.py:814
msgid "Line item notes"
msgstr ""

#: order/models.py:842
msgid "Supplier part must match supplier"
msgstr ""

#: order/models.py:855 order/models.py:946 order/models.py:1042
#: templates/js/translated/order.js:1820 templates/js/translated/stock.js:2395
msgid "Order"
msgstr ""

#: order/models.py:856 order/templates/order/order_base.html:9
#: order/templates/order/order_base.html:18
#: report/templates/report/inventree_po_report.html:77
#: stock/templates/stock/item_base.html:354
#: templates/js/translated/order.js:801 templates/js/translated/part.js:838
#: templates/js/translated/stock.js:1857 templates/js/translated/stock.js:2715
msgid "Purchase Order"
msgstr ""

#: order/models.py:877
msgid "Supplier part"
msgstr ""

#: order/models.py:884 order/templates/order/order_base.html:163
#: templates/js/translated/order.js:589 templates/js/translated/order.js:1118
#: templates/js/translated/part.js:910 templates/js/translated/part.js:937
#: templates/js/translated/table_filters.js:312
msgid "Received"
msgstr ""

#: order/models.py:885
msgid "Number of items received"
msgstr ""

#: order/models.py:892 part/templates/part/prices.html:176 stock/models.py:608
#: stock/serializers.py:170 stock/templates/stock/item_base.html:361
#: templates/js/translated/stock.js:1911
msgid "Purchase Price"
msgstr ""

#: order/models.py:893
msgid "Unit purchase price"
msgstr ""

#: order/models.py:901
msgid "Where does the Purchaser want this item to be stored?"
msgstr ""

#: order/models.py:956 part/templates/part/part_pricing.html:112
#: part/templates/part/prices.html:116 part/templates/part/prices.html:284
msgid "Sale Price"
msgstr ""

#: order/models.py:957
msgid "Unit sale price"
msgstr ""

#: order/models.py:962
msgid "Shipped quantity"
msgstr ""

#: order/models.py:1049
msgid "Date of shipment"
msgstr ""

#: order/models.py:1056
msgid "Checked By"
msgstr ""

#: order/models.py:1057
msgid "User who checked this shipment"
msgstr ""

#: order/models.py:1065
msgid "Shipment number"
msgstr ""

#: order/models.py:1072
msgid "Shipment notes"
msgstr ""

#: order/models.py:1079
msgid "Tracking Number"
msgstr ""

#: order/models.py:1080
msgid "Shipment tracking information"
msgstr ""

#: order/models.py:1090
msgid "Shipment has already been sent"
msgstr ""

#: order/models.py:1093
msgid "Shipment has no allocated stock items"
msgstr ""

#: order/models.py:1171 order/models.py:1173
msgid "Stock item has not been assigned"
msgstr ""

#: order/models.py:1177
msgid "Cannot allocate stock item to a line with a different part"
msgstr ""

#: order/models.py:1179
msgid "Cannot allocate stock to a line without a part"
msgstr ""

#: order/models.py:1182
msgid "Allocation quantity cannot exceed stock quantity"
msgstr "Tahsis miktarı stok miktarını aşamaz"

#: order/models.py:1186
msgid "StockItem is over-allocated"
msgstr "Stok kalemi fazladan tahsis edilmiş"

#: order/models.py:1192 order/serializers.py:740
msgid "Quantity must be 1 for serialized stock item"
msgstr "Seri numaralı stok kalemi için miktar bir olmalı"

#: order/models.py:1195
msgid "Sales order does not match shipment"
msgstr ""

#: order/models.py:1196
msgid "Shipment does not match sales order"
msgstr ""

#: order/models.py:1204
msgid "Line"
msgstr ""

#: order/models.py:1212 order/serializers.py:831 order/serializers.py:959
#: templates/js/translated/model_renderers.js:285
msgid "Shipment"
msgstr ""

#: order/models.py:1213
msgid "Sales order shipment reference"
msgstr ""

#: order/models.py:1225
msgid "Item"
msgstr ""

#: order/models.py:1226
msgid "Select stock item to allocate"
msgstr ""

#: order/models.py:1229
msgid "Enter stock allocation quantity"
msgstr "Stok tahsis miktarını girin"

#: order/serializers.py:173
msgid "Purchase price currency"
msgstr ""

#: order/serializers.py:211 order/serializers.py:796
msgid "Line Item"
msgstr ""

#: order/serializers.py:217
msgid "Line item does not match purchase order"
msgstr ""

#: order/serializers.py:227 order/serializers.py:295
msgid "Select destination location for received items"
msgstr ""

#: order/serializers.py:251
msgid "Barcode Hash"
msgstr ""

#: order/serializers.py:252
msgid "Unique identifier field"
msgstr ""

#: order/serializers.py:269
msgid "Barcode is already in use"
msgstr ""

#: order/serializers.py:307
msgid "Line items must be provided"
msgstr ""

#: order/serializers.py:324
msgid "Destination location must be specified"
msgstr ""

#: order/serializers.py:335
msgid "Supplied barcode values must be unique"
msgstr ""

#: order/serializers.py:587
msgid "Sale price currency"
msgstr ""

#: order/serializers.py:655
msgid "No shipment details provided"
msgstr ""

#: order/serializers.py:705 order/serializers.py:808
msgid "Line item is not associated with this order"
msgstr ""

#: order/serializers.py:727
msgid "Quantity must be positive"
msgstr ""

#: order/serializers.py:821
msgid "Enter serial numbers to allocate"
msgstr ""

#: order/serializers.py:845 order/serializers.py:970
msgid "Shipment has already been shipped"
msgstr ""

#: order/serializers.py:848 order/serializers.py:973
msgid "Shipment is not associated with this order"
msgstr ""

#: order/serializers.py:900
msgid "No match found for the following serial numbers"
msgstr ""

#: order/serializers.py:910
msgid "The following serial numbers are already allocated"
msgstr ""

#: order/templates/order/delete_attachment.html:5
#: stock/templates/stock/attachment_delete.html:5
msgid "Are you sure you want to delete this attachment?"
msgstr ""

#: order/templates/order/order_base.html:33
msgid "Print purchase order report"
msgstr ""

#: order/templates/order/order_base.html:35
#: order/templates/order/sales_order_base.html:45
msgid "Export order to file"
msgstr "Emiri dosya çıkar"

#: order/templates/order/order_base.html:41
#: order/templates/order/sales_order_base.html:54
msgid "Order actions"
msgstr ""

#: order/templates/order/order_base.html:45
#: order/templates/order/sales_order_base.html:58
msgid "Edit order"
msgstr ""

#: order/templates/order/order_base.html:56
msgid "Receive items"
msgstr ""

#: order/templates/order/order_base.html:58
#: order/templates/order/purchase_order_detail.html:31
msgid "Receive Items"
msgstr ""

#: order/templates/order/order_base.html:62
#: order/templates/order/sales_order_base.html:67 order/views.py:181
msgid "Complete Order"
msgstr ""

#: order/templates/order/order_base.html:84
#: order/templates/order/sales_order_base.html:79
msgid "Order Reference"
msgstr ""

#: order/templates/order/order_base.html:89
#: order/templates/order/sales_order_base.html:84
msgid "Order Description"
msgstr ""

#: order/templates/order/order_base.html:94
#: order/templates/order/sales_order_base.html:89
#: templates/js/translated/stock.js:2451
msgid "Order Status"
msgstr ""

#: order/templates/order/order_base.html:124
#: order/templates/order/sales_order_base.html:128
msgid "Completed Line Items"
msgstr ""

#: order/templates/order/order_base.html:130
#: order/templates/order/sales_order_base.html:134
#: order/templates/order/sales_order_base.html:144
msgid "Incomplete"
msgstr ""

#: order/templates/order/order_base.html:149
#: report/templates/report/inventree_build_order_base.html:122
msgid "Issued"
msgstr ""

#: order/templates/order/order_base.html:219
msgid "Edit Purchase Order"
msgstr ""

#: order/templates/order/order_cancel.html:8
msgid "Cancelling this order means that the order and line items will no longer be editable."
msgstr ""

#: order/templates/order/order_complete.html:7
msgid "Mark this order as complete?"
msgstr ""

#: order/templates/order/order_complete.html:10
msgid "This order has line items which have not been marked as received."
msgstr ""

#: order/templates/order/order_complete.html:11
msgid "Completing this order means that the order and line items will no longer be editable."
msgstr ""

#: order/templates/order/order_issue.html:8
msgid "After placing this purchase order, line items will no longer be editable."
msgstr ""

#: order/templates/order/order_wizard/match_parts.html:12
#: part/templates/part/import_wizard/ajax_match_references.html:12
#: part/templates/part/import_wizard/match_references.html:12
msgid "Errors exist in the submitted data"
msgstr ""

#: order/templates/order/order_wizard/match_parts.html:21
#: part/templates/part/import_wizard/match_fields.html:29
#: part/templates/part/import_wizard/match_references.html:21
#: templates/patterns/wizard/match_fields.html:28
msgid "Submit Selections"
msgstr ""

#: order/templates/order/order_wizard/match_parts.html:28
#: part/templates/part/import_wizard/ajax_match_references.html:21
#: part/templates/part/import_wizard/match_references.html:28
msgid "Row"
msgstr ""

#: order/templates/order/order_wizard/match_parts.html:29
msgid "Select Supplier Part"
msgstr "Tedarikçi Parçası Seçin"

#: order/templates/order/order_wizard/match_parts.html:52
#: part/templates/part/import_wizard/ajax_match_fields.html:64
#: part/templates/part/import_wizard/ajax_match_references.html:42
#: part/templates/part/import_wizard/match_fields.html:71
#: part/templates/part/import_wizard/match_references.html:49
#: templates/js/translated/bom.js:76 templates/js/translated/build.js:380
#: templates/js/translated/build.js:528 templates/js/translated/build.js:1547
#: templates/js/translated/order.js:537 templates/js/translated/order.js:1488
#: templates/js/translated/stock.js:602 templates/js/translated/stock.js:770
#: templates/patterns/wizard/match_fields.html:70
msgid "Remove row"
msgstr ""

#: order/templates/order/order_wizard/po_upload.html:8
msgid "Return to Orders"
msgstr ""

#: order/templates/order/order_wizard/po_upload.html:17
msgid "Upload File for Purchase Order"
msgstr "Sipariş Emri için Dosya Yükle"

#: order/templates/order/order_wizard/po_upload.html:25
#: part/templates/part/import_wizard/ajax_part_upload.html:10
#: part/templates/part/import_wizard/part_upload.html:23
#: templates/patterns/wizard/upload.html:11
#, python-format
msgid "Step %(step)s of %(count)s"
msgstr ""

#: order/templates/order/order_wizard/po_upload.html:55
msgid "Order is already processed. Files cannot be uploaded."
msgstr ""

#: order/templates/order/order_wizard/select_parts.html:11
msgid "Step 1 of 2 - Select Part Suppliers"
msgstr "Adım 1/2 - Parça Tedarikçileri Seçin"

#: order/templates/order/order_wizard/select_parts.html:16
msgid "Select suppliers"
msgstr ""

#: order/templates/order/order_wizard/select_parts.html:20
msgid "No purchaseable parts selected"
msgstr ""

#: order/templates/order/order_wizard/select_parts.html:33
msgid "Select Supplier"
msgstr "Tedarikçi Seç"

#: order/templates/order/order_wizard/select_parts.html:57
msgid "No price"
msgstr ""

#: order/templates/order/order_wizard/select_parts.html:65
#, python-format
msgid "Select a supplier for <em>%(name)s</em>"
msgstr ""

#: order/templates/order/order_wizard/select_parts.html:77
#: part/templates/part/set_category.html:32
msgid "Remove part"
msgstr ""

#: order/templates/order/order_wizard/select_pos.html:8
msgid "Step 2 of 2 - Select Purchase Orders"
msgstr ""

#: order/templates/order/order_wizard/select_pos.html:12
msgid "Select existing purchase orders, or create new orders."
msgstr ""

#: order/templates/order/order_wizard/select_pos.html:31
#: templates/js/translated/order.js:859 templates/js/translated/order.js:1286
#: templates/js/translated/order.js:1416
msgid "Items"
msgstr "Ürünler"

#: order/templates/order/order_wizard/select_pos.html:32
msgid "Select Purchase Order"
msgstr ""

#: order/templates/order/order_wizard/select_pos.html:45
#, python-format
msgid "Create new purchase order for %(name)s"
msgstr ""

#: order/templates/order/order_wizard/select_pos.html:68
#, python-format
msgid "Select a purchase order for %(name)s"
msgstr ""

#: order/templates/order/po_sidebar.html:5
#: order/templates/order/so_sidebar.html:5
#: report/templates/report/inventree_po_report.html:85
#: report/templates/report/inventree_so_report.html:85
msgid "Line Items"
msgstr ""

#: order/templates/order/po_sidebar.html:7
msgid "Received Stock"
msgstr ""

#: order/templates/order/purchase_order_detail.html:18
msgid "Purchase Order Items"
msgstr ""

#: order/templates/order/purchase_order_detail.html:27
#: order/templates/order/purchase_order_detail.html:181
#: order/templates/order/sales_order_detail.html:23
#: order/templates/order/sales_order_detail.html:244
msgid "Add Line Item"
msgstr ""

#: order/templates/order/purchase_order_detail.html:30
msgid "Receive selected items"
msgstr ""

#: order/templates/order/purchase_order_detail.html:50
msgid "Received Items"
msgstr ""

#: order/templates/order/purchase_order_detail.html:76
#: order/templates/order/sales_order_detail.html:123
msgid "Order Notes"
msgstr "Sipariş Notları"

#: order/templates/order/purchase_orders.html:30
#: order/templates/order/sales_orders.html:33
msgid "Print Order Reports"
msgstr ""

#: order/templates/order/sales_order_base.html:43
msgid "Print sales order report"
msgstr ""

#: order/templates/order/sales_order_base.html:47
msgid "Print packing list"
msgstr ""

#: order/templates/order/sales_order_base.html:66
#: order/templates/order/sales_order_base.html:229
msgid "Complete Sales Order"
msgstr ""

#: order/templates/order/sales_order_base.html:102
msgid "This Sales Order has not been fully allocated"
msgstr ""

#: order/templates/order/sales_order_base.html:122
#: templates/js/translated/order.js:1253
msgid "Customer Reference"
msgstr ""

#: order/templates/order/sales_order_base.html:140
#: order/templates/order/sales_order_detail.html:78
#: order/templates/order/so_sidebar.html:11
msgid "Completed Shipments"
msgstr ""

#: order/templates/order/sales_order_base.html:215
msgid "Edit Sales Order"
msgstr ""

#: order/templates/order/sales_order_cancel.html:8
#: stock/templates/stock/stockitem_convert.html:13
msgid "Warning"
msgstr "Uyarı"

#: order/templates/order/sales_order_cancel.html:9
msgid "Cancelling this order means that the order will no longer be editable."
msgstr ""

#: order/templates/order/sales_order_detail.html:18
msgid "Sales Order Items"
msgstr ""

#: order/templates/order/sales_order_detail.html:44
#: order/templates/order/so_sidebar.html:8
msgid "Pending Shipments"
msgstr ""

#: order/templates/order/sales_order_detail.html:48
#: templates/js/translated/bom.js:945 templates/js/translated/build.js:1465
msgid "Actions"
msgstr "İşlemler"

#: order/templates/order/sales_order_detail.html:57
msgid "New Shipment"
msgstr ""

#: order/views.py:99
msgid "Cancel Order"
msgstr "Siparişi İptal Et"

#: order/views.py:108 order/views.py:134
msgid "Confirm order cancellation"
msgstr ""

#: order/views.py:111 order/views.py:137
msgid "Order cannot be cancelled"
msgstr ""

#: order/views.py:125
msgid "Cancel sales order"
msgstr ""

#: order/views.py:151
msgid "Issue Order"
msgstr ""

#: order/views.py:160
msgid "Confirm order placement"
msgstr ""

#: order/views.py:170
msgid "Purchase order issued"
msgstr ""

#: order/views.py:197
msgid "Confirm order completion"
msgstr ""

#: order/views.py:208
msgid "Purchase order completed"
msgstr ""

#: order/views.py:245
msgid "Match Supplier Parts"
msgstr ""

#: order/views.py:489
msgid "Update prices"
msgstr "Fiyatları güncelle"

#: order/views.py:747
#, python-brace-format
msgid "Ordered {n} parts"
msgstr ""

#: order/views.py:858
msgid "Sales order not found"
msgstr ""

#: order/views.py:864
msgid "Price not found"
msgstr ""

#: order/views.py:867
#, python-brace-format
msgid "Updated {part} unit-price to {price}"
msgstr ""

#: order/views.py:872
#, python-brace-format
msgid "Updated {part} unit-price to {price} and quantity to {qty}"
msgstr ""

#: part/api.py:499
msgid "Valid"
msgstr ""

#: part/api.py:500
msgid "Validate entire Bill of Materials"
msgstr ""

#: part/api.py:505
msgid "This option must be selected"
msgstr ""

#: part/api.py:847
msgid "Must be greater than zero"
msgstr ""

#: part/api.py:851
msgid "Must be a valid quantity"
msgstr ""

#: part/api.py:866
msgid "Specify location for initial part stock"
msgstr ""

#: part/api.py:897 part/api.py:901 part/api.py:916 part/api.py:920
msgid "This field is required"
msgstr ""

#: part/bom.py:125 part/models.py:83 part/models.py:879
#: part/templates/part/category.html:108 part/templates/part/part_base.html:338
msgid "Default Location"
msgstr "Varsayılan Konum"

#: part/bom.py:126 templates/email/low_stock_notification.html:17
msgid "Total Stock"
msgstr ""

#: part/bom.py:127 part/templates/part/part_base.html:185
msgid "Available Stock"
msgstr ""

#: part/bom.py:128 part/templates/part/part_base.html:203
#: templates/js/translated/part.js:1301
msgid "On Order"
msgstr ""

#: part/forms.py:84
msgid "Select part category"
msgstr ""

#: part/forms.py:121
msgid "Add parameter template to same level categories"
msgstr "Parametre şablonunu aynı seviyedeki kategorilere ekle"

#: part/forms.py:125
msgid "Add parameter template to all categories"
msgstr "Parametre şablonunu tüm kategorilere ekle"

#: part/forms.py:145
msgid "Input quantity for price calculation"
msgstr ""

#: part/models.py:84
msgid "Default location for parts in this category"
msgstr "Bu kategori içindeki parçalar için varsayılan konum"

#: part/models.py:87
msgid "Default keywords"
msgstr ""

#: part/models.py:87
msgid "Default keywords for parts in this category"
msgstr ""

#: part/models.py:97 part/models.py:2569 part/templates/part/category.html:15
#: part/templates/part/part_app_base.html:10
msgid "Part Category"
msgstr ""

#: part/models.py:98 part/templates/part/category.html:128
#: templates/InvenTree/search.html:95 templates/stats.html:96
#: users/models.py:40
msgid "Part Categories"
msgstr "Parça Kategorileri"

#: part/models.py:360 part/templates/part/cat_link.html:3
#: part/templates/part/category.html:17 part/templates/part/category.html:133
#: part/templates/part/category.html:153
#: part/templates/part/category_sidebar.html:9
#: templates/InvenTree/index.html:85 templates/InvenTree/search.html:82
#: templates/InvenTree/settings/sidebar.html:37
#: templates/js/translated/part.js:1663 templates/navbar.html:21
#: templates/stats.html:92 templates/stats.html:101 users/models.py:41
msgid "Parts"
msgstr "Parçalar"

#: part/models.py:452
msgid "Invalid choice for parent part"
msgstr ""

#: part/models.py:532 part/models.py:544
#, python-brace-format
msgid "Part '{p1}' is  used in BOM for '{p2}' (recursive)"
msgstr ""

#: part/models.py:674
msgid "Next available serial numbers are"
msgstr "Sonraki kullanılabilir seri numaraları"

#: part/models.py:678
msgid "Next available serial number is"
msgstr "Sonraki müsait seri numarası"

#: part/models.py:683
msgid "Most recent serial number is"
msgstr "En son seri numarası"

#: part/models.py:778
msgid "Duplicate IPN not allowed in part settings"
msgstr "Yinelenen DPN'ye parça ayarlarında izin verilmiyor"

#: part/models.py:803 part/models.py:2622
msgid "Part name"
msgstr "Parça adı"

#: part/models.py:810
msgid "Is Template"
msgstr "Şablon Mu"

#: part/models.py:811
msgid "Is this part a template part?"
msgstr "Bu parça bir şablon parçası mı?"

#: part/models.py:821
msgid "Is this part a variant of another part?"
msgstr "Bu parça başka bir parçanın çeşidi mi?"

#: part/models.py:822
msgid "Variant Of"
msgstr "Çeşidi"

#: part/models.py:828
msgid "Part description"
msgstr "Parça açıklaması"

#: part/models.py:833 part/templates/part/category.html:86
#: part/templates/part/part_base.html:302
msgid "Keywords"
msgstr "Anahtar kelimeler"

#: part/models.py:834
msgid "Part keywords to improve visibility in search results"
msgstr ""

#: part/models.py:841 part/models.py:2319 part/models.py:2568
#: part/templates/part/part_base.html:265
#: part/templates/part/set_category.html:15
#: templates/InvenTree/settings/settings.html:223
#: templates/js/translated/part.js:1268
msgid "Category"
msgstr ""

#: part/models.py:842
msgid "Part category"
msgstr ""

#: part/models.py:847 part/templates/part/part_base.html:274
#: templates/js/translated/part.js:618 templates/js/translated/part.js:1221
#: templates/js/translated/stock.js:1684
msgid "IPN"
msgstr "DPN"

#: part/models.py:848
msgid "Internal Part Number"
msgstr ""

#: part/models.py:854
msgid "Part revision or version number"
msgstr "Parça revizyon veya versiyon numarası"

#: part/models.py:855 part/templates/part/part_base.html:281
#: report/models.py:200 templates/js/translated/part.js:622
msgid "Revision"
msgstr "Revizyon"

#: part/models.py:877
msgid "Where is this item normally stored?"
msgstr ""

#: part/models.py:924 part/templates/part/part_base.html:347
msgid "Default Supplier"
msgstr "Varsayılan Tedarikçi"

#: part/models.py:925
msgid "Default supplier part"
msgstr "Varsayılan tedarikçi parçası"

#: part/models.py:932
msgid "Default Expiry"
msgstr ""

#: part/models.py:933
msgid "Expiry time (in days) for stock items of this part"
msgstr ""

#: part/models.py:938 part/templates/part/part_base.html:196
msgid "Minimum Stock"
msgstr "Minimum Stok"

#: part/models.py:939
msgid "Minimum allowed stock level"
msgstr ""

#: part/models.py:946
msgid "Stock keeping units for this part"
msgstr ""

#: part/models.py:952
msgid "Can this part be built from other parts?"
msgstr "Bu parça diğer parçalardan yapılabilir mi?"

#: part/models.py:958
msgid "Can this part be used to build other parts?"
msgstr "Bu parça diğer parçaların yapımında kullanılabilir mi?"

#: part/models.py:964
msgid "Does this part have tracking for unique items?"
msgstr ""

#: part/models.py:969
msgid "Can this part be purchased from external suppliers?"
msgstr "Bu parça dış tedarikçilerden satın alınabilir mi?"

#: part/models.py:974
msgid "Can this part be sold to customers?"
msgstr "Bu parça müşterilere satılabilir mi?"

#: part/models.py:979
msgid "Is this part active?"
msgstr "Bu parça aktif mi?"

#: part/models.py:984
msgid "Is this a virtual part, such as a software product or license?"
msgstr ""

#: part/models.py:989
msgid "Part notes - supports Markdown formatting"
msgstr ""

#: part/models.py:992
msgid "BOM checksum"
msgstr ""

#: part/models.py:992
msgid "Stored BOM checksum"
msgstr ""

#: part/models.py:995
msgid "BOM checked by"
msgstr ""

#: part/models.py:997
msgid "BOM checked date"
msgstr ""

#: part/models.py:1001
msgid "Creation User"
msgstr "Oluşturan Kullanıcı"

#: part/models.py:1819
msgid "Sell multiple"
msgstr ""

#: part/models.py:2369
msgid "Test templates can only be created for trackable parts"
msgstr "Test şablonları sadece takip edilebilir paçalar için oluşturulabilir"

#: part/models.py:2386
msgid "Test with this name already exists for this part"
msgstr ""

#: part/models.py:2406 templates/js/translated/part.js:1714
#: templates/js/translated/stock.js:1312
msgid "Test Name"
msgstr "Test Adı"

#: part/models.py:2407
msgid "Enter a name for the test"
msgstr ""

#: part/models.py:2412
msgid "Test Description"
msgstr "Test Açıklaması"

#: part/models.py:2413
msgid "Enter description for this test"
msgstr ""

#: part/models.py:2418 templates/js/translated/part.js:1723
#: templates/js/translated/table_filters.js:276
msgid "Required"
msgstr "Gerekli"

#: part/models.py:2419
msgid "Is this test required to pass?"
msgstr "Testi geçmesi için bu gerekli mi?"

#: part/models.py:2424 templates/js/translated/part.js:1731
msgid "Requires Value"
msgstr ""

#: part/models.py:2425
msgid "Does this test require a value when adding a test result?"
msgstr ""

#: part/models.py:2430 templates/js/translated/part.js:1738
msgid "Requires Attachment"
msgstr ""

#: part/models.py:2431
msgid "Does this test require a file attachment when adding a test result?"
msgstr ""

#: part/models.py:2442
#, python-brace-format
msgid "Illegal character in template name ({c})"
msgstr ""

#: part/models.py:2478
msgid "Parameter template name must be unique"
msgstr "Parametre şablon adı benzersiz olmalıdır"

#: part/models.py:2486
msgid "Parameter Name"
msgstr ""

#: part/models.py:2493
msgid "Parameter Units"
msgstr ""

#: part/models.py:2523
msgid "Parent Part"
msgstr ""

#: part/models.py:2525 part/models.py:2574 part/models.py:2575
#: templates/InvenTree/settings/settings.html:218
msgid "Parameter Template"
msgstr "Parametre Şablonu"

#: part/models.py:2527
msgid "Data"
msgstr ""

#: part/models.py:2527
msgid "Parameter Value"
msgstr ""

#: part/models.py:2579 templates/InvenTree/settings/settings.html:227
msgid "Default Value"
msgstr ""

#: part/models.py:2580
msgid "Default Parameter Value"
msgstr ""

#: part/models.py:2614
msgid "Part ID or part name"
msgstr ""

#: part/models.py:2617 templates/js/translated/model_renderers.js:182
msgid "Part ID"
msgstr ""

#: part/models.py:2618
msgid "Unique part ID value"
msgstr ""

#: part/models.py:2621
msgid "Part Name"
msgstr ""

#: part/models.py:2625
msgid "Part IPN"
msgstr ""

#: part/models.py:2626
msgid "Part IPN value"
msgstr ""

#: part/models.py:2629
msgid "Level"
msgstr ""

#: part/models.py:2630
msgid "BOM level"
msgstr ""

#: part/models.py:2690
msgid "Select parent part"
msgstr ""

#: part/models.py:2698
msgid "Sub part"
msgstr ""

#: part/models.py:2699
msgid "Select part to be used in BOM"
msgstr ""

#: part/models.py:2705
msgid "BOM quantity for this BOM item"
msgstr ""

#: part/models.py:2707 part/templates/part/upload_bom.html:58
#: templates/js/translated/bom.js:791 templates/js/translated/bom.js:865
#: templates/js/translated/table_filters.js:92
msgid "Optional"
msgstr ""

#: part/models.py:2707
msgid "This BOM item is optional"
msgstr ""

#: part/models.py:2710 part/templates/part/upload_bom.html:55
msgid "Overage"
msgstr ""

#: part/models.py:2711
msgid "Estimated build wastage quantity (absolute or percentage)"
msgstr ""

#: part/models.py:2714
msgid "BOM item reference"
msgstr ""

#: part/models.py:2717
msgid "BOM item notes"
msgstr ""

#: part/models.py:2719
msgid "Checksum"
msgstr ""

#: part/models.py:2719
msgid "BOM line checksum"
msgstr ""

#: part/models.py:2723 part/templates/part/upload_bom.html:57
#: templates/js/translated/bom.js:882
#: templates/js/translated/table_filters.js:68
#: templates/js/translated/table_filters.js:88
msgid "Inherited"
msgstr ""

#: part/models.py:2724
msgid "This BOM item is inherited by BOMs for variant parts"
msgstr "Bu malzeme listesi, çeşit parçalar listesini kalıtsalıdır"

#: part/models.py:2729 part/templates/part/upload_bom.html:56
#: templates/js/translated/bom.js:874
msgid "Allow Variants"
msgstr "Çeşide İzin Ver"

#: part/models.py:2730
msgid "Stock items for variant parts can be used for this BOM item"
msgstr "Çeşit parçaların stok kalemleri bu malzeme listesinde kullanılabilir"

#: part/models.py:2815 stock/models.py:357
msgid "Quantity must be integer value for trackable parts"
msgstr ""

#: part/models.py:2824 part/models.py:2826
msgid "Sub part must be specified"
msgstr ""

#: part/models.py:2955
msgid "BOM Item Substitute"
msgstr ""

#: part/models.py:2977
msgid "Substitute part cannot be the same as the master part"
msgstr ""

#: part/models.py:2989
msgid "Parent BOM item"
msgstr ""

#: part/models.py:2997
msgid "Substitute part"
msgstr ""

#: part/models.py:3008
msgid "Part 1"
msgstr ""

#: part/models.py:3012
msgid "Part 2"
msgstr ""

#: part/models.py:3012
msgid "Select Related Part"
msgstr ""

#: part/models.py:3044
msgid "Error creating relationship: check that the part is not related to itself and that the relationship is unique"
msgstr ""

#: part/serializers.py:667
msgid "Select part to copy BOM from"
msgstr ""

#: part/serializers.py:678
msgid "Remove Existing Data"
msgstr ""

#: part/serializers.py:679
msgid "Remove existing BOM items before copying"
msgstr ""

#: part/serializers.py:684
msgid "Include Inherited"
msgstr ""

#: part/serializers.py:685
msgid "Include BOM items which are inherited from templated parts"
msgstr ""

#: part/serializers.py:690
msgid "Skip Invalid Rows"
msgstr ""

#: part/serializers.py:691
msgid "Enable this option to skip invalid rows"
msgstr ""

#: part/serializers.py:734
msgid "Clear Existing BOM"
msgstr ""

#: part/serializers.py:735
msgid "Delete existing BOM items before uploading"
msgstr ""

#: part/serializers.py:762
msgid "No part column specified"
msgstr ""

#: part/serializers.py:805
msgid "Multiple matching parts found"
msgstr ""

#: part/serializers.py:808
msgid "No matching part found"
msgstr ""

#: part/serializers.py:811
msgid "Part is not designated as a component"
msgstr ""

#: part/serializers.py:820
msgid "Quantity not provided"
msgstr ""

#: part/serializers.py:828
msgid "Invalid quantity"
msgstr ""

#: part/serializers.py:847
msgid "At least one BOM item is required"
msgstr ""

#: part/tasks.py:58
msgid "Low stock notification"
msgstr ""

#: part/templates/part/bom.html:6
msgid "You do not have permission to edit the BOM."
msgstr ""

#: part/templates/part/bom.html:15
#, python-format
msgid "The BOM for <em>%(part)s</em> has changed, and must be validated.<br>"
msgstr ""

#: part/templates/part/bom.html:17
#, python-format
msgid "The BOM for <em>%(part)s</em> was last checked by %(checker)s on %(check_date)s"
msgstr ""

#: part/templates/part/bom.html:21
#, python-format
msgid "The BOM for <em>%(part)s</em> has not been validated."
msgstr ""

#: part/templates/part/bom.html:30 part/templates/part/detail.html:273
msgid "BOM actions"
msgstr ""

#: part/templates/part/bom.html:34
msgid "Delete Items"
msgstr ""

#: part/templates/part/category.html:28 part/templates/part/category.html:32
msgid "You are subscribed to notifications for this category"
msgstr ""

#: part/templates/part/category.html:36
msgid "Subscribe to notifications for this category"
msgstr ""

#: part/templates/part/category.html:42
msgid "Category Actions"
msgstr ""

#: part/templates/part/category.html:47
msgid "Edit category"
msgstr ""

#: part/templates/part/category.html:48
msgid "Edit Category"
msgstr ""

#: part/templates/part/category.html:52
msgid "Delete category"
msgstr ""

#: part/templates/part/category.html:53
msgid "Delete Category"
msgstr ""

#: part/templates/part/category.html:61
msgid "Create new part category"
msgstr ""

#: part/templates/part/category.html:62
msgid "New Category"
msgstr ""

#: part/templates/part/category.html:80 part/templates/part/category.html:93
msgid "Category Path"
msgstr ""

#: part/templates/part/category.html:94
msgid "Top level part category"
msgstr ""

#: part/templates/part/category.html:114 part/templates/part/category.html:205
#: part/templates/part/category_sidebar.html:7
msgid "Subcategories"
msgstr "Alt kategoriler"

#: part/templates/part/category.html:119
msgid "Parts (Including subcategories)"
msgstr "Parçalar (Alt kategoriler dahil)"

#: part/templates/part/category.html:156
msgid "Export Part Data"
msgstr ""

#: part/templates/part/category.html:157 part/templates/part/category.html:181
msgid "Export"
msgstr ""

#: part/templates/part/category.html:160
msgid "Create new part"
msgstr ""

#: part/templates/part/category.html:161 templates/js/translated/bom.js:365
msgid "New Part"
msgstr ""

#: part/templates/part/category.html:175
msgid "Set category"
msgstr "Kategori ayarla"

#: part/templates/part/category.html:175
msgid "Set Category"
msgstr "Kategori Ayarla"

#: part/templates/part/category.html:179
msgid "Print Labels"
msgstr ""

#: part/templates/part/category.html:181
msgid "Export Data"
msgstr ""

#: part/templates/part/category.html:195
msgid "Part Parameters"
msgstr ""

#: part/templates/part/category.html:288
msgid "Create Part Category"
msgstr ""

#: part/templates/part/category.html:315
msgid "Create Part"
msgstr ""

#: part/templates/part/category_delete.html:5
msgid "Are you sure you want to delete category"
msgstr "Bu kategoriyi silmek istediğinize emin misiniz"

#: part/templates/part/category_delete.html:8
#, python-format
msgid "This category contains %(count)s child categories"
msgstr "Bu kategori %(count)s alt kategori içermektedir"

#: part/templates/part/category_delete.html:9
msgid "If this category is deleted, these child categories will be moved to the"
msgstr "Bu kategori silinirse, alt kategoriler taşınacaktır"

#: part/templates/part/category_delete.html:11
msgid "category"
msgstr "kategori"

#: part/templates/part/category_delete.html:13
msgid "top level Parts category"
msgstr ""

#: part/templates/part/category_delete.html:25
#, python-format
msgid "This category contains %(count)s parts"
msgstr "Bu kategori %(count)s parça içermektedir"

#: part/templates/part/category_delete.html:27
#, python-format
msgid "If this category is deleted, these parts will be moved to the parent category %(path)s"
msgstr ""

#: part/templates/part/category_delete.html:29
msgid "If this category is deleted, these parts will be moved to the top-level category Teile"
msgstr ""

#: part/templates/part/category_sidebar.html:13
msgid "Import Parts"
msgstr ""

#: part/templates/part/copy_part.html:9 templates/js/translated/part.js:348
msgid "Duplicate Part"
msgstr ""

#: part/templates/part/copy_part.html:10
#, python-format
msgid "Make a copy of part '%(full_name)s'."
msgstr ""

#: part/templates/part/copy_part.html:14
#: part/templates/part/create_part.html:11
msgid "Possible Matching Parts"
msgstr ""

#: part/templates/part/copy_part.html:15
#: part/templates/part/create_part.html:12
msgid "The new part may be a duplicate of these existing parts"
msgstr ""

#: part/templates/part/create_part.html:17
#, python-format
msgid "%(full_name)s - <em>%(desc)s</em> (%(match_per)s%% match)"
msgstr ""

#: part/templates/part/detail.html:21
msgid "Part Stock"
msgstr "Parça Stoku"

#: part/templates/part/detail.html:33
#, python-format
msgid "Showing stock for all variants of <em>%(full_name)s</em>"
msgstr ""

#: part/templates/part/detail.html:43
msgid "Part Stock Allocations"
msgstr ""

#: part/templates/part/detail.html:60
msgid "Part Test Templates"
msgstr "Parça Test Şablonları"

#: part/templates/part/detail.html:65
msgid "Add Test Template"
msgstr "Test Şablonu Ekle"

#: part/templates/part/detail.html:122
msgid "Sales Order Allocations"
msgstr ""

#: part/templates/part/detail.html:162
msgid "Part Variants"
msgstr "Parça Çeşitleri"

#: part/templates/part/detail.html:166
msgid "Create new variant"
msgstr "Yeni çeşit oluştur"

#: part/templates/part/detail.html:167
msgid "New Variant"
msgstr "Yeni Çeşit"

#: part/templates/part/detail.html:194
msgid "Add new parameter"
msgstr ""

#: part/templates/part/detail.html:231 part/templates/part/part_sidebar.html:52
msgid "Related Parts"
msgstr ""

#: part/templates/part/detail.html:235 part/templates/part/detail.html:236
msgid "Add Related"
msgstr ""

#: part/templates/part/detail.html:256 part/templates/part/part_sidebar.html:18
msgid "Bill of Materials"
msgstr ""

#: part/templates/part/detail.html:261
msgid "Export actions"
msgstr ""

#: part/templates/part/detail.html:265 templates/js/translated/bom.js:283
msgid "Export BOM"
msgstr ""

#: part/templates/part/detail.html:267
msgid "Print BOM Report"
msgstr ""

#: part/templates/part/detail.html:277
msgid "Upload BOM"
msgstr ""

#: part/templates/part/detail.html:279 templates/js/translated/part.js:272
msgid "Copy BOM"
msgstr ""

#: part/templates/part/detail.html:281
msgid "Validate BOM"
msgstr ""

#: part/templates/part/detail.html:286
msgid "New BOM Item"
msgstr ""

#: part/templates/part/detail.html:287
msgid "Add BOM Item"
msgstr ""

#: part/templates/part/detail.html:300
msgid "Assemblies"
msgstr ""

#: part/templates/part/detail.html:317
msgid "Part Builds"
msgstr ""

#: part/templates/part/detail.html:342
msgid "Build Order Allocations"
msgstr ""

#: part/templates/part/detail.html:352
msgid "Part Suppliers"
msgstr "Parça Tedarikçileri"

#: part/templates/part/detail.html:380
msgid "Part Manufacturers"
msgstr ""

#: part/templates/part/detail.html:396
msgid "Delete manufacturer parts"
msgstr ""

#: part/templates/part/detail.html:578
msgid "Delete selected BOM items?"
msgstr ""

#: part/templates/part/detail.html:579
msgid "All selected BOM items will be deleted"
msgstr ""

#: part/templates/part/detail.html:628
msgid "Create BOM Item"
msgstr ""

#: part/templates/part/detail.html:685
msgid "Related Part"
msgstr ""

#: part/templates/part/detail.html:693
msgid "Add Related Part"
msgstr ""

#: part/templates/part/detail.html:788
msgid "Add Test Result Template"
msgstr ""

#: part/templates/part/detail.html:845
msgid "Edit Part Notes"
msgstr ""

#: part/templates/part/detail.html:958
#, python-format
msgid "Purchase Unit Price - %(currency)s"
msgstr ""

#: part/templates/part/detail.html:970
#, python-format
msgid "Unit Price-Cost Difference - %(currency)s"
msgstr ""

#: part/templates/part/detail.html:982
#, python-format
msgid "Supplier Unit Cost - %(currency)s"
msgstr ""

#: part/templates/part/detail.html:1071
#, python-format
msgid "Unit Price - %(currency)s"
msgstr ""

#: part/templates/part/import_wizard/ajax_match_fields.html:9
#: part/templates/part/import_wizard/match_fields.html:9
#: templates/patterns/wizard/match_fields.html:8
msgid "Missing selections for the following required columns"
msgstr "Aşağıdaki gerekli sütunlar için eksik seçimler"

#: part/templates/part/import_wizard/ajax_match_fields.html:20
#: part/templates/part/import_wizard/match_fields.html:20
#: templates/patterns/wizard/match_fields.html:19
msgid "Duplicate selections found, see below. Fix them then retry submitting."
msgstr ""

#: part/templates/part/import_wizard/ajax_match_fields.html:28
#: part/templates/part/import_wizard/match_fields.html:35
#: templates/patterns/wizard/match_fields.html:34
msgid "File Fields"
msgstr "Dosya Alanları"

#: part/templates/part/import_wizard/ajax_match_fields.html:35
#: part/templates/part/import_wizard/match_fields.html:42
#: templates/patterns/wizard/match_fields.html:41
msgid "Remove column"
msgstr ""

#: part/templates/part/import_wizard/ajax_match_fields.html:53
#: part/templates/part/import_wizard/match_fields.html:60
#: templates/patterns/wizard/match_fields.html:59
msgid "Duplicate selection"
msgstr ""

#: part/templates/part/import_wizard/ajax_part_upload.html:29
#: part/templates/part/import_wizard/part_upload.html:53
msgid "Unsuffitient privileges."
msgstr ""

#: part/templates/part/import_wizard/part_upload.html:8
msgid "Return to Parts"
msgstr ""

#: part/templates/part/import_wizard/part_upload.html:16
msgid "Import Parts from File"
msgstr ""

#: part/templates/part/part_app_base.html:12
msgid "Part List"
msgstr ""

#: part/templates/part/part_base.html:27 part/templates/part/part_base.html:31
msgid "You are subscribed to notifications for this part"
msgstr ""

#: part/templates/part/part_base.html:35
msgid "Subscribe to notifications for this part"
msgstr ""

#: part/templates/part/part_base.html:43
#: stock/templates/stock/item_base.html:35
#: stock/templates/stock/location.html:33
msgid "Barcode actions"
msgstr "Barkod işlemleri"

#: part/templates/part/part_base.html:45
#: stock/templates/stock/item_base.html:39
#: stock/templates/stock/location.html:35 templates/qr_button.html:1
msgid "Show QR Code"
msgstr ""

#: part/templates/part/part_base.html:46
#: stock/templates/stock/item_base.html:55
#: stock/templates/stock/location.html:36
msgid "Print Label"
msgstr "Etiket Yazdır"

#: part/templates/part/part_base.html:51
msgid "Show pricing information"
msgstr ""

#: part/templates/part/part_base.html:56
#: stock/templates/stock/item_base.html:112
#: stock/templates/stock/location.html:44
msgid "Stock actions"
msgstr "Stok işlemleri"

#: part/templates/part/part_base.html:63
msgid "Count part stock"
msgstr ""

#: part/templates/part/part_base.html:69
msgid "Transfer part stock"
msgstr ""

#: part/templates/part/part_base.html:84
msgid "Part actions"
msgstr "Parça işlemleri"

#: part/templates/part/part_base.html:87
msgid "Duplicate part"
msgstr ""

#: part/templates/part/part_base.html:90
msgid "Edit part"
msgstr ""

#: part/templates/part/part_base.html:93
msgid "Delete part"
msgstr ""

#: part/templates/part/part_base.html:112
msgid "Part is a template part (variants can be made from this part)"
msgstr "Bu parça bir şablon parçadır (Bu parçanın çeşitleri yapılabilir)"

#: part/templates/part/part_base.html:116
msgid "Part can be assembled from other parts"
msgstr ""

#: part/templates/part/part_base.html:120
msgid "Part can be used in assemblies"
msgstr ""

#: part/templates/part/part_base.html:124
msgid "Part stock is tracked by serial number"
msgstr "Parça stoku seri numarası ile takip edilebilir"

#: part/templates/part/part_base.html:128
msgid "Part can be purchased from external suppliers"
msgstr "Bu parça harici tedarikçilerden satın alınabilir"

#: part/templates/part/part_base.html:132
msgid "Part can be sold to customers"
msgstr ""

#: part/templates/part/part_base.html:138
#: part/templates/part/part_base.html:146
msgid "Part is virtual (not a physical part)"
msgstr ""

#: part/templates/part/part_base.html:139
#: templates/js/translated/company.js:508
#: templates/js/translated/company.js:765
#: templates/js/translated/model_renderers.js:175
#: templates/js/translated/part.js:533 templates/js/translated/part.js:610
msgid "Inactive"
msgstr "Pasif"

#: part/templates/part/part_base.html:156
#: part/templates/part/part_base.html:579
msgid "Show Part Details"
msgstr ""

#: part/templates/part/part_base.html:173
#, python-format
msgid "This part is a variant of %(link)s"
msgstr "Bu parça %(link)s parçasının bir çeşididir"

#: part/templates/part/part_base.html:190 templates/js/translated/order.js:2217
#: templates/js/translated/table_filters.js:193
msgid "In Stock"
msgstr ""

#: part/templates/part/part_base.html:210 templates/InvenTree/index.html:178
msgid "Required for Build Orders"
msgstr "Yapım İşi Emirleri için Gerekli"

#: part/templates/part/part_base.html:217
msgid "Required for Sales Orders"
msgstr "Satış Emirleri için Gerekli"

#: part/templates/part/part_base.html:224
msgid "Allocated to Orders"
msgstr ""

#: part/templates/part/part_base.html:239 templates/js/translated/bom.js:903
msgid "Can Build"
msgstr ""

#: part/templates/part/part_base.html:245 templates/js/translated/part.js:1132
#: templates/js/translated/part.js:1305
msgid "Building"
msgstr ""

#: part/templates/part/part_base.html:295
msgid "Minimum stock level"
msgstr ""

#: part/templates/part/part_base.html:324
msgid "Latest Serial Number"
msgstr "Son Seri Numarası"

#: part/templates/part/part_base.html:328
#: stock/templates/stock/item_base.html:168
msgid "Search for serial number"
msgstr ""

#: part/templates/part/part_base.html:449 part/templates/part/prices.html:144
msgid "Calculate"
msgstr "Hesapla"

#: part/templates/part/part_base.html:492
msgid "No matching images found"
msgstr ""

#: part/templates/part/part_base.html:573
msgid "Hide Part Details"
msgstr ""

#: part/templates/part/part_pricing.html:22 part/templates/part/prices.html:21
msgid "Supplier Pricing"
msgstr ""

#: part/templates/part/part_pricing.html:26
#: part/templates/part/part_pricing.html:52
#: part/templates/part/part_pricing.html:100
#: part/templates/part/part_pricing.html:115 part/templates/part/prices.html:25
#: part/templates/part/prices.html:52 part/templates/part/prices.html:103
#: part/templates/part/prices.html:120
msgid "Unit Cost"
msgstr "Birim Maliyeti"

#: part/templates/part/part_pricing.html:32
#: part/templates/part/part_pricing.html:58
#: part/templates/part/part_pricing.html:104
#: part/templates/part/part_pricing.html:119 part/templates/part/prices.html:32
#: part/templates/part/prices.html:59 part/templates/part/prices.html:108
#: part/templates/part/prices.html:125
msgid "Total Cost"
msgstr "Toplam Maliyet"

#: part/templates/part/part_pricing.html:40 part/templates/part/prices.html:40
#: templates/js/translated/bom.js:857
msgid "No supplier pricing available"
msgstr ""

#: part/templates/part/part_pricing.html:48 part/templates/part/prices.html:49
#: part/templates/part/prices.html:243
msgid "BOM Pricing"
msgstr ""

#: part/templates/part/part_pricing.html:65 part/templates/part/prices.html:69
msgid "Unit Purchase Price"
msgstr ""

#: part/templates/part/part_pricing.html:71 part/templates/part/prices.html:76
msgid "Total Purchase Price"
msgstr ""

#: part/templates/part/part_pricing.html:81 part/templates/part/prices.html:86
msgid "Note: BOM pricing is incomplete for this part"
msgstr ""

#: part/templates/part/part_pricing.html:88 part/templates/part/prices.html:93
msgid "No BOM pricing available"
msgstr ""

#: part/templates/part/part_pricing.html:97 part/templates/part/prices.html:102
msgid "Internal Price"
msgstr ""

#: part/templates/part/part_pricing.html:128
#: part/templates/part/prices.html:134
msgid "No pricing information is available for this part."
msgstr ""

#: part/templates/part/part_sidebar.html:12
msgid "Variants"
msgstr ""

#: part/templates/part/part_sidebar.html:26
msgid "Used In"
msgstr ""

#: part/templates/part/part_sidebar.html:34
#: stock/templates/stock/stock_sidebar.html:8
msgid "Allocations"
msgstr ""

#: part/templates/part/part_sidebar.html:48
msgid "Test Templates"
msgstr ""

#: part/templates/part/part_thumb.html:11
msgid "Select from existing images"
msgstr ""

#: part/templates/part/partial_delete.html:9
#, python-format
msgid "Part '<strong>%(full_name)s</strong>' cannot be deleted as it is still marked as <strong>active</strong>.\n"
"    <br>Disable the \"Active\" part attribute and re-try.\n"
"    "
msgstr ""

#: part/templates/part/partial_delete.html:17
#, python-format
msgid "Are you sure you want to delete part '<strong>%(full_name)s</strong>'?"
msgstr ""

#: part/templates/part/partial_delete.html:22
#, python-format
msgid "This part is used in BOMs for %(count)s other parts. If you delete this part, the BOMs for the following parts will be updated"
msgstr ""

#: part/templates/part/partial_delete.html:32
#, python-format
msgid "There are %(count)s stock entries defined for this part. If you delete this part, the following stock entries will also be deleted:"
msgstr ""

#: part/templates/part/partial_delete.html:43
#, python-format
msgid "There are %(count)s manufacturers defined for this part. If you delete this part, the following manufacturer parts will also be deleted:"
msgstr ""

#: part/templates/part/partial_delete.html:54
#, python-format
msgid "There are %(count)s suppliers defined for this part. If you delete this part, the following supplier parts will also be deleted:"
msgstr "Bu parçası için tanımlanmış %(count)s tedarikçi bulunmaktadır. Bu parçayı silerseniz, aşağıdaki tedarikçi parçaları da silinecektir:"

#: part/templates/part/partial_delete.html:65
#, python-format
msgid "There are %(count)s unique parts tracked for '%(full_name)s'. Deleting this part will permanently remove this tracking information."
msgstr ""

#: part/templates/part/prices.html:16
msgid "Pricing ranges"
msgstr ""

#: part/templates/part/prices.html:22
msgid "Show supplier cost"
msgstr ""

#: part/templates/part/prices.html:23
msgid "Show purchase price"
msgstr ""

#: part/templates/part/prices.html:50
msgid "Show BOM cost"
msgstr ""

#: part/templates/part/prices.html:117
msgid "Show sale cost"
msgstr ""

#: part/templates/part/prices.html:118
msgid "Show sale price"
msgstr ""

#: part/templates/part/prices.html:140
msgid "Calculation parameters"
msgstr ""

#: part/templates/part/prices.html:155 templates/js/translated/bom.js:851
msgid "Supplier Cost"
msgstr ""

#: part/templates/part/prices.html:156 part/templates/part/prices.html:177
#: part/templates/part/prices.html:201 part/templates/part/prices.html:231
#: part/templates/part/prices.html:257 part/templates/part/prices.html:285
msgid "Jump to overview"
msgstr ""

#: part/templates/part/prices.html:181
msgid "Stock Pricing"
msgstr ""

#: part/templates/part/prices.html:190
msgid "No stock pricing history is available for this part."
msgstr ""

#: part/templates/part/prices.html:200
msgid "Internal Cost"
msgstr ""

#: part/templates/part/prices.html:215 part/views.py:1390
msgid "Add Internal Price Break"
msgstr ""

#: part/templates/part/prices.html:230
msgid "BOM Cost"
msgstr ""

#: part/templates/part/prices.html:256
msgid "Sale Cost"
msgstr ""

#: part/templates/part/prices.html:296
msgid "No sale pice history available for this part."
msgstr ""

#: part/templates/part/set_category.html:9
msgid "Set category for the following parts"
msgstr "Aşağıdaki parçalara kategori ayarla"

#: part/templates/part/stock_count.html:7 templates/js/translated/bom.js:813
#: templates/js/translated/part.js:497 templates/js/translated/part.js:1122
#: templates/js/translated/part.js:1309
msgid "No Stock"
msgstr "Stok Yok"

#: part/templates/part/stock_count.html:9 templates/InvenTree/index.html:158
msgid "Low Stock"
msgstr "Düşük Stok"

#: part/templates/part/upload_bom.html:8
msgid "Return to BOM"
msgstr ""

#: part/templates/part/upload_bom.html:13
msgid "Upload Bill of Materials"
msgstr ""

#: part/templates/part/upload_bom.html:19
msgid "BOM upload requirements"
msgstr ""

#: part/templates/part/upload_bom.html:23
#: part/templates/part/upload_bom.html:90
msgid "Upload BOM File"
msgstr ""

#: part/templates/part/upload_bom.html:29
msgid "Submit BOM Data"
msgstr ""

#: part/templates/part/upload_bom.html:37
msgid "Requirements for BOM upload"
msgstr ""

#: part/templates/part/upload_bom.html:39
msgid "The BOM file must contain the required named columns as provided in the "
msgstr "Malzeme Listesi dosyası gerekli sütün adlarını sağlandığı şekilde içermelidir "

#: part/templates/part/upload_bom.html:39
msgid "BOM Upload Template"
msgstr "Malzeme Listesi Şablonu Yükle"

#: part/templates/part/upload_bom.html:40
msgid "Each part must already exist in the database"
msgstr ""

#: part/templates/part/variant_part.html:9
msgid "Create new part variant"
msgstr "Yeni parça çeşidi oluştur"

#: part/templates/part/variant_part.html:10
#, python-format
msgid "Create a new variant of template <em>'%(full_name)s'</em>."
msgstr ""

#: part/templatetags/inventree_extras.py:125
msgid "Unknown database"
msgstr ""

#: part/views.py:90
msgid "Set Part Category"
msgstr ""

#: part/views.py:140
#, python-brace-format
msgid "Set category for {n} parts"
msgstr ""

#: part/views.py:212
msgid "Match References"
msgstr ""

#: part/views.py:509
msgid "None"
msgstr "Hiçbiri"

#: part/views.py:568
msgid "Part QR Code"
msgstr ""

#: part/views.py:670
msgid "Select Part Image"
msgstr ""

#: part/views.py:696
msgid "Updated part image"
msgstr ""

#: part/views.py:699
msgid "Part image not found"
msgstr ""

#: part/views.py:850
msgid "Confirm Part Deletion"
msgstr ""

#: part/views.py:857
msgid "Part was deleted"
msgstr ""

#: part/views.py:866
msgid "Part Pricing"
msgstr ""

#: part/views.py:1015
msgid "Create Part Parameter Template"
msgstr "Parça Parametre Şablonu Oluştur"

#: part/views.py:1025
msgid "Edit Part Parameter Template"
msgstr "Parça Parametre Şablonu Düzenle"

#: part/views.py:1032
msgid "Delete Part Parameter Template"
msgstr "Parça Parametre Şablonu Sil"

#: part/views.py:1091 templates/js/translated/part.js:315
msgid "Edit Part Category"
msgstr ""

#: part/views.py:1129
msgid "Delete Part Category"
msgstr ""

#: part/views.py:1135
msgid "Part category was deleted"
msgstr ""

#: part/views.py:1144
msgid "Create Category Parameter Template"
msgstr "Kategori Parametre Şablonu Oluştur"

#: part/views.py:1245
msgid "Edit Category Parameter Template"
msgstr "Kategori Parametre Şablonu Düzenle"

#: part/views.py:1301
msgid "Delete Category Parameter Template"
msgstr "Kategori Parametre Şablonu Sil"

#: part/views.py:1323
msgid "Added new price break"
msgstr ""

#: part/views.py:1399
msgid "Edit Internal Price Break"
msgstr ""

#: part/views.py:1407
msgid "Delete Internal Price Break"
msgstr ""

#: plugin/integration.py:138
msgid "No author found"
msgstr ""

#: plugin/integration.py:152
msgid "No date found"
msgstr ""

#: plugin/models.py:26
msgid "Plugin Configuration"
msgstr ""

#: plugin/models.py:27
msgid "Plugin Configurations"
msgstr ""

#: plugin/models.py:32
msgid "Key"
msgstr ""

#: plugin/models.py:33
msgid "Key of plugin"
msgstr ""

#: plugin/models.py:41
msgid "PluginName of the plugin"
msgstr ""

#: plugin/models.py:47
msgid "Is the plugin active"
msgstr ""

#: plugin/models.py:199
msgid "Plugin"
msgstr ""

#: plugin/samples/integration/sample.py:42
msgid "Enable PO"
msgstr ""

#: plugin/samples/integration/sample.py:43
msgid "Enable PO functionality in InvenTree interface"
msgstr ""

#: plugin/samples/integration/sample.py:48
msgid "API Key"
msgstr ""

#: plugin/samples/integration/sample.py:49
msgid "Key required for accessing external API"
msgstr ""

#: plugin/samples/integration/sample.py:52
msgid "Numerical"
msgstr ""

#: plugin/samples/integration/sample.py:53
msgid "A numerical setting"
msgstr ""

#: plugin/samples/integration/sample.py:58
msgid "Choice Setting"
msgstr ""

#: plugin/samples/integration/sample.py:59
msgid "A setting with multiple choices"
msgstr ""

#: plugin/serializers.py:50
msgid "Source URL"
msgstr ""

#: plugin/serializers.py:51
msgid "Source for the package - this can be a custom registry or a VCS path"
msgstr ""

#: plugin/serializers.py:56
msgid "Package Name"
msgstr ""

#: plugin/serializers.py:57
msgid "Name for the Plugin Package - can also contain a version indicator"
msgstr ""

#: plugin/serializers.py:60
msgid "Confirm plugin installation"
msgstr ""

#: plugin/serializers.py:61
msgid "This will install this plugin now into the current instance. The instance will go into maintenance."
msgstr ""

#: plugin/serializers.py:76
msgid "Installation not confirmed"
msgstr ""

#: plugin/serializers.py:78
msgid "Either packagename of URL must be provided"
msgstr ""

#: report/api.py:234 report/api.py:278
#, python-brace-format
msgid "Template file '{filename}' is missing or does not exist"
msgstr ""

#: report/models.py:182
msgid "Template name"
msgstr "Şablon adı"

#: report/models.py:188
msgid "Report template file"
msgstr "Rapor şablon dosyası"

#: report/models.py:195
msgid "Report template description"
msgstr "Rapor şablon tanımı"

#: report/models.py:201
msgid "Report revision number (auto-increments)"
msgstr "Revizyon numarası raporla (otomatik artış)"

#: report/models.py:292
msgid "Pattern for generating report filenames"
msgstr ""

#: report/models.py:299
msgid "Report template is enabled"
msgstr "Rapor şablonu etkin"

#: report/models.py:323
msgid "StockItem query filters (comma-separated list of key=value pairs)"
msgstr "Stok kalemi sorgu filtreleri (anahter=değer [key=value] olarak virgülle ayrılmış liste)"

#: report/models.py:331
msgid "Include Installed Tests"
msgstr ""

#: report/models.py:332
msgid "Include test results for stock items installed inside assembled item"
msgstr ""

#: report/models.py:382
msgid "Build Filters"
msgstr ""

#: report/models.py:383
msgid "Build query filters (comma-separated list of key=value pairs"
msgstr ""

#: report/models.py:425
msgid "Part Filters"
msgstr ""

#: report/models.py:426
msgid "Part query filters (comma-separated list of key=value pairs"
msgstr ""

#: report/models.py:460
msgid "Purchase order query filters"
msgstr ""

#: report/models.py:498
msgid "Sales order query filters"
msgstr ""

#: report/models.py:548
msgid "Snippet"
msgstr ""

#: report/models.py:549
msgid "Report snippet file"
msgstr ""

#: report/models.py:553
msgid "Snippet file description"
msgstr ""

#: report/models.py:588
msgid "Asset"
msgstr ""

#: report/models.py:589
msgid "Report asset file"
msgstr ""

#: report/models.py:592
msgid "Asset file description"
msgstr ""

#: report/templates/report/inventree_build_order_base.html:147
msgid "Required For"
msgstr "İçin Gerekli Olan"

#: report/templates/report/inventree_test_report_base.html:21
msgid "Stock Item Test Report"
msgstr ""

#: report/templates/report/inventree_test_report_base.html:79
#: stock/models.py:519 stock/templates/stock/item_base.html:158
#: templates/js/translated/build.js:373 templates/js/translated/build.js:521
#: templates/js/translated/build.js:919 templates/js/translated/build.js:1295
#: templates/js/translated/model_renderers.js:95
#: templates/js/translated/order.js:99 templates/js/translated/order.js:1945
#: templates/js/translated/order.js:2034 templates/js/translated/stock.js:424
msgid "Serial Number"
msgstr "Seri Numara"

#: report/templates/report/inventree_test_report_base.html:88
msgid "Test Results"
msgstr ""

#: report/templates/report/inventree_test_report_base.html:93
#: stock/models.py:1976
msgid "Test"
msgstr ""

#: report/templates/report/inventree_test_report_base.html:94
#: stock/models.py:1982
msgid "Result"
msgstr ""

#: report/templates/report/inventree_test_report_base.html:97
#: templates/InvenTree/settings/plugin.html:50
#: templates/InvenTree/settings/plugin_settings.html:38
#: templates/js/translated/order.js:849 templates/js/translated/stock.js:2649
msgid "Date"
msgstr ""

#: report/templates/report/inventree_test_report_base.html:108
msgid "Pass"
msgstr ""

#: report/templates/report/inventree_test_report_base.html:110
msgid "Fail"
msgstr ""

#: report/templates/report/inventree_test_report_base.html:123
#: stock/templates/stock/stock_sidebar.html:16
msgid "Installed Items"
msgstr ""

#: report/templates/report/inventree_test_report_base.html:137
#: templates/js/translated/stock.js:587 templates/js/translated/stock.js:757
#: templates/js/translated/stock.js:2909
msgid "Serial"
msgstr "Seri No"

#: stock/api.py:501
msgid "Quantity is required"
msgstr ""

#: stock/api.py:508
msgid "Valid part must be supplied"
msgstr ""

#: stock/api.py:533
msgid "Serial numbers cannot be supplied for a non-trackable part"
msgstr ""

#: stock/forms.py:74 stock/forms.py:198 stock/models.py:576
#: stock/templates/stock/item_base.html:195
#: templates/js/translated/stock.js:1833
msgid "Expiry Date"
msgstr ""

#: stock/forms.py:75 stock/forms.py:199
msgid "Expiration date for this stock item"
msgstr "Bu stok kalemi için son kullanma tarihi"

#: stock/forms.py:78
msgid "Enter unique serial numbers (or leave blank)"
msgstr "Benzersiz seri numaraları giriniz (veya boş bırakınız)"

#: stock/forms.py:133
msgid "Destination for serialized stock (by default, will remain in current location)"
msgstr "Seri numaralandırılmış stok için hedef konum(varsayılan olarak, geçerli konumda kalacaktır)"

#: stock/forms.py:135
msgid "Serial numbers"
msgstr "Seri numaraları"

#: stock/forms.py:135
msgid "Unique serial numbers (must match quantity)"
msgstr "Benzersiz seri numaraları (miktar ile eşleşmeli)"

#: stock/forms.py:137 stock/forms.py:171
msgid "Add transaction note (optional)"
msgstr "İşlem notu ekle (isteğe bağlı)"

#: stock/forms.py:169
msgid "Destination location for uninstalled items"
msgstr "Sökülen ögeler için hedef konum"

#: stock/forms.py:173
msgid "Confirm uninstall"
msgstr ""

#: stock/forms.py:173
msgid "Confirm removal of installed stock items"
msgstr "Kurulu stok kalemlerinin kaldırılmasını onayla"

#: stock/models.py:62 stock/models.py:613
#: stock/templates/stock/item_base.html:418
msgid "Owner"
msgstr ""

#: stock/models.py:63 stock/models.py:614
msgid "Select Owner"
msgstr ""

#: stock/models.py:338
msgid "StockItem with this serial number already exists"
msgstr "Bu seri numarasına sahip stok kalemi zaten var"

#: stock/models.py:374
#, python-brace-format
msgid "Part type ('{pf}') must be {pe}"
msgstr ""

#: stock/models.py:384 stock/models.py:393
msgid "Quantity must be 1 for item with a serial number"
msgstr "Seri numarası olan ögenin miktarı bir olmalı"

#: stock/models.py:385
msgid "Serial number cannot be set if quantity greater than 1"
msgstr "Miktar birden büyük ise seri numarası ayarlanamaz"

#: stock/models.py:407
msgid "Item cannot belong to itself"
msgstr ""

#: stock/models.py:413
msgid "Item must have a build reference if is_building=True"
msgstr ""

#: stock/models.py:420
msgid "Build reference does not point to the same part object"
msgstr ""

#: stock/models.py:463
msgid "Parent Stock Item"
msgstr "Üst Stok Kalemi"

#: stock/models.py:472
msgid "Base part"
msgstr ""

#: stock/models.py:480
msgid "Select a matching supplier part for this stock item"
msgstr "Bu stok kalemi için tedarikçi parçası seçin"

#: stock/models.py:486 stock/templates/stock/location.html:16
#: stock/templates/stock/stock_app_base.html:8
msgid "Stock Location"
msgstr "Stok Konumu"

#: stock/models.py:489
msgid "Where is this stock item located?"
msgstr ""

#: stock/models.py:496
msgid "Packaging this stock item is stored in"
msgstr ""

#: stock/models.py:502 stock/templates/stock/item_base.html:300
msgid "Installed In"
msgstr ""

#: stock/models.py:505
msgid "Is this item installed in another item?"
msgstr ""

#: stock/models.py:521
msgid "Serial number for this item"
msgstr "Bu öge için seri numarası"

#: stock/models.py:535
msgid "Batch code for this stock item"
msgstr ""

#: stock/models.py:539
msgid "Stock Quantity"
msgstr ""

#: stock/models.py:548
msgid "Source Build"
msgstr ""

#: stock/models.py:550
msgid "Build for this stock item"
msgstr ""

#: stock/models.py:561
msgid "Source Purchase Order"
msgstr ""

#: stock/models.py:564
msgid "Purchase order for this stock item"
msgstr ""

#: stock/models.py:570
msgid "Destination Sales Order"
msgstr ""

#: stock/models.py:577
msgid "Expiry date for stock item. Stock will be considered expired after this date"
msgstr ""

#: stock/models.py:590
msgid "Delete on deplete"
msgstr ""

#: stock/models.py:590
msgid "Delete this Stock Item when stock is depleted"
msgstr ""

#: stock/models.py:600 stock/templates/stock/item.html:128
msgid "Stock Item Notes"
msgstr ""

#: stock/models.py:609
msgid "Single unit purchase price at time of purchase"
msgstr ""

#: stock/models.py:1096
msgid "Part is not set as trackable"
msgstr ""

#: stock/models.py:1102
msgid "Quantity must be integer"
msgstr ""

#: stock/models.py:1108
#, python-brace-format
msgid "Quantity must not exceed available stock quantity ({n})"
msgstr ""

#: stock/models.py:1111
msgid "Serial numbers must be a list of integers"
msgstr "Seri numaraları tam sayı listesi olmalı"

#: stock/models.py:1114
msgid "Quantity does not match serial numbers"
msgstr "Miktar seri numaları ile eşleşmiyor"

#: stock/models.py:1121
#, python-brace-format
msgid "Serial numbers already exist: {exists}"
msgstr "Seri numaraları zaten mevcut: {exists}"

#: stock/models.py:1192
msgid "Stock item has been assigned to a sales order"
msgstr ""

#: stock/models.py:1195
msgid "Stock item is installed in another item"
msgstr ""

#: stock/models.py:1198
msgid "Stock item contains other items"
msgstr ""

#: stock/models.py:1201
msgid "Stock item has been assigned to a customer"
msgstr ""

#: stock/models.py:1204
msgid "Stock item is currently in production"
msgstr ""

#: stock/models.py:1207
msgid "Serialized stock cannot be merged"
msgstr ""

#: stock/models.py:1214 stock/serializers.py:832
msgid "Duplicate stock items"
msgstr ""

#: stock/models.py:1218
msgid "Stock items must refer to the same part"
msgstr ""

#: stock/models.py:1222
msgid "Stock items must refer to the same supplier part"
msgstr ""

#: stock/models.py:1226
msgid "Stock status codes must match"
msgstr ""

#: stock/models.py:1397
msgid "StockItem cannot be moved as it is not in stock"
msgstr "Stok kalemi stokta olmadığı için taşınamaz"

#: stock/models.py:1896
msgid "Entry notes"
msgstr ""

#: stock/models.py:1953
msgid "Value must be provided for this test"
msgstr ""

#: stock/models.py:1959
msgid "Attachment must be uploaded for this test"
msgstr ""

#: stock/models.py:1977
msgid "Test name"
msgstr ""

#: stock/models.py:1983
msgid "Test result"
msgstr ""

#: stock/models.py:1989
msgid "Test output value"
msgstr ""

#: stock/models.py:1996
msgid "Test result attachment"
msgstr ""

#: stock/models.py:2002
msgid "Test notes"
msgstr ""

#: stock/serializers.py:173
msgid "Purchase price of this stock item"
msgstr ""

#: stock/serializers.py:180
msgid "Purchase currency of this stock item"
msgstr ""

#: stock/serializers.py:294
msgid "Enter number of stock items to serialize"
msgstr ""

#: stock/serializers.py:309
#, python-brace-format
msgid "Quantity must not exceed available stock quantity ({q})"
msgstr ""

#: stock/serializers.py:315
msgid "Enter serial numbers for new items"
msgstr ""

#: stock/serializers.py:326 stock/serializers.py:789 stock/serializers.py:1030
msgid "Destination stock location"
msgstr ""

#: stock/serializers.py:333
msgid "Optional note field"
msgstr ""

#: stock/serializers.py:346
msgid "Serial numbers cannot be assigned to this part"
msgstr ""

#: stock/serializers.py:363 stock/views.py:1108
msgid "Serial numbers already exist"
msgstr "Seri numaraları zaten mevcut"

#: stock/serializers.py:405
msgid "Select stock item to install"
msgstr ""

#: stock/serializers.py:421
msgid "Stock item is unavailable"
msgstr ""

#: stock/serializers.py:428
msgid "Selected part is not in the Bill of Materials"
msgstr ""

#: stock/serializers.py:646
msgid "Part must be salable"
msgstr ""

#: stock/serializers.py:650
msgid "Item is allocated to a sales order"
msgstr ""

#: stock/serializers.py:654
msgid "Item is allocated to a build order"
msgstr ""

#: stock/serializers.py:684
msgid "Customer to assign stock items"
msgstr ""

#: stock/serializers.py:690
msgid "Selected company is not a customer"
msgstr ""

#: stock/serializers.py:698
msgid "Stock assignment notes"
msgstr ""

#: stock/serializers.py:708 stock/serializers.py:938
msgid "A list of stock items must be provided"
msgstr ""

#: stock/serializers.py:796
msgid "Stock merging notes"
msgstr ""

#: stock/serializers.py:801
msgid "Allow mismatched suppliers"
msgstr ""

#: stock/serializers.py:802
msgid "Allow stock items with different supplier parts to be merged"
msgstr ""

#: stock/serializers.py:807
msgid "Allow mismatched status"
msgstr ""

#: stock/serializers.py:808
msgid "Allow stock items with different status codes to be merged"
msgstr ""

#: stock/serializers.py:818
msgid "At least two stock items must be provided"
msgstr ""

#: stock/serializers.py:900
msgid "StockItem primary key value"
msgstr ""

#: stock/serializers.py:928
msgid "Stock transaction notes"
msgstr ""

#: stock/templates/stock/item.html:18
msgid "Stock Tracking Information"
msgstr ""

#: stock/templates/stock/item.html:29
msgid "New Entry"
msgstr ""

#: stock/templates/stock/item.html:48
msgid "Stock Item Allocations"
msgstr ""

#: stock/templates/stock/item.html:64
msgid "Child Stock Items"
msgstr ""

#: stock/templates/stock/item.html:72
msgid "This stock item does not have any child items"
msgstr ""

#: stock/templates/stock/item.html:81
#: stock/templates/stock/stock_sidebar.html:12
msgid "Test Data"
msgstr ""

#: stock/templates/stock/item.html:85 stock/templates/stock/item_base.html:57
msgid "Test Report"
msgstr ""

#: stock/templates/stock/item.html:89
msgid "Delete Test Data"
msgstr ""

#: stock/templates/stock/item.html:93
msgid "Add Test Data"
msgstr ""

#: stock/templates/stock/item.html:150
msgid "Installed Stock Items"
msgstr ""

#: stock/templates/stock/item.html:154 templates/js/translated/stock.js:3018
msgid "Install Stock Item"
msgstr ""

#: stock/templates/stock/item.html:304 templates/js/translated/stock.js:1480
msgid "Add Test Result"
msgstr ""

#: stock/templates/stock/item_base.html:42
#: templates/js/translated/barcode.js:330
#: templates/js/translated/barcode.js:335
msgid "Unlink Barcode"
msgstr ""

#: stock/templates/stock/item_base.html:44
msgid "Link Barcode"
msgstr ""

#: stock/templates/stock/item_base.html:46 templates/stock_table.html:24
msgid "Scan to Location"
msgstr "Konuma Tara"

#: stock/templates/stock/item_base.html:53
msgid "Printing actions"
msgstr "Yazdırma işlemleri"

#: stock/templates/stock/item_base.html:72
msgid "Stock adjustment actions"
msgstr "Stok ayarlama işlemleri"

#: stock/templates/stock/item_base.html:76
#: stock/templates/stock/location.html:51 templates/stock_table.html:50
msgid "Count stock"
msgstr ""

#: stock/templates/stock/item_base.html:79 templates/stock_table.html:48
msgid "Add stock"
msgstr ""

#: stock/templates/stock/item_base.html:82 templates/stock_table.html:49
msgid "Remove stock"
msgstr ""

#: stock/templates/stock/item_base.html:85
msgid "Serialize stock"
msgstr "Stoku seri numarala"

#: stock/templates/stock/item_base.html:89
#: stock/templates/stock/location.html:57
msgid "Transfer stock"
msgstr ""

#: stock/templates/stock/item_base.html:92 templates/stock_table.html:54
msgid "Assign to customer"
msgstr ""

#: stock/templates/stock/item_base.html:95
msgid "Return to stock"
msgstr ""

#: stock/templates/stock/item_base.html:98
msgid "Uninstall stock item"
msgstr ""

#: stock/templates/stock/item_base.html:98
msgid "Uninstall"
msgstr ""

#: stock/templates/stock/item_base.html:102
msgid "Install stock item"
msgstr ""

#: stock/templates/stock/item_base.html:102
msgid "Install"
msgstr ""

#: stock/templates/stock/item_base.html:117
msgid "Convert to variant"
msgstr "Çeşide çevir"

#: stock/templates/stock/item_base.html:120
msgid "Duplicate stock item"
msgstr ""

#: stock/templates/stock/item_base.html:122
msgid "Edit stock item"
msgstr ""

#: stock/templates/stock/item_base.html:125
msgid "Delete stock item"
msgstr ""

#: stock/templates/stock/item_base.html:163
msgid "previous page"
msgstr ""

#: stock/templates/stock/item_base.html:163
msgid "Navigate to previous serial number"
msgstr ""

#: stock/templates/stock/item_base.html:172
msgid "next page"
msgstr ""

#: stock/templates/stock/item_base.html:172
msgid "Navigate to next serial number"
msgstr ""

#: stock/templates/stock/item_base.html:199
#, python-format
msgid "This StockItem expired on %(item.expiry_date)s"
msgstr "Bu stok kaleminin süresi %(item.expiry_date)s tarihinde sona erdi"

#: stock/templates/stock/item_base.html:199
#: templates/js/translated/table_filters.js:252
msgid "Expired"
msgstr ""

#: stock/templates/stock/item_base.html:201
#, python-format
msgid "This StockItem expires on %(item.expiry_date)s"
msgstr "Bu stok kaleminin süresi %(item.expiry_date)s tarihinde sona erecek"

#: stock/templates/stock/item_base.html:201
#: templates/js/translated/table_filters.js:258
msgid "Stale"
msgstr ""

#: stock/templates/stock/item_base.html:208
#: templates/js/translated/stock.js:1846
msgid "Last Updated"
msgstr ""

#: stock/templates/stock/item_base.html:213
msgid "Last Stocktake"
msgstr ""

#: stock/templates/stock/item_base.html:217
msgid "No stocktake performed"
msgstr ""

#: stock/templates/stock/item_base.html:235
msgid "You are not in the list of owners of this item. This stock item cannot be edited."
msgstr ""

#: stock/templates/stock/item_base.html:242
msgid "This stock item is in production and cannot be edited."
msgstr ""

#: stock/templates/stock/item_base.html:243
msgid "Edit the stock item from the build view."
msgstr ""

#: stock/templates/stock/item_base.html:256
msgid "This stock item has not passed all required tests"
msgstr "Stok kalemi tüm gerekli testleri geçmedi"

#: stock/templates/stock/item_base.html:264
msgid "This stock item is allocated to Sales Order"
msgstr ""

#: stock/templates/stock/item_base.html:272
msgid "This stock item is allocated to Build Order"
msgstr ""

#: stock/templates/stock/item_base.html:278
msgid "This stock item is serialized - it has a unique serial number and the quantity cannot be adjusted."
msgstr "Bu stok kalemi seri numaları - Benzersiz bir seri numarasına sahip ve miktarı ayarlanamaz."

#: stock/templates/stock/item_base.html:319
#: templates/js/translated/build.js:1317
msgid "No location set"
msgstr "Konum ayarlanmadı"

#: stock/templates/stock/item_base.html:326
msgid "Barcode Identifier"
msgstr ""

#: stock/templates/stock/item_base.html:368
msgid "Parent Item"
msgstr ""

#: stock/templates/stock/item_base.html:386
msgid "No manufacturer set"
msgstr ""

#: stock/templates/stock/item_base.html:411
msgid "Tests"
msgstr ""

#: stock/templates/stock/item_base.html:492
msgid "Edit Stock Status"
msgstr ""

#: stock/templates/stock/item_delete.html:9
msgid "Are you sure you want to delete this stock item?"
msgstr ""

#: stock/templates/stock/item_delete.html:12
#, python-format
msgid "This will remove <strong>%(qty)s</strong> units of <strong>%(full_name)s</strong> from stock."
msgstr ""

#: stock/templates/stock/item_serialize.html:5
msgid "Create serialized items from this stock item."
msgstr "Bu stok kalemi için seri numaralandırılmış ögeler oluştur."

#: stock/templates/stock/item_serialize.html:7
msgid "Select quantity to serialize, and unique serial numbers."
msgstr "Seri numaralandırılacak miktarı ve benzersiz seri numaralarını seçin."

#: stock/templates/stock/location.html:37
msgid "Check-in Items"
msgstr ""

#: stock/templates/stock/location.html:65
msgid "Location actions"
msgstr "Konum işlemleri"

#: stock/templates/stock/location.html:67
msgid "Edit location"
msgstr "Konumu düzenle"

#: stock/templates/stock/location.html:69
msgid "Delete location"
msgstr "Konumu sil"

#: stock/templates/stock/location.html:79
msgid "Create new stock location"
msgstr "Yeni stok konumu oluştur"

#: stock/templates/stock/location.html:80
msgid "New Location"
msgstr "Yeni Konum"

#: stock/templates/stock/location.html:99
#: stock/templates/stock/location.html:105
msgid "Location Path"
msgstr ""

#: stock/templates/stock/location.html:106
msgid "Top level stock location"
msgstr ""

#: stock/templates/stock/location.html:119
msgid "You are not in the list of owners of this location. This stock location cannot be edited."
msgstr "Bu konumun sahipleri listesinde değilsiniz. Bu stok konumu düzenlenemez."

#: stock/templates/stock/location.html:132
#: stock/templates/stock/location.html:179
#: stock/templates/stock/location_sidebar.html:5
msgid "Sublocations"
msgstr "Alt konumlar"

#: stock/templates/stock/location.html:146 templates/InvenTree/search.html:164
#: templates/stats.html:109 users/models.py:42
msgid "Stock Locations"
msgstr "Stok Konumları"

#: stock/templates/stock/location.html:186 templates/stock_table.html:30
msgid "Printing Actions"
msgstr "Yazdırma İşlemleri"

#: stock/templates/stock/location.html:190 templates/stock_table.html:34
msgid "Print labels"
msgstr "Etiketleri yazdır"

#: stock/templates/stock/location_delete.html:7
msgid "Are you sure you want to delete this stock location?"
msgstr "Bu stok konumunu silmek istediğinizden emin misiniz?"

#: stock/templates/stock/stock_app_base.html:16
msgid "Loading..."
msgstr ""

#: stock/templates/stock/stock_sidebar.html:5
msgid "Stock Tracking"
msgstr ""

#: stock/templates/stock/stock_sidebar.html:20
msgid "Child Items"
msgstr ""

#: stock/templates/stock/stock_uninstall.html:8
msgid "The following stock items will be uninstalled"
msgstr ""

#: stock/templates/stock/stockitem_convert.html:7 stock/views.py:730
msgid "Convert Stock Item"
msgstr "Stok Kalemine Dönüştür"

#: stock/templates/stock/stockitem_convert.html:8
#, python-format
msgid "This stock item is current an instance of <em>%(part)s</em>"
msgstr ""

#: stock/templates/stock/stockitem_convert.html:9
msgid "It can be converted to one of the part variants listed below."
msgstr "Aşağıda listelenen parça çeşitlerinden birine dönüştürülebilir."

#: stock/templates/stock/stockitem_convert.html:14
msgid "This action cannot be easily undone"
msgstr "Bu işlem kolayca geri alınamaz"

#: stock/templates/stock/tracking_delete.html:6
msgid "Are you sure you want to delete this stock tracking entry?"
msgstr ""

#: stock/views.py:162 templates/js/translated/stock.js:140
msgid "Edit Stock Location"
msgstr "Stok konumunu düzenle"

#: stock/views.py:269 stock/views.py:709 stock/views.py:835 stock/views.py:1117
msgid "Owner is required (ownership control is enabled)"
msgstr "Sahip gerekli (sahip kontrolü etkinleştirildi)"

#: stock/views.py:284
msgid "Stock Location QR code"
msgstr "Stok Konumu QR Kodu"

#: stock/views.py:303
msgid "Return to Stock"
msgstr ""

#: stock/views.py:312
msgid "Specify a valid location"
msgstr "Geçerli bir konum belirtiniz"

#: stock/views.py:323
msgid "Stock item returned from customer"
msgstr ""

#: stock/views.py:334
msgid "Delete All Test Data"
msgstr ""

#: stock/views.py:351
msgid "Confirm test data deletion"
msgstr ""

#: stock/views.py:352
msgid "Check the confirmation box"
msgstr "Onay kutusunu işaretleyin"

#: stock/views.py:456
msgid "Stock Item QR Code"
msgstr ""

#: stock/views.py:481
msgid "Uninstall Stock Items"
msgstr ""

#: stock/views.py:578 templates/js/translated/stock.js:1075
msgid "Confirm stock adjustment"
msgstr "Stok ayarlamasını onayla"

#: stock/views.py:589
msgid "Uninstalled stock items"
msgstr ""

#: stock/views.py:611 templates/js/translated/stock.js:333
msgid "Edit Stock Item"
msgstr ""

#: stock/views.py:761
msgid "Create new Stock Location"
msgstr "Yeni Stok konumu oluştur"

#: stock/views.py:862
msgid "Create new Stock Item"
msgstr ""

#: stock/views.py:1004 templates/js/translated/stock.js:313
msgid "Duplicate Stock Item"
msgstr ""

#: stock/views.py:1086
msgid "Quantity cannot be negative"
msgstr ""

#: stock/views.py:1186
msgid "Delete Stock Location"
msgstr "Stok Konumunu Sil"

#: stock/views.py:1199
msgid "Delete Stock Item"
msgstr ""

#: stock/views.py:1210
msgid "Delete Stock Tracking Entry"
msgstr ""

#: stock/views.py:1217
msgid "Edit Stock Tracking Entry"
msgstr ""

#: stock/views.py:1226
msgid "Add Stock Tracking Entry"
msgstr ""

#: templates/403.html:5 templates/403.html:11
msgid "Permission Denied"
msgstr ""

#: templates/403.html:14
msgid "You do not have permission to view this page."
msgstr ""

#: templates/404.html:5 templates/404.html:11
msgid "Page Not Found"
msgstr ""

#: templates/404.html:14
msgid "The requested page does not exist"
msgstr ""

#: templates/500.html:5 templates/500.html:11
msgid "Internal Server Error"
msgstr ""

#: templates/500.html:14
msgid "The InvenTree server raised an internal error"
msgstr ""

#: templates/500.html:15
msgid "Refer to the error log in the admin interface for further details"
msgstr ""

#: templates/503.html:10 templates/503.html:35
msgid "Site is in Maintenance"
msgstr ""

#: templates/503.html:41
msgid "The site is currently in maintenance and should be up again soon!"
msgstr ""

#: templates/InvenTree/index.html:7
msgid "Index"
msgstr ""

#: templates/InvenTree/index.html:88
msgid "Subscribed Parts"
msgstr ""

#: templates/InvenTree/index.html:98
msgid "Subscribed Categories"
msgstr ""

#: templates/InvenTree/index.html:108
msgid "Latest Parts"
msgstr ""

#: templates/InvenTree/index.html:119
msgid "BOM Waiting Validation"
msgstr ""

#: templates/InvenTree/index.html:145
msgid "Recently Updated"
msgstr ""

#: templates/InvenTree/index.html:168
msgid "Depleted Stock"
msgstr ""

#: templates/InvenTree/index.html:191
msgid "Expired Stock"
msgstr ""

#: templates/InvenTree/index.html:202
msgid "Stale Stock"
msgstr ""

#: templates/InvenTree/index.html:224
msgid "Build Orders In Progress"
msgstr ""

#: templates/InvenTree/index.html:235
msgid "Overdue Build Orders"
msgstr ""

#: templates/InvenTree/index.html:255
msgid "Outstanding Purchase Orders"
msgstr ""

#: templates/InvenTree/index.html:266
msgid "Overdue Purchase Orders"
msgstr ""

#: templates/InvenTree/index.html:286
msgid "Outstanding Sales Orders"
msgstr ""

#: templates/InvenTree/index.html:297
msgid "Overdue Sales Orders"
msgstr ""

#: templates/InvenTree/search.html:8
msgid "Search Results"
msgstr ""

#: templates/InvenTree/settings/barcode.html:8
msgid "Barcode Settings"
msgstr ""

#: templates/InvenTree/settings/build.html:8
msgid "Build Order Settings"
msgstr ""

#: templates/InvenTree/settings/category.html:7
msgid "Category Settings"
msgstr "Kategori Ayarları"

#: templates/InvenTree/settings/currencies.html:8
msgid "Currency Settings"
msgstr ""

#: templates/InvenTree/settings/currencies.html:19
msgid "Base Currency"
msgstr ""

#: templates/InvenTree/settings/currencies.html:24
msgid "Exchange Rates"
msgstr ""

#: templates/InvenTree/settings/currencies.html:38
msgid "Last Update"
msgstr ""

#: templates/InvenTree/settings/currencies.html:44
msgid "Never"
msgstr ""

#: templates/InvenTree/settings/currencies.html:49
msgid "Update Now"
msgstr ""

#: templates/InvenTree/settings/global.html:9
msgid "Server Settings"
msgstr ""

#: templates/InvenTree/settings/login.html:9
#: templates/InvenTree/settings/sidebar.html:29
msgid "Login Settings"
msgstr ""

#: templates/InvenTree/settings/login.html:21 templates/account/signup.html:5
msgid "Signup"
msgstr ""

#: templates/InvenTree/settings/mixins/settings.html:5
#: templates/InvenTree/settings/settings.html:12 templates/navbar.html:113
msgid "Settings"
msgstr ""

#: templates/InvenTree/settings/mixins/urls.html:5
msgid "URLs"
msgstr ""

#: templates/InvenTree/settings/mixins/urls.html:8
#, python-format
msgid "The Base-URL for this plugin is <a href=\"/%(base)s\" target=\"_blank\"><strong>%(base)s</strong></a>."
msgstr ""

#: templates/InvenTree/settings/mixins/urls.html:23
msgid "Open in new tab"
msgstr ""

#: templates/InvenTree/settings/part.html:7
msgid "Part Settings"
msgstr ""

#: templates/InvenTree/settings/part.html:44
msgid "Part Import"
msgstr ""

#: templates/InvenTree/settings/part.html:48
msgid "Import Part"
msgstr ""

#: templates/InvenTree/settings/part.html:62
msgid "Part Parameter Templates"
msgstr "Parça Parametre Şablonu"

#: templates/InvenTree/settings/plugin.html:10
msgid "Plugin Settings"
msgstr ""

#: templates/InvenTree/settings/plugin.html:16
msgid "Changing the settings below require you to immediatly restart InvenTree. Do not change this while under active usage."
msgstr ""

#: templates/InvenTree/settings/plugin.html:33
msgid "Plugins"
msgstr ""

#: templates/InvenTree/settings/plugin.html:38
#: templates/js/translated/plugin.js:15
msgid "Install Plugin"
msgstr ""

#: templates/InvenTree/settings/plugin.html:47 templates/navbar.html:111
#: users/models.py:39
msgid "Admin"
msgstr ""

#: templates/InvenTree/settings/plugin.html:49
#: templates/InvenTree/settings/plugin_settings.html:28
msgid "Author"
msgstr ""

#: templates/InvenTree/settings/plugin.html:51
#: templates/InvenTree/settings/plugin_settings.html:43
msgid "Version"
msgstr ""

#: templates/InvenTree/settings/plugin.html:92
msgid "Inactive plugins"
msgstr ""

#: templates/InvenTree/settings/plugin.html:115
msgid "Plugin Error Stack"
msgstr ""

#: templates/InvenTree/settings/plugin.html:124
msgid "Stage"
msgstr ""

#: templates/InvenTree/settings/plugin.html:126
msgid "Message"
msgstr ""

#: templates/InvenTree/settings/plugin_settings.html:10
#, python-format
msgid "Plugin details for %(name)s"
msgstr ""

#: templates/InvenTree/settings/plugin_settings.html:17
msgid "Plugin information"
msgstr ""

#: templates/InvenTree/settings/plugin_settings.html:48
msgid "no version information supplied"
msgstr ""

#: templates/InvenTree/settings/plugin_settings.html:62
msgid "License"
msgstr ""

#: templates/InvenTree/settings/plugin_settings.html:71
msgid "The code information is pulled from the latest git commit for this plugin. It might not reflect official version numbers or information but the actual code running."
msgstr ""

#: templates/InvenTree/settings/plugin_settings.html:77
msgid "Package information"
msgstr ""

#: templates/InvenTree/settings/plugin_settings.html:83
msgid "Installation method"
msgstr ""

#: templates/InvenTree/settings/plugin_settings.html:86
msgid "This plugin was installed as a package"
msgstr ""

#: templates/InvenTree/settings/plugin_settings.html:88
msgid "This plugin was found in a local InvenTree path"
msgstr ""

#: templates/InvenTree/settings/plugin_settings.html:94
msgid "Installation path"
msgstr ""

#: templates/InvenTree/settings/plugin_settings.html:100
msgid "Commit Author"
msgstr ""

#: templates/InvenTree/settings/plugin_settings.html:104
#: templates/about.html:47
msgid "Commit Date"
msgstr "Commit Tarihi"

#: templates/InvenTree/settings/plugin_settings.html:108
#: templates/about.html:40
msgid "Commit Hash"
msgstr "Commit Hash Değeri"

#: templates/InvenTree/settings/plugin_settings.html:112
msgid "Commit Message"
msgstr ""

#: templates/InvenTree/settings/plugin_settings.html:117
msgid "Sign Status"
msgstr ""

#: templates/InvenTree/settings/plugin_settings.html:122
msgid "Sign Key"
msgstr ""

#: templates/InvenTree/settings/po.html:7
msgid "Purchase Order Settings"
msgstr ""

#: templates/InvenTree/settings/report.html:8
#: templates/InvenTree/settings/user_reports.html:9
msgid "Report Settings"
msgstr ""

#: templates/InvenTree/settings/setting.html:33
msgid "No value set"
msgstr ""

#: templates/InvenTree/settings/setting.html:38
msgid "Edit setting"
msgstr ""

#: templates/InvenTree/settings/settings.html:115
msgid "Edit Plugin Setting"
msgstr ""

#: templates/InvenTree/settings/settings.html:117
msgid "Edit Global Setting"
msgstr ""

#: templates/InvenTree/settings/settings.html:119
msgid "Edit User Setting"
msgstr ""

#: templates/InvenTree/settings/settings.html:208
msgid "No category parameter templates found"
msgstr "Kategori parametre şablonu bulunamadı"

#: templates/InvenTree/settings/settings.html:230
#: templates/InvenTree/settings/settings.html:329
msgid "Edit Template"
msgstr "Şablonu Düzenle"

#: templates/InvenTree/settings/settings.html:231
#: templates/InvenTree/settings/settings.html:330
msgid "Delete Template"
msgstr "Şablonu Sil"

#: templates/InvenTree/settings/settings.html:309
msgid "No part parameter templates found"
msgstr "Parça parametre şablonu bulunamadı"

#: templates/InvenTree/settings/settings.html:313
msgid "ID"
msgstr ""

#: templates/InvenTree/settings/sidebar.html:6
#: templates/InvenTree/settings/user_settings.html:9
msgid "User Settings"
msgstr ""

#: templates/InvenTree/settings/sidebar.html:9
#: templates/InvenTree/settings/user.html:12
msgid "Account Settings"
msgstr ""

#: templates/InvenTree/settings/sidebar.html:11
#: templates/InvenTree/settings/user_display.html:9
msgid "Display Settings"
msgstr ""

#: templates/InvenTree/settings/sidebar.html:13
msgid "Home Page"
msgstr ""

#: templates/InvenTree/settings/sidebar.html:15
#: templates/InvenTree/settings/user_search.html:9
msgid "Search Settings"
msgstr "Arama Ayarları"

#: templates/InvenTree/settings/sidebar.html:17
msgid "Label Printing"
msgstr ""

#: templates/InvenTree/settings/sidebar.html:19
#: templates/InvenTree/settings/sidebar.html:35
msgid "Reporting"
msgstr ""

#: templates/InvenTree/settings/sidebar.html:24
msgid "Global Settings"
msgstr ""

#: templates/InvenTree/settings/sidebar.html:27
msgid "Server Configuration"
msgstr ""

#: templates/InvenTree/settings/sidebar.html:33
msgid "Currencies"
msgstr ""

#: templates/InvenTree/settings/sidebar.html:39
msgid "Categories"
msgstr ""

#: templates/InvenTree/settings/so.html:7
msgid "Sales Order Settings"
msgstr ""

#: templates/InvenTree/settings/stock.html:7
msgid "Stock Settings"
msgstr ""

#: templates/InvenTree/settings/user.html:18
#: templates/account/password_reset_from_key.html:4
#: templates/account/password_reset_from_key.html:7
msgid "Change Password"
msgstr ""

#: templates/InvenTree/settings/user.html:22
#: templates/js/translated/helpers.js:26
msgid "Edit"
msgstr ""

#: templates/InvenTree/settings/user.html:32
msgid "Username"
msgstr ""

#: templates/InvenTree/settings/user.html:36
msgid "First Name"
msgstr ""

#: templates/InvenTree/settings/user.html:40
msgid "Last Name"
msgstr ""

#: templates/InvenTree/settings/user.html:54
msgid "The following email addresses are associated with your account:"
msgstr ""

#: templates/InvenTree/settings/user.html:75
msgid "Verified"
msgstr ""

#: templates/InvenTree/settings/user.html:77
msgid "Unverified"
msgstr ""

#: templates/InvenTree/settings/user.html:79
msgid "Primary"
msgstr ""

#: templates/InvenTree/settings/user.html:85
msgid "Make Primary"
msgstr ""

#: templates/InvenTree/settings/user.html:86
msgid "Re-send Verification"
msgstr ""

#: templates/InvenTree/settings/user.html:87
#: templates/InvenTree/settings/user.html:149
msgid "Remove"
msgstr ""

#: templates/InvenTree/settings/user.html:95
#: templates/InvenTree/settings/user.html:201
msgid "Warning:"
msgstr ""

#: templates/InvenTree/settings/user.html:96
msgid "You currently do not have any email address set up. You should really add an email address so you can receive notifications, reset your password, etc."
msgstr ""

#: templates/InvenTree/settings/user.html:104
msgid "Add Email Address"
msgstr ""

#: templates/InvenTree/settings/user.html:109
msgid "Add Email"
msgstr ""

#: templates/InvenTree/settings/user.html:117
msgid "Social Accounts"
msgstr ""

#: templates/InvenTree/settings/user.html:122
msgid "You can sign in to your account using any of the following third party accounts:"
msgstr ""

#: templates/InvenTree/settings/user.html:157
msgid "You currently have no social network accounts connected to this account."
msgstr ""

#: templates/InvenTree/settings/user.html:162
msgid "Add a 3rd Party Account"
msgstr ""

#: templates/InvenTree/settings/user.html:172
msgid "Multifactor"
msgstr ""

#: templates/InvenTree/settings/user.html:177
msgid "You have these factors available:"
msgstr ""

#: templates/InvenTree/settings/user.html:187
msgid "TOTP"
msgstr ""

#: templates/InvenTree/settings/user.html:193
msgid "Static"
msgstr ""

#: templates/InvenTree/settings/user.html:202
msgid "You currently do not have any factors set up."
msgstr ""

#: templates/InvenTree/settings/user.html:209
msgid "Change factors"
msgstr ""

#: templates/InvenTree/settings/user.html:210
msgid "Setup multifactor"
msgstr ""

#: templates/InvenTree/settings/user.html:212
msgid "Remove multifactor"
msgstr ""

#: templates/InvenTree/settings/user.html:220
msgid "Active Sessions"
msgstr ""

#: templates/InvenTree/settings/user.html:226
msgid "Log out active sessions (except this one)"
msgstr ""

#: templates/InvenTree/settings/user.html:227
msgid "Log Out Active Sessions"
msgstr ""

#: templates/InvenTree/settings/user.html:236
msgid "<em>unknown on unknown</em>"
msgstr ""

#: templates/InvenTree/settings/user.html:237
msgid "<em>unknown</em>"
msgstr ""

#: templates/InvenTree/settings/user.html:241
msgid "IP Address"
msgstr ""

#: templates/InvenTree/settings/user.html:242
msgid "Device"
msgstr ""

#: templates/InvenTree/settings/user.html:243
msgid "Last Activity"
msgstr ""

#: templates/InvenTree/settings/user.html:252
#, python-format
msgid "%(time)s ago (this session)"
msgstr ""

#: templates/InvenTree/settings/user.html:254
#, python-format
msgid "%(time)s ago"
msgstr ""

#: templates/InvenTree/settings/user.html:266
msgid "Do you really want to remove the selected email address?"
msgstr ""

#: templates/InvenTree/settings/user_display.html:25
msgid "Theme Settings"
msgstr "Tema Ayarları"

#: templates/InvenTree/settings/user_display.html:35
msgid "Select theme"
msgstr ""

#: templates/InvenTree/settings/user_display.html:46
msgid "Set Theme"
msgstr "Tema Seç"

#: templates/InvenTree/settings/user_display.html:54
msgid "Language Settings"
msgstr "Dil Ayarları"

#: templates/InvenTree/settings/user_display.html:63
msgid "Select language"
msgstr ""

#: templates/InvenTree/settings/user_display.html:79
#, python-format
msgid "%(lang_translated)s%% translated"
msgstr ""

#: templates/InvenTree/settings/user_display.html:81
msgid "No translations available"
msgstr ""

#: templates/InvenTree/settings/user_display.html:88
msgid "Set Language"
msgstr "Dili Ayarla"

#: templates/InvenTree/settings/user_display.html:91
msgid "Some languages are not complete"
msgstr ""

#: templates/InvenTree/settings/user_display.html:93
msgid "Show only sufficent"
msgstr ""

#: templates/InvenTree/settings/user_display.html:95
msgid "and hidden."
msgstr ""

#: templates/InvenTree/settings/user_display.html:95
msgid "Show them too"
msgstr ""

#: templates/InvenTree/settings/user_display.html:101
msgid "Help the translation efforts!"
msgstr ""

#: templates/InvenTree/settings/user_display.html:102
#, python-format
msgid "Native language translation of the InvenTree web application is <a href=\"%(link)s\">community contributed via crowdin</a>. Contributions are welcomed and encouraged."
msgstr ""

#: templates/InvenTree/settings/user_homepage.html:9
msgid "Home Page Settings"
msgstr "Ana Sayfa Ayarları"

#: templates/InvenTree/settings/user_labels.html:9
msgid "Label Settings"
msgstr ""

#: templates/about.html:10
msgid "InvenTree Version Information"
msgstr "InvenTree Sürüm Bilgisi"

#: templates/about.html:11 templates/about.html:105
#: templates/js/translated/bom.js:132 templates/js/translated/bom.js:620
#: templates/js/translated/modals.js:53 templates/js/translated/modals.js:584
#: templates/js/translated/modals.js:678 templates/js/translated/modals.js:986
#: templates/modals.html:15 templates/modals.html:27 templates/modals.html:39
#: templates/modals.html:50
msgid "Close"
msgstr "Kapat"

#: templates/about.html:20
msgid "InvenTree Version"
msgstr "InvenTree Sürümü"

#: templates/about.html:25
msgid "Development Version"
msgstr ""

#: templates/about.html:28
msgid "Up to Date"
msgstr "Güncel"

#: templates/about.html:30
msgid "Update Available"
msgstr "Güncelleme Mevcut"

#: templates/about.html:53
msgid "InvenTree Documentation"
msgstr ""

#: templates/about.html:58
msgid "API Version"
msgstr "API Sürümü"

#: templates/about.html:63
msgid "Python Version"
msgstr "Python Sürümü"

#: templates/about.html:68
msgid "Django Version"
msgstr "Django Sürümü"

#: templates/about.html:73
msgid "View Code on GitHub"
msgstr ""

#: templates/about.html:78
msgid "Credits"
msgstr "Katkıda Bulunanlar"

#: templates/about.html:83
msgid "Mobile App"
msgstr "Mobil Uygulama"

#: templates/about.html:88
msgid "Submit Bug Report"
msgstr "Hata Raporu Gönder"

#: templates/about.html:95 templates/clip.html:4
msgid "copy to clipboard"
msgstr "panoya kopyala"

#: templates/about.html:95
msgid "copy version information"
msgstr "sürüm bilgisini kopyala"

#: templates/account/email_confirm.html:6
#: templates/account/email_confirm.html:10
msgid "Confirm Email Address"
msgstr ""

#: templates/account/email_confirm.html:16
#, python-format
msgid "Please confirm that <a href=\"mailto:%(email)s\">%(email)s</a> is an email address for user %(user_display)s."
msgstr ""

#: templates/account/email_confirm.html:27
#, python-format
msgid "This email confirmation link expired or is invalid. Please <a href=\"%(email_url)s\">issue a new email confirmation request</a>."
msgstr ""

#: templates/account/login.html:6 templates/account/login.html:16
#: templates/account/login.html:39
msgid "Sign In"
msgstr ""

#: templates/account/login.html:21
#, python-format
msgid "Please sign in with one\n"
"of your existing third party accounts or  <a class=\"btn btn-primary btn-small\" href=\"%(signup_url)s\">sign up</a>\n"
"for a account and sign in below:"
msgstr ""

#: templates/account/login.html:25
#, python-format
msgid "If you have not created an account yet, then please\n"
"<a href=\"%(signup_url)s\">sign up</a> first."
msgstr ""

#: templates/account/login.html:42
msgid "Forgot Password?"
msgstr ""

#: templates/account/login.html:47
msgid "InvenTree demo instance"
msgstr ""

#: templates/account/login.html:47
msgid "Click here for login details"
msgstr ""

#: templates/account/login.html:55
msgid "or use SSO"
msgstr ""

#: templates/account/logout.html:5 templates/account/logout.html:8
#: templates/account/logout.html:20
msgid "Sign Out"
msgstr ""

#: templates/account/logout.html:10
msgid "Are you sure you want to sign out?"
msgstr ""

#: templates/account/logout.html:19
msgid "Back to Site"
msgstr ""

#: templates/account/password_reset.html:5
#: templates/account/password_reset.html:12
msgid "Password Reset"
msgstr ""

#: templates/account/password_reset.html:18
msgid "Forgotten your password? Enter your email address below, and we'll send you an email allowing you to reset it."
msgstr ""

#: templates/account/password_reset.html:23
msgid "Reset My Password"
msgstr ""

#: templates/account/password_reset.html:27 templates/account/signup.html:36
msgid "This function is currently disabled. Please contact an administrator."
msgstr ""

#: templates/account/password_reset_from_key.html:7
msgid "Bad Token"
msgstr ""

#: templates/account/password_reset_from_key.html:11
#, python-format
msgid "The password reset link was invalid, possibly because it has already been used.  Please request a <a href=\"%(passwd_reset_url)s\">new password reset</a>."
msgstr ""

#: templates/account/password_reset_from_key.html:18
msgid "Change password"
msgstr ""

#: templates/account/password_reset_from_key.html:22
msgid "Your password is now changed."
msgstr ""

#: templates/account/signup.html:11 templates/account/signup.html:22
msgid "Sign Up"
msgstr ""

#: templates/account/signup.html:13
#, python-format
msgid "Already have an account? Then please <a href=\"%(login_url)s\">sign in</a>."
msgstr ""

#: templates/account/signup.html:27
msgid "Or use a SSO-provider for signup"
msgstr ""

#: templates/admin_button.html:2
msgid "View in administration panel"
msgstr ""

#: templates/allauth_2fa/authenticate.html:5
msgid "Two-Factor Authentication"
msgstr ""

#: templates/allauth_2fa/authenticate.html:12
msgid "Authenticate"
msgstr ""

#: templates/allauth_2fa/backup_tokens.html:6
msgid "Two-Factor Authentication Backup Tokens"
msgstr ""

#: templates/allauth_2fa/backup_tokens.html:17
msgid "Backup tokens have been generated, but are not revealed here for security reasons. Press the button below to generate new ones."
msgstr ""

#: templates/allauth_2fa/backup_tokens.html:20
msgid "No tokens. Press the button below to generate some."
msgstr ""

#: templates/allauth_2fa/backup_tokens.html:27
msgid "Generate backup tokens"
msgstr ""

#: templates/allauth_2fa/backup_tokens.html:31
#: templates/allauth_2fa/setup.html:40
msgid "Back to settings"
msgstr ""

#: templates/allauth_2fa/remove.html:6
msgid "Disable Two-Factor Authentication"
msgstr ""

#: templates/allauth_2fa/remove.html:9
msgid "Are you sure?"
msgstr ""

#: templates/allauth_2fa/remove.html:14
msgid "Disable Two-Factor"
msgstr ""

#: templates/allauth_2fa/setup.html:6
msgid "Setup Two-Factor Authentication"
msgstr ""

#: templates/allauth_2fa/setup.html:10
msgid "Step 1"
msgstr ""

#: templates/allauth_2fa/setup.html:14
msgid "Scan the QR code below with a token generator of your choice (for instance Google Authenticator)."
msgstr ""

#: templates/allauth_2fa/setup.html:23
msgid "Step 2"
msgstr ""

#: templates/allauth_2fa/setup.html:27
msgid "Input a token generated by the app:"
msgstr ""

#: templates/allauth_2fa/setup.html:35
msgid "Verify"
msgstr ""

#: templates/attachment_button.html:4 templates/js/translated/attachment.js:54
msgid "Add Link"
msgstr ""

#: templates/attachment_button.html:7 templates/js/translated/attachment.js:36
msgid "Add Attachment"
msgstr "Dosya Ekle"

#: templates/base.html:97
msgid "Server Restart Required"
msgstr ""

#: templates/base.html:100
msgid "A configuration option has been changed which requires a server restart"
msgstr ""

#: templates/base.html:100
msgid "Contact your system administrator for further information"
msgstr ""

#: templates/email/build_order_required_stock.html:7
msgid "Stock is required for the following build order"
msgstr ""

#: templates/email/build_order_required_stock.html:8
#, python-format
msgid "Build order %(build)s - building %(quantity)s x %(part)s"
msgstr ""

#: templates/email/build_order_required_stock.html:10
msgid "Click on the following link to view this build order"
msgstr ""

#: templates/email/build_order_required_stock.html:14
msgid "The following parts are low on required stock"
msgstr ""

#: templates/email/build_order_required_stock.html:18
#: templates/js/translated/bom.js:1335
msgid "Required Quantity"
msgstr ""

#: templates/email/build_order_required_stock.html:19
#: templates/email/low_stock_notification.html:18
#: templates/js/translated/bom.js:804 templates/js/translated/build.js:1411
#: templates/js/translated/build.js:2048
#: templates/js/translated/table_filters.js:178
msgid "Available"
msgstr "Mevcut"

#: templates/email/build_order_required_stock.html:38
#: templates/email/low_stock_notification.html:31
msgid "You are receiving this email because you are subscribed to notifications for this part "
msgstr ""

#: templates/email/email.html:35
msgid "InvenTree version"
msgstr ""

#: templates/email/low_stock_notification.html:7
#, python-format
msgid " The available stock for %(part)s has fallen below the configured minimum level"
msgstr ""

#: templates/email/low_stock_notification.html:9
msgid "Click on the following link to view this part"
msgstr ""

#: templates/email/low_stock_notification.html:19
msgid "Minimum Quantity"
msgstr ""

#: templates/image_download.html:8
msgid "Specify URL for downloading image"
msgstr ""

#: templates/image_download.html:11
msgid "Must be a valid image URL"
msgstr ""

#: templates/image_download.html:12
msgid "Remote server must be accessible"
msgstr ""

#: templates/image_download.html:13
msgid "Remote image must not exceed maximum allowable file size"
msgstr ""

#: templates/js/translated/api.js:185 templates/js/translated/modals.js:1056
msgid "No Response"
msgstr "Cevap Yok"

#: templates/js/translated/api.js:186 templates/js/translated/modals.js:1057
msgid "No response from the InvenTree server"
msgstr ""

#: templates/js/translated/api.js:192
msgid "Error 400: Bad request"
msgstr ""

#: templates/js/translated/api.js:193
msgid "API request returned error code 400"
msgstr ""

#: templates/js/translated/api.js:197 templates/js/translated/modals.js:1066
msgid "Error 401: Not Authenticated"
msgstr ""

#: templates/js/translated/api.js:198 templates/js/translated/modals.js:1067
msgid "Authentication credentials not supplied"
msgstr ""

#: templates/js/translated/api.js:202 templates/js/translated/modals.js:1071
msgid "Error 403: Permission Denied"
msgstr ""

#: templates/js/translated/api.js:203 templates/js/translated/modals.js:1072
msgid "You do not have the required permissions to access this function"
msgstr "Bu fonksiyona erişmek için gerekli izinlere sahip değilsiniz"

#: templates/js/translated/api.js:207 templates/js/translated/modals.js:1076
msgid "Error 404: Resource Not Found"
msgstr ""

#: templates/js/translated/api.js:208 templates/js/translated/modals.js:1077
msgid "The requested resource could not be located on the server"
msgstr ""

#: templates/js/translated/api.js:212
msgid "Error 405: Method Not Allowed"
msgstr ""

#: templates/js/translated/api.js:213
msgid "HTTP method not allowed at URL"
msgstr ""

#: templates/js/translated/api.js:217 templates/js/translated/modals.js:1081
msgid "Error 408: Timeout"
msgstr ""

#: templates/js/translated/api.js:218 templates/js/translated/modals.js:1082
msgid "Connection timeout while requesting data from server"
msgstr ""

#: templates/js/translated/api.js:221
msgid "Unhandled Error Code"
msgstr ""

#: templates/js/translated/api.js:222
msgid "Error code"
msgstr ""

#: templates/js/translated/attachment.js:78
msgid "No attachments found"
msgstr ""

#: templates/js/translated/attachment.js:100
msgid "Edit Attachment"
msgstr "Ek Düzenle"

#: templates/js/translated/attachment.js:110
msgid "Confirm Delete"
msgstr ""

#: templates/js/translated/attachment.js:111
msgid "Delete Attachment"
msgstr "Eki Sil"

#: templates/js/translated/attachment.js:167
msgid "Upload Date"
msgstr ""

#: templates/js/translated/attachment.js:180
msgid "Edit attachment"
msgstr ""

#: templates/js/translated/attachment.js:187
msgid "Delete attachment"
msgstr ""

#: templates/js/translated/barcode.js:29
msgid "Scan barcode data here using wedge scanner"
msgstr ""

#: templates/js/translated/barcode.js:31
msgid "Enter barcode data"
msgstr ""

#: templates/js/translated/barcode.js:35
msgid "Barcode"
msgstr ""

#: templates/js/translated/barcode.js:53
msgid "Enter optional notes for stock transfer"
msgstr ""

#: templates/js/translated/barcode.js:54
msgid "Enter notes"
msgstr ""

#: templates/js/translated/barcode.js:92
msgid "Server error"
msgstr ""

#: templates/js/translated/barcode.js:113
msgid "Unknown response from server"
msgstr ""

#: templates/js/translated/barcode.js:140
#: templates/js/translated/modals.js:1046
msgid "Invalid server response"
msgstr ""

#: templates/js/translated/barcode.js:233
msgid "Scan barcode data below"
msgstr ""

#: templates/js/translated/barcode.js:280 templates/navbar.html:94
msgid "Scan Barcode"
msgstr ""

#: templates/js/translated/barcode.js:291
msgid "No URL in response"
msgstr ""

#: templates/js/translated/barcode.js:309
msgid "Link Barcode to Stock Item"
msgstr ""

#: templates/js/translated/barcode.js:332
msgid "This will remove the association between this stock item and the barcode"
msgstr ""

#: templates/js/translated/barcode.js:338
msgid "Unlink"
msgstr ""

#: templates/js/translated/barcode.js:397 templates/js/translated/stock.js:1027
msgid "Remove stock item"
msgstr ""

#: templates/js/translated/barcode.js:439
msgid "Check Stock Items into Location"
msgstr "Stok Kalemlerini bu konuma kaydet"

#: templates/js/translated/barcode.js:443
#: templates/js/translated/barcode.js:573
msgid "Check In"
msgstr ""

#: templates/js/translated/barcode.js:485
#: templates/js/translated/barcode.js:612
msgid "Error transferring stock"
msgstr ""

#: templates/js/translated/barcode.js:507
msgid "Stock Item already scanned"
msgstr ""

#: templates/js/translated/barcode.js:511
msgid "Stock Item already in this location"
msgstr "Stok kalemi zaten bu konumda"

#: templates/js/translated/barcode.js:518
msgid "Added stock item"
msgstr ""

#: templates/js/translated/barcode.js:525
msgid "Barcode does not match Stock Item"
msgstr ""

#: templates/js/translated/barcode.js:568
msgid "Check Into Location"
msgstr "Konuma Kaydet"

#: templates/js/translated/barcode.js:633
msgid "Barcode does not match a valid location"
msgstr "Barkod geçerli bir konumla eşleşmiyor"

#: templates/js/translated/bom.js:75
msgid "Display row data"
msgstr ""

#: templates/js/translated/bom.js:131
msgid "Row Data"
msgstr ""

#: templates/js/translated/bom.js:249
msgid "Download BOM Template"
msgstr ""

#: templates/js/translated/bom.js:252 templates/js/translated/bom.js:286
#: templates/js/translated/order.js:369 templates/js/translated/stock.js:519
msgid "Format"
msgstr ""

#: templates/js/translated/bom.js:253 templates/js/translated/bom.js:287
#: templates/js/translated/order.js:370 templates/js/translated/stock.js:520
msgid "Select file format"
msgstr ""

#: templates/js/translated/bom.js:294
msgid "Cascading"
msgstr ""

#: templates/js/translated/bom.js:295
msgid "Download cascading / multi-level BOM"
msgstr ""

#: templates/js/translated/bom.js:300
msgid "Levels"
msgstr "Seviyeler"

#: templates/js/translated/bom.js:301
msgid "Select maximum number of BOM levels to export (0 = all levels)"
msgstr ""

#: templates/js/translated/bom.js:307
msgid "Include Parameter Data"
msgstr ""

#: templates/js/translated/bom.js:308
msgid "Include part  parameter data in exported BOM"
msgstr ""

#: templates/js/translated/bom.js:313
msgid "Include Stock Data"
msgstr ""

#: templates/js/translated/bom.js:314
msgid "Include part stock data in exported BOM"
msgstr ""

#: templates/js/translated/bom.js:319
msgid "Include Manufacturer Data"
msgstr ""

#: templates/js/translated/bom.js:320
msgid "Include part manufacturer data in exported BOM"
msgstr ""

#: templates/js/translated/bom.js:325
msgid "Include Supplier Data"
msgstr ""

#: templates/js/translated/bom.js:326
msgid "Include part supplier data in exported BOM"
msgstr "Dışa aktarılan malzeme listesine parça tedarikçisi verilerini dahil edin"

#: templates/js/translated/bom.js:509
msgid "Remove substitute part"
msgstr ""

#: templates/js/translated/bom.js:565
msgid "Select and add a new substitute part using the input below"
msgstr ""

#: templates/js/translated/bom.js:576
msgid "Are you sure you wish to remove this substitute part link?"
msgstr ""

#: templates/js/translated/bom.js:582
msgid "Remove Substitute Part"
msgstr ""

#: templates/js/translated/bom.js:621
msgid "Add Substitute"
msgstr ""

#: templates/js/translated/bom.js:622
msgid "Edit BOM Item Substitutes"
msgstr ""

#: templates/js/translated/bom.js:741
msgid "Substitutes Available"
msgstr ""

#: templates/js/translated/bom.js:745 templates/js/translated/build.js:1393
msgid "Variant stock allowed"
msgstr ""

#: templates/js/translated/bom.js:750
msgid "Open subassembly"
msgstr ""

#: templates/js/translated/bom.js:822
msgid "Substitutes"
msgstr ""

#: templates/js/translated/bom.js:837
msgid "Purchase Price Range"
msgstr ""

#: templates/js/translated/bom.js:844
msgid "Purchase Price Average"
msgstr ""

#: templates/js/translated/bom.js:893 templates/js/translated/bom.js:982
msgid "View BOM"
msgstr ""

#: templates/js/translated/bom.js:953
msgid "Validate BOM Item"
msgstr ""

#: templates/js/translated/bom.js:955
msgid "This line has been validated"
msgstr ""

#: templates/js/translated/bom.js:957
msgid "Edit substitute parts"
msgstr ""

#: templates/js/translated/bom.js:959 templates/js/translated/bom.js:1138
msgid "Edit BOM Item"
msgstr ""

#: templates/js/translated/bom.js:961 templates/js/translated/bom.js:1121
msgid "Delete BOM Item"
msgstr ""

#: templates/js/translated/bom.js:1060 templates/js/translated/build.js:1137
msgid "No BOM items found"
msgstr ""

#: templates/js/translated/bom.js:1116
msgid "Are you sure you want to delete this BOM item?"
msgstr ""

#: templates/js/translated/bom.js:1318 templates/js/translated/build.js:1377
msgid "Required Part"
msgstr "Gerekli Parça"

#: templates/js/translated/bom.js:1340
msgid "Inherited from parent BOM"
msgstr ""

#: templates/js/translated/build.js:85
msgid "Edit Build Order"
msgstr ""

#: templates/js/translated/build.js:119
msgid "Create Build Order"
msgstr ""

#: templates/js/translated/build.js:140
msgid "Build order is ready to be completed"
msgstr ""

#: templates/js/translated/build.js:145
msgid "Build Order is incomplete"
msgstr "Yapım işi emri eksik"

#: templates/js/translated/build.js:173
msgid "Complete Build Order"
msgstr "Tamamlanmış Yapım İşi Emri"

#: templates/js/translated/build.js:214 templates/js/translated/stock.js:93
#: templates/js/translated/stock.js:182
msgid "Next available serial number"
msgstr ""

#: templates/js/translated/build.js:216 templates/js/translated/stock.js:95
#: templates/js/translated/stock.js:184
msgid "Latest serial number"
msgstr ""

#: templates/js/translated/build.js:225
msgid "The Bill of Materials contains trackable parts"
msgstr "Bu Malzeme Listesi takip edilebilir parçalar içeriyor"

#: templates/js/translated/build.js:226
msgid "Build outputs must be generated individually"
msgstr ""

#: templates/js/translated/build.js:234
msgid "Trackable parts can have serial numbers specified"
msgstr "Takip edilebilir parçaların seri numaraları belirtilmiş olmalı"

#: templates/js/translated/build.js:235
msgid "Enter serial numbers to generate multiple single build outputs"
msgstr "Birden çok tek yapım işi çıktısı oluşturmak için seri numaraları girin"

#: templates/js/translated/build.js:242
msgid "Create Build Output"
msgstr "Yapım İşi Çıktısı Oluştur"

#: templates/js/translated/build.js:273
msgid "Allocate stock items to this build output"
msgstr ""

#: templates/js/translated/build.js:284
msgid "Unallocate stock from build output"
msgstr ""

#: templates/js/translated/build.js:293
msgid "Complete build output"
msgstr ""

#: templates/js/translated/build.js:301
msgid "Delete build output"
msgstr ""

#: templates/js/translated/build.js:324
msgid "Are you sure you wish to unallocate stock items from this build?"
msgstr ""

#: templates/js/translated/build.js:342
msgid "Unallocate Stock Items"
msgstr ""

#: templates/js/translated/build.js:360 templates/js/translated/build.js:508
msgid "Select Build Outputs"
msgstr ""

#: templates/js/translated/build.js:361 templates/js/translated/build.js:509
msgid "At least one build output must be selected"
msgstr ""

#: templates/js/translated/build.js:415 templates/js/translated/build.js:563
msgid "Output"
msgstr ""

#: templates/js/translated/build.js:431
msgid "Complete Build Outputs"
msgstr ""

#: templates/js/translated/build.js:576
msgid "Delete Build Outputs"
msgstr ""

#: templates/js/translated/build.js:665
msgid "No build order allocations found"
msgstr ""

#: templates/js/translated/build.js:703 templates/js/translated/order.js:1848
msgid "Location not specified"
msgstr ""

#: templates/js/translated/build.js:885
msgid "No active build outputs found"
msgstr ""

#: templates/js/translated/build.js:1334 templates/js/translated/build.js:2059
#: templates/js/translated/order.js:1982
msgid "Edit stock allocation"
msgstr "Stok tahsisini düzenle"

#: templates/js/translated/build.js:1336 templates/js/translated/build.js:2060
#: templates/js/translated/order.js:1983
msgid "Delete stock allocation"
msgstr "Stok tahsisini sil"

#: templates/js/translated/build.js:1354
msgid "Edit Allocation"
msgstr ""

#: templates/js/translated/build.js:1364
msgid "Remove Allocation"
msgstr ""

#: templates/js/translated/build.js:1389
msgid "Substitute parts available"
msgstr ""

#: templates/js/translated/build.js:1406
msgid "Quantity Per"
msgstr ""

#: templates/js/translated/build.js:1416 templates/js/translated/build.js:1656
#: templates/js/translated/build.js:2055 templates/js/translated/order.js:2227
msgid "Allocated"
msgstr ""

#: templates/js/translated/build.js:1472 templates/js/translated/order.js:2307
msgid "Build stock"
msgstr ""

#: templates/js/translated/build.js:1476 templates/stock_table.html:53
msgid "Order stock"
msgstr ""

#: templates/js/translated/build.js:1479 templates/js/translated/order.js:2300
msgid "Allocate stock"
msgstr ""

#: templates/js/translated/build.js:1558 templates/js/translated/order.js:1499
msgid "Specify stock allocation quantity"
msgstr ""

#: templates/js/translated/build.js:1629 templates/js/translated/label.js:134
#: templates/js/translated/order.js:1550 templates/js/translated/report.js:225
msgid "Select Parts"
msgstr "Parçaları Seçin"

#: templates/js/translated/build.js:1630 templates/js/translated/order.js:1551
msgid "You must select at least one part to allocate"
msgstr ""

#: templates/js/translated/build.js:1644 templates/js/translated/order.js:1565
msgid "Select source location (leave blank to take from all locations)"
msgstr ""

#: templates/js/translated/build.js:1673 templates/js/translated/order.js:1600
msgid "Confirm stock allocation"
msgstr "Stok tahsisini onayla"

#: templates/js/translated/build.js:1674
msgid "Allocate Stock Items to Build Order"
msgstr ""

#: templates/js/translated/build.js:1685 templates/js/translated/order.js:1613
msgid "No matching stock locations"
msgstr ""

#: templates/js/translated/build.js:1757 templates/js/translated/order.js:1690
msgid "No matching stock items"
msgstr ""

#: templates/js/translated/build.js:1875
msgid "No builds matching query"
msgstr ""

#: templates/js/translated/build.js:1892 templates/js/translated/part.js:1213
#: templates/js/translated/part.js:1624 templates/js/translated/stock.js:1644
#: templates/js/translated/stock.js:2603
msgid "Select"
msgstr ""

#: templates/js/translated/build.js:1912
msgid "Build order is overdue"
msgstr ""

#: templates/js/translated/build.js:1973 templates/js/translated/stock.js:2822
msgid "No user information"
msgstr ""

#: templates/js/translated/build.js:1985
msgid "No information"
msgstr ""

#: templates/js/translated/build.js:2036
msgid "No parts allocated for"
msgstr ""

#: templates/js/translated/company.js:65
msgid "Add Manufacturer"
msgstr ""

#: templates/js/translated/company.js:78 templates/js/translated/company.js:177
msgid "Add Manufacturer Part"
msgstr ""

#: templates/js/translated/company.js:99
msgid "Edit Manufacturer Part"
msgstr ""

#: templates/js/translated/company.js:108
msgid "Delete Manufacturer Part"
msgstr ""

#: templates/js/translated/company.js:165 templates/js/translated/order.js:248
msgid "Add Supplier"
msgstr ""

#: templates/js/translated/company.js:193
msgid "Add Supplier Part"
msgstr ""

#: templates/js/translated/company.js:208
msgid "Edit Supplier Part"
msgstr ""

#: templates/js/translated/company.js:218
msgid "Delete Supplier Part"
msgstr ""

#: templates/js/translated/company.js:286
msgid "Add new Company"
msgstr ""

#: templates/js/translated/company.js:363
msgid "Parts Supplied"
msgstr ""

#: templates/js/translated/company.js:372
msgid "Parts Manufactured"
msgstr ""

#: templates/js/translated/company.js:387
msgid "No company information found"
msgstr ""

#: templates/js/translated/company.js:406
msgid "The following manufacturer parts will be deleted"
msgstr ""

#: templates/js/translated/company.js:423
msgid "Delete Manufacturer Parts"
msgstr ""

#: templates/js/translated/company.js:480
msgid "No manufacturer parts found"
msgstr ""

#: templates/js/translated/company.js:500
#: templates/js/translated/company.js:757 templates/js/translated/part.js:517
#: templates/js/translated/part.js:602
msgid "Template part"
msgstr "Şablon Parça"

#: templates/js/translated/company.js:504
#: templates/js/translated/company.js:761 templates/js/translated/part.js:521
#: templates/js/translated/part.js:606
msgid "Assembled part"
msgstr ""

#: templates/js/translated/company.js:631 templates/js/translated/part.js:696
msgid "No parameters found"
msgstr ""

#: templates/js/translated/company.js:668 templates/js/translated/part.js:738
msgid "Edit parameter"
msgstr ""

#: templates/js/translated/company.js:669 templates/js/translated/part.js:739
msgid "Delete parameter"
msgstr ""

#: templates/js/translated/company.js:688 templates/js/translated/part.js:756
msgid "Edit Parameter"
msgstr ""

#: templates/js/translated/company.js:699 templates/js/translated/part.js:768
msgid "Delete Parameter"
msgstr ""

#: templates/js/translated/company.js:737
msgid "No supplier parts found"
msgstr ""

#: templates/js/translated/filters.js:178
#: templates/js/translated/filters.js:429
msgid "true"
msgstr "doğru"

#: templates/js/translated/filters.js:182
#: templates/js/translated/filters.js:430
msgid "false"
msgstr "yanlış"

#: templates/js/translated/filters.js:204
msgid "Select filter"
msgstr ""

#: templates/js/translated/filters.js:286
msgid "Reload data"
msgstr ""

#: templates/js/translated/filters.js:290
msgid "Add new filter"
msgstr ""

#: templates/js/translated/filters.js:293
msgid "Clear all filters"
msgstr ""

#: templates/js/translated/filters.js:338
msgid "Create filter"
msgstr ""

#: templates/js/translated/forms.js:351 templates/js/translated/forms.js:366
#: templates/js/translated/forms.js:380 templates/js/translated/forms.js:394
msgid "Action Prohibited"
msgstr ""

#: templates/js/translated/forms.js:353
msgid "Create operation not allowed"
msgstr ""

#: templates/js/translated/forms.js:368
msgid "Update operation not allowed"
msgstr ""

#: templates/js/translated/forms.js:382
msgid "Delete operation not allowed"
msgstr ""

#: templates/js/translated/forms.js:396
msgid "View operation not allowed"
msgstr ""

#: templates/js/translated/forms.js:681
msgid "Enter a valid number"
msgstr ""

#: templates/js/translated/forms.js:1129 templates/modals.html:19
#: templates/modals.html:43
msgid "Form errors exist"
msgstr ""

#: templates/js/translated/forms.js:1558
msgid "No results found"
msgstr ""

#: templates/js/translated/forms.js:1768
msgid "Searching"
msgstr ""

#: templates/js/translated/forms.js:2013
msgid "Clear input"
msgstr ""

#: templates/js/translated/forms.js:2479
msgid "File Column"
msgstr ""

#: templates/js/translated/forms.js:2479
msgid "Field Name"
msgstr ""

#: templates/js/translated/forms.js:2491
msgid "Select Columns"
msgstr ""

#: templates/js/translated/helpers.js:19
msgid "YES"
msgstr ""

#: templates/js/translated/helpers.js:21
msgid "NO"
msgstr ""

#: templates/js/translated/label.js:29 templates/js/translated/report.js:118
#: templates/js/translated/stock.js:1051
msgid "Select Stock Items"
msgstr ""

#: templates/js/translated/label.js:30
msgid "Stock item(s) must be selected before printing labels"
msgstr "Etiket yazdırılmadan önce stok kalemleri seçilmeli"

#: templates/js/translated/label.js:48 templates/js/translated/label.js:98
#: templates/js/translated/label.js:153
msgid "No Labels Found"
msgstr "Etiket Bulunamadı"

#: templates/js/translated/label.js:49
msgid "No labels found which match selected stock item(s)"
msgstr "Seçili stok kalemleri için etiket bulunamadı"

#: templates/js/translated/label.js:80
msgid "Select Stock Locations"
msgstr "Stok Konumu Seç"

#: templates/js/translated/label.js:81
msgid "Stock location(s) must be selected before printing labels"
msgstr "Etiket yazdırılmadan önce stok konumları seçilmeli"

#: templates/js/translated/label.js:99
msgid "No labels found which match selected stock location(s)"
msgstr "Seçili konumlarla eşleşen etiket bulunamadı"

#: templates/js/translated/label.js:135
msgid "Part(s) must be selected before printing labels"
msgstr ""

#: templates/js/translated/label.js:154
msgid "No labels found which match the selected part(s)"
msgstr ""

#: templates/js/translated/label.js:228
msgid "stock items selected"
msgstr ""

#: templates/js/translated/label.js:236
msgid "Select Label"
msgstr "Etiket Seç"

#: templates/js/translated/label.js:251
msgid "Select Label Template"
msgstr "Etiket Şablonu Seç"

#: templates/js/translated/modals.js:76 templates/js/translated/modals.js:120
#: templates/js/translated/modals.js:610
msgid "Cancel"
msgstr ""

#: templates/js/translated/modals.js:77 templates/js/translated/modals.js:119
#: templates/js/translated/modals.js:677 templates/js/translated/modals.js:985
#: templates/modals.html:28 templates/modals.html:51
msgid "Submit"
msgstr ""

#: templates/js/translated/modals.js:118
msgid "Form Title"
msgstr ""

#: templates/js/translated/modals.js:392
msgid "Waiting for server..."
msgstr ""

#: templates/js/translated/modals.js:551
msgid "Show Error Information"
msgstr ""

#: templates/js/translated/modals.js:609
msgid "Accept"
msgstr ""

#: templates/js/translated/modals.js:666
msgid "Loading Data"
msgstr ""

#: templates/js/translated/modals.js:937
msgid "Invalid response from server"
msgstr ""

#: templates/js/translated/modals.js:937
msgid "Form data missing from server response"
msgstr ""

#: templates/js/translated/modals.js:949
msgid "Error posting form data"
msgstr ""

#: templates/js/translated/modals.js:1046
msgid "JSON response missing form data"
msgstr ""

#: templates/js/translated/modals.js:1061
msgid "Error 400: Bad Request"
msgstr ""

#: templates/js/translated/modals.js:1062
msgid "Server returned error code 400"
msgstr ""

#: templates/js/translated/modals.js:1085
msgid "Error requesting form data"
msgstr ""

#: templates/js/translated/model_renderers.js:40
msgid "Company ID"
msgstr ""

#: templates/js/translated/model_renderers.js:77
msgid "Stock ID"
msgstr ""

#: templates/js/translated/model_renderers.js:130
msgid "Location ID"
msgstr ""

#: templates/js/translated/model_renderers.js:147
msgid "Build ID"
msgstr ""

#: templates/js/translated/model_renderers.js:249
#: templates/js/translated/model_renderers.js:270
msgid "Order ID"
msgstr ""

#: templates/js/translated/model_renderers.js:287
msgid "Shipment ID"
msgstr ""

#: templates/js/translated/model_renderers.js:307
msgid "Category ID"
msgstr ""

#: templates/js/translated/model_renderers.js:344
msgid "Manufacturer Part ID"
msgstr ""

#: templates/js/translated/model_renderers.js:373
msgid "Supplier Part ID"
msgstr ""

#: templates/js/translated/order.js:75
msgid "No stock items have been allocated to this shipment"
msgstr ""

#: templates/js/translated/order.js:80
msgid "The following stock items will be shipped"
msgstr ""

#: templates/js/translated/order.js:120
msgid "Complete Shipment"
msgstr ""

#: templates/js/translated/order.js:126
msgid "Confirm Shipment"
msgstr ""

#: templates/js/translated/order.js:181
msgid "Create New Shipment"
msgstr ""

#: templates/js/translated/order.js:206
msgid "Add Customer"
msgstr ""

#: templates/js/translated/order.js:231
msgid "Create Sales Order"
msgstr ""

#: templates/js/translated/order.js:366
msgid "Export Order"
msgstr ""

#: templates/js/translated/order.js:460
msgid "Select Line Items"
msgstr ""

#: templates/js/translated/order.js:461
msgid "At least one line item must be selected"
msgstr ""

#: templates/js/translated/order.js:486
msgid "Quantity to receive"
msgstr ""

#: templates/js/translated/order.js:520 templates/js/translated/stock.js:2255
msgid "Stock Status"
msgstr ""

#: templates/js/translated/order.js:587
msgid "Order Code"
msgstr ""

#: templates/js/translated/order.js:588
msgid "Ordered"
msgstr ""

#: templates/js/translated/order.js:590
msgid "Receive"
msgstr ""

#: templates/js/translated/order.js:609
msgid "Confirm receipt of items"
msgstr ""

#: templates/js/translated/order.js:610
msgid "Receive Purchase Order Items"
msgstr ""

#: templates/js/translated/order.js:790 templates/js/translated/part.js:809
msgid "No purchase orders found"
msgstr ""

#: templates/js/translated/order.js:815 templates/js/translated/order.js:1230
msgid "Order is overdue"
msgstr ""

#: templates/js/translated/order.js:936 templates/js/translated/order.js:2356
msgid "Edit Line Item"
msgstr ""

#: templates/js/translated/order.js:948 templates/js/translated/order.js:2367
msgid "Delete Line Item"
msgstr ""

#: templates/js/translated/order.js:987
msgid "No line items found"
msgstr ""

#: templates/js/translated/order.js:1014 templates/js/translated/order.js:2138
msgid "Total"
msgstr ""

#: templates/js/translated/order.js:1068 templates/js/translated/order.js:2163
#: templates/js/translated/part.js:1841 templates/js/translated/part.js:2052
msgid "Unit Price"
msgstr ""

#: templates/js/translated/order.js:1083 templates/js/translated/order.js:2179
msgid "Total Price"
msgstr ""

#: templates/js/translated/order.js:1161 templates/js/translated/order.js:2313
msgid "Edit line item"
msgstr ""

#: templates/js/translated/order.js:1162 templates/js/translated/order.js:2317
msgid "Delete line item"
msgstr ""

#: templates/js/translated/order.js:1166 templates/js/translated/part.js:942
msgid "Receive line item"
msgstr ""

#: templates/js/translated/order.js:1206
msgid "No sales orders found"
msgstr ""

#: templates/js/translated/order.js:1244
msgid "Invalid Customer"
msgstr ""

#: templates/js/translated/order.js:1322
msgid "Edit shipment"
msgstr ""

#: templates/js/translated/order.js:1325
msgid "Complete shipment"
msgstr ""

#: templates/js/translated/order.js:1330
msgid "Delete shipment"
msgstr ""

#: templates/js/translated/order.js:1350
msgid "Edit Shipment"
msgstr ""

#: templates/js/translated/order.js:1367
msgid "Delete Shipment"
msgstr ""

#: templates/js/translated/order.js:1401
msgid "No matching shipments found"
msgstr ""

#: templates/js/translated/order.js:1411
msgid "Shipment Reference"
msgstr ""

#: templates/js/translated/order.js:1435
msgid "Not shipped"
msgstr ""

#: templates/js/translated/order.js:1441
msgid "Tracking"
msgstr ""

#: templates/js/translated/order.js:1601
msgid "Allocate Stock Items to Sales Order"
msgstr ""

#: templates/js/translated/order.js:1809
msgid "No sales order allocations found"
msgstr ""

#: templates/js/translated/order.js:1898
msgid "Edit Stock Allocation"
msgstr ""

#: templates/js/translated/order.js:1915
msgid "Confirm Delete Operation"
msgstr "Silme İşlemini Onayla"

#: templates/js/translated/order.js:1916
msgid "Delete Stock Allocation"
msgstr ""

#: templates/js/translated/order.js:1959 templates/js/translated/order.js:2048
#: templates/js/translated/stock.js:1560
msgid "Shipped to customer"
msgstr ""

#: templates/js/translated/order.js:1967 templates/js/translated/order.js:2057
msgid "Stock location not specified"
msgstr ""

#: templates/js/translated/order.js:2297
msgid "Allocate serial numbers"
msgstr "Seri numaralarını tahsis et"

#: templates/js/translated/order.js:2303
msgid "Purchase stock"
msgstr ""

#: templates/js/translated/order.js:2310 templates/js/translated/order.js:2476
msgid "Calculate price"
msgstr ""

#: templates/js/translated/order.js:2321
msgid "Cannot be deleted as items have been shipped"
msgstr ""

#: templates/js/translated/order.js:2324
msgid "Cannot be deleted as items have been allocated"
msgstr ""

#: templates/js/translated/order.js:2382
msgid "Allocate Serial Numbers"
msgstr "Seri Numaralarını Tahsis Et"

#: templates/js/translated/order.js:2484
msgid "Update Unit Price"
msgstr ""

#: templates/js/translated/order.js:2498
msgid "No matching line items"
msgstr ""

#: templates/js/translated/part.js:54
msgid "Part Attributes"
msgstr ""

#: templates/js/translated/part.js:58
msgid "Part Creation Options"
msgstr ""

#: templates/js/translated/part.js:62
msgid "Part Duplication Options"
msgstr ""

#: templates/js/translated/part.js:66
msgid "Supplier Options"
msgstr ""

#: templates/js/translated/part.js:80
msgid "Add Part Category"
msgstr ""

#: templates/js/translated/part.js:164
msgid "Create Initial Stock"
msgstr ""

#: templates/js/translated/part.js:165
msgid "Create an initial stock item for this part"
msgstr ""

#: templates/js/translated/part.js:172
msgid "Initial Stock Quantity"
msgstr ""

#: templates/js/translated/part.js:173
msgid "Specify initial stock quantity for this part"
msgstr ""

#: templates/js/translated/part.js:180
msgid "Select destination stock location"
msgstr ""

#: templates/js/translated/part.js:198
msgid "Copy Category Parameters"
msgstr ""

#: templates/js/translated/part.js:199
msgid "Copy parameter templates from selected part category"
msgstr ""

#: templates/js/translated/part.js:207
msgid "Add Supplier Data"
msgstr ""

#: templates/js/translated/part.js:208
msgid "Create initial supplier data for this part"
msgstr ""

#: templates/js/translated/part.js:264
msgid "Copy Image"
msgstr ""

#: templates/js/translated/part.js:265
msgid "Copy image from original part"
msgstr ""

#: templates/js/translated/part.js:273
msgid "Copy bill of materials from original part"
msgstr ""

#: templates/js/translated/part.js:280
msgid "Copy Parameters"
msgstr ""

#: templates/js/translated/part.js:281
msgid "Copy parameter data from original part"
msgstr ""

#: templates/js/translated/part.js:294
msgid "Parent part category"
msgstr ""

#: templates/js/translated/part.js:338
msgid "Edit Part"
msgstr ""

#: templates/js/translated/part.js:340
msgid "Part edited"
msgstr ""

#: templates/js/translated/part.js:351
msgid "Create Part Variant"
msgstr ""

#: templates/js/translated/part.js:418
msgid "You are subscribed to notifications for this item"
msgstr ""

#: templates/js/translated/part.js:420
msgid "You have subscribed to notifications for this item"
msgstr ""

#: templates/js/translated/part.js:425
msgid "Subscribe to notifications for this item"
msgstr ""

#: templates/js/translated/part.js:427
msgid "You have unsubscribed to notifications for this item"
msgstr ""

#: templates/js/translated/part.js:444
msgid "Validating the BOM will mark each line item as valid"
msgstr ""

#: templates/js/translated/part.js:454
msgid "Validate Bill of Materials"
msgstr ""

#: templates/js/translated/part.js:457
msgid "Validated Bill of Materials"
msgstr ""

#: templates/js/translated/part.js:481
msgid "Copy Bill of Materials"
msgstr ""

#: templates/js/translated/part.js:509 templates/js/translated/part.js:594
msgid "Trackable part"
msgstr ""

#: templates/js/translated/part.js:513 templates/js/translated/part.js:598
msgid "Virtual part"
msgstr ""

#: templates/js/translated/part.js:525
msgid "Subscribed part"
msgstr ""

#: templates/js/translated/part.js:529
msgid "Salable part"
msgstr ""

#: templates/js/translated/part.js:644
msgid "No variants found"
msgstr "Çeşit bulunamadı"

#: templates/js/translated/part.js:1012
msgid "Delete part relationship"
msgstr ""

#: templates/js/translated/part.js:1036
msgid "Delete Part Relationship"
msgstr ""

#: templates/js/translated/part.js:1103 templates/js/translated/part.js:1363
msgid "No parts found"
msgstr ""

#: templates/js/translated/part.js:1273
msgid "No category"
msgstr ""

#: templates/js/translated/part.js:1296
#: templates/js/translated/table_filters.js:425
msgid "Low stock"
msgstr ""

#: templates/js/translated/part.js:1387 templates/js/translated/part.js:1559
#: templates/js/translated/stock.js:2564
msgid "Display as list"
msgstr ""

#: templates/js/translated/part.js:1403
msgid "Display as grid"
msgstr ""

#: templates/js/translated/part.js:1578 templates/js/translated/stock.js:2583
msgid "Display as tree"
msgstr ""

#: templates/js/translated/part.js:1642
msgid "Subscribed category"
msgstr ""

#: templates/js/translated/part.js:1656 templates/js/translated/stock.js:2627
msgid "Path"
msgstr ""

#: templates/js/translated/part.js:1700
msgid "No test templates matching query"
msgstr "Sorgu ile eşleşen test şablonu bulunamadı"

#: templates/js/translated/part.js:1751 templates/js/translated/stock.js:1271
msgid "Edit test result"
msgstr ""

#: templates/js/translated/part.js:1752 templates/js/translated/stock.js:1272
#: templates/js/translated/stock.js:1518
msgid "Delete test result"
msgstr ""

#: templates/js/translated/part.js:1758
msgid "This test is defined for a parent part"
msgstr ""

#: templates/js/translated/part.js:1780
msgid "Edit Test Result Template"
msgstr ""

#: templates/js/translated/part.js:1794
msgid "Delete Test Result Template"
msgstr ""

#: templates/js/translated/part.js:1819
#, python-brace-format
msgid "No ${human_name} information found"
msgstr ""

#: templates/js/translated/part.js:1874
#, python-brace-format
msgid "Edit ${human_name}"
msgstr ""

#: templates/js/translated/part.js:1875
#, python-brace-format
msgid "Delete ${human_name}"
msgstr ""

#: templates/js/translated/part.js:1976
msgid "Single Price"
msgstr ""

#: templates/js/translated/part.js:1995
msgid "Single Price Difference"
msgstr ""

#: templates/js/translated/plugin.js:22
msgid "The Plugin was installed"
msgstr ""

#: templates/js/translated/report.js:67
msgid "items selected"
msgstr ""

#: templates/js/translated/report.js:75
msgid "Select Report Template"
msgstr "Rapor Şablonu Seç"

#: templates/js/translated/report.js:90
msgid "Select Test Report Template"
msgstr "Test Raporu Şablonu Seç"

#: templates/js/translated/report.js:119
msgid "Stock item(s) must be selected before printing reports"
msgstr ""

#: templates/js/translated/report.js:136 templates/js/translated/report.js:189
#: templates/js/translated/report.js:243 templates/js/translated/report.js:297
#: templates/js/translated/report.js:351
msgid "No Reports Found"
msgstr ""

#: templates/js/translated/report.js:137
msgid "No report templates found which match selected stock item(s)"
msgstr "Seçili stok kalemleri için rapor şablonu bulunamadı"

#: templates/js/translated/report.js:172
msgid "Select Builds"
msgstr ""

#: templates/js/translated/report.js:173
msgid "Build(s) must be selected before printing reports"
msgstr ""

#: templates/js/translated/report.js:190
msgid "No report templates found which match selected build(s)"
msgstr "Seçili yapım işleri için rapor şablonu bulunamadı"

#: templates/js/translated/report.js:226
msgid "Part(s) must be selected before printing reports"
msgstr ""

#: templates/js/translated/report.js:244
msgid "No report templates found which match selected part(s)"
msgstr "Seçili parçalar için rapor şablonu bulunamadı"

#: templates/js/translated/report.js:279
msgid "Select Purchase Orders"
msgstr ""

#: templates/js/translated/report.js:280
msgid "Purchase Order(s) must be selected before printing report"
msgstr ""

#: templates/js/translated/report.js:298 templates/js/translated/report.js:352
msgid "No report templates found which match selected orders"
msgstr "Seçili emirler için rapor şablonu bulunamadı"

#: templates/js/translated/report.js:333
msgid "Select Sales Orders"
msgstr ""

#: templates/js/translated/report.js:334
msgid "Sales Order(s) must be selected before printing report"
msgstr ""

#: templates/js/translated/stock.js:75
msgid "Serialize Stock Item"
msgstr ""

#: templates/js/translated/stock.js:103
msgid "Confirm Stock Serialization"
msgstr ""

#: templates/js/translated/stock.js:112
msgid "Parent stock location"
msgstr ""

#: templates/js/translated/stock.js:155
msgid "New Stock Location"
msgstr ""

#: templates/js/translated/stock.js:195
msgid "This part cannot be serialized"
msgstr ""

#: templates/js/translated/stock.js:234
msgid "Enter initial quantity for this stock item"
msgstr ""

#: templates/js/translated/stock.js:240
msgid "Enter serial numbers for new stock (or leave blank)"
msgstr ""

#: templates/js/translated/stock.js:383
msgid "Created new stock item"
msgstr ""

#: templates/js/translated/stock.js:396
msgid "Created multiple stock items"
msgstr ""

#: templates/js/translated/stock.js:421
msgid "Find Serial Number"
msgstr ""

#: templates/js/translated/stock.js:425 templates/js/translated/stock.js:426
msgid "Enter serial number"
msgstr ""

#: templates/js/translated/stock.js:442
msgid "Enter a serial number"
msgstr ""

#: templates/js/translated/stock.js:462
msgid "No matching serial number"
msgstr ""

#: templates/js/translated/stock.js:471
msgid "More than one matching result found"
msgstr ""

#: templates/js/translated/stock.js:516
msgid "Export Stock"
msgstr ""

#: templates/js/translated/stock.js:527
msgid "Include Sublocations"
msgstr ""

#: templates/js/translated/stock.js:528
msgid "Include stock items in sublocations"
msgstr ""

#: templates/js/translated/stock.js:637
msgid "Confirm stock assignment"
msgstr ""

#: templates/js/translated/stock.js:638
msgid "Assign Stock to Customer"
msgstr ""

#: templates/js/translated/stock.js:715
msgid "Warning: Merge operation cannot be reversed"
msgstr ""

#: templates/js/translated/stock.js:716
msgid "Some information will be lost when merging stock items"
msgstr ""

#: templates/js/translated/stock.js:718
msgid "Stock transaction history will be deleted for merged items"
msgstr ""

#: templates/js/translated/stock.js:719
msgid "Supplier part information will be deleted for merged items"
msgstr ""

#: templates/js/translated/stock.js:805
msgid "Confirm stock item merge"
msgstr ""

#: templates/js/translated/stock.js:806
msgid "Merge Stock Items"
msgstr ""

#: templates/js/translated/stock.js:901
msgid "Transfer Stock"
msgstr ""

#: templates/js/translated/stock.js:902
msgid "Move"
msgstr ""

#: templates/js/translated/stock.js:908
msgid "Count Stock"
msgstr ""

#: templates/js/translated/stock.js:909
msgid "Count"
msgstr ""

#: templates/js/translated/stock.js:913
msgid "Remove Stock"
msgstr ""

#: templates/js/translated/stock.js:914
msgid "Take"
msgstr ""

#: templates/js/translated/stock.js:918
msgid "Add Stock"
msgstr ""

#: templates/js/translated/stock.js:919 users/models.py:213
msgid "Add"
msgstr ""

#: templates/js/translated/stock.js:923 templates/stock_table.html:58
msgid "Delete Stock"
msgstr ""

#: templates/js/translated/stock.js:1012
msgid "Quantity cannot be adjusted for serialized stock"
msgstr ""

#: templates/js/translated/stock.js:1012
msgid "Specify stock quantity"
msgstr ""

#: templates/js/translated/stock.js:1052
msgid "You must select at least one available stock item"
msgstr ""

#: templates/js/translated/stock.js:1210
msgid "PASS"
msgstr ""

#: templates/js/translated/stock.js:1212
msgid "FAIL"
msgstr ""

#: templates/js/translated/stock.js:1217
msgid "NO RESULT"
msgstr ""

#: templates/js/translated/stock.js:1264
msgid "Pass test"
msgstr ""

#: templates/js/translated/stock.js:1267
msgid "Add test result"
msgstr ""

#: templates/js/translated/stock.js:1293
msgid "No test results found"
msgstr ""

#: templates/js/translated/stock.js:1349
msgid "Test Date"
msgstr ""

#: templates/js/translated/stock.js:1501
msgid "Edit Test Result"
msgstr ""

#: templates/js/translated/stock.js:1523
msgid "Delete Test Result"
msgstr ""

#: templates/js/translated/stock.js:1552
msgid "In production"
msgstr ""

#: templates/js/translated/stock.js:1556
msgid "Installed in Stock Item"
msgstr ""

#: templates/js/translated/stock.js:1564
msgid "Assigned to Sales Order"
msgstr ""

#: templates/js/translated/stock.js:1570
msgid "No stock location set"
msgstr "Stok konumu ayarlanmadı"

#: templates/js/translated/stock.js:1728
msgid "Stock item is in production"
msgstr ""

#: templates/js/translated/stock.js:1733
msgid "Stock item assigned to sales order"
msgstr ""

#: templates/js/translated/stock.js:1736
msgid "Stock item assigned to customer"
msgstr ""

#: templates/js/translated/stock.js:1740
msgid "Stock item has expired"
msgstr ""

#: templates/js/translated/stock.js:1742
msgid "Stock item will expire soon"
msgstr ""

#: templates/js/translated/stock.js:1748
msgid "Serialized stock item has been allocated"
msgstr ""

#: templates/js/translated/stock.js:1750
msgid "Stock item has been fully allocated"
msgstr ""

#: templates/js/translated/stock.js:1752
msgid "Stock item has been partially allocated"
msgstr ""

#: templates/js/translated/stock.js:1757
msgid "Stock item has been installed in another item"
msgstr ""

#: templates/js/translated/stock.js:1764
msgid "Stock item has been rejected"
msgstr ""

#: templates/js/translated/stock.js:1766
msgid "Stock item is lost"
msgstr ""

#: templates/js/translated/stock.js:1768
msgid "Stock item is destroyed"
msgstr ""

#: templates/js/translated/stock.js:1772
#: templates/js/translated/table_filters.js:188
msgid "Depleted"
msgstr ""

#: templates/js/translated/stock.js:1822
msgid "Stocktake"
msgstr ""

#: templates/js/translated/stock.js:1895
msgid "Supplier part not specified"
msgstr ""

#: templates/js/translated/stock.js:1933
msgid "No stock items matching query"
msgstr ""

#: templates/js/translated/stock.js:1954 templates/js/translated/stock.js:2002
msgid "items"
msgstr ""

#: templates/js/translated/stock.js:2042
msgid "batches"
msgstr ""

#: templates/js/translated/stock.js:2069
msgid "locations"
msgstr "konumlar"

#: templates/js/translated/stock.js:2071
msgid "Undefined location"
msgstr "Tanımsız konum"

#: templates/js/translated/stock.js:2270
msgid "Set Stock Status"
msgstr ""

#: templates/js/translated/stock.js:2284
msgid "Select Status Code"
msgstr ""

#: templates/js/translated/stock.js:2285
msgid "Status code must be selected"
msgstr ""

#: templates/js/translated/stock.js:2464
msgid "Allocated Quantity"
msgstr ""

#: templates/js/translated/stock.js:2659
msgid "Invalid date"
msgstr ""

#: templates/js/translated/stock.js:2681
msgid "Details"
msgstr "Detaylar"

#: templates/js/translated/stock.js:2706
msgid "Location no longer exists"
msgstr "Konum artık yok"

#: templates/js/translated/stock.js:2725
msgid "Purchase order no longer exists"
msgstr ""

#: templates/js/translated/stock.js:2744
msgid "Customer no longer exists"
msgstr ""

#: templates/js/translated/stock.js:2762
msgid "Stock item no longer exists"
msgstr ""

#: templates/js/translated/stock.js:2785
msgid "Added"
msgstr ""

#: templates/js/translated/stock.js:2793
msgid "Removed"
msgstr ""

#: templates/js/translated/stock.js:2834
msgid "Edit tracking entry"
msgstr ""

#: templates/js/translated/stock.js:2835
msgid "Delete tracking entry"
msgstr ""

#: templates/js/translated/stock.js:2886
msgid "No installed items"
msgstr ""

#: templates/js/translated/stock.js:2937
msgid "Uninstall Stock Item"
msgstr ""

#: templates/js/translated/stock.js:2973
msgid "Install another stock item into this item"
msgstr ""

#: templates/js/translated/stock.js:2974
msgid "Stock items can only be installed if they meet the following criteria"
msgstr ""

#: templates/js/translated/stock.js:2976
msgid "The Stock Item links to a Part which is the BOM for this Stock Item"
msgstr ""

#: templates/js/translated/stock.js:2977
msgid "The Stock Item is currently available in stock"
msgstr ""

#: templates/js/translated/stock.js:2978
msgid "The Stock Item is serialized and does not belong to another item"
msgstr ""

#: templates/js/translated/stock.js:2991
msgid "Select part to install"
msgstr ""

#: templates/js/translated/table_filters.js:56
msgid "Trackable Part"
msgstr ""

#: templates/js/translated/table_filters.js:60
msgid "Assembled Part"
msgstr ""

#: templates/js/translated/table_filters.js:64
msgid "Validated"
msgstr ""

#: templates/js/translated/table_filters.js:72
msgid "Allow Variant Stock"
msgstr "Çeşit Stokuna İzin Ver"

#: templates/js/translated/table_filters.js:110
#: templates/js/translated/table_filters.js:183
msgid "Include sublocations"
msgstr "Alt konumları dahil et"

#: templates/js/translated/table_filters.js:111
msgid "Include locations"
msgstr "Konumları dahil et"

#: templates/js/translated/table_filters.js:121
#: templates/js/translated/table_filters.js:122
#: templates/js/translated/table_filters.js:402
msgid "Include subcategories"
msgstr ""

#: templates/js/translated/table_filters.js:126
#: templates/js/translated/table_filters.js:437
msgid "Subscribed"
msgstr ""

#: templates/js/translated/table_filters.js:136
#: templates/js/translated/table_filters.js:218
msgid "Is Serialized"
msgstr "Seri Numaralı"

#: templates/js/translated/table_filters.js:139
#: templates/js/translated/table_filters.js:225
msgid "Serial number GTE"
msgstr "Seri numarası BvE"

#: templates/js/translated/table_filters.js:140
#: templates/js/translated/table_filters.js:226
msgid "Serial number greater than or equal to"
msgstr "Seri numarası büyük veya eşit"

#: templates/js/translated/table_filters.js:143
#: templates/js/translated/table_filters.js:229
msgid "Serial number LTE"
msgstr "Seri numarası KvE"

#: templates/js/translated/table_filters.js:144
#: templates/js/translated/table_filters.js:230
msgid "Serial number less than or equal to"
msgstr "Seri numarası küçük veya eşit"

#: templates/js/translated/table_filters.js:147
#: templates/js/translated/table_filters.js:148
#: templates/js/translated/table_filters.js:221
#: templates/js/translated/table_filters.js:222
msgid "Serial number"
msgstr "Seri numarası"

#: templates/js/translated/table_filters.js:152
#: templates/js/translated/table_filters.js:239
msgid "Batch code"
msgstr ""

#: templates/js/translated/table_filters.js:163
#: templates/js/translated/table_filters.js:374
msgid "Active parts"
msgstr ""

#: templates/js/translated/table_filters.js:164
msgid "Show stock for active parts"
msgstr ""

#: templates/js/translated/table_filters.js:169
msgid "Part is an assembly"
msgstr ""

#: templates/js/translated/table_filters.js:173
msgid "Is allocated"
msgstr ""

#: templates/js/translated/table_filters.js:174
msgid "Item has been allocated"
msgstr ""

#: templates/js/translated/table_filters.js:179
msgid "Stock is available for use"
msgstr ""

#: templates/js/translated/table_filters.js:184
msgid "Include stock in sublocations"
msgstr "Alt konumlardaki stoku dahil et"

#: templates/js/translated/table_filters.js:189
msgid "Show stock items which are depleted"
msgstr ""

#: templates/js/translated/table_filters.js:194
msgid "Show items which are in stock"
msgstr ""

#: templates/js/translated/table_filters.js:198
msgid "In Production"
msgstr ""

#: templates/js/translated/table_filters.js:199
msgid "Show items which are in production"
msgstr ""

#: templates/js/translated/table_filters.js:203
msgid "Include Variants"
msgstr "Çeşitleri Dahil Et"

#: templates/js/translated/table_filters.js:204
msgid "Include stock items for variant parts"
msgstr "Çeşit parçaların stok kalemlerini dahil et"

#: templates/js/translated/table_filters.js:208
msgid "Installed"
msgstr ""

#: templates/js/translated/table_filters.js:209
msgid "Show stock items which are installed in another item"
msgstr ""

#: templates/js/translated/table_filters.js:214
msgid "Show items which have been assigned to a customer"
msgstr ""

#: templates/js/translated/table_filters.js:234
#: templates/js/translated/table_filters.js:235
msgid "Stock status"
msgstr ""

#: templates/js/translated/table_filters.js:243
msgid "Has purchase price"
msgstr ""

#: templates/js/translated/table_filters.js:244
msgid "Show stock items which have a purchase price set"
msgstr ""

#: templates/js/translated/table_filters.js:253
msgid "Show stock items which have expired"
msgstr ""

#: templates/js/translated/table_filters.js:259
msgid "Show stock which is close to expiring"
msgstr ""

#: templates/js/translated/table_filters.js:285
msgid "Build status"
msgstr ""

#: templates/js/translated/table_filters.js:298
#: templates/js/translated/table_filters.js:339
msgid "Assigned to me"
msgstr ""

#: templates/js/translated/table_filters.js:315
#: templates/js/translated/table_filters.js:326
#: templates/js/translated/table_filters.js:347
msgid "Order status"
msgstr ""

#: templates/js/translated/table_filters.js:331
#: templates/js/translated/table_filters.js:352
msgid "Outstanding"
msgstr ""

#: templates/js/translated/table_filters.js:403
msgid "Include parts in subcategories"
msgstr "Alt kategorilerdeki parçaları dahil et"

#: templates/js/translated/table_filters.js:407
msgid "Has IPN"
msgstr "DPN Var"

#: templates/js/translated/table_filters.js:408
msgid "Part has internal part number"
msgstr ""

#: templates/js/translated/table_filters.js:413
msgid "Show active parts"
msgstr ""

#: templates/js/translated/table_filters.js:421
msgid "Stock available"
msgstr ""

#: templates/js/translated/table_filters.js:449
msgid "Purchasable"
msgstr ""

#: templates/js/translated/tables.js:368
msgid "Loading data"
msgstr ""

#: templates/js/translated/tables.js:371
msgid "rows per page"
msgstr ""

#: templates/js/translated/tables.js:376
msgid "Showing all rows"
msgstr ""

#: templates/js/translated/tables.js:378
msgid "Showing"
msgstr ""

#: templates/js/translated/tables.js:378
msgid "to"
msgstr ""

#: templates/js/translated/tables.js:378
msgid "of"
msgstr ""

#: templates/js/translated/tables.js:378
msgid "rows"
msgstr ""

#: templates/js/translated/tables.js:382 templates/search_form.html:6
#: templates/search_form.html:7
msgid "Search"
msgstr ""

#: templates/js/translated/tables.js:385
msgid "No matching results"
msgstr ""

#: templates/js/translated/tables.js:388
msgid "Hide/Show pagination"
msgstr ""

#: templates/js/translated/tables.js:391
msgid "Refresh"
msgstr ""

#: templates/js/translated/tables.js:394
msgid "Toggle"
msgstr ""

#: templates/js/translated/tables.js:397
msgid "Columns"
msgstr ""

#: templates/js/translated/tables.js:400
msgid "All"
msgstr ""

#: templates/navbar.html:42
msgid "Buy"
msgstr ""

#: templates/navbar.html:54
msgid "Sell"
msgstr ""

#: templates/navbar.html:114
msgid "Logout"
msgstr ""

#: templates/navbar.html:116
msgid "Login"
msgstr ""

#: templates/navbar.html:136
msgid "About InvenTree"
msgstr ""

#: templates/navbar_demo.html:5
msgid "InvenTree demo mode"
msgstr ""

#: templates/qr_code.html:11
msgid "QR data not provided"
msgstr ""

#: templates/registration/logged_out.html:6
msgid "You were logged out successfully."
msgstr ""

#: templates/registration/logged_out.html:8
msgid "Log in again"
msgstr ""

#: templates/stats.html:9
msgid "Server"
msgstr ""

#: templates/stats.html:13
msgid "Instance Name"
msgstr ""

#: templates/stats.html:18
msgid "Database"
msgstr ""

#: templates/stats.html:26
msgid "Server is running in debug mode"
msgstr ""

#: templates/stats.html:33
msgid "Docker Mode"
msgstr ""

#: templates/stats.html:34
msgid "Server is deployed using docker"
msgstr ""

#: templates/stats.html:39
msgid "Plugin Support"
msgstr ""

#: templates/stats.html:43
msgid "Plugin support enabled"
msgstr ""

#: templates/stats.html:45
msgid "Plugin support disabled"
msgstr ""

#: templates/stats.html:52
msgid "Server status"
msgstr ""

#: templates/stats.html:55
msgid "Healthy"
msgstr ""

#: templates/stats.html:57
msgid "Issues detected"
msgstr ""

#: templates/stats.html:64
msgid "Background Worker"
msgstr ""

#: templates/stats.html:67
msgid "Background worker not running"
msgstr ""

#: templates/stats.html:75
msgid "Email Settings"
msgstr ""

#: templates/stats.html:78
msgid "Email settings not configured"
msgstr ""

#: templates/stock_table.html:14
msgid "Export Stock Information"
msgstr ""

#: templates/stock_table.html:20
msgid "Barcode Actions"
msgstr "Barkod İşlemleri"

#: templates/stock_table.html:36
msgid "Print test reports"
msgstr ""

#: templates/stock_table.html:43
msgid "Stock Options"
msgstr ""

#: templates/stock_table.html:48
msgid "Add to selected stock items"
msgstr ""

#: templates/stock_table.html:49
msgid "Remove from selected stock items"
msgstr ""

#: templates/stock_table.html:50
msgid "Stocktake selected stock items"
msgstr ""

#: templates/stock_table.html:51
msgid "Move selected stock items"
msgstr ""

#: templates/stock_table.html:51
msgid "Move stock"
msgstr ""

#: templates/stock_table.html:52
msgid "Merge selected stock items"
msgstr ""

#: templates/stock_table.html:52
msgid "Merge stock"
msgstr ""

#: templates/stock_table.html:53
msgid "Order selected items"
msgstr ""

#: templates/stock_table.html:55
msgid "Change status"
msgstr ""

#: templates/stock_table.html:55
msgid "Change stock status"
msgstr ""

#: templates/stock_table.html:58
msgid "Delete selected items"
msgstr ""

#: templates/yesnolabel.html:4
msgid "Yes"
msgstr ""

#: templates/yesnolabel.html:6
msgid "No"
msgstr ""

#: users/admin.py:64
msgid "Users"
msgstr ""

#: users/admin.py:65
msgid "Select which users are assigned to this group"
msgstr ""

#: users/admin.py:187
msgid "The following users are members of multiple groups:"
msgstr ""

#: users/admin.py:210
msgid "Personal info"
msgstr ""

#: users/admin.py:211
msgid "Permissions"
msgstr ""

#: users/admin.py:214
msgid "Important dates"
msgstr ""

#: users/models.py:200
msgid "Permission set"
msgstr ""

#: users/models.py:208
msgid "Group"
msgstr ""

#: users/models.py:211
msgid "View"
msgstr ""

#: users/models.py:211
msgid "Permission to view items"
msgstr ""

#: users/models.py:213
msgid "Permission to add items"
msgstr ""

#: users/models.py:215
msgid "Change"
msgstr ""

#: users/models.py:215
msgid "Permissions to edit items"
msgstr ""

#: users/models.py:217
msgid "Permission to delete items"
msgstr ""
<|MERGE_RESOLUTION|>--- conflicted
+++ resolved
@@ -3,13 +3,8 @@
 msgstr ""
 "Project-Id-Version: inventree\n"
 "Report-Msgid-Bugs-To: \n"
-<<<<<<< HEAD
-"POT-Creation-Date: 2022-02-20 22:01+0000\n"
-"PO-Revision-Date: 2022-02-20 22:03\n"
-=======
 "POT-Creation-Date: 2022-02-22 01:07+0000\n"
 "PO-Revision-Date: 2022-02-22 01:18\n"
->>>>>>> ebd811eb
 "Last-Translator: \n"
 "Language-Team: Turkish\n"
 "Language: tr_TR\n"
@@ -333,56 +328,6 @@
 msgstr "İbranice"
 
 #: InvenTree/settings.py:662
-<<<<<<< HEAD
-msgid "Italian"
-msgstr "İtalyanca"
-
-#: InvenTree/settings.py:663
-msgid "Japanese"
-msgstr "Japonca"
-
-#: InvenTree/settings.py:664
-msgid "Korean"
-msgstr "Korece"
-
-#: InvenTree/settings.py:665
-msgid "Dutch"
-msgstr "Flemenkçe"
-
-#: InvenTree/settings.py:666
-msgid "Norwegian"
-msgstr "Norveççe"
-
-#: InvenTree/settings.py:667
-msgid "Polish"
-msgstr "Polonyaca"
-
-#: InvenTree/settings.py:668
-msgid "Portugese"
-msgstr ""
-
-#: InvenTree/settings.py:669
-msgid "Russian"
-msgstr "Rusça"
-
-#: InvenTree/settings.py:670
-msgid "Swedish"
-msgstr "İsveççe"
-
-#: InvenTree/settings.py:671
-msgid "Thai"
-msgstr "Tay dili"
-
-#: InvenTree/settings.py:672
-msgid "Turkish"
-msgstr "Türkçe"
-
-#: InvenTree/settings.py:673
-msgid "Vietnamese"
-msgstr ""
-
-#: InvenTree/settings.py:674
-=======
 msgid "Hungarian"
 msgstr ""
 
@@ -435,7 +380,6 @@
 msgstr ""
 
 #: InvenTree/settings.py:675
->>>>>>> ebd811eb
 msgid "Chinese"
 msgstr "Çince"
 
@@ -1051,7 +995,6 @@
 #: build/serializers.py:189
 msgid "Enter quantity for build output"
 msgstr "Yapım işi çıktısı için miktarını girin"
-<<<<<<< HEAD
 
 #: build/serializers.py:201 build/serializers.py:590 order/models.py:280
 #: order/serializers.py:240 part/serializers.py:471 part/serializers.py:826
@@ -1093,49 +1036,6 @@
 msgid "A list of build outputs must be provided"
 msgstr ""
 
-=======
-
-#: build/serializers.py:201 build/serializers.py:590 order/models.py:280
-#: order/serializers.py:240 part/serializers.py:471 part/serializers.py:826
-#: stock/models.py:367 stock/models.py:1105 stock/serializers.py:305
-msgid "Quantity must be greater than zero"
-msgstr ""
-
-#: build/serializers.py:208
-msgid "Integer quantity required for trackable parts"
-msgstr ""
-
-#: build/serializers.py:211
-msgid "Integer quantity required, as the bill of materials contains trackable parts"
-msgstr ""
-
-#: build/serializers.py:225 order/serializers.py:820 stock/forms.py:78
-#: stock/serializers.py:314 templates/js/translated/stock.js:239
-#: templates/js/translated/stock.js:393
-msgid "Serial Numbers"
-msgstr "Seri Numaraları"
-
-#: build/serializers.py:226
-msgid "Enter serial numbers for build outputs"
-msgstr "Yapım işi çıktısı için seri numaraları girin"
-
-#: build/serializers.py:239
-msgid "Auto Allocate Serial Numbers"
-msgstr ""
-
-#: build/serializers.py:240
-msgid "Automatically allocate required items with matching serial numbers"
-msgstr ""
-
-#: build/serializers.py:274 stock/api.py:549
-msgid "The following serial numbers already exist"
-msgstr ""
-
-#: build/serializers.py:327 build/serializers.py:392
-msgid "A list of build outputs must be provided"
-msgstr ""
-
->>>>>>> ebd811eb
 #: build/serializers.py:369 order/serializers.py:226 order/serializers.py:294
 #: stock/forms.py:169 stock/serializers.py:325 stock/serializers.py:788
 #: stock/serializers.py:1029 stock/templates/stock/item_base.html:315
@@ -1484,7 +1384,6 @@
 #: build/templates/build/detail.html:251
 msgid "Complete outputs"
 msgstr ""
-<<<<<<< HEAD
 
 #: build/templates/build/detail.html:253
 msgid "Delete selected build outputs"
@@ -1494,17 +1393,6 @@
 msgid "Delete outputs"
 msgstr ""
 
-=======
-
-#: build/templates/build/detail.html:253
-msgid "Delete selected build outputs"
-msgstr ""
-
-#: build/templates/build/detail.html:254
-msgid "Delete outputs"
-msgstr ""
-
->>>>>>> ebd811eb
 #: build/templates/build/detail.html:270
 msgid "Completed Build Outputs"
 msgstr "Tamamlanmış Yapım İşi Çıktıları"
