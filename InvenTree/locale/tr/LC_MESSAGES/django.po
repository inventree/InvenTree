#: templates/js/translated/order.js:1973
msgid ""
msgstr ""
"Project-Id-Version: inventree\n"
"Report-Msgid-Bugs-To: \n"
<<<<<<< HEAD
"POT-Creation-Date: 2022-02-18 20:36+0000\n"
"PO-Revision-Date: 2022-02-18 20:38\n"
=======
"POT-Creation-Date: 2022-02-20 22:01+0000\n"
"PO-Revision-Date: 2022-02-20 22:03\n"
>>>>>>> f9f10088
"Last-Translator: \n"
"Language-Team: Turkish\n"
"Language: tr_TR\n"
"MIME-Version: 1.0\n"
"Content-Type: text/plain; charset=UTF-8\n"
"Content-Transfer-Encoding: 8bit\n"
"Plural-Forms: nplurals=2; plural=(n != 1);\n"
"X-Crowdin-Project: inventree\n"
"X-Crowdin-Project-ID: 452300\n"
"X-Crowdin-Language: tr\n"
"X-Crowdin-File: /[inventree.InvenTree] l10/InvenTree/locale/en/LC_MESSAGES/django.po\n"
"X-Crowdin-File-ID: 138\n"

#: InvenTree/api.py:55
msgid "API endpoint not found"
msgstr "API uç noktası bulunamadı"

#: InvenTree/api.py:101
msgid "No action specified"
msgstr "İşlem belirtilmedi"

#: InvenTree/api.py:116
msgid "No matching action found"
msgstr "Eşleşen eylem bulunamadı"

#: InvenTree/fields.py:100
msgid "Enter date"
msgstr "Tarih giriniz"

#: InvenTree/forms.py:126 order/forms.py:24 order/forms.py:35 order/forms.py:46
#: order/forms.py:57 templates/account/email_confirm.html:20
#: templates/js/translated/forms.js:596
msgid "Confirm"
msgstr "Onay"

#: InvenTree/forms.py:142
msgid "Confirm delete"
msgstr "Silmeyi Onayla"

#: InvenTree/forms.py:143
msgid "Confirm item deletion"
msgstr "Silmeyi onayla"

#: InvenTree/forms.py:174
msgid "Enter password"
msgstr "Şifrenizi girin"

#: InvenTree/forms.py:175
msgid "Enter new password"
msgstr "Lütfen Yeni Parolayı Girin"

#: InvenTree/forms.py:182
msgid "Confirm password"
msgstr "Parolayı doğrulayın"

#: InvenTree/forms.py:183
msgid "Confirm new password"
msgstr "Yeni parolayı doğrulayın"

#: InvenTree/forms.py:215
msgid "Select Category"
msgstr "Kategori Seçin"

#: InvenTree/forms.py:236
msgid "Email (again)"
msgstr ""

#: InvenTree/forms.py:240
msgid "Email address confirmation"
msgstr ""

#: InvenTree/forms.py:260
msgid "You must type the same email each time."
msgstr ""

#: InvenTree/helpers.py:439
#, python-brace-format
msgid "Duplicate serial: {n}"
msgstr "Tekrarlanan seri {n}"

#: InvenTree/helpers.py:446 order/models.py:282 order/models.py:425
#: stock/views.py:1082
msgid "Invalid quantity provided"
msgstr "Geçersiz veri sağlandı"

#: InvenTree/helpers.py:449
msgid "Empty serial number string"
msgstr "Boş seri numarası dizesi"

#: InvenTree/helpers.py:471 InvenTree/helpers.py:474 InvenTree/helpers.py:477
<<<<<<< HEAD
#: InvenTree/helpers.py:502
=======
#: InvenTree/helpers.py:501
>>>>>>> f9f10088
#, python-brace-format
msgid "Invalid group: {g}"
msgstr "Geçersiz grup: {g}"

<<<<<<< HEAD
#: InvenTree/helpers.py:512
#, python-brace-format
msgid "Invalid group {group}"
msgstr ""

#: InvenTree/helpers.py:518
#, python-brace-format
msgid "Invalid/no group {group}"
msgstr ""

#: InvenTree/helpers.py:524
msgid "No serial numbers found"
msgstr "Seri numarası bulunamadı"

#: InvenTree/helpers.py:528
=======
#: InvenTree/helpers.py:510
#, python-brace-format
msgid "Invalid group {group}"
msgstr ""

#: InvenTree/helpers.py:516
#, python-brace-format
msgid "Invalid/no group {group}"
msgstr ""

#: InvenTree/helpers.py:522
msgid "No serial numbers found"
msgstr "Seri numarası bulunamadı"

#: InvenTree/helpers.py:526
>>>>>>> f9f10088
#, python-brace-format
msgid "Number of unique serial number ({s}) must match quantity ({q})"
msgstr "Benzersiz seri numaralarının sayısı ({s}) girilen miktarla eşleşmeli ({q})"

#: InvenTree/models.py:176
msgid "Missing file"
msgstr ""

#: InvenTree/models.py:177
msgid "Missing external link"
msgstr ""

#: InvenTree/models.py:188 stock/models.py:1995
#: templates/js/translated/attachment.js:119
msgid "Attachment"
msgstr "Ek"

#: InvenTree/models.py:189
msgid "Select file to attach"
msgstr "Eklenecek dosyayı seç"

#: InvenTree/models.py:195 company/models.py:131 company/models.py:348
#: company/models.py:564 order/models.py:127 part/models.py:860
#: report/templates/report/inventree_build_order_base.html:165
#: templates/js/translated/company.js:540
#: templates/js/translated/company.js:829 templates/js/translated/part.js:1324
msgid "Link"
msgstr "Bağlantı"

#: InvenTree/models.py:196 build/models.py:332 part/models.py:861
#: stock/models.py:529
msgid "Link to external URL"
msgstr "Harici URL'ye bağlantı"

#: InvenTree/models.py:199 templates/js/translated/attachment.js:163
msgid "Comment"
msgstr "Yorum"

#: InvenTree/models.py:199
msgid "File comment"
msgstr "Dosya yorumu"

#: InvenTree/models.py:205 InvenTree/models.py:206 common/models.py:1235
#: common/models.py:1236 common/models.py:1464 common/models.py:1465
#: part/models.py:2301 part/models.py:2321
#: report/templates/report/inventree_test_report_base.html:96
#: templates/js/translated/stock.js:2816
msgid "User"
msgstr "Kullanıcı"

#: InvenTree/models.py:209
msgid "upload date"
msgstr "yükleme tarihi"

#: InvenTree/models.py:232
msgid "Filename must not be empty"
msgstr ""

#: InvenTree/models.py:255
msgid "Invalid attachment directory"
msgstr ""

#: InvenTree/models.py:265
#, python-brace-format
msgid "Filename contains illegal character '{c}'"
msgstr ""

#: InvenTree/models.py:268
msgid "Filename missing extension"
msgstr ""

#: InvenTree/models.py:275
msgid "Attachment with this filename already exists"
msgstr ""

#: InvenTree/models.py:282
msgid "Error renaming file"
msgstr ""

#: InvenTree/models.py:317
msgid "Invalid choice"
msgstr "Geçersiz seçim"

#: InvenTree/models.py:333 InvenTree/models.py:334 common/models.py:1450
#: company/models.py:415 label/models.py:112 part/models.py:804
#: part/models.py:2485 plugin/models.py:40 report/models.py:181
#: templates/InvenTree/settings/mixins/urls.html:13
#: templates/InvenTree/settings/plugin.html:48
#: templates/InvenTree/settings/plugin.html:125
#: templates/InvenTree/settings/plugin_settings.html:23
#: templates/InvenTree/settings/settings.html:319
#: templates/js/translated/company.js:641 templates/js/translated/part.js:567
#: templates/js/translated/part.js:706 templates/js/translated/part.js:1631
#: templates/js/translated/stock.js:2609
msgid "Name"
msgstr "Adı"

#: InvenTree/models.py:340 build/models.py:209
#: build/templates/build/detail.html:25 company/models.py:354
#: company/models.py:570 company/templates/company/company_base.html:68
#: company/templates/company/manufacturer_part.html:76
#: company/templates/company/supplier_part.html:73 label/models.py:119
#: order/models.py:125 part/models.py:827 part/templates/part/category.html:74
#: part/templates/part/part_base.html:163
#: part/templates/part/set_category.html:14 report/models.py:194
#: report/models.py:553 report/models.py:592
#: report/templates/report/inventree_build_order_base.html:118
#: stock/templates/stock/location.html:93
#: templates/InvenTree/settings/plugin_settings.html:33
#: templates/js/translated/bom.js:552 templates/js/translated/bom.js:765
#: templates/js/translated/build.js:1920 templates/js/translated/company.js:345
#: templates/js/translated/company.js:551
#: templates/js/translated/company.js:840 templates/js/translated/order.js:836
#: templates/js/translated/order.js:1019 templates/js/translated/order.js:1258
#: templates/js/translated/part.js:626 templates/js/translated/part.js:999
#: templates/js/translated/part.js:1084 templates/js/translated/part.js:1254
#: templates/js/translated/part.js:1650 templates/js/translated/part.js:1719
#: templates/js/translated/stock.js:1701 templates/js/translated/stock.js:2438
#: templates/js/translated/stock.js:2621 templates/js/translated/stock.js:2666
msgid "Description"
msgstr "Açıklama"

#: InvenTree/models.py:341
msgid "Description (optional)"
msgstr "Açıklama (isteğe bağlı)"

#: InvenTree/models.py:349
msgid "parent"
msgstr "üst"

#: InvenTree/serializers.py:65 part/models.py:2803
msgid "Must be a valid number"
msgstr "Geçerli bir numara olmalı"

#: InvenTree/serializers.py:299
msgid "Filename"
msgstr ""

#: InvenTree/serializers.py:334
msgid "Invalid value"
msgstr ""

#: InvenTree/serializers.py:355
msgid "Data File"
msgstr ""

#: InvenTree/serializers.py:356
msgid "Select data file for upload"
msgstr ""

#: InvenTree/serializers.py:380
msgid "Unsupported file type"
msgstr ""

#: InvenTree/serializers.py:386
msgid "File is too large"
msgstr ""

#: InvenTree/serializers.py:407
msgid "No columns found in file"
msgstr ""

#: InvenTree/serializers.py:410
msgid "No data rows found in file"
msgstr ""

#: InvenTree/serializers.py:533
msgid "No data rows provided"
msgstr ""

#: InvenTree/serializers.py:536
msgid "No data columns supplied"
msgstr ""

#: InvenTree/serializers.py:623
<<<<<<< HEAD
msgid "Missing required column"
msgstr ""

#: InvenTree/serializers.py:632
msgid "Duplicate column"
=======
#, python-brace-format
msgid "Missing required column: '{name}'"
msgstr ""

#: InvenTree/serializers.py:632
#, python-brace-format
msgid "Duplicate column: '{col}'"
>>>>>>> f9f10088
msgstr ""

#: InvenTree/settings.py:655
msgid "German"
msgstr "Almanca"

#: InvenTree/settings.py:656
msgid "Greek"
msgstr "Yunanca"

#: InvenTree/settings.py:657
msgid "English"
msgstr "İngilizce"

#: InvenTree/settings.py:658
msgid "Spanish"
msgstr "İspanyolca"

#: InvenTree/settings.py:659
msgid "Spanish (Mexican)"
msgstr ""

#: InvenTree/settings.py:660
msgid "French"
msgstr "Fransızca"

#: InvenTree/settings.py:661
msgid "Hebrew"
msgstr "İbranice"

#: InvenTree/settings.py:662
msgid "Italian"
msgstr "İtalyanca"

#: InvenTree/settings.py:663
msgid "Japanese"
msgstr "Japonca"

#: InvenTree/settings.py:664
msgid "Korean"
msgstr "Korece"

#: InvenTree/settings.py:665
msgid "Dutch"
msgstr "Flemenkçe"

#: InvenTree/settings.py:666
msgid "Norwegian"
msgstr "Norveççe"

#: InvenTree/settings.py:667
msgid "Polish"
msgstr "Polonyaca"

#: InvenTree/settings.py:668
msgid "Portugese"
msgstr ""

#: InvenTree/settings.py:669
msgid "Russian"
msgstr "Rusça"

#: InvenTree/settings.py:670
msgid "Swedish"
msgstr "İsveççe"

#: InvenTree/settings.py:671
msgid "Thai"
msgstr "Tay dili"

#: InvenTree/settings.py:672
msgid "Turkish"
msgstr "Türkçe"

#: InvenTree/settings.py:673
msgid "Vietnamese"
msgstr ""

#: InvenTree/settings.py:674
msgid "Chinese"
msgstr "Çince"

#: InvenTree/status.py:94
msgid "Background worker check failed"
msgstr "Arka plan çalışanı kontrolü başarısız oldu"

#: InvenTree/status.py:98
msgid "Email backend not configured"
msgstr "E-posta arka ucu yapılandırılmadı"

#: InvenTree/status.py:101
msgid "InvenTree system health checks failed"
msgstr "InvenTree sistem sağlık kontrolü başarısız"

#: InvenTree/status_codes.py:101 InvenTree/status_codes.py:142
#: InvenTree/status_codes.py:316 templates/js/translated/table_filters.js:308
msgid "Pending"
msgstr "Bekliyor"

#: InvenTree/status_codes.py:102
msgid "Placed"
msgstr "Sipariş verildi"

#: InvenTree/status_codes.py:103 InvenTree/status_codes.py:319
#: order/templates/order/order_base.html:128
#: order/templates/order/sales_order_base.html:132
msgid "Complete"
msgstr "Tamamlandı"

#: InvenTree/status_codes.py:104 InvenTree/status_codes.py:144
#: InvenTree/status_codes.py:318
msgid "Cancelled"
msgstr "İptal edildi"

#: InvenTree/status_codes.py:105 InvenTree/status_codes.py:145
#: InvenTree/status_codes.py:187
msgid "Lost"
msgstr "Kayıp"

#: InvenTree/status_codes.py:106 InvenTree/status_codes.py:146
#: InvenTree/status_codes.py:189
msgid "Returned"
msgstr "İade"

#: InvenTree/status_codes.py:143 order/models.py:961
#: templates/js/translated/order.js:1980 templates/js/translated/order.js:2255
msgid "Shipped"
msgstr "Sevk edildi"

#: InvenTree/status_codes.py:183
msgid "OK"
msgstr "TAMAM"

#: InvenTree/status_codes.py:184
msgid "Attention needed"
msgstr "Dikkat gerekli"

#: InvenTree/status_codes.py:185
msgid "Damaged"
msgstr "Hasarlı"

#: InvenTree/status_codes.py:186
msgid "Destroyed"
msgstr "Kullanılamaz durumda"

#: InvenTree/status_codes.py:188
msgid "Rejected"
msgstr "Reddedildi"

#: InvenTree/status_codes.py:272
msgid "Legacy stock tracking entry"
msgstr "Eski stok izleme girişi"

#: InvenTree/status_codes.py:274
msgid "Stock item created"
msgstr "Stok kalemi oluşturuldu"

#: InvenTree/status_codes.py:276
msgid "Edited stock item"
msgstr "Düzenlenen stok kalemi"

#: InvenTree/status_codes.py:277
msgid "Assigned serial number"
msgstr "Atanan seri numarası"

#: InvenTree/status_codes.py:279
msgid "Stock counted"
msgstr "Stok sayıldı"

#: InvenTree/status_codes.py:280
msgid "Stock manually added"
msgstr "Stok manuel olarak eklendi"

#: InvenTree/status_codes.py:281
msgid "Stock manually removed"
msgstr "Stok manuel olarak çıkarıldı"

#: InvenTree/status_codes.py:283
msgid "Location changed"
msgstr "Konum değişti"

#: InvenTree/status_codes.py:285
msgid "Installed into assembly"
msgstr "Montajda kullanıldı"

#: InvenTree/status_codes.py:286
msgid "Removed from assembly"
msgstr "Montajdan çıkarıldı"

#: InvenTree/status_codes.py:288
msgid "Installed component item"
msgstr "Bileşen ögesinde kullanıldı"

#: InvenTree/status_codes.py:289
msgid "Removed component item"
msgstr "Bileşen ögesinden çıkarıldı"

#: InvenTree/status_codes.py:291
msgid "Split from parent item"
msgstr "Üst ögeden ayır"

#: InvenTree/status_codes.py:292
msgid "Split child item"
msgstr "Alt ögeyi ayır"

#: InvenTree/status_codes.py:294 templates/js/translated/stock.js:2196
msgid "Merged stock items"
msgstr ""

#: InvenTree/status_codes.py:296 templates/js/translated/table_filters.js:213
msgid "Sent to customer"
msgstr "Müşteriye gönderildi"

#: InvenTree/status_codes.py:297
msgid "Returned from customer"
msgstr "Müşteriden geri döndü"

#: InvenTree/status_codes.py:299
msgid "Build order output created"
msgstr "Yapım emri çıktısı oluşturuldu"

#: InvenTree/status_codes.py:300
msgid "Build order output completed"
msgstr "Yapım emri çıktısı tamamlandı"

#: InvenTree/status_codes.py:302
msgid "Received against purchase order"
msgstr "Satın alma emri karşılığında alındı"

#: InvenTree/status_codes.py:317
msgid "Production"
msgstr "Üretim"

#: InvenTree/validators.py:25
msgid "Not a valid currency code"
msgstr "Geçerli bir para birimi kodu değil"

#: InvenTree/validators.py:53
msgid "Invalid character in part name"
msgstr "Parça adında geçersiz karakter"

#: InvenTree/validators.py:66
#, python-brace-format
msgid "IPN must match regex pattern {pat}"
msgstr "IPN regex kalıbıyla eşleşmelidir {pat}"

#: InvenTree/validators.py:80 InvenTree/validators.py:94
#: InvenTree/validators.py:108
#, python-brace-format
msgid "Reference must match pattern {pattern}"
msgstr "Referans {pattern} deseniyle mutlaka eşleşmeli"

#: InvenTree/validators.py:116
#, python-brace-format
msgid "Illegal character in name ({x})"
msgstr "({x}) adında geçersiz karakter"

#: InvenTree/validators.py:137 InvenTree/validators.py:153
msgid "Overage value must not be negative"
msgstr "Fazlalık değeri negatif olmamalıdır"

#: InvenTree/validators.py:155
msgid "Overage must not exceed 100%"
msgstr "Fazlalık %100'ü geçmemelidir"

#: InvenTree/validators.py:162
msgid "Invalid value for overage"
msgstr ""

#: InvenTree/views.py:538
msgid "Delete Item"
msgstr "Ögeyi Sil"

#: InvenTree/views.py:587
msgid "Check box to confirm item deletion"
msgstr "Öge silme işlemini onaylamak için kutuyu işaretleyin"

#: InvenTree/views.py:602 templates/InvenTree/settings/user.html:21
msgid "Edit User Information"
msgstr "Kullanıcı Bilgisini Düzenle"

#: InvenTree/views.py:613 templates/InvenTree/settings/user.html:19
msgid "Set Password"
msgstr "Şifre Belirle"

#: InvenTree/views.py:632
msgid "Password fields must match"
msgstr "Parola alanları eşleşmelidir"

#: InvenTree/views.py:883 templates/navbar.html:126
msgid "System Information"
msgstr "Sistem Bilgisi"

#: barcodes/api.py:54 barcodes/api.py:152
msgid "Must provide barcode_data parameter"
msgstr "Barcode_data parametresini sağlamalıdır"

#: barcodes/api.py:128
msgid "No match found for barcode data"
msgstr "Barkod verisi için eşleşme bulunamadı"

#: barcodes/api.py:130
msgid "Match found for barcode data"
msgstr "Barkod verisi için eşleşme bulundu"

#: barcodes/api.py:155
msgid "Must provide stockitem parameter"
msgstr "Stok kalemi parametresi sağlamalıdır"

#: barcodes/api.py:162
msgid "No matching stock item found"
msgstr "Eşleşen stok kalemi bulunamadı"

#: barcodes/api.py:193
msgid "Barcode already matches Stock Item"
msgstr ""

#: barcodes/api.py:197
msgid "Barcode already matches Stock Location"
msgstr ""

#: barcodes/api.py:201
msgid "Barcode already matches Part"
msgstr ""

#: barcodes/api.py:207 barcodes/api.py:219
msgid "Barcode hash already matches Stock Item"
msgstr ""

#: barcodes/api.py:225
msgid "Barcode associated with Stock Item"
msgstr ""

#: build/forms.py:20
msgid "Confirm cancel"
msgstr "İptali Onayla"

#: build/forms.py:20 build/views.py:62
msgid "Confirm build cancellation"
msgstr "Yapım işi iptalini onayla"

#: build/models.py:135
msgid "Invalid choice for parent build"
msgstr ""

#: build/models.py:139 build/templates/build/build_base.html:9
#: build/templates/build/build_base.html:27
#: report/templates/report/inventree_build_order_base.html:106
#: templates/js/translated/build.js:676 templates/js/translated/stock.js:2414
msgid "Build Order"
msgstr "Yapım İşi Emri"

#: build/models.py:140 build/templates/build/build_base.html:13
#: build/templates/build/index.html:8 build/templates/build/index.html:12
#: order/templates/order/sales_order_detail.html:92
#: order/templates/order/so_sidebar.html:13
#: part/templates/part/part_sidebar.html:21 templates/InvenTree/index.html:221
#: templates/InvenTree/search.html:139
#: templates/InvenTree/settings/sidebar.html:43 users/models.py:44
msgid "Build Orders"
msgstr "Yapım İşi Emirleri"

#: build/models.py:200
msgid "Build Order Reference"
msgstr "Yapım İşi Emri Referansı"

#: build/models.py:201 order/models.py:213 order/models.py:541
#: order/models.py:812 part/models.py:2714
#: part/templates/part/upload_bom.html:54
#: report/templates/report/inventree_po_report.html:92
#: report/templates/report/inventree_so_report.html:92
#: templates/js/translated/bom.js:772 templates/js/translated/build.js:1401
#: templates/js/translated/order.js:1050 templates/js/translated/order.js:2144
msgid "Reference"
msgstr "Referans"

#: build/models.py:212
msgid "Brief description of the build"
msgstr "Yapım işinin kısa açıklaması"

#: build/models.py:221 build/templates/build/build_base.html:169
#: build/templates/build/detail.html:88
msgid "Parent Build"
msgstr "Üst Yapım İşi"

#: build/models.py:222
msgid "BuildOrder to which this build is allocated"
msgstr "Bu yapım işinin tahsis edildiği yapım işi emri"

#: build/models.py:227 build/templates/build/build_base.html:77
#: build/templates/build/detail.html:30 company/models.py:705
#: order/models.py:876 order/models.py:950
#: order/templates/order/order_wizard/select_parts.html:32 part/models.py:359
#: part/models.py:2247 part/models.py:2263 part/models.py:2282
#: part/models.py:2299 part/models.py:2401 part/models.py:2523
#: part/models.py:2613 part/models.py:2689 part/models.py:2996
#: part/serializers.py:666 part/templates/part/part_app_base.html:8
#: part/templates/part/part_pricing.html:12
#: part/templates/part/set_category.html:13
#: part/templates/part/upload_bom.html:52
#: report/templates/report/inventree_build_order_base.html:110
#: report/templates/report/inventree_po_report.html:90
#: report/templates/report/inventree_so_report.html:90
#: templates/InvenTree/search.html:80
#: templates/email/build_order_required_stock.html:17
#: templates/email/low_stock_notification.html:16
#: templates/js/translated/barcode.js:383 templates/js/translated/bom.js:551
#: templates/js/translated/bom.js:730 templates/js/translated/build.js:902
#: templates/js/translated/build.js:1270 templates/js/translated/build.js:1655
#: templates/js/translated/build.js:1925 templates/js/translated/company.js:492
#: templates/js/translated/company.js:749 templates/js/translated/order.js:84
#: templates/js/translated/order.js:586 templates/js/translated/order.js:1004
#: templates/js/translated/order.js:1576 templates/js/translated/order.js:1933
#: templates/js/translated/order.js:2128 templates/js/translated/part.js:984
#: templates/js/translated/part.js:1065 templates/js/translated/part.js:1232
#: templates/js/translated/stock.js:563 templates/js/translated/stock.js:728
#: templates/js/translated/stock.js:935 templates/js/translated/stock.js:1658
#: templates/js/translated/stock.js:2891 templates/js/translated/stock.js:2990
msgid "Part"
msgstr "Parça"

#: build/models.py:235
msgid "Select part to build"
msgstr "Yapım işi için parça seçin"

#: build/models.py:240
msgid "Sales Order Reference"
msgstr "Satış Emri Referansı"

#: build/models.py:244
msgid "SalesOrder to which this build is allocated"
msgstr "Bu yapım işinin tahsis edildiği satış emri"

#: build/models.py:249 templates/js/translated/build.js:1643
#: templates/js/translated/order.js:1564
msgid "Source Location"
msgstr "Kaynak Konum"

#: build/models.py:253
msgid "Select location to take stock from for this build (leave blank to take from any stock location)"
msgstr "Bu yapım işi için stok alınacak konumu seçin (her hangi bir stok konumundan alınması için boş bırakın)"

#: build/models.py:258
msgid "Destination Location"
msgstr "Hedef Konum"

#: build/models.py:262
msgid "Select location where the completed items will be stored"
msgstr "Tamamlanmış ögelerin saklanacağı konumu seçiniz"

#: build/models.py:266
msgid "Build Quantity"
msgstr "Yapım İşi Miktarı"

#: build/models.py:269
msgid "Number of stock items to build"
msgstr "Yapım işi stok kalemlerinin sayısı"

#: build/models.py:273
msgid "Completed items"
msgstr "Tamamlanmış ögeler"

#: build/models.py:275
msgid "Number of stock items which have been completed"
msgstr "Tamamlanan stok kalemlerinin sayısı"

#: build/models.py:279 part/templates/part/part_base.html:234
msgid "Build Status"
msgstr "Yapım İşi Durumu"

#: build/models.py:283
msgid "Build status code"
msgstr "Yapım işi durum kodu"

#: build/models.py:287 build/serializers.py:218 stock/models.py:533
msgid "Batch Code"
msgstr "Sıra numarası"

#: build/models.py:291 build/serializers.py:219
msgid "Batch code for this build output"
msgstr "Yapım işi çıktısı için sıra numarası"

#: build/models.py:294 order/models.py:129 part/models.py:999
#: part/templates/part/part_base.html:313 templates/js/translated/order.js:1271
msgid "Creation Date"
msgstr "Oluşturulma tarihi"

#: build/models.py:298 order/models.py:563
msgid "Target completion date"
msgstr "Hedef tamamlama tarihi"

#: build/models.py:299
msgid "Target date for build completion. Build will be overdue after this date."
msgstr "Yapım işinin tamamlanması için hedef tarih. Bu tarihten sonra yapım işi gecikmiş olacak."

#: build/models.py:302 order/models.py:255
#: templates/js/translated/build.js:1996
msgid "Completion Date"
msgstr "Tamamlama tarihi"

#: build/models.py:308
msgid "completed by"
msgstr "tamamlayan"

#: build/models.py:316 templates/js/translated/build.js:1967
msgid "Issued by"
msgstr "Veren"

#: build/models.py:317
msgid "User who issued this build order"
msgstr "Bu yapım işi emrini veren kullanıcı"

#: build/models.py:325 build/templates/build/build_base.html:190
#: build/templates/build/detail.html:116 order/models.py:143
#: order/templates/order/order_base.html:170
#: order/templates/order/sales_order_base.html:182 part/models.py:1003
#: report/templates/report/inventree_build_order_base.html:159
#: templates/js/translated/build.js:1979 templates/js/translated/order.js:864
msgid "Responsible"
msgstr "Sorumlu"

#: build/models.py:326
msgid "User responsible for this build order"
msgstr "Bu yapım işi emrinden sorumlu kullanıcı"

#: build/models.py:331 build/templates/build/detail.html:102
#: company/templates/company/manufacturer_part.html:102
#: company/templates/company/supplier_part.html:126
#: part/templates/part/part_base.html:354 stock/models.py:527
#: stock/templates/stock/item_base.html:375
msgid "External Link"
msgstr "Harici Bağlantı"

#: build/models.py:336 build/serializers.py:380
#: build/templates/build/sidebar.html:21 company/models.py:142
#: company/models.py:577 company/templates/company/sidebar.html:25
#: order/models.py:147 order/models.py:814 order/models.py:1071
#: order/templates/order/po_sidebar.html:11
#: order/templates/order/so_sidebar.html:17 part/models.py:988
#: part/templates/part/detail.html:140 part/templates/part/part_sidebar.html:57
#: report/templates/report/inventree_build_order_base.html:173
#: stock/forms.py:137 stock/forms.py:171 stock/models.py:599
#: stock/models.py:1895 stock/models.py:2001 stock/serializers.py:332
#: stock/serializers.py:697 stock/serializers.py:795 stock/serializers.py:927
#: stock/templates/stock/stock_sidebar.html:25
#: templates/js/translated/barcode.js:58 templates/js/translated/bom.js:936
#: templates/js/translated/company.js:845 templates/js/translated/order.js:1149
#: templates/js/translated/order.js:1445 templates/js/translated/order.js:2280
#: templates/js/translated/stock.js:1345 templates/js/translated/stock.js:1927
msgid "Notes"
msgstr "Notlar"

#: build/models.py:337
msgid "Extra build notes"
msgstr "Yapım işi için ekstra notlar"

#: build/models.py:756
msgid "No build output specified"
msgstr "Yapım işi çıktısı belirtilmedi"

#: build/models.py:759
msgid "Build output is already completed"
msgstr "Yapım işi çıktısı zaten tamamlanmış"

#: build/models.py:762
msgid "Build output does not match Build Order"
msgstr "Yapım işi çıktısı, yapım işi emri ile eşleşmiyor"

#: build/models.py:1154
msgid "Build item must specify a build output, as master part is marked as trackable"
msgstr "Ana parça izlenebilir olarak işaretlendiğinden, yapım işi çıktısı için bir yapım işi ögesi belirtmelidir"

#: build/models.py:1163
#, python-brace-format
msgid "Allocated quantity ({q}) must not execed available stock quantity ({a})"
msgstr ""

#: build/models.py:1173
msgid "Stock item is over-allocated"
msgstr "Stok kalemi fazladan tahsis edilmiş"

#: build/models.py:1179 order/models.py:1189
msgid "Allocation quantity must be greater than zero"
msgstr "Tahsis edilen miktar sıfırdan büyük olmalıdır"

#: build/models.py:1185
msgid "Quantity must be 1 for serialized stock"
msgstr "Seri numaralı stok için miktar bir olmalı"

#: build/models.py:1242
msgid "Selected stock item not found in BOM"
msgstr ""

#: build/models.py:1302 stock/templates/stock/item_base.html:347
#: templates/InvenTree/search.html:137 templates/js/translated/build.js:1898
#: templates/navbar.html:35
msgid "Build"
msgstr "Yapım İşi"

#: build/models.py:1303
msgid "Build to allocate parts"
msgstr "Yapım işi için tahsis edilen parçalar"

#: build/models.py:1319 build/serializers.py:570 order/serializers.py:696
#: order/serializers.py:714 stock/serializers.py:404 stock/serializers.py:635
#: stock/serializers.py:753 stock/templates/stock/item_base.html:9
#: stock/templates/stock/item_base.html:23
#: stock/templates/stock/item_base.html:369
#: templates/js/translated/build.js:687 templates/js/translated/build.js:692
#: templates/js/translated/build.js:1657 templates/js/translated/build.js:2041
#: templates/js/translated/order.js:85 templates/js/translated/order.js:1577
#: templates/js/translated/order.js:1832 templates/js/translated/order.js:1837
#: templates/js/translated/order.js:1940 templates/js/translated/order.js:2030
#: templates/js/translated/stock.js:564 templates/js/translated/stock.js:729
#: templates/js/translated/stock.js:2752
msgid "Stock Item"
msgstr "Stok Kalemi"

#: build/models.py:1320
msgid "Source stock item"
msgstr "Kaynak stok kalemi"

#: build/models.py:1332 build/serializers.py:188
#: build/templates/build/build_base.html:82
#: build/templates/build/detail.html:35 common/models.py:1275
#: company/forms.py:42 company/templates/company/supplier_part.html:251
#: order/models.py:805 order/models.py:1229 order/serializers.py:816
#: order/templates/order/order_wizard/match_parts.html:30
#: order/templates/order/order_wizard/select_parts.html:34 part/forms.py:144
#: part/forms.py:160 part/forms.py:176 part/models.py:2705
#: part/templates/part/detail.html:995 part/templates/part/detail.html:1081
#: part/templates/part/part_pricing.html:16
#: part/templates/part/upload_bom.html:53
#: report/templates/report/inventree_build_order_base.html:114
#: report/templates/report/inventree_po_report.html:91
#: report/templates/report/inventree_so_report.html:91
#: report/templates/report/inventree_test_report_base.html:81
#: report/templates/report/inventree_test_report_base.html:139
#: stock/forms.py:139 stock/serializers.py:293
#: stock/templates/stock/item_base.html:183
#: stock/templates/stock/item_base.html:264
#: stock/templates/stock/item_base.html:272
#: templates/js/translated/barcode.js:385 templates/js/translated/bom.js:780
#: templates/js/translated/build.js:375 templates/js/translated/build.js:523
#: templates/js/translated/build.js:714 templates/js/translated/build.js:911
#: templates/js/translated/build.js:921 templates/js/translated/build.js:1297
#: templates/js/translated/build.js:1658
#: templates/js/translated/model_renderers.js:99
#: templates/js/translated/order.js:101 templates/js/translated/order.js:1056
#: templates/js/translated/order.js:1578 templates/js/translated/order.js:1859
#: templates/js/translated/order.js:1947 templates/js/translated/order.js:2036
#: templates/js/translated/order.js:2150 templates/js/translated/part.js:906
#: templates/js/translated/part.js:1862 templates/js/translated/part.js:1985
#: templates/js/translated/part.js:2063 templates/js/translated/stock.js:392
#: templates/js/translated/stock.js:589 templates/js/translated/stock.js:759
#: templates/js/translated/stock.js:2801 templates/js/translated/stock.js:2903
msgid "Quantity"
msgstr "Miktar"

#: build/models.py:1333
msgid "Stock quantity to allocate to build"
msgstr "Yapım işi için tahsis edilen stok miktarı"

#: build/models.py:1341
msgid "Install into"
msgstr "Kurulduğu yer"

#: build/models.py:1342
msgid "Destination stock item"
msgstr "Hedef stok kalemi"

#: build/serializers.py:138 build/serializers.py:599
msgid "Build Output"
msgstr ""

#: build/serializers.py:150
msgid "Build output does not match the parent build"
msgstr ""

#: build/serializers.py:154
msgid "Output part does not match BuildOrder part"
msgstr ""

#: build/serializers.py:158
msgid "This build output has already been completed"
msgstr ""

#: build/serializers.py:164
msgid "This build output is not fully allocated"
msgstr ""

#: build/serializers.py:189
msgid "Enter quantity for build output"
msgstr "Yapım işi çıktısı için miktarını girin"

#: build/serializers.py:201 build/serializers.py:590 order/models.py:280
<<<<<<< HEAD
#: order/serializers.py:240 part/serializers.py:471 part/serializers.py:827
=======
#: order/serializers.py:240 part/serializers.py:471 part/serializers.py:826
>>>>>>> f9f10088
#: stock/models.py:367 stock/models.py:1105 stock/serializers.py:305
msgid "Quantity must be greater than zero"
msgstr ""

#: build/serializers.py:208
msgid "Integer quantity required for trackable parts"
msgstr ""

#: build/serializers.py:211
msgid "Integer quantity required, as the bill of materials contains trackable parts"
msgstr ""

#: build/serializers.py:225 order/serializers.py:820 stock/forms.py:78
#: stock/serializers.py:314 templates/js/translated/stock.js:239
#: templates/js/translated/stock.js:393
msgid "Serial Numbers"
msgstr "Seri Numaraları"

#: build/serializers.py:226
msgid "Enter serial numbers for build outputs"
msgstr "Yapım işi çıktısı için seri numaraları girin"

#: build/serializers.py:239
msgid "Auto Allocate Serial Numbers"
msgstr ""

#: build/serializers.py:240
msgid "Automatically allocate required items with matching serial numbers"
msgstr ""

<<<<<<< HEAD
#: build/serializers.py:274 stock/api.py:551
=======
#: build/serializers.py:274 stock/api.py:549
>>>>>>> f9f10088
msgid "The following serial numbers already exist"
msgstr ""

#: build/serializers.py:327 build/serializers.py:392
msgid "A list of build outputs must be provided"
msgstr ""

#: build/serializers.py:369 order/serializers.py:226 order/serializers.py:294
#: stock/forms.py:169 stock/serializers.py:325 stock/serializers.py:788
#: stock/serializers.py:1029 stock/templates/stock/item_base.html:315
#: templates/js/translated/barcode.js:384
#: templates/js/translated/barcode.js:557 templates/js/translated/build.js:699
#: templates/js/translated/build.js:1309 templates/js/translated/order.js:508
#: templates/js/translated/order.js:1844 templates/js/translated/order.js:1955
#: templates/js/translated/order.js:1963 templates/js/translated/order.js:2044
#: templates/js/translated/part.js:179 templates/js/translated/stock.js:565
#: templates/js/translated/stock.js:730 templates/js/translated/stock.js:937
#: templates/js/translated/stock.js:1808 templates/js/translated/stock.js:2693
msgid "Location"
msgstr "Konum"

#: build/serializers.py:370
msgid "Location for completed build outputs"
msgstr ""

#: build/serializers.py:376 build/templates/build/build_base.html:142
#: build/templates/build/detail.html:63 order/models.py:557
#: order/serializers.py:247 stock/templates/stock/item_base.html:189
#: templates/js/translated/barcode.js:140 templates/js/translated/build.js:1954
#: templates/js/translated/order.js:591 templates/js/translated/order.js:840
#: templates/js/translated/order.js:1263 templates/js/translated/stock.js:1783
#: templates/js/translated/stock.js:2770 templates/js/translated/stock.js:2919
msgid "Status"
msgstr "Durum"

#: build/serializers.py:428
msgid "Accept Unallocated"
msgstr ""

#: build/serializers.py:429
msgid "Accept that stock items have not been fully allocated to this build order"
msgstr ""

#: build/serializers.py:439 templates/js/translated/build.js:150
msgid "Required stock has not been fully allocated"
msgstr "Gerekli stok tamamen tahsis edilemedi"

#: build/serializers.py:444
msgid "Accept Incomplete"
msgstr ""

#: build/serializers.py:445
msgid "Accept that the required number of build outputs have not been completed"
msgstr ""

#: build/serializers.py:455 templates/js/translated/build.js:154
msgid "Required build quantity has not been completed"
msgstr "Gerekli yapım işi miktarı tamamlanmadı"

#: build/serializers.py:464
msgid "Build order has incomplete outputs"
msgstr ""

#: build/serializers.py:467 build/templates/build/build_base.html:95
msgid "No build outputs have been created for this build order"
msgstr ""

#: build/serializers.py:495 build/serializers.py:544 part/models.py:2829
#: part/models.py:2988
msgid "BOM Item"
msgstr ""

#: build/serializers.py:505
msgid "Build output"
msgstr ""

#: build/serializers.py:514
msgid "Build output must point to the same build"
msgstr ""

#: build/serializers.py:561
msgid "bom_item.part must point to the same part as the build order"
msgstr ""

#: build/serializers.py:576 stock/serializers.py:642
msgid "Item must be in stock"
msgstr ""

#: build/serializers.py:632 order/serializers.py:747
#, python-brace-format
msgid "Available quantity ({q}) exceeded"
msgstr ""

#: build/serializers.py:638
msgid "Build output must be specified for allocation of tracked parts"
msgstr ""

#: build/serializers.py:645
msgid "Build output cannot be specified for allocation of untracked parts"
msgstr ""

#: build/serializers.py:673 order/serializers.py:990
msgid "Allocation items must be provided"
msgstr ""

#: build/tasks.py:98
msgid "Stock required for build order"
msgstr ""

#: build/templates/build/build_base.html:39
#: order/templates/order/order_base.html:28
#: order/templates/order/sales_order_base.html:38
msgid "Print actions"
msgstr "Yazdırma işlemleri"

#: build/templates/build/build_base.html:43
msgid "Print build order report"
msgstr ""

#: build/templates/build/build_base.html:50
msgid "Build actions"
msgstr "Yapım İşi işlemleri"

#: build/templates/build/build_base.html:54
msgid "Edit Build"
msgstr "Yapım İşini Düzenle"

#: build/templates/build/build_base.html:56
#: build/templates/build/build_base.html:220 build/views.py:53
msgid "Cancel Build"
msgstr "Yapım İşini İptal Et"

#: build/templates/build/build_base.html:59
msgid "Delete Build"
msgstr ""

#: build/templates/build/build_base.html:64
#: build/templates/build/build_base.html:65
msgid "Complete Build"
msgstr "Tamamlanmış Yapım İşi"

#: build/templates/build/build_base.html:87
msgid "Build Description"
msgstr ""

#: build/templates/build/build_base.html:101
#, python-format
msgid "This Build Order is allocated to Sales Order %(link)s"
msgstr "Bu yapım işi emri, %(link)s sipariş emrine tahsis edilmiştir"

#: build/templates/build/build_base.html:108
#, python-format
msgid "This Build Order is a child of Build Order %(link)s"
msgstr "Bu yapım işi emri, %(link)s yapım iş emrinin altıdır"

#: build/templates/build/build_base.html:115
msgid "Build Order is ready to mark as completed"
msgstr "Yapım işi tamamlandı olarak işaretlenmeye hazır"

#: build/templates/build/build_base.html:120
msgid "Build Order cannot be completed as outstanding outputs remain"
msgstr "Bekleyen çıktılar kaldığı için yapım işi emri tamamlanamıyor"

#: build/templates/build/build_base.html:125
msgid "Required build quantity has not yet been completed"
msgstr "Gerekli yapım işi miktarı henüz tamamlanmadı"

#: build/templates/build/build_base.html:130
msgid "Stock has not been fully allocated to this Build Order"
msgstr "Stok, yapım işi emri için tamamen tahsis edilemedi"

#: build/templates/build/build_base.html:151
#: build/templates/build/detail.html:132
#: order/templates/order/order_base.html:156
#: order/templates/order/sales_order_base.html:163
#: report/templates/report/inventree_build_order_base.html:126
#: templates/js/translated/build.js:1991 templates/js/translated/order.js:854
#: templates/js/translated/order.js:1276
msgid "Target Date"
msgstr "Hedeflenen tarih"

#: build/templates/build/build_base.html:156
#, python-format
msgid "This build was due on %(target)s"
msgstr "Bu yapım işinin %(target)s tarihinde süresi doluyor"

#: build/templates/build/build_base.html:156
#: build/templates/build/build_base.html:201
#: order/templates/order/order_base.html:98
#: order/templates/order/sales_order_base.html:93
#: templates/js/translated/table_filters.js:294
#: templates/js/translated/table_filters.js:335
#: templates/js/translated/table_filters.js:356
msgid "Overdue"
msgstr "Vadesi geçmiş"

#: build/templates/build/build_base.html:163
#: build/templates/build/detail.html:68 build/templates/build/detail.html:143
#: order/templates/order/sales_order_base.html:170
#: templates/js/translated/build.js:1940
#: templates/js/translated/table_filters.js:365
msgid "Completed"
msgstr "Tamamlandı"

#: build/templates/build/build_base.html:176
#: build/templates/build/detail.html:95 order/models.py:947
#: order/models.py:1043 order/templates/order/sales_order_base.html:9
#: order/templates/order/sales_order_base.html:28
#: report/templates/report/inventree_build_order_base.html:136
#: report/templates/report/inventree_so_report.html:77
#: stock/templates/stock/item_base.html:309
#: templates/js/translated/order.js:1218 templates/js/translated/stock.js:2428
msgid "Sales Order"
msgstr "Sipariş Emri"

#: build/templates/build/build_base.html:183
#: build/templates/build/detail.html:109
#: report/templates/report/inventree_build_order_base.html:153
msgid "Issued By"
msgstr "Veren"

#: build/templates/build/build_base.html:228
msgid "Incomplete Outputs"
msgstr "Tamamlanmamış Çıktılar"

#: build/templates/build/build_base.html:229
msgid "Build Order cannot be completed as incomplete build outputs remain"
msgstr "Tamamlanmamış yapım işi çıktıları kaldığı için yapım işi emri tamamlanamıyor"

#: build/templates/build/cancel.html:5
msgid "Are you sure you wish to cancel this build?"
msgstr ""

#: build/templates/build/detail.html:16
msgid "Build Details"
msgstr "Yapım İşi Detayları"

#: build/templates/build/detail.html:39
msgid "Stock Source"
msgstr "Stok Kaynağı"

#: build/templates/build/detail.html:44
msgid "Stock can be taken from any available location."
msgstr "Stok herhangi bir konumdan alınabilir."

#: build/templates/build/detail.html:50 order/models.py:898 stock/forms.py:133
#: templates/js/translated/order.js:592 templates/js/translated/order.js:1138
msgid "Destination"
msgstr "Hedef"

#: build/templates/build/detail.html:57
msgid "Destination location not specified"
msgstr "Hedef konumu belirtilmedi"

#: build/templates/build/detail.html:74 templates/js/translated/build.js:929
msgid "Allocated Parts"
msgstr ""

#: build/templates/build/detail.html:81
#: stock/templates/stock/item_base.html:333
#: templates/js/translated/stock.js:1797 templates/js/translated/stock.js:2926
#: templates/js/translated/table_filters.js:151
#: templates/js/translated/table_filters.js:238
msgid "Batch"
msgstr "Toplu"

#: build/templates/build/detail.html:127
#: order/templates/order/order_base.html:143
#: order/templates/order/sales_order_base.html:157
#: templates/js/translated/build.js:1962
msgid "Created"
msgstr "Oluşturuldu"

#: build/templates/build/detail.html:138
msgid "No target date set"
msgstr "Hedef tarih ayarlanmadı"

#: build/templates/build/detail.html:147
msgid "Build not complete"
msgstr "Yapım İşi tamamlanmadı"

#: build/templates/build/detail.html:158 build/templates/build/sidebar.html:17
msgid "Child Build Orders"
msgstr "Alt Yapım İşi Emrileri"

#: build/templates/build/detail.html:173
msgid "Allocate Stock to Build"
msgstr "Yapım İşi için Stok Tahsis Et"

#: build/templates/build/detail.html:177 templates/js/translated/build.js:1484
msgid "Unallocate stock"
msgstr "Stok tahsisini kaldır"

#: build/templates/build/detail.html:178
msgid "Unallocate Stock"
msgstr "Stok Tahsisini Kaldır"

#: build/templates/build/detail.html:180
msgid "Allocate stock to build"
msgstr "Yapım işi için stok tahsis et"

#: build/templates/build/detail.html:181 build/templates/build/sidebar.html:8
msgid "Allocate Stock"
msgstr "Stok Tahsis Et"

#: build/templates/build/detail.html:184
msgid "Order required parts"
msgstr "Gerekli parçaları sipariş edin"

#: build/templates/build/detail.html:185
#: company/templates/company/detail.html:38
#: company/templates/company/detail.html:85 order/views.py:463
#: part/templates/part/category.html:177
msgid "Order Parts"
msgstr "Parça Siparişi"

#: build/templates/build/detail.html:197
msgid "Untracked stock has been fully allocated for this Build Order"
msgstr "Takip edilmeyen stok yapım işi emri için tamamen tahsis edildi"

#: build/templates/build/detail.html:201
msgid "Untracked stock has not been fully allocated for this Build Order"
msgstr "Takip edilmeyen stok yapım işi emri için tamamen tahsis edilemedi"

#: build/templates/build/detail.html:208
msgid "Allocate selected items"
msgstr ""

#: build/templates/build/detail.html:218
msgid "This Build Order does not have any associated untracked BOM items"
msgstr "Bu yapım işi emri, herhangi bir takip edilmeyen malzeme listesi öğesine sahip değil"

#: build/templates/build/detail.html:227
msgid "Incomplete Build Outputs"
msgstr "Tamamlanmamış Yapım İşi Çıktıları"

#: build/templates/build/detail.html:231
msgid "Create new build output"
msgstr "Yeni yapım işi çıktısı oluştur"

#: build/templates/build/detail.html:232
msgid "New Build Output"
msgstr ""

#: build/templates/build/detail.html:246
msgid "Output Actions"
msgstr ""

#: build/templates/build/detail.html:250
msgid "Complete selected build outputs"
msgstr ""

#: build/templates/build/detail.html:251
msgid "Complete outputs"
msgstr ""
<<<<<<< HEAD

#: build/templates/build/detail.html:253
msgid "Delete selected build outputs"
msgstr ""

#: build/templates/build/detail.html:254
msgid "Delete outputs"
msgstr ""

=======

#: build/templates/build/detail.html:253
msgid "Delete selected build outputs"
msgstr ""

#: build/templates/build/detail.html:254
msgid "Delete outputs"
msgstr ""

>>>>>>> f9f10088
#: build/templates/build/detail.html:270
msgid "Completed Build Outputs"
msgstr "Tamamlanmış Yapım İşi Çıktıları"

#: build/templates/build/detail.html:282 build/templates/build/sidebar.html:19
#: order/templates/order/po_sidebar.html:9
#: order/templates/order/purchase_order_detail.html:60
#: order/templates/order/sales_order_detail.html:107
#: order/templates/order/so_sidebar.html:15 part/templates/part/detail.html:216
#: part/templates/part/part_sidebar.html:55 stock/templates/stock/item.html:112
#: stock/templates/stock/stock_sidebar.html:23
msgid "Attachments"
msgstr "Ekler"

#: build/templates/build/detail.html:298
msgid "Build Notes"
msgstr "Yapım İşi Notları"

#: build/templates/build/detail.html:302 build/templates/build/detail.html:478
#: company/templates/company/detail.html:188
#: company/templates/company/detail.html:215
#: order/templates/order/purchase_order_detail.html:80
#: order/templates/order/purchase_order_detail.html:108
#: order/templates/order/sales_order_detail.html:127
#: order/templates/order/sales_order_detail.html:186
#: part/templates/part/detail.html:144 stock/templates/stock/item.html:132
#: stock/templates/stock/item.html:230
msgid "Edit Notes"
msgstr "Notları Düzenle"

#: build/templates/build/detail.html:502
msgid "Allocation Complete"
msgstr ""

#: build/templates/build/detail.html:503
msgid "All untracked stock items have been allocated"
msgstr ""

#: build/templates/build/index.html:18 part/templates/part/detail.html:323
msgid "New Build Order"
msgstr "Yeni Yapım İşi Emri"

#: build/templates/build/index.html:37 build/templates/build/index.html:38
msgid "Print Build Orders"
msgstr "Yapım İşi Emirlerini Yazdır"

#: build/templates/build/index.html:44
#: order/templates/order/purchase_orders.html:34
#: order/templates/order/sales_orders.html:37
msgid "Display calendar view"
msgstr "Takvim görünümünü görüntüle"

#: build/templates/build/index.html:47
#: order/templates/order/purchase_orders.html:37
#: order/templates/order/sales_orders.html:40
msgid "Display list view"
msgstr "Liste görünümünü görüntüle"

#: build/templates/build/sidebar.html:5
msgid "Build Order Details"
msgstr ""

#: build/templates/build/sidebar.html:12
msgid "Pending Items"
msgstr ""

#: build/templates/build/sidebar.html:15
msgid "Completed Items"
msgstr ""

#: build/views.py:73
msgid "Build was cancelled"
msgstr "Yapım işi iptal edildi"

#: build/views.py:114
msgid "Delete Build Order"
msgstr "Yapım İşi Emrini Sil"

#: common/files.py:65
msgid "Unsupported file format: {ext.upper()}"
msgstr "Desteklenmeyen dosya formatı: {ext.upper()}"

#: common/files.py:67
msgid "Error reading file (invalid encoding)"
msgstr "Dosya okurken hata (geçersiz biçim)"

#: common/files.py:72
msgid "Error reading file (invalid format)"
msgstr "Dosya okurken hata (geçersiz biçim)"

#: common/files.py:74
msgid "Error reading file (incorrect dimension)"
msgstr "Dosya okurken hata (hatalı ölçüler)"

#: common/files.py:76
msgid "Error reading file (data could be corrupted)"
msgstr "Dosya okurken hata (veri bozulmuş olabilir)"

#: common/forms.py:34
msgid "File"
msgstr "Dosya"

#: common/forms.py:35
msgid "Select file to upload"
msgstr "Yüklenecek dosyayı seç"

#: common/forms.py:50
msgid "{name.title()} File"
msgstr "{name.title()} Dosya"

#: common/forms.py:51
#, python-brace-format
msgid "Select {name} file to upload"
msgstr "{name} dosyasını yüklemek için seçin"

#: common/models.py:352
msgid "Settings key (must be unique - case insensitive)"
msgstr ""

#: common/models.py:354
msgid "Settings value"
msgstr ""

#: common/models.py:388
msgid "Chosen value is not a valid option"
msgstr ""

#: common/models.py:408
msgid "Value must be a boolean value"
msgstr ""

#: common/models.py:419
msgid "Value must be an integer value"
msgstr ""

#: common/models.py:442
msgid "Key string must be unique"
msgstr "Anahtar dizesi benzersiz olmalı"

#: common/models.py:561
msgid "No group"
msgstr ""

#: common/models.py:603
msgid "Restart required"
msgstr ""

#: common/models.py:604
msgid "A setting has been changed which requires a server restart"
msgstr ""

#: common/models.py:611
msgid "InvenTree Instance Name"
msgstr ""

#: common/models.py:613
msgid "String descriptor for the server instance"
msgstr ""

#: common/models.py:617
msgid "Use instance name"
msgstr ""

#: common/models.py:618
msgid "Use the instance name in the title-bar"
msgstr ""

#: common/models.py:624 company/models.py:100 company/models.py:101
msgid "Company name"
msgstr "Şirket adı"

#: common/models.py:625
msgid "Internal company name"
msgstr ""

#: common/models.py:630
msgid "Base URL"
msgstr "Ana URL"

#: common/models.py:631
msgid "Base URL for server instance"
msgstr ""

#: common/models.py:637
msgid "Default Currency"
msgstr "Varsayılan Para Birimi"

#: common/models.py:638
msgid "Default currency"
msgstr "Varsayılan para birimi"

#: common/models.py:644
msgid "Download from URL"
msgstr "URL'den indir"

#: common/models.py:645
msgid "Allow download of remote images and files from external URL"
msgstr "Harici URL'den resim ve dosyaların indirilmesine izin ver"

#: common/models.py:651 templates/InvenTree/settings/sidebar.html:31
msgid "Barcode Support"
msgstr "Barkod Desteği"

#: common/models.py:652
msgid "Enable barcode scanner support"
msgstr "Barkod tarayıcı desteğini etkinleştir"

#: common/models.py:658
msgid "IPN Regex"
msgstr "DPN Regex"

#: common/models.py:659
msgid "Regular expression pattern for matching Part IPN"
msgstr "Parça DPN eşleştirmesi için Düzenli İfade Kalıbı (Regex)"

#: common/models.py:663
msgid "Allow Duplicate IPN"
msgstr "Yinelenen DPN'ye İzin Ver"

#: common/models.py:664
msgid "Allow multiple parts to share the same IPN"
msgstr "Birden çok parçanın aynı DPN'yi paylaşmasına izin ver"

#: common/models.py:670
msgid "Allow Editing IPN"
msgstr "DPN Düzenlemeye İzin Ver"

#: common/models.py:671
msgid "Allow changing the IPN value while editing a part"
msgstr "Parçayı düzenlerken DPN değiştirmeye izin ver"

#: common/models.py:677
msgid "Copy Part BOM Data"
msgstr ""

#: common/models.py:678
msgid "Copy BOM data by default when duplicating a part"
msgstr ""

#: common/models.py:684
msgid "Copy Part Parameter Data"
msgstr ""

#: common/models.py:685
msgid "Copy parameter data by default when duplicating a part"
msgstr ""

#: common/models.py:691
msgid "Copy Part Test Data"
msgstr ""

#: common/models.py:692
msgid "Copy test data by default when duplicating a part"
msgstr ""

#: common/models.py:698
msgid "Copy Category Parameter Templates"
msgstr "Kategori Paremetre Sablonu Kopyala"

#: common/models.py:699
msgid "Copy category parameter templates when creating a part"
msgstr "Parça oluştururken kategori parametre şablonlarını kopyala"

#: common/models.py:705 part/models.py:2525 report/models.py:187
#: templates/js/translated/table_filters.js:38
#: templates/js/translated/table_filters.js:417
msgid "Template"
msgstr "Şablon"

#: common/models.py:706
msgid "Parts are templates by default"
msgstr "Parçaları varsayılan olan şablondur"

#: common/models.py:712 part/models.py:951 templates/js/translated/bom.js:1300
#: templates/js/translated/table_filters.js:168
#: templates/js/translated/table_filters.js:429
msgid "Assembly"
msgstr "Montaj"

#: common/models.py:713
msgid "Parts can be assembled from other components by default"
msgstr "Parçalar varsayılan olarak başka bileşenlerden monte edilebilir"

#: common/models.py:719 part/models.py:957
#: templates/js/translated/table_filters.js:433
msgid "Component"
msgstr "Bileşen"

#: common/models.py:720
msgid "Parts can be used as sub-components by default"
msgstr "Parçalar varsayılan olarak alt bileşen olarak kullanılabilir"

#: common/models.py:726 part/models.py:968
msgid "Purchaseable"
msgstr "Satın Alınabilir"

#: common/models.py:727
msgid "Parts are purchaseable by default"
msgstr "Parçalar varsayılan olarak satın alınabilir"

#: common/models.py:733 part/models.py:973
#: templates/js/translated/table_filters.js:441
msgid "Salable"
msgstr "Satılabilir"

#: common/models.py:734
msgid "Parts are salable by default"
msgstr "Parçalar varsayılan olarak satılabilir"

#: common/models.py:740 part/models.py:963
#: templates/js/translated/table_filters.js:46
#: templates/js/translated/table_filters.js:100
#: templates/js/translated/table_filters.js:445
msgid "Trackable"
msgstr "Takip Edilebilir"

#: common/models.py:741
msgid "Parts are trackable by default"
msgstr "Parçalar varsayılan olarak takip edilebilir"

#: common/models.py:747 part/models.py:983
#: part/templates/part/part_base.html:147
#: templates/js/translated/table_filters.js:42
msgid "Virtual"
msgstr "Sanal"

#: common/models.py:748
msgid "Parts are virtual by default"
msgstr "Parçalar varsayılan olarak sanaldır"

#: common/models.py:754
msgid "Show Import in Views"
msgstr ""

#: common/models.py:755
msgid "Display the import wizard in some part views"
msgstr ""

#: common/models.py:761
msgid "Show Price in Forms"
msgstr "Formlarda Fiyat Göster"

#: common/models.py:762
msgid "Display part price in some forms"
msgstr ""

#: common/models.py:773
msgid "Show Price in BOM"
msgstr ""

#: common/models.py:774
msgid "Include pricing information in BOM tables"
msgstr ""

#: common/models.py:785
msgid "Show Price History"
msgstr ""

#: common/models.py:786
msgid "Display historical pricing for Part"
msgstr ""

#: common/models.py:792
msgid "Show related parts"
msgstr "İlgili parçaları göster"

#: common/models.py:793
msgid "Display related parts for a part"
msgstr ""

#: common/models.py:799
msgid "Create initial stock"
msgstr ""

#: common/models.py:800
msgid "Create initial stock on part creation"
msgstr ""

#: common/models.py:806
msgid "Internal Prices"
msgstr ""

#: common/models.py:807
msgid "Enable internal prices for parts"
msgstr ""

#: common/models.py:813
msgid "Internal Price as BOM-Price"
msgstr ""

#: common/models.py:814
msgid "Use the internal price (if set) in BOM-price calculations"
msgstr ""

#: common/models.py:820
msgid "Part Name Display Format"
msgstr ""

#: common/models.py:821
msgid "Format to display the part name"
msgstr ""

#: common/models.py:828
msgid "Enable Reports"
msgstr ""

#: common/models.py:829
msgid "Enable generation of reports"
msgstr ""

#: common/models.py:835 templates/stats.html:25
msgid "Debug Mode"
msgstr "Hata Ayıklama Modu"

#: common/models.py:836
msgid "Generate reports in debug mode (HTML output)"
msgstr "Raporları hata ayıklama modunda üret (HTML çıktısı)"

#: common/models.py:842
msgid "Page Size"
msgstr "Sayfa Boyutu"

#: common/models.py:843
msgid "Default page size for PDF reports"
msgstr "PDF raporlar için varsayılan sayfa boyutu"

#: common/models.py:853
msgid "Test Reports"
msgstr "Test Raporları"

#: common/models.py:854
msgid "Enable generation of test reports"
msgstr ""

#: common/models.py:860
msgid "Stock Expiry"
msgstr ""

#: common/models.py:861
msgid "Enable stock expiry functionality"
msgstr ""

#: common/models.py:867
msgid "Sell Expired Stock"
msgstr ""

#: common/models.py:868
msgid "Allow sale of expired stock"
msgstr ""

#: common/models.py:874
msgid "Stock Stale Time"
msgstr ""

#: common/models.py:875
msgid "Number of days stock items are considered stale before expiring"
msgstr ""

#: common/models.py:877
msgid "days"
msgstr "günler"

#: common/models.py:882
msgid "Build Expired Stock"
msgstr ""

#: common/models.py:883
msgid "Allow building with expired stock"
msgstr ""

#: common/models.py:889
msgid "Stock Ownership Control"
msgstr ""

#: common/models.py:890
msgid "Enable ownership control over stock locations and items"
msgstr "Stok konumu ve ögeler üzerinde sahiplik kontrolünü etkinleştirin"

#: common/models.py:896
msgid "Build Order Reference Prefix"
msgstr ""

#: common/models.py:897
msgid "Prefix value for build order reference"
msgstr ""

#: common/models.py:902
msgid "Build Order Reference Regex"
msgstr ""

#: common/models.py:903
msgid "Regular expression pattern for matching build order reference"
msgstr ""

#: common/models.py:907
msgid "Sales Order Reference Prefix"
msgstr ""

#: common/models.py:908
msgid "Prefix value for sales order reference"
msgstr ""

#: common/models.py:913
msgid "Purchase Order Reference Prefix"
msgstr ""

#: common/models.py:914
msgid "Prefix value for purchase order reference"
msgstr ""

#: common/models.py:920
msgid "Enable password forgot"
msgstr ""

#: common/models.py:921
msgid "Enable password forgot function on the login pages"
msgstr ""

#: common/models.py:926
msgid "Enable registration"
msgstr ""

#: common/models.py:927
msgid "Enable self-registration for users on the login pages"
msgstr ""

#: common/models.py:932
msgid "Enable SSO"
msgstr ""

#: common/models.py:933
msgid "Enable SSO on the login pages"
msgstr ""

#: common/models.py:938
msgid "Email required"
msgstr ""

#: common/models.py:939
msgid "Require user to supply mail on signup"
msgstr ""

#: common/models.py:944
msgid "Auto-fill SSO users"
msgstr ""

#: common/models.py:945
msgid "Automatically fill out user-details from SSO account-data"
msgstr ""

#: common/models.py:950
msgid "Mail twice"
msgstr ""

#: common/models.py:951
msgid "On signup ask users twice for their mail"
msgstr ""

#: common/models.py:956
msgid "Password twice"
msgstr ""

#: common/models.py:957
msgid "On signup ask users twice for their password"
msgstr ""

#: common/models.py:962
msgid "Group on signup"
msgstr ""

#: common/models.py:963
msgid "Group to which new users are assigned on registration"
msgstr ""

#: common/models.py:968
msgid "Enforce MFA"
msgstr ""

#: common/models.py:969
msgid "Users must use multifactor security."
msgstr ""

#: common/models.py:976
msgid "Enable URL integration"
msgstr ""

#: common/models.py:977
msgid "Enable plugins to add URL routes"
msgstr ""

#: common/models.py:983
msgid "Enable navigation integration"
msgstr ""

#: common/models.py:984
msgid "Enable plugins to integrate into navigation"
msgstr ""

#: common/models.py:990
msgid "Enable app integration"
msgstr ""

#: common/models.py:991
msgid "Enable plugins to add apps"
msgstr ""

#: common/models.py:997
msgid "Enable schedule integration"
msgstr ""

#: common/models.py:998
msgid "Enable plugins to run scheduled tasks"
msgstr ""

#: common/models.py:1004
msgid "Enable event integration"
msgstr ""

#: common/models.py:1005
msgid "Enable plugins to respond to internal events"
msgstr ""

#: common/models.py:1020 common/models.py:1228
msgid "Settings key (must be unique - case insensitive"
msgstr ""

#: common/models.py:1051
msgid "Show subscribed parts"
msgstr ""

#: common/models.py:1052
msgid "Show subscribed parts on the homepage"
msgstr ""

#: common/models.py:1057
msgid "Show subscribed categories"
msgstr ""

#: common/models.py:1058
msgid "Show subscribed part categories on the homepage"
msgstr ""

#: common/models.py:1063
msgid "Show latest parts"
msgstr ""

#: common/models.py:1064
msgid "Show latest parts on the homepage"
msgstr ""

#: common/models.py:1069
msgid "Recent Part Count"
msgstr ""

#: common/models.py:1070
msgid "Number of recent parts to display on index page"
msgstr ""

#: common/models.py:1076
msgid "Show unvalidated BOMs"
msgstr ""

#: common/models.py:1077
msgid "Show BOMs that await validation on the homepage"
msgstr ""

#: common/models.py:1082
msgid "Show recent stock changes"
msgstr ""

#: common/models.py:1083
msgid "Show recently changed stock items on the homepage"
msgstr ""

#: common/models.py:1088
msgid "Recent Stock Count"
msgstr ""

#: common/models.py:1089
msgid "Number of recent stock items to display on index page"
msgstr ""

#: common/models.py:1094
msgid "Show low stock"
msgstr ""

#: common/models.py:1095
msgid "Show low stock items on the homepage"
msgstr ""

#: common/models.py:1100
msgid "Show depleted stock"
msgstr ""

#: common/models.py:1101
msgid "Show depleted stock items on the homepage"
msgstr ""

#: common/models.py:1106
msgid "Show needed stock"
msgstr ""

#: common/models.py:1107
msgid "Show stock items needed for builds on the homepage"
msgstr ""

#: common/models.py:1112
msgid "Show expired stock"
msgstr ""

#: common/models.py:1113
msgid "Show expired stock items on the homepage"
msgstr ""

#: common/models.py:1118
msgid "Show stale stock"
msgstr ""

#: common/models.py:1119
msgid "Show stale stock items on the homepage"
msgstr ""

#: common/models.py:1124
msgid "Show pending builds"
msgstr ""

#: common/models.py:1125
msgid "Show pending builds on the homepage"
msgstr ""

#: common/models.py:1130
msgid "Show overdue builds"
msgstr ""

#: common/models.py:1131
msgid "Show overdue builds on the homepage"
msgstr ""

#: common/models.py:1136
msgid "Show outstanding POs"
msgstr ""

#: common/models.py:1137
msgid "Show outstanding POs on the homepage"
msgstr ""

#: common/models.py:1142
msgid "Show overdue POs"
msgstr ""

#: common/models.py:1143
msgid "Show overdue POs on the homepage"
msgstr ""

#: common/models.py:1148
msgid "Show outstanding SOs"
msgstr ""

#: common/models.py:1149
msgid "Show outstanding SOs on the homepage"
msgstr ""

#: common/models.py:1154
msgid "Show overdue SOs"
msgstr ""

#: common/models.py:1155
msgid "Show overdue SOs on the homepage"
msgstr ""

#: common/models.py:1161
msgid "Inline label display"
msgstr ""

#: common/models.py:1162
msgid "Display PDF labels in the browser, instead of downloading as a file"
msgstr ""

#: common/models.py:1168
msgid "Inline report display"
msgstr ""

#: common/models.py:1169
msgid "Display PDF reports in the browser, instead of downloading as a file"
msgstr ""

#: common/models.py:1175
msgid "Search Preview Results"
msgstr ""

#: common/models.py:1176
msgid "Number of results to show in search preview window"
msgstr ""

#: common/models.py:1182
msgid "Search Show Stock"
msgstr ""

#: common/models.py:1183
msgid "Display stock levels in search preview window"
msgstr ""

#: common/models.py:1189
msgid "Hide Inactive Parts"
msgstr ""

#: common/models.py:1190
msgid "Hide inactive parts in search preview window"
msgstr ""

#: common/models.py:1196
msgid "Show Quantity in Forms"
msgstr "Formlarda Miktarı Göster"

#: common/models.py:1197
msgid "Display available part quantity in some forms"
msgstr ""

#: common/models.py:1203
msgid "Escape Key Closes Forms"
msgstr ""

#: common/models.py:1204
msgid "Use the escape key to close modal forms"
msgstr ""

#: common/models.py:1210
msgid "Fixed Navbar"
msgstr ""

#: common/models.py:1211
msgid "InvenTree navbar position is fixed to the top of the screen"
msgstr ""

#: common/models.py:1276 company/forms.py:43
msgid "Price break quantity"
msgstr ""

#: common/models.py:1283 company/serializers.py:264
#: company/templates/company/supplier_part.html:256
#: templates/js/translated/part.js:915 templates/js/translated/part.js:1867
msgid "Price"
msgstr "Fiyat"

#: common/models.py:1284
msgid "Unit price at specified quantity"
msgstr ""

#: common/models.py:1441 common/models.py:1580
msgid "Endpoint"
msgstr ""

#: common/models.py:1442
msgid "Endpoint at which this webhook is received"
msgstr ""

#: common/models.py:1451
msgid "Name for this webhook"
msgstr ""

#: common/models.py:1456 part/models.py:978 plugin/models.py:46
#: templates/js/translated/table_filters.js:34
#: templates/js/translated/table_filters.js:96
#: templates/js/translated/table_filters.js:290
#: templates/js/translated/table_filters.js:412
msgid "Active"
msgstr "Aktif"

#: common/models.py:1457
msgid "Is this webhook active"
msgstr ""

#: common/models.py:1471
msgid "Token"
msgstr ""

#: common/models.py:1472
msgid "Token for access"
msgstr ""

#: common/models.py:1479
msgid "Secret"
msgstr ""

#: common/models.py:1480
msgid "Shared secret for HMAC"
msgstr ""

#: common/models.py:1547
msgid "Message ID"
msgstr ""

#: common/models.py:1548
msgid "Unique identifier for this message"
msgstr ""

#: common/models.py:1556
msgid "Host"
msgstr ""

#: common/models.py:1557
msgid "Host from which this message was received"
msgstr ""

#: common/models.py:1564
msgid "Header"
msgstr ""

#: common/models.py:1565
msgid "Header of this message"
msgstr ""

#: common/models.py:1571
msgid "Body"
msgstr ""

#: common/models.py:1572
msgid "Body of this message"
msgstr ""

#: common/models.py:1581
msgid "Endpoint on which this message was received"
msgstr ""

#: common/models.py:1586
msgid "Worked on"
msgstr ""

#: common/models.py:1587
msgid "Was the work on this message finished?"
msgstr ""

#: common/views.py:93 order/templates/order/order_wizard/po_upload.html:49
#: order/templates/order/purchase_order_detail.html:24 order/views.py:243
#: part/templates/part/import_wizard/part_upload.html:47 part/views.py:210
#: templates/patterns/wizard/upload.html:35
msgid "Upload File"
msgstr "Dosya Yükle"

#: common/views.py:94 order/views.py:244
#: part/templates/part/import_wizard/ajax_match_fields.html:45
#: part/templates/part/import_wizard/match_fields.html:52 part/views.py:211
#: templates/patterns/wizard/match_fields.html:51
msgid "Match Fields"
msgstr "Alanları Eşleştir"

#: common/views.py:95
msgid "Match Items"
msgstr ""

#: common/views.py:440
msgid "Fields matching failed"
msgstr ""

#: common/views.py:495
msgid "Parts imported"
msgstr ""

#: common/views.py:517 order/templates/order/order_wizard/match_parts.html:19
#: order/templates/order/order_wizard/po_upload.html:47
#: part/templates/part/import_wizard/match_fields.html:27
#: part/templates/part/import_wizard/match_references.html:19
#: part/templates/part/import_wizard/part_upload.html:45
#: templates/patterns/wizard/match_fields.html:26
#: templates/patterns/wizard/upload.html:33
msgid "Previous Step"
msgstr ""

#: company/forms.py:24 part/forms.py:46
#: templates/InvenTree/settings/mixins/urls.html:14
msgid "URL"
msgstr ""

#: company/forms.py:25 part/forms.py:47
msgid "Image URL"
msgstr ""

#: company/models.py:105
msgid "Company description"
msgstr ""

#: company/models.py:106
msgid "Description of the company"
msgstr ""

#: company/models.py:112 company/templates/company/company_base.html:97
#: templates/InvenTree/settings/plugin_settings.html:55
#: templates/js/translated/company.js:349
msgid "Website"
msgstr ""

#: company/models.py:113
msgid "Company website URL"
msgstr "Şirket web sitesi"

#: company/models.py:117 company/templates/company/company_base.html:115
msgid "Address"
msgstr "Adres"

#: company/models.py:118
msgid "Company address"
msgstr "Şirket adresi"

#: company/models.py:121
msgid "Phone number"
msgstr "Telefon numarası"

#: company/models.py:122
msgid "Contact phone number"
msgstr "İletişim telefon numarası"

#: company/models.py:125 company/templates/company/company_base.html:129
#: templates/InvenTree/settings/user.html:48
msgid "Email"
msgstr "E-posta"

#: company/models.py:125
msgid "Contact email address"
msgstr "İletişim e-posta adresi"

#: company/models.py:128 company/templates/company/company_base.html:136
msgid "Contact"
msgstr "İletişim"

#: company/models.py:129
msgid "Point of contact"
msgstr ""

#: company/models.py:131
msgid "Link to external company information"
msgstr ""

#: company/models.py:139 part/models.py:870
msgid "Image"
msgstr "Resim"

#: company/models.py:144
msgid "is customer"
msgstr "müşteri mi"

#: company/models.py:144
msgid "Do you sell items to this company?"
msgstr "Bu şirkete ürün satıyor musunuz?"

#: company/models.py:146
msgid "is supplier"
msgstr "tedarikçi mi"

#: company/models.py:146
msgid "Do you purchase items from this company?"
msgstr "Bu şirketten ürün satın alıyor musunuz?"

#: company/models.py:148
msgid "is manufacturer"
msgstr "üretici mi"

#: company/models.py:148
msgid "Does this company manufacture parts?"
msgstr "Bu şirket üretim yapıyor mu?"

#: company/models.py:152 company/serializers.py:270
#: company/templates/company/company_base.html:103 stock/serializers.py:179
msgid "Currency"
msgstr "Para birimi"

#: company/models.py:155
msgid "Default currency used for this company"
msgstr "Bu şirket için varsayılan para birimi"

#: company/models.py:320 company/models.py:535 stock/models.py:471
#: stock/templates/stock/item_base.html:144 templates/js/translated/bom.js:541
msgid "Base Part"
msgstr "Temel Parça"

#: company/models.py:324 company/models.py:539
msgid "Select part"
msgstr "Parça seçin"

#: company/models.py:335 company/templates/company/company_base.html:73
#: company/templates/company/manufacturer_part.html:91
#: company/templates/company/supplier_part.html:97
#: stock/templates/stock/item_base.html:382
#: templates/js/translated/company.js:333
#: templates/js/translated/company.js:517
#: templates/js/translated/company.js:800 templates/js/translated/part.js:234
#: templates/js/translated/table_filters.js:384
msgid "Manufacturer"
msgstr "Üretici"

#: company/models.py:336 templates/js/translated/part.js:235
msgid "Select manufacturer"
msgstr "Üretici seçin"

#: company/models.py:342 company/templates/company/manufacturer_part.html:96
#: company/templates/company/supplier_part.html:105
#: templates/js/translated/company.js:533
#: templates/js/translated/company.js:818 templates/js/translated/order.js:1038
#: templates/js/translated/part.js:245 templates/js/translated/part.js:895
msgid "MPN"
msgstr "ÜPN"

#: company/models.py:343 templates/js/translated/part.js:246
msgid "Manufacturer Part Number"
msgstr "Üretici Parça Numarası"

#: company/models.py:349
msgid "URL for external manufacturer part link"
msgstr ""

#: company/models.py:355
msgid "Manufacturer part description"
msgstr ""

#: company/models.py:409 company/models.py:558
#: company/templates/company/manufacturer_part.html:6
#: company/templates/company/manufacturer_part.html:23
#: stock/templates/stock/item_base.html:392
msgid "Manufacturer Part"
msgstr ""

#: company/models.py:416
msgid "Parameter name"
msgstr "Parametre adı"

#: company/models.py:422
#: report/templates/report/inventree_test_report_base.html:95
#: stock/models.py:1988 templates/js/translated/company.js:647
#: templates/js/translated/part.js:715 templates/js/translated/stock.js:1332
msgid "Value"
msgstr "Değer"

#: company/models.py:423
msgid "Parameter value"
msgstr "Parametre değeri"

#: company/models.py:429 part/models.py:945 part/models.py:2493
#: part/templates/part/part_base.html:288
#: templates/InvenTree/settings/settings.html:324
#: templates/js/translated/company.js:653 templates/js/translated/part.js:721
msgid "Units"
msgstr ""

#: company/models.py:430
msgid "Parameter units"
msgstr ""

#: company/models.py:502
msgid "Linked manufacturer part must reference the same base part"
msgstr ""

#: company/models.py:545 company/templates/company/company_base.html:78
#: company/templates/company/supplier_part.html:87 order/models.py:227
#: order/templates/order/order_base.html:112
#: order/templates/order/order_wizard/select_pos.html:30 part/bom.py:237
#: part/bom.py:265 stock/templates/stock/item_base.html:399
#: templates/js/translated/company.js:337
#: templates/js/translated/company.js:774 templates/js/translated/order.js:823
#: templates/js/translated/part.js:215 templates/js/translated/part.js:863
#: templates/js/translated/table_filters.js:388
msgid "Supplier"
msgstr "Tedarikçi"

#: company/models.py:546 templates/js/translated/part.js:216
msgid "Select supplier"
msgstr "Tedarikçi seçin"

#: company/models.py:551 company/templates/company/supplier_part.html:91
#: part/bom.py:238 part/bom.py:266 templates/js/translated/order.js:1025
#: templates/js/translated/part.js:226 templates/js/translated/part.js:881
msgid "SKU"
msgstr "SKU"

#: company/models.py:552 templates/js/translated/part.js:227
msgid "Supplier stock keeping unit"
msgstr ""

#: company/models.py:559
msgid "Select manufacturer part"
msgstr ""

#: company/models.py:565
msgid "URL for external supplier part link"
msgstr ""

#: company/models.py:571
msgid "Supplier part description"
msgstr ""

#: company/models.py:576 company/templates/company/supplier_part.html:119
#: part/models.py:2717 part/templates/part/upload_bom.html:59
#: report/templates/report/inventree_po_report.html:93
#: report/templates/report/inventree_so_report.html:93 stock/serializers.py:409
msgid "Note"
msgstr "Not"

#: company/models.py:580 part/models.py:1817
msgid "base cost"
msgstr "temel maliyet"

#: company/models.py:580 part/models.py:1817
msgid "Minimum charge (e.g. stocking fee)"
msgstr ""

#: company/models.py:582 company/templates/company/supplier_part.html:112
#: stock/models.py:495 stock/templates/stock/item_base.html:340
#: templates/js/translated/company.js:850 templates/js/translated/stock.js:1923
msgid "Packaging"
msgstr "Paketleme"

#: company/models.py:582
msgid "Part packaging"
msgstr ""

#: company/models.py:584 part/models.py:1819
msgid "multiple"
msgstr "çoklu"

#: company/models.py:584
msgid "Order multiple"
msgstr ""

#: company/serializers.py:70
msgid "Default currency used for this supplier"
msgstr ""

#: company/serializers.py:71
msgid "Currency Code"
msgstr "Para Birimi Kodu"

#: company/templates/company/company_base.html:8
#: company/templates/company/company_base.html:12
#: templates/InvenTree/search.html:176 templates/js/translated/company.js:322
msgid "Company"
msgstr ""

#: company/templates/company/company_base.html:22
#: templates/js/translated/order.js:279
msgid "Create Purchase Order"
msgstr "Satın Alma Emri Oluştur"

#: company/templates/company/company_base.html:26
msgid "Company actions"
msgstr ""

#: company/templates/company/company_base.html:31
msgid "Edit company information"
msgstr ""

#: company/templates/company/company_base.html:32
#: templates/js/translated/company.js:265
msgid "Edit Company"
msgstr ""

#: company/templates/company/company_base.html:36
msgid "Delete company"
msgstr ""

#: company/templates/company/company_base.html:37
#: company/templates/company/company_base.html:159
msgid "Delete Company"
msgstr ""

#: company/templates/company/company_base.html:53
#: part/templates/part/part_thumb.html:12
msgid "Upload new image"
msgstr ""

#: company/templates/company/company_base.html:56
#: part/templates/part/part_thumb.html:14
msgid "Download image from URL"
msgstr ""

#: company/templates/company/company_base.html:83 order/models.py:552
#: order/templates/order/sales_order_base.html:115 stock/models.py:514
#: stock/models.py:515 stock/serializers.py:683
#: stock/templates/stock/item_base.html:292
#: templates/js/translated/company.js:329 templates/js/translated/order.js:1240
#: templates/js/translated/stock.js:2734
#: templates/js/translated/table_filters.js:392
msgid "Customer"
msgstr "Müşteri"

#: company/templates/company/company_base.html:108
msgid "Uses default currency"
msgstr ""

#: company/templates/company/company_base.html:122
msgid "Phone"
msgstr ""

#: company/templates/company/company_base.html:205
#: part/templates/part/part_base.html:471
msgid "Upload Image"
msgstr ""

#: company/templates/company/detail.html:15
#: company/templates/company/manufacturer_part_sidebar.html:7
#: templates/InvenTree/search.html:118
msgid "Supplier Parts"
msgstr "Tedarikçi Parçaları"

#: company/templates/company/detail.html:19
#: order/templates/order/order_wizard/select_parts.html:44
msgid "Create new supplier part"
msgstr "Yeni tedarikçi parçası oluştur"

#: company/templates/company/detail.html:20
#: company/templates/company/manufacturer_part.html:118
#: part/templates/part/detail.html:356
msgid "New Supplier Part"
msgstr "Yeni Tedarikçi Parçası"

#: company/templates/company/detail.html:32
#: company/templates/company/detail.html:79
#: company/templates/company/manufacturer_part.html:127
#: company/templates/company/manufacturer_part.html:156
#: part/templates/part/category.html:171 part/templates/part/detail.html:365
#: part/templates/part/detail.html:394
msgid "Options"
msgstr ""

#: company/templates/company/detail.html:37
#: company/templates/company/detail.html:84
#: part/templates/part/category.html:177
msgid "Order parts"
msgstr ""

#: company/templates/company/detail.html:42
#: company/templates/company/detail.html:89
msgid "Delete parts"
msgstr "Parçaları sil"

#: company/templates/company/detail.html:43
#: company/templates/company/detail.html:90
msgid "Delete Parts"
msgstr "Parçaları Sil"

#: company/templates/company/detail.html:62 templates/InvenTree/search.html:103
msgid "Manufacturer Parts"
msgstr ""

#: company/templates/company/detail.html:66
msgid "Create new manufacturer part"
msgstr ""

#: company/templates/company/detail.html:67 part/templates/part/detail.html:384
msgid "New Manufacturer Part"
msgstr ""

#: company/templates/company/detail.html:107
msgid "Supplier Stock"
msgstr "Tedarikçi Stoku"

#: company/templates/company/detail.html:117
#: company/templates/company/sidebar.html:12
#: company/templates/company/supplier_part_sidebar.html:7
#: order/templates/order/order_base.html:13
#: order/templates/order/purchase_orders.html:8
#: order/templates/order/purchase_orders.html:12
#: part/templates/part/detail.html:85 part/templates/part/part_sidebar.html:40
#: templates/InvenTree/index.html:252 templates/InvenTree/search.html:197
#: templates/InvenTree/settings/sidebar.html:45 templates/navbar.html:47
#: users/models.py:45
msgid "Purchase Orders"
msgstr "Satın Alma Emirleri"

#: company/templates/company/detail.html:121
#: order/templates/order/purchase_orders.html:17
msgid "Create new purchase order"
msgstr "Yeni satın alma emri oluştur"

#: company/templates/company/detail.html:122
#: order/templates/order/purchase_orders.html:18
msgid "New Purchase Order"
msgstr "Yeni Satın Alma Emri"

#: company/templates/company/detail.html:143
#: company/templates/company/sidebar.html:20
#: order/templates/order/sales_order_base.html:13
#: order/templates/order/sales_orders.html:8
#: order/templates/order/sales_orders.html:15
#: part/templates/part/detail.html:108 part/templates/part/part_sidebar.html:44
#: templates/InvenTree/index.html:283 templates/InvenTree/search.html:217
#: templates/InvenTree/settings/sidebar.html:47 templates/navbar.html:58
#: users/models.py:46
msgid "Sales Orders"
msgstr "Satış Emirleri"

#: company/templates/company/detail.html:147
#: order/templates/order/sales_orders.html:20
msgid "Create new sales order"
msgstr "Yeni satış emri oluştur"

#: company/templates/company/detail.html:148
#: order/templates/order/sales_orders.html:21
msgid "New Sales Order"
msgstr "Yeni Satış Emri"

#: company/templates/company/detail.html:168
#: templates/js/translated/build.js:1281
msgid "Assigned Stock"
msgstr "Atanan Stok"

#: company/templates/company/detail.html:184
msgid "Company Notes"
msgstr ""

#: company/templates/company/detail.html:384
#: company/templates/company/manufacturer_part.html:215
#: part/templates/part/detail.html:438
msgid "Delete Supplier Parts?"
msgstr ""

#: company/templates/company/detail.html:385
#: company/templates/company/manufacturer_part.html:216
#: part/templates/part/detail.html:439
msgid "All selected supplier parts will be deleted"
msgstr ""

#: company/templates/company/index.html:8
msgid "Supplier List"
msgstr ""

#: company/templates/company/manufacturer_part.html:14 company/views.py:55
#: part/templates/part/prices.html:167 templates/InvenTree/search.html:178
#: templates/navbar.html:46
msgid "Manufacturers"
msgstr "Üreticiler"

#: company/templates/company/manufacturer_part.html:35
#: company/templates/company/supplier_part.html:34
#: company/templates/company/supplier_part.html:159
#: part/templates/part/detail.html:88 part/templates/part/part_base.html:76
msgid "Order part"
msgstr "Parça siparişi"

#: company/templates/company/manufacturer_part.html:40
#: templates/js/translated/company.js:565
msgid "Edit manufacturer part"
msgstr ""

#: company/templates/company/manufacturer_part.html:44
#: templates/js/translated/company.js:566
msgid "Delete manufacturer part"
msgstr ""

#: company/templates/company/manufacturer_part.html:66
#: company/templates/company/supplier_part.html:63
msgid "Internal Part"
msgstr ""

#: company/templates/company/manufacturer_part.html:114
#: company/templates/company/supplier_part.html:15 company/views.py:49
#: part/templates/part/part_sidebar.html:38 part/templates/part/prices.html:163
#: templates/InvenTree/search.html:188 templates/navbar.html:45
msgid "Suppliers"
msgstr ""

#: company/templates/company/manufacturer_part.html:129
#: part/templates/part/detail.html:367
msgid "Delete supplier parts"
msgstr "Tedarikçi parçalarını sil"

#: company/templates/company/manufacturer_part.html:129
#: company/templates/company/manufacturer_part.html:158
#: company/templates/company/manufacturer_part.html:254
#: part/templates/part/detail.html:367 part/templates/part/detail.html:396
#: templates/js/translated/company.js:426 templates/js/translated/helpers.js:31
#: users/models.py:217
msgid "Delete"
msgstr ""

#: company/templates/company/manufacturer_part.html:143
#: company/templates/company/manufacturer_part_sidebar.html:5
#: part/templates/part/category_sidebar.html:17
#: part/templates/part/detail.html:190 part/templates/part/part_sidebar.html:9
msgid "Parameters"
msgstr ""

#: company/templates/company/manufacturer_part.html:147
#: part/templates/part/detail.html:195
#: templates/InvenTree/settings/category.html:12
#: templates/InvenTree/settings/part.html:66
msgid "New Parameter"
msgstr ""

#: company/templates/company/manufacturer_part.html:158
msgid "Delete parameters"
msgstr ""

#: company/templates/company/manufacturer_part.html:191
#: part/templates/part/detail.html:895
msgid "Add Parameter"
msgstr ""

#: company/templates/company/manufacturer_part.html:239
msgid "Selected parameters will be deleted"
msgstr ""

#: company/templates/company/manufacturer_part.html:251
msgid "Delete Parameters"
msgstr ""

#: company/templates/company/sidebar.html:6
msgid "Manufactured Parts"
msgstr ""

#: company/templates/company/sidebar.html:10
msgid "Supplied Parts"
msgstr ""

#: company/templates/company/sidebar.html:16
msgid "Supplied Stock Items"
msgstr ""

#: company/templates/company/sidebar.html:22
msgid "Assigned Stock Items"
msgstr ""

#: company/templates/company/supplier_part.html:7
#: company/templates/company/supplier_part.html:24 stock/models.py:479
#: stock/templates/stock/item_base.html:404
#: templates/js/translated/company.js:790 templates/js/translated/stock.js:1880
msgid "Supplier Part"
msgstr "Tedarikçi Parçası"

#: company/templates/company/supplier_part.html:38
#: templates/js/translated/company.js:863
msgid "Edit supplier part"
msgstr "Tedarikçi parçasını düzenle"

#: company/templates/company/supplier_part.html:42
#: templates/js/translated/company.js:864
msgid "Delete supplier part"
msgstr "Tedarikçi parçasını sil"

#: company/templates/company/supplier_part.html:138
#: company/templates/company/supplier_part_navbar.html:12
msgid "Supplier Part Stock"
msgstr "Tedarikçi Parça Stoku"

#: company/templates/company/supplier_part.html:141
#: part/templates/part/detail.html:24 stock/templates/stock/location.html:166
msgid "Create new stock item"
msgstr ""

#: company/templates/company/supplier_part.html:142
#: part/templates/part/detail.html:25 stock/templates/stock/location.html:167
#: templates/js/translated/stock.js:369
msgid "New Stock Item"
msgstr ""

#: company/templates/company/supplier_part.html:155
#: company/templates/company/supplier_part_navbar.html:19
msgid "Supplier Part Orders"
msgstr "Tedarikçi Parçası Emirleri"

#: company/templates/company/supplier_part.html:160
#: part/templates/part/detail.html:89
msgid "Order Part"
msgstr ""

#: company/templates/company/supplier_part.html:179
#: part/templates/part/prices.html:7
msgid "Pricing Information"
msgstr "Fiyat Bilgisi"

#: company/templates/company/supplier_part.html:184
#: company/templates/company/supplier_part.html:290
#: part/templates/part/prices.html:271 part/views.py:1319
msgid "Add Price Break"
msgstr ""

#: company/templates/company/supplier_part.html:210
msgid "No price break information found"
msgstr ""

#: company/templates/company/supplier_part.html:224 part/views.py:1381
msgid "Delete Price Break"
msgstr ""

#: company/templates/company/supplier_part.html:238 part/views.py:1367
msgid "Edit Price Break"
msgstr ""

#: company/templates/company/supplier_part.html:263
msgid "Edit price break"
msgstr ""

#: company/templates/company/supplier_part.html:264
msgid "Delete price break"
msgstr ""

#: company/templates/company/supplier_part_navbar.html:15
#: part/templates/part/part_sidebar.html:15
#: stock/templates/stock/loc_link.html:3 stock/templates/stock/location.html:18
#: stock/templates/stock/stock_app_base.html:10
#: templates/InvenTree/search.html:150
#: templates/InvenTree/settings/sidebar.html:41
#: templates/js/translated/bom.js:553 templates/js/translated/part.js:495
#: templates/js/translated/part.js:630 templates/js/translated/part.js:1125
#: templates/js/translated/part.js:1286 templates/js/translated/stock.js:936
#: templates/js/translated/stock.js:1712 templates/navbar.html:28
msgid "Stock"
msgstr "Stok"

#: company/templates/company/supplier_part_navbar.html:22
msgid "Orders"
msgstr ""

#: company/templates/company/supplier_part_navbar.html:26
#: company/templates/company/supplier_part_sidebar.html:9
msgid "Supplier Part Pricing"
msgstr "Tedarikçi Parçası Fiyatlandırması"

#: company/templates/company/supplier_part_navbar.html:29
#: part/templates/part/part_sidebar.html:30
msgid "Pricing"
msgstr "Fiyatlandırma"

#: company/templates/company/supplier_part_sidebar.html:5
#: stock/templates/stock/location.html:137
#: stock/templates/stock/location.html:151
#: stock/templates/stock/location.html:163
#: stock/templates/stock/location_sidebar.html:7
#: templates/InvenTree/search.html:152 templates/js/translated/stock.js:2633
#: templates/stats.html:105 templates/stats.html:114 users/models.py:43
msgid "Stock Items"
msgstr "Stok Kalemleri"

#: company/views.py:50
msgid "New Supplier"
msgstr "Yeni Tedarikçi"

#: company/views.py:56
msgid "New Manufacturer"
msgstr "Yeni Üretici"

#: company/views.py:61 templates/InvenTree/search.html:208
#: templates/navbar.html:57
msgid "Customers"
msgstr "Müşteriler"

#: company/views.py:62
msgid "New Customer"
msgstr "Yeni Müşteri"

#: company/views.py:69
msgid "Companies"
msgstr "Şirketler"

#: company/views.py:70
msgid "New Company"
msgstr "Yeni Şirket"

#: company/views.py:129 part/views.py:591
msgid "Download Image"
msgstr "Resmi İndirin"

#: company/views.py:158 part/views.py:623
msgid "Image size exceeds maximum allowable size for download"
msgstr ""

#: company/views.py:165 part/views.py:630
#, python-brace-format
msgid "Invalid response: {code}"
msgstr "Geçersiz yanıt: {code}"

#: company/views.py:174 part/views.py:639
msgid "Supplied URL is not a valid image file"
msgstr "Sağlanan URL geçerli bir resim dosyası değil"

#: label/api.py:57 report/api.py:203
msgid "No valid objects provided to template"
msgstr "Şablon için geçerli bir nesne sağlanmadı"

#: label/models.py:113
msgid "Label name"
msgstr "Etiket adı"

#: label/models.py:120
msgid "Label description"
msgstr "Etiket tanımı"

#: label/models.py:127
msgid "Label"
msgstr "Etiket"

#: label/models.py:128
msgid "Label template file"
msgstr "Etiket şablon listesi"

#: label/models.py:134 report/models.py:298
msgid "Enabled"
msgstr "Etkin"

#: label/models.py:135
msgid "Label template is enabled"
msgstr "Etiket sablonu etkinleştirildi"

#: label/models.py:140
msgid "Width [mm]"
msgstr "Genişlik [mm]"

#: label/models.py:141
msgid "Label width, specified in mm"
msgstr "Etiket genişliği mm olarak belirtilmeli"

#: label/models.py:147
msgid "Height [mm]"
msgstr "Yükseklik [mm]"

#: label/models.py:148
msgid "Label height, specified in mm"
msgstr "Etiket yüksekliği mm olarak belirtilmeli"

#: label/models.py:154 report/models.py:291
msgid "Filename Pattern"
msgstr "Dosya Adı Deseni"

#: label/models.py:155
msgid "Pattern for generating label filenames"
msgstr "Etiket dosya adları oluşturma için desen"

#: label/models.py:258
msgid "Query filters (comma-separated list of key=value pairs),"
msgstr ""

#: label/models.py:259 label/models.py:319 label/models.py:366
#: report/models.py:322 report/models.py:459 report/models.py:497
msgid "Filters"
msgstr "Filtreler"

#: label/models.py:318
msgid "Query filters (comma-separated list of key=value pairs"
msgstr ""

#: label/models.py:365
msgid "Part query filters (comma-separated value of key=value pairs)"
msgstr ""

#: order/forms.py:24 order/templates/order/order_base.html:52
msgid "Place order"
msgstr "Sipariş ver"

#: order/forms.py:35 order/templates/order/order_base.html:60
msgid "Mark order as complete"
msgstr "Siparişi tamamlandı olarak işaretle"

#: order/forms.py:46 order/forms.py:57 order/templates/order/order_base.html:47
#: order/templates/order/sales_order_base.html:60
msgid "Cancel order"
msgstr "Siparişi iptal et"

#: order/models.py:125
msgid "Order description"
msgstr "Sipariş açıklaması"

#: order/models.py:127
msgid "Link to external page"
msgstr "Harici sayfaya bağlantı"

#: order/models.py:135
msgid "Created By"
msgstr "Oluşturan"

#: order/models.py:142
msgid "User or group responsible for this order"
msgstr ""

#: order/models.py:147
msgid "Order notes"
msgstr "Sipariş notları"

#: order/models.py:214 order/models.py:542
msgid "Order reference"
msgstr "Sipariş referansı"

#: order/models.py:219 order/models.py:557
msgid "Purchase order status"
msgstr ""

#: order/models.py:228
msgid "Company from which the items are being ordered"
msgstr ""

#: order/models.py:231 order/templates/order/order_base.html:118
#: templates/js/translated/order.js:832
msgid "Supplier Reference"
msgstr ""

#: order/models.py:231
msgid "Supplier order reference code"
msgstr ""

#: order/models.py:238
msgid "received by"
msgstr ""

#: order/models.py:243
msgid "Issue Date"
msgstr ""

#: order/models.py:244
msgid "Date order was issued"
msgstr ""

#: order/models.py:249
msgid "Target Delivery Date"
msgstr ""

#: order/models.py:250
msgid "Expected date for order delivery. Order will be overdue after this date."
msgstr ""

#: order/models.py:256
msgid "Date order was completed"
msgstr ""

#: order/models.py:285
msgid "Part supplier must match PO supplier"
msgstr ""

#: order/models.py:420
msgid "Quantity must be a positive number"
msgstr ""

#: order/models.py:553
msgid "Company to which the items are being sold"
msgstr ""

#: order/models.py:559
msgid "Customer Reference "
msgstr ""

#: order/models.py:559
msgid "Customer order reference code"
msgstr ""

#: order/models.py:564
msgid "Target date for order completion. Order will be overdue after this date."
msgstr ""

#: order/models.py:567 order/models.py:1048
#: templates/js/translated/order.js:1281 templates/js/translated/order.js:1429
msgid "Shipment Date"
msgstr ""

#: order/models.py:574
msgid "shipped by"
msgstr ""

#: order/models.py:640
msgid "Order cannot be completed as no parts have been assigned"
msgstr ""

#: order/models.py:644
msgid "Only a pending order can be marked as complete"
msgstr ""

#: order/models.py:647
msgid "Order cannot be completed as there are incomplete shipments"
msgstr ""

#: order/models.py:650
msgid "Order cannot be completed as there are incomplete line items"
msgstr ""

#: order/models.py:806
msgid "Item quantity"
msgstr ""

#: order/models.py:812
msgid "Line item reference"
msgstr ""

#: order/models.py:814
msgid "Line item notes"
msgstr ""

#: order/models.py:842
msgid "Supplier part must match supplier"
msgstr ""

#: order/models.py:855 order/models.py:946 order/models.py:1042
#: templates/js/translated/order.js:1820 templates/js/translated/stock.js:2395
msgid "Order"
msgstr ""

#: order/models.py:856 order/templates/order/order_base.html:9
#: order/templates/order/order_base.html:18
#: report/templates/report/inventree_po_report.html:77
#: stock/templates/stock/item_base.html:354
#: templates/js/translated/order.js:801 templates/js/translated/part.js:838
#: templates/js/translated/stock.js:1857 templates/js/translated/stock.js:2715
msgid "Purchase Order"
msgstr ""

#: order/models.py:877
msgid "Supplier part"
msgstr ""

#: order/models.py:884 order/templates/order/order_base.html:163
#: templates/js/translated/order.js:589 templates/js/translated/order.js:1118
#: templates/js/translated/part.js:910 templates/js/translated/part.js:937
#: templates/js/translated/table_filters.js:312
msgid "Received"
msgstr ""

#: order/models.py:885
msgid "Number of items received"
msgstr ""

#: order/models.py:892 part/templates/part/prices.html:176 stock/models.py:608
#: stock/serializers.py:170 stock/templates/stock/item_base.html:361
#: templates/js/translated/stock.js:1911
msgid "Purchase Price"
msgstr ""

#: order/models.py:893
msgid "Unit purchase price"
msgstr ""

#: order/models.py:901
msgid "Where does the Purchaser want this item to be stored?"
msgstr ""

#: order/models.py:956 part/templates/part/part_pricing.html:112
#: part/templates/part/prices.html:116 part/templates/part/prices.html:284
msgid "Sale Price"
msgstr ""

#: order/models.py:957
msgid "Unit sale price"
msgstr ""

#: order/models.py:962
msgid "Shipped quantity"
msgstr ""

#: order/models.py:1049
msgid "Date of shipment"
msgstr ""

#: order/models.py:1056
msgid "Checked By"
msgstr ""

#: order/models.py:1057
msgid "User who checked this shipment"
msgstr ""

#: order/models.py:1065
msgid "Shipment number"
msgstr ""

#: order/models.py:1072
msgid "Shipment notes"
msgstr ""

#: order/models.py:1079
msgid "Tracking Number"
msgstr ""

#: order/models.py:1080
msgid "Shipment tracking information"
msgstr ""

#: order/models.py:1090
msgid "Shipment has already been sent"
msgstr ""

#: order/models.py:1093
msgid "Shipment has no allocated stock items"
msgstr ""

#: order/models.py:1171 order/models.py:1173
msgid "Stock item has not been assigned"
msgstr ""

#: order/models.py:1177
msgid "Cannot allocate stock item to a line with a different part"
msgstr ""

#: order/models.py:1179
msgid "Cannot allocate stock to a line without a part"
msgstr ""

#: order/models.py:1182
msgid "Allocation quantity cannot exceed stock quantity"
msgstr "Tahsis miktarı stok miktarını aşamaz"

#: order/models.py:1186
msgid "StockItem is over-allocated"
msgstr "Stok kalemi fazladan tahsis edilmiş"

#: order/models.py:1192 order/serializers.py:740
msgid "Quantity must be 1 for serialized stock item"
msgstr "Seri numaralı stok kalemi için miktar bir olmalı"

#: order/models.py:1195
msgid "Sales order does not match shipment"
msgstr ""

#: order/models.py:1196
msgid "Shipment does not match sales order"
msgstr ""

#: order/models.py:1204
msgid "Line"
msgstr ""

#: order/models.py:1212 order/serializers.py:831 order/serializers.py:959
#: templates/js/translated/model_renderers.js:285
msgid "Shipment"
msgstr ""

#: order/models.py:1213
msgid "Sales order shipment reference"
msgstr ""

#: order/models.py:1225
msgid "Item"
msgstr ""

#: order/models.py:1226
msgid "Select stock item to allocate"
msgstr ""

#: order/models.py:1229
msgid "Enter stock allocation quantity"
msgstr "Stok tahsis miktarını girin"

#: order/serializers.py:173
msgid "Purchase price currency"
msgstr ""

#: order/serializers.py:211 order/serializers.py:796
msgid "Line Item"
msgstr ""

#: order/serializers.py:217
msgid "Line item does not match purchase order"
msgstr ""

#: order/serializers.py:227 order/serializers.py:295
msgid "Select destination location for received items"
msgstr ""

#: order/serializers.py:251
msgid "Barcode Hash"
msgstr ""

#: order/serializers.py:252
msgid "Unique identifier field"
msgstr ""

#: order/serializers.py:269
msgid "Barcode is already in use"
msgstr ""

#: order/serializers.py:307
msgid "Line items must be provided"
msgstr ""

#: order/serializers.py:324
msgid "Destination location must be specified"
msgstr ""

#: order/serializers.py:335
msgid "Supplied barcode values must be unique"
msgstr ""

#: order/serializers.py:587
msgid "Sale price currency"
msgstr ""

#: order/serializers.py:655
msgid "No shipment details provided"
msgstr ""

#: order/serializers.py:705 order/serializers.py:808
msgid "Line item is not associated with this order"
msgstr ""

#: order/serializers.py:727
msgid "Quantity must be positive"
msgstr ""

#: order/serializers.py:821
msgid "Enter serial numbers to allocate"
msgstr ""

#: order/serializers.py:845 order/serializers.py:970
msgid "Shipment has already been shipped"
msgstr ""

#: order/serializers.py:848 order/serializers.py:973
msgid "Shipment is not associated with this order"
msgstr ""

#: order/serializers.py:900
msgid "No match found for the following serial numbers"
msgstr ""

#: order/serializers.py:910
msgid "The following serial numbers are already allocated"
msgstr ""

#: order/templates/order/delete_attachment.html:5
#: stock/templates/stock/attachment_delete.html:5
msgid "Are you sure you want to delete this attachment?"
msgstr ""

#: order/templates/order/order_base.html:33
msgid "Print purchase order report"
msgstr ""

#: order/templates/order/order_base.html:35
#: order/templates/order/sales_order_base.html:45
msgid "Export order to file"
msgstr "Emiri dosya çıkar"

#: order/templates/order/order_base.html:41
#: order/templates/order/sales_order_base.html:54
msgid "Order actions"
msgstr ""

#: order/templates/order/order_base.html:45
#: order/templates/order/sales_order_base.html:58
msgid "Edit order"
msgstr ""

#: order/templates/order/order_base.html:56
msgid "Receive items"
msgstr ""

#: order/templates/order/order_base.html:58
#: order/templates/order/purchase_order_detail.html:31
msgid "Receive Items"
msgstr ""

#: order/templates/order/order_base.html:62
#: order/templates/order/sales_order_base.html:67 order/views.py:181
msgid "Complete Order"
msgstr ""

#: order/templates/order/order_base.html:84
#: order/templates/order/sales_order_base.html:79
msgid "Order Reference"
msgstr ""

#: order/templates/order/order_base.html:89
#: order/templates/order/sales_order_base.html:84
msgid "Order Description"
msgstr ""

#: order/templates/order/order_base.html:94
#: order/templates/order/sales_order_base.html:89
#: templates/js/translated/stock.js:2451
msgid "Order Status"
msgstr ""

#: order/templates/order/order_base.html:124
#: order/templates/order/sales_order_base.html:128
msgid "Completed Line Items"
msgstr ""

#: order/templates/order/order_base.html:130
#: order/templates/order/sales_order_base.html:134
#: order/templates/order/sales_order_base.html:144
msgid "Incomplete"
msgstr ""

#: order/templates/order/order_base.html:149
#: report/templates/report/inventree_build_order_base.html:122
msgid "Issued"
msgstr ""

#: order/templates/order/order_base.html:219
msgid "Edit Purchase Order"
msgstr ""

#: order/templates/order/order_cancel.html:8
msgid "Cancelling this order means that the order and line items will no longer be editable."
msgstr ""

#: order/templates/order/order_complete.html:7
msgid "Mark this order as complete?"
msgstr ""

#: order/templates/order/order_complete.html:10
msgid "This order has line items which have not been marked as received."
msgstr ""

#: order/templates/order/order_complete.html:11
msgid "Completing this order means that the order and line items will no longer be editable."
msgstr ""

#: order/templates/order/order_issue.html:8
msgid "After placing this purchase order, line items will no longer be editable."
msgstr ""

#: order/templates/order/order_wizard/match_parts.html:12
#: part/templates/part/import_wizard/ajax_match_references.html:12
#: part/templates/part/import_wizard/match_references.html:12
msgid "Errors exist in the submitted data"
msgstr ""

#: order/templates/order/order_wizard/match_parts.html:21
#: part/templates/part/import_wizard/match_fields.html:29
#: part/templates/part/import_wizard/match_references.html:21
#: templates/patterns/wizard/match_fields.html:28
msgid "Submit Selections"
msgstr ""

#: order/templates/order/order_wizard/match_parts.html:28
#: part/templates/part/import_wizard/ajax_match_references.html:21
#: part/templates/part/import_wizard/match_references.html:28
msgid "Row"
msgstr ""

#: order/templates/order/order_wizard/match_parts.html:29
msgid "Select Supplier Part"
msgstr "Tedarikçi Parçası Seçin"

#: order/templates/order/order_wizard/match_parts.html:52
#: part/templates/part/import_wizard/ajax_match_fields.html:64
#: part/templates/part/import_wizard/ajax_match_references.html:42
#: part/templates/part/import_wizard/match_fields.html:71
#: part/templates/part/import_wizard/match_references.html:49
#: templates/js/translated/bom.js:76 templates/js/translated/build.js:380
#: templates/js/translated/build.js:528 templates/js/translated/build.js:1547
#: templates/js/translated/order.js:537 templates/js/translated/order.js:1488
#: templates/js/translated/stock.js:602 templates/js/translated/stock.js:770
#: templates/patterns/wizard/match_fields.html:70
msgid "Remove row"
msgstr ""

#: order/templates/order/order_wizard/po_upload.html:8
msgid "Return to Orders"
msgstr ""

#: order/templates/order/order_wizard/po_upload.html:17
msgid "Upload File for Purchase Order"
msgstr "Sipariş Emri için Dosya Yükle"

#: order/templates/order/order_wizard/po_upload.html:25
#: part/templates/part/import_wizard/ajax_part_upload.html:10
#: part/templates/part/import_wizard/part_upload.html:23
#: templates/patterns/wizard/upload.html:11
#, python-format
msgid "Step %(step)s of %(count)s"
msgstr ""

#: order/templates/order/order_wizard/po_upload.html:55
msgid "Order is already processed. Files cannot be uploaded."
msgstr ""

#: order/templates/order/order_wizard/select_parts.html:11
msgid "Step 1 of 2 - Select Part Suppliers"
msgstr "Adım 1/2 - Parça Tedarikçileri Seçin"

#: order/templates/order/order_wizard/select_parts.html:16
msgid "Select suppliers"
msgstr ""

#: order/templates/order/order_wizard/select_parts.html:20
msgid "No purchaseable parts selected"
msgstr ""

#: order/templates/order/order_wizard/select_parts.html:33
msgid "Select Supplier"
msgstr "Tedarikçi Seç"

#: order/templates/order/order_wizard/select_parts.html:57
msgid "No price"
msgstr ""

#: order/templates/order/order_wizard/select_parts.html:65
#, python-format
msgid "Select a supplier for <em>%(name)s</em>"
msgstr ""

#: order/templates/order/order_wizard/select_parts.html:77
#: part/templates/part/set_category.html:32
msgid "Remove part"
msgstr ""

#: order/templates/order/order_wizard/select_pos.html:8
msgid "Step 2 of 2 - Select Purchase Orders"
msgstr ""

#: order/templates/order/order_wizard/select_pos.html:12
msgid "Select existing purchase orders, or create new orders."
msgstr ""

#: order/templates/order/order_wizard/select_pos.html:31
#: templates/js/translated/order.js:859 templates/js/translated/order.js:1286
#: templates/js/translated/order.js:1416
msgid "Items"
msgstr "Ürünler"

#: order/templates/order/order_wizard/select_pos.html:32
msgid "Select Purchase Order"
msgstr ""

#: order/templates/order/order_wizard/select_pos.html:45
#, python-format
msgid "Create new purchase order for %(name)s"
msgstr ""

#: order/templates/order/order_wizard/select_pos.html:68
#, python-format
msgid "Select a purchase order for %(name)s"
msgstr ""

#: order/templates/order/po_sidebar.html:5
#: order/templates/order/so_sidebar.html:5
#: report/templates/report/inventree_po_report.html:85
#: report/templates/report/inventree_so_report.html:85
msgid "Line Items"
msgstr ""

#: order/templates/order/po_sidebar.html:7
msgid "Received Stock"
msgstr ""

#: order/templates/order/purchase_order_detail.html:18
msgid "Purchase Order Items"
msgstr ""

#: order/templates/order/purchase_order_detail.html:27
#: order/templates/order/purchase_order_detail.html:181
#: order/templates/order/sales_order_detail.html:23
#: order/templates/order/sales_order_detail.html:244
msgid "Add Line Item"
msgstr ""

#: order/templates/order/purchase_order_detail.html:30
msgid "Receive selected items"
msgstr ""

#: order/templates/order/purchase_order_detail.html:50
msgid "Received Items"
msgstr ""

#: order/templates/order/purchase_order_detail.html:76
#: order/templates/order/sales_order_detail.html:123
msgid "Order Notes"
msgstr "Sipariş Notları"

#: order/templates/order/purchase_orders.html:30
#: order/templates/order/sales_orders.html:33
msgid "Print Order Reports"
msgstr ""

#: order/templates/order/sales_order_base.html:43
msgid "Print sales order report"
msgstr ""

#: order/templates/order/sales_order_base.html:47
msgid "Print packing list"
msgstr ""

#: order/templates/order/sales_order_base.html:66
#: order/templates/order/sales_order_base.html:229
msgid "Complete Sales Order"
msgstr ""

#: order/templates/order/sales_order_base.html:102
msgid "This Sales Order has not been fully allocated"
msgstr ""

#: order/templates/order/sales_order_base.html:122
#: templates/js/translated/order.js:1253
msgid "Customer Reference"
msgstr ""

#: order/templates/order/sales_order_base.html:140
#: order/templates/order/sales_order_detail.html:78
#: order/templates/order/so_sidebar.html:11
msgid "Completed Shipments"
msgstr ""

#: order/templates/order/sales_order_base.html:215
msgid "Edit Sales Order"
msgstr ""

#: order/templates/order/sales_order_cancel.html:8
#: stock/templates/stock/stockitem_convert.html:13
msgid "Warning"
msgstr "Uyarı"

#: order/templates/order/sales_order_cancel.html:9
msgid "Cancelling this order means that the order will no longer be editable."
msgstr ""

#: order/templates/order/sales_order_detail.html:18
msgid "Sales Order Items"
msgstr ""

#: order/templates/order/sales_order_detail.html:44
#: order/templates/order/so_sidebar.html:8
msgid "Pending Shipments"
msgstr ""

#: order/templates/order/sales_order_detail.html:48
#: templates/js/translated/bom.js:945 templates/js/translated/build.js:1465
msgid "Actions"
msgstr "İşlemler"

#: order/templates/order/sales_order_detail.html:57
msgid "New Shipment"
msgstr ""

#: order/views.py:99
msgid "Cancel Order"
msgstr "Siparişi İptal Et"

#: order/views.py:108 order/views.py:134
msgid "Confirm order cancellation"
msgstr ""

#: order/views.py:111 order/views.py:137
msgid "Order cannot be cancelled"
msgstr ""

#: order/views.py:125
msgid "Cancel sales order"
msgstr ""

#: order/views.py:151
msgid "Issue Order"
msgstr ""

#: order/views.py:160
msgid "Confirm order placement"
msgstr ""

#: order/views.py:170
msgid "Purchase order issued"
msgstr ""

#: order/views.py:197
msgid "Confirm order completion"
msgstr ""

#: order/views.py:208
msgid "Purchase order completed"
msgstr ""

#: order/views.py:245
msgid "Match Supplier Parts"
msgstr ""

#: order/views.py:489
msgid "Update prices"
msgstr "Fiyatları güncelle"

#: order/views.py:747
#, python-brace-format
msgid "Ordered {n} parts"
msgstr ""

#: order/views.py:858
msgid "Sales order not found"
msgstr ""

#: order/views.py:864
msgid "Price not found"
msgstr ""

#: order/views.py:867
#, python-brace-format
msgid "Updated {part} unit-price to {price}"
msgstr ""

#: order/views.py:872
#, python-brace-format
msgid "Updated {part} unit-price to {price} and quantity to {qty}"
msgstr ""

#: part/api.py:499
msgid "Valid"
msgstr ""

#: part/api.py:500
msgid "Validate entire Bill of Materials"
msgstr ""

#: part/api.py:505
msgid "This option must be selected"
msgstr ""

#: part/api.py:847
msgid "Must be greater than zero"
msgstr ""

#: part/api.py:851
msgid "Must be a valid quantity"
msgstr ""

#: part/api.py:866
msgid "Specify location for initial part stock"
msgstr ""

#: part/api.py:897 part/api.py:901 part/api.py:916 part/api.py:920
msgid "This field is required"
msgstr ""

#: part/bom.py:125 part/models.py:83 part/models.py:879
#: part/templates/part/category.html:108 part/templates/part/part_base.html:338
msgid "Default Location"
msgstr "Varsayılan Konum"

#: part/bom.py:126 templates/email/low_stock_notification.html:17
msgid "Total Stock"
msgstr ""

#: part/bom.py:127 part/templates/part/part_base.html:185
msgid "Available Stock"
msgstr ""

#: part/bom.py:128 part/templates/part/part_base.html:203
#: templates/js/translated/part.js:1301
msgid "On Order"
msgstr ""

#: part/forms.py:84
msgid "Select part category"
msgstr ""

#: part/forms.py:121
msgid "Add parameter template to same level categories"
msgstr "Parametre şablonunu aynı seviyedeki kategorilere ekle"

#: part/forms.py:125
msgid "Add parameter template to all categories"
msgstr "Parametre şablonunu tüm kategorilere ekle"

#: part/forms.py:145
msgid "Input quantity for price calculation"
msgstr ""

#: part/models.py:84
msgid "Default location for parts in this category"
msgstr "Bu kategori içindeki parçalar için varsayılan konum"

#: part/models.py:87
msgid "Default keywords"
msgstr ""

#: part/models.py:87
msgid "Default keywords for parts in this category"
msgstr ""

#: part/models.py:97 part/models.py:2569 part/templates/part/category.html:15
#: part/templates/part/part_app_base.html:10
msgid "Part Category"
msgstr ""

#: part/models.py:98 part/templates/part/category.html:128
#: templates/InvenTree/search.html:95 templates/stats.html:96
#: users/models.py:40
msgid "Part Categories"
msgstr "Parça Kategorileri"

#: part/models.py:360 part/templates/part/cat_link.html:3
#: part/templates/part/category.html:17 part/templates/part/category.html:133
#: part/templates/part/category.html:153
#: part/templates/part/category_sidebar.html:9
#: templates/InvenTree/index.html:85 templates/InvenTree/search.html:82
#: templates/InvenTree/settings/sidebar.html:37
#: templates/js/translated/part.js:1663 templates/navbar.html:21
#: templates/stats.html:92 templates/stats.html:101 users/models.py:41
msgid "Parts"
msgstr "Parçalar"

#: part/models.py:452
msgid "Invalid choice for parent part"
msgstr ""

#: part/models.py:532 part/models.py:544
#, python-brace-format
msgid "Part '{p1}' is  used in BOM for '{p2}' (recursive)"
msgstr ""

#: part/models.py:674
msgid "Next available serial numbers are"
msgstr "Sonraki kullanılabilir seri numaraları"

#: part/models.py:678
msgid "Next available serial number is"
msgstr "Sonraki müsait seri numarası"

#: part/models.py:683
msgid "Most recent serial number is"
msgstr "En son seri numarası"

#: part/models.py:778
msgid "Duplicate IPN not allowed in part settings"
msgstr "Yinelenen DPN'ye parça ayarlarında izin verilmiyor"

#: part/models.py:803 part/models.py:2622
msgid "Part name"
msgstr "Parça adı"

#: part/models.py:810
msgid "Is Template"
msgstr "Şablon Mu"

#: part/models.py:811
msgid "Is this part a template part?"
msgstr "Bu parça bir şablon parçası mı?"

#: part/models.py:821
msgid "Is this part a variant of another part?"
msgstr "Bu parça başka bir parçanın çeşidi mi?"

#: part/models.py:822
msgid "Variant Of"
msgstr "Çeşidi"

#: part/models.py:828
msgid "Part description"
msgstr "Parça açıklaması"

#: part/models.py:833 part/templates/part/category.html:86
#: part/templates/part/part_base.html:302
msgid "Keywords"
msgstr "Anahtar kelimeler"

#: part/models.py:834
msgid "Part keywords to improve visibility in search results"
msgstr ""

#: part/models.py:841 part/models.py:2319 part/models.py:2568
#: part/templates/part/part_base.html:265
#: part/templates/part/set_category.html:15
#: templates/InvenTree/settings/settings.html:223
#: templates/js/translated/part.js:1268
msgid "Category"
msgstr ""

#: part/models.py:842
msgid "Part category"
msgstr ""

#: part/models.py:847 part/templates/part/part_base.html:274
#: templates/js/translated/part.js:618 templates/js/translated/part.js:1221
#: templates/js/translated/stock.js:1684
msgid "IPN"
msgstr "DPN"

#: part/models.py:848
msgid "Internal Part Number"
msgstr ""

#: part/models.py:854
msgid "Part revision or version number"
msgstr "Parça revizyon veya versiyon numarası"

#: part/models.py:855 part/templates/part/part_base.html:281
#: report/models.py:200 templates/js/translated/part.js:622
msgid "Revision"
msgstr "Revizyon"

#: part/models.py:877
msgid "Where is this item normally stored?"
msgstr ""

#: part/models.py:924 part/templates/part/part_base.html:347
msgid "Default Supplier"
msgstr "Varsayılan Tedarikçi"

#: part/models.py:925
msgid "Default supplier part"
msgstr "Varsayılan tedarikçi parçası"

#: part/models.py:932
msgid "Default Expiry"
msgstr ""

#: part/models.py:933
msgid "Expiry time (in days) for stock items of this part"
msgstr ""

#: part/models.py:938 part/templates/part/part_base.html:196
msgid "Minimum Stock"
msgstr "Minimum Stok"

#: part/models.py:939
msgid "Minimum allowed stock level"
msgstr ""

#: part/models.py:946
msgid "Stock keeping units for this part"
msgstr ""

#: part/models.py:952
msgid "Can this part be built from other parts?"
msgstr "Bu parça diğer parçalardan yapılabilir mi?"

#: part/models.py:958
msgid "Can this part be used to build other parts?"
msgstr "Bu parça diğer parçaların yapımında kullanılabilir mi?"

#: part/models.py:964
msgid "Does this part have tracking for unique items?"
msgstr ""

#: part/models.py:969
msgid "Can this part be purchased from external suppliers?"
msgstr "Bu parça dış tedarikçilerden satın alınabilir mi?"

#: part/models.py:974
msgid "Can this part be sold to customers?"
msgstr "Bu parça müşterilere satılabilir mi?"

#: part/models.py:979
msgid "Is this part active?"
msgstr "Bu parça aktif mi?"

#: part/models.py:984
msgid "Is this a virtual part, such as a software product or license?"
msgstr ""

#: part/models.py:989
msgid "Part notes - supports Markdown formatting"
msgstr ""

#: part/models.py:992
msgid "BOM checksum"
msgstr ""

#: part/models.py:992
msgid "Stored BOM checksum"
msgstr ""

#: part/models.py:995
msgid "BOM checked by"
msgstr ""

#: part/models.py:997
msgid "BOM checked date"
msgstr ""

#: part/models.py:1001
msgid "Creation User"
msgstr "Oluşturan Kullanıcı"

#: part/models.py:1819
msgid "Sell multiple"
msgstr ""

#: part/models.py:2369
msgid "Test templates can only be created for trackable parts"
msgstr "Test şablonları sadece takip edilebilir paçalar için oluşturulabilir"

#: part/models.py:2386
msgid "Test with this name already exists for this part"
msgstr ""

#: part/models.py:2406 templates/js/translated/part.js:1714
#: templates/js/translated/stock.js:1312
msgid "Test Name"
msgstr "Test Adı"

#: part/models.py:2407
msgid "Enter a name for the test"
msgstr ""

#: part/models.py:2412
msgid "Test Description"
msgstr "Test Açıklaması"

#: part/models.py:2413
msgid "Enter description for this test"
msgstr ""

#: part/models.py:2418 templates/js/translated/part.js:1723
#: templates/js/translated/table_filters.js:276
msgid "Required"
msgstr "Gerekli"

#: part/models.py:2419
msgid "Is this test required to pass?"
msgstr "Testi geçmesi için bu gerekli mi?"

#: part/models.py:2424 templates/js/translated/part.js:1731
msgid "Requires Value"
msgstr ""

#: part/models.py:2425
msgid "Does this test require a value when adding a test result?"
msgstr ""

#: part/models.py:2430 templates/js/translated/part.js:1738
msgid "Requires Attachment"
msgstr ""

#: part/models.py:2431
msgid "Does this test require a file attachment when adding a test result?"
msgstr ""

#: part/models.py:2442
#, python-brace-format
msgid "Illegal character in template name ({c})"
msgstr ""

#: part/models.py:2478
msgid "Parameter template name must be unique"
msgstr "Parametre şablon adı benzersiz olmalıdır"

#: part/models.py:2486
msgid "Parameter Name"
msgstr ""

#: part/models.py:2493
msgid "Parameter Units"
msgstr ""

#: part/models.py:2523
msgid "Parent Part"
msgstr ""

#: part/models.py:2525 part/models.py:2574 part/models.py:2575
#: templates/InvenTree/settings/settings.html:218
msgid "Parameter Template"
msgstr "Parametre Şablonu"

#: part/models.py:2527
msgid "Data"
msgstr ""

#: part/models.py:2527
msgid "Parameter Value"
msgstr ""

#: part/models.py:2579 templates/InvenTree/settings/settings.html:227
msgid "Default Value"
msgstr ""

#: part/models.py:2580
msgid "Default Parameter Value"
msgstr ""

#: part/models.py:2614
msgid "Part ID or part name"
msgstr ""

#: part/models.py:2617 templates/js/translated/model_renderers.js:182
msgid "Part ID"
msgstr ""

#: part/models.py:2618
msgid "Unique part ID value"
msgstr ""

#: part/models.py:2621
msgid "Part Name"
msgstr ""

#: part/models.py:2625
msgid "Part IPN"
msgstr ""

#: part/models.py:2626
msgid "Part IPN value"
msgstr ""

#: part/models.py:2629
msgid "Level"
msgstr ""

#: part/models.py:2630
msgid "BOM level"
msgstr ""

#: part/models.py:2690
msgid "Select parent part"
msgstr ""

#: part/models.py:2698
msgid "Sub part"
msgstr ""

#: part/models.py:2699
msgid "Select part to be used in BOM"
msgstr ""

#: part/models.py:2705
msgid "BOM quantity for this BOM item"
msgstr ""

#: part/models.py:2707 part/templates/part/upload_bom.html:58
#: templates/js/translated/bom.js:791 templates/js/translated/bom.js:865
#: templates/js/translated/table_filters.js:92
msgid "Optional"
msgstr ""

#: part/models.py:2707
msgid "This BOM item is optional"
msgstr ""

#: part/models.py:2710 part/templates/part/upload_bom.html:55
msgid "Overage"
msgstr ""

#: part/models.py:2711
msgid "Estimated build wastage quantity (absolute or percentage)"
msgstr ""

#: part/models.py:2714
msgid "BOM item reference"
msgstr ""

#: part/models.py:2717
msgid "BOM item notes"
msgstr ""

#: part/models.py:2719
msgid "Checksum"
msgstr ""

#: part/models.py:2719
msgid "BOM line checksum"
msgstr ""

#: part/models.py:2723 part/templates/part/upload_bom.html:57
#: templates/js/translated/bom.js:882
#: templates/js/translated/table_filters.js:68
#: templates/js/translated/table_filters.js:88
msgid "Inherited"
msgstr ""

#: part/models.py:2724
msgid "This BOM item is inherited by BOMs for variant parts"
msgstr "Bu malzeme listesi, çeşit parçalar listesini kalıtsalıdır"

#: part/models.py:2729 part/templates/part/upload_bom.html:56
#: templates/js/translated/bom.js:874
msgid "Allow Variants"
msgstr "Çeşide İzin Ver"

#: part/models.py:2730
msgid "Stock items for variant parts can be used for this BOM item"
msgstr "Çeşit parçaların stok kalemleri bu malzeme listesinde kullanılabilir"

#: part/models.py:2815 stock/models.py:357
msgid "Quantity must be integer value for trackable parts"
msgstr ""

#: part/models.py:2824 part/models.py:2826
msgid "Sub part must be specified"
msgstr ""

#: part/models.py:2955
msgid "BOM Item Substitute"
msgstr ""

#: part/models.py:2977
msgid "Substitute part cannot be the same as the master part"
msgstr ""

#: part/models.py:2989
msgid "Parent BOM item"
msgstr ""

#: part/models.py:2997
msgid "Substitute part"
msgstr ""

#: part/models.py:3008
msgid "Part 1"
msgstr ""

#: part/models.py:3012
msgid "Part 2"
msgstr ""

#: part/models.py:3012
msgid "Select Related Part"
msgstr ""

#: part/models.py:3044
msgid "Error creating relationship: check that the part is not related to itself and that the relationship is unique"
msgstr ""

#: part/serializers.py:667
msgid "Select part to copy BOM from"
msgstr ""

#: part/serializers.py:678
msgid "Remove Existing Data"
msgstr ""

#: part/serializers.py:679
msgid "Remove existing BOM items before copying"
msgstr ""

#: part/serializers.py:684
msgid "Include Inherited"
msgstr ""

#: part/serializers.py:685
msgid "Include BOM items which are inherited from templated parts"
msgstr ""

#: part/serializers.py:690
msgid "Skip Invalid Rows"
msgstr ""

#: part/serializers.py:691
msgid "Enable this option to skip invalid rows"
msgstr ""

#: part/serializers.py:734
msgid "Clear Existing BOM"
msgstr ""

#: part/serializers.py:735
msgid "Delete existing BOM items before uploading"
msgstr ""

#: part/serializers.py:762
msgid "No part column specified"
msgstr ""

<<<<<<< HEAD
#: part/serializers.py:806
msgid "Multiple matching parts found"
msgstr ""

#: part/serializers.py:809
msgid "No matching part found"
msgstr ""

#: part/serializers.py:812
msgid "Part is not designated as a component"
msgstr ""

#: part/serializers.py:821
msgid "Quantity not provided"
msgstr ""

#: part/serializers.py:829
msgid "Invalid quantity"
msgstr ""

#: part/serializers.py:848
=======
#: part/serializers.py:805
msgid "Multiple matching parts found"
msgstr ""

#: part/serializers.py:808
msgid "No matching part found"
msgstr ""

#: part/serializers.py:811
msgid "Part is not designated as a component"
msgstr ""

#: part/serializers.py:820
msgid "Quantity not provided"
msgstr ""

#: part/serializers.py:828
msgid "Invalid quantity"
msgstr ""

#: part/serializers.py:847
>>>>>>> f9f10088
msgid "At least one BOM item is required"
msgstr ""

#: part/tasks.py:58
msgid "Low stock notification"
msgstr ""

#: part/templates/part/bom.html:6
msgid "You do not have permission to edit the BOM."
msgstr ""

#: part/templates/part/bom.html:15
#, python-format
msgid "The BOM for <em>%(part)s</em> has changed, and must be validated.<br>"
msgstr ""

#: part/templates/part/bom.html:17
#, python-format
msgid "The BOM for <em>%(part)s</em> was last checked by %(checker)s on %(check_date)s"
msgstr ""

#: part/templates/part/bom.html:21
#, python-format
msgid "The BOM for <em>%(part)s</em> has not been validated."
msgstr ""

#: part/templates/part/bom.html:30 part/templates/part/detail.html:273
msgid "BOM actions"
msgstr ""

#: part/templates/part/bom.html:34
msgid "Delete Items"
msgstr ""

#: part/templates/part/category.html:28 part/templates/part/category.html:32
msgid "You are subscribed to notifications for this category"
msgstr ""

#: part/templates/part/category.html:36
msgid "Subscribe to notifications for this category"
msgstr ""

#: part/templates/part/category.html:42
msgid "Category Actions"
msgstr ""

#: part/templates/part/category.html:47
msgid "Edit category"
msgstr ""

#: part/templates/part/category.html:48
msgid "Edit Category"
msgstr ""

#: part/templates/part/category.html:52
msgid "Delete category"
msgstr ""

#: part/templates/part/category.html:53
msgid "Delete Category"
msgstr ""

#: part/templates/part/category.html:61
msgid "Create new part category"
msgstr ""

#: part/templates/part/category.html:62
msgid "New Category"
msgstr ""

#: part/templates/part/category.html:80 part/templates/part/category.html:93
msgid "Category Path"
msgstr ""

#: part/templates/part/category.html:94
msgid "Top level part category"
msgstr ""

#: part/templates/part/category.html:114 part/templates/part/category.html:205
#: part/templates/part/category_sidebar.html:7
msgid "Subcategories"
msgstr "Alt kategoriler"

#: part/templates/part/category.html:119
msgid "Parts (Including subcategories)"
msgstr "Parçalar (Alt kategoriler dahil)"

#: part/templates/part/category.html:156
msgid "Export Part Data"
msgstr ""

#: part/templates/part/category.html:157 part/templates/part/category.html:181
msgid "Export"
msgstr ""

#: part/templates/part/category.html:160
msgid "Create new part"
msgstr ""

#: part/templates/part/category.html:161 templates/js/translated/bom.js:365
msgid "New Part"
msgstr ""

#: part/templates/part/category.html:175
msgid "Set category"
msgstr "Kategori ayarla"

#: part/templates/part/category.html:175
msgid "Set Category"
msgstr "Kategori Ayarla"

#: part/templates/part/category.html:179
msgid "Print Labels"
msgstr ""

#: part/templates/part/category.html:181
msgid "Export Data"
msgstr ""

#: part/templates/part/category.html:195
msgid "Part Parameters"
msgstr ""

#: part/templates/part/category.html:288
msgid "Create Part Category"
msgstr ""

#: part/templates/part/category.html:315
msgid "Create Part"
msgstr ""

#: part/templates/part/category_delete.html:5
msgid "Are you sure you want to delete category"
msgstr "Bu kategoriyi silmek istediğinize emin misiniz"

#: part/templates/part/category_delete.html:8
#, python-format
msgid "This category contains %(count)s child categories"
msgstr "Bu kategori %(count)s alt kategori içermektedir"

#: part/templates/part/category_delete.html:9
msgid "If this category is deleted, these child categories will be moved to the"
msgstr "Bu kategori silinirse, alt kategoriler taşınacaktır"

#: part/templates/part/category_delete.html:11
msgid "category"
msgstr "kategori"

#: part/templates/part/category_delete.html:13
msgid "top level Parts category"
msgstr ""

#: part/templates/part/category_delete.html:25
#, python-format
msgid "This category contains %(count)s parts"
msgstr "Bu kategori %(count)s parça içermektedir"

#: part/templates/part/category_delete.html:27
#, python-format
msgid "If this category is deleted, these parts will be moved to the parent category %(path)s"
msgstr ""

#: part/templates/part/category_delete.html:29
msgid "If this category is deleted, these parts will be moved to the top-level category Teile"
msgstr ""

#: part/templates/part/category_sidebar.html:13
msgid "Import Parts"
msgstr ""

#: part/templates/part/copy_part.html:9 templates/js/translated/part.js:348
msgid "Duplicate Part"
msgstr ""

#: part/templates/part/copy_part.html:10
#, python-format
msgid "Make a copy of part '%(full_name)s'."
msgstr ""

#: part/templates/part/copy_part.html:14
#: part/templates/part/create_part.html:11
msgid "Possible Matching Parts"
msgstr ""

#: part/templates/part/copy_part.html:15
#: part/templates/part/create_part.html:12
msgid "The new part may be a duplicate of these existing parts"
msgstr ""

#: part/templates/part/create_part.html:17
#, python-format
msgid "%(full_name)s - <em>%(desc)s</em> (%(match_per)s%% match)"
msgstr ""

#: part/templates/part/detail.html:21
msgid "Part Stock"
msgstr "Parça Stoku"

#: part/templates/part/detail.html:33
#, python-format
msgid "Showing stock for all variants of <em>%(full_name)s</em>"
msgstr ""

#: part/templates/part/detail.html:43
msgid "Part Stock Allocations"
msgstr ""

#: part/templates/part/detail.html:60
msgid "Part Test Templates"
msgstr "Parça Test Şablonları"

#: part/templates/part/detail.html:65
msgid "Add Test Template"
msgstr "Test Şablonu Ekle"

#: part/templates/part/detail.html:122
msgid "Sales Order Allocations"
msgstr ""

#: part/templates/part/detail.html:162
msgid "Part Variants"
msgstr "Parça Çeşitleri"

#: part/templates/part/detail.html:166
msgid "Create new variant"
msgstr "Yeni çeşit oluştur"

#: part/templates/part/detail.html:167
msgid "New Variant"
msgstr "Yeni Çeşit"

#: part/templates/part/detail.html:194
msgid "Add new parameter"
msgstr ""

#: part/templates/part/detail.html:231 part/templates/part/part_sidebar.html:52
msgid "Related Parts"
msgstr ""

#: part/templates/part/detail.html:235 part/templates/part/detail.html:236
msgid "Add Related"
msgstr ""

#: part/templates/part/detail.html:256 part/templates/part/part_sidebar.html:18
msgid "Bill of Materials"
msgstr ""

#: part/templates/part/detail.html:261
msgid "Export actions"
msgstr ""

#: part/templates/part/detail.html:265 templates/js/translated/bom.js:283
msgid "Export BOM"
msgstr ""

#: part/templates/part/detail.html:267
msgid "Print BOM Report"
msgstr ""

#: part/templates/part/detail.html:277
msgid "Upload BOM"
msgstr ""

#: part/templates/part/detail.html:279 templates/js/translated/part.js:272
msgid "Copy BOM"
msgstr ""

#: part/templates/part/detail.html:281
msgid "Validate BOM"
msgstr ""

#: part/templates/part/detail.html:286
msgid "New BOM Item"
msgstr ""

#: part/templates/part/detail.html:287
msgid "Add BOM Item"
msgstr ""

#: part/templates/part/detail.html:300
msgid "Assemblies"
msgstr ""

#: part/templates/part/detail.html:317
msgid "Part Builds"
msgstr ""

#: part/templates/part/detail.html:342
msgid "Build Order Allocations"
msgstr ""

#: part/templates/part/detail.html:352
msgid "Part Suppliers"
msgstr "Parça Tedarikçileri"

#: part/templates/part/detail.html:380
msgid "Part Manufacturers"
msgstr ""

#: part/templates/part/detail.html:396
msgid "Delete manufacturer parts"
msgstr ""

#: part/templates/part/detail.html:578
msgid "Delete selected BOM items?"
msgstr ""

#: part/templates/part/detail.html:579
msgid "All selected BOM items will be deleted"
msgstr ""

#: part/templates/part/detail.html:628
msgid "Create BOM Item"
msgstr ""

#: part/templates/part/detail.html:685
msgid "Related Part"
msgstr ""

#: part/templates/part/detail.html:693
msgid "Add Related Part"
msgstr ""

#: part/templates/part/detail.html:788
msgid "Add Test Result Template"
msgstr ""

#: part/templates/part/detail.html:845
msgid "Edit Part Notes"
msgstr ""

#: part/templates/part/detail.html:958
#, python-format
msgid "Purchase Unit Price - %(currency)s"
msgstr ""

#: part/templates/part/detail.html:970
#, python-format
msgid "Unit Price-Cost Difference - %(currency)s"
msgstr ""

#: part/templates/part/detail.html:982
#, python-format
msgid "Supplier Unit Cost - %(currency)s"
msgstr ""

#: part/templates/part/detail.html:1071
#, python-format
msgid "Unit Price - %(currency)s"
msgstr ""

#: part/templates/part/import_wizard/ajax_match_fields.html:9
#: part/templates/part/import_wizard/match_fields.html:9
#: templates/patterns/wizard/match_fields.html:8
msgid "Missing selections for the following required columns"
msgstr "Aşağıdaki gerekli sütunlar için eksik seçimler"

#: part/templates/part/import_wizard/ajax_match_fields.html:20
#: part/templates/part/import_wizard/match_fields.html:20
#: templates/patterns/wizard/match_fields.html:19
msgid "Duplicate selections found, see below. Fix them then retry submitting."
msgstr ""

#: part/templates/part/import_wizard/ajax_match_fields.html:28
#: part/templates/part/import_wizard/match_fields.html:35
#: templates/patterns/wizard/match_fields.html:34
msgid "File Fields"
msgstr "Dosya Alanları"

#: part/templates/part/import_wizard/ajax_match_fields.html:35
#: part/templates/part/import_wizard/match_fields.html:42
#: templates/patterns/wizard/match_fields.html:41
msgid "Remove column"
msgstr ""

#: part/templates/part/import_wizard/ajax_match_fields.html:53
#: part/templates/part/import_wizard/match_fields.html:60
#: templates/patterns/wizard/match_fields.html:59
msgid "Duplicate selection"
msgstr ""

#: part/templates/part/import_wizard/ajax_part_upload.html:29
#: part/templates/part/import_wizard/part_upload.html:53
msgid "Unsuffitient privileges."
msgstr ""

#: part/templates/part/import_wizard/part_upload.html:8
msgid "Return to Parts"
msgstr ""

#: part/templates/part/import_wizard/part_upload.html:16
msgid "Import Parts from File"
msgstr ""

#: part/templates/part/part_app_base.html:12
msgid "Part List"
msgstr ""

#: part/templates/part/part_base.html:27 part/templates/part/part_base.html:31
msgid "You are subscribed to notifications for this part"
msgstr ""

#: part/templates/part/part_base.html:35
msgid "Subscribe to notifications for this part"
msgstr ""

#: part/templates/part/part_base.html:43
#: stock/templates/stock/item_base.html:35
#: stock/templates/stock/location.html:33
msgid "Barcode actions"
msgstr "Barkod işlemleri"

#: part/templates/part/part_base.html:45
#: stock/templates/stock/item_base.html:39
#: stock/templates/stock/location.html:35 templates/qr_button.html:1
msgid "Show QR Code"
msgstr ""

#: part/templates/part/part_base.html:46
#: stock/templates/stock/item_base.html:55
#: stock/templates/stock/location.html:36
msgid "Print Label"
msgstr "Etiket Yazdır"

#: part/templates/part/part_base.html:51
msgid "Show pricing information"
msgstr ""

#: part/templates/part/part_base.html:56
#: stock/templates/stock/item_base.html:112
#: stock/templates/stock/location.html:44
msgid "Stock actions"
msgstr "Stok işlemleri"

#: part/templates/part/part_base.html:63
msgid "Count part stock"
msgstr ""

#: part/templates/part/part_base.html:69
msgid "Transfer part stock"
msgstr ""

#: part/templates/part/part_base.html:84
msgid "Part actions"
msgstr "Parça işlemleri"

#: part/templates/part/part_base.html:87
msgid "Duplicate part"
msgstr ""

#: part/templates/part/part_base.html:90
msgid "Edit part"
msgstr ""

#: part/templates/part/part_base.html:93
msgid "Delete part"
msgstr ""

#: part/templates/part/part_base.html:112
msgid "Part is a template part (variants can be made from this part)"
msgstr "Bu parça bir şablon parçadır (Bu parçanın çeşitleri yapılabilir)"

#: part/templates/part/part_base.html:116
msgid "Part can be assembled from other parts"
msgstr ""

#: part/templates/part/part_base.html:120
msgid "Part can be used in assemblies"
msgstr ""

#: part/templates/part/part_base.html:124
msgid "Part stock is tracked by serial number"
msgstr "Parça stoku seri numarası ile takip edilebilir"

#: part/templates/part/part_base.html:128
msgid "Part can be purchased from external suppliers"
msgstr "Bu parça harici tedarikçilerden satın alınabilir"

#: part/templates/part/part_base.html:132
msgid "Part can be sold to customers"
msgstr ""

#: part/templates/part/part_base.html:138
#: part/templates/part/part_base.html:146
msgid "Part is virtual (not a physical part)"
msgstr ""

#: part/templates/part/part_base.html:139
#: templates/js/translated/company.js:508
#: templates/js/translated/company.js:765
#: templates/js/translated/model_renderers.js:175
#: templates/js/translated/part.js:533 templates/js/translated/part.js:610
msgid "Inactive"
msgstr "Pasif"

#: part/templates/part/part_base.html:156
#: part/templates/part/part_base.html:579
msgid "Show Part Details"
msgstr ""

#: part/templates/part/part_base.html:173
#, python-format
msgid "This part is a variant of %(link)s"
msgstr "Bu parça %(link)s parçasının bir çeşididir"

#: part/templates/part/part_base.html:190 templates/js/translated/order.js:2217
#: templates/js/translated/table_filters.js:193
msgid "In Stock"
msgstr ""

#: part/templates/part/part_base.html:210 templates/InvenTree/index.html:178
msgid "Required for Build Orders"
msgstr "Yapım İşi Emirleri için Gerekli"

#: part/templates/part/part_base.html:217
msgid "Required for Sales Orders"
msgstr "Satış Emirleri için Gerekli"

#: part/templates/part/part_base.html:224
msgid "Allocated to Orders"
msgstr ""

#: part/templates/part/part_base.html:239 templates/js/translated/bom.js:903
msgid "Can Build"
msgstr ""

#: part/templates/part/part_base.html:245 templates/js/translated/part.js:1132
#: templates/js/translated/part.js:1305
msgid "Building"
msgstr ""

#: part/templates/part/part_base.html:295
msgid "Minimum stock level"
msgstr ""

#: part/templates/part/part_base.html:324
msgid "Latest Serial Number"
msgstr "Son Seri Numarası"

#: part/templates/part/part_base.html:328
#: stock/templates/stock/item_base.html:168
msgid "Search for serial number"
msgstr ""

#: part/templates/part/part_base.html:449 part/templates/part/prices.html:144
msgid "Calculate"
msgstr "Hesapla"

#: part/templates/part/part_base.html:492
msgid "No matching images found"
msgstr ""

#: part/templates/part/part_base.html:573
msgid "Hide Part Details"
msgstr ""

#: part/templates/part/part_pricing.html:22 part/templates/part/prices.html:21
msgid "Supplier Pricing"
msgstr ""

#: part/templates/part/part_pricing.html:26
#: part/templates/part/part_pricing.html:52
#: part/templates/part/part_pricing.html:100
#: part/templates/part/part_pricing.html:115 part/templates/part/prices.html:25
#: part/templates/part/prices.html:52 part/templates/part/prices.html:103
#: part/templates/part/prices.html:120
msgid "Unit Cost"
msgstr "Birim Maliyeti"

#: part/templates/part/part_pricing.html:32
#: part/templates/part/part_pricing.html:58
#: part/templates/part/part_pricing.html:104
#: part/templates/part/part_pricing.html:119 part/templates/part/prices.html:32
#: part/templates/part/prices.html:59 part/templates/part/prices.html:108
#: part/templates/part/prices.html:125
msgid "Total Cost"
msgstr "Toplam Maliyet"

#: part/templates/part/part_pricing.html:40 part/templates/part/prices.html:40
#: templates/js/translated/bom.js:857
msgid "No supplier pricing available"
msgstr ""

#: part/templates/part/part_pricing.html:48 part/templates/part/prices.html:49
#: part/templates/part/prices.html:243
msgid "BOM Pricing"
msgstr ""

#: part/templates/part/part_pricing.html:65 part/templates/part/prices.html:69
msgid "Unit Purchase Price"
msgstr ""

#: part/templates/part/part_pricing.html:71 part/templates/part/prices.html:76
msgid "Total Purchase Price"
msgstr ""

#: part/templates/part/part_pricing.html:81 part/templates/part/prices.html:86
msgid "Note: BOM pricing is incomplete for this part"
msgstr ""

#: part/templates/part/part_pricing.html:88 part/templates/part/prices.html:93
msgid "No BOM pricing available"
msgstr ""

#: part/templates/part/part_pricing.html:97 part/templates/part/prices.html:102
msgid "Internal Price"
msgstr ""

#: part/templates/part/part_pricing.html:128
#: part/templates/part/prices.html:134
msgid "No pricing information is available for this part."
msgstr ""

#: part/templates/part/part_sidebar.html:12
msgid "Variants"
msgstr ""

#: part/templates/part/part_sidebar.html:26
msgid "Used In"
msgstr ""

#: part/templates/part/part_sidebar.html:34
#: stock/templates/stock/stock_sidebar.html:8
msgid "Allocations"
msgstr ""

#: part/templates/part/part_sidebar.html:48
msgid "Test Templates"
msgstr ""

#: part/templates/part/part_thumb.html:11
msgid "Select from existing images"
msgstr ""

#: part/templates/part/partial_delete.html:9
#, python-format
msgid "Part '<strong>%(full_name)s</strong>' cannot be deleted as it is still marked as <strong>active</strong>.\n"
"    <br>Disable the \"Active\" part attribute and re-try.\n"
"    "
msgstr ""

#: part/templates/part/partial_delete.html:17
#, python-format
msgid "Are you sure you want to delete part '<strong>%(full_name)s</strong>'?"
msgstr ""

#: part/templates/part/partial_delete.html:22
#, python-format
msgid "This part is used in BOMs for %(count)s other parts. If you delete this part, the BOMs for the following parts will be updated"
msgstr ""

#: part/templates/part/partial_delete.html:32
#, python-format
msgid "There are %(count)s stock entries defined for this part. If you delete this part, the following stock entries will also be deleted:"
msgstr ""

#: part/templates/part/partial_delete.html:43
#, python-format
msgid "There are %(count)s manufacturers defined for this part. If you delete this part, the following manufacturer parts will also be deleted:"
msgstr ""

#: part/templates/part/partial_delete.html:54
#, python-format
msgid "There are %(count)s suppliers defined for this part. If you delete this part, the following supplier parts will also be deleted:"
msgstr "Bu parçası için tanımlanmış %(count)s tedarikçi bulunmaktadır. Bu parçayı silerseniz, aşağıdaki tedarikçi parçaları da silinecektir:"

#: part/templates/part/partial_delete.html:65
#, python-format
msgid "There are %(count)s unique parts tracked for '%(full_name)s'. Deleting this part will permanently remove this tracking information."
msgstr ""

#: part/templates/part/prices.html:16
msgid "Pricing ranges"
msgstr ""

#: part/templates/part/prices.html:22
msgid "Show supplier cost"
msgstr ""

#: part/templates/part/prices.html:23
msgid "Show purchase price"
msgstr ""

#: part/templates/part/prices.html:50
msgid "Show BOM cost"
msgstr ""

#: part/templates/part/prices.html:117
msgid "Show sale cost"
msgstr ""

#: part/templates/part/prices.html:118
msgid "Show sale price"
msgstr ""

#: part/templates/part/prices.html:140
msgid "Calculation parameters"
msgstr ""

#: part/templates/part/prices.html:155 templates/js/translated/bom.js:851
msgid "Supplier Cost"
msgstr ""

#: part/templates/part/prices.html:156 part/templates/part/prices.html:177
#: part/templates/part/prices.html:201 part/templates/part/prices.html:231
#: part/templates/part/prices.html:257 part/templates/part/prices.html:285
msgid "Jump to overview"
msgstr ""

#: part/templates/part/prices.html:181
msgid "Stock Pricing"
msgstr ""

#: part/templates/part/prices.html:190
msgid "No stock pricing history is available for this part."
msgstr ""

#: part/templates/part/prices.html:200
msgid "Internal Cost"
msgstr ""

#: part/templates/part/prices.html:215 part/views.py:1390
msgid "Add Internal Price Break"
msgstr ""

#: part/templates/part/prices.html:230
msgid "BOM Cost"
msgstr ""

#: part/templates/part/prices.html:256
msgid "Sale Cost"
msgstr ""

#: part/templates/part/prices.html:296
msgid "No sale pice history available for this part."
msgstr ""

#: part/templates/part/set_category.html:9
msgid "Set category for the following parts"
msgstr "Aşağıdaki parçalara kategori ayarla"

#: part/templates/part/stock_count.html:7 templates/js/translated/bom.js:813
#: templates/js/translated/part.js:497 templates/js/translated/part.js:1122
#: templates/js/translated/part.js:1309
msgid "No Stock"
msgstr "Stok Yok"

#: part/templates/part/stock_count.html:9 templates/InvenTree/index.html:158
msgid "Low Stock"
msgstr "Düşük Stok"

#: part/templates/part/upload_bom.html:8
msgid "Return to BOM"
msgstr ""

#: part/templates/part/upload_bom.html:13
msgid "Upload Bill of Materials"
msgstr ""

#: part/templates/part/upload_bom.html:19
msgid "BOM upload requirements"
msgstr ""

#: part/templates/part/upload_bom.html:23
#: part/templates/part/upload_bom.html:90
msgid "Upload BOM File"
msgstr ""

#: part/templates/part/upload_bom.html:29
msgid "Submit BOM Data"
msgstr ""

#: part/templates/part/upload_bom.html:37
msgid "Requirements for BOM upload"
msgstr ""

#: part/templates/part/upload_bom.html:39
msgid "The BOM file must contain the required named columns as provided in the "
msgstr "Malzeme Listesi dosyası gerekli sütün adlarını sağlandığı şekilde içermelidir "

#: part/templates/part/upload_bom.html:39
msgid "BOM Upload Template"
msgstr "Malzeme Listesi Şablonu Yükle"

#: part/templates/part/upload_bom.html:40
msgid "Each part must already exist in the database"
msgstr ""

#: part/templates/part/variant_part.html:9
msgid "Create new part variant"
msgstr "Yeni parça çeşidi oluştur"

#: part/templates/part/variant_part.html:10
#, python-format
msgid "Create a new variant of template <em>'%(full_name)s'</em>."
msgstr ""

#: part/templatetags/inventree_extras.py:125
msgid "Unknown database"
msgstr ""

#: part/views.py:90
msgid "Set Part Category"
msgstr ""

#: part/views.py:140
#, python-brace-format
msgid "Set category for {n} parts"
msgstr ""

#: part/views.py:212
msgid "Match References"
msgstr ""

#: part/views.py:509
msgid "None"
msgstr "Hiçbiri"

#: part/views.py:568
msgid "Part QR Code"
msgstr ""

#: part/views.py:670
msgid "Select Part Image"
msgstr ""

#: part/views.py:696
msgid "Updated part image"
msgstr ""

#: part/views.py:699
msgid "Part image not found"
msgstr ""

#: part/views.py:850
msgid "Confirm Part Deletion"
msgstr ""

#: part/views.py:857
msgid "Part was deleted"
msgstr ""

#: part/views.py:866
msgid "Part Pricing"
msgstr ""

#: part/views.py:1015
msgid "Create Part Parameter Template"
msgstr "Parça Parametre Şablonu Oluştur"

#: part/views.py:1025
msgid "Edit Part Parameter Template"
msgstr "Parça Parametre Şablonu Düzenle"

#: part/views.py:1032
msgid "Delete Part Parameter Template"
msgstr "Parça Parametre Şablonu Sil"

#: part/views.py:1091 templates/js/translated/part.js:315
msgid "Edit Part Category"
msgstr ""

#: part/views.py:1129
msgid "Delete Part Category"
msgstr ""

#: part/views.py:1135
msgid "Part category was deleted"
msgstr ""

#: part/views.py:1144
msgid "Create Category Parameter Template"
msgstr "Kategori Parametre Şablonu Oluştur"

#: part/views.py:1245
msgid "Edit Category Parameter Template"
msgstr "Kategori Parametre Şablonu Düzenle"

#: part/views.py:1301
msgid "Delete Category Parameter Template"
msgstr "Kategori Parametre Şablonu Sil"

#: part/views.py:1323
msgid "Added new price break"
msgstr ""

#: part/views.py:1399
msgid "Edit Internal Price Break"
msgstr ""

#: part/views.py:1407
msgid "Delete Internal Price Break"
msgstr ""

#: plugin/integration.py:138
msgid "No author found"
msgstr ""

#: plugin/integration.py:152
msgid "No date found"
msgstr ""

#: plugin/models.py:26
msgid "Plugin Configuration"
msgstr ""

#: plugin/models.py:27
msgid "Plugin Configurations"
msgstr ""

#: plugin/models.py:32
msgid "Key"
msgstr ""

#: plugin/models.py:33
msgid "Key of plugin"
msgstr ""

#: plugin/models.py:41
msgid "PluginName of the plugin"
msgstr ""

#: plugin/models.py:47
msgid "Is the plugin active"
msgstr ""

#: plugin/models.py:199
msgid "Plugin"
msgstr ""

#: plugin/samples/integration/sample.py:42
msgid "Enable PO"
msgstr ""

#: plugin/samples/integration/sample.py:43
msgid "Enable PO functionality in InvenTree interface"
msgstr ""

#: plugin/samples/integration/sample.py:48
msgid "API Key"
msgstr ""

#: plugin/samples/integration/sample.py:49
msgid "Key required for accessing external API"
msgstr ""

#: plugin/samples/integration/sample.py:52
msgid "Numerical"
msgstr ""

#: plugin/samples/integration/sample.py:53
msgid "A numerical setting"
msgstr ""

#: plugin/samples/integration/sample.py:58
msgid "Choice Setting"
msgstr ""

#: plugin/samples/integration/sample.py:59
msgid "A setting with multiple choices"
msgstr ""

#: plugin/serializers.py:50
msgid "Source URL"
msgstr ""

#: plugin/serializers.py:51
msgid "Source for the package - this can be a custom registry or a VCS path"
msgstr ""

#: plugin/serializers.py:56
msgid "Package Name"
msgstr ""

#: plugin/serializers.py:57
msgid "Name for the Plugin Package - can also contain a version indicator"
msgstr ""

#: plugin/serializers.py:60
msgid "Confirm plugin installation"
msgstr ""

#: plugin/serializers.py:61
msgid "This will install this plugin now into the current instance. The instance will go into maintenance."
msgstr ""

#: plugin/serializers.py:76
msgid "Installation not confirmed"
msgstr ""

#: plugin/serializers.py:78
msgid "Either packagename of URL must be provided"
msgstr ""

#: report/api.py:234 report/api.py:278
#, python-brace-format
msgid "Template file '{filename}' is missing or does not exist"
msgstr ""

#: report/models.py:182
msgid "Template name"
msgstr "Şablon adı"

#: report/models.py:188
msgid "Report template file"
msgstr "Rapor şablon dosyası"

#: report/models.py:195
msgid "Report template description"
msgstr "Rapor şablon tanımı"

#: report/models.py:201
msgid "Report revision number (auto-increments)"
msgstr "Revizyon numarası raporla (otomatik artış)"

#: report/models.py:292
msgid "Pattern for generating report filenames"
msgstr ""

#: report/models.py:299
msgid "Report template is enabled"
msgstr "Rapor şablonu etkin"

#: report/models.py:323
msgid "StockItem query filters (comma-separated list of key=value pairs)"
msgstr "Stok kalemi sorgu filtreleri (anahter=değer [key=value] olarak virgülle ayrılmış liste)"

#: report/models.py:331
msgid "Include Installed Tests"
msgstr ""

#: report/models.py:332
msgid "Include test results for stock items installed inside assembled item"
msgstr ""

#: report/models.py:382
msgid "Build Filters"
msgstr ""

#: report/models.py:383
msgid "Build query filters (comma-separated list of key=value pairs"
msgstr ""

#: report/models.py:425
msgid "Part Filters"
msgstr ""

#: report/models.py:426
msgid "Part query filters (comma-separated list of key=value pairs"
msgstr ""

#: report/models.py:460
msgid "Purchase order query filters"
msgstr ""

#: report/models.py:498
msgid "Sales order query filters"
msgstr ""

#: report/models.py:548
msgid "Snippet"
msgstr ""

#: report/models.py:549
msgid "Report snippet file"
msgstr ""

#: report/models.py:553
msgid "Snippet file description"
msgstr ""

#: report/models.py:588
msgid "Asset"
msgstr ""

#: report/models.py:589
msgid "Report asset file"
msgstr ""

#: report/models.py:592
msgid "Asset file description"
msgstr ""

#: report/templates/report/inventree_build_order_base.html:147
msgid "Required For"
msgstr "İçin Gerekli Olan"

#: report/templates/report/inventree_test_report_base.html:21
msgid "Stock Item Test Report"
msgstr ""

#: report/templates/report/inventree_test_report_base.html:79
#: stock/models.py:519 stock/templates/stock/item_base.html:158
#: templates/js/translated/build.js:373 templates/js/translated/build.js:521
#: templates/js/translated/build.js:919 templates/js/translated/build.js:1295
#: templates/js/translated/model_renderers.js:95
#: templates/js/translated/order.js:99 templates/js/translated/order.js:1945
#: templates/js/translated/order.js:2034 templates/js/translated/stock.js:424
msgid "Serial Number"
msgstr "Seri Numara"

#: report/templates/report/inventree_test_report_base.html:88
msgid "Test Results"
msgstr ""

#: report/templates/report/inventree_test_report_base.html:93
#: stock/models.py:1976
msgid "Test"
msgstr ""

#: report/templates/report/inventree_test_report_base.html:94
#: stock/models.py:1982
msgid "Result"
msgstr ""

#: report/templates/report/inventree_test_report_base.html:97
#: templates/InvenTree/settings/plugin.html:50
#: templates/InvenTree/settings/plugin_settings.html:38
#: templates/js/translated/order.js:849 templates/js/translated/stock.js:2649
msgid "Date"
msgstr ""

#: report/templates/report/inventree_test_report_base.html:108
msgid "Pass"
msgstr ""

#: report/templates/report/inventree_test_report_base.html:110
msgid "Fail"
msgstr ""

#: report/templates/report/inventree_test_report_base.html:123
#: stock/templates/stock/stock_sidebar.html:16
msgid "Installed Items"
msgstr ""

#: report/templates/report/inventree_test_report_base.html:137
#: templates/js/translated/stock.js:587 templates/js/translated/stock.js:757
#: templates/js/translated/stock.js:2909
msgid "Serial"
msgstr "Seri No"

#: stock/api.py:501
msgid "Quantity is required"
msgstr ""

#: stock/api.py:508
msgid "Valid part must be supplied"
msgstr ""

<<<<<<< HEAD
#: stock/api.py:535
=======
#: stock/api.py:533
>>>>>>> f9f10088
msgid "Serial numbers cannot be supplied for a non-trackable part"
msgstr ""

#: stock/forms.py:74 stock/forms.py:198 stock/models.py:576
#: stock/templates/stock/item_base.html:195
#: templates/js/translated/stock.js:1833
msgid "Expiry Date"
msgstr ""

#: stock/forms.py:75 stock/forms.py:199
msgid "Expiration date for this stock item"
msgstr "Bu stok kalemi için son kullanma tarihi"

#: stock/forms.py:78
msgid "Enter unique serial numbers (or leave blank)"
msgstr "Benzersiz seri numaraları giriniz (veya boş bırakınız)"

#: stock/forms.py:133
msgid "Destination for serialized stock (by default, will remain in current location)"
msgstr "Seri numaralandırılmış stok için hedef konum(varsayılan olarak, geçerli konumda kalacaktır)"

#: stock/forms.py:135
msgid "Serial numbers"
msgstr "Seri numaraları"

#: stock/forms.py:135
msgid "Unique serial numbers (must match quantity)"
msgstr "Benzersiz seri numaraları (miktar ile eşleşmeli)"

#: stock/forms.py:137 stock/forms.py:171
msgid "Add transaction note (optional)"
msgstr "İşlem notu ekle (isteğe bağlı)"

#: stock/forms.py:169
msgid "Destination location for uninstalled items"
msgstr "Sökülen ögeler için hedef konum"

#: stock/forms.py:173
msgid "Confirm uninstall"
msgstr ""

#: stock/forms.py:173
msgid "Confirm removal of installed stock items"
msgstr "Kurulu stok kalemlerinin kaldırılmasını onayla"

#: stock/models.py:62 stock/models.py:613
#: stock/templates/stock/item_base.html:418
msgid "Owner"
msgstr ""

#: stock/models.py:63 stock/models.py:614
msgid "Select Owner"
msgstr ""

#: stock/models.py:338
msgid "StockItem with this serial number already exists"
msgstr "Bu seri numarasına sahip stok kalemi zaten var"

#: stock/models.py:374
#, python-brace-format
msgid "Part type ('{pf}') must be {pe}"
msgstr ""

#: stock/models.py:384 stock/models.py:393
msgid "Quantity must be 1 for item with a serial number"
msgstr "Seri numarası olan ögenin miktarı bir olmalı"

#: stock/models.py:385
msgid "Serial number cannot be set if quantity greater than 1"
msgstr "Miktar birden büyük ise seri numarası ayarlanamaz"

#: stock/models.py:407
msgid "Item cannot belong to itself"
msgstr ""

#: stock/models.py:413
msgid "Item must have a build reference if is_building=True"
msgstr ""

#: stock/models.py:420
msgid "Build reference does not point to the same part object"
msgstr ""

#: stock/models.py:463
msgid "Parent Stock Item"
msgstr "Üst Stok Kalemi"

#: stock/models.py:472
msgid "Base part"
msgstr ""

#: stock/models.py:480
msgid "Select a matching supplier part for this stock item"
msgstr "Bu stok kalemi için tedarikçi parçası seçin"

#: stock/models.py:486 stock/templates/stock/location.html:16
#: stock/templates/stock/stock_app_base.html:8
msgid "Stock Location"
msgstr "Stok Konumu"

#: stock/models.py:489
msgid "Where is this stock item located?"
msgstr ""

#: stock/models.py:496
msgid "Packaging this stock item is stored in"
msgstr ""

#: stock/models.py:502 stock/templates/stock/item_base.html:300
msgid "Installed In"
msgstr ""

#: stock/models.py:505
msgid "Is this item installed in another item?"
msgstr ""

#: stock/models.py:521
msgid "Serial number for this item"
msgstr "Bu öge için seri numarası"

#: stock/models.py:535
msgid "Batch code for this stock item"
msgstr ""

#: stock/models.py:539
msgid "Stock Quantity"
msgstr ""

#: stock/models.py:548
msgid "Source Build"
msgstr ""

#: stock/models.py:550
msgid "Build for this stock item"
msgstr ""

#: stock/models.py:561
msgid "Source Purchase Order"
msgstr ""

#: stock/models.py:564
msgid "Purchase order for this stock item"
msgstr ""

#: stock/models.py:570
msgid "Destination Sales Order"
msgstr ""

#: stock/models.py:577
msgid "Expiry date for stock item. Stock will be considered expired after this date"
msgstr ""

#: stock/models.py:590
msgid "Delete on deplete"
msgstr ""

#: stock/models.py:590
msgid "Delete this Stock Item when stock is depleted"
msgstr ""

#: stock/models.py:600 stock/templates/stock/item.html:128
msgid "Stock Item Notes"
msgstr ""

#: stock/models.py:609
msgid "Single unit purchase price at time of purchase"
msgstr ""

#: stock/models.py:1096
msgid "Part is not set as trackable"
msgstr ""

#: stock/models.py:1102
msgid "Quantity must be integer"
msgstr ""

#: stock/models.py:1108
#, python-brace-format
msgid "Quantity must not exceed available stock quantity ({n})"
msgstr ""

#: stock/models.py:1111
msgid "Serial numbers must be a list of integers"
msgstr "Seri numaraları tam sayı listesi olmalı"

#: stock/models.py:1114
msgid "Quantity does not match serial numbers"
msgstr "Miktar seri numaları ile eşleşmiyor"

#: stock/models.py:1121
#, python-brace-format
msgid "Serial numbers already exist: {exists}"
msgstr "Seri numaraları zaten mevcut: {exists}"

#: stock/models.py:1192
msgid "Stock item has been assigned to a sales order"
msgstr ""

#: stock/models.py:1195
msgid "Stock item is installed in another item"
msgstr ""

#: stock/models.py:1198
msgid "Stock item contains other items"
msgstr ""

#: stock/models.py:1201
msgid "Stock item has been assigned to a customer"
msgstr ""

#: stock/models.py:1204
msgid "Stock item is currently in production"
msgstr ""

#: stock/models.py:1207
msgid "Serialized stock cannot be merged"
msgstr ""

#: stock/models.py:1214 stock/serializers.py:832
msgid "Duplicate stock items"
msgstr ""

#: stock/models.py:1218
msgid "Stock items must refer to the same part"
msgstr ""

#: stock/models.py:1222
msgid "Stock items must refer to the same supplier part"
msgstr ""

#: stock/models.py:1226
msgid "Stock status codes must match"
msgstr ""

#: stock/models.py:1397
msgid "StockItem cannot be moved as it is not in stock"
msgstr "Stok kalemi stokta olmadığı için taşınamaz"

#: stock/models.py:1896
msgid "Entry notes"
msgstr ""

#: stock/models.py:1953
msgid "Value must be provided for this test"
msgstr ""

#: stock/models.py:1959
msgid "Attachment must be uploaded for this test"
msgstr ""

#: stock/models.py:1977
msgid "Test name"
msgstr ""

#: stock/models.py:1983
msgid "Test result"
msgstr ""

#: stock/models.py:1989
msgid "Test output value"
msgstr ""

#: stock/models.py:1996
msgid "Test result attachment"
msgstr ""

#: stock/models.py:2002
msgid "Test notes"
msgstr ""

#: stock/serializers.py:173
msgid "Purchase price of this stock item"
msgstr ""

#: stock/serializers.py:180
msgid "Purchase currency of this stock item"
msgstr ""

#: stock/serializers.py:294
msgid "Enter number of stock items to serialize"
msgstr ""

#: stock/serializers.py:309
#, python-brace-format
msgid "Quantity must not exceed available stock quantity ({q})"
msgstr ""

#: stock/serializers.py:315
msgid "Enter serial numbers for new items"
msgstr ""

#: stock/serializers.py:326 stock/serializers.py:789 stock/serializers.py:1030
msgid "Destination stock location"
msgstr ""

#: stock/serializers.py:333
msgid "Optional note field"
msgstr ""

#: stock/serializers.py:346
msgid "Serial numbers cannot be assigned to this part"
msgstr ""

#: stock/serializers.py:363 stock/views.py:1108
msgid "Serial numbers already exist"
msgstr "Seri numaraları zaten mevcut"

#: stock/serializers.py:405
msgid "Select stock item to install"
msgstr ""

#: stock/serializers.py:421
msgid "Stock item is unavailable"
msgstr ""

#: stock/serializers.py:428
msgid "Selected part is not in the Bill of Materials"
msgstr ""

#: stock/serializers.py:646
msgid "Part must be salable"
msgstr ""

#: stock/serializers.py:650
msgid "Item is allocated to a sales order"
msgstr ""

#: stock/serializers.py:654
msgid "Item is allocated to a build order"
msgstr ""

#: stock/serializers.py:684
msgid "Customer to assign stock items"
msgstr ""

#: stock/serializers.py:690
msgid "Selected company is not a customer"
msgstr ""

#: stock/serializers.py:698
msgid "Stock assignment notes"
msgstr ""

#: stock/serializers.py:708 stock/serializers.py:938
msgid "A list of stock items must be provided"
msgstr ""

#: stock/serializers.py:796
msgid "Stock merging notes"
msgstr ""

#: stock/serializers.py:801
msgid "Allow mismatched suppliers"
msgstr ""

#: stock/serializers.py:802
msgid "Allow stock items with different supplier parts to be merged"
msgstr ""

#: stock/serializers.py:807
msgid "Allow mismatched status"
msgstr ""

#: stock/serializers.py:808
msgid "Allow stock items with different status codes to be merged"
msgstr ""

#: stock/serializers.py:818
msgid "At least two stock items must be provided"
msgstr ""

#: stock/serializers.py:900
msgid "StockItem primary key value"
msgstr ""

#: stock/serializers.py:928
msgid "Stock transaction notes"
msgstr ""

#: stock/templates/stock/item.html:18
msgid "Stock Tracking Information"
msgstr ""

#: stock/templates/stock/item.html:29
msgid "New Entry"
msgstr ""

#: stock/templates/stock/item.html:48
msgid "Stock Item Allocations"
msgstr ""

#: stock/templates/stock/item.html:64
msgid "Child Stock Items"
msgstr ""

#: stock/templates/stock/item.html:72
msgid "This stock item does not have any child items"
msgstr ""

#: stock/templates/stock/item.html:81
#: stock/templates/stock/stock_sidebar.html:12
msgid "Test Data"
msgstr ""

#: stock/templates/stock/item.html:85 stock/templates/stock/item_base.html:57
msgid "Test Report"
msgstr ""

#: stock/templates/stock/item.html:89
msgid "Delete Test Data"
msgstr ""

#: stock/templates/stock/item.html:93
msgid "Add Test Data"
msgstr ""

#: stock/templates/stock/item.html:150
msgid "Installed Stock Items"
msgstr ""

#: stock/templates/stock/item.html:154 templates/js/translated/stock.js:3018
msgid "Install Stock Item"
msgstr ""

#: stock/templates/stock/item.html:304 templates/js/translated/stock.js:1480
msgid "Add Test Result"
msgstr ""

#: stock/templates/stock/item_base.html:42
#: templates/js/translated/barcode.js:330
#: templates/js/translated/barcode.js:335
msgid "Unlink Barcode"
msgstr ""

#: stock/templates/stock/item_base.html:44
msgid "Link Barcode"
msgstr ""

#: stock/templates/stock/item_base.html:46 templates/stock_table.html:24
msgid "Scan to Location"
msgstr "Konuma Tara"

#: stock/templates/stock/item_base.html:53
msgid "Printing actions"
msgstr "Yazdırma işlemleri"

#: stock/templates/stock/item_base.html:72
msgid "Stock adjustment actions"
msgstr "Stok ayarlama işlemleri"

#: stock/templates/stock/item_base.html:76
#: stock/templates/stock/location.html:51 templates/stock_table.html:50
msgid "Count stock"
msgstr ""

#: stock/templates/stock/item_base.html:79 templates/stock_table.html:48
msgid "Add stock"
msgstr ""

#: stock/templates/stock/item_base.html:82 templates/stock_table.html:49
msgid "Remove stock"
msgstr ""

#: stock/templates/stock/item_base.html:85
msgid "Serialize stock"
msgstr "Stoku seri numarala"

#: stock/templates/stock/item_base.html:89
#: stock/templates/stock/location.html:57
msgid "Transfer stock"
msgstr ""

#: stock/templates/stock/item_base.html:92 templates/stock_table.html:54
msgid "Assign to customer"
msgstr ""

#: stock/templates/stock/item_base.html:95
msgid "Return to stock"
msgstr ""

#: stock/templates/stock/item_base.html:98
msgid "Uninstall stock item"
msgstr ""

#: stock/templates/stock/item_base.html:98
msgid "Uninstall"
msgstr ""

#: stock/templates/stock/item_base.html:102
msgid "Install stock item"
msgstr ""

#: stock/templates/stock/item_base.html:102
msgid "Install"
msgstr ""

#: stock/templates/stock/item_base.html:117
msgid "Convert to variant"
msgstr "Çeşide çevir"

#: stock/templates/stock/item_base.html:120
msgid "Duplicate stock item"
msgstr ""

#: stock/templates/stock/item_base.html:122
msgid "Edit stock item"
msgstr ""

#: stock/templates/stock/item_base.html:125
msgid "Delete stock item"
msgstr ""

#: stock/templates/stock/item_base.html:163
msgid "previous page"
msgstr ""

#: stock/templates/stock/item_base.html:163
msgid "Navigate to previous serial number"
msgstr ""

#: stock/templates/stock/item_base.html:172
msgid "next page"
msgstr ""

#: stock/templates/stock/item_base.html:172
msgid "Navigate to next serial number"
msgstr ""

#: stock/templates/stock/item_base.html:199
#, python-format
msgid "This StockItem expired on %(item.expiry_date)s"
msgstr "Bu stok kaleminin süresi %(item.expiry_date)s tarihinde sona erdi"

#: stock/templates/stock/item_base.html:199
#: templates/js/translated/table_filters.js:252
msgid "Expired"
msgstr ""

#: stock/templates/stock/item_base.html:201
#, python-format
msgid "This StockItem expires on %(item.expiry_date)s"
msgstr "Bu stok kaleminin süresi %(item.expiry_date)s tarihinde sona erecek"

#: stock/templates/stock/item_base.html:201
#: templates/js/translated/table_filters.js:258
msgid "Stale"
msgstr ""

#: stock/templates/stock/item_base.html:208
#: templates/js/translated/stock.js:1846
msgid "Last Updated"
msgstr ""

#: stock/templates/stock/item_base.html:213
msgid "Last Stocktake"
msgstr ""

#: stock/templates/stock/item_base.html:217
msgid "No stocktake performed"
msgstr ""

#: stock/templates/stock/item_base.html:235
msgid "You are not in the list of owners of this item. This stock item cannot be edited."
msgstr ""

#: stock/templates/stock/item_base.html:242
msgid "This stock item is in production and cannot be edited."
msgstr ""

#: stock/templates/stock/item_base.html:243
msgid "Edit the stock item from the build view."
msgstr ""

#: stock/templates/stock/item_base.html:256
msgid "This stock item has not passed all required tests"
msgstr "Stok kalemi tüm gerekli testleri geçmedi"

#: stock/templates/stock/item_base.html:264
msgid "This stock item is allocated to Sales Order"
msgstr ""

#: stock/templates/stock/item_base.html:272
msgid "This stock item is allocated to Build Order"
msgstr ""

#: stock/templates/stock/item_base.html:278
msgid "This stock item is serialized - it has a unique serial number and the quantity cannot be adjusted."
msgstr "Bu stok kalemi seri numaları - Benzersiz bir seri numarasına sahip ve miktarı ayarlanamaz."

#: stock/templates/stock/item_base.html:319
#: templates/js/translated/build.js:1317
msgid "No location set"
msgstr "Konum ayarlanmadı"

#: stock/templates/stock/item_base.html:326
msgid "Barcode Identifier"
msgstr ""

#: stock/templates/stock/item_base.html:368
msgid "Parent Item"
msgstr ""

#: stock/templates/stock/item_base.html:386
msgid "No manufacturer set"
msgstr ""

#: stock/templates/stock/item_base.html:411
msgid "Tests"
msgstr ""

#: stock/templates/stock/item_base.html:492
msgid "Edit Stock Status"
msgstr ""

#: stock/templates/stock/item_delete.html:9
msgid "Are you sure you want to delete this stock item?"
msgstr ""

#: stock/templates/stock/item_delete.html:12
#, python-format
msgid "This will remove <strong>%(qty)s</strong> units of <strong>%(full_name)s</strong> from stock."
msgstr ""

#: stock/templates/stock/item_serialize.html:5
msgid "Create serialized items from this stock item."
msgstr "Bu stok kalemi için seri numaralandırılmış ögeler oluştur."

#: stock/templates/stock/item_serialize.html:7
msgid "Select quantity to serialize, and unique serial numbers."
msgstr "Seri numaralandırılacak miktarı ve benzersiz seri numaralarını seçin."

#: stock/templates/stock/location.html:37
msgid "Check-in Items"
msgstr ""

#: stock/templates/stock/location.html:65
msgid "Location actions"
msgstr "Konum işlemleri"

#: stock/templates/stock/location.html:67
msgid "Edit location"
msgstr "Konumu düzenle"

#: stock/templates/stock/location.html:69
msgid "Delete location"
msgstr "Konumu sil"

#: stock/templates/stock/location.html:79
msgid "Create new stock location"
msgstr "Yeni stok konumu oluştur"

#: stock/templates/stock/location.html:80
msgid "New Location"
msgstr "Yeni Konum"

#: stock/templates/stock/location.html:99
#: stock/templates/stock/location.html:105
msgid "Location Path"
msgstr ""

#: stock/templates/stock/location.html:106
msgid "Top level stock location"
msgstr ""

#: stock/templates/stock/location.html:119
msgid "You are not in the list of owners of this location. This stock location cannot be edited."
msgstr "Bu konumun sahipleri listesinde değilsiniz. Bu stok konumu düzenlenemez."

#: stock/templates/stock/location.html:132
#: stock/templates/stock/location.html:179
#: stock/templates/stock/location_sidebar.html:5
msgid "Sublocations"
msgstr "Alt konumlar"

#: stock/templates/stock/location.html:146 templates/InvenTree/search.html:164
#: templates/stats.html:109 users/models.py:42
msgid "Stock Locations"
msgstr "Stok Konumları"

#: stock/templates/stock/location.html:186 templates/stock_table.html:30
msgid "Printing Actions"
msgstr "Yazdırma İşlemleri"

#: stock/templates/stock/location.html:190 templates/stock_table.html:34
msgid "Print labels"
msgstr "Etiketleri yazdır"

#: stock/templates/stock/location_delete.html:7
msgid "Are you sure you want to delete this stock location?"
msgstr "Bu stok konumunu silmek istediğinizden emin misiniz?"

#: stock/templates/stock/stock_app_base.html:16
msgid "Loading..."
msgstr ""

#: stock/templates/stock/stock_sidebar.html:5
msgid "Stock Tracking"
msgstr ""

#: stock/templates/stock/stock_sidebar.html:20
msgid "Child Items"
msgstr ""

#: stock/templates/stock/stock_uninstall.html:8
msgid "The following stock items will be uninstalled"
msgstr ""

#: stock/templates/stock/stockitem_convert.html:7 stock/views.py:730
msgid "Convert Stock Item"
msgstr "Stok Kalemine Dönüştür"

#: stock/templates/stock/stockitem_convert.html:8
#, python-format
msgid "This stock item is current an instance of <em>%(part)s</em>"
msgstr ""

#: stock/templates/stock/stockitem_convert.html:9
msgid "It can be converted to one of the part variants listed below."
msgstr "Aşağıda listelenen parça çeşitlerinden birine dönüştürülebilir."

#: stock/templates/stock/stockitem_convert.html:14
msgid "This action cannot be easily undone"
msgstr "Bu işlem kolayca geri alınamaz"

#: stock/templates/stock/tracking_delete.html:6
msgid "Are you sure you want to delete this stock tracking entry?"
msgstr ""

#: stock/views.py:162 templates/js/translated/stock.js:140
msgid "Edit Stock Location"
msgstr "Stok konumunu düzenle"

#: stock/views.py:269 stock/views.py:709 stock/views.py:835 stock/views.py:1117
msgid "Owner is required (ownership control is enabled)"
msgstr "Sahip gerekli (sahip kontrolü etkinleştirildi)"

#: stock/views.py:284
msgid "Stock Location QR code"
msgstr "Stok Konumu QR Kodu"

#: stock/views.py:303
msgid "Return to Stock"
msgstr ""

#: stock/views.py:312
msgid "Specify a valid location"
msgstr "Geçerli bir konum belirtiniz"

#: stock/views.py:323
msgid "Stock item returned from customer"
msgstr ""

#: stock/views.py:334
msgid "Delete All Test Data"
msgstr ""

#: stock/views.py:351
msgid "Confirm test data deletion"
msgstr ""

#: stock/views.py:352
msgid "Check the confirmation box"
msgstr "Onay kutusunu işaretleyin"

#: stock/views.py:456
msgid "Stock Item QR Code"
msgstr ""

#: stock/views.py:481
msgid "Uninstall Stock Items"
msgstr ""

#: stock/views.py:578 templates/js/translated/stock.js:1075
msgid "Confirm stock adjustment"
msgstr "Stok ayarlamasını onayla"

#: stock/views.py:589
msgid "Uninstalled stock items"
msgstr ""

#: stock/views.py:611 templates/js/translated/stock.js:333
msgid "Edit Stock Item"
msgstr ""

#: stock/views.py:761
msgid "Create new Stock Location"
msgstr "Yeni Stok konumu oluştur"

#: stock/views.py:862
msgid "Create new Stock Item"
msgstr ""

#: stock/views.py:1004 templates/js/translated/stock.js:313
msgid "Duplicate Stock Item"
msgstr ""

#: stock/views.py:1086
msgid "Quantity cannot be negative"
msgstr ""

#: stock/views.py:1186
msgid "Delete Stock Location"
msgstr "Stok Konumunu Sil"

#: stock/views.py:1199
msgid "Delete Stock Item"
msgstr ""

#: stock/views.py:1210
msgid "Delete Stock Tracking Entry"
msgstr ""

#: stock/views.py:1217
msgid "Edit Stock Tracking Entry"
msgstr ""

#: stock/views.py:1226
msgid "Add Stock Tracking Entry"
msgstr ""

#: templates/403.html:5 templates/403.html:11
msgid "Permission Denied"
msgstr ""

#: templates/403.html:14
msgid "You do not have permission to view this page."
msgstr ""

#: templates/404.html:5 templates/404.html:11
msgid "Page Not Found"
msgstr ""

#: templates/404.html:14
msgid "The requested page does not exist"
msgstr ""

#: templates/500.html:5 templates/500.html:11
msgid "Internal Server Error"
msgstr ""

#: templates/500.html:14
msgid "The InvenTree server raised an internal error"
msgstr ""

#: templates/500.html:15
msgid "Refer to the error log in the admin interface for further details"
msgstr ""

#: templates/503.html:10 templates/503.html:35
msgid "Site is in Maintenance"
msgstr ""

#: templates/503.html:41
msgid "The site is currently in maintenance and should be up again soon!"
msgstr ""

#: templates/InvenTree/index.html:7
msgid "Index"
msgstr ""

#: templates/InvenTree/index.html:88
msgid "Subscribed Parts"
msgstr ""

#: templates/InvenTree/index.html:98
msgid "Subscribed Categories"
msgstr ""

#: templates/InvenTree/index.html:108
msgid "Latest Parts"
msgstr ""

#: templates/InvenTree/index.html:119
msgid "BOM Waiting Validation"
msgstr ""

#: templates/InvenTree/index.html:145
msgid "Recently Updated"
msgstr ""

#: templates/InvenTree/index.html:168
msgid "Depleted Stock"
msgstr ""

#: templates/InvenTree/index.html:191
msgid "Expired Stock"
msgstr ""

#: templates/InvenTree/index.html:202
msgid "Stale Stock"
msgstr ""

#: templates/InvenTree/index.html:224
msgid "Build Orders In Progress"
msgstr ""

#: templates/InvenTree/index.html:235
msgid "Overdue Build Orders"
msgstr ""

#: templates/InvenTree/index.html:255
msgid "Outstanding Purchase Orders"
msgstr ""

#: templates/InvenTree/index.html:266
msgid "Overdue Purchase Orders"
msgstr ""

#: templates/InvenTree/index.html:286
msgid "Outstanding Sales Orders"
msgstr ""

#: templates/InvenTree/index.html:297
msgid "Overdue Sales Orders"
msgstr ""

#: templates/InvenTree/search.html:8
msgid "Search Results"
msgstr ""

#: templates/InvenTree/settings/barcode.html:8
msgid "Barcode Settings"
msgstr ""

#: templates/InvenTree/settings/build.html:8
msgid "Build Order Settings"
msgstr ""

#: templates/InvenTree/settings/category.html:7
msgid "Category Settings"
msgstr "Kategori Ayarları"

#: templates/InvenTree/settings/currencies.html:8
msgid "Currency Settings"
msgstr ""

#: templates/InvenTree/settings/currencies.html:19
msgid "Base Currency"
msgstr ""

#: templates/InvenTree/settings/currencies.html:24
msgid "Exchange Rates"
msgstr ""

#: templates/InvenTree/settings/currencies.html:38
msgid "Last Update"
msgstr ""

#: templates/InvenTree/settings/currencies.html:44
msgid "Never"
msgstr ""

#: templates/InvenTree/settings/currencies.html:49
msgid "Update Now"
msgstr ""

#: templates/InvenTree/settings/global.html:9
msgid "Server Settings"
msgstr ""

#: templates/InvenTree/settings/login.html:9
#: templates/InvenTree/settings/sidebar.html:29
msgid "Login Settings"
msgstr ""

#: templates/InvenTree/settings/login.html:21 templates/account/signup.html:5
msgid "Signup"
msgstr ""

#: templates/InvenTree/settings/mixins/settings.html:5
#: templates/InvenTree/settings/settings.html:12 templates/navbar.html:113
msgid "Settings"
msgstr ""

#: templates/InvenTree/settings/mixins/urls.html:5
msgid "URLs"
msgstr ""

#: templates/InvenTree/settings/mixins/urls.html:8
#, python-format
msgid "The Base-URL for this plugin is <a href=\"/%(base)s\" target=\"_blank\"><strong>%(base)s</strong></a>."
msgstr ""

#: templates/InvenTree/settings/mixins/urls.html:23
msgid "Open in new tab"
msgstr ""

#: templates/InvenTree/settings/part.html:7
msgid "Part Settings"
msgstr ""

#: templates/InvenTree/settings/part.html:44
msgid "Part Import"
msgstr ""

#: templates/InvenTree/settings/part.html:48
msgid "Import Part"
msgstr ""

#: templates/InvenTree/settings/part.html:62
msgid "Part Parameter Templates"
msgstr "Parça Parametre Şablonu"

#: templates/InvenTree/settings/plugin.html:10
msgid "Plugin Settings"
msgstr ""

#: templates/InvenTree/settings/plugin.html:16
msgid "Changing the settings below require you to immediatly restart InvenTree. Do not change this while under active usage."
msgstr ""

#: templates/InvenTree/settings/plugin.html:33
msgid "Plugins"
msgstr ""

#: templates/InvenTree/settings/plugin.html:38
#: templates/js/translated/plugin.js:15
msgid "Install Plugin"
msgstr ""

#: templates/InvenTree/settings/plugin.html:47 templates/navbar.html:111
#: users/models.py:39
msgid "Admin"
msgstr ""

#: templates/InvenTree/settings/plugin.html:49
#: templates/InvenTree/settings/plugin_settings.html:28
msgid "Author"
msgstr ""

#: templates/InvenTree/settings/plugin.html:51
#: templates/InvenTree/settings/plugin_settings.html:43
msgid "Version"
msgstr ""

#: templates/InvenTree/settings/plugin.html:92
msgid "Inactive plugins"
msgstr ""

#: templates/InvenTree/settings/plugin.html:115
msgid "Plugin Error Stack"
msgstr ""

#: templates/InvenTree/settings/plugin.html:124
msgid "Stage"
msgstr ""

#: templates/InvenTree/settings/plugin.html:126
msgid "Message"
msgstr ""

#: templates/InvenTree/settings/plugin_settings.html:10
#, python-format
msgid "Plugin details for %(name)s"
msgstr ""

#: templates/InvenTree/settings/plugin_settings.html:17
msgid "Plugin information"
msgstr ""

#: templates/InvenTree/settings/plugin_settings.html:48
msgid "no version information supplied"
msgstr ""

#: templates/InvenTree/settings/plugin_settings.html:62
msgid "License"
msgstr ""

#: templates/InvenTree/settings/plugin_settings.html:71
msgid "The code information is pulled from the latest git commit for this plugin. It might not reflect official version numbers or information but the actual code running."
msgstr ""

#: templates/InvenTree/settings/plugin_settings.html:77
msgid "Package information"
msgstr ""

#: templates/InvenTree/settings/plugin_settings.html:83
msgid "Installation method"
msgstr ""

#: templates/InvenTree/settings/plugin_settings.html:86
msgid "This plugin was installed as a package"
msgstr ""

#: templates/InvenTree/settings/plugin_settings.html:88
msgid "This plugin was found in a local InvenTree path"
msgstr ""

#: templates/InvenTree/settings/plugin_settings.html:94
msgid "Installation path"
msgstr ""

#: templates/InvenTree/settings/plugin_settings.html:100
msgid "Commit Author"
msgstr ""

#: templates/InvenTree/settings/plugin_settings.html:104
#: templates/about.html:47
msgid "Commit Date"
msgstr "Commit Tarihi"

#: templates/InvenTree/settings/plugin_settings.html:108
#: templates/about.html:40
msgid "Commit Hash"
msgstr "Commit Hash Değeri"

#: templates/InvenTree/settings/plugin_settings.html:112
msgid "Commit Message"
msgstr ""

#: templates/InvenTree/settings/plugin_settings.html:117
msgid "Sign Status"
msgstr ""

#: templates/InvenTree/settings/plugin_settings.html:122
msgid "Sign Key"
msgstr ""

#: templates/InvenTree/settings/po.html:7
msgid "Purchase Order Settings"
msgstr ""

#: templates/InvenTree/settings/report.html:8
#: templates/InvenTree/settings/user_reports.html:9
msgid "Report Settings"
msgstr ""

#: templates/InvenTree/settings/setting.html:33
msgid "No value set"
msgstr ""

#: templates/InvenTree/settings/setting.html:38
msgid "Edit setting"
msgstr ""

#: templates/InvenTree/settings/settings.html:115
msgid "Edit Plugin Setting"
msgstr ""

#: templates/InvenTree/settings/settings.html:117
msgid "Edit Global Setting"
msgstr ""

#: templates/InvenTree/settings/settings.html:119
msgid "Edit User Setting"
msgstr ""

#: templates/InvenTree/settings/settings.html:208
msgid "No category parameter templates found"
msgstr "Kategori parametre şablonu bulunamadı"

#: templates/InvenTree/settings/settings.html:230
#: templates/InvenTree/settings/settings.html:329
msgid "Edit Template"
msgstr "Şablonu Düzenle"

#: templates/InvenTree/settings/settings.html:231
#: templates/InvenTree/settings/settings.html:330
msgid "Delete Template"
msgstr "Şablonu Sil"

#: templates/InvenTree/settings/settings.html:309
msgid "No part parameter templates found"
msgstr "Parça parametre şablonu bulunamadı"

#: templates/InvenTree/settings/settings.html:313
msgid "ID"
msgstr ""

#: templates/InvenTree/settings/sidebar.html:6
#: templates/InvenTree/settings/user_settings.html:9
msgid "User Settings"
msgstr ""

#: templates/InvenTree/settings/sidebar.html:9
#: templates/InvenTree/settings/user.html:12
msgid "Account Settings"
msgstr ""

#: templates/InvenTree/settings/sidebar.html:11
#: templates/InvenTree/settings/user_display.html:9
msgid "Display Settings"
msgstr ""

#: templates/InvenTree/settings/sidebar.html:13
msgid "Home Page"
msgstr ""

#: templates/InvenTree/settings/sidebar.html:15
#: templates/InvenTree/settings/user_search.html:9
msgid "Search Settings"
msgstr "Arama Ayarları"

#: templates/InvenTree/settings/sidebar.html:17
msgid "Label Printing"
msgstr ""

#: templates/InvenTree/settings/sidebar.html:19
#: templates/InvenTree/settings/sidebar.html:35
msgid "Reporting"
msgstr ""

#: templates/InvenTree/settings/sidebar.html:24
msgid "Global Settings"
msgstr ""

#: templates/InvenTree/settings/sidebar.html:27
msgid "Server Configuration"
msgstr ""

#: templates/InvenTree/settings/sidebar.html:33
msgid "Currencies"
msgstr ""

#: templates/InvenTree/settings/sidebar.html:39
msgid "Categories"
msgstr ""

#: templates/InvenTree/settings/so.html:7
msgid "Sales Order Settings"
msgstr ""

#: templates/InvenTree/settings/stock.html:7
msgid "Stock Settings"
msgstr ""

#: templates/InvenTree/settings/user.html:18
#: templates/account/password_reset_from_key.html:4
#: templates/account/password_reset_from_key.html:7
msgid "Change Password"
msgstr ""

#: templates/InvenTree/settings/user.html:22
#: templates/js/translated/helpers.js:26
msgid "Edit"
msgstr ""

#: templates/InvenTree/settings/user.html:32
msgid "Username"
msgstr ""

#: templates/InvenTree/settings/user.html:36
msgid "First Name"
msgstr ""

#: templates/InvenTree/settings/user.html:40
msgid "Last Name"
msgstr ""

#: templates/InvenTree/settings/user.html:54
msgid "The following email addresses are associated with your account:"
msgstr ""

#: templates/InvenTree/settings/user.html:75
msgid "Verified"
msgstr ""

#: templates/InvenTree/settings/user.html:77
msgid "Unverified"
msgstr ""

#: templates/InvenTree/settings/user.html:79
msgid "Primary"
msgstr ""

#: templates/InvenTree/settings/user.html:85
msgid "Make Primary"
msgstr ""

#: templates/InvenTree/settings/user.html:86
msgid "Re-send Verification"
msgstr ""

#: templates/InvenTree/settings/user.html:87
#: templates/InvenTree/settings/user.html:149
msgid "Remove"
msgstr ""

#: templates/InvenTree/settings/user.html:95
#: templates/InvenTree/settings/user.html:201
msgid "Warning:"
msgstr ""

#: templates/InvenTree/settings/user.html:96
msgid "You currently do not have any email address set up. You should really add an email address so you can receive notifications, reset your password, etc."
msgstr ""

#: templates/InvenTree/settings/user.html:104
msgid "Add Email Address"
msgstr ""

#: templates/InvenTree/settings/user.html:109
msgid "Add Email"
msgstr ""

#: templates/InvenTree/settings/user.html:117
msgid "Social Accounts"
msgstr ""

#: templates/InvenTree/settings/user.html:122
msgid "You can sign in to your account using any of the following third party accounts:"
msgstr ""

#: templates/InvenTree/settings/user.html:157
msgid "You currently have no social network accounts connected to this account."
msgstr ""

#: templates/InvenTree/settings/user.html:162
msgid "Add a 3rd Party Account"
msgstr ""

#: templates/InvenTree/settings/user.html:172
msgid "Multifactor"
msgstr ""

#: templates/InvenTree/settings/user.html:177
msgid "You have these factors available:"
msgstr ""

#: templates/InvenTree/settings/user.html:187
msgid "TOTP"
msgstr ""

#: templates/InvenTree/settings/user.html:193
msgid "Static"
msgstr ""

#: templates/InvenTree/settings/user.html:202
msgid "You currently do not have any factors set up."
msgstr ""

#: templates/InvenTree/settings/user.html:209
msgid "Change factors"
msgstr ""

#: templates/InvenTree/settings/user.html:210
msgid "Setup multifactor"
msgstr ""

#: templates/InvenTree/settings/user.html:212
msgid "Remove multifactor"
msgstr ""

#: templates/InvenTree/settings/user.html:220
msgid "Active Sessions"
msgstr ""

#: templates/InvenTree/settings/user.html:226
msgid "Log out active sessions (except this one)"
msgstr ""

#: templates/InvenTree/settings/user.html:227
msgid "Log Out Active Sessions"
msgstr ""

#: templates/InvenTree/settings/user.html:236
msgid "<em>unknown on unknown</em>"
msgstr ""

#: templates/InvenTree/settings/user.html:237
msgid "<em>unknown</em>"
msgstr ""

#: templates/InvenTree/settings/user.html:241
msgid "IP Address"
msgstr ""

#: templates/InvenTree/settings/user.html:242
msgid "Device"
msgstr ""

#: templates/InvenTree/settings/user.html:243
msgid "Last Activity"
msgstr ""

#: templates/InvenTree/settings/user.html:252
#, python-format
msgid "%(time)s ago (this session)"
msgstr ""

#: templates/InvenTree/settings/user.html:254
#, python-format
msgid "%(time)s ago"
msgstr ""

#: templates/InvenTree/settings/user.html:266
msgid "Do you really want to remove the selected email address?"
msgstr ""

#: templates/InvenTree/settings/user_display.html:25
msgid "Theme Settings"
msgstr "Tema Ayarları"

#: templates/InvenTree/settings/user_display.html:35
msgid "Select theme"
msgstr ""

#: templates/InvenTree/settings/user_display.html:46
msgid "Set Theme"
msgstr "Tema Seç"

#: templates/InvenTree/settings/user_display.html:54
msgid "Language Settings"
msgstr "Dil Ayarları"

#: templates/InvenTree/settings/user_display.html:63
msgid "Select language"
msgstr ""

#: templates/InvenTree/settings/user_display.html:79
#, python-format
msgid "%(lang_translated)s%% translated"
msgstr ""

#: templates/InvenTree/settings/user_display.html:81
msgid "No translations available"
msgstr ""

#: templates/InvenTree/settings/user_display.html:88
msgid "Set Language"
msgstr "Dili Ayarla"

#: templates/InvenTree/settings/user_display.html:91
msgid "Some languages are not complete"
msgstr ""

#: templates/InvenTree/settings/user_display.html:93
msgid "Show only sufficent"
msgstr ""

#: templates/InvenTree/settings/user_display.html:95
msgid "and hidden."
msgstr ""

#: templates/InvenTree/settings/user_display.html:95
msgid "Show them too"
msgstr ""

#: templates/InvenTree/settings/user_display.html:101
msgid "Help the translation efforts!"
msgstr ""

#: templates/InvenTree/settings/user_display.html:102
#, python-format
msgid "Native language translation of the InvenTree web application is <a href=\"%(link)s\">community contributed via crowdin</a>. Contributions are welcomed and encouraged."
msgstr ""

#: templates/InvenTree/settings/user_homepage.html:9
msgid "Home Page Settings"
msgstr "Ana Sayfa Ayarları"

#: templates/InvenTree/settings/user_labels.html:9
msgid "Label Settings"
msgstr ""

#: templates/about.html:10
msgid "InvenTree Version Information"
msgstr "InvenTree Sürüm Bilgisi"

#: templates/about.html:11 templates/about.html:105
#: templates/js/translated/bom.js:132 templates/js/translated/bom.js:620
#: templates/js/translated/modals.js:53 templates/js/translated/modals.js:584
#: templates/js/translated/modals.js:678 templates/js/translated/modals.js:986
#: templates/modals.html:15 templates/modals.html:27 templates/modals.html:39
#: templates/modals.html:50
msgid "Close"
msgstr "Kapat"

#: templates/about.html:20
msgid "InvenTree Version"
msgstr "InvenTree Sürümü"

#: templates/about.html:25
msgid "Development Version"
msgstr ""

#: templates/about.html:28
msgid "Up to Date"
msgstr "Güncel"

#: templates/about.html:30
msgid "Update Available"
msgstr "Güncelleme Mevcut"

#: templates/about.html:53
msgid "InvenTree Documentation"
msgstr ""

#: templates/about.html:58
msgid "API Version"
msgstr "API Sürümü"

#: templates/about.html:63
msgid "Python Version"
msgstr "Python Sürümü"

#: templates/about.html:68
msgid "Django Version"
msgstr "Django Sürümü"

#: templates/about.html:73
msgid "View Code on GitHub"
msgstr ""

#: templates/about.html:78
msgid "Credits"
msgstr "Katkıda Bulunanlar"

#: templates/about.html:83
msgid "Mobile App"
msgstr "Mobil Uygulama"

#: templates/about.html:88
msgid "Submit Bug Report"
msgstr "Hata Raporu Gönder"

#: templates/about.html:95 templates/clip.html:4
msgid "copy to clipboard"
msgstr "panoya kopyala"

#: templates/about.html:95
msgid "copy version information"
msgstr "sürüm bilgisini kopyala"

#: templates/account/email_confirm.html:6
#: templates/account/email_confirm.html:10
msgid "Confirm Email Address"
msgstr ""

#: templates/account/email_confirm.html:16
#, python-format
msgid "Please confirm that <a href=\"mailto:%(email)s\">%(email)s</a> is an email address for user %(user_display)s."
msgstr ""

#: templates/account/email_confirm.html:27
#, python-format
msgid "This email confirmation link expired or is invalid. Please <a href=\"%(email_url)s\">issue a new email confirmation request</a>."
msgstr ""

#: templates/account/login.html:6 templates/account/login.html:16
#: templates/account/login.html:39
msgid "Sign In"
msgstr ""

#: templates/account/login.html:21
#, python-format
msgid "Please sign in with one\n"
"of your existing third party accounts or  <a class=\"btn btn-primary btn-small\" href=\"%(signup_url)s\">sign up</a>\n"
"for a account and sign in below:"
msgstr ""

#: templates/account/login.html:25
#, python-format
msgid "If you have not created an account yet, then please\n"
"<a href=\"%(signup_url)s\">sign up</a> first."
msgstr ""

#: templates/account/login.html:42
msgid "Forgot Password?"
msgstr ""

#: templates/account/login.html:47
msgid "InvenTree demo instance"
msgstr ""

#: templates/account/login.html:47
msgid "Click here for login details"
msgstr ""

#: templates/account/login.html:55
msgid "or use SSO"
msgstr ""

#: templates/account/logout.html:5 templates/account/logout.html:8
#: templates/account/logout.html:20
msgid "Sign Out"
msgstr ""

#: templates/account/logout.html:10
msgid "Are you sure you want to sign out?"
msgstr ""

#: templates/account/logout.html:19
msgid "Back to Site"
msgstr ""

#: templates/account/password_reset.html:5
#: templates/account/password_reset.html:12
msgid "Password Reset"
msgstr ""

#: templates/account/password_reset.html:18
msgid "Forgotten your password? Enter your email address below, and we'll send you an email allowing you to reset it."
msgstr ""

#: templates/account/password_reset.html:23
msgid "Reset My Password"
msgstr ""

#: templates/account/password_reset.html:27 templates/account/signup.html:36
msgid "This function is currently disabled. Please contact an administrator."
msgstr ""

#: templates/account/password_reset_from_key.html:7
msgid "Bad Token"
msgstr ""

#: templates/account/password_reset_from_key.html:11
#, python-format
msgid "The password reset link was invalid, possibly because it has already been used.  Please request a <a href=\"%(passwd_reset_url)s\">new password reset</a>."
msgstr ""

#: templates/account/password_reset_from_key.html:18
msgid "Change password"
msgstr ""

#: templates/account/password_reset_from_key.html:22
msgid "Your password is now changed."
msgstr ""

#: templates/account/signup.html:11 templates/account/signup.html:22
msgid "Sign Up"
msgstr ""

#: templates/account/signup.html:13
#, python-format
msgid "Already have an account? Then please <a href=\"%(login_url)s\">sign in</a>."
msgstr ""

#: templates/account/signup.html:27
msgid "Or use a SSO-provider for signup"
msgstr ""

#: templates/admin_button.html:2
msgid "View in administration panel"
msgstr ""

#: templates/allauth_2fa/authenticate.html:5
msgid "Two-Factor Authentication"
msgstr ""

#: templates/allauth_2fa/authenticate.html:12
msgid "Authenticate"
msgstr ""

#: templates/allauth_2fa/backup_tokens.html:6
msgid "Two-Factor Authentication Backup Tokens"
msgstr ""

#: templates/allauth_2fa/backup_tokens.html:17
msgid "Backup tokens have been generated, but are not revealed here for security reasons. Press the button below to generate new ones."
msgstr ""

#: templates/allauth_2fa/backup_tokens.html:20
msgid "No tokens. Press the button below to generate some."
msgstr ""

#: templates/allauth_2fa/backup_tokens.html:27
msgid "Generate backup tokens"
msgstr ""

#: templates/allauth_2fa/backup_tokens.html:31
#: templates/allauth_2fa/setup.html:40
<<<<<<< HEAD
msgid "back to settings"
=======
msgid "Back to settings"
>>>>>>> f9f10088
msgstr ""

#: templates/allauth_2fa/remove.html:6
msgid "Disable Two-Factor Authentication"
msgstr ""

#: templates/allauth_2fa/remove.html:9
msgid "Are you sure?"
msgstr ""

#: templates/allauth_2fa/remove.html:14
msgid "Disable Two-Factor"
msgstr ""

#: templates/allauth_2fa/setup.html:6
msgid "Setup Two-Factor Authentication"
msgstr ""

#: templates/allauth_2fa/setup.html:10
msgid "Step 1"
msgstr ""

#: templates/allauth_2fa/setup.html:14
msgid "Scan the QR code below with a token generator of your choice (for instance Google Authenticator)."
msgstr ""

#: templates/allauth_2fa/setup.html:23
msgid "Step 2"
msgstr ""

#: templates/allauth_2fa/setup.html:27
msgid "Input a token generated by the app:"
msgstr ""

#: templates/allauth_2fa/setup.html:35
msgid "Verify"
msgstr ""

#: templates/attachment_button.html:4 templates/js/translated/attachment.js:54
msgid "Add Link"
msgstr ""

#: templates/attachment_button.html:7 templates/js/translated/attachment.js:36
msgid "Add Attachment"
msgstr "Dosya Ekle"

#: templates/base.html:97
msgid "Server Restart Required"
msgstr ""

#: templates/base.html:100
msgid "A configuration option has been changed which requires a server restart"
msgstr ""

#: templates/base.html:100
msgid "Contact your system administrator for further information"
msgstr ""

#: templates/email/build_order_required_stock.html:7
msgid "Stock is required for the following build order"
msgstr ""

#: templates/email/build_order_required_stock.html:8
#, python-format
msgid "Build order %(build)s - building %(quantity)s x %(part)s"
msgstr ""

#: templates/email/build_order_required_stock.html:10
msgid "Click on the following link to view this build order"
msgstr ""

#: templates/email/build_order_required_stock.html:14
msgid "The following parts are low on required stock"
msgstr ""

#: templates/email/build_order_required_stock.html:18
#: templates/js/translated/bom.js:1335
msgid "Required Quantity"
msgstr ""

#: templates/email/build_order_required_stock.html:19
#: templates/email/low_stock_notification.html:18
#: templates/js/translated/bom.js:804 templates/js/translated/build.js:1411
#: templates/js/translated/build.js:2048
#: templates/js/translated/table_filters.js:178
msgid "Available"
msgstr "Mevcut"

#: templates/email/build_order_required_stock.html:38
#: templates/email/low_stock_notification.html:31
msgid "You are receiving this email because you are subscribed to notifications for this part "
msgstr ""

#: templates/email/email.html:35
msgid "InvenTree version"
msgstr ""

#: templates/email/low_stock_notification.html:7
#, python-format
msgid " The available stock for %(part)s has fallen below the configured minimum level"
msgstr ""

#: templates/email/low_stock_notification.html:9
msgid "Click on the following link to view this part"
msgstr ""

#: templates/email/low_stock_notification.html:19
msgid "Minimum Quantity"
msgstr ""

#: templates/image_download.html:8
msgid "Specify URL for downloading image"
msgstr ""

#: templates/image_download.html:11
msgid "Must be a valid image URL"
msgstr ""

#: templates/image_download.html:12
msgid "Remote server must be accessible"
msgstr ""

#: templates/image_download.html:13
msgid "Remote image must not exceed maximum allowable file size"
msgstr ""

#: templates/js/translated/api.js:185 templates/js/translated/modals.js:1056
msgid "No Response"
msgstr "Cevap Yok"

#: templates/js/translated/api.js:186 templates/js/translated/modals.js:1057
msgid "No response from the InvenTree server"
msgstr ""

#: templates/js/translated/api.js:192
msgid "Error 400: Bad request"
msgstr ""

#: templates/js/translated/api.js:193
msgid "API request returned error code 400"
msgstr ""

#: templates/js/translated/api.js:197 templates/js/translated/modals.js:1066
msgid "Error 401: Not Authenticated"
msgstr ""

#: templates/js/translated/api.js:198 templates/js/translated/modals.js:1067
msgid "Authentication credentials not supplied"
msgstr ""

#: templates/js/translated/api.js:202 templates/js/translated/modals.js:1071
msgid "Error 403: Permission Denied"
msgstr ""

#: templates/js/translated/api.js:203 templates/js/translated/modals.js:1072
msgid "You do not have the required permissions to access this function"
msgstr "Bu fonksiyona erişmek için gerekli izinlere sahip değilsiniz"

#: templates/js/translated/api.js:207 templates/js/translated/modals.js:1076
msgid "Error 404: Resource Not Found"
msgstr ""

#: templates/js/translated/api.js:208 templates/js/translated/modals.js:1077
msgid "The requested resource could not be located on the server"
msgstr ""

#: templates/js/translated/api.js:212
msgid "Error 405: Method Not Allowed"
msgstr ""

#: templates/js/translated/api.js:213
msgid "HTTP method not allowed at URL"
msgstr ""

#: templates/js/translated/api.js:217 templates/js/translated/modals.js:1081
msgid "Error 408: Timeout"
msgstr ""

#: templates/js/translated/api.js:218 templates/js/translated/modals.js:1082
msgid "Connection timeout while requesting data from server"
msgstr ""

#: templates/js/translated/api.js:221
msgid "Unhandled Error Code"
msgstr ""

#: templates/js/translated/api.js:222
msgid "Error code"
msgstr ""

#: templates/js/translated/attachment.js:78
msgid "No attachments found"
msgstr ""

#: templates/js/translated/attachment.js:100
msgid "Edit Attachment"
msgstr "Ek Düzenle"

#: templates/js/translated/attachment.js:110
msgid "Confirm Delete"
msgstr ""

#: templates/js/translated/attachment.js:111
msgid "Delete Attachment"
msgstr "Eki Sil"

#: templates/js/translated/attachment.js:167
msgid "Upload Date"
msgstr ""

#: templates/js/translated/attachment.js:180
msgid "Edit attachment"
msgstr ""

#: templates/js/translated/attachment.js:187
msgid "Delete attachment"
msgstr ""

#: templates/js/translated/barcode.js:29
msgid "Scan barcode data here using wedge scanner"
msgstr ""

#: templates/js/translated/barcode.js:31
msgid "Enter barcode data"
msgstr ""

#: templates/js/translated/barcode.js:35
msgid "Barcode"
msgstr ""

#: templates/js/translated/barcode.js:53
msgid "Enter optional notes for stock transfer"
msgstr ""

#: templates/js/translated/barcode.js:54
msgid "Enter notes"
msgstr ""

#: templates/js/translated/barcode.js:92
msgid "Server error"
msgstr ""

#: templates/js/translated/barcode.js:113
msgid "Unknown response from server"
msgstr ""

#: templates/js/translated/barcode.js:140
#: templates/js/translated/modals.js:1046
msgid "Invalid server response"
msgstr ""

#: templates/js/translated/barcode.js:233
msgid "Scan barcode data below"
msgstr ""

#: templates/js/translated/barcode.js:280 templates/navbar.html:94
msgid "Scan Barcode"
msgstr ""

#: templates/js/translated/barcode.js:291
msgid "No URL in response"
msgstr ""

#: templates/js/translated/barcode.js:309
msgid "Link Barcode to Stock Item"
msgstr ""

#: templates/js/translated/barcode.js:332
msgid "This will remove the association between this stock item and the barcode"
msgstr ""

#: templates/js/translated/barcode.js:338
msgid "Unlink"
msgstr ""

#: templates/js/translated/barcode.js:397 templates/js/translated/stock.js:1027
msgid "Remove stock item"
msgstr ""

#: templates/js/translated/barcode.js:439
msgid "Check Stock Items into Location"
msgstr "Stok Kalemlerini bu konuma kaydet"

#: templates/js/translated/barcode.js:443
#: templates/js/translated/barcode.js:573
msgid "Check In"
msgstr ""

#: templates/js/translated/barcode.js:485
#: templates/js/translated/barcode.js:612
msgid "Error transferring stock"
msgstr ""

#: templates/js/translated/barcode.js:507
msgid "Stock Item already scanned"
msgstr ""

#: templates/js/translated/barcode.js:511
msgid "Stock Item already in this location"
msgstr "Stok kalemi zaten bu konumda"

#: templates/js/translated/barcode.js:518
msgid "Added stock item"
msgstr ""

#: templates/js/translated/barcode.js:525
msgid "Barcode does not match Stock Item"
msgstr ""

#: templates/js/translated/barcode.js:568
msgid "Check Into Location"
msgstr "Konuma Kaydet"

#: templates/js/translated/barcode.js:633
msgid "Barcode does not match a valid location"
msgstr "Barkod geçerli bir konumla eşleşmiyor"

#: templates/js/translated/bom.js:75
msgid "Display row data"
msgstr ""

#: templates/js/translated/bom.js:131
msgid "Row Data"
msgstr ""

#: templates/js/translated/bom.js:249
msgid "Download BOM Template"
msgstr ""

#: templates/js/translated/bom.js:252 templates/js/translated/bom.js:286
#: templates/js/translated/order.js:369 templates/js/translated/stock.js:519
msgid "Format"
msgstr ""

#: templates/js/translated/bom.js:253 templates/js/translated/bom.js:287
#: templates/js/translated/order.js:370 templates/js/translated/stock.js:520
msgid "Select file format"
msgstr ""

#: templates/js/translated/bom.js:294
msgid "Cascading"
msgstr ""

#: templates/js/translated/bom.js:295
msgid "Download cascading / multi-level BOM"
msgstr ""

#: templates/js/translated/bom.js:300
msgid "Levels"
msgstr "Seviyeler"

#: templates/js/translated/bom.js:301
msgid "Select maximum number of BOM levels to export (0 = all levels)"
msgstr ""

#: templates/js/translated/bom.js:307
msgid "Include Parameter Data"
msgstr ""

#: templates/js/translated/bom.js:308
msgid "Include part  parameter data in exported BOM"
msgstr ""

#: templates/js/translated/bom.js:313
msgid "Include Stock Data"
msgstr ""

#: templates/js/translated/bom.js:314
msgid "Include part stock data in exported BOM"
msgstr ""

#: templates/js/translated/bom.js:319
msgid "Include Manufacturer Data"
msgstr ""

#: templates/js/translated/bom.js:320
msgid "Include part manufacturer data in exported BOM"
msgstr ""

#: templates/js/translated/bom.js:325
msgid "Include Supplier Data"
msgstr ""

#: templates/js/translated/bom.js:326
msgid "Include part supplier data in exported BOM"
msgstr "Dışa aktarılan malzeme listesine parça tedarikçisi verilerini dahil edin"

#: templates/js/translated/bom.js:509
msgid "Remove substitute part"
msgstr ""

#: templates/js/translated/bom.js:565
msgid "Select and add a new substitute part using the input below"
msgstr ""

#: templates/js/translated/bom.js:576
msgid "Are you sure you wish to remove this substitute part link?"
msgstr ""

#: templates/js/translated/bom.js:582
msgid "Remove Substitute Part"
msgstr ""

#: templates/js/translated/bom.js:621
msgid "Add Substitute"
msgstr ""

#: templates/js/translated/bom.js:622
msgid "Edit BOM Item Substitutes"
msgstr ""

#: templates/js/translated/bom.js:741
msgid "Substitutes Available"
msgstr ""

#: templates/js/translated/bom.js:745 templates/js/translated/build.js:1393
msgid "Variant stock allowed"
msgstr ""

#: templates/js/translated/bom.js:750
msgid "Open subassembly"
msgstr ""

#: templates/js/translated/bom.js:822
msgid "Substitutes"
msgstr ""

#: templates/js/translated/bom.js:837
msgid "Purchase Price Range"
msgstr ""

#: templates/js/translated/bom.js:844
msgid "Purchase Price Average"
msgstr ""

#: templates/js/translated/bom.js:893 templates/js/translated/bom.js:982
msgid "View BOM"
msgstr ""

#: templates/js/translated/bom.js:953
msgid "Validate BOM Item"
msgstr ""

#: templates/js/translated/bom.js:955
msgid "This line has been validated"
msgstr ""

#: templates/js/translated/bom.js:957
msgid "Edit substitute parts"
msgstr ""

#: templates/js/translated/bom.js:959 templates/js/translated/bom.js:1138
msgid "Edit BOM Item"
msgstr ""

#: templates/js/translated/bom.js:961 templates/js/translated/bom.js:1121
msgid "Delete BOM Item"
msgstr ""

#: templates/js/translated/bom.js:1060 templates/js/translated/build.js:1137
msgid "No BOM items found"
msgstr ""

#: templates/js/translated/bom.js:1116
msgid "Are you sure you want to delete this BOM item?"
msgstr ""

#: templates/js/translated/bom.js:1318 templates/js/translated/build.js:1377
msgid "Required Part"
msgstr "Gerekli Parça"

#: templates/js/translated/bom.js:1340
msgid "Inherited from parent BOM"
msgstr ""

#: templates/js/translated/build.js:85
msgid "Edit Build Order"
msgstr ""

#: templates/js/translated/build.js:119
msgid "Create Build Order"
msgstr ""

#: templates/js/translated/build.js:140
msgid "Build order is ready to be completed"
msgstr ""

#: templates/js/translated/build.js:145
msgid "Build Order is incomplete"
msgstr "Yapım işi emri eksik"

#: templates/js/translated/build.js:173
msgid "Complete Build Order"
msgstr "Tamamlanmış Yapım İşi Emri"

#: templates/js/translated/build.js:214 templates/js/translated/stock.js:93
#: templates/js/translated/stock.js:182
msgid "Next available serial number"
msgstr ""

#: templates/js/translated/build.js:216 templates/js/translated/stock.js:95
#: templates/js/translated/stock.js:184
msgid "Latest serial number"
msgstr ""

#: templates/js/translated/build.js:225
msgid "The Bill of Materials contains trackable parts"
msgstr "Bu Malzeme Listesi takip edilebilir parçalar içeriyor"

#: templates/js/translated/build.js:226
msgid "Build outputs must be generated individually"
msgstr ""

#: templates/js/translated/build.js:234
msgid "Trackable parts can have serial numbers specified"
msgstr "Takip edilebilir parçaların seri numaraları belirtilmiş olmalı"

#: templates/js/translated/build.js:235
msgid "Enter serial numbers to generate multiple single build outputs"
msgstr "Birden çok tek yapım işi çıktısı oluşturmak için seri numaraları girin"

#: templates/js/translated/build.js:242
msgid "Create Build Output"
msgstr "Yapım İşi Çıktısı Oluştur"

#: templates/js/translated/build.js:273
msgid "Allocate stock items to this build output"
msgstr ""

#: templates/js/translated/build.js:284
msgid "Unallocate stock from build output"
msgstr ""

#: templates/js/translated/build.js:293
msgid "Complete build output"
msgstr ""

#: templates/js/translated/build.js:301
msgid "Delete build output"
msgstr ""

#: templates/js/translated/build.js:324
msgid "Are you sure you wish to unallocate stock items from this build?"
msgstr ""

#: templates/js/translated/build.js:342
msgid "Unallocate Stock Items"
msgstr ""

#: templates/js/translated/build.js:360 templates/js/translated/build.js:508
msgid "Select Build Outputs"
msgstr ""

#: templates/js/translated/build.js:361 templates/js/translated/build.js:509
msgid "At least one build output must be selected"
msgstr ""

#: templates/js/translated/build.js:415 templates/js/translated/build.js:563
msgid "Output"
msgstr ""

#: templates/js/translated/build.js:431
msgid "Complete Build Outputs"
msgstr ""

#: templates/js/translated/build.js:576
msgid "Delete Build Outputs"
msgstr ""

#: templates/js/translated/build.js:665
msgid "No build order allocations found"
msgstr ""

#: templates/js/translated/build.js:703 templates/js/translated/order.js:1848
msgid "Location not specified"
msgstr ""

#: templates/js/translated/build.js:885
msgid "No active build outputs found"
msgstr ""

#: templates/js/translated/build.js:1334 templates/js/translated/build.js:2059
#: templates/js/translated/order.js:1982
msgid "Edit stock allocation"
msgstr "Stok tahsisini düzenle"

#: templates/js/translated/build.js:1336 templates/js/translated/build.js:2060
#: templates/js/translated/order.js:1983
msgid "Delete stock allocation"
msgstr "Stok tahsisini sil"

#: templates/js/translated/build.js:1354
msgid "Edit Allocation"
msgstr ""

#: templates/js/translated/build.js:1364
msgid "Remove Allocation"
msgstr ""

#: templates/js/translated/build.js:1389
msgid "Substitute parts available"
msgstr ""

#: templates/js/translated/build.js:1406
msgid "Quantity Per"
msgstr ""

#: templates/js/translated/build.js:1416 templates/js/translated/build.js:1656
#: templates/js/translated/build.js:2055 templates/js/translated/order.js:2227
msgid "Allocated"
msgstr ""

#: templates/js/translated/build.js:1472 templates/js/translated/order.js:2307
msgid "Build stock"
msgstr ""

#: templates/js/translated/build.js:1476 templates/stock_table.html:53
msgid "Order stock"
msgstr ""

#: templates/js/translated/build.js:1479 templates/js/translated/order.js:2300
msgid "Allocate stock"
msgstr ""

#: templates/js/translated/build.js:1558 templates/js/translated/order.js:1499
msgid "Specify stock allocation quantity"
msgstr ""

#: templates/js/translated/build.js:1629 templates/js/translated/label.js:134
#: templates/js/translated/order.js:1550 templates/js/translated/report.js:225
msgid "Select Parts"
msgstr "Parçaları Seçin"

#: templates/js/translated/build.js:1630 templates/js/translated/order.js:1551
msgid "You must select at least one part to allocate"
msgstr ""

#: templates/js/translated/build.js:1644 templates/js/translated/order.js:1565
msgid "Select source location (leave blank to take from all locations)"
msgstr ""

#: templates/js/translated/build.js:1673 templates/js/translated/order.js:1600
msgid "Confirm stock allocation"
msgstr "Stok tahsisini onayla"

#: templates/js/translated/build.js:1674
msgid "Allocate Stock Items to Build Order"
msgstr ""

#: templates/js/translated/build.js:1685 templates/js/translated/order.js:1613
msgid "No matching stock locations"
msgstr ""

#: templates/js/translated/build.js:1757 templates/js/translated/order.js:1690
msgid "No matching stock items"
msgstr ""

#: templates/js/translated/build.js:1875
msgid "No builds matching query"
msgstr ""

#: templates/js/translated/build.js:1892 templates/js/translated/part.js:1213
#: templates/js/translated/part.js:1624 templates/js/translated/stock.js:1644
#: templates/js/translated/stock.js:2603
msgid "Select"
msgstr ""

#: templates/js/translated/build.js:1912
msgid "Build order is overdue"
msgstr ""

#: templates/js/translated/build.js:1973 templates/js/translated/stock.js:2822
msgid "No user information"
msgstr ""

#: templates/js/translated/build.js:1985
msgid "No information"
msgstr ""

#: templates/js/translated/build.js:2036
msgid "No parts allocated for"
msgstr ""

#: templates/js/translated/company.js:65
msgid "Add Manufacturer"
msgstr ""

#: templates/js/translated/company.js:78 templates/js/translated/company.js:177
msgid "Add Manufacturer Part"
msgstr ""

#: templates/js/translated/company.js:99
msgid "Edit Manufacturer Part"
msgstr ""

#: templates/js/translated/company.js:108
msgid "Delete Manufacturer Part"
msgstr ""

#: templates/js/translated/company.js:165 templates/js/translated/order.js:248
msgid "Add Supplier"
msgstr ""

#: templates/js/translated/company.js:193
msgid "Add Supplier Part"
msgstr ""

#: templates/js/translated/company.js:208
msgid "Edit Supplier Part"
msgstr ""

#: templates/js/translated/company.js:218
msgid "Delete Supplier Part"
msgstr ""

#: templates/js/translated/company.js:286
msgid "Add new Company"
msgstr ""

#: templates/js/translated/company.js:363
msgid "Parts Supplied"
msgstr ""

#: templates/js/translated/company.js:372
msgid "Parts Manufactured"
msgstr ""

#: templates/js/translated/company.js:387
msgid "No company information found"
msgstr ""

#: templates/js/translated/company.js:406
msgid "The following manufacturer parts will be deleted"
msgstr ""

#: templates/js/translated/company.js:423
msgid "Delete Manufacturer Parts"
msgstr ""

#: templates/js/translated/company.js:480
msgid "No manufacturer parts found"
msgstr ""

#: templates/js/translated/company.js:500
#: templates/js/translated/company.js:757 templates/js/translated/part.js:517
#: templates/js/translated/part.js:602
msgid "Template part"
msgstr "Şablon Parça"

#: templates/js/translated/company.js:504
#: templates/js/translated/company.js:761 templates/js/translated/part.js:521
#: templates/js/translated/part.js:606
msgid "Assembled part"
msgstr ""

#: templates/js/translated/company.js:631 templates/js/translated/part.js:696
msgid "No parameters found"
msgstr ""

#: templates/js/translated/company.js:668 templates/js/translated/part.js:738
msgid "Edit parameter"
msgstr ""

#: templates/js/translated/company.js:669 templates/js/translated/part.js:739
msgid "Delete parameter"
msgstr ""

#: templates/js/translated/company.js:688 templates/js/translated/part.js:756
msgid "Edit Parameter"
msgstr ""

#: templates/js/translated/company.js:699 templates/js/translated/part.js:768
msgid "Delete Parameter"
msgstr ""

#: templates/js/translated/company.js:737
msgid "No supplier parts found"
msgstr ""

#: templates/js/translated/filters.js:178
#: templates/js/translated/filters.js:429
msgid "true"
msgstr "doğru"

#: templates/js/translated/filters.js:182
#: templates/js/translated/filters.js:430
msgid "false"
msgstr "yanlış"

#: templates/js/translated/filters.js:204
msgid "Select filter"
msgstr ""

#: templates/js/translated/filters.js:286
msgid "Reload data"
msgstr ""

#: templates/js/translated/filters.js:290
msgid "Add new filter"
msgstr ""

#: templates/js/translated/filters.js:293
msgid "Clear all filters"
msgstr ""

#: templates/js/translated/filters.js:338
msgid "Create filter"
msgstr ""

#: templates/js/translated/forms.js:351 templates/js/translated/forms.js:366
#: templates/js/translated/forms.js:380 templates/js/translated/forms.js:394
msgid "Action Prohibited"
msgstr ""

#: templates/js/translated/forms.js:353
msgid "Create operation not allowed"
msgstr ""

#: templates/js/translated/forms.js:368
msgid "Update operation not allowed"
msgstr ""

#: templates/js/translated/forms.js:382
msgid "Delete operation not allowed"
msgstr ""

#: templates/js/translated/forms.js:396
msgid "View operation not allowed"
msgstr ""

#: templates/js/translated/forms.js:681
msgid "Enter a valid number"
msgstr ""

#: templates/js/translated/forms.js:1129 templates/modals.html:19
#: templates/modals.html:43
msgid "Form errors exist"
msgstr ""

#: templates/js/translated/forms.js:1558
msgid "No results found"
msgstr ""

#: templates/js/translated/forms.js:1768
msgid "Searching"
msgstr ""

#: templates/js/translated/forms.js:2013
msgid "Clear input"
msgstr ""

#: templates/js/translated/forms.js:2479
msgid "File Column"
msgstr ""

#: templates/js/translated/forms.js:2479
msgid "Field Name"
msgstr ""

#: templates/js/translated/forms.js:2491
msgid "Select Columns"
msgstr ""

#: templates/js/translated/helpers.js:19
msgid "YES"
msgstr ""

#: templates/js/translated/helpers.js:21
msgid "NO"
msgstr ""

#: templates/js/translated/label.js:29 templates/js/translated/report.js:118
#: templates/js/translated/stock.js:1051
msgid "Select Stock Items"
msgstr ""

#: templates/js/translated/label.js:30
msgid "Stock item(s) must be selected before printing labels"
msgstr "Etiket yazdırılmadan önce stok kalemleri seçilmeli"

#: templates/js/translated/label.js:48 templates/js/translated/label.js:98
#: templates/js/translated/label.js:153
msgid "No Labels Found"
msgstr "Etiket Bulunamadı"

#: templates/js/translated/label.js:49
msgid "No labels found which match selected stock item(s)"
msgstr "Seçili stok kalemleri için etiket bulunamadı"

#: templates/js/translated/label.js:80
msgid "Select Stock Locations"
msgstr "Stok Konumu Seç"

#: templates/js/translated/label.js:81
msgid "Stock location(s) must be selected before printing labels"
msgstr "Etiket yazdırılmadan önce stok konumları seçilmeli"

#: templates/js/translated/label.js:99
msgid "No labels found which match selected stock location(s)"
msgstr "Seçili konumlarla eşleşen etiket bulunamadı"

#: templates/js/translated/label.js:135
msgid "Part(s) must be selected before printing labels"
msgstr ""

#: templates/js/translated/label.js:154
msgid "No labels found which match the selected part(s)"
msgstr ""

#: templates/js/translated/label.js:228
msgid "stock items selected"
msgstr ""

#: templates/js/translated/label.js:236
msgid "Select Label"
msgstr "Etiket Seç"

#: templates/js/translated/label.js:251
msgid "Select Label Template"
msgstr "Etiket Şablonu Seç"

#: templates/js/translated/modals.js:76 templates/js/translated/modals.js:120
#: templates/js/translated/modals.js:610
msgid "Cancel"
msgstr ""

#: templates/js/translated/modals.js:77 templates/js/translated/modals.js:119
#: templates/js/translated/modals.js:677 templates/js/translated/modals.js:985
#: templates/modals.html:28 templates/modals.html:51
msgid "Submit"
msgstr ""

#: templates/js/translated/modals.js:118
msgid "Form Title"
msgstr ""

#: templates/js/translated/modals.js:392
msgid "Waiting for server..."
msgstr ""

#: templates/js/translated/modals.js:551
msgid "Show Error Information"
msgstr ""

#: templates/js/translated/modals.js:609
msgid "Accept"
msgstr ""

#: templates/js/translated/modals.js:666
msgid "Loading Data"
msgstr ""

#: templates/js/translated/modals.js:937
msgid "Invalid response from server"
msgstr ""

#: templates/js/translated/modals.js:937
msgid "Form data missing from server response"
msgstr ""

#: templates/js/translated/modals.js:949
msgid "Error posting form data"
msgstr ""

#: templates/js/translated/modals.js:1046
msgid "JSON response missing form data"
msgstr ""

#: templates/js/translated/modals.js:1061
msgid "Error 400: Bad Request"
msgstr ""

#: templates/js/translated/modals.js:1062
msgid "Server returned error code 400"
msgstr ""

#: templates/js/translated/modals.js:1085
msgid "Error requesting form data"
msgstr ""

#: templates/js/translated/model_renderers.js:40
msgid "Company ID"
msgstr ""

#: templates/js/translated/model_renderers.js:77
msgid "Stock ID"
msgstr ""

#: templates/js/translated/model_renderers.js:130
msgid "Location ID"
msgstr ""

#: templates/js/translated/model_renderers.js:147
msgid "Build ID"
msgstr ""

#: templates/js/translated/model_renderers.js:249
#: templates/js/translated/model_renderers.js:270
msgid "Order ID"
msgstr ""

#: templates/js/translated/model_renderers.js:287
msgid "Shipment ID"
msgstr ""

#: templates/js/translated/model_renderers.js:307
msgid "Category ID"
msgstr ""

#: templates/js/translated/model_renderers.js:344
msgid "Manufacturer Part ID"
msgstr ""

#: templates/js/translated/model_renderers.js:373
msgid "Supplier Part ID"
msgstr ""

#: templates/js/translated/order.js:75
msgid "No stock items have been allocated to this shipment"
msgstr ""

#: templates/js/translated/order.js:80
msgid "The following stock items will be shipped"
msgstr ""

#: templates/js/translated/order.js:120
msgid "Complete Shipment"
msgstr ""

#: templates/js/translated/order.js:126
msgid "Confirm Shipment"
msgstr ""

#: templates/js/translated/order.js:181
msgid "Create New Shipment"
msgstr ""

#: templates/js/translated/order.js:206
msgid "Add Customer"
msgstr ""

#: templates/js/translated/order.js:231
msgid "Create Sales Order"
msgstr ""

#: templates/js/translated/order.js:366
msgid "Export Order"
msgstr ""

#: templates/js/translated/order.js:460
msgid "Select Line Items"
msgstr ""

#: templates/js/translated/order.js:461
msgid "At least one line item must be selected"
msgstr ""

#: templates/js/translated/order.js:486
msgid "Quantity to receive"
msgstr ""

#: templates/js/translated/order.js:520 templates/js/translated/stock.js:2255
msgid "Stock Status"
msgstr ""

#: templates/js/translated/order.js:587
msgid "Order Code"
msgstr ""

#: templates/js/translated/order.js:588
msgid "Ordered"
msgstr ""

#: templates/js/translated/order.js:590
msgid "Receive"
msgstr ""

#: templates/js/translated/order.js:609
msgid "Confirm receipt of items"
msgstr ""

#: templates/js/translated/order.js:610
msgid "Receive Purchase Order Items"
msgstr ""

#: templates/js/translated/order.js:790 templates/js/translated/part.js:809
msgid "No purchase orders found"
msgstr ""

#: templates/js/translated/order.js:815 templates/js/translated/order.js:1230
msgid "Order is overdue"
msgstr ""

#: templates/js/translated/order.js:936 templates/js/translated/order.js:2356
msgid "Edit Line Item"
msgstr ""

#: templates/js/translated/order.js:948 templates/js/translated/order.js:2367
msgid "Delete Line Item"
msgstr ""

#: templates/js/translated/order.js:987
msgid "No line items found"
msgstr ""

#: templates/js/translated/order.js:1014 templates/js/translated/order.js:2138
msgid "Total"
msgstr ""

#: templates/js/translated/order.js:1068 templates/js/translated/order.js:2163
#: templates/js/translated/part.js:1841 templates/js/translated/part.js:2052
msgid "Unit Price"
msgstr ""

#: templates/js/translated/order.js:1083 templates/js/translated/order.js:2179
msgid "Total Price"
msgstr ""

#: templates/js/translated/order.js:1161 templates/js/translated/order.js:2313
msgid "Edit line item"
msgstr ""

#: templates/js/translated/order.js:1162 templates/js/translated/order.js:2317
msgid "Delete line item"
msgstr ""

#: templates/js/translated/order.js:1166 templates/js/translated/part.js:942
msgid "Receive line item"
msgstr ""

#: templates/js/translated/order.js:1206
msgid "No sales orders found"
msgstr ""

#: templates/js/translated/order.js:1244
msgid "Invalid Customer"
msgstr ""

#: templates/js/translated/order.js:1322
msgid "Edit shipment"
msgstr ""

#: templates/js/translated/order.js:1325
msgid "Complete shipment"
msgstr ""

#: templates/js/translated/order.js:1330
msgid "Delete shipment"
msgstr ""

#: templates/js/translated/order.js:1350
msgid "Edit Shipment"
msgstr ""

#: templates/js/translated/order.js:1367
msgid "Delete Shipment"
msgstr ""

#: templates/js/translated/order.js:1401
msgid "No matching shipments found"
msgstr ""

#: templates/js/translated/order.js:1411
msgid "Shipment Reference"
msgstr ""

#: templates/js/translated/order.js:1435
msgid "Not shipped"
msgstr ""

#: templates/js/translated/order.js:1441
msgid "Tracking"
msgstr ""

#: templates/js/translated/order.js:1601
msgid "Allocate Stock Items to Sales Order"
msgstr ""

#: templates/js/translated/order.js:1809
msgid "No sales order allocations found"
msgstr ""

#: templates/js/translated/order.js:1898
msgid "Edit Stock Allocation"
msgstr ""

#: templates/js/translated/order.js:1915
msgid "Confirm Delete Operation"
msgstr "Silme İşlemini Onayla"

#: templates/js/translated/order.js:1916
msgid "Delete Stock Allocation"
msgstr ""

#: templates/js/translated/order.js:1959 templates/js/translated/order.js:2048
#: templates/js/translated/stock.js:1560
msgid "Shipped to customer"
msgstr ""

#: templates/js/translated/order.js:1967 templates/js/translated/order.js:2057
msgid "Stock location not specified"
msgstr ""

#: templates/js/translated/order.js:2297
msgid "Allocate serial numbers"
msgstr "Seri numaralarını tahsis et"

#: templates/js/translated/order.js:2303
msgid "Purchase stock"
msgstr ""

#: templates/js/translated/order.js:2310 templates/js/translated/order.js:2476
msgid "Calculate price"
msgstr ""

#: templates/js/translated/order.js:2321
msgid "Cannot be deleted as items have been shipped"
msgstr ""

#: templates/js/translated/order.js:2324
msgid "Cannot be deleted as items have been allocated"
msgstr ""

#: templates/js/translated/order.js:2382
msgid "Allocate Serial Numbers"
msgstr "Seri Numaralarını Tahsis Et"

#: templates/js/translated/order.js:2484
msgid "Update Unit Price"
msgstr ""

#: templates/js/translated/order.js:2498
msgid "No matching line items"
msgstr ""

#: templates/js/translated/part.js:54
msgid "Part Attributes"
msgstr ""

#: templates/js/translated/part.js:58
msgid "Part Creation Options"
msgstr ""

#: templates/js/translated/part.js:62
msgid "Part Duplication Options"
msgstr ""

#: templates/js/translated/part.js:66
msgid "Supplier Options"
msgstr ""

#: templates/js/translated/part.js:80
msgid "Add Part Category"
msgstr ""

#: templates/js/translated/part.js:164
msgid "Create Initial Stock"
msgstr ""

#: templates/js/translated/part.js:165
msgid "Create an initial stock item for this part"
msgstr ""

#: templates/js/translated/part.js:172
msgid "Initial Stock Quantity"
msgstr ""

#: templates/js/translated/part.js:173
msgid "Specify initial stock quantity for this part"
msgstr ""

#: templates/js/translated/part.js:180
msgid "Select destination stock location"
msgstr ""

#: templates/js/translated/part.js:198
msgid "Copy Category Parameters"
msgstr ""

#: templates/js/translated/part.js:199
msgid "Copy parameter templates from selected part category"
msgstr ""

#: templates/js/translated/part.js:207
msgid "Add Supplier Data"
msgstr ""

#: templates/js/translated/part.js:208
msgid "Create initial supplier data for this part"
msgstr ""

#: templates/js/translated/part.js:264
msgid "Copy Image"
msgstr ""

#: templates/js/translated/part.js:265
msgid "Copy image from original part"
msgstr ""

#: templates/js/translated/part.js:273
msgid "Copy bill of materials from original part"
msgstr ""

#: templates/js/translated/part.js:280
msgid "Copy Parameters"
msgstr ""

#: templates/js/translated/part.js:281
msgid "Copy parameter data from original part"
msgstr ""

#: templates/js/translated/part.js:294
msgid "Parent part category"
msgstr ""

#: templates/js/translated/part.js:338
msgid "Edit Part"
msgstr ""

#: templates/js/translated/part.js:340
msgid "Part edited"
msgstr ""

#: templates/js/translated/part.js:351
msgid "Create Part Variant"
msgstr ""

#: templates/js/translated/part.js:418
msgid "You are subscribed to notifications for this item"
msgstr ""

#: templates/js/translated/part.js:420
msgid "You have subscribed to notifications for this item"
msgstr ""

#: templates/js/translated/part.js:425
msgid "Subscribe to notifications for this item"
msgstr ""

#: templates/js/translated/part.js:427
msgid "You have unsubscribed to notifications for this item"
msgstr ""

#: templates/js/translated/part.js:444
msgid "Validating the BOM will mark each line item as valid"
msgstr ""

#: templates/js/translated/part.js:454
msgid "Validate Bill of Materials"
msgstr ""

#: templates/js/translated/part.js:457
msgid "Validated Bill of Materials"
msgstr ""

#: templates/js/translated/part.js:481
msgid "Copy Bill of Materials"
msgstr ""

#: templates/js/translated/part.js:509 templates/js/translated/part.js:594
msgid "Trackable part"
msgstr ""

#: templates/js/translated/part.js:513 templates/js/translated/part.js:598
msgid "Virtual part"
msgstr ""

#: templates/js/translated/part.js:525
msgid "Subscribed part"
msgstr ""

#: templates/js/translated/part.js:529
msgid "Salable part"
msgstr ""

#: templates/js/translated/part.js:644
msgid "No variants found"
msgstr "Çeşit bulunamadı"

#: templates/js/translated/part.js:1012
msgid "Delete part relationship"
msgstr ""

#: templates/js/translated/part.js:1036
msgid "Delete Part Relationship"
msgstr ""

#: templates/js/translated/part.js:1103 templates/js/translated/part.js:1363
msgid "No parts found"
msgstr ""

#: templates/js/translated/part.js:1273
msgid "No category"
msgstr ""

#: templates/js/translated/part.js:1296
#: templates/js/translated/table_filters.js:425
msgid "Low stock"
msgstr ""

#: templates/js/translated/part.js:1387 templates/js/translated/part.js:1559
#: templates/js/translated/stock.js:2564
msgid "Display as list"
msgstr ""

#: templates/js/translated/part.js:1403
msgid "Display as grid"
msgstr ""

#: templates/js/translated/part.js:1578 templates/js/translated/stock.js:2583
msgid "Display as tree"
msgstr ""

#: templates/js/translated/part.js:1642
msgid "Subscribed category"
msgstr ""

#: templates/js/translated/part.js:1656 templates/js/translated/stock.js:2627
msgid "Path"
msgstr ""

#: templates/js/translated/part.js:1700
msgid "No test templates matching query"
msgstr "Sorgu ile eşleşen test şablonu bulunamadı"

#: templates/js/translated/part.js:1751 templates/js/translated/stock.js:1271
msgid "Edit test result"
msgstr ""

#: templates/js/translated/part.js:1752 templates/js/translated/stock.js:1272
#: templates/js/translated/stock.js:1518
msgid "Delete test result"
msgstr ""

#: templates/js/translated/part.js:1758
msgid "This test is defined for a parent part"
msgstr ""

#: templates/js/translated/part.js:1780
msgid "Edit Test Result Template"
msgstr ""

#: templates/js/translated/part.js:1794
msgid "Delete Test Result Template"
msgstr ""

#: templates/js/translated/part.js:1819
#, python-brace-format
msgid "No ${human_name} information found"
msgstr ""

#: templates/js/translated/part.js:1874
#, python-brace-format
msgid "Edit ${human_name}"
msgstr ""

#: templates/js/translated/part.js:1875
#, python-brace-format
msgid "Delete ${human_name}"
msgstr ""

#: templates/js/translated/part.js:1976
msgid "Single Price"
msgstr ""

#: templates/js/translated/part.js:1995
msgid "Single Price Difference"
msgstr ""

#: templates/js/translated/plugin.js:22
msgid "The Plugin was installed"
msgstr ""

#: templates/js/translated/report.js:67
msgid "items selected"
msgstr ""

#: templates/js/translated/report.js:75
msgid "Select Report Template"
msgstr "Rapor Şablonu Seç"

#: templates/js/translated/report.js:90
msgid "Select Test Report Template"
msgstr "Test Raporu Şablonu Seç"

#: templates/js/translated/report.js:119
msgid "Stock item(s) must be selected before printing reports"
msgstr ""

#: templates/js/translated/report.js:136 templates/js/translated/report.js:189
#: templates/js/translated/report.js:243 templates/js/translated/report.js:297
#: templates/js/translated/report.js:351
msgid "No Reports Found"
msgstr ""

#: templates/js/translated/report.js:137
msgid "No report templates found which match selected stock item(s)"
msgstr "Seçili stok kalemleri için rapor şablonu bulunamadı"

#: templates/js/translated/report.js:172
msgid "Select Builds"
msgstr ""

#: templates/js/translated/report.js:173
msgid "Build(s) must be selected before printing reports"
msgstr ""

#: templates/js/translated/report.js:190
msgid "No report templates found which match selected build(s)"
msgstr "Seçili yapım işleri için rapor şablonu bulunamadı"

#: templates/js/translated/report.js:226
msgid "Part(s) must be selected before printing reports"
msgstr ""

#: templates/js/translated/report.js:244
msgid "No report templates found which match selected part(s)"
msgstr "Seçili parçalar için rapor şablonu bulunamadı"

#: templates/js/translated/report.js:279
msgid "Select Purchase Orders"
msgstr ""

#: templates/js/translated/report.js:280
msgid "Purchase Order(s) must be selected before printing report"
msgstr ""

#: templates/js/translated/report.js:298 templates/js/translated/report.js:352
msgid "No report templates found which match selected orders"
msgstr "Seçili emirler için rapor şablonu bulunamadı"

#: templates/js/translated/report.js:333
msgid "Select Sales Orders"
msgstr ""

#: templates/js/translated/report.js:334
msgid "Sales Order(s) must be selected before printing report"
msgstr ""

#: templates/js/translated/stock.js:75
msgid "Serialize Stock Item"
msgstr ""

#: templates/js/translated/stock.js:103
msgid "Confirm Stock Serialization"
msgstr ""

#: templates/js/translated/stock.js:112
msgid "Parent stock location"
msgstr ""

#: templates/js/translated/stock.js:155
msgid "New Stock Location"
msgstr ""

#: templates/js/translated/stock.js:195
msgid "This part cannot be serialized"
msgstr ""

#: templates/js/translated/stock.js:234
msgid "Enter initial quantity for this stock item"
msgstr ""

#: templates/js/translated/stock.js:240
msgid "Enter serial numbers for new stock (or leave blank)"
msgstr ""

#: templates/js/translated/stock.js:383
msgid "Created new stock item"
msgstr ""

#: templates/js/translated/stock.js:396
msgid "Created multiple stock items"
msgstr ""

#: templates/js/translated/stock.js:421
msgid "Find Serial Number"
msgstr ""

#: templates/js/translated/stock.js:425 templates/js/translated/stock.js:426
msgid "Enter serial number"
msgstr ""

#: templates/js/translated/stock.js:442
msgid "Enter a serial number"
msgstr ""

#: templates/js/translated/stock.js:462
msgid "No matching serial number"
msgstr ""

#: templates/js/translated/stock.js:471
msgid "More than one matching result found"
msgstr ""

#: templates/js/translated/stock.js:516
msgid "Export Stock"
msgstr ""

#: templates/js/translated/stock.js:527
msgid "Include Sublocations"
msgstr ""

#: templates/js/translated/stock.js:528
msgid "Include stock items in sublocations"
msgstr ""

#: templates/js/translated/stock.js:637
msgid "Confirm stock assignment"
msgstr ""

#: templates/js/translated/stock.js:638
msgid "Assign Stock to Customer"
msgstr ""

#: templates/js/translated/stock.js:715
msgid "Warning: Merge operation cannot be reversed"
msgstr ""

#: templates/js/translated/stock.js:716
msgid "Some information will be lost when merging stock items"
msgstr ""

#: templates/js/translated/stock.js:718
msgid "Stock transaction history will be deleted for merged items"
msgstr ""

#: templates/js/translated/stock.js:719
msgid "Supplier part information will be deleted for merged items"
msgstr ""

#: templates/js/translated/stock.js:805
msgid "Confirm stock item merge"
msgstr ""

#: templates/js/translated/stock.js:806
msgid "Merge Stock Items"
msgstr ""

#: templates/js/translated/stock.js:901
msgid "Transfer Stock"
msgstr ""

#: templates/js/translated/stock.js:902
msgid "Move"
msgstr ""

#: templates/js/translated/stock.js:908
msgid "Count Stock"
msgstr ""

#: templates/js/translated/stock.js:909
msgid "Count"
msgstr ""

#: templates/js/translated/stock.js:913
msgid "Remove Stock"
msgstr ""

#: templates/js/translated/stock.js:914
msgid "Take"
msgstr ""

#: templates/js/translated/stock.js:918
msgid "Add Stock"
msgstr ""

#: templates/js/translated/stock.js:919 users/models.py:213
msgid "Add"
msgstr ""

#: templates/js/translated/stock.js:923 templates/stock_table.html:58
msgid "Delete Stock"
msgstr ""

#: templates/js/translated/stock.js:1012
msgid "Quantity cannot be adjusted for serialized stock"
msgstr ""

#: templates/js/translated/stock.js:1012
msgid "Specify stock quantity"
msgstr ""

#: templates/js/translated/stock.js:1052
msgid "You must select at least one available stock item"
msgstr ""

#: templates/js/translated/stock.js:1210
msgid "PASS"
msgstr ""

#: templates/js/translated/stock.js:1212
msgid "FAIL"
msgstr ""

#: templates/js/translated/stock.js:1217
msgid "NO RESULT"
msgstr ""

#: templates/js/translated/stock.js:1264
msgid "Pass test"
msgstr ""

#: templates/js/translated/stock.js:1267
msgid "Add test result"
msgstr ""

#: templates/js/translated/stock.js:1293
msgid "No test results found"
msgstr ""

#: templates/js/translated/stock.js:1349
msgid "Test Date"
msgstr ""

#: templates/js/translated/stock.js:1501
msgid "Edit Test Result"
msgstr ""

#: templates/js/translated/stock.js:1523
msgid "Delete Test Result"
msgstr ""

#: templates/js/translated/stock.js:1552
msgid "In production"
msgstr ""

#: templates/js/translated/stock.js:1556
msgid "Installed in Stock Item"
msgstr ""

#: templates/js/translated/stock.js:1564
msgid "Assigned to Sales Order"
msgstr ""

#: templates/js/translated/stock.js:1570
msgid "No stock location set"
msgstr "Stok konumu ayarlanmadı"

#: templates/js/translated/stock.js:1728
msgid "Stock item is in production"
msgstr ""

#: templates/js/translated/stock.js:1733
msgid "Stock item assigned to sales order"
msgstr ""

#: templates/js/translated/stock.js:1736
msgid "Stock item assigned to customer"
msgstr ""

#: templates/js/translated/stock.js:1740
msgid "Stock item has expired"
msgstr ""

#: templates/js/translated/stock.js:1742
msgid "Stock item will expire soon"
msgstr ""

#: templates/js/translated/stock.js:1748
msgid "Serialized stock item has been allocated"
msgstr ""

#: templates/js/translated/stock.js:1750
msgid "Stock item has been fully allocated"
msgstr ""

#: templates/js/translated/stock.js:1752
msgid "Stock item has been partially allocated"
msgstr ""

#: templates/js/translated/stock.js:1757
msgid "Stock item has been installed in another item"
msgstr ""

#: templates/js/translated/stock.js:1764
msgid "Stock item has been rejected"
msgstr ""

#: templates/js/translated/stock.js:1766
msgid "Stock item is lost"
msgstr ""

#: templates/js/translated/stock.js:1768
msgid "Stock item is destroyed"
msgstr ""

#: templates/js/translated/stock.js:1772
#: templates/js/translated/table_filters.js:188
msgid "Depleted"
msgstr ""

#: templates/js/translated/stock.js:1822
msgid "Stocktake"
msgstr ""

#: templates/js/translated/stock.js:1895
msgid "Supplier part not specified"
msgstr ""

#: templates/js/translated/stock.js:1933
msgid "No stock items matching query"
msgstr ""

#: templates/js/translated/stock.js:1954 templates/js/translated/stock.js:2002
msgid "items"
msgstr ""

#: templates/js/translated/stock.js:2042
msgid "batches"
msgstr ""

#: templates/js/translated/stock.js:2069
msgid "locations"
msgstr "konumlar"

#: templates/js/translated/stock.js:2071
msgid "Undefined location"
msgstr "Tanımsız konum"

#: templates/js/translated/stock.js:2270
msgid "Set Stock Status"
msgstr ""

#: templates/js/translated/stock.js:2284
msgid "Select Status Code"
msgstr ""

#: templates/js/translated/stock.js:2285
msgid "Status code must be selected"
msgstr ""

#: templates/js/translated/stock.js:2464
msgid "Allocated Quantity"
msgstr ""

#: templates/js/translated/stock.js:2659
msgid "Invalid date"
msgstr ""

#: templates/js/translated/stock.js:2681
msgid "Details"
msgstr "Detaylar"

#: templates/js/translated/stock.js:2706
msgid "Location no longer exists"
msgstr "Konum artık yok"

#: templates/js/translated/stock.js:2725
msgid "Purchase order no longer exists"
msgstr ""

#: templates/js/translated/stock.js:2744
msgid "Customer no longer exists"
msgstr ""

#: templates/js/translated/stock.js:2762
msgid "Stock item no longer exists"
msgstr ""

#: templates/js/translated/stock.js:2785
msgid "Added"
msgstr ""

#: templates/js/translated/stock.js:2793
msgid "Removed"
msgstr ""

#: templates/js/translated/stock.js:2834
msgid "Edit tracking entry"
msgstr ""

#: templates/js/translated/stock.js:2835
msgid "Delete tracking entry"
msgstr ""

#: templates/js/translated/stock.js:2886
msgid "No installed items"
msgstr ""

#: templates/js/translated/stock.js:2937
msgid "Uninstall Stock Item"
msgstr ""

#: templates/js/translated/stock.js:2973
msgid "Install another stock item into this item"
msgstr ""

#: templates/js/translated/stock.js:2974
msgid "Stock items can only be installed if they meet the following criteria"
msgstr ""

#: templates/js/translated/stock.js:2976
msgid "The Stock Item links to a Part which is the BOM for this Stock Item"
msgstr ""

#: templates/js/translated/stock.js:2977
msgid "The Stock Item is currently available in stock"
msgstr ""

#: templates/js/translated/stock.js:2978
msgid "The Stock Item is serialized and does not belong to another item"
msgstr ""

#: templates/js/translated/stock.js:2991
msgid "Select part to install"
msgstr ""

#: templates/js/translated/table_filters.js:56
msgid "Trackable Part"
msgstr ""

#: templates/js/translated/table_filters.js:60
msgid "Assembled Part"
msgstr ""

#: templates/js/translated/table_filters.js:64
msgid "Validated"
msgstr ""

#: templates/js/translated/table_filters.js:72
msgid "Allow Variant Stock"
msgstr "Çeşit Stokuna İzin Ver"

#: templates/js/translated/table_filters.js:110
#: templates/js/translated/table_filters.js:183
msgid "Include sublocations"
msgstr "Alt konumları dahil et"

#: templates/js/translated/table_filters.js:111
msgid "Include locations"
msgstr "Konumları dahil et"

#: templates/js/translated/table_filters.js:121
#: templates/js/translated/table_filters.js:122
#: templates/js/translated/table_filters.js:402
msgid "Include subcategories"
msgstr ""

#: templates/js/translated/table_filters.js:126
#: templates/js/translated/table_filters.js:437
msgid "Subscribed"
msgstr ""

#: templates/js/translated/table_filters.js:136
#: templates/js/translated/table_filters.js:218
msgid "Is Serialized"
msgstr "Seri Numaralı"

#: templates/js/translated/table_filters.js:139
#: templates/js/translated/table_filters.js:225
msgid "Serial number GTE"
msgstr "Seri numarası BvE"

#: templates/js/translated/table_filters.js:140
#: templates/js/translated/table_filters.js:226
msgid "Serial number greater than or equal to"
msgstr "Seri numarası büyük veya eşit"

#: templates/js/translated/table_filters.js:143
#: templates/js/translated/table_filters.js:229
msgid "Serial number LTE"
msgstr "Seri numarası KvE"

#: templates/js/translated/table_filters.js:144
#: templates/js/translated/table_filters.js:230
msgid "Serial number less than or equal to"
msgstr "Seri numarası küçük veya eşit"

#: templates/js/translated/table_filters.js:147
#: templates/js/translated/table_filters.js:148
#: templates/js/translated/table_filters.js:221
#: templates/js/translated/table_filters.js:222
msgid "Serial number"
msgstr "Seri numarası"

#: templates/js/translated/table_filters.js:152
#: templates/js/translated/table_filters.js:239
msgid "Batch code"
msgstr ""

#: templates/js/translated/table_filters.js:163
#: templates/js/translated/table_filters.js:374
msgid "Active parts"
msgstr ""

#: templates/js/translated/table_filters.js:164
msgid "Show stock for active parts"
msgstr ""

#: templates/js/translated/table_filters.js:169
msgid "Part is an assembly"
msgstr ""

#: templates/js/translated/table_filters.js:173
msgid "Is allocated"
msgstr ""

#: templates/js/translated/table_filters.js:174
msgid "Item has been allocated"
msgstr ""

#: templates/js/translated/table_filters.js:179
msgid "Stock is available for use"
msgstr ""

#: templates/js/translated/table_filters.js:184
msgid "Include stock in sublocations"
msgstr "Alt konumlardaki stoku dahil et"

#: templates/js/translated/table_filters.js:189
msgid "Show stock items which are depleted"
msgstr ""

#: templates/js/translated/table_filters.js:194
msgid "Show items which are in stock"
msgstr ""

#: templates/js/translated/table_filters.js:198
msgid "In Production"
msgstr ""

#: templates/js/translated/table_filters.js:199
msgid "Show items which are in production"
msgstr ""

#: templates/js/translated/table_filters.js:203
msgid "Include Variants"
msgstr "Çeşitleri Dahil Et"

#: templates/js/translated/table_filters.js:204
msgid "Include stock items for variant parts"
msgstr "Çeşit parçaların stok kalemlerini dahil et"

#: templates/js/translated/table_filters.js:208
msgid "Installed"
msgstr ""

#: templates/js/translated/table_filters.js:209
msgid "Show stock items which are installed in another item"
msgstr ""

#: templates/js/translated/table_filters.js:214
msgid "Show items which have been assigned to a customer"
msgstr ""

#: templates/js/translated/table_filters.js:234
#: templates/js/translated/table_filters.js:235
msgid "Stock status"
msgstr ""

#: templates/js/translated/table_filters.js:243
msgid "Has purchase price"
msgstr ""

#: templates/js/translated/table_filters.js:244
msgid "Show stock items which have a purchase price set"
msgstr ""

#: templates/js/translated/table_filters.js:253
msgid "Show stock items which have expired"
msgstr ""

#: templates/js/translated/table_filters.js:259
msgid "Show stock which is close to expiring"
msgstr ""

#: templates/js/translated/table_filters.js:285
msgid "Build status"
msgstr ""

#: templates/js/translated/table_filters.js:298
#: templates/js/translated/table_filters.js:339
msgid "Assigned to me"
msgstr ""

#: templates/js/translated/table_filters.js:315
#: templates/js/translated/table_filters.js:326
#: templates/js/translated/table_filters.js:347
msgid "Order status"
msgstr ""

#: templates/js/translated/table_filters.js:331
#: templates/js/translated/table_filters.js:352
msgid "Outstanding"
msgstr ""

#: templates/js/translated/table_filters.js:403
msgid "Include parts in subcategories"
msgstr "Alt kategorilerdeki parçaları dahil et"

#: templates/js/translated/table_filters.js:407
msgid "Has IPN"
msgstr "DPN Var"

#: templates/js/translated/table_filters.js:408
msgid "Part has internal part number"
msgstr ""

#: templates/js/translated/table_filters.js:413
msgid "Show active parts"
msgstr ""

#: templates/js/translated/table_filters.js:421
msgid "Stock available"
msgstr ""

#: templates/js/translated/table_filters.js:449
msgid "Purchasable"
msgstr ""

#: templates/js/translated/tables.js:368
msgid "Loading data"
msgstr ""

#: templates/js/translated/tables.js:371
msgid "rows per page"
msgstr ""

#: templates/js/translated/tables.js:376
msgid "Showing all rows"
msgstr ""

#: templates/js/translated/tables.js:378
msgid "Showing"
msgstr ""

#: templates/js/translated/tables.js:378
msgid "to"
msgstr ""

#: templates/js/translated/tables.js:378
msgid "of"
msgstr ""

#: templates/js/translated/tables.js:378
msgid "rows"
msgstr ""

#: templates/js/translated/tables.js:382 templates/search_form.html:6
#: templates/search_form.html:7
msgid "Search"
msgstr ""

#: templates/js/translated/tables.js:385
msgid "No matching results"
msgstr ""

#: templates/js/translated/tables.js:388
msgid "Hide/Show pagination"
msgstr ""

#: templates/js/translated/tables.js:391
msgid "Refresh"
msgstr ""

#: templates/js/translated/tables.js:394
msgid "Toggle"
msgstr ""

#: templates/js/translated/tables.js:397
msgid "Columns"
msgstr ""

#: templates/js/translated/tables.js:400
msgid "All"
msgstr ""

#: templates/navbar.html:42
msgid "Buy"
msgstr ""

#: templates/navbar.html:54
msgid "Sell"
msgstr ""

#: templates/navbar.html:114
msgid "Logout"
msgstr ""

#: templates/navbar.html:116
msgid "Login"
msgstr ""

#: templates/navbar.html:136
msgid "About InvenTree"
msgstr ""

#: templates/navbar_demo.html:5
msgid "InvenTree demo mode"
msgstr ""

#: templates/qr_code.html:11
msgid "QR data not provided"
msgstr ""

#: templates/registration/logged_out.html:6
msgid "You were logged out successfully."
msgstr ""

#: templates/registration/logged_out.html:8
msgid "Log in again"
msgstr ""

#: templates/stats.html:9
msgid "Server"
msgstr ""

#: templates/stats.html:13
msgid "Instance Name"
msgstr ""

#: templates/stats.html:18
msgid "Database"
msgstr ""

#: templates/stats.html:26
msgid "Server is running in debug mode"
msgstr ""

#: templates/stats.html:33
msgid "Docker Mode"
msgstr ""

#: templates/stats.html:34
msgid "Server is deployed using docker"
msgstr ""

#: templates/stats.html:39
msgid "Plugin Support"
msgstr ""

#: templates/stats.html:43
msgid "Plugin support enabled"
msgstr ""

#: templates/stats.html:45
msgid "Plugin support disabled"
msgstr ""

#: templates/stats.html:52
msgid "Server status"
msgstr ""

#: templates/stats.html:55
msgid "Healthy"
msgstr ""

#: templates/stats.html:57
msgid "Issues detected"
msgstr ""

#: templates/stats.html:64
msgid "Background Worker"
msgstr ""

#: templates/stats.html:67
msgid "Background worker not running"
msgstr ""

#: templates/stats.html:75
msgid "Email Settings"
msgstr ""

#: templates/stats.html:78
msgid "Email settings not configured"
msgstr ""

#: templates/stock_table.html:14
msgid "Export Stock Information"
msgstr ""

#: templates/stock_table.html:20
msgid "Barcode Actions"
msgstr "Barkod İşlemleri"

#: templates/stock_table.html:36
msgid "Print test reports"
msgstr ""

#: templates/stock_table.html:43
msgid "Stock Options"
msgstr ""

#: templates/stock_table.html:48
msgid "Add to selected stock items"
msgstr ""

#: templates/stock_table.html:49
msgid "Remove from selected stock items"
msgstr ""

#: templates/stock_table.html:50
msgid "Stocktake selected stock items"
msgstr ""

#: templates/stock_table.html:51
msgid "Move selected stock items"
msgstr ""

#: templates/stock_table.html:51
msgid "Move stock"
msgstr ""

#: templates/stock_table.html:52
msgid "Merge selected stock items"
msgstr ""

#: templates/stock_table.html:52
msgid "Merge stock"
msgstr ""

#: templates/stock_table.html:53
msgid "Order selected items"
msgstr ""

#: templates/stock_table.html:55
msgid "Change status"
msgstr ""

#: templates/stock_table.html:55
msgid "Change stock status"
msgstr ""

#: templates/stock_table.html:58
msgid "Delete selected items"
msgstr ""

#: templates/yesnolabel.html:4
msgid "Yes"
msgstr ""

#: templates/yesnolabel.html:6
msgid "No"
msgstr ""

#: users/admin.py:64
msgid "Users"
msgstr ""

#: users/admin.py:65
msgid "Select which users are assigned to this group"
msgstr ""

#: users/admin.py:187
msgid "The following users are members of multiple groups:"
msgstr ""

#: users/admin.py:210
msgid "Personal info"
msgstr ""

#: users/admin.py:211
msgid "Permissions"
msgstr ""

#: users/admin.py:214
msgid "Important dates"
msgstr ""

#: users/models.py:200
msgid "Permission set"
msgstr ""

#: users/models.py:208
msgid "Group"
msgstr ""

#: users/models.py:211
msgid "View"
msgstr ""

#: users/models.py:211
msgid "Permission to view items"
msgstr ""

#: users/models.py:213
msgid "Permission to add items"
msgstr ""

#: users/models.py:215
msgid "Change"
msgstr ""

#: users/models.py:215
msgid "Permissions to edit items"
msgstr ""

#: users/models.py:217
msgid "Permission to delete items"
msgstr ""
<|MERGE_RESOLUTION|>--- conflicted
+++ resolved
@@ -3,13 +3,8 @@
 msgstr ""
 "Project-Id-Version: inventree\n"
 "Report-Msgid-Bugs-To: \n"
-<<<<<<< HEAD
-"POT-Creation-Date: 2022-02-18 20:36+0000\n"
-"PO-Revision-Date: 2022-02-18 20:38\n"
-=======
 "POT-Creation-Date: 2022-02-20 22:01+0000\n"
 "PO-Revision-Date: 2022-02-20 22:03\n"
->>>>>>> f9f10088
 "Last-Translator: \n"
 "Language-Team: Turkish\n"
 "Language: tr_TR\n"
@@ -100,32 +95,11 @@
 msgstr "Boş seri numarası dizesi"
 
 #: InvenTree/helpers.py:471 InvenTree/helpers.py:474 InvenTree/helpers.py:477
-<<<<<<< HEAD
-#: InvenTree/helpers.py:502
-=======
 #: InvenTree/helpers.py:501
->>>>>>> f9f10088
 #, python-brace-format
 msgid "Invalid group: {g}"
 msgstr "Geçersiz grup: {g}"
 
-<<<<<<< HEAD
-#: InvenTree/helpers.py:512
-#, python-brace-format
-msgid "Invalid group {group}"
-msgstr ""
-
-#: InvenTree/helpers.py:518
-#, python-brace-format
-msgid "Invalid/no group {group}"
-msgstr ""
-
-#: InvenTree/helpers.py:524
-msgid "No serial numbers found"
-msgstr "Seri numarası bulunamadı"
-
-#: InvenTree/helpers.py:528
-=======
 #: InvenTree/helpers.py:510
 #, python-brace-format
 msgid "Invalid group {group}"
@@ -141,7 +115,6 @@
 msgstr "Seri numarası bulunamadı"
 
 #: InvenTree/helpers.py:526
->>>>>>> f9f10088
 #, python-brace-format
 msgid "Number of unique serial number ({s}) must match quantity ({q})"
 msgstr "Benzersiz seri numaralarının sayısı ({s}) girilen miktarla eşleşmeli ({q})"
@@ -317,13 +290,6 @@
 msgstr ""
 
 #: InvenTree/serializers.py:623
-<<<<<<< HEAD
-msgid "Missing required column"
-msgstr ""
-
-#: InvenTree/serializers.py:632
-msgid "Duplicate column"
-=======
 #, python-brace-format
 msgid "Missing required column: '{name}'"
 msgstr ""
@@ -331,7 +297,6 @@
 #: InvenTree/serializers.py:632
 #, python-brace-format
 msgid "Duplicate column: '{col}'"
->>>>>>> f9f10088
 msgstr ""
 
 #: InvenTree/settings.py:655
@@ -1028,11 +993,7 @@
 msgstr "Yapım işi çıktısı için miktarını girin"
 
 #: build/serializers.py:201 build/serializers.py:590 order/models.py:280
-<<<<<<< HEAD
-#: order/serializers.py:240 part/serializers.py:471 part/serializers.py:827
-=======
 #: order/serializers.py:240 part/serializers.py:471 part/serializers.py:826
->>>>>>> f9f10088
 #: stock/models.py:367 stock/models.py:1105 stock/serializers.py:305
 msgid "Quantity must be greater than zero"
 msgstr ""
@@ -1063,11 +1024,7 @@
 msgid "Automatically allocate required items with matching serial numbers"
 msgstr ""
 
-<<<<<<< HEAD
-#: build/serializers.py:274 stock/api.py:551
-=======
 #: build/serializers.py:274 stock/api.py:549
->>>>>>> f9f10088
 msgid "The following serial numbers already exist"
 msgstr ""
 
@@ -1423,7 +1380,6 @@
 #: build/templates/build/detail.html:251
 msgid "Complete outputs"
 msgstr ""
-<<<<<<< HEAD
 
 #: build/templates/build/detail.html:253
 msgid "Delete selected build outputs"
@@ -1433,17 +1389,6 @@
 msgid "Delete outputs"
 msgstr ""
 
-=======
-
-#: build/templates/build/detail.html:253
-msgid "Delete selected build outputs"
-msgstr ""
-
-#: build/templates/build/detail.html:254
-msgid "Delete outputs"
-msgstr ""
-
->>>>>>> f9f10088
 #: build/templates/build/detail.html:270
 msgid "Completed Build Outputs"
 msgstr "Tamamlanmış Yapım İşi Çıktıları"
@@ -4474,29 +4419,6 @@
 msgid "No part column specified"
 msgstr ""
 
-<<<<<<< HEAD
-#: part/serializers.py:806
-msgid "Multiple matching parts found"
-msgstr ""
-
-#: part/serializers.py:809
-msgid "No matching part found"
-msgstr ""
-
-#: part/serializers.py:812
-msgid "Part is not designated as a component"
-msgstr ""
-
-#: part/serializers.py:821
-msgid "Quantity not provided"
-msgstr ""
-
-#: part/serializers.py:829
-msgid "Invalid quantity"
-msgstr ""
-
-#: part/serializers.py:848
-=======
 #: part/serializers.py:805
 msgid "Multiple matching parts found"
 msgstr ""
@@ -4518,7 +4440,6 @@
 msgstr ""
 
 #: part/serializers.py:847
->>>>>>> f9f10088
 msgid "At least one BOM item is required"
 msgstr ""
 
@@ -5668,11 +5589,7 @@
 msgid "Valid part must be supplied"
 msgstr ""
 
-<<<<<<< HEAD
-#: stock/api.py:535
-=======
 #: stock/api.py:533
->>>>>>> f9f10088
 msgid "Serial numbers cannot be supplied for a non-trackable part"
 msgstr ""
 
@@ -7336,11 +7253,7 @@
 
 #: templates/allauth_2fa/backup_tokens.html:31
 #: templates/allauth_2fa/setup.html:40
-<<<<<<< HEAD
-msgid "back to settings"
-=======
 msgid "Back to settings"
->>>>>>> f9f10088
 msgstr ""
 
 #: templates/allauth_2fa/remove.html:6
