--- conflicted
+++ resolved
@@ -151,27 +151,10 @@
         return queryset.annotate(subcategories=part.filters.annotate_sub_categories())
 
 
-<<<<<<< HEAD
-class PartAttachmentSerializer(InvenTree.serializers.InvenTreeAttachmentSerializer):
-    """Serializer for the PartAttachment class."""
-
-    class Meta:
-        """Metaclass defining serializer fields."""
-
-        model = PartAttachment
-
-        fields = InvenTree.serializers.InvenTreeAttachmentSerializer.attachment_fields([
-            'part'
-        ])
-
-
 @register_importer()
 class PartTestTemplateSerializer(
     DataImportExportSerializerMixin, InvenTree.serializers.InvenTreeModelSerializer
 ):
-=======
-class PartTestTemplateSerializer(InvenTree.serializers.InvenTreeModelSerializer):
->>>>>>> 758871b8
     """Serializer for the PartTestTemplate class."""
 
     class Meta:
