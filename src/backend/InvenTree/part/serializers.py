--- conflicted
+++ resolved
@@ -34,6 +34,7 @@
 from importer.registry import register_importer
 from InvenTree.mixins import DataImportExportSerializerMixin
 from InvenTree.ready import isGeneratingSchema
+from users.serializers import UserSerializer
 
 from .models import (
     BomItem,
@@ -1310,153 +1311,6 @@
         return part.sales_order_allocation_count(include_variants=True, pending=True)
 
 
-<<<<<<< HEAD
-=======
-class PartStocktakeSerializer(InvenTree.serializers.InvenTreeModelSerializer):
-    """Serializer for the PartStocktake model."""
-
-    class Meta:
-        """Metaclass options."""
-
-        model = PartStocktake
-        fields = [
-            'pk',
-            'date',
-            'part',
-            'item_count',
-            'quantity',
-            'cost_min',
-            'cost_min_currency',
-            'cost_max',
-            'cost_max_currency',
-            'note',
-            'user',
-            'user_detail',
-        ]
-
-        read_only_fields = ['date', 'user']
-
-    quantity = serializers.FloatField()
-
-    user_detail = UserSerializer(source='user', read_only=True, many=False)
-
-    cost_min = InvenTree.serializers.InvenTreeMoneySerializer(allow_null=True)
-    cost_min_currency = InvenTree.serializers.InvenTreeCurrencySerializer()
-
-    cost_max = InvenTree.serializers.InvenTreeMoneySerializer(allow_null=True)
-    cost_max_currency = InvenTree.serializers.InvenTreeCurrencySerializer()
-
-    def save(self):
-        """Called when this serializer is saved."""
-        data = self.validated_data
-
-        # Add in user information automatically
-        request = self.context.get('request')
-        data['user'] = request.user if request else None
-        return super().save()
-
-
-class PartStocktakeReportSerializer(InvenTree.serializers.InvenTreeModelSerializer):
-    """Serializer for stocktake report class."""
-
-    class Meta:
-        """Metaclass defines serializer fields."""
-
-        model = PartStocktakeReport
-        fields = ['pk', 'date', 'report', 'part_count', 'user', 'user_detail']
-        read_only_fields = ['date', 'report', 'part_count', 'user']
-
-    user_detail = UserSerializer(source='user', read_only=True, many=False)
-
-    report = InvenTree.serializers.InvenTreeAttachmentSerializerField(read_only=True)
-
-
-class PartStocktakeReportGenerateSerializer(serializers.Serializer):
-    """Serializer class for manually generating a new PartStocktakeReport via the API."""
-
-    part = serializers.PrimaryKeyRelatedField(
-        queryset=Part.objects.all(),
-        required=False,
-        allow_null=True,
-        label=_('Part'),
-        help_text=_(
-            'Limit stocktake report to a particular part, and any variant parts'
-        ),
-    )
-
-    category = serializers.PrimaryKeyRelatedField(
-        queryset=PartCategory.objects.all(),
-        required=False,
-        allow_null=True,
-        label=_('Category'),
-        help_text=_(
-            'Limit stocktake report to a particular part category, and any child categories'
-        ),
-    )
-
-    location = serializers.PrimaryKeyRelatedField(
-        queryset=stock.models.StockLocation.objects.all(),
-        required=False,
-        allow_null=True,
-        label=_('Location'),
-        help_text=_(
-            'Limit stocktake report to a particular stock location, and any child locations'
-        ),
-    )
-
-    exclude_external = serializers.BooleanField(
-        default=True,
-        label=_('Exclude External Stock'),
-        help_text=_('Exclude stock items in external locations'),
-    )
-
-    generate_report = serializers.BooleanField(
-        default=True,
-        label=_('Generate Report'),
-        help_text=_('Generate report file containing calculated stocktake data'),
-    )
-
-    update_parts = serializers.BooleanField(
-        default=True,
-        label=_('Update Parts'),
-        help_text=_('Update specified parts with calculated stocktake data'),
-    )
-
-    def validate(self, data):
-        """Custom validation for this serializer."""
-        # Stocktake functionality must be enabled
-        if not common.settings.get_global_setting('STOCKTAKE_ENABLE'):
-            raise serializers.ValidationError(
-                _('Stocktake functionality is not enabled')
-            )
-
-        # Check that background worker is running
-        if not InvenTree.status.is_worker_running():
-            raise serializers.ValidationError(_('Background worker check failed'))
-
-        return data
-
-    def save(self):
-        """Saving this serializer instance requests generation of a new stocktake report."""
-        data = self.validated_data
-        user = self.context['request'].user
-
-        # Generate a new report
-        offload_task(
-            part.stocktake.generate_stocktake_report,
-            force_async=True,
-            user=user,
-            part=data.get('part', None),
-            category=data.get('category', None),
-            location=data.get('location', None),
-            exclude_external=data.get('exclude_external', True),
-            generate_report=data.get('generate_report', True),
-            update_parts=data.get('update_parts', True),
-            group='report',
-        )
-
-
->>>>>>> bc382cd8
 @extend_schema_field(
     serializers.CharField(
         help_text=_('Select currency from available options')
