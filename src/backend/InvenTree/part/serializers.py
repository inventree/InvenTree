"""DRF data serializers for Part app."""

import imghdr
import io
import logging
import os
from decimal import Decimal

from django.core.exceptions import ValidationError
from django.core.files.base import ContentFile
from django.core.validators import MinValueValidator
from django.db import IntegrityError, models, transaction
from django.db.models import ExpressionWrapper, F, FloatField, Q
from django.db.models.functions import Coalesce
from django.urls import reverse_lazy
from django.utils.translation import gettext_lazy as _

from djmoney.contrib.exchange.exceptions import MissingRate
from djmoney.contrib.exchange.models import convert_money
from rest_framework import serializers
from sql_util.utils import SubqueryCount, SubquerySum
from taggit.serializers import TagListSerializerField

import common.currency
import common.settings
import company.models
import InvenTree.helpers
import InvenTree.serializers
import InvenTree.status
import part.filters
import part.helpers as part_helpers
import part.stocktake
import part.tasks
import stock.models
import users.models
from build.status_codes import BuildStatusGroups
from importer.mixins import DataImportExportSerializerMixin
from importer.registry import register_importer
from InvenTree.tasks import offload_task

from .models import (
    BomItem,
    BomItemSubstitute,
    Part,
    PartCategory,
    PartCategoryParameterTemplate,
    PartInternalPriceBreak,
    PartParameter,
    PartParameterTemplate,
    PartPricing,
    PartRelated,
    PartSellPriceBreak,
    PartStar,
    PartStocktake,
    PartStocktakeReport,
    PartTestTemplate,
)

logger = logging.getLogger('inventree')


@register_importer()
class CategorySerializer(
    DataImportExportSerializerMixin, InvenTree.serializers.InvenTreeModelSerializer
):
    """Serializer for PartCategory."""

    class Meta:
        """Metaclass defining serializer fields."""

        model = PartCategory
        fields = [
            'pk',
            'name',
            'description',
            'default_location',
            'default_keywords',
            'level',
            'parent',
            'part_count',
            'subcategories',
            'pathstring',
            'path',
            'starred',
            'url',
            'structural',
            'icon',
            'parent_default_location',
        ]
        read_only_fields = ['level', 'pathstring']

    def __init__(self, *args, **kwargs):
        """Optionally add or remove extra fields."""
        path_detail = kwargs.pop('path_detail', False)

        super().__init__(*args, **kwargs)

        if not path_detail:
            self.fields.pop('path', None)

    def get_starred(self, category) -> bool:
        """Return True if the category is directly "starred" by the current user."""
        return category in self.context.get('starred_categories', [])

    @staticmethod
    def annotate_queryset(queryset):
        """Annotate extra information to the queryset."""
        # Annotate the number of 'parts' which exist in each category (including subcategories!)
        queryset = queryset.annotate(
            part_count=part.filters.annotate_category_parts(),
            subcategories=part.filters.annotate_sub_categories(),
        )

        queryset = queryset.annotate(
            parent_default_location=part.filters.annotate_default_location('parent__')
        )

        return queryset

    parent = serializers.PrimaryKeyRelatedField(
        queryset=PartCategory.objects.all(),
        required=False,
        allow_null=True,
        label=_('Parent Category'),
        help_text=_('Parent part category'),
    )

    url = serializers.CharField(source='get_absolute_url', read_only=True)

    part_count = serializers.IntegerField(read_only=True, label=_('Parts'))

    subcategories = serializers.IntegerField(read_only=True, label=_('Subcategories'))

    level = serializers.IntegerField(read_only=True)

    starred = serializers.SerializerMethodField()

    path = serializers.ListField(
        child=serializers.DictField(), source='get_path', read_only=True
    )

    parent_default_location = serializers.IntegerField(read_only=True)


class CategoryTree(InvenTree.serializers.InvenTreeModelSerializer):
    """Serializer for PartCategory tree."""

    class Meta:
        """Metaclass defining serializer fields."""

        model = PartCategory
        fields = ['pk', 'name', 'parent', 'icon', 'structural', 'subcategories']

    subcategories = serializers.IntegerField(label=_('Subcategories'), read_only=True)

    @staticmethod
    def annotate_queryset(queryset):
        """Annotate the queryset with the number of subcategories."""
        return queryset.annotate(subcategories=part.filters.annotate_sub_categories())


@register_importer()
class PartTestTemplateSerializer(
    DataImportExportSerializerMixin, InvenTree.serializers.InvenTreeModelSerializer
):
    """Serializer for the PartTestTemplate class."""

    class Meta:
        """Metaclass defining serializer fields."""

        model = PartTestTemplate

        fields = [
            'pk',
            'key',
            'part',
            'test_name',
            'description',
            'enabled',
            'required',
            'requires_value',
            'requires_attachment',
            'results',
            'choices',
        ]

    key = serializers.CharField(read_only=True)
    results = serializers.IntegerField(
        label=_('Results'),
        help_text=_('Number of results recorded against this template'),
        read_only=True,
    )

    @staticmethod
    def annotate_queryset(queryset):
        """Custom query annotations for the PartTestTemplate serializer."""
        return queryset.annotate(results=SubqueryCount('test_results'))


@register_importer()
class PartSalePriceSerializer(
    DataImportExportSerializerMixin, InvenTree.serializers.InvenTreeModelSerializer
):
    """Serializer for sale prices for Part model."""

    class Meta:
        """Metaclass defining serializer fields."""

        model = PartSellPriceBreak
        fields = ['pk', 'part', 'quantity', 'price', 'price_currency']

    quantity = InvenTree.serializers.InvenTreeDecimalField()

    price = InvenTree.serializers.InvenTreeMoneySerializer(allow_null=True)

    price_currency = InvenTree.serializers.InvenTreeCurrencySerializer(
        help_text=_('Purchase currency of this stock item')
    )


class PartInternalPriceSerializer(InvenTree.serializers.InvenTreeModelSerializer):
    """Serializer for internal prices for Part model."""

    class Meta:
        """Metaclass defining serializer fields."""

        model = PartInternalPriceBreak
        fields = ['pk', 'part', 'quantity', 'price', 'price_currency']

    quantity = InvenTree.serializers.InvenTreeDecimalField()

    price = InvenTree.serializers.InvenTreeMoneySerializer(allow_null=True)

    price_currency = InvenTree.serializers.InvenTreeCurrencySerializer(
        help_text=_('Purchase currency of this stock item')
    )


class PartThumbSerializer(serializers.Serializer):
    """Serializer for the 'image' field of the Part model.

    Used to serve and display existing Part images.
    """

    image = serializers.URLField(read_only=True)
    count = serializers.IntegerField(read_only=True)


class PartThumbSerializerUpdate(InvenTree.serializers.InvenTreeModelSerializer):
    """Serializer for updating Part thumbnail."""

    class Meta:
        """Metaclass defining serializer fields."""

        model = Part
        fields = ['image']

    def validate_image(self, value):
        """Check that file is an image."""
        validate = imghdr.what(value)
        if not validate:
            raise serializers.ValidationError('File is not an image')
        return value

    image = InvenTree.serializers.InvenTreeAttachmentSerializerField(required=True)


@register_importer()
class PartParameterTemplateSerializer(
    DataImportExportSerializerMixin, InvenTree.serializers.InvenTreeModelSerializer
):
    """JSON serializer for the PartParameterTemplate model."""

    class Meta:
        """Metaclass defining serializer fields."""

        model = PartParameterTemplate
        fields = ['pk', 'name', 'units', 'description', 'parts', 'checkbox', 'choices']

    parts = serializers.IntegerField(
        read_only=True,
        label=_('Parts'),
        help_text=_('Number of parts using this template'),
    )

    @staticmethod
    def annotate_queryset(queryset):
        """Annotate the queryset with the number of parts which use each parameter template."""
        return queryset.annotate(parts=SubqueryCount('instances'))


class PartBriefSerializer(InvenTree.serializers.InvenTreeModelSerializer):
    """Serializer for Part (brief detail)."""

    class Meta:
        """Metaclass defining serializer fields."""

        model = Part
        fields = [
            'pk',
            'IPN',
            'barcode_hash',
            'category_default_location',
            'default_location',
            'name',
            'revision',
            'full_name',
            'description',
            'image',
            'thumbnail',
            'active',
            'assembly',
            'is_template',
            'purchaseable',
            'salable',
            'trackable',
            'virtual',
            'units',
            'pricing_min',
            'pricing_max',
        ]

        read_only_fields = ['barcode_hash']

    def __init__(self, *args, **kwargs):
        """Custom initialization routine for the PartBrief serializer."""
        pricing = kwargs.pop('pricing', True)

        super().__init__(*args, **kwargs)

        if not pricing:
            self.fields.pop('pricing_min', None)
            self.fields.pop('pricing_max', None)

    category_default_location = serializers.IntegerField(read_only=True)

    image = InvenTree.serializers.InvenTreeImageSerializerField(read_only=True)
    thumbnail = serializers.CharField(source='get_thumbnail_url', read_only=True)

    IPN = serializers.CharField(
        required=False,
        allow_null=True,
        help_text=_('Internal Part Number'),
        max_length=100,
    )
    revision = serializers.CharField(
        required=False,
        allow_null=True,
        help_text=_('Part revision or version number'),
        max_length=100,
    )

    # Pricing fields
    pricing_min = InvenTree.serializers.InvenTreeMoneySerializer(
        source='pricing_data.overall_min', allow_null=True, read_only=True
    )
    pricing_max = InvenTree.serializers.InvenTreeMoneySerializer(
        source='pricing_data.overall_max', allow_null=True, read_only=True
    )


@register_importer()
class PartParameterSerializer(
    DataImportExportSerializerMixin, InvenTree.serializers.InvenTreeModelSerializer
):
    """JSON serializers for the PartParameter model."""

    class Meta:
        """Metaclass defining serializer fields."""

        model = PartParameter
        fields = [
            'pk',
            'part',
            'part_detail',
            'template',
            'template_detail',
            'data',
            'data_numeric',
        ]

    def __init__(self, *args, **kwargs):
        """Custom initialization method for the serializer.

        Allows us to optionally include or exclude particular information
        """
        template_detail = kwargs.pop('template_detail', True)
        part_detail = kwargs.pop('part_detail', False)

        super().__init__(*args, **kwargs)

        if not part_detail:
            self.fields.pop('part_detail', None)

        if not template_detail:
            self.fields.pop('template_detail', None)

    part_detail = PartBriefSerializer(source='part', many=False, read_only=True)
    template_detail = PartParameterTemplateSerializer(
        source='template', many=False, read_only=True
    )


class PartSetCategorySerializer(serializers.Serializer):
    """Serializer for changing PartCategory for multiple Part objects."""

    class Meta:
        """Metaclass options."""

        fields = ['parts', 'category']

    parts = serializers.PrimaryKeyRelatedField(
        queryset=Part.objects.all(),
        many=True,
        required=True,
        allow_null=False,
        label=_('Parts'),
    )

    def validate_parts(self, parts):
        """Validate the selected parts."""
        if len(parts) == 0:
            raise serializers.ValidationError(_('No parts selected'))

        return parts

    category = serializers.PrimaryKeyRelatedField(
        queryset=PartCategory.objects.filter(structural=False),
        many=False,
        required=True,
        allow_null=False,
        label=_('Category'),
        help_text=_('Select category'),
    )

    @transaction.atomic
    def save(self):
        """Save the serializer to change the location of the selected parts."""
        data = self.validated_data
        parts = data['parts']
        category = data['category']

        parts_to_save = []

        for p in parts:
            if p.category == category:
                continue

            p.category = category
            parts_to_save.append(p)

        Part.objects.bulk_update(parts_to_save, ['category'])


class DuplicatePartSerializer(serializers.Serializer):
    """Serializer for specifying options when duplicating a Part.

    The fields in this serializer control how the Part is duplicated.
    """

    class Meta:
        """Metaclass options."""

        fields = ['part', 'copy_image', 'copy_bom', 'copy_parameters', 'copy_notes']

    part = serializers.PrimaryKeyRelatedField(
        queryset=Part.objects.all(),
        label=_('Original Part'),
        help_text=_('Select original part to duplicate'),
        required=True,
    )

    copy_image = serializers.BooleanField(
        label=_('Copy Image'),
        help_text=_('Copy image from original part'),
        required=False,
        default=False,
    )

    copy_bom = serializers.BooleanField(
        label=_('Copy BOM'),
        help_text=_('Copy bill of materials from original part'),
        required=False,
        default=False,
    )

    copy_parameters = serializers.BooleanField(
        label=_('Copy Parameters'),
        help_text=_('Copy parameter data from original part'),
        required=False,
        default=False,
    )

    copy_notes = serializers.BooleanField(
        label=_('Copy Notes'),
        help_text=_('Copy notes from original part'),
        required=False,
        default=True,
    )


class InitialStockSerializer(serializers.Serializer):
    """Serializer for creating initial stock quantity."""

    class Meta:
        """Metaclass options."""

        fields = ['quantity', 'location']

    quantity = serializers.DecimalField(
        max_digits=15,
        decimal_places=5,
        validators=[MinValueValidator(0)],
        label=_('Initial Stock Quantity'),
        help_text=_(
            'Specify initial stock quantity for this Part. If quantity is zero, no stock is added.'
        ),
        required=True,
    )

    location = serializers.PrimaryKeyRelatedField(
        queryset=stock.models.StockLocation.objects.all(),
        label=_('Initial Stock Location'),
        help_text=_('Specify initial stock location for this Part'),
        allow_null=True,
        required=False,
    )


class InitialSupplierSerializer(serializers.Serializer):
    """Serializer for adding initial supplier / manufacturer information."""

    class Meta:
        """Metaclass options."""

        fields = ['supplier', 'sku', 'manufacturer', 'mpn']

    supplier = serializers.PrimaryKeyRelatedField(
        queryset=company.models.Company.objects.all(),
        label=_('Supplier'),
        help_text=_('Select supplier (or leave blank to skip)'),
        allow_null=True,
        required=False,
    )

    sku = serializers.CharField(
        max_length=100,
        required=False,
        allow_blank=True,
        label=_('SKU'),
        help_text=_('Supplier stock keeping unit'),
    )

    manufacturer = serializers.PrimaryKeyRelatedField(
        queryset=company.models.Company.objects.all(),
        label=_('Manufacturer'),
        help_text=_('Select manufacturer (or leave blank to skip)'),
        allow_null=True,
        required=False,
    )

    mpn = serializers.CharField(
        max_length=100,
        required=False,
        allow_blank=True,
        label=_('MPN'),
        help_text=_('Manufacturer part number'),
    )

    def validate_supplier(self, company):
        """Validation for the provided Supplier."""
        if company and not company.is_supplier:
            raise serializers.ValidationError(
                _('Selected company is not a valid supplier')
            )

        return company

    def validate_manufacturer(self, company):
        """Validation for the provided Manufacturer."""
        if company and not company.is_manufacturer:
            raise serializers.ValidationError(
                _('Selected company is not a valid manufacturer')
            )

        return company

    def validate(self, data):
        """Extra validation for this serializer."""
        if company.models.ManufacturerPart.objects.filter(
            manufacturer=data.get('manufacturer', None), MPN=data.get('mpn', '')
        ).exists():
            raise serializers.ValidationError({
                'mpn': _('Manufacturer part matching this MPN already exists')
            })

        if company.models.SupplierPart.objects.filter(
            supplier=data.get('supplier', None), SKU=data.get('sku', '')
        ).exists():
            raise serializers.ValidationError({
                'sku': _('Supplier part matching this SKU already exists')
            })

        return data


class DefaultLocationSerializer(InvenTree.serializers.InvenTreeModelSerializer):
    """Brief serializer for a StockLocation object.

    Defined here, rather than stock.serializers, to negotiate circular imports.
    """

    class Meta:
        """Metaclass options."""

        import stock.models as stock_models

        model = stock_models.StockLocation
        fields = ['pk', 'name', 'pathstring']


@register_importer()
class PartSerializer(
    DataImportExportSerializerMixin,
    InvenTree.serializers.NotesFieldMixin,
    InvenTree.serializers.RemoteImageMixin,
    InvenTree.serializers.InvenTreeTagModelSerializer,
):
    """Serializer for complete detail information of a part.

    Used when displaying all details of a single component.
    """

    import_exclude_fields = ['duplicate']

    class Meta:
        """Metaclass defining serializer fields."""

        model = Part
        partial = True
        fields = [
            'active',
            'assembly',
            'barcode_hash',
            'category',
            'category_detail',
            'category_path',
            'category_name',
            'component',
            'creation_date',
            'creation_user',
            'default_expiry',
            'default_location',
            'default_location_detail',
            'default_supplier',
            'description',
            'full_name',
            'image',
            'remote_image',
            'existing_image',
            'IPN',
            'is_template',
            'keywords',
            'last_stocktake',
            'link',
            'locked',
            'minimum_stock',
            'name',
            'notes',
            'parameters',
            'pk',
            'purchaseable',
            'revision',
            'revision_of',
            'revision_count',
            'salable',
            'starred',
            'thumbnail',
            'trackable',
            'units',
            'variant_of',
            'virtual',
            'pricing_min',
            'pricing_max',
            'pricing_updated',
            'responsible',
            # Annotated fields
            'allocated_to_build_orders',
            'allocated_to_sales_orders',
            'building',
            'category_default_location',
            'in_stock',
            'ordering',
            'required_for_build_orders',
            'required_for_sales_orders',
            'stock_item_count',
            'suppliers',
            'total_in_stock',
            'external_stock',
            'unallocated_stock',
            'variant_stock',
            # Fields only used for Part creation
            'duplicate',
            'initial_stock',
            'initial_supplier',
            'copy_category_parameters',
            'tags',
        ]

        read_only_fields = ['barcode_hash', 'creation_date']

    tags = TagListSerializerField(required=False)

    def __init__(self, *args, **kwargs):
        """Custom initialization method for PartSerializer.

        - Allows us to optionally pass extra fields based on the query.
        """
        self.starred_parts = kwargs.pop('starred_parts', [])
        category_detail = kwargs.pop('category_detail', False)
        location_detail = kwargs.pop('location_detail', False)
        parameters = kwargs.pop('parameters', False)
        create = kwargs.pop('create', False)
        pricing = kwargs.pop('pricing', True)
        path_detail = kwargs.pop('path_detail', False)

        super().__init__(*args, **kwargs)

        if not category_detail:
            self.fields.pop('category_detail', None)

        if not location_detail:
            self.fields.pop('default_location_detail', None)

        if not parameters:
            self.fields.pop('parameters', None)

        if not path_detail:
            self.fields.pop('category_path', None)

        if not create:
            # These fields are only used for the LIST API endpoint
            for f in self.skip_create_fields():
                # Fields required for certain operations, but are not part of the model
                if f in ['remote_image', 'existing_image']:
                    continue
                self.fields.pop(f, None)

        if not pricing:
            self.fields.pop('pricing_min', None)
            self.fields.pop('pricing_max', None)
            self.fields.pop('pricing_updated', None)

    def get_api_url(self):
        """Return the API url associated with this serializer."""
        return reverse_lazy('api-part-list')

    def skip_create_fields(self):
        """Skip these fields when instantiating a new Part instance."""
        fields = super().skip_create_fields()

        fields += [
            'duplicate',
            'initial_stock',
            'initial_supplier',
            'copy_category_parameters',
            'existing_image',
        ]

        return fields

    @staticmethod
    def annotate_queryset(queryset):
        """Add some extra annotations to the queryset.

        Performing database queries as efficiently as possible, to reduce database trips.
        """
<<<<<<< HEAD
        # Annotate with the total number of revisions
        queryset = queryset.annotate(revision_count=SubqueryCount('revisions'))
=======
        queryset = queryset.prefetch_related('category', 'default_location')
>>>>>>> 9a6cfb43

        # Annotate with the total number of stock items
        queryset = queryset.annotate(stock_item_count=SubqueryCount('stock_items'))

        # Annotate with the total variant stock quantity
        variant_query = part.filters.variant_stock_query()

        queryset = queryset.annotate(
            variant_stock=part.filters.annotate_variant_quantity(
                variant_query, reference='quantity'
            )
        )

        # Filter to limit builds to "active"
        build_filter = Q(status__in=BuildStatusGroups.ACTIVE_CODES)

        # Annotate with the total 'building' quantity
        queryset = queryset.annotate(
            building=Coalesce(
                SubquerySum('builds__quantity', filter=build_filter),
                Decimal(0),
                output_field=models.DecimalField(),
            )
        )

        # Annotate with the number of 'suppliers'
        queryset = queryset.annotate(
            suppliers=Coalesce(
                SubqueryCount('supplier_parts'),
                Decimal(0),
                output_field=models.DecimalField(),
            )
        )

        # TODO: This could do with some refactoring
        # TODO: Note that BomItemSerializer and BuildLineSerializer have very similar code

        queryset = queryset.annotate(
            ordering=part.filters.annotate_on_order_quantity(),
            in_stock=part.filters.annotate_total_stock(),
            allocated_to_sales_orders=part.filters.annotate_sales_order_allocations(),
            allocated_to_build_orders=part.filters.annotate_build_order_allocations(),
        )

        # Annotate the queryset with the 'total_in_stock' quantity
        # This is the 'in_stock' quantity summed with the 'variant_stock' quantity
        queryset = queryset.annotate(
            total_in_stock=ExpressionWrapper(
                F('in_stock') + F('variant_stock'), output_field=models.DecimalField()
            )
        )

        queryset = queryset.annotate(
            external_stock=part.filters.annotate_total_stock(
                filter=Q(location__external=True)
            )
        )

        # Annotate with the total 'available stock' quantity
        # This is the current stock, minus any allocations
        queryset = queryset.annotate(
            unallocated_stock=ExpressionWrapper(
                F('total_in_stock')
                - F('allocated_to_sales_orders')
                - F('allocated_to_build_orders'),
                output_field=models.DecimalField(),
            )
        )

        # Annotate with the total 'required for builds' quantity
        queryset = queryset.annotate(
            required_for_build_orders=part.filters.annotate_build_order_requirements(),
            required_for_sales_orders=part.filters.annotate_sales_order_requirements(),
        )

        queryset = queryset.annotate(
            category_default_location=part.filters.annotate_default_location(
                'category__'
            )
        )

        return queryset

    def get_starred(self, part) -> bool:
        """Return "true" if the part is starred by the current user."""
        return part in self.starred_parts

    # Extra detail for the category
    category_detail = CategorySerializer(source='category', many=False, read_only=True)

    category_path = serializers.ListField(
        child=serializers.DictField(), source='category.get_path', read_only=True
    )

    default_location_detail = DefaultLocationSerializer(
        source='default_location', many=False, read_only=True
    )

    category_name = serializers.CharField(
        source='category.name', read_only=True, label=_('Category Name')
    )

    responsible = serializers.PrimaryKeyRelatedField(
        queryset=users.models.Owner.objects.all(),
        required=False,
        allow_null=True,
        source='responsible_owner',
    )

    creation_user = serializers.PrimaryKeyRelatedField(
        queryset=users.models.User.objects.all(), required=False, allow_null=True
    )

    IPN = serializers.CharField(
        required=False,
        default='',
        allow_blank=True,
        help_text=_('Internal Part Number'),
        max_length=100,
    )

    revision = serializers.CharField(
        required=False,
        default='',
        allow_blank=True,
        help_text=_('Part revision or version number'),
        max_length=100,
    )

    # Annotated fields
    allocated_to_build_orders = serializers.FloatField(read_only=True)
    allocated_to_sales_orders = serializers.FloatField(read_only=True)
    building = serializers.FloatField(read_only=True, label=_('Building'))
    in_stock = serializers.FloatField(read_only=True, label=_('In Stock'))
    ordering = serializers.FloatField(read_only=True, label=_('On Order'))
    required_for_build_orders = serializers.IntegerField(read_only=True)
    required_for_sales_orders = serializers.IntegerField(read_only=True)
    stock_item_count = serializers.IntegerField(read_only=True, label=_('Stock Items'))
    revision_count = serializers.IntegerField(read_only=True, label=_('Revisions'))
    suppliers = serializers.IntegerField(read_only=True, label=_('Suppliers'))
    total_in_stock = serializers.FloatField(read_only=True, label=_('Total Stock'))
    external_stock = serializers.FloatField(read_only=True, label=_('External Stock'))
    unallocated_stock = serializers.FloatField(
        read_only=True, label=_('Unallocated Stock')
    )
    category_default_location = serializers.IntegerField(read_only=True)
    variant_stock = serializers.FloatField(read_only=True, label=_('Variant Stock'))

    minimum_stock = serializers.FloatField()

    image = InvenTree.serializers.InvenTreeImageSerializerField(
        required=False, allow_null=True
    )
    thumbnail = serializers.CharField(source='get_thumbnail_url', read_only=True)
    starred = serializers.SerializerMethodField()

    # PrimaryKeyRelated fields (Note: enforcing field type here results in much faster queries, somehow...)
    category = serializers.PrimaryKeyRelatedField(
        queryset=PartCategory.objects.all(), required=False, allow_null=True
    )

    # Pricing fields
    pricing_min = InvenTree.serializers.InvenTreeMoneySerializer(
        source='pricing_data.overall_min', allow_null=True, read_only=True
    )
    pricing_max = InvenTree.serializers.InvenTreeMoneySerializer(
        source='pricing_data.overall_max', allow_null=True, read_only=True
    )
    pricing_updated = serializers.DateTimeField(
        source='pricing_data.updated', allow_null=True, read_only=True
    )

    parameters = PartParameterSerializer(many=True, read_only=True)

    # Extra fields used only for creation of a new Part instance
    duplicate = DuplicatePartSerializer(
        label=_('Duplicate Part'),
        help_text=_('Copy initial data from another Part'),
        write_only=True,
        required=False,
    )

    initial_stock = InitialStockSerializer(
        label=_('Initial Stock'),
        help_text=_('Create Part with initial stock quantity'),
        write_only=True,
        required=False,
    )

    initial_supplier = InitialSupplierSerializer(
        label=_('Supplier Information'),
        help_text=_('Add initial supplier information for this part'),
        write_only=True,
        required=False,
    )

    copy_category_parameters = serializers.BooleanField(
        default=True,
        required=False,
        label=_('Copy Category Parameters'),
        help_text=_('Copy parameter templates from selected part category'),
    )

    # Allow selection of an existing part image file
    existing_image = serializers.CharField(
        label=_('Existing Image'),
        help_text=_('Filename of an existing part image'),
        write_only=True,
        required=False,
        allow_blank=False,
    )

    def validate_existing_image(self, img):
        """Validate the selected image file."""
        if not img:
            return img

        img = img.split(os.path.sep)[-1]

        # Ensure that the file actually exists
        img_path = os.path.join(part_helpers.get_part_image_directory(), img)

        if not os.path.exists(img_path) or not os.path.isfile(img_path):
            raise ValidationError(_('Image file does not exist'))

        return img

    @transaction.atomic
    def create(self, validated_data):
        """Custom method for creating a new Part instance using this serializer."""
        duplicate = validated_data.pop('duplicate', None)
        initial_stock = validated_data.pop('initial_stock', None)
        initial_supplier = validated_data.pop('initial_supplier', None)
        copy_category_parameters = validated_data.pop('copy_category_parameters', False)

        instance = super().create(validated_data)

        # Save user information
        if self.context['request']:
            instance.creation_user = self.context['request'].user
            instance.save()

        # Copy data from original Part
        if duplicate:
            original = duplicate['part']

            if duplicate['copy_bom']:
                instance.copy_bom_from(original)

            if duplicate['copy_notes']:
                instance.notes = original.notes
                instance.save()

            if duplicate['copy_image']:
                instance.image = original.image
                instance.save()

            if duplicate['copy_parameters']:
                instance.copy_parameters_from(original)

        # Duplicate parameter data from part category (and parents)
        if copy_category_parameters and instance.category is not None:
            # Get flattened list of parent categories
            categories = instance.category.get_ancestors(include_self=True)

            # All parameter templates within these categories
            templates = PartCategoryParameterTemplate.objects.filter(
                category__in=categories
            )

            for template in templates:
                # First ensure that the part doesn't have that parameter
                if PartParameter.objects.filter(
                    part=instance, template=template.parameter_template
                ).exists():
                    continue

                try:
                    PartParameter.create(
                        part=instance,
                        template=template.parameter_template,
                        data=template.default_value,
                        save=True,
                    )
                except IntegrityError:
                    logger.exception(
                        'Could not create new PartParameter for part %s', instance
                    )

        # Create initial stock entry
        if initial_stock:
            quantity = initial_stock['quantity']
            location = initial_stock.get('location', None) or instance.default_location

            if quantity > 0:
                stockitem = stock.models.StockItem(
                    part=instance, quantity=quantity, location=location
                )

                stockitem.save(user=self.context['request'].user)

        # Create initial supplier information
        if initial_supplier:
            manufacturer = initial_supplier.get('manufacturer', None)
            mpn = initial_supplier.get('mpn', '')

            if manufacturer and mpn:
                manu_part = company.models.ManufacturerPart.objects.create(
                    part=instance, manufacturer=manufacturer, MPN=mpn
                )
            else:
                manu_part = None

            supplier = initial_supplier.get('supplier', None)
            sku = initial_supplier.get('sku', '')

            if supplier and sku:
                company.models.SupplierPart.objects.create(
                    part=instance,
                    supplier=supplier,
                    SKU=sku,
                    manufacturer_part=manu_part,
                )

        return instance

    def save(self):
        """Save the Part instance."""
        super().save()

        part = self.instance
        data = self.validated_data

        existing_image = data.pop('existing_image', None)

        if existing_image:
            img_path = os.path.join(part_helpers.PART_IMAGE_DIR, existing_image)

            part.image = img_path
            part.save()

        # Check if an image was downloaded from a remote URL
        remote_img = getattr(self, 'remote_image_file', None)

        if remote_img and part:
            fmt = remote_img.format or 'PNG'
            buffer = io.BytesIO()
            remote_img.save(buffer, format=fmt)

            # Construct a simplified name for the image
            filename = f'part_{part.pk}_image.{fmt.lower()}'

            part.image.save(filename, ContentFile(buffer.getvalue()))

        return self.instance


class PartStocktakeSerializer(InvenTree.serializers.InvenTreeModelSerializer):
    """Serializer for the PartStocktake model."""

    class Meta:
        """Metaclass options."""

        model = PartStocktake
        fields = [
            'pk',
            'date',
            'part',
            'item_count',
            'quantity',
            'cost_min',
            'cost_min_currency',
            'cost_max',
            'cost_max_currency',
            'note',
            'user',
            'user_detail',
        ]

        read_only_fields = ['date', 'user']

    quantity = serializers.FloatField()

    user_detail = InvenTree.serializers.UserSerializer(
        source='user', read_only=True, many=False
    )

    cost_min = InvenTree.serializers.InvenTreeMoneySerializer(allow_null=True)
    cost_min_currency = InvenTree.serializers.InvenTreeCurrencySerializer()

    cost_max = InvenTree.serializers.InvenTreeMoneySerializer(allow_null=True)
    cost_max_currency = InvenTree.serializers.InvenTreeCurrencySerializer()

    def save(self):
        """Called when this serializer is saved."""
        data = self.validated_data

        # Add in user information automatically
        request = self.context['request']
        data['user'] = request.user

        super().save()


class PartStocktakeReportSerializer(InvenTree.serializers.InvenTreeModelSerializer):
    """Serializer for stocktake report class."""

    class Meta:
        """Metaclass defines serializer fields."""

        model = PartStocktakeReport
        fields = ['pk', 'date', 'report', 'part_count', 'user', 'user_detail']

    user_detail = InvenTree.serializers.UserSerializer(
        source='user', read_only=True, many=False
    )

    report = InvenTree.serializers.InvenTreeAttachmentSerializerField(read_only=True)


class PartStocktakeReportGenerateSerializer(serializers.Serializer):
    """Serializer class for manually generating a new PartStocktakeReport via the API."""

    part = serializers.PrimaryKeyRelatedField(
        queryset=Part.objects.all(),
        required=False,
        allow_null=True,
        label=_('Part'),
        help_text=_(
            'Limit stocktake report to a particular part, and any variant parts'
        ),
    )

    category = serializers.PrimaryKeyRelatedField(
        queryset=PartCategory.objects.all(),
        required=False,
        allow_null=True,
        label=_('Category'),
        help_text=_(
            'Limit stocktake report to a particular part category, and any child categories'
        ),
    )

    location = serializers.PrimaryKeyRelatedField(
        queryset=stock.models.StockLocation.objects.all(),
        required=False,
        allow_null=True,
        label=_('Location'),
        help_text=_(
            'Limit stocktake report to a particular stock location, and any child locations'
        ),
    )

    exclude_external = serializers.BooleanField(
        default=True,
        label=_('Exclude External Stock'),
        help_text=_('Exclude stock items in external locations'),
    )

    generate_report = serializers.BooleanField(
        default=True,
        label=_('Generate Report'),
        help_text=_('Generate report file containing calculated stocktake data'),
    )

    update_parts = serializers.BooleanField(
        default=True,
        label=_('Update Parts'),
        help_text=_('Update specified parts with calculated stocktake data'),
    )

    def validate(self, data):
        """Custom validation for this serializer."""
        # Stocktake functionality must be enabled
        if not common.settings.get_global_setting('STOCKTAKE_ENABLE'):
            raise serializers.ValidationError(
                _('Stocktake functionality is not enabled')
            )

        # Check that background worker is running
        if not InvenTree.status.is_worker_running():
            raise serializers.ValidationError(_('Background worker check failed'))

        return data

    def save(self):
        """Saving this serializer instance requests generation of a new stocktake report."""
        data = self.validated_data
        user = self.context['request'].user

        # Generate a new report
        offload_task(
            part.stocktake.generate_stocktake_report,
            force_async=True,
            user=user,
            part=data.get('part', None),
            category=data.get('category', None),
            location=data.get('location', None),
            exclude_external=data.get('exclude_external', True),
            generate_report=data.get('generate_report', True),
            update_parts=data.get('update_parts', True),
        )


class PartPricingSerializer(InvenTree.serializers.InvenTreeModelSerializer):
    """Serializer for Part pricing information."""

    class Meta:
        """Metaclass defining serializer fields."""

        model = PartPricing
        fields = [
            'currency',
            'updated',
            'scheduled_for_update',
            'bom_cost_min',
            'bom_cost_max',
            'purchase_cost_min',
            'purchase_cost_max',
            'internal_cost_min',
            'internal_cost_max',
            'supplier_price_min',
            'supplier_price_max',
            'variant_cost_min',
            'variant_cost_max',
            'override_min',
            'override_min_currency',
            'override_max',
            'override_max_currency',
            'overall_min',
            'overall_max',
            'sale_price_min',
            'sale_price_max',
            'sale_history_min',
            'sale_history_max',
            'update',
        ]

    currency = serializers.CharField(allow_null=True, read_only=True)

    updated = serializers.DateTimeField(allow_null=True, read_only=True)

    scheduled_for_update = serializers.BooleanField(read_only=True)

    # Custom serializers
    bom_cost_min = InvenTree.serializers.InvenTreeMoneySerializer(
        allow_null=True, read_only=True
    )
    bom_cost_max = InvenTree.serializers.InvenTreeMoneySerializer(
        allow_null=True, read_only=True
    )

    purchase_cost_min = InvenTree.serializers.InvenTreeMoneySerializer(
        allow_null=True, read_only=True
    )
    purchase_cost_max = InvenTree.serializers.InvenTreeMoneySerializer(
        allow_null=True, read_only=True
    )

    internal_cost_min = InvenTree.serializers.InvenTreeMoneySerializer(
        allow_null=True, read_only=True
    )
    internal_cost_max = InvenTree.serializers.InvenTreeMoneySerializer(
        allow_null=True, read_only=True
    )

    supplier_price_min = InvenTree.serializers.InvenTreeMoneySerializer(
        allow_null=True, read_only=True
    )
    supplier_price_max = InvenTree.serializers.InvenTreeMoneySerializer(
        allow_null=True, read_only=True
    )

    variant_cost_min = InvenTree.serializers.InvenTreeMoneySerializer(
        allow_null=True, read_only=True
    )
    variant_cost_max = InvenTree.serializers.InvenTreeMoneySerializer(
        allow_null=True, read_only=True
    )

    override_min = InvenTree.serializers.InvenTreeMoneySerializer(
        label=_('Minimum Price'),
        help_text=_('Override calculated value for minimum price'),
        allow_null=True,
        read_only=False,
        required=False,
    )

    override_min_currency = serializers.ChoiceField(
        label=_('Minimum price currency'),
        read_only=False,
        required=False,
        choices=common.currency.currency_code_mappings(),
    )

    override_max = InvenTree.serializers.InvenTreeMoneySerializer(
        label=_('Maximum Price'),
        help_text=_('Override calculated value for maximum price'),
        allow_null=True,
        read_only=False,
        required=False,
    )

    override_max_currency = serializers.ChoiceField(
        label=_('Maximum price currency'),
        read_only=False,
        required=False,
        choices=common.currency.currency_code_mappings(),
    )

    overall_min = InvenTree.serializers.InvenTreeMoneySerializer(
        allow_null=True, read_only=True
    )
    overall_max = InvenTree.serializers.InvenTreeMoneySerializer(
        allow_null=True, read_only=True
    )

    sale_price_min = InvenTree.serializers.InvenTreeMoneySerializer(
        allow_null=True, read_only=True
    )
    sale_price_max = InvenTree.serializers.InvenTreeMoneySerializer(
        allow_null=True, read_only=True
    )

    sale_history_min = InvenTree.serializers.InvenTreeMoneySerializer(
        allow_null=True, read_only=True
    )
    sale_history_max = InvenTree.serializers.InvenTreeMoneySerializer(
        allow_null=True, read_only=True
    )

    update = serializers.BooleanField(
        write_only=True,
        label=_('Update'),
        help_text=_('Update pricing for this part'),
        default=False,
        required=False,
        allow_null=True,
    )

    def validate(self, data):
        """Validate supplied pricing data."""
        super().validate(data)

        # Check that override_min is not greater than override_max
        override_min = data.get('override_min', None)
        override_max = data.get('override_max', None)

        default_currency = common.currency.currency_code_default()

        if override_min is not None and override_max is not None:
            try:
                override_min = convert_money(override_min, default_currency)
                override_max = convert_money(override_max, default_currency)
            except MissingRate:
                raise ValidationError(
                    _(
                        f'Could not convert from provided currencies to {default_currency}'
                    )
                )

            if override_min > override_max:
                raise ValidationError({
                    'override_min': _(
                        'Minimum price must not be greater than maximum price'
                    ),
                    'override_max': _(
                        'Maximum price must not be less than minimum price'
                    ),
                })

        return data

    def save(self):
        """Called when the serializer is saved."""
        super().save()

        # Update part pricing
        pricing = self.instance
        pricing.update_pricing()


class PartRelationSerializer(InvenTree.serializers.InvenTreeModelSerializer):
    """Serializer for a PartRelated model."""

    class Meta:
        """Metaclass defining serializer fields."""

        model = PartRelated
        fields = ['pk', 'part_1', 'part_1_detail', 'part_2', 'part_2_detail']

    part_1_detail = PartSerializer(source='part_1', read_only=True, many=False)
    part_2_detail = PartSerializer(source='part_2', read_only=True, many=False)


class PartStarSerializer(InvenTree.serializers.InvenTreeModelSerializer):
    """Serializer for a PartStar object."""

    class Meta:
        """Metaclass defining serializer fields."""

        model = PartStar
        fields = ['pk', 'part', 'partname', 'user', 'username']

    partname = serializers.CharField(source='part.full_name', read_only=True)
    username = serializers.CharField(source='user.username', read_only=True)


class BomItemSubstituteSerializer(InvenTree.serializers.InvenTreeModelSerializer):
    """Serializer for the BomItemSubstitute class."""

    class Meta:
        """Metaclass defining serializer fields."""

        model = BomItemSubstitute
        fields = ['pk', 'bom_item', 'part', 'part_detail']

    part_detail = PartBriefSerializer(
        source='part', read_only=True, many=False, pricing=False
    )


@register_importer()
class BomItemSerializer(
    DataImportExportSerializerMixin, InvenTree.serializers.InvenTreeModelSerializer
):
    """Serializer for BomItem object."""

    class Meta:
        """Metaclass defining serializer fields."""

        model = BomItem
        fields = [
            'allow_variants',
            'inherited',
            'note',
            'optional',
            'consumable',
            'overage',
            'pk',
            'part',
            'part_detail',
            'pricing_min',
            'pricing_max',
            'pricing_min_total',
            'pricing_max_total',
            'pricing_updated',
            'quantity',
            'reference',
            'sub_part',
            'sub_part_detail',
            'substitutes',
            'validated',
            # Annotated fields describing available quantity
            'available_stock',
            'available_substitute_stock',
            'available_variant_stock',
            'external_stock',
            # Annotated field describing quantity on order
            'on_order',
            # Annotated field describing quantity being built
            'building',
        ]

    def __init__(self, *args, **kwargs):
        """Determine if extra detail fields are to be annotated on this serializer.

        - part_detail and sub_part_detail serializers are only included if requested.
        - This saves a bunch of database requests
        """
        part_detail = kwargs.pop('part_detail', False)
        sub_part_detail = kwargs.pop('sub_part_detail', True)
        pricing = kwargs.pop('pricing', True)

        super().__init__(*args, **kwargs)

        if not part_detail:
            self.fields.pop('part_detail', None)

        if not sub_part_detail:
            self.fields.pop('sub_part_detail', None)

        if not pricing:
            self.fields.pop('pricing_min', None)
            self.fields.pop('pricing_max', None)
            self.fields.pop('pricing_min_total', None)
            self.fields.pop('pricing_max_total', None)
            self.fields.pop('pricing_updated', None)

    quantity = InvenTree.serializers.InvenTreeDecimalField(required=True)

    def validate_quantity(self, quantity):
        """Perform validation for the BomItem quantity field."""
        if quantity <= 0:
            raise serializers.ValidationError(_('Quantity must be greater than zero'))

        return quantity

    part = serializers.PrimaryKeyRelatedField(
        queryset=Part.objects.filter(assembly=True)
    )

    substitutes = BomItemSubstituteSerializer(many=True, read_only=True)

    part_detail = PartBriefSerializer(source='part', many=False, read_only=True)

    sub_part = serializers.PrimaryKeyRelatedField(
        queryset=Part.objects.filter(component=True)
    )

    sub_part_detail = PartBriefSerializer(source='sub_part', many=False, read_only=True)

    on_order = serializers.FloatField(label=_('On Order'), read_only=True)

    building = serializers.FloatField(label=_('In Production'), read_only=True)

    # Cached pricing fields
    pricing_min = InvenTree.serializers.InvenTreeMoneySerializer(
        source='sub_part.pricing_data.overall_min', allow_null=True, read_only=True
    )

    pricing_max = InvenTree.serializers.InvenTreeMoneySerializer(
        source='sub_part.pricing_data.overall_max', allow_null=True, read_only=True
    )

    pricing_min_total = InvenTree.serializers.InvenTreeMoneySerializer(
        allow_null=True, read_only=True
    )
    pricing_max_total = InvenTree.serializers.InvenTreeMoneySerializer(
        allow_null=True, read_only=True
    )

    pricing_updated = serializers.DateTimeField(
        source='sub_part.pricing_data.updated', allow_null=True, read_only=True
    )

    # Annotated fields for available stock
    available_stock = serializers.FloatField(label=_('Available Stock'), read_only=True)

    available_substitute_stock = serializers.FloatField(read_only=True)
    available_variant_stock = serializers.FloatField(read_only=True)

    external_stock = serializers.FloatField(read_only=True)

    @staticmethod
    def setup_eager_loading(queryset):
        """Prefetch against the provided queryset to speed up database access."""
        queryset = queryset.prefetch_related('part')
        queryset = queryset.prefetch_related('part__category')
        queryset = queryset.prefetch_related('part__stock_items')

        queryset = queryset.prefetch_related('sub_part')
        queryset = queryset.prefetch_related('sub_part__category')
        queryset = queryset.prefetch_related('sub_part__pricing_data')

        queryset = queryset.prefetch_related(
            'sub_part__stock_items',
            'sub_part__stock_items__allocations',
            'sub_part__stock_items__sales_order_allocations',
        )

        queryset = queryset.prefetch_related(
            'substitutes', 'substitutes__part__stock_items'
        )

        queryset = queryset.prefetch_related('sub_part__builds')

        return queryset

    @staticmethod
    def annotate_queryset(queryset):
        """Annotate the BomItem queryset with extra information.

        Annotations:
            available_stock: The amount of stock available for the sub_part Part object
        """
        """
        Construct an "available stock" quantity:
        available_stock = total_stock - build_order_allocations - sales_order_allocations
        """

        # Annotate with the 'total pricing' information based on unit pricing and quantity
        queryset = queryset.annotate(
            pricing_min_total=ExpressionWrapper(
                F('quantity') * F('sub_part__pricing_data__overall_min'),
                output_field=models.DecimalField(),
            ),
            pricing_max_total=ExpressionWrapper(
                F('quantity') * F('sub_part__pricing_data__overall_max'),
                output_field=models.DecimalField(),
            ),
        )

        ref = 'sub_part__'

        # Annotate with the total "on order" amount for the sub-part
        queryset = queryset.annotate(
            on_order=part.filters.annotate_on_order_quantity(ref)
        )

        # Annotate with the total "building" amount for the sub-part
        queryset = queryset.annotate(
            building=Coalesce(
                SubquerySum(
                    'sub_part__builds__quantity',
                    filter=Q(status__in=BuildStatusGroups.ACTIVE_CODES),
                ),
                Decimal(0),
                output_field=models.DecimalField(),
            )
        )

        # Calculate "total stock" for the referenced sub_part
        # Calculate the "build_order_allocations" for the sub_part
        # Note that these fields are only aliased, not annotated
        queryset = queryset.alias(
            total_stock=part.filters.annotate_total_stock(reference=ref),
            allocated_to_sales_orders=part.filters.annotate_sales_order_allocations(
                reference=ref
            ),
            allocated_to_build_orders=part.filters.annotate_build_order_allocations(
                reference=ref
            ),
        )

        # Calculate 'available_stock' based on previously annotated fields
        queryset = queryset.annotate(
            available_stock=ExpressionWrapper(
                F('total_stock')
                - F('allocated_to_sales_orders')
                - F('allocated_to_build_orders'),
                output_field=models.DecimalField(),
            )
        )

        # Calculate 'external_stock'
        queryset = queryset.annotate(
            external_stock=part.filters.annotate_total_stock(
                reference=ref, filter=Q(location__external=True)
            )
        )

        ref = 'substitutes__part__'

        # Extract similar information for any 'substitute' parts
        queryset = queryset.alias(
            substitute_stock=part.filters.annotate_total_stock(reference=ref),
            substitute_build_allocations=part.filters.annotate_build_order_allocations(
                reference=ref
            ),
            substitute_sales_allocations=part.filters.annotate_sales_order_allocations(
                reference=ref
            ),
        )

        # Calculate 'available_substitute_stock' field
        queryset = queryset.annotate(
            available_substitute_stock=ExpressionWrapper(
                F('substitute_stock')
                - F('substitute_build_allocations')
                - F('substitute_sales_allocations'),
                output_field=models.DecimalField(),
            )
        )

        # Annotate the queryset with 'available variant stock' information
        variant_stock_query = part.filters.variant_stock_query(reference='sub_part__')

        queryset = queryset.alias(
            variant_stock_total=part.filters.annotate_variant_quantity(
                variant_stock_query, reference='quantity'
            ),
            variant_bo_allocations=part.filters.annotate_variant_quantity(
                variant_stock_query, reference='sales_order_allocations__quantity'
            ),
            variant_so_allocations=part.filters.annotate_variant_quantity(
                variant_stock_query, reference='allocations__quantity'
            ),
        )

        queryset = queryset.annotate(
            available_variant_stock=ExpressionWrapper(
                F('variant_stock_total')
                - F('variant_bo_allocations')
                - F('variant_so_allocations'),
                output_field=FloatField(),
            )
        )

        return queryset


@register_importer()
class CategoryParameterTemplateSerializer(
    DataImportExportSerializerMixin, InvenTree.serializers.InvenTreeModelSerializer
):
    """Serializer for the PartCategoryParameterTemplate model."""

    class Meta:
        """Metaclass defining serializer fields."""

        model = PartCategoryParameterTemplate
        fields = [
            'pk',
            'category',
            'category_detail',
            'parameter_template',
            'parameter_template_detail',
            'default_value',
        ]

    parameter_template_detail = PartParameterTemplateSerializer(
        source='parameter_template', many=False, read_only=True
    )

    category_detail = CategorySerializer(source='category', many=False, read_only=True)


class PartCopyBOMSerializer(serializers.Serializer):
    """Serializer for copying a BOM from another part."""

    class Meta:
        """Metaclass defining serializer fields."""

        fields = [
            'part',
            'remove_existing',
            'copy_substitutes',
            'include_inherited',
            'skip_invalid',
        ]

    part = serializers.PrimaryKeyRelatedField(
        queryset=Part.objects.all(),
        many=False,
        required=True,
        allow_null=False,
        label=_('Part'),
        help_text=_('Select part to copy BOM from'),
    )

    def validate_part(self, part):
        """Check that a 'valid' part was selected."""
        return part

    remove_existing = serializers.BooleanField(
        label=_('Remove Existing Data'),
        help_text=_('Remove existing BOM items before copying'),
        default=True,
    )

    include_inherited = serializers.BooleanField(
        label=_('Include Inherited'),
        help_text=_('Include BOM items which are inherited from templated parts'),
        default=False,
    )

    skip_invalid = serializers.BooleanField(
        label=_('Skip Invalid Rows'),
        help_text=_('Enable this option to skip invalid rows'),
        default=False,
    )

    copy_substitutes = serializers.BooleanField(
        label=_('Copy Substitute Parts'),
        help_text=_('Copy substitute parts when duplicate BOM items'),
        default=True,
    )

    def save(self):
        """Actually duplicate the BOM."""
        base_part = self.context['part']

        data = self.validated_data

        base_part.copy_bom_from(
            data['part'],
            clear=data.get('remove_existing', True),
            skip_invalid=data.get('skip_invalid', False),
            include_inherited=data.get('include_inherited', False),
            copy_substitutes=data.get('copy_substitutes', True),
        )


class BomImportUploadSerializer(InvenTree.serializers.DataFileUploadSerializer):
    """Serializer for uploading a file and extracting data from it.

    TODO: Delete this entirely once the new importer process is working
    """

    TARGET_MODEL = BomItem

    class Meta:
        """Metaclass defining serializer fields."""

        fields = ['data_file', 'part', 'clear_existing_bom']

    part = serializers.PrimaryKeyRelatedField(
        queryset=Part.objects.all(), required=True, allow_null=False, many=False
    )

    clear_existing_bom = serializers.BooleanField(
        label=_('Clear Existing BOM'),
        help_text=_('Delete existing BOM items before uploading'),
    )

    def save(self):
        """The uploaded data file has been validated, accept the submitted data."""
        data = self.validated_data

        if data.get('clear_existing_bom', False):
            part = data['part']

            with transaction.atomic():
                part.bom_items.all().delete()


class BomImportExtractSerializer(InvenTree.serializers.DataFileExtractSerializer):
    """Serializer class for exatracting BOM data from an uploaded file.

    The parent class DataFileExtractSerializer does most of the heavy lifting here.

    TODO: Delete this entirely once the new importer process is working
    """

    TARGET_MODEL = BomItem

    def validate_extracted_columns(self):
        """Validate that the extracted columns are correct."""
        super().validate_extracted_columns()

        part_columns = ['part', 'part_name', 'part_ipn', 'part_id']

        if not any(col in self.columns for col in part_columns):
            # At least one part column is required!
            raise serializers.ValidationError(_('No part column specified'))

    @staticmethod
    def process_row(row):
        """Process a single row from the loaded BOM file."""
        # Skip any rows which are at a lower "level"
        level = row.get('level', None)

        if level is not None:
            try:
                level = int(level)
                if level != 1:
                    # Skip this row
                    return None
            except Exception:
                pass

        # Attempt to extract a valid part based on the provided data
        part_id = row.get('part_id', row.get('part', None))
        part_name = row.get('part_name', row.get('part', None))
        part_ipn = row.get('part_ipn', None)

        part = None

        if part_id is not None:
            try:
                part = Part.objects.get(pk=part_id)
            except (ValueError, Part.DoesNotExist):
                pass

        # No direct match, where else can we look?
        if part is None and (part_name or part_ipn):
            queryset = Part.objects.all()

            if part_name:
                queryset = queryset.filter(name=part_name)

            if part_ipn:
                queryset = queryset.filter(IPN=part_ipn)

            if queryset.exists():
                if queryset.count() == 1:
                    part = queryset.first()
                else:
                    row['errors']['part'] = _('Multiple matching parts found')

        if part is None:
            row['errors']['part'] = _('No matching part found')
        else:
            if not part.component:
                row['errors']['part'] = _('Part is not designated as a component')

        # Update the 'part' value in the row
        row['part'] = part.pk if part is not None else None

        # Check the provided 'quantity' value
        quantity = row.get('quantity', None)

        if quantity is None:
            row['errors']['quantity'] = _('Quantity not provided')
        else:
            try:
                quantity = Decimal(quantity)

                if quantity <= 0:
                    row['errors']['quantity'] = _('Quantity must be greater than zero')
            except Exception:
                row['errors']['quantity'] = _('Invalid quantity')

        return row


class BomImportSubmitSerializer(serializers.Serializer):
    """Serializer for uploading a BOM against a specified part.

    A "BOM" is a set of BomItem objects which are to be validated together as a set.

    TODO: Delete this entirely once the new importer process is working
    """

    items = BomItemSerializer(many=True, required=True)

    def validate(self, data):
        """Validate the submitted BomItem data.

        At least one line (BomItem) is required
        """
        items = data['items']

        if len(items) == 0:
            raise serializers.ValidationError(_('At least one BOM item is required'))

        data = super().validate(data)

        return data

    def save(self):
        """POST: Perform final save of submitted BOM data.

        Actions:
        - By this stage each line in the BOM has been validated
        - Individually 'save' (create) each BomItem line
        """
        data = self.validated_data

        items = data['items']

        bom_items = []

        try:
            for item in items:
                part = item['part']
                sub_part = item['sub_part']

                # Ignore duplicate BOM items
                if BomItem.objects.filter(part=part, sub_part=sub_part).exists():
                    continue

                bom_items.append(BomItem(**item))

            if len(bom_items) > 0:
                logger.info('Importing %s BOM items', len(bom_items))
                BomItem.objects.bulk_create(bom_items)

        except Exception as e:
            raise serializers.ValidationError(detail=serializers.as_serializer_error(e))<|MERGE_RESOLUTION|>--- conflicted
+++ resolved
@@ -775,12 +775,10 @@
 
         Performing database queries as efficiently as possible, to reduce database trips.
         """
-<<<<<<< HEAD
+        queryset = queryset.prefetch_related('category', 'default_location')
+
         # Annotate with the total number of revisions
         queryset = queryset.annotate(revision_count=SubqueryCount('revisions'))
-=======
-        queryset = queryset.prefetch_related('category', 'default_location')
->>>>>>> 9a6cfb43
 
         # Annotate with the total number of stock items
         queryset = queryset.annotate(stock_item_count=SubqueryCount('stock_items'))
