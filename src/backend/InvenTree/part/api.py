"""Provides a JSON API for the Part app."""

import functools
import re

from django.db.models import Count, F, Q
from django.urls import include, path, re_path
from django.utils.translation import gettext_lazy as _

from django_filters import rest_framework as rest_filters
from django_filters.rest_framework import DjangoFilterBackend
from drf_spectacular.types import OpenApiTypes
from drf_spectacular.utils import extend_schema_field
from rest_framework import permissions, serializers
from rest_framework.exceptions import ValidationError
from rest_framework.response import Response

import order.models
import part.filters
from build.models import Build, BuildItem
from build.status_codes import BuildStatusGroups
<<<<<<< HEAD
from data_exporter.mixins import DataExportViewMixin
from InvenTree.api import ListCreateDestroyAPIView, MetadataView
=======
from importer.mixins import DataExportViewMixin
from InvenTree.api import BulkUpdateMixin, ListCreateDestroyAPIView, MetadataView
>>>>>>> 9db5205f
from InvenTree.filters import (
    ORDER_FILTER,
    ORDER_FILTER_ALIAS,
    SEARCH_ORDER_FILTER,
    SEARCH_ORDER_FILTER_ALIAS,
    InvenTreeDateFilter,
    InvenTreeSearchFilter,
)
from InvenTree.helpers import isNull, str2bool
from InvenTree.mixins import (
    CreateAPI,
    CustomRetrieveUpdateDestroyAPI,
    ListAPI,
    ListCreateAPI,
    RetrieveAPI,
    RetrieveUpdateAPI,
    RetrieveUpdateDestroyAPI,
    UpdateAPI,
)
from InvenTree.permissions import RolePermission
from InvenTree.serializers import EmptySerializer
from order.status_codes import PurchaseOrderStatusGroups, SalesOrderStatusGroups
from stock.models import StockLocation

from . import serializers as part_serializers
from .models import (
    BomItem,
    BomItemSubstitute,
    Part,
    PartCategory,
    PartCategoryParameterTemplate,
    PartInternalPriceBreak,
    PartParameter,
    PartParameterTemplate,
    PartRelated,
    PartSellPriceBreak,
    PartStocktake,
    PartStocktakeReport,
    PartTestTemplate,
)


class CategoryMixin:
    """Mixin class for PartCategory endpoints."""

    serializer_class = part_serializers.CategorySerializer
    queryset = PartCategory.objects.all()

    def get_serializer(self, *args, **kwargs):
        """Add additional context based on query parameters."""
        try:
            params = self.request.query_params

            kwargs['path_detail'] = str2bool(params.get('path_detail', False))
        except AttributeError:
            pass

        return super().get_serializer(*args, **kwargs)

    def get_queryset(self, *args, **kwargs):
        """Return an annotated queryset for the CategoryDetail endpoint."""
        queryset = super().get_queryset(*args, **kwargs)
        queryset = part_serializers.CategorySerializer.annotate_queryset(queryset)
        return queryset

    def get_serializer_context(self):
        """Add extra context to the serializer for the CategoryDetail endpoint."""
        ctx = super().get_serializer_context()

        try:
            ctx['starred_categories'] = [
                star.category for star in self.request.user.starred_categories.all()
            ]
        except AttributeError:
            # Error is thrown if the view does not have an associated request
            ctx['starred_categories'] = []

        return ctx


class CategoryFilter(rest_filters.FilterSet):
    """Custom filterset class for the PartCategoryList endpoint."""

    class Meta:
        """Metaclass options for this filterset."""

        model = PartCategory
        fields = ['name', 'structural']

    starred = rest_filters.BooleanFilter(
        label=_('Starred'),
        method='filter_starred',
        help_text=_('Filter by starred categories'),
    )

    def filter_starred(self, queryset, name, value):
        """Filter by whether the PartCategory is starred by the current user."""
        user = self.request.user

        starred_categories = [
            star.category.pk for star in user.starred_categories.all()
        ]

        if str2bool(value):
            return queryset.filter(pk__in=starred_categories)

        return queryset.exclude(pk__in=starred_categories)

    depth = rest_filters.NumberFilter(
        label=_('Depth'), method='filter_depth', help_text=_('Filter by category depth')
    )

    def filter_depth(self, queryset, name, value):
        """Filter by the "depth" of the PartCategory.

        - This filter is used to limit the depth of the category tree
        - If the "parent" filter is also provided, the depth is calculated from the parent category
        """
        parent = self.data.get('parent', None)

        # Only filter if the parent filter is *not* provided
        if not parent:
            queryset = queryset.filter(level__lte=value)

        return queryset

    top_level = rest_filters.BooleanFilter(
        label=_('Top Level'),
        method='filter_top_level',
        help_text=_('Filter by top-level categories'),
    )

    def filter_top_level(self, queryset, name, value):
        """Filter by top-level categories."""
        cascade = str2bool(self.data.get('cascade', False))

        if value and not cascade:
            return queryset.filter(parent=None)

        return queryset

    cascade = rest_filters.BooleanFilter(
        label=_('Cascade'),
        method='filter_cascade',
        help_text=_('Include sub-categories in filtered results'),
    )

    def filter_cascade(self, queryset, name, value):
        """Filter by whether to include sub-categories in the filtered results.

        Note: If the "parent" filter is provided, we offload the logic to that method.
        """
        parent = str2bool(self.data.get('parent', None))
        top_level = str2bool(self.data.get('top_level', None))

        # If the parent is *not* provided, update the results based on the "cascade" value
        if (not parent or top_level) and not value:
            # If "cascade" is False, only return top-level categories
            queryset = queryset.filter(parent=None)

        return queryset

    parent = rest_filters.ModelChoiceFilter(
        queryset=PartCategory.objects.all(),
        label=_('Parent'),
        method='filter_parent',
        help_text=_('Filter by parent category'),
    )

    def filter_parent(self, queryset, name, value):
        """Filter by parent category.

        Note that the filtering behaviour here varies,
        depending on whether the 'cascade' value is set.

        So, we have to check the "cascade" value here.
        """
        parent = value
        depth = self.data.get('depth', None)
        cascade = str2bool(self.data.get('cascade', False))

        if cascade:
            # Return recursive subcategories
            queryset = queryset.filter(
                parent__in=parent.get_descendants(include_self=True)
            )
        else:
            # Return only direct children
            queryset = queryset.filter(parent=parent)

        if depth is not None:
            # Filter by depth from parent
            depth = int(depth)
            queryset = queryset.filter(level__lte=parent.level + depth)

        return queryset

    exclude_tree = rest_filters.ModelChoiceFilter(
        queryset=PartCategory.objects.all(),
        label=_('Exclude Tree'),
        method='filter_exclude_tree',
        help_text=_('Exclude sub-categories under the specified category'),
    )

    @extend_schema_field(OpenApiTypes.INT)
    def filter_exclude_tree(self, queryset, name, value):
        """Exclude all sub-categories under the specified category."""
        # Exclude the specified category
        queryset = queryset.exclude(pk=value.pk)

        # Exclude any sub-categories also
        queryset = queryset.exclude(parent__in=value.get_descendants(include_self=True))

        return queryset


class CategoryList(CategoryMixin, DataExportViewMixin, ListCreateAPI):
    """API endpoint for accessing a list of PartCategory objects.

    - GET: Return a list of PartCategory objects
    - POST: Create a new PartCategory object
    """

    filterset_class = CategoryFilter

    filter_backends = SEARCH_ORDER_FILTER

    ordering_fields = ['name', 'pathstring', 'level', 'tree_id', 'lft', 'part_count']

    # Use hierarchical ordering by default
    ordering = ['tree_id', 'lft', 'name']

    search_fields = ['name', 'description', 'pathstring']


class CategoryDetail(CategoryMixin, CustomRetrieveUpdateDestroyAPI):
    """API endpoint for detail view of a single PartCategory object."""

    def update(self, request, *args, **kwargs):
        """Perform 'update' function and mark this part as 'starred' (or not)."""
        # Clean up input data
        data = self.clean_data(request.data)

        if 'starred' in data:
            starred = str2bool(data.get('starred', False))

            self.get_object().set_starred(request.user, starred, include_parents=False)

        response = super().update(request, *args, **kwargs)

        return response

    def destroy(self, request, *args, **kwargs):
        """Delete a Part category instance via the API."""
        delete_parts = (
            'delete_parts' in request.data and request.data['delete_parts'] == '1'
        )
        delete_child_categories = (
            'delete_child_categories' in request.data
            and request.data['delete_child_categories'] == '1'
        )
        return super().destroy(
            request,
            *args,
            **dict(
                kwargs,
                delete_parts=delete_parts,
                delete_child_categories=delete_child_categories,
            ),
        )


class CategoryTree(ListAPI):
    """API endpoint for accessing a list of PartCategory objects ready for rendering a tree."""

    queryset = PartCategory.objects.all()
    serializer_class = part_serializers.CategoryTree

    filter_backends = ORDER_FILTER_ALIAS

    ordering_fields = ['level', 'name', 'subcategories']

    ordering_field_aliases = {'level': ['level', 'name'], 'name': ['name', 'level']}

    # Order by tree level (top levels first) and then name
    ordering = ['level', 'name']

    def get_queryset(self, *args, **kwargs):
        """Return an annotated queryset for the CategoryTree endpoint."""
        queryset = super().get_queryset(*args, **kwargs)
        queryset = part_serializers.CategoryTree.annotate_queryset(queryset)
        return queryset


class CategoryParameterList(DataExportViewMixin, ListCreateAPI):
    """API endpoint for accessing a list of PartCategoryParameterTemplate objects.

    - GET: Return a list of PartCategoryParameterTemplate objects
    """

    queryset = PartCategoryParameterTemplate.objects.all()
    serializer_class = part_serializers.CategoryParameterTemplateSerializer

    def get_queryset(self):
        """Custom filtering.

        Rules:
        - Allow filtering by "null" parent to retrieve all categories parameter templates
        - Allow filtering by category
        - Allow traversing all parent categories
        """
        queryset = super().get_queryset()

        params = self.request.query_params

        category = params.get('category', None)

        if category is not None:
            try:
                category = PartCategory.objects.get(pk=category)

                fetch_parent = str2bool(params.get('fetch_parent', True))

                if fetch_parent:
                    parents = category.get_ancestors(include_self=True)
                    queryset = queryset.filter(category__in=[cat.pk for cat in parents])
                else:
                    queryset = queryset.filter(category=category)

            except (ValueError, PartCategory.DoesNotExist):
                pass

        return queryset


class CategoryParameterDetail(RetrieveUpdateDestroyAPI):
    """Detail endpoint for the PartCategoryParameterTemplate model."""

    queryset = PartCategoryParameterTemplate.objects.all()
    serializer_class = part_serializers.CategoryParameterTemplateSerializer


class PartSalePriceDetail(RetrieveUpdateDestroyAPI):
    """Detail endpoint for PartSellPriceBreak model."""

    queryset = PartSellPriceBreak.objects.all()
    serializer_class = part_serializers.PartSalePriceSerializer


class PartSalePriceList(DataExportViewMixin, ListCreateAPI):
    """API endpoint for list view of PartSalePriceBreak model."""

    queryset = PartSellPriceBreak.objects.all()
    serializer_class = part_serializers.PartSalePriceSerializer

    filter_backends = SEARCH_ORDER_FILTER
    filterset_fields = ['part']
    ordering_fields = ['quantity', 'price']
    ordering = 'quantity'


class PartInternalPriceDetail(RetrieveUpdateDestroyAPI):
    """Detail endpoint for PartInternalPriceBreak model."""

    queryset = PartInternalPriceBreak.objects.all()
    serializer_class = part_serializers.PartInternalPriceSerializer


class PartInternalPriceList(DataExportViewMixin, ListCreateAPI):
    """API endpoint for list view of PartInternalPriceBreak model."""

    queryset = PartInternalPriceBreak.objects.all()
    serializer_class = part_serializers.PartInternalPriceSerializer
    permission_required = 'roles.sales_order.show'

    filter_backends = SEARCH_ORDER_FILTER
    filterset_fields = ['part']
    ordering_fields = ['quantity', 'price']
    ordering = 'quantity'


class PartTestTemplateFilter(rest_filters.FilterSet):
    """Custom filterset class for the PartTestTemplateList endpoint."""

    class Meta:
        """Metaclass options for this filterset."""

        model = PartTestTemplate
        fields = ['enabled', 'key', 'required', 'requires_attachment', 'requires_value']

    part = rest_filters.ModelChoiceFilter(
        queryset=Part.objects.filter(testable=True),
        label='Part',
        field_name='part',
        method='filter_part',
    )

    def filter_part(self, queryset, name, part):
        """Filter by the 'part' field.

        Note: If the 'include_inherited' query parameter is set,
        we also include any parts "above" the specified part.
        """
        include_inherited = str2bool(
            self.request.query_params.get('include_inherited', True)
        )

        if include_inherited:
            return queryset.filter(part__in=part.get_ancestors(include_self=True))
        else:
            return queryset.filter(part=part)

    has_results = rest_filters.BooleanFilter(
        label=_('Has Results'), method='filter_has_results'
    )

    def filter_has_results(self, queryset, name, value):
        """Filter by whether the PartTestTemplate has any associated test results."""
        if str2bool(value):
            return queryset.exclude(results=0)
        return queryset.filter(results=0)


class PartTestTemplateMixin:
    """Mixin class for the PartTestTemplate API endpoints."""

    queryset = PartTestTemplate.objects.all()
    serializer_class = part_serializers.PartTestTemplateSerializer

    def get_queryset(self, *args, **kwargs):
        """Return an annotated queryset for the PartTestTemplateDetail endpoints."""
        queryset = super().get_queryset(*args, **kwargs)
        queryset = part_serializers.PartTestTemplateSerializer.annotate_queryset(
            queryset
        )
        return queryset


class PartTestTemplateDetail(PartTestTemplateMixin, RetrieveUpdateDestroyAPI):
    """Detail endpoint for PartTestTemplate model."""


class PartTestTemplateList(PartTestTemplateMixin, DataExportViewMixin, ListCreateAPI):
    """API endpoint for listing (and creating) a PartTestTemplate."""

    filterset_class = PartTestTemplateFilter

    filter_backends = SEARCH_ORDER_FILTER

    search_fields = ['test_name', 'description']

    ordering_fields = [
        'enabled',
        'required',
        'requires_value',
        'requires_attachment',
        'results',
        'test_name',
    ]

    ordering = 'test_name'


class PartThumbs(ListAPI):
    """API endpoint for retrieving information on available Part thumbnails."""

    queryset = Part.objects.all()
    serializer_class = part_serializers.PartThumbSerializer

    def get_queryset(self):
        """Return a queryset which excludes any parts without images."""
        queryset = super().get_queryset()

        # Get all Parts which have an associated image
        queryset = queryset.exclude(image='')

        return queryset

    def list(self, request, *args, **kwargs):
        """Serialize the available Part images.

        - Images may be used for multiple parts!
        """
        queryset = self.filter_queryset(self.get_queryset())

        # Return the most popular parts first
        data = (
            queryset.values('image').annotate(count=Count('image')).order_by('-count')
        )

        page = self.paginate_queryset(data)

        if page is not None:
            serializer = self.get_serializer(page, many=True)
        else:
            serializer = self.get_serializer(data, many=True)

        data = serializer.data

        if page is not None:
            return self.get_paginated_response(data)
        else:
            return Response(data)

    filter_backends = [InvenTreeSearchFilter]

    search_fields = [
        'name',
        'description',
        'IPN',
        'revision',
        'keywords',
        'category__name',
    ]


class PartThumbsUpdate(RetrieveUpdateAPI):
    """API endpoint for updating Part thumbnails."""

    queryset = Part.objects.all()
    serializer_class = part_serializers.PartThumbSerializerUpdate

    filter_backends = [DjangoFilterBackend]


class PartScheduling(RetrieveAPI):
    """API endpoint for delivering "scheduling" information about a given part via the API.

    Returns a chronologically ordered list about future "scheduled" events,
    concerning stock levels for the part:

    - Purchase Orders (incoming stock)
    - Sales Orders (outgoing stock)
    - Build Orders (incoming completed stock)
    - Build Orders (outgoing allocated stock)
    """

    queryset = Part.objects.all()
    serializer_class = part_serializers.PartSchedulingSerializer

    def retrieve(self, request, *args, **kwargs):
        """Return scheduling information for the referenced Part instance."""
        part = self.get_object()

        schedule = []

        def add_schedule_entry(date, quantity, title, instance, speculative_quantity=0):
            """Add a new entry to the schedule list.

            Arguments:
                - date: The date of the scheduled event
                - quantity: The quantity of stock to be added or removed
                - title: The title of the scheduled event
                - instance: The associated model instance (e.g. SalesOrder object)
                - speculative_quantity: A speculative quantity to be added or removed
            """
            schedule.append({
                'date': date,
                'quantity': quantity,
                'speculative_quantity': speculative_quantity,
                'title': title,
                'label': str(instance.reference),
                'model': instance.__class__.__name__.lower(),
                'model_id': instance.pk,
            })

        # Add purchase order (incoming stock) information
        po_lines = order.models.PurchaseOrderLineItem.objects.filter(
            part__part=part, order__status__in=PurchaseOrderStatusGroups.OPEN
        )

        for line in po_lines:
            target_date = line.target_date or line.order.target_date

            line_quantity = max(line.quantity - line.received, 0)

            # Multiply by the pack quantity of the SupplierPart
            quantity = line.part.base_quantity(line_quantity)

            add_schedule_entry(
                target_date, quantity, _('Incoming Purchase Order'), line.order
            )

        # Add sales order (outgoing stock) information
        so_lines = order.models.SalesOrderLineItem.objects.filter(
            part=part, order__status__in=SalesOrderStatusGroups.OPEN
        )

        for line in so_lines:
            target_date = line.target_date or line.order.target_date

            quantity = max(line.quantity - line.shipped, 0)

            add_schedule_entry(
                target_date, -quantity, _('Outgoing Sales Order'), line.order
            )

        # Add build orders (incoming stock) information
        build_orders = Build.objects.filter(
            part=part, status__in=BuildStatusGroups.ACTIVE_CODES
        )

        for build in build_orders:
            quantity = max(build.quantity - build.completed, 0)

            add_schedule_entry(
                build.target_date, quantity, _('Stock produced by Build Order'), build
            )

        """
        Add build order allocation (outgoing stock) information.

        Here we need some careful consideration:

        - 'Tracked' stock items are removed from stock when the individual Build Output is completed
        - 'Untracked' stock items are removed from stock when the Build Order is completed

        The 'simplest' approach here is to look at existing BuildItem allocations which reference this part,
        and "schedule" them for removal at the time of build order completion.

        This assumes that the user is responsible for correctly allocating parts.

        However, it has the added benefit of side-stepping the various BOM substitution options,
        and just looking at what stock items the user has actually allocated against the Build.
        """

        # Grab a list of BomItem objects that this part might be used in
        bom_items = BomItem.objects.filter(part.get_used_in_bom_item_filter())

        # Track all outstanding build orders
        seen_builds = set()

        for bom_item in bom_items:
            # Find a list of active builds for this BomItem

            if bom_item.inherited:
                # An "inherited" BOM item filters down to variant parts also
                children = bom_item.part.get_descendants(include_self=True)
                builds = Build.objects.filter(
                    status__in=BuildStatusGroups.ACTIVE_CODES, part__in=children
                )
            else:
                builds = Build.objects.filter(
                    status__in=BuildStatusGroups.ACTIVE_CODES, part=bom_item.part
                )

            for build in builds:
                # Ensure we don't double-count any builds
                if build in seen_builds:
                    continue

                seen_builds.add(build)

                if bom_item.sub_part.trackable:
                    # Trackable parts are allocated against the outputs
                    required_quantity = build.remaining * bom_item.quantity
                else:
                    # Non-trackable parts are allocated against the build itself
                    required_quantity = build.quantity * bom_item.quantity

                # Grab all allocations against the specified BomItem
                allocations = BuildItem.objects.filter(
                    build_line__bom_item=bom_item, build_line__build=build
                )

                # Total allocated for *this* part
                part_allocated_quantity = 0

                # Total allocated for *any* part
                total_allocated_quantity = 0

                for allocation in allocations:
                    total_allocated_quantity += allocation.quantity

                    if allocation.stock_item.part == part:
                        part_allocated_quantity += allocation.quantity

                speculative_quantity = 0

                # Consider the case where the build order is *not* fully allocated
                if required_quantity > total_allocated_quantity:
                    speculative_quantity = -1 * (
                        required_quantity - total_allocated_quantity
                    )

                add_schedule_entry(
                    build.target_date,
                    -part_allocated_quantity,
                    _('Stock required for Build Order'),
                    build,
                    speculative_quantity=speculative_quantity,
                )

        def compare(entry_1, entry_2):
            """Comparison function for sorting entries by date.

            Account for the fact that either date might be None
            """
            date_1 = entry_1['date']
            date_2 = entry_2['date']

            if date_1 is None:
                return -1
            elif date_2 is None:
                return 1

            return -1 if date_1 < date_2 else 1

        # Sort by incrementing date values
        schedules = sorted(schedule, key=functools.cmp_to_key(compare))

        serializers = part_serializers.PartSchedulingSerializer(
            schedules, many=True, context={'request': request}
        )

        return Response(serializers.data)


class PartRequirements(RetrieveAPI):
    """API endpoint detailing 'requirements' information for a particular part.

    This endpoint returns information on upcoming requirements for:

    - Sales Orders
    - Build Orders
    - Total requirements

    As this data is somewhat complex to calculate, is it not included in the default API
    """

    queryset = Part.objects.all()
    serializer_class = EmptySerializer

    def retrieve(self, request, *args, **kwargs):
        """Construct a response detailing Part requirements."""
        part = self.get_object()

        data = {
            'available_stock': part.available_stock,
            'on_order': part.on_order,
            'required_build_order_quantity': part.required_build_order_quantity(),
            'allocated_build_order_quantity': part.build_order_allocation_count(),
            'required_sales_order_quantity': part.required_sales_order_quantity(),
            'allocated_sales_order_quantity': part.sales_order_allocation_count(
                pending=True
            ),
        }

        data['allocated'] = (
            data['allocated_build_order_quantity']
            + data['allocated_sales_order_quantity']
        )
        data['required'] = (
            data['required_build_order_quantity']
            + data['required_sales_order_quantity']
        )

        return Response(data)


class PartPricingDetail(RetrieveUpdateAPI):
    """API endpoint for viewing part pricing data."""

    serializer_class = part_serializers.PartPricingSerializer
    queryset = Part.objects.all()

    def get_object(self):
        """Return the PartPricing object associated with the linked Part."""
        part = super().get_object()
        return part.pricing

    def _get_serializer(self, *args, **kwargs):
        """Return a part pricing serializer object."""
        part = self.get_object()
        kwargs['instance'] = part.pricing

        return self.serializer_class(**kwargs)


class PartSerialNumberDetail(RetrieveAPI):
    """API endpoint for returning extra serial number information about a particular part."""

    queryset = Part.objects.all()
    serializer_class = EmptySerializer

    def retrieve(self, request, *args, **kwargs):
        """Return serial number information for the referenced Part instance."""
        part = self.get_object()

        # Calculate the "latest" serial number
        latest_serial = part.get_latest_serial_number()
        next_serial = part.get_next_serial_number()

        data = {'latest': latest_serial, 'next': next_serial}

        return Response(data)


class PartCopyBOM(CreateAPI):
    """API endpoint for duplicating a BOM."""

    queryset = Part.objects.all()
    serializer_class = part_serializers.PartCopyBOMSerializer

    def get_serializer_context(self):
        """Add custom information to the serializer context for this endpoint."""
        ctx = super().get_serializer_context()

        try:
            ctx['part'] = Part.objects.get(pk=self.kwargs.get('pk', None))
        except Exception:
            pass

        return ctx


class PartValidateBOM(RetrieveUpdateAPI):
    """API endpoint for 'validating' the BOM for a given Part."""

    class BOMValidateSerializer(serializers.ModelSerializer):
        """Simple serializer class for validating a single BomItem instance."""

        class Meta:
            """Metaclass defines serializer fields."""

            model = Part
            fields = ['checksum', 'valid']

        checksum = serializers.CharField(read_only=True, source='bom_checksum')

        valid = serializers.BooleanField(
            write_only=True,
            default=False,
            label=_('Valid'),
            help_text=_('Validate entire Bill of Materials'),
        )

        def validate_valid(self, valid):
            """Check that the 'valid' input was flagged."""
            if not valid:
                raise ValidationError(_('This option must be selected'))

    queryset = Part.objects.all()

    serializer_class = BOMValidateSerializer

    def update(self, request, *args, **kwargs):
        """Validate the referenced BomItem instance."""
        part = self.get_object()

        partial = kwargs.pop('partial', False)

        # Clean up input data before using it
        data = self.clean_data(request.data)

        serializer = self.get_serializer(part, data=data, partial=partial)
        serializer.is_valid(raise_exception=True)

        part.validate_bom(request.user)

        return Response({'checksum': part.bom_checksum})


class PartFilter(rest_filters.FilterSet):
    """Custom filters for the PartList endpoint.

    Uses the django_filters extension framework
    """

    class Meta:
        """Metaclass options for this filter set."""

        model = Part
        fields = ['revision_of']

    is_variant = rest_filters.BooleanFilter(
        label=_('Is Variant'), method='filter_is_variant'
    )

    def filter_is_variant(self, queryset, name, value):
        """Filter by whether the Part is a variant or not."""
        return queryset.filter(variant_of__isnull=not str2bool(value))

    is_revision = rest_filters.BooleanFilter(
        label=_('Is Revision'), method='filter_is_revision'
    )

    def filter_is_revision(self, queryset, name, value):
        """Filter by whether the Part is a revision or not."""
        if str2bool(value):
            return queryset.exclude(revision_of=None)
        return queryset.filter(revision_of=None)

    has_revisions = rest_filters.BooleanFilter(
        label=_('Has Revisions'), method='filter_has_revisions'
    )

    def filter_has_revisions(self, queryset, name, value):
        """Filter by whether the Part has any revisions or not."""
        if str2bool(value):
            return queryset.exclude(revision_count=0)
        return queryset.filter(revision_count=0)

    has_units = rest_filters.BooleanFilter(label='Has units', method='filter_has_units')

    def filter_has_units(self, queryset, name, value):
        """Filter by whether the Part has units or not."""
        if str2bool(value):
            return queryset.exclude(Q(units=None) | Q(units=''))

        return queryset.filter(Q(units=None) | Q(units='')).distinct()

    # Filter by parts which have (or not) an IPN value
    has_ipn = rest_filters.BooleanFilter(label='Has IPN', method='filter_has_ipn')

    def filter_has_ipn(self, queryset, name, value):
        """Filter by whether the Part has an IPN (internal part number) or not."""
        if str2bool(value):
            return queryset.exclude(IPN='')
        return queryset.filter(IPN='')

    # Regex filter for name
    name_regex = rest_filters.CharFilter(
        label='Filter by name (regex)', field_name='name', lookup_expr='iregex'
    )

    # Exact match for IPN
    IPN = rest_filters.CharFilter(
        label='Filter by exact IPN (internal part number)',
        field_name='IPN',
        lookup_expr='iexact',
    )

    # Regex match for IPN
    IPN_regex = rest_filters.CharFilter(
        label='Filter by regex on IPN (internal part number)',
        field_name='IPN',
        lookup_expr='iregex',
    )

    # low_stock filter
    low_stock = rest_filters.BooleanFilter(label='Low stock', method='filter_low_stock')

    def filter_low_stock(self, queryset, name, value):
        """Filter by "low stock" status."""
        if str2bool(value):
            # Ignore any parts which do not have a specified 'minimum_stock' level
            # Filter items which have an 'in_stock' level lower than 'minimum_stock'
            return queryset.exclude(minimum_stock=0).filter(
                Q(total_in_stock__lt=F('minimum_stock'))
            )
        # Filter items which have an 'in_stock' level higher than 'minimum_stock'
        return queryset.filter(Q(total_in_stock__gte=F('minimum_stock')))

    # has_stock filter
    has_stock = rest_filters.BooleanFilter(label='Has stock', method='filter_has_stock')

    def filter_has_stock(self, queryset, name, value):
        """Filter by whether the Part has any stock."""
        if str2bool(value):
            return queryset.filter(Q(in_stock__gt=0))
        return queryset.filter(Q(in_stock__lte=0))

    # unallocated_stock filter
    unallocated_stock = rest_filters.BooleanFilter(
        label='Unallocated stock', method='filter_unallocated_stock'
    )

    def filter_unallocated_stock(self, queryset, name, value):
        """Filter by whether the Part has unallocated stock."""
        if str2bool(value):
            return queryset.filter(Q(unallocated_stock__gt=0))
        return queryset.filter(Q(unallocated_stock__lte=0))

    convert_from = rest_filters.ModelChoiceFilter(
        label='Can convert from',
        queryset=Part.objects.all(),
        method='filter_convert_from',
    )

    @extend_schema_field(OpenApiTypes.INT)
    def filter_convert_from(self, queryset, name, part):
        """Limit the queryset to valid conversion options for the specified part."""
        conversion_options = part.get_conversion_options()

        queryset = queryset.filter(pk__in=conversion_options)

        return queryset

    exclude_tree = rest_filters.ModelChoiceFilter(
        label='Exclude Part tree',
        queryset=Part.objects.all(),
        method='filter_exclude_tree',
    )

    @extend_schema_field(OpenApiTypes.INT)
    def filter_exclude_tree(self, queryset, name, part):
        """Exclude all parts and variants 'down' from the specified part from the queryset."""
        children = part.get_descendants(include_self=True)

        return queryset.exclude(id__in=children)

    ancestor = rest_filters.ModelChoiceFilter(
        label='Ancestor', queryset=Part.objects.all(), method='filter_ancestor'
    )

    @extend_schema_field(OpenApiTypes.INT)
    def filter_ancestor(self, queryset, name, part):
        """Limit queryset to descendants of the specified ancestor part."""
        descendants = part.get_descendants(include_self=False)
        return queryset.filter(id__in=descendants)

    variant_of = rest_filters.ModelChoiceFilter(
        label='Variant Of', queryset=Part.objects.all(), method='filter_variant_of'
    )

    def filter_variant_of(self, queryset, name, part):
        """Limit queryset to direct children (variants) of the specified part."""
        return queryset.filter(id__in=part.get_children())

    in_bom_for = rest_filters.ModelChoiceFilter(
        label='In BOM Of', queryset=Part.objects.all(), method='filter_in_bom'
    )

    @extend_schema_field(OpenApiTypes.INT)
    def filter_in_bom(self, queryset, name, part):
        """Limit queryset to parts in the BOM for the specified part."""
        bom_parts = part.get_parts_in_bom()
        return queryset.filter(id__in=[p.pk for p in bom_parts])

    has_pricing = rest_filters.BooleanFilter(
        label='Has Pricing', method='filter_has_pricing'
    )

    def filter_has_pricing(self, queryset, name, value):
        """Filter the queryset based on whether pricing information is available for the sub_part."""
        q_a = Q(pricing_data=None)
        q_b = Q(pricing_data__overall_min=None, pricing_data__overall_max=None)

        if str2bool(value):
            return queryset.exclude(q_a | q_b)

        return queryset.filter(q_a | q_b).distinct()

    stocktake = rest_filters.BooleanFilter(
        label='Has stocktake', method='filter_has_stocktake'
    )

    def filter_has_stocktake(self, queryset, name, value):
        """Filter the queryset based on whether stocktake data is available."""
        if str2bool(value):
            return queryset.exclude(last_stocktake=None)
        return queryset.filter(last_stocktake=None)

    stock_to_build = rest_filters.BooleanFilter(
        label='Required for Build Order', method='filter_stock_to_build'
    )

    def filter_stock_to_build(self, queryset, name, value):
        """Filter the queryset based on whether part stock is required for a pending BuildOrder."""
        if str2bool(value):
            # Return parts which are required for a build order, but have not yet been allocated
            return queryset.filter(
                required_for_build_orders__gt=F('allocated_to_build_orders')
            )
        # Return parts which are not required for a build order, or have already been allocated
        return queryset.filter(
            required_for_build_orders__lte=F('allocated_to_build_orders')
        )

    depleted_stock = rest_filters.BooleanFilter(
        label='Depleted Stock', method='filter_depleted_stock'
    )

    def filter_depleted_stock(self, queryset, name, value):
        """Filter the queryset based on whether the part is fully depleted of stock."""
        if str2bool(value):
            return queryset.filter(Q(in_stock=0) & ~Q(stock_item_count=0))
        return queryset.exclude(Q(in_stock=0) & ~Q(stock_item_count=0))

    default_location = rest_filters.ModelChoiceFilter(
        label='Default Location', queryset=StockLocation.objects.all()
    )

    bom_valid = rest_filters.BooleanFilter(
        label=_('BOM Valid'), method='filter_bom_valid'
    )

    def filter_bom_valid(self, queryset, name, value):
        """Filter by whether the BOM for the part is valid or not."""
        # Limit queryset to active assemblies
        queryset = queryset.filter(active=True, assembly=True).distinct()

        # Iterate through the queryset
        # TODO: We should cache BOM checksums to make this process more efficient
        pks = []

        for item in queryset:
            if item.is_bom_valid() == value:
                pks.append(item.pk)

        return queryset.filter(pk__in=pks)

    starred = rest_filters.BooleanFilter(label='Starred', method='filter_starred')

    def filter_starred(self, queryset, name, value):
        """Filter by whether the Part is 'starred' by the current user."""
        if self.request.user.is_anonymous:
            return queryset

        starred_parts = [
            star.part.pk
            for star in self.request.user.starred_parts.all().prefetch_related('part')
        ]

        if value:
            return queryset.filter(pk__in=starred_parts)
        else:
            return queryset.exclude(pk__in=starred_parts)

    is_template = rest_filters.BooleanFilter()

    assembly = rest_filters.BooleanFilter()

    component = rest_filters.BooleanFilter()

    trackable = rest_filters.BooleanFilter()

    testable = rest_filters.BooleanFilter()

    purchaseable = rest_filters.BooleanFilter()

    salable = rest_filters.BooleanFilter()

    active = rest_filters.BooleanFilter()

    locked = rest_filters.BooleanFilter()

    virtual = rest_filters.BooleanFilter()

    tags_name = rest_filters.CharFilter(field_name='tags__name', lookup_expr='iexact')

    tags_slug = rest_filters.CharFilter(field_name='tags__slug', lookup_expr='iexact')

    # Created date filters
    created_before = InvenTreeDateFilter(
        label='Updated before', field_name='creation_date', lookup_expr='lt'
    )
    created_after = InvenTreeDateFilter(
        label='Updated after', field_name='creation_date', lookup_expr='gt'
    )


class PartMixin:
    """Mixin class for Part API endpoints."""

    serializer_class = part_serializers.PartSerializer
    queryset = Part.objects.all()

    starred_parts = None
    is_create = False

    def get_queryset(self, *args, **kwargs):
        """Return an annotated queryset object for the PartDetail endpoint."""
        queryset = super().get_queryset(*args, **kwargs)

        queryset = part_serializers.PartSerializer.annotate_queryset(queryset)

        # Annotate with parameter template data?
        if str2bool(self.request.query_params.get('parameters', False)):
            queryset = queryset.prefetch_related('parameters', 'parameters__template')

        return queryset

    def get_serializer(self, *args, **kwargs):
        """Return a serializer instance for this endpoint."""
        # Ensure the request context is passed through
        kwargs['context'] = self.get_serializer_context()

        # Indicate that we can create a new Part via this endpoint
        kwargs['create'] = self.is_create

        # Pass a list of "starred" parts to the current user to the serializer
        # We do this to reduce the number of database queries required!
        if (
            self.starred_parts is None
            and self.request is not None
            and hasattr(self.request.user, 'starred_parts')
        ):
            self.starred_parts = [
                star.part for star in self.request.user.starred_parts.all()
            ]

        kwargs['starred_parts'] = self.starred_parts

        try:
            params = self.request.query_params

            kwargs['parameters'] = str2bool(params.get('parameters', None))
            kwargs['category_detail'] = str2bool(params.get('category_detail', False))
            kwargs['location_detail'] = str2bool(params.get('location_detail', False))
            kwargs['path_detail'] = str2bool(params.get('path_detail', False))

        except AttributeError:
            pass

        return super().get_serializer(*args, **kwargs)

    def get_serializer_context(self):
        """Extend serializer context data."""
        context = super().get_serializer_context()
        context['request'] = self.request

        return context


class PartList(PartMixin, BulkUpdateMixin, DataExportViewMixin, ListCreateAPI):
    """API endpoint for accessing a list of Part objects, or creating a new Part instance."""

    filterset_class = PartFilter
    is_create = True

    def filter_queryset(self, queryset):
        """Perform custom filtering of the queryset."""
        params = self.request.query_params

        queryset = super().filter_queryset(queryset)

        # Exclude specific part ID values?
        exclude_id = []

        for key in ['exclude_id', 'exclude_id[]']:
            if key in params:
                exclude_id += params.getlist(key, [])

        if exclude_id:
            id_values = []

            for val in exclude_id:
                try:
                    # pk values must be integer castable
                    val = int(val)
                    id_values.append(val)
                except ValueError:
                    pass

            queryset = queryset.exclude(pk__in=id_values)

        # Filter by 'related' parts?
        related = params.get('related', None)
        exclude_related = params.get('exclude_related', None)

        if related is not None or exclude_related is not None:
            try:
                pk = related if related is not None else exclude_related
                pk = int(pk)

                related_part = Part.objects.get(pk=pk)

                part_ids = set()

                # Return any relationship which points to the part in question
                relation_filter = Q(part_1=related_part) | Q(part_2=related_part)

                for relation in PartRelated.objects.filter(relation_filter).distinct():
                    if relation.part_1.pk != pk:
                        part_ids.add(relation.part_1.pk)

                    if relation.part_2.pk != pk:
                        part_ids.add(relation.part_2.pk)

                if related is not None:
                    # Only return related results
                    queryset = queryset.filter(pk__in=list(part_ids))
                elif exclude_related is not None:
                    # Exclude related results
                    queryset = queryset.exclude(pk__in=list(part_ids))

            except (ValueError, Part.DoesNotExist):
                pass

        # Cascade? (Default = True)
        cascade = str2bool(params.get('cascade', True))

        # Does the user wish to filter by category?
        cat_id = params.get('category', None)

        if cat_id is not None:
            # Category has been specified!
            if isNull(cat_id):
                # A 'null' category is the top-level category
                if not cascade:
                    # Do not cascade, only list parts in the top-level category
                    queryset = queryset.filter(category=None)

            else:
                try:
                    category = PartCategory.objects.get(pk=cat_id)

                    # If '?cascade=true' then include parts which exist in sub-categories
                    if cascade:
                        queryset = queryset.filter(
                            category__in=category.getUniqueChildren()
                        )
                    # Just return parts directly in the requested category
                    else:
                        queryset = queryset.filter(category=cat_id)
                except (ValueError, PartCategory.DoesNotExist):
                    pass

        queryset = self.filter_parametric_data(queryset)

        return queryset

    def filter_parametric_data(self, queryset):
        """Filter queryset against part parameters.

        Here we can perform a number of different functions:

        Ordering Based on Parameter Value:
        - Used if the 'ordering' query param points to a parameter
        - e.g. '&ordering=param_<id>' where <id> specifies the PartParameterTemplate
        - Only parts which have a matching parameter are returned
        - Queryset is ordered based on parameter value
        """
        # Extract "ordering" parameter from query args
        ordering = self.request.query_params.get('ordering', None)

        if ordering:
            # Ordering value must match required regex pattern
            result = re.match(r'^\-?parameter_(\d+)$', ordering)

            if result:
                template_id = result.group(1)
                ascending = not ordering.startswith('-')
                queryset = part.filters.order_by_parameter(
                    queryset, template_id, ascending
                )

        return queryset

    filter_backends = SEARCH_ORDER_FILTER_ALIAS

    ordering_fields = [
        'name',
        'creation_date',
        'IPN',
        'in_stock',
        'total_in_stock',
        'unallocated_stock',
        'category',
        'default_location',
        'last_stocktake',
        'units',
        'pricing_min',
        'pricing_max',
        'pricing_updated',
        'revision',
        'revision_count',
    ]

    ordering_field_aliases = {
        'pricing_min': 'pricing_data__overall_min',
        'pricing_max': 'pricing_data__overall_max',
        'pricing_updated': 'pricing_data__updated',
    }

    # Default ordering
    ordering = 'name'

    search_fields = [
        'name',
        'description',
        'IPN',
        'revision',
        'keywords',
        'category__name',
        'manufacturer_parts__MPN',
        'supplier_parts__SKU',
        'tags__name',
        'tags__slug',
    ]


class PartDetail(PartMixin, RetrieveUpdateDestroyAPI):
    """API endpoint for detail view of a single Part object."""

    def update(self, request, *args, **kwargs):
        """Custom update functionality for Part instance.

        - If the 'starred' field is provided, update the 'starred' status against current user
        """
        # Clean input data
        data = self.clean_data(request.data)

        if 'starred' in data:
            starred = str2bool(data.get('starred', False))

            self.get_object().set_starred(
                request.user, starred, include_variants=False, include_categories=False
            )

        response = super().update(request, *args, **kwargs)

        return response


class PartRelatedFilter(rest_filters.FilterSet):
    """FilterSet for PartRelated objects."""

    class Meta:
        """Metaclass options."""

        model = PartRelated
        fields = ['part_1', 'part_2']

    part = rest_filters.ModelChoiceFilter(
        queryset=Part.objects.all(), method='filter_part', label=_('Part')
    )

    def filter_part(self, queryset, name, part):
        """Filter queryset to include only PartRelated objects which reference the specified part."""
        return queryset.filter(Q(part_1=part) | Q(part_2=part)).distinct()


class PartRelatedMixin:
    """Mixin class for PartRelated API endpoints."""

    queryset = PartRelated.objects.all()
    serializer_class = part_serializers.PartRelationSerializer

    def get_queryset(self, *args, **kwargs):
        """Return an annotated queryset for the PartRelatedDetail endpoint."""
        queryset = super().get_queryset(*args, **kwargs)

        queryset = queryset.prefetch_related('part_1', 'part_2')

        return queryset


class PartRelatedList(PartRelatedMixin, ListCreateAPI):
    """API endpoint for accessing a list of PartRelated objects."""

    filterset_class = PartRelatedFilter
    filter_backends = SEARCH_ORDER_FILTER

    search_fields = ['part_1__name', 'part_2__name']


class PartRelatedDetail(PartRelatedMixin, RetrieveUpdateDestroyAPI):
    """API endpoint for accessing detail view of a PartRelated object."""


class PartParameterTemplateFilter(rest_filters.FilterSet):
    """FilterSet for PartParameterTemplate objects."""

    class Meta:
        """Metaclass options."""

        model = PartParameterTemplate

        # Simple filter fields
        fields = ['name', 'units', 'checkbox']

    has_choices = rest_filters.BooleanFilter(
        method='filter_has_choices', label='Has Choice'
    )

    def filter_has_choices(self, queryset, name, value):
        """Filter queryset to include only PartParameterTemplates with choices."""
        if str2bool(value):
            return queryset.exclude(Q(choices=None) | Q(choices=''))

        return queryset.filter(Q(choices=None) | Q(choices='')).distinct()

    has_units = rest_filters.BooleanFilter(method='filter_has_units', label='Has Units')

    def filter_has_units(self, queryset, name, value):
        """Filter queryset to include only PartParameterTemplates with units."""
        if str2bool(value):
            return queryset.exclude(Q(units=None) | Q(units=''))

        return queryset.filter(Q(units=None) | Q(units='')).distinct()

    part = rest_filters.ModelChoiceFilter(
        queryset=Part.objects.all(), method='filter_part', label=_('Part')
    )

    @extend_schema_field(OpenApiTypes.INT)
    def filter_part(self, queryset, name, part):
        """Filter queryset to include only PartParameterTemplates which are referenced by a part."""
        parameters = PartParameter.objects.filter(part=part)
        template_ids = parameters.values_list('template').distinct()
        return queryset.filter(pk__in=[el[0] for el in template_ids])

    # Filter against a "PartCategory" - return only parameter templates which are referenced by parts in this category
    category = rest_filters.ModelChoiceFilter(
        queryset=PartCategory.objects.all(),
        method='filter_category',
        label=_('Category'),
    )

    @extend_schema_field(OpenApiTypes.INT)
    def filter_category(self, queryset, name, category):
        """Filter queryset to include only PartParameterTemplates which are referenced by parts in this category."""
        cats = category.get_descendants(include_self=True)
        parameters = PartParameter.objects.filter(part__category__in=cats)
        template_ids = parameters.values_list('template').distinct()
        return queryset.filter(pk__in=[el[0] for el in template_ids])


class PartParameterTemplateMixin:
    """Mixin class for PartParameterTemplate API endpoints."""

    queryset = PartParameterTemplate.objects.all()
    serializer_class = part_serializers.PartParameterTemplateSerializer

    def get_queryset(self, *args, **kwargs):
        """Return an annotated queryset for the PartParameterTemplateDetail endpoint."""
        queryset = super().get_queryset(*args, **kwargs)

        queryset = part_serializers.PartParameterTemplateSerializer.annotate_queryset(
            queryset
        )

        return queryset


class PartParameterTemplateList(
    PartParameterTemplateMixin, DataExportViewMixin, ListCreateAPI
):
    """API endpoint for accessing a list of PartParameterTemplate objects.

    - GET: Return list of PartParameterTemplate objects
    - POST: Create a new PartParameterTemplate object
    """

    filterset_class = PartParameterTemplateFilter

    filter_backends = SEARCH_ORDER_FILTER

    search_fields = ['name', 'description']

    ordering_fields = ['name', 'units', 'checkbox', 'parts']


class PartParameterTemplateDetail(PartParameterTemplateMixin, RetrieveUpdateDestroyAPI):
    """API endpoint for accessing the detail view for a PartParameterTemplate object."""


class PartParameterAPIMixin:
    """Mixin class for PartParameter API endpoints."""

    queryset = PartParameter.objects.all()
    serializer_class = part_serializers.PartParameterSerializer

    def get_queryset(self, *args, **kwargs):
        """Override get_queryset method to prefetch related fields."""
        queryset = super().get_queryset(*args, **kwargs)
        queryset = queryset.prefetch_related('part', 'template')
        return queryset

    def get_serializer(self, *args, **kwargs):
        """Return the serializer instance for this API endpoint.

        If requested, extra detail fields are annotated to the queryset:
        - part_detail
        - template_detail
        """
        try:
            kwargs['part_detail'] = str2bool(self.request.GET.get('part_detail', False))
            kwargs['template_detail'] = str2bool(
                self.request.GET.get('template_detail', True)
            )
        except AttributeError:
            pass

        return super().get_serializer(*args, **kwargs)


class PartParameterFilter(rest_filters.FilterSet):
    """Custom filters for the PartParameterList API endpoint."""

    class Meta:
        """Metaclass options for the filterset."""

        model = PartParameter
        fields = ['template']

    part = rest_filters.ModelChoiceFilter(
        queryset=Part.objects.all(), method='filter_part'
    )

    def filter_part(self, queryset, name, part):
        """Filter against the provided part.

        If 'include_variants' query parameter is provided, filter against variant parts also
        """
        try:
            include_variants = str2bool(self.request.GET.get('include_variants', False))
        except AttributeError:
            include_variants = False

        if include_variants:
            return queryset.filter(part__in=part.get_descendants(include_self=True))
        else:
            return queryset.filter(part=part)


class PartParameterList(PartParameterAPIMixin, DataExportViewMixin, ListCreateAPI):
    """API endpoint for accessing a list of PartParameter objects.

    - GET: Return list of PartParameter objects
    - POST: Create a new PartParameter object
    """

    filterset_class = PartParameterFilter

    filter_backends = SEARCH_ORDER_FILTER_ALIAS

    ordering_fields = ['name', 'data', 'part', 'template']

    ordering_field_aliases = {
        'name': 'template__name',
        'units': 'template__units',
        'data': ['data_numeric', 'data'],
        'part': 'part__name',
    }

    search_fields = [
        'data',
        'template__name',
        'template__description',
        'template__units',
    ]


class PartParameterDetail(PartParameterAPIMixin, RetrieveUpdateDestroyAPI):
    """API endpoint for detail view of a single PartParameter object."""


class PartStocktakeFilter(rest_filters.FilterSet):
    """Custom filter for the PartStocktakeList endpoint."""

    class Meta:
        """Metaclass options."""

        model = PartStocktake
        fields = ['part', 'user']


class PartStocktakeList(ListCreateAPI):
    """API endpoint for listing part stocktake information."""

    queryset = PartStocktake.objects.all()
    serializer_class = part_serializers.PartStocktakeSerializer
    filterset_class = PartStocktakeFilter

    def get_serializer_context(self):
        """Extend serializer context data."""
        context = super().get_serializer_context()
        context['request'] = self.request

        return context

    filter_backends = ORDER_FILTER

    ordering_fields = ['part', 'item_count', 'quantity', 'date', 'user', 'pk']

    # Reverse date ordering by default
    ordering = '-pk'


class PartStocktakeDetail(RetrieveUpdateDestroyAPI):
    """Detail API endpoint for a single PartStocktake instance.

    Note: Only staff (admin) users can access this endpoint.
    """

    queryset = PartStocktake.objects.all()
    serializer_class = part_serializers.PartStocktakeSerializer


class PartStocktakeReportList(ListAPI):
    """API endpoint for listing part stocktake report information."""

    queryset = PartStocktakeReport.objects.all()
    serializer_class = part_serializers.PartStocktakeReportSerializer

    filter_backends = ORDER_FILTER

    ordering_fields = ['date', 'pk']

    # Newest first, by default
    ordering = '-pk'


class PartStocktakeReportDetail(RetrieveUpdateDestroyAPI):
    """API endpoint for detail view of a single PartStocktakeReport object."""

    queryset = PartStocktakeReport.objects.all()
    serializer_class = part_serializers.PartStocktakeReportSerializer


class PartStocktakeReportGenerate(CreateAPI):
    """API endpoint for manually generating a new PartStocktakeReport."""

    serializer_class = part_serializers.PartStocktakeReportGenerateSerializer

    permission_classes = [permissions.IsAuthenticated, RolePermission]

    role_required = 'stocktake'

    def get_serializer_context(self):
        """Extend serializer context data."""
        context = super().get_serializer_context()
        context['request'] = self.request

        return context


class BomFilter(rest_filters.FilterSet):
    """Custom filters for the BOM list."""

    class Meta:
        """Metaclass options."""

        model = BomItem
        fields = ['optional', 'consumable', 'inherited', 'allow_variants', 'validated']

    # Filters for linked 'part'
    part_active = rest_filters.BooleanFilter(
        label='Assembly part is active', field_name='part__active'
    )

    part_trackable = rest_filters.BooleanFilter(
        label='Assembly part is trackable', field_name='part__trackable'
    )

    part_testable = rest_filters.BooleanFilter(
        label=_('Assembly part is testable'), field_name='part__testable'
    )

    # Filters for linked 'sub_part'
    sub_part_trackable = rest_filters.BooleanFilter(
        label='Component part is trackable', field_name='sub_part__trackable'
    )

    sub_part_testable = rest_filters.BooleanFilter(
        label=_('Component part is testable'), field_name='sub_part__testable'
    )

    sub_part_assembly = rest_filters.BooleanFilter(
        label='Component part is an assembly', field_name='sub_part__assembly'
    )

    available_stock = rest_filters.BooleanFilter(
        label='Has available stock', method='filter_available_stock'
    )

    def filter_available_stock(self, queryset, name, value):
        """Filter the queryset based on whether each line item has any available stock."""
        if str2bool(value):
            return queryset.filter(available_stock__gt=0)
        return queryset.filter(available_stock=0)

    on_order = rest_filters.BooleanFilter(label='On order', method='filter_on_order')

    def filter_on_order(self, queryset, name, value):
        """Filter the queryset based on whether each line item has any stock on order."""
        if str2bool(value):
            return queryset.filter(on_order__gt=0)
        return queryset.filter(on_order=0)

    has_pricing = rest_filters.BooleanFilter(
        label='Has Pricing', method='filter_has_pricing'
    )

    def filter_has_pricing(self, queryset, name, value):
        """Filter the queryset based on whether pricing information is available for the sub_part."""
        q_a = Q(sub_part__pricing_data=None)
        q_b = Q(
            sub_part__pricing_data__overall_min=None,
            sub_part__pricing_data__overall_max=None,
        )

        if str2bool(value):
            return queryset.exclude(q_a | q_b)

        return queryset.filter(q_a | q_b).distinct()

    part = rest_filters.ModelChoiceFilter(
        queryset=Part.objects.all(), method='filter_part', label=_('Part')
    )

    def filter_part(self, queryset, name, part):
        """Filter the queryset based on the specified part."""
        return queryset.filter(part.get_bom_item_filter())

    uses = rest_filters.ModelChoiceFilter(
        queryset=Part.objects.all(), method='filter_uses', label=_('Uses')
    )

    @extend_schema_field(OpenApiTypes.INT)
    def filter_uses(self, queryset, name, part):
        """Filter the queryset based on the specified part."""
        return queryset.filter(part.get_used_in_bom_item_filter())


class BomMixin:
    """Mixin class for BomItem API endpoints."""

    serializer_class = part_serializers.BomItemSerializer
    queryset = BomItem.objects.all()

    def get_serializer(self, *args, **kwargs):
        """Return the serializer instance for this API endpoint.

        If requested, extra detail fields are annotated to the queryset:
        - part_detail
        - sub_part_detail
        """
        # Do we wish to include extra detail?
        try:
            kwargs['part_detail'] = str2bool(self.request.GET.get('part_detail', None))
        except AttributeError:
            pass

        try:
            kwargs['sub_part_detail'] = str2bool(
                self.request.GET.get('sub_part_detail', None)
            )
        except AttributeError:
            pass

        # Ensure the request context is passed through!
        kwargs['context'] = self.get_serializer_context()

        return super().get_serializer(*args, **kwargs)

    def get_queryset(self, *args, **kwargs):
        """Return the queryset object for this endpoint."""
        queryset = super().get_queryset(*args, **kwargs)

        queryset = self.get_serializer_class().annotate_queryset(queryset)

        return queryset


class BomList(BomMixin, DataExportViewMixin, ListCreateDestroyAPIView):
    """API endpoint for accessing a list of BomItem objects.

    - GET: Return list of BomItem objects
    - POST: Create a new BomItem object
    """

    filterset_class = BomFilter
    filter_backends = SEARCH_ORDER_FILTER_ALIAS

    search_fields = [
        'reference',
        'sub_part__name',
        'sub_part__description',
        'sub_part__IPN',
        'sub_part__revision',
        'sub_part__keywords',
        'sub_part__category__name',
    ]

    ordering_fields = [
        'can_build',
        'quantity',
        'sub_part',
        'available_stock',
        'allow_variants',
        'inherited',
        'optional',
        'consumable',
        'reference',
        'validated',
        'pricing_min',
        'pricing_max',
        'pricing_min_total',
        'pricing_max_total',
        'pricing_updated',
    ]

    ordering_field_aliases = {
        'sub_part': 'sub_part__name',
        'pricing_min': 'sub_part__pricing_data__overall_min',
        'pricing_max': 'sub_part__pricing_data__overall_max',
        'pricing_updated': 'sub_part__pricing_data__updated',
    }

    def validate_delete(self, queryset, request) -> None:
        """Ensure that there are no 'locked' items."""
        for bom_item in queryset:
            # Note: Calling check_part_lock may raise a ValidationError
            bom_item.check_part_lock(bom_item.part)


class BomDetail(BomMixin, RetrieveUpdateDestroyAPI):
    """API endpoint for detail view of a single BomItem object."""


class BomItemValidate(UpdateAPI):
    """API endpoint for validating a BomItem."""

    class BomItemValidationSerializer(serializers.Serializer):
        """Simple serializer for passing a single boolean field."""

        valid = serializers.BooleanField(default=False)

    queryset = BomItem.objects.all()
    serializer_class = BomItemValidationSerializer

    def update(self, request, *args, **kwargs):
        """Perform update request."""
        partial = kwargs.pop('partial', False)

        # Clean up input data
        data = self.clean_data(request.data)
        valid = data.get('valid', False)

        instance = self.get_object()

        serializer = self.get_serializer(instance, data=data, partial=partial)
        serializer.is_valid(raise_exception=True)

        if isinstance(instance, BomItem):
            instance.validate_hash(valid)

        return Response(serializer.data)


class BomItemSubstituteList(ListCreateAPI):
    """API endpoint for accessing a list of BomItemSubstitute objects."""

    serializer_class = part_serializers.BomItemSubstituteSerializer
    queryset = BomItemSubstitute.objects.all()

    filter_backends = SEARCH_ORDER_FILTER

    filterset_fields = ['part', 'bom_item']


class BomItemSubstituteDetail(RetrieveUpdateDestroyAPI):
    """API endpoint for detail view of a single BomItemSubstitute object."""

    queryset = BomItemSubstitute.objects.all()
    serializer_class = part_serializers.BomItemSubstituteSerializer


part_api_urls = [
    # Base URL for PartCategory API endpoints
    path(
        'category/',
        include([
            path('tree/', CategoryTree.as_view(), name='api-part-category-tree'),
            path(
                'parameters/',
                include([
                    path(
                        '<int:pk>/',
                        include([
                            path(
                                'metadata/',
                                MetadataView.as_view(),
                                {'model': PartCategoryParameterTemplate},
                                name='api-part-category-parameter-metadata',
                            ),
                            path(
                                '',
                                CategoryParameterDetail.as_view(),
                                name='api-part-category-parameter-detail',
                            ),
                        ]),
                    ),
                    path(
                        '',
                        CategoryParameterList.as_view(),
                        name='api-part-category-parameter-list',
                    ),
                ]),
            ),
            # Category detail endpoints
            path(
                '<int:pk>/',
                include([
                    path(
                        'metadata/',
                        MetadataView.as_view(),
                        {'model': PartCategory},
                        name='api-part-category-metadata',
                    ),
                    # PartCategory detail endpoint
                    path('', CategoryDetail.as_view(), name='api-part-category-detail'),
                ]),
            ),
            path('', CategoryList.as_view(), name='api-part-category-list'),
        ]),
    ),
    # Base URL for PartTestTemplate API endpoints
    path(
        'test-template/',
        include([
            path(
                '<int:pk>/',
                include([
                    path(
                        'metadata/',
                        MetadataView.as_view(),
                        {'model': PartTestTemplate},
                        name='api-part-test-template-metadata',
                    ),
                    path(
                        '',
                        PartTestTemplateDetail.as_view(),
                        name='api-part-test-template-detail',
                    ),
                ]),
            ),
            path(
                '', PartTestTemplateList.as_view(), name='api-part-test-template-list'
            ),
        ]),
    ),
    # Base URL for part sale pricing
    path(
        'sale-price/',
        include([
            path(
                '<int:pk>/',
                PartSalePriceDetail.as_view(),
                name='api-part-sale-price-detail',
            ),
            path('', PartSalePriceList.as_view(), name='api-part-sale-price-list'),
        ]),
    ),
    # Base URL for part internal pricing
    path(
        'internal-price/',
        include([
            path(
                '<int:pk>/',
                PartInternalPriceDetail.as_view(),
                name='api-part-internal-price-detail',
            ),
            path(
                '', PartInternalPriceList.as_view(), name='api-part-internal-price-list'
            ),
        ]),
    ),
    # Base URL for PartRelated API endpoints
    path(
        'related/',
        include([
            path(
                '<int:pk>/',
                include([
                    path(
                        'metadata/',
                        MetadataView.as_view(),
                        {'model': PartRelated},
                        name='api-part-related-metadata',
                    ),
                    path(
                        '', PartRelatedDetail.as_view(), name='api-part-related-detail'
                    ),
                ]),
            ),
            path('', PartRelatedList.as_view(), name='api-part-related-list'),
        ]),
    ),
    # Base URL for PartParameter API endpoints
    path(
        'parameter/',
        include([
            path(
                'template/',
                include([
                    path(
                        '<int:pk>/',
                        include([
                            path(
                                'metadata/',
                                MetadataView.as_view(),
                                {'model': PartParameterTemplate},
                                name='api-part-parameter-template-metadata',
                            ),
                            path(
                                '',
                                PartParameterTemplateDetail.as_view(),
                                name='api-part-parameter-template-detail',
                            ),
                        ]),
                    ),
                    path(
                        '',
                        PartParameterTemplateList.as_view(),
                        name='api-part-parameter-template-list',
                    ),
                ]),
            ),
            path(
                '<int:pk>/',
                include([
                    path(
                        'metadata/',
                        MetadataView.as_view(),
                        {'model': PartParameter},
                        name='api-part-parameter-metadata',
                    ),
                    path(
                        '',
                        PartParameterDetail.as_view(),
                        name='api-part-parameter-detail',
                    ),
                ]),
            ),
            path('', PartParameterList.as_view(), name='api-part-parameter-list'),
        ]),
    ),
    # Part stocktake data
    path(
        'stocktake/',
        include([
            path(
                r'report/',
                include([
                    path(
                        'generate/',
                        PartStocktakeReportGenerate.as_view(),
                        name='api-part-stocktake-report-generate',
                    ),
                    path(
                        '<int:pk>/',
                        PartStocktakeReportDetail.as_view(),
                        name='api-part-stocktake-report-detail',
                    ),
                    path(
                        '',
                        PartStocktakeReportList.as_view(),
                        name='api-part-stocktake-report-list',
                    ),
                ]),
            ),
            path(
                '<int:pk>/',
                PartStocktakeDetail.as_view(),
                name='api-part-stocktake-detail',
            ),
            path('', PartStocktakeList.as_view(), name='api-part-stocktake-list'),
        ]),
    ),
    path(
        'thumbs/',
        include([
            path('', PartThumbs.as_view(), name='api-part-thumbs'),
            re_path(
                r'^(?P<pk>\d+)/?',
                PartThumbsUpdate.as_view(),
                name='api-part-thumbs-update',
            ),
        ]),
    ),
    path(
        '<int:pk>/',
        include([
            # Endpoint for extra serial number information
            path(
                'serial-numbers/',
                PartSerialNumberDetail.as_view(),
                name='api-part-serial-number-detail',
            ),
            # Endpoint for future scheduling information
            path('scheduling/', PartScheduling.as_view(), name='api-part-scheduling'),
            path(
                'requirements/',
                PartRequirements.as_view(),
                name='api-part-requirements',
            ),
            # Endpoint for duplicating a BOM for the specific Part
            path('bom-copy/', PartCopyBOM.as_view(), name='api-part-bom-copy'),
            # Endpoint for validating a BOM for the specific Part
            path(
                'bom-validate/', PartValidateBOM.as_view(), name='api-part-bom-validate'
            ),
            # Part metadata
            path(
                'metadata/',
                MetadataView.as_view(),
                {'model': Part},
                name='api-part-metadata',
            ),
            # Part pricing
            path('pricing/', PartPricingDetail.as_view(), name='api-part-pricing'),
            # Part detail endpoint
            path('', PartDetail.as_view(), name='api-part-detail'),
        ]),
    ),
    path('', PartList.as_view(), name='api-part-list'),
]

bom_api_urls = [
    path(
        'substitute/',
        include([
            # Detail view
            path(
                '<int:pk>/',
                include([
                    path(
                        'metadata/',
                        MetadataView.as_view(),
                        {'model': BomItemSubstitute},
                        name='api-bom-substitute-metadata',
                    ),
                    path(
                        '',
                        BomItemSubstituteDetail.as_view(),
                        name='api-bom-substitute-detail',
                    ),
                ]),
            ),
            # Catch all
            path('', BomItemSubstituteList.as_view(), name='api-bom-substitute-list'),
        ]),
    ),
    # BOM Item Detail
    path(
        '<int:pk>/',
        include([
            path('validate/', BomItemValidate.as_view(), name='api-bom-item-validate'),
            path(
                'metadata/',
                MetadataView.as_view(),
                {'model': BomItem},
                name='api-bom-item-metadata',
            ),
            path('', BomDetail.as_view(), name='api-bom-item-detail'),
        ]),
    ),
    # Catch-all
    path('', BomList.as_view(), name='api-bom-list'),
]<|MERGE_RESOLUTION|>--- conflicted
+++ resolved
@@ -19,13 +19,8 @@
 import part.filters
 from build.models import Build, BuildItem
 from build.status_codes import BuildStatusGroups
-<<<<<<< HEAD
 from data_exporter.mixins import DataExportViewMixin
-from InvenTree.api import ListCreateDestroyAPIView, MetadataView
-=======
-from importer.mixins import DataExportViewMixin
 from InvenTree.api import BulkUpdateMixin, ListCreateDestroyAPIView, MetadataView
->>>>>>> 9db5205f
 from InvenTree.filters import (
     ORDER_FILTER,
     ORDER_FILTER_ALIAS,
