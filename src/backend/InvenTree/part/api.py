--- conflicted
+++ resolved
@@ -15,23 +15,15 @@
 from rest_framework.response import Response
 
 import part.filters
-<<<<<<< HEAD
-from build.models import Build, BuildItem
-from build.status_codes import BuildStatusGroups
+from data_exporter.mixins import DataExportViewMixin
 from generic.parameters.api import part_parameters_urls, partcategory_parameter_urls
-from importer.mixins import DataExportViewMixin
-from InvenTree.api import ListCreateDestroyAPIView, MetadataView
-=======
-from data_exporter.mixins import DataExportViewMixin
 from InvenTree.api import (
-    BulkCreateMixin,
     BulkDeleteMixin,
     BulkUpdateMixin,
     ListCreateDestroyAPIView,
     MetadataView,
 )
 from InvenTree.fields import InvenTreeOutputOption, OutputConfiguration
->>>>>>> 874be992
 from InvenTree.filters import (
     ORDER_FILTER,
     ORDER_FILTER_ALIAS,
@@ -1213,213 +1205,7 @@
     """API endpoint for accessing detail view of a PartRelated object."""
 
 
-<<<<<<< HEAD
 class PartStocktakeFilter(rest_filters.FilterSet):
-=======
-class PartParameterTemplateFilter(FilterSet):
-    """FilterSet for PartParameterTemplate objects."""
-
-    class Meta:
-        """Metaclass options."""
-
-        model = PartParameterTemplate
-
-        # Simple filter fields
-        fields = ['name', 'units', 'checkbox']
-
-    has_choices = rest_filters.BooleanFilter(
-        method='filter_has_choices', label='Has Choice'
-    )
-
-    def filter_has_choices(self, queryset, name, value):
-        """Filter queryset to include only PartParameterTemplates with choices."""
-        if str2bool(value):
-            return queryset.exclude(Q(choices=None) | Q(choices=''))
-
-        return queryset.filter(Q(choices=None) | Q(choices='')).distinct()
-
-    has_units = rest_filters.BooleanFilter(method='filter_has_units', label='Has Units')
-
-    def filter_has_units(self, queryset, name, value):
-        """Filter queryset to include only PartParameterTemplates with units."""
-        if str2bool(value):
-            return queryset.exclude(Q(units=None) | Q(units=''))
-
-        return queryset.filter(Q(units=None) | Q(units='')).distinct()
-
-    part = rest_filters.ModelChoiceFilter(
-        queryset=Part.objects.all(), method='filter_part', label=_('Part')
-    )
-
-    @extend_schema_field(OpenApiTypes.INT)
-    def filter_part(self, queryset, name, part):
-        """Filter queryset to include only PartParameterTemplates which are referenced by a part."""
-        parameters = PartParameter.objects.filter(part=part)
-        template_ids = parameters.values_list('template').distinct()
-        return queryset.filter(pk__in=[el[0] for el in template_ids])
-
-    # Filter against a "PartCategory" - return only parameter templates which are referenced by parts in this category
-    category = rest_filters.ModelChoiceFilter(
-        queryset=PartCategory.objects.all(),
-        method='filter_category',
-        label=_('Category'),
-    )
-
-    @extend_schema_field(OpenApiTypes.INT)
-    def filter_category(self, queryset, name, category):
-        """Filter queryset to include only PartParameterTemplates which are referenced by parts in this category."""
-        cats = category.get_descendants(include_self=True)
-        parameters = PartParameter.objects.filter(part__category__in=cats)
-        template_ids = parameters.values_list('template').distinct()
-        return queryset.filter(pk__in=[el[0] for el in template_ids])
-
-
-class PartParameterTemplateMixin:
-    """Mixin class for PartParameterTemplate API endpoints."""
-
-    queryset = PartParameterTemplate.objects.all()
-    serializer_class = part_serializers.PartParameterTemplateSerializer
-
-    def get_queryset(self, *args, **kwargs):
-        """Return an annotated queryset for the PartParameterTemplateDetail endpoint."""
-        queryset = super().get_queryset(*args, **kwargs)
-
-        queryset = part_serializers.PartParameterTemplateSerializer.annotate_queryset(
-            queryset
-        )
-
-        return queryset
-
-
-class PartParameterTemplateList(
-    PartParameterTemplateMixin, DataExportViewMixin, ListCreateAPI
-):
-    """API endpoint for accessing a list of PartParameterTemplate objects.
-
-    - GET: Return list of PartParameterTemplate objects
-    - POST: Create a new PartParameterTemplate object
-    """
-
-    filterset_class = PartParameterTemplateFilter
-
-    filter_backends = SEARCH_ORDER_FILTER
-
-    search_fields = ['name', 'description']
-
-    ordering_fields = ['name', 'units', 'checkbox', 'parts']
-
-
-class PartParameterTemplateDetail(PartParameterTemplateMixin, RetrieveUpdateDestroyAPI):
-    """API endpoint for accessing the detail view for a PartParameterTemplate object."""
-
-
-class PartParameterOutputOptions(OutputConfiguration):
-    """Output options for the PartParameter endpoints."""
-
-    OPTIONS = [
-        InvenTreeOutputOption('part_detail'),
-        InvenTreeOutputOption(
-            'template_detail',
-            default=True,
-            description='Include detailed information about the part parameter template.',
-        ),
-    ]
-
-
-class PartParameterAPIMixin:
-    """Mixin class for PartParameter API endpoints."""
-
-    queryset = PartParameter.objects.all()
-    serializer_class = part_serializers.PartParameterSerializer
-    output_options = PartParameterOutputOptions
-
-    def get_queryset(self, *args, **kwargs):
-        """Override get_queryset method to prefetch related fields."""
-        queryset = super().get_queryset(*args, **kwargs)
-        queryset = queryset.prefetch_related('part', 'template', 'updated_by')
-        return queryset
-
-    def get_serializer_context(self):
-        """Pass the 'request' object through to the serializer context."""
-        context = super().get_serializer_context()
-        context['request'] = self.request
-
-        return context
-
-
-class PartParameterFilter(FilterSet):
-    """Custom filters for the PartParameterList API endpoint."""
-
-    class Meta:
-        """Metaclass options for the filterset."""
-
-        model = PartParameter
-        fields = ['template', 'updated_by']
-
-    part = rest_filters.ModelChoiceFilter(
-        queryset=Part.objects.all(), method='filter_part'
-    )
-
-    def filter_part(self, queryset, name, part):
-        """Filter against the provided part.
-
-        If 'include_variants' query parameter is provided, filter against variant parts also
-        """
-        try:
-            include_variants = str2bool(self.request.GET.get('include_variants', False))
-        except AttributeError:
-            include_variants = False
-
-        if include_variants:
-            return queryset.filter(part__in=part.get_descendants(include_self=True))
-        else:
-            return queryset.filter(part=part)
-
-
-class PartParameterList(
-    BulkCreateMixin,
-    PartParameterAPIMixin,
-    OutputOptionsMixin,
-    DataExportViewMixin,
-    ListCreateAPI,
-):
-    """API endpoint for accessing a list of PartParameter objects.
-
-    - GET: Return list of PartParameter objects
-    - POST: Create a new PartParameter object
-    """
-
-    filterset_class = PartParameterFilter
-
-    filter_backends = SEARCH_ORDER_FILTER_ALIAS
-
-    ordering_fields = ['name', 'data', 'part', 'template', 'updated', 'updated_by']
-
-    ordering_field_aliases = {
-        'name': 'template__name',
-        'units': 'template__units',
-        'data': ['data_numeric', 'data'],
-        'part': 'part__name',
-    }
-
-    search_fields = [
-        'data',
-        'template__name',
-        'template__description',
-        'template__units',
-    ]
-
-    unique_create_fields = ['part', 'template']
-
-
-class PartParameterDetail(
-    PartParameterAPIMixin, OutputOptionsMixin, RetrieveUpdateDestroyAPI
-):
-    """API endpoint for detail view of a single PartParameter object."""
-
-
-class PartStocktakeFilter(FilterSet):
->>>>>>> 874be992
     """Custom filter for the PartStocktakeList endpoint."""
 
     class Meta:
@@ -1715,37 +1501,7 @@
         'category/',
         include([
             path('tree/', CategoryTree.as_view(), name='api-part-category-tree'),
-<<<<<<< HEAD
             path('parameters/', partcategory_parameter_urls),
-=======
-            path(
-                'parameters/',
-                include([
-                    path(
-                        '<int:pk>/',
-                        include([
-                            path(
-                                'metadata/',
-                                MetadataView.as_view(
-                                    model=PartCategoryParameterTemplate
-                                ),
-                                name='api-part-category-parameter-metadata',
-                            ),
-                            path(
-                                '',
-                                CategoryParameterDetail.as_view(),
-                                name='api-part-category-parameter-detail',
-                            ),
-                        ]),
-                    ),
-                    path(
-                        '',
-                        CategoryParameterList.as_view(),
-                        name='api-part-category-parameter-list',
-                    ),
-                ]),
-            ),
->>>>>>> 874be992
             # Category detail endpoints
             path(
                 '<int:pk>/',
@@ -1833,56 +1589,7 @@
         ]),
     ),
     # Base URL for PartParameter API endpoints
-<<<<<<< HEAD
     path('parameter/', part_parameters_urls),
-=======
-    path(
-        'parameter/',
-        include([
-            path(
-                'template/',
-                include([
-                    path(
-                        '<int:pk>/',
-                        include([
-                            path(
-                                'metadata/',
-                                MetadataView.as_view(model=PartParameterTemplate),
-                                name='api-part-parameter-template-metadata',
-                            ),
-                            path(
-                                '',
-                                PartParameterTemplateDetail.as_view(),
-                                name='api-part-parameter-template-detail',
-                            ),
-                        ]),
-                    ),
-                    path(
-                        '',
-                        PartParameterTemplateList.as_view(),
-                        name='api-part-parameter-template-list',
-                    ),
-                ]),
-            ),
-            path(
-                '<int:pk>/',
-                include([
-                    path(
-                        'metadata/',
-                        MetadataView.as_view(model=PartParameter),
-                        name='api-part-parameter-metadata',
-                    ),
-                    path(
-                        '',
-                        PartParameterDetail.as_view(),
-                        name='api-part-parameter-detail',
-                    ),
-                ]),
-            ),
-            path('', PartParameterList.as_view(), name='api-part-parameter-list'),
-        ]),
-    ),
->>>>>>> 874be992
     # Part stocktake data
     path(
         'stocktake/',
