"""Provides a JSON API for the Part app."""

import re

from django.db.models import F, Q
from django.urls import include, path
from django.utils.translation import gettext_lazy as _

import django_filters.rest_framework.filters as rest_filters
from django_filters.rest_framework import DjangoFilterBackend
from django_filters.rest_framework.filterset import FilterSet
from drf_spectacular.types import OpenApiTypes
from drf_spectacular.utils import extend_schema_field
from rest_framework import serializers
from rest_framework.response import Response

import part.filters
<<<<<<< HEAD
from common.filters import prefetch_related_images
=======
import part.tasks as part_tasks
>>>>>>> 442a6164
from data_exporter.mixins import DataExportViewMixin
from InvenTree.api import (
    BulkCreateMixin,
    BulkDeleteMixin,
    BulkUpdateMixin,
    ListCreateDestroyAPIView,
    MetadataView,
)
from InvenTree.fields import InvenTreeOutputOption, OutputConfiguration
from InvenTree.filters import (
    ORDER_FILTER,
    ORDER_FILTER_ALIAS,
    SEARCH_ORDER_FILTER,
    SEARCH_ORDER_FILTER_ALIAS,
    InvenTreeDateFilter,
    NumberOrNullFilter,
    NumericInFilter,
)
from InvenTree.helpers import str2bool
from InvenTree.mixins import (
    CreateAPI,
    CustomRetrieveUpdateDestroyAPI,
    ListAPI,
    ListCreateAPI,
    OutputOptionsMixin,
    RetrieveAPI,
    RetrieveUpdateAPI,
    RetrieveUpdateDestroyAPI,
    SerializerContextMixin,
    UpdateAPI,
)
from InvenTree.tasks import offload_task
from stock.models import StockLocation

from . import serializers as part_serializers
from .models import (
    BomItem,
    BomItemSubstitute,
    Part,
    PartCategory,
    PartCategoryParameterTemplate,
    PartInternalPriceBreak,
    PartParameter,
    PartParameterTemplate,
    PartRelated,
    PartSellPriceBreak,
    PartStocktake,
    PartTestTemplate,
)


class CategoryMixin:
    """Mixin class for PartCategory endpoints."""

    serializer_class = part_serializers.CategorySerializer
    queryset = PartCategory.objects.all()

    def get_queryset(self, *args, **kwargs):
        """Return an annotated queryset for the CategoryDetail endpoint."""
        queryset = super().get_queryset(*args, **kwargs)
        queryset = part_serializers.CategorySerializer.annotate_queryset(queryset)
        return queryset

    def get_serializer_context(self):
        """Add extra context to the serializer for the CategoryDetail endpoint."""
        ctx = super().get_serializer_context()

        try:
            ctx['starred_categories'] = [
                star.category for star in self.request.user.starred_categories.all()
            ]
        except AttributeError:
            # Error is thrown if the view does not have an associated request
            ctx['starred_categories'] = []

        return ctx


class CategoryFilter(FilterSet):
    """Custom filterset class for the PartCategoryList endpoint."""

    class Meta:
        """Metaclass options for this filterset."""

        model = PartCategory
        fields = ['name', 'structural']

    starred = rest_filters.BooleanFilter(
        label=_('Starred'),
        method='filter_starred',
        help_text=_('Filter by starred categories'),
    )

    def filter_starred(self, queryset, name, value):
        """Filter by whether the PartCategory is starred by the current user."""
        user = self.request.user

        starred_categories = [
            star.category.pk for star in user.starred_categories.all()
        ]

        if str2bool(value):
            return queryset.filter(pk__in=starred_categories)

        return queryset.exclude(pk__in=starred_categories)

    depth = rest_filters.NumberFilter(
        label=_('Depth'), method='filter_depth', help_text=_('Filter by category depth')
    )

    def filter_depth(self, queryset, name, value):
        """Filter by the "depth" of the PartCategory.

        - This filter is used to limit the depth of the category tree
        - If the "parent" filter is also provided, the depth is calculated from the parent category
        """
        parent = self.data.get('parent', None)

        # Only filter if the parent filter is *not* provided
        if not parent:
            queryset = queryset.filter(level__lte=value)

        return queryset

    top_level = rest_filters.BooleanFilter(
        label=_('Top Level'),
        method='filter_top_level',
        help_text=_('Filter by top-level categories'),
    )

    def filter_top_level(self, queryset, name, value):
        """Filter by top-level categories."""
        cascade = str2bool(self.data.get('cascade', False))

        if value and not cascade:
            return queryset.filter(parent=None)

        return queryset

    cascade = rest_filters.BooleanFilter(
        label=_('Cascade'),
        method='filter_cascade',
        help_text=_('Include sub-categories in filtered results'),
    )

    def filter_cascade(self, queryset, name, value):
        """Filter by whether to include sub-categories in the filtered results.

        Note: If the "parent" filter is provided, we offload the logic to that method.
        """
        parent = str2bool(self.data.get('parent', None))
        top_level = str2bool(self.data.get('top_level', None))

        # If the parent is *not* provided, update the results based on the "cascade" value
        if (not parent or top_level) and not value:
            # If "cascade" is False, only return top-level categories
            queryset = queryset.filter(parent=None)

        return queryset

    parent = rest_filters.ModelChoiceFilter(
        queryset=PartCategory.objects.all(),
        label=_('Parent'),
        method='filter_parent',
        help_text=_('Filter by parent category'),
    )

    def filter_parent(self, queryset, name, value):
        """Filter by parent category.

        Note that the filtering behaviour here varies,
        depending on whether the 'cascade' value is set.

        So, we have to check the "cascade" value here.
        """
        parent = value
        depth = self.data.get('depth', None)
        cascade = str2bool(self.data.get('cascade', False))

        if cascade:
            # Return recursive subcategories
            queryset = queryset.filter(
                parent__in=parent.get_descendants(include_self=True)
            )
        else:
            # Return only direct children
            queryset = queryset.filter(parent=parent)

        if depth is not None:
            # Filter by depth from parent
            depth = int(depth)
            queryset = queryset.filter(level__lte=parent.level + depth)

        return queryset

    exclude_tree = rest_filters.ModelChoiceFilter(
        queryset=PartCategory.objects.all(),
        label=_('Exclude Tree'),
        method='filter_exclude_tree',
        help_text=_('Exclude sub-categories under the specified category'),
    )

    @extend_schema_field(OpenApiTypes.INT)
    def filter_exclude_tree(self, queryset, name, value):
        """Exclude all sub-categories under the specified category."""
        # Exclude the specified category
        queryset = queryset.exclude(pk=value.pk)

        # Exclude any sub-categories also
        queryset = queryset.exclude(parent__in=value.get_descendants(include_self=True))

        return queryset


class CategoryOutputOption(OutputConfiguration):
    """Output option for PartCategory endpoints."""

    OPTIONS = [InvenTreeOutputOption(flag='path_detail')]


class CategoryList(
    CategoryMixin,
    BulkUpdateMixin,
    DataExportViewMixin,
    OutputOptionsMixin,
    ListCreateAPI,
):
    """API endpoint for accessing a list of PartCategory objects.

    - GET: Return a list of PartCategory objects
    - POST: Create a new PartCategory object
    """

    filterset_class = CategoryFilter

    filter_backends = SEARCH_ORDER_FILTER

    output_options = CategoryOutputOption

    ordering_fields = ['name', 'pathstring', 'level', 'tree_id', 'lft', 'part_count']

    # Use hierarchical ordering by default
    ordering = ['tree_id', 'lft', 'name']

    search_fields = ['name', 'description', 'pathstring']


class CategoryDetail(CategoryMixin, OutputOptionsMixin, CustomRetrieveUpdateDestroyAPI):
    """API endpoint for detail view of a single PartCategory object."""

    output_options = CategoryOutputOption

    def update(self, request, *args, **kwargs):
        """Perform 'update' function and mark this part as 'starred' (or not)."""
        # Clean up input data
        data = self.clean_data(request.data)

        if 'starred' in data:
            starred = str2bool(data.get('starred', False))

            self.get_object().set_starred(request.user, starred, include_parents=False)

        response = super().update(request, *args, **kwargs)

        return response

    def destroy(self, request, *args, **kwargs):
        """Delete a Part category instance via the API."""
        delete_parts = str2bool(request.data.get('delete_parts', False))
        delete_child_categories = str2bool(
            request.data.get('delete_child_categories', False)
        )

        return super().destroy(
            request,
            *args,
            **{
                **kwargs,
                'delete_parts': delete_parts,
                'delete_child_categories': delete_child_categories,
            },
        )


class CategoryTree(ListAPI):
    """API endpoint for accessing a list of PartCategory objects ready for rendering a tree."""

    queryset = PartCategory.objects.all()
    serializer_class = part_serializers.CategoryTree

    filter_backends = ORDER_FILTER_ALIAS

    ordering_fields = ['level', 'name', 'subcategories']

    ordering_field_aliases = {'level': ['level', 'name'], 'name': ['name', 'level']}

    # Order by tree level (top levels first) and then name
    ordering = ['level', 'name']

    def get_queryset(self, *args, **kwargs):
        """Return an annotated queryset for the CategoryTree endpoint."""
        queryset = super().get_queryset(*args, **kwargs)
        queryset = part_serializers.CategoryTree.annotate_queryset(queryset)
        return queryset


class CategoryParameterList(DataExportViewMixin, ListCreateAPI):
    """API endpoint for accessing a list of PartCategoryParameterTemplate objects.

    - GET: Return a list of PartCategoryParameterTemplate objects
    """

    queryset = PartCategoryParameterTemplate.objects.all()
    serializer_class = part_serializers.CategoryParameterTemplateSerializer

    def get_queryset(self):
        """Custom filtering.

        Rules:
        - Allow filtering by "null" parent to retrieve all categories parameter templates
        - Allow filtering by category
        - Allow traversing all parent categories
        """
        queryset = super().get_queryset()

        params = self.request.query_params

        category = params.get('category', None)

        if category is not None:
            try:
                category = PartCategory.objects.get(pk=category)

                fetch_parent = str2bool(params.get('fetch_parent', True))

                if fetch_parent:
                    parents = category.get_ancestors(include_self=True)
                    queryset = queryset.filter(category__in=[cat.pk for cat in parents])
                else:
                    queryset = queryset.filter(category=category)

            except (ValueError, PartCategory.DoesNotExist):
                pass

        return queryset


class CategoryParameterDetail(RetrieveUpdateDestroyAPI):
    """Detail endpoint for the PartCategoryParameterTemplate model."""

    queryset = PartCategoryParameterTemplate.objects.all()
    serializer_class = part_serializers.CategoryParameterTemplateSerializer


class PartSalePriceDetail(RetrieveUpdateDestroyAPI):
    """Detail endpoint for PartSellPriceBreak model."""

    queryset = PartSellPriceBreak.objects.all()
    serializer_class = part_serializers.PartSalePriceSerializer


class PartSalePriceList(DataExportViewMixin, ListCreateAPI):
    """API endpoint for list view of PartSalePriceBreak model."""

    queryset = PartSellPriceBreak.objects.all()
    serializer_class = part_serializers.PartSalePriceSerializer

    filter_backends = SEARCH_ORDER_FILTER
    filterset_fields = ['part']
    ordering_fields = ['quantity', 'price']
    ordering = 'quantity'


class PartInternalPriceDetail(RetrieveUpdateDestroyAPI):
    """Detail endpoint for PartInternalPriceBreak model."""

    queryset = PartInternalPriceBreak.objects.all()
    serializer_class = part_serializers.PartInternalPriceSerializer


class PartInternalPriceList(DataExportViewMixin, ListCreateAPI):
    """API endpoint for list view of PartInternalPriceBreak model."""

    queryset = PartInternalPriceBreak.objects.all()
    serializer_class = part_serializers.PartInternalPriceSerializer
    permission_required = 'roles.sales_order.show'

    filter_backends = SEARCH_ORDER_FILTER
    filterset_fields = ['part']
    ordering_fields = ['quantity', 'price']
    ordering = 'quantity'


class PartTestTemplateFilter(FilterSet):
    """Custom filterset class for the PartTestTemplateList endpoint."""

    class Meta:
        """Metaclass options for this filterset."""

        model = PartTestTemplate
        fields = ['enabled', 'key', 'required', 'requires_attachment', 'requires_value']

    part = rest_filters.ModelChoiceFilter(
        queryset=Part.objects.filter(testable=True),
        label='Part',
        field_name='part',
        method='filter_part',
    )

    def filter_part(self, queryset, name, part):
        """Filter by the 'part' field.

        Note: If the 'include_inherited' query parameter is set,
        we also include any parts "above" the specified part.
        """
        include_inherited = str2bool(
            self.request.query_params.get('include_inherited', True)
        )

        if include_inherited:
            return queryset.filter(part__in=part.get_ancestors(include_self=True))
        else:
            return queryset.filter(part=part)

    has_results = rest_filters.BooleanFilter(
        label=_('Has Results'), method='filter_has_results'
    )

    def filter_has_results(self, queryset, name, value):
        """Filter by whether the PartTestTemplate has any associated test results."""
        if str2bool(value):
            return queryset.exclude(results=0)
        return queryset.filter(results=0)


class PartTestTemplateMixin:
    """Mixin class for the PartTestTemplate API endpoints."""

    queryset = PartTestTemplate.objects.all()
    serializer_class = part_serializers.PartTestTemplateSerializer

    def get_queryset(self, *args, **kwargs):
        """Return an annotated queryset for the PartTestTemplateDetail endpoints."""
        queryset = super().get_queryset(*args, **kwargs)
        queryset = part_serializers.PartTestTemplateSerializer.annotate_queryset(
            queryset
        )
        return queryset


class PartTestTemplateDetail(PartTestTemplateMixin, RetrieveUpdateDestroyAPI):
    """Detail endpoint for PartTestTemplate model."""


class PartTestTemplateList(PartTestTemplateMixin, DataExportViewMixin, ListCreateAPI):
    """API endpoint for listing (and creating) a PartTestTemplate."""

    filterset_class = PartTestTemplateFilter

    filter_backends = SEARCH_ORDER_FILTER

    search_fields = ['test_name', 'description']

    ordering_fields = [
        'enabled',
        'required',
        'requires_value',
        'requires_attachment',
        'results',
        'test_name',
    ]

    ordering = 'test_name'


class PartThumbsUpdate(RetrieveUpdateAPI):
    """API endpoint for updating Part thumbnails."""

    queryset = Part.objects.all()
    serializer_class = part_serializers.PartThumbSerializerUpdate

    filter_backends = [DjangoFilterBackend]


class PartRequirements(RetrieveAPI):
    """API endpoint detailing 'requirements' information for a particular part.

    This endpoint returns information on upcoming requirements for:

    - Sales Orders
    - Build Orders
    - Total requirements
    - How many of this part can be assembled with available stock

    As this data is somewhat complex to calculate, is it not included in the default API
    """

    queryset = Part.objects.all()
    serializer_class = part_serializers.PartRequirementsSerializer


class PartPricingDetail(RetrieveUpdateAPI):
    """API endpoint for viewing part pricing data."""

    serializer_class = part_serializers.PartPricingSerializer
    queryset = Part.objects.all()

    def get_object(self):
        """Return the PartPricing object associated with the linked Part."""
        part = super().get_object()
        return part.pricing

    def _get_serializer(self, *args, **kwargs):
        """Return a part pricing serializer object."""
        part = self.get_object()
        kwargs['instance'] = part.pricing

        return self.serializer_class(**kwargs)


class PartSerialNumberDetail(RetrieveAPI):
    """API endpoint for returning extra serial number information about a particular part."""

    queryset = Part.objects.all()
    serializer_class = part_serializers.PartSerialNumberSerializer


class PartCopyBOM(CreateAPI):
    """API endpoint for duplicating a BOM."""

    queryset = Part.objects.all()
    serializer_class = part_serializers.PartCopyBOMSerializer

    def get_serializer_context(self):
        """Add custom information to the serializer context for this endpoint."""
        ctx = super().get_serializer_context()

        try:
            ctx['part'] = Part.objects.get(pk=self.kwargs.get('pk', None))
        except Exception:
            pass

        return ctx


class PartValidateBOM(RetrieveUpdateAPI):
    """API endpoint for 'validating' the BOM for a given Part."""

    queryset = Part.objects.all()
    serializer_class = part_serializers.PartBomValidateSerializer

    def update(self, request, *args, **kwargs):
        """Validate the referenced BomItem instance."""
        part = self.get_object()

        partial = kwargs.pop('partial', False)

        # Clean up input data before using it
        data = self.clean_data(request.data)

        serializer = self.get_serializer(part, data=data, partial=partial)
        serializer.is_valid(raise_exception=True)

        valid = str2bool(serializer.validated_data.get('valid', False))

        # BOM validation may take some time, so we offload it to a background task
        offload_task(
            part_tasks.validate_bom,
            part.pk,
            valid,
            user_id=request.user.pk if request and request.user else None,
            group='part',
        )

        # Re-serialize the response
        serializer = self.get_serializer(part, many=False)

        return Response(serializer.data)


class PartFilter(FilterSet):
    """Custom filters for the PartList endpoint.

    Uses the django_filters extension framework
    """

    class Meta:
        """Metaclass options for this filter set."""

        model = Part
        fields = ['revision_of']

    is_variant = rest_filters.BooleanFilter(
        label=_('Is Variant'), method='filter_is_variant'
    )

    def filter_is_variant(self, queryset, name, value):
        """Filter by whether the Part is a variant or not."""
        return queryset.filter(variant_of__isnull=not str2bool(value))

    is_revision = rest_filters.BooleanFilter(
        label=_('Is Revision'), method='filter_is_revision'
    )

    def filter_is_revision(self, queryset, name, value):
        """Filter by whether the Part is a revision or not."""
        if str2bool(value):
            return queryset.exclude(revision_of=None)
        return queryset.filter(revision_of=None)

    has_revisions = rest_filters.BooleanFilter(
        label=_('Has Revisions'), method='filter_has_revisions'
    )

    def filter_has_revisions(self, queryset, name, value):
        """Filter by whether the Part has any revisions or not."""
        if str2bool(value):
            return queryset.exclude(revision_count=0)
        return queryset.filter(revision_count=0)

    has_units = rest_filters.BooleanFilter(label='Has units', method='filter_has_units')

    def filter_has_units(self, queryset, name, value):
        """Filter by whether the Part has units or not."""
        if str2bool(value):
            return queryset.exclude(Q(units=None) | Q(units=''))

        return queryset.filter(Q(units=None) | Q(units='')).distinct()

    # Filter by parts which have (or not) an IPN value
    has_ipn = rest_filters.BooleanFilter(label='Has IPN', method='filter_has_ipn')

    def filter_has_ipn(self, queryset, name, value):
        """Filter by whether the Part has an IPN (internal part number) or not."""
        if str2bool(value):
            return queryset.exclude(IPN='').exclude(IPN=None)
        return queryset.filter(Q(IPN='') | Q(IPN=None)).distinct()

    # Regex filter for name
    name_regex = rest_filters.CharFilter(
        label='Filter by name (regex)', field_name='name', lookup_expr='iregex'
    )

    # Exact match for IPN
    IPN = rest_filters.CharFilter(
        label='Filter by exact IPN (internal part number)',
        field_name='IPN',
        lookup_expr='iexact',
    )

    # Regex match for IPN
    IPN_regex = rest_filters.CharFilter(
        label='Filter by regex on IPN (internal part number)',
        field_name='IPN',
        lookup_expr='iregex',
    )

    # low_stock filter
    low_stock = rest_filters.BooleanFilter(label='Low stock', method='filter_low_stock')

    def filter_low_stock(self, queryset, name, value):
        """Filter by "low stock" status."""
        if str2bool(value):
            # Ignore any parts which do not have a specified 'minimum_stock' level
            # Filter items which have an 'in_stock' level lower than 'minimum_stock'
            return queryset.exclude(minimum_stock=0).filter(
                Q(total_in_stock__lt=F('minimum_stock'))
            )
        # Filter items which have an 'in_stock' level higher than 'minimum_stock'
        return queryset.filter(Q(total_in_stock__gte=F('minimum_stock')))

    # has_stock filter
    has_stock = rest_filters.BooleanFilter(label='Has stock', method='filter_has_stock')

    def filter_has_stock(self, queryset, name, value):
        """Filter by whether the Part has any stock."""
        if str2bool(value):
            return queryset.filter(Q(in_stock__gt=0))
        return queryset.filter(Q(in_stock__lte=0))

    # unallocated_stock filter
    unallocated_stock = rest_filters.BooleanFilter(
        label='Unallocated stock', method='filter_unallocated_stock'
    )

    def filter_unallocated_stock(self, queryset, name, value):
        """Filter by whether the Part has unallocated stock."""
        if str2bool(value):
            return queryset.filter(Q(unallocated_stock__gt=0))
        return queryset.filter(Q(unallocated_stock__lte=0))

    convert_from = rest_filters.ModelChoiceFilter(
        label='Can convert from',
        queryset=Part.objects.all(),
        method='filter_convert_from',
    )

    @extend_schema_field(OpenApiTypes.INT)
    def filter_convert_from(self, queryset, name, part):
        """Limit the queryset to valid conversion options for the specified part."""
        conversion_options = part.get_conversion_options()

        queryset = queryset.filter(pk__in=conversion_options)

        return queryset

    exclude_tree = rest_filters.ModelChoiceFilter(
        label='Exclude Part tree',
        queryset=Part.objects.all(),
        method='filter_exclude_tree',
    )

    @extend_schema_field(OpenApiTypes.INT)
    def filter_exclude_tree(self, queryset, name, part):
        """Exclude all parts and variants 'down' from the specified part from the queryset."""
        children = part.get_descendants(include_self=True)

        return queryset.exclude(id__in=children)

    ancestor = rest_filters.ModelChoiceFilter(
        label='Ancestor', queryset=Part.objects.all(), method='filter_ancestor'
    )

    @extend_schema_field(OpenApiTypes.INT)
    def filter_ancestor(self, queryset, name, part):
        """Limit queryset to descendants of the specified ancestor part."""
        descendants = part.get_descendants(include_self=False)
        return queryset.filter(id__in=descendants)

    variant_of = rest_filters.ModelChoiceFilter(
        label='Variant Of', queryset=Part.objects.all(), method='filter_variant_of'
    )

    def filter_variant_of(self, queryset, name, part):
        """Limit queryset to direct children (variants) of the specified part."""
        return queryset.filter(id__in=part.get_children())

    in_bom_for = rest_filters.ModelChoiceFilter(
        label='In BOM Of', queryset=Part.objects.all(), method='filter_in_bom'
    )

    @extend_schema_field(OpenApiTypes.INT)
    def filter_in_bom(self, queryset, name, part):
        """Limit queryset to parts in the BOM for the specified part."""
        bom_parts = part.get_parts_in_bom()
        return queryset.filter(id__in=[p.pk for p in bom_parts])

    has_pricing = rest_filters.BooleanFilter(
        label='Has Pricing', method='filter_has_pricing'
    )

    def filter_has_pricing(self, queryset, name, value):
        """Filter the queryset based on whether pricing information is available for the sub_part."""
        q_a = Q(pricing_data=None)
        q_b = Q(pricing_data__overall_min=None, pricing_data__overall_max=None)

        if str2bool(value):
            return queryset.exclude(q_a | q_b)

        return queryset.filter(q_a | q_b).distinct()

    stock_to_build = rest_filters.BooleanFilter(
        label='Required for Build Order', method='filter_stock_to_build'
    )

    def filter_stock_to_build(self, queryset, name, value):
        """Filter the queryset based on whether part stock is required for a pending BuildOrder."""
        if str2bool(value):
            # Return parts which are required for a build order, but have not yet been allocated
            return queryset.filter(
                required_for_build_orders__gt=F('allocated_to_build_orders')
            )
        # Return parts which are not required for a build order, or have already been allocated
        return queryset.filter(
            required_for_build_orders__lte=F('allocated_to_build_orders')
        )

    depleted_stock = rest_filters.BooleanFilter(
        label='Depleted Stock', method='filter_depleted_stock'
    )

    def filter_depleted_stock(self, queryset, name, value):
        """Filter the queryset based on whether the part is fully depleted of stock."""
        if str2bool(value):
            return queryset.filter(Q(in_stock=0) & ~Q(stock_item_count=0))
        return queryset.exclude(Q(in_stock=0) & ~Q(stock_item_count=0))

    default_location = rest_filters.ModelChoiceFilter(
        label='Default Location', queryset=StockLocation.objects.all()
    )

    bom_valid = rest_filters.BooleanFilter(
        label=_('BOM Valid'), field_name='bom_validated'
    )

    starred = rest_filters.BooleanFilter(label='Starred', method='filter_starred')

    def filter_starred(self, queryset, name, value):
        """Filter by whether the Part is 'starred' by the current user."""
        if self.request.user.is_anonymous:
            return queryset

        starred_parts = [
            star.part.pk
            for star in self.request.user.starred_parts.all().prefetch_related('part')
        ]

        if value:
            return queryset.filter(pk__in=starred_parts)
        else:
            return queryset.exclude(pk__in=starred_parts)

    is_template = rest_filters.BooleanFilter()

    assembly = rest_filters.BooleanFilter()

    component = rest_filters.BooleanFilter()

    trackable = rest_filters.BooleanFilter()

    testable = rest_filters.BooleanFilter()

    purchaseable = rest_filters.BooleanFilter()

    salable = rest_filters.BooleanFilter()

    active = rest_filters.BooleanFilter()

    locked = rest_filters.BooleanFilter()

    virtual = rest_filters.BooleanFilter()

    tags_name = rest_filters.CharFilter(field_name='tags__name', lookup_expr='iexact')

    tags_slug = rest_filters.CharFilter(field_name='tags__slug', lookup_expr='iexact')

    # Created date filters
    created_before = InvenTreeDateFilter(
        label='Updated before', field_name='creation_date', lookup_expr='lt'
    )
    created_after = InvenTreeDateFilter(
        label='Updated after', field_name='creation_date', lookup_expr='gt'
    )

    exclude_id = NumericInFilter(
        field_name='id',
        lookup_expr='in',
        exclude=True,
        help_text='Exclude parts with these IDs (comma-separated)',
    )

    related = rest_filters.NumberFilter(
        method='filter_related_parts', help_text='Show parts related to this part ID'
    )

    exclude_related = rest_filters.NumberFilter(
        method='filter_exclude_related_parts',
        help_text='Exclude parts related to this part ID',
    )

    def filter_related_parts(self, queryset, name, value):
        """Filter parts related to the specified part ID."""
        if not value:
            return queryset

        try:
            related_part = Part.objects.get(pk=value)
            part_ids = self._get_related_part_ids(related_part)
            return queryset.filter(pk__in=list(part_ids))
        except (ValueError, Part.DoesNotExist):
            return queryset.none()

    def filter_exclude_related_parts(self, queryset, name, value):
        """Exclude parts related to the specified part ID."""
        if not value:
            return queryset

        try:
            related_part = Part.objects.get(pk=value)
            part_ids = self._get_related_part_ids(related_part)
            return queryset.exclude(pk__in=list(part_ids))
        except (ValueError, Part.DoesNotExist):
            return queryset

    def _get_related_part_ids(self, related_part):
        """Return a set of part IDs which are related to the specified part."""
        part_ids = set()
        pk = related_part.pk

        relation_filter = Q(part_1=related_part) | Q(part_2=related_part)

        for relation in PartRelated.objects.filter(relation_filter).distinct():
            if relation.part_1.pk != pk:
                part_ids.add(relation.part_1.pk)
            if relation.part_2.pk != pk:
                part_ids.add(relation.part_2.pk)

        return part_ids

    cascade = rest_filters.BooleanFilter(
        method='filter_cascade',
        label=_('Cascade Categories'),
        help_text=_('If true, include items in child categories of the given category'),
    )

    category = NumberOrNullFilter(
        method='filter_category',
        label=_('Category'),
        help_text=_("Filter by numeric category ID or the literal 'null'"),
    )

    def filter_cascade(self, queryset, name, value):
        """Dummy filter method for 'cascade'.

        - Ensures 'cascade' appears in API documentation
        - Does NOT actually filter the queryset directly
        """
        return queryset

    def filter_category(self, queryset, name, value):
        """Filter for category that also applies cascade logic."""
        cascade = str2bool(self.data.get('cascade', True))

        if value == 'null':
            if not cascade:
                return queryset.filter(category=None)
            return queryset

        if not cascade:
            return queryset.filter(category=value)

        try:
            category = PartCategory.objects.get(pk=value)
        except PartCategory.DoesNotExist:
            return queryset

        children = category.getUniqueChildren()
        return queryset.filter(category__in=children)


class PartMixin(SerializerContextMixin):
    """Mixin class for Part API endpoints."""

    serializer_class = part_serializers.PartSerializer
    queryset = Part.objects.all()

    starred_parts = None
    is_create = False

    def get_queryset(self, *args, **kwargs):
        """Return an annotated queryset object for the PartDetail endpoint."""
        queryset = super().get_queryset(*args, **kwargs)

        queryset = part_serializers.PartSerializer.annotate_queryset(queryset)

        # Annotate with parameter template data?
        if str2bool(self.request.query_params.get('parameters', False)):
            queryset = queryset.prefetch_related('parameters', 'parameters__template')

        if str2bool(self.request.query_params.get('price_breaks', True)):
            queryset = queryset.prefetch_related('salepricebreaks')

        return queryset

    def get_serializer(self, *args, **kwargs):
        """Return a serializer instance for this endpoint."""
        # Indicate that we can create a new Part via this endpoint
        kwargs['create'] = self.is_create

        # Pass a list of "starred" parts to the current user to the serializer
        # We do this to reduce the number of database queries required!
        if (
            self.starred_parts is None
            and self.request is not None
            and hasattr(self.request.user, 'starred_parts')
        ):
            self.starred_parts = [
                star.part for star in self.request.user.starred_parts.all()
            ]
        kwargs['starred_parts'] = self.starred_parts

        return super().get_serializer(*args, **kwargs)

    def get_serializer_context(self):
        """Extend serializer context data."""
        context = super().get_serializer_context()
        context['request'] = self.request

        return context


class PartOutputOptions(OutputConfiguration):
    """Output options for Part endpoints."""

    OPTIONS = [
        InvenTreeOutputOption(
            'parameters', description='Include part parameters in response'
        ),
        InvenTreeOutputOption('category_detail'),
        InvenTreeOutputOption('location_detail'),
        InvenTreeOutputOption('path_detail'),
        InvenTreeOutputOption('price_breaks'),
    ]


class PartList(
    PartMixin, BulkUpdateMixin, DataExportViewMixin, OutputOptionsMixin, ListCreateAPI
):
    """API endpoint for accessing a list of Part objects, or creating a new Part instance."""

    output_options = PartOutputOptions
    filterset_class = PartFilter
    is_create = True

    def filter_queryset(self, queryset):
        """Perform custom filtering of the queryset."""
        queryset = super().filter_queryset(queryset)

        queryset = self.filter_parametric_data(queryset)
        queryset = self.order_by_parameter(queryset)

        return queryset

    def filter_parametric_data(self, queryset):
        """Filter queryset against part parameters.

        Used to filter returned parts based on their parameter values.

        To filter based on parameter value, supply query parameters like:
        - parameter_<x>=<value>
        - parameter_<x>_gt=<value>
        - parameter_<x>_lte=<value>

        where:
            - <x> is the ID of the PartParameterTemplate.
            - <value> is the value to filter against.
        """
        # Allowed lookup operations for parameter values
        operators = '|'.join(part.filters.PARAMETER_FILTER_OPERATORS)

        regex_pattern = rf'^parameter_(\d+)(_({operators}))?$'

        for param in self.request.query_params:
            result = re.match(regex_pattern, param)

            if not result:
                continue

            template_id = result.group(1)
            operator = result.group(3) or ''

            value = self.request.query_params.get(param, None)

            queryset = part.filters.filter_by_parameter(
                queryset, template_id, value, func=operator
            )

        return queryset

    def order_by_parameter(self, queryset):
        """Perform queryset ordering based on parameter value.

        - Used if the 'ordering' query param points to a parameter
        - e.g. '&ordering=param_<id>' where <id> specifies the PartParameterTemplate
        - Only parts which have a matching parameter are returned
        - Queryset is ordered based on parameter value
        """
        # Extract "ordering" parameter from query args
        ordering = self.request.query_params.get('ordering', None)

        if ordering:
            # Ordering value must match required regex pattern
            result = re.match(r'^\-?parameter_(\d+)$', ordering)

            if result:
                template_id = result.group(1)
                ascending = not ordering.startswith('-')
                queryset = part.filters.order_by_parameter(
                    queryset, template_id, ascending
                )

        return queryset

    filter_backends = SEARCH_ORDER_FILTER_ALIAS

    ordering_fields = [
        'name',
        'creation_date',
        'IPN',
        'in_stock',
        'total_in_stock',
        'unallocated_stock',
        'category',
        'default_location',
        'units',
        'pricing_min',
        'pricing_max',
        'pricing_updated',
        'revision',
        'revision_count',
    ]

    ordering_field_aliases = {
        'pricing_min': 'pricing_data__overall_min',
        'pricing_max': 'pricing_data__overall_max',
        'pricing_updated': 'pricing_data__updated',
    }

    # Default ordering
    ordering = 'name'

    search_fields = [
        'name',
        'description',
        'IPN',
        'revision',
        'keywords',
        'category__name',
        'manufacturer_parts__MPN',
        'supplier_parts__SKU',
        'tags__name',
        'tags__slug',
    ]


class PartDetail(PartMixin, OutputOptionsMixin, RetrieveUpdateDestroyAPI):
    """API endpoint for detail view of a single Part object."""

    output_options = PartOutputOptions

    def update(self, request, *args, **kwargs):
        """Custom update functionality for Part instance.

        - If the 'starred' field is provided, update the 'starred' status against current user
        """
        # Clean input data
        data = self.clean_data(request.data)

        if 'starred' in data:
            starred = str2bool(data.get('starred', False))

            self.get_object().set_starred(
                request.user, starred, include_variants=False, include_categories=False
            )

        response = super().update(request, *args, **kwargs)

        return response


class PartRelatedFilter(FilterSet):
    """FilterSet for PartRelated objects."""

    class Meta:
        """Metaclass options."""

        model = PartRelated
        fields = ['part_1', 'part_2']

    part = rest_filters.ModelChoiceFilter(
        queryset=Part.objects.all(), method='filter_part', label=_('Part')
    )

    @extend_schema_field(serializers.IntegerField(help_text=_('Part')))
    def filter_part(self, queryset, name, part):
        """Filter queryset to include only PartRelated objects which reference the specified part."""
        return queryset.filter(Q(part_1=part) | Q(part_2=part)).distinct()


class PartRelatedMixin:
    """Mixin class for PartRelated API endpoints."""

    queryset = PartRelated.objects.all()
    serializer_class = part_serializers.PartRelationSerializer

    def get_queryset(self, *args, **kwargs):
        """Return an annotated queryset for the PartRelatedDetail endpoint."""
        queryset = super().get_queryset(*args, **kwargs)

        queryset = queryset.prefetch_related('part_1', 'part_2')

        return queryset


class PartRelatedList(PartRelatedMixin, ListCreateAPI):
    """API endpoint for accessing a list of PartRelated objects."""

    filterset_class = PartRelatedFilter
    filter_backends = SEARCH_ORDER_FILTER

    search_fields = ['part_1__name', 'part_2__name']


class PartRelatedDetail(PartRelatedMixin, RetrieveUpdateDestroyAPI):
    """API endpoint for accessing detail view of a PartRelated object."""


class PartParameterTemplateFilter(FilterSet):
    """FilterSet for PartParameterTemplate objects."""

    class Meta:
        """Metaclass options."""

        model = PartParameterTemplate

        # Simple filter fields
        fields = ['name', 'units', 'checkbox']

    has_choices = rest_filters.BooleanFilter(
        method='filter_has_choices', label='Has Choice'
    )

    def filter_has_choices(self, queryset, name, value):
        """Filter queryset to include only PartParameterTemplates with choices."""
        if str2bool(value):
            return queryset.exclude(Q(choices=None) | Q(choices=''))

        return queryset.filter(Q(choices=None) | Q(choices='')).distinct()

    has_units = rest_filters.BooleanFilter(method='filter_has_units', label='Has Units')

    def filter_has_units(self, queryset, name, value):
        """Filter queryset to include only PartParameterTemplates with units."""
        if str2bool(value):
            return queryset.exclude(Q(units=None) | Q(units=''))

        return queryset.filter(Q(units=None) | Q(units='')).distinct()

    part = rest_filters.ModelChoiceFilter(
        queryset=Part.objects.all(), method='filter_part', label=_('Part')
    )

    @extend_schema_field(OpenApiTypes.INT)
    def filter_part(self, queryset, name, part):
        """Filter queryset to include only PartParameterTemplates which are referenced by a part."""
        parameters = PartParameter.objects.filter(part=part)
        template_ids = parameters.values_list('template').distinct()
        return queryset.filter(pk__in=[el[0] for el in template_ids])

    # Filter against a "PartCategory" - return only parameter templates which are referenced by parts in this category
    category = rest_filters.ModelChoiceFilter(
        queryset=PartCategory.objects.all(),
        method='filter_category',
        label=_('Category'),
    )

    @extend_schema_field(OpenApiTypes.INT)
    def filter_category(self, queryset, name, category):
        """Filter queryset to include only PartParameterTemplates which are referenced by parts in this category."""
        cats = category.get_descendants(include_self=True)
        parameters = PartParameter.objects.filter(part__category__in=cats)
        template_ids = parameters.values_list('template').distinct()
        return queryset.filter(pk__in=[el[0] for el in template_ids])


class PartParameterTemplateMixin:
    """Mixin class for PartParameterTemplate API endpoints."""

    queryset = PartParameterTemplate.objects.all()
    serializer_class = part_serializers.PartParameterTemplateSerializer

    def get_queryset(self, *args, **kwargs):
        """Return an annotated queryset for the PartParameterTemplateDetail endpoint."""
        queryset = super().get_queryset(*args, **kwargs)

        queryset = part_serializers.PartParameterTemplateSerializer.annotate_queryset(
            queryset
        )

        return queryset


class PartParameterTemplateList(
    PartParameterTemplateMixin, DataExportViewMixin, ListCreateAPI
):
    """API endpoint for accessing a list of PartParameterTemplate objects.

    - GET: Return list of PartParameterTemplate objects
    - POST: Create a new PartParameterTemplate object
    """

    filterset_class = PartParameterTemplateFilter

    filter_backends = SEARCH_ORDER_FILTER

    search_fields = ['name', 'description']

    ordering_fields = ['name', 'units', 'checkbox', 'parts']


class PartParameterTemplateDetail(PartParameterTemplateMixin, RetrieveUpdateDestroyAPI):
    """API endpoint for accessing the detail view for a PartParameterTemplate object."""


class PartParameterOutputOptions(OutputConfiguration):
    """Output options for the PartParameter endpoints."""

    OPTIONS = [
        InvenTreeOutputOption('part_detail'),
        InvenTreeOutputOption(
            'template_detail',
            default=True,
            description='Include detailed information about the part parameter template.',
        ),
    ]


class PartParameterAPIMixin:
    """Mixin class for PartParameter API endpoints."""

    queryset = PartParameter.objects.all()
    serializer_class = part_serializers.PartParameterSerializer
    output_options = PartParameterOutputOptions

    def get_queryset(self, *args, **kwargs):
        """Override get_queryset method to prefetch related fields."""
        queryset = super().get_queryset(*args, **kwargs)
        queryset = queryset.prefetch_related('part', 'template', 'updated_by')
        queryset = prefetch_related_images(queryset, reference='part__')

        return queryset

    def get_serializer_context(self):
        """Pass the 'request' object through to the serializer context."""
        context = super().get_serializer_context()
        context['request'] = self.request

        return context


class PartParameterFilter(FilterSet):
    """Custom filters for the PartParameterList API endpoint."""

    class Meta:
        """Metaclass options for the filterset."""

        model = PartParameter
        fields = ['template', 'updated_by']

    part = rest_filters.ModelChoiceFilter(
        queryset=Part.objects.all(), method='filter_part'
    )

    def filter_part(self, queryset, name, part):
        """Filter against the provided part.

        If 'include_variants' query parameter is provided, filter against variant parts also
        """
        try:
            include_variants = str2bool(self.request.GET.get('include_variants', False))
        except AttributeError:
            include_variants = False

        if include_variants:
            return queryset.filter(part__in=part.get_descendants(include_self=True))
        else:
            return queryset.filter(part=part)


class PartParameterList(
    BulkCreateMixin,
    PartParameterAPIMixin,
    OutputOptionsMixin,
    DataExportViewMixin,
    ListCreateAPI,
):
    """API endpoint for accessing a list of PartParameter objects.

    - GET: Return list of PartParameter objects
    - POST: Create a new PartParameter object
    """

    filterset_class = PartParameterFilter

    filter_backends = SEARCH_ORDER_FILTER_ALIAS

    ordering_fields = ['name', 'data', 'part', 'template', 'updated', 'updated_by']

    ordering_field_aliases = {
        'name': 'template__name',
        'units': 'template__units',
        'data': ['data_numeric', 'data'],
        'part': 'part__name',
    }

    search_fields = [
        'data',
        'template__name',
        'template__description',
        'template__units',
    ]

    unique_create_fields = ['part', 'template']


class PartParameterDetail(
    PartParameterAPIMixin, OutputOptionsMixin, RetrieveUpdateDestroyAPI
):
    """API endpoint for detail view of a single PartParameter object."""


class PartStocktakeFilter(FilterSet):
    """Custom filter for the PartStocktakeList endpoint."""

    class Meta:
        """Metaclass options."""

        model = PartStocktake
        fields = ['part']


class PartStocktakeList(BulkDeleteMixin, ListCreateAPI):
    """API endpoint for listing part stocktake information."""

    queryset = PartStocktake.objects.all()
    serializer_class = part_serializers.PartStocktakeSerializer
    filterset_class = PartStocktakeFilter

    def get_serializer_context(self):
        """Extend serializer context data."""
        context = super().get_serializer_context()
        context['request'] = self.request

        return context

    filter_backends = ORDER_FILTER

    ordering_fields = ['part', 'item_count', 'quantity', 'date', 'user', 'pk']

    # Reverse date ordering by default
    ordering = '-pk'


class PartStocktakeDetail(RetrieveUpdateDestroyAPI):
    """Detail API endpoint for a single PartStocktake instance.

    Note: Only staff (admin) users can access this endpoint.
    """

    queryset = PartStocktake.objects.all()
    serializer_class = part_serializers.PartStocktakeSerializer


class BomFilter(FilterSet):
    """Custom filters for the BOM list."""

    class Meta:
        """Metaclass options."""

        model = BomItem
        fields = ['optional', 'consumable', 'inherited', 'allow_variants', 'validated']

    # Filters for linked 'part'
    part_active = rest_filters.BooleanFilter(
        label='Assembly part is active', field_name='part__active'
    )

    part_trackable = rest_filters.BooleanFilter(
        label='Assembly part is trackable', field_name='part__trackable'
    )

    part_testable = rest_filters.BooleanFilter(
        label=_('Assembly part is testable'), field_name='part__testable'
    )

    # Filters for linked 'sub_part'
    sub_part_trackable = rest_filters.BooleanFilter(
        label='Component part is trackable', field_name='sub_part__trackable'
    )

    sub_part_testable = rest_filters.BooleanFilter(
        label=_('Component part is testable'), field_name='sub_part__testable'
    )

    sub_part_assembly = rest_filters.BooleanFilter(
        label='Component part is an assembly', field_name='sub_part__assembly'
    )

    sub_part_virtual = rest_filters.BooleanFilter(
        label='Component part is virtual', field_name='sub_part__virtual'
    )

    available_stock = rest_filters.BooleanFilter(
        label='Has available stock', method='filter_available_stock'
    )

    def filter_available_stock(self, queryset, name, value):
        """Filter the queryset based on whether each line item has any available stock."""
        if str2bool(value):
            return queryset.filter(available_stock__gt=0)
        return queryset.filter(available_stock=0)

    on_order = rest_filters.BooleanFilter(label='On order', method='filter_on_order')

    def filter_on_order(self, queryset, name, value):
        """Filter the queryset based on whether each line item has any stock on order."""
        if str2bool(value):
            return queryset.filter(on_order__gt=0)
        return queryset.filter(on_order=0)

    has_pricing = rest_filters.BooleanFilter(
        label='Has Pricing', method='filter_has_pricing'
    )

    def filter_has_pricing(self, queryset, name, value):
        """Filter the queryset based on whether pricing information is available for the sub_part."""
        q_a = Q(sub_part__pricing_data=None)
        q_b = Q(
            sub_part__pricing_data__overall_min=None,
            sub_part__pricing_data__overall_max=None,
        )

        if str2bool(value):
            return queryset.exclude(q_a | q_b)

        return queryset.filter(q_a | q_b).distinct()

    part = rest_filters.ModelChoiceFilter(
        queryset=Part.objects.all(), method='filter_part', label=_('Part')
    )

    @extend_schema_field(OpenApiTypes.INT)
    def filter_part(self, queryset, name, part):
        """Filter the queryset based on the specified part."""
        return queryset.filter(part.get_bom_item_filter())

    category = rest_filters.ModelChoiceFilter(
        queryset=PartCategory.objects.all(),
        method='filter_category',
        label=_('Category'),
    )

    @extend_schema_field(OpenApiTypes.INT)
    def filter_category(self, queryset, name, category):
        """Filter the queryset based on the specified PartCategory."""
        cats = category.get_descendants(include_self=True)

        return queryset.filter(sub_part__category__in=cats)

    uses = rest_filters.ModelChoiceFilter(
        queryset=Part.objects.all(), method='filter_uses', label=_('Uses')
    )

    @extend_schema_field(OpenApiTypes.INT)
    def filter_uses(self, queryset, name, part):
        """Filter the queryset based on the specified part."""
        return queryset.filter(part.get_used_in_bom_item_filter())


class BomMixin(SerializerContextMixin):
    """Mixin class for BomItem API endpoints."""

    serializer_class = part_serializers.BomItemSerializer
    queryset = BomItem.objects.all()

    def get_queryset(self, *args, **kwargs):
        """Return the queryset object for this endpoint."""
        queryset = super().get_queryset(*args, **kwargs)

        queryset = self.get_serializer_class().annotate_queryset(queryset)

        return queryset


class BomOutputOptions(OutputConfiguration):
    """Output options for BOM endpoints."""

    OPTIONS = [
        InvenTreeOutputOption('can_build', default=True),
        InvenTreeOutputOption('part_detail'),
        InvenTreeOutputOption('sub_part_detail'),
    ]


class BomList(
    BomMixin, DataExportViewMixin, OutputOptionsMixin, ListCreateDestroyAPIView
):
    """API endpoint for accessing a list of BomItem objects.

    - GET: Return list of BomItem objects
    - POST: Create a new BomItem object
    """

    output_options = BomOutputOptions
    filterset_class = BomFilter
    filter_backends = SEARCH_ORDER_FILTER_ALIAS

    search_fields = [
        'reference',
        'part__name',
        'part__description',
        'part__IPN',
        'part__revision',
        'part__keywords',
        'sub_part__name',
        'sub_part__description',
        'sub_part__IPN',
        'sub_part__revision',
        'sub_part__keywords',
        'sub_part__category__name',
    ]

    ordering_fields = [
        'can_build',
        'quantity',
        'setup_quantity',
        'attrition',
        'rounding_multiple',
        'sub_part',
        'available_stock',
        'allow_variants',
        'inherited',
        'optional',
        'consumable',
        'reference',
        'validated',
        'pricing_min',
        'pricing_max',
        'pricing_min_total',
        'pricing_max_total',
        'pricing_updated',
    ]

    ordering_field_aliases = {
        'sub_part': 'sub_part__name',
        'pricing_min': 'sub_part__pricing_data__overall_min',
        'pricing_max': 'sub_part__pricing_data__overall_max',
        'pricing_updated': 'sub_part__pricing_data__updated',
    }

    def validate_delete(self, queryset, request) -> None:
        """Ensure that there are no 'locked' items."""
        for bom_item in queryset:
            # Note: Calling check_part_lock may raise a ValidationError
            bom_item.check_part_lock(bom_item.part)


class BomDetail(BomMixin, OutputOptionsMixin, RetrieveUpdateDestroyAPI):
    """API endpoint for detail view of a single BomItem object."""

    output_options = BomOutputOptions


class BomItemValidate(UpdateAPI):
    """API endpoint for validating a BomItem."""

    class BomItemValidationSerializer(serializers.Serializer):
        """Simple serializer for passing a single boolean field."""

        valid = serializers.BooleanField(default=False)

    queryset = BomItem.objects.all()
    serializer_class = BomItemValidationSerializer

    def update(self, request, *args, **kwargs):
        """Perform update request."""
        partial = kwargs.pop('partial', False)

        # Clean up input data
        data = self.clean_data(request.data)
        valid = data.get('valid', False)

        instance = self.get_object()

        serializer = self.get_serializer(instance, data=data, partial=partial)
        serializer.is_valid(raise_exception=True)

        if isinstance(instance, BomItem):
            instance.validate_hash(valid)

        return Response(serializer.data)


class BomItemSubstituteList(ListCreateAPI):
    """API endpoint for accessing a list of BomItemSubstitute objects."""

    serializer_class = part_serializers.BomItemSubstituteSerializer
    queryset = BomItemSubstitute.objects.all()

    filter_backends = SEARCH_ORDER_FILTER

    filterset_fields = ['part', 'bom_item']


class BomItemSubstituteDetail(RetrieveUpdateDestroyAPI):
    """API endpoint for detail view of a single BomItemSubstitute object."""

    queryset = BomItemSubstitute.objects.all()
    serializer_class = part_serializers.BomItemSubstituteSerializer


part_api_urls = [
    # Base URL for PartCategory API endpoints
    path(
        'category/',
        include([
            path('tree/', CategoryTree.as_view(), name='api-part-category-tree'),
            path(
                'parameters/',
                include([
                    path(
                        '<int:pk>/',
                        include([
                            path(
                                'metadata/',
                                MetadataView.as_view(
                                    model=PartCategoryParameterTemplate
                                ),
                                name='api-part-category-parameter-metadata',
                            ),
                            path(
                                '',
                                CategoryParameterDetail.as_view(),
                                name='api-part-category-parameter-detail',
                            ),
                        ]),
                    ),
                    path(
                        '',
                        CategoryParameterList.as_view(),
                        name='api-part-category-parameter-list',
                    ),
                ]),
            ),
            # Category detail endpoints
            path(
                '<int:pk>/',
                include([
                    path(
                        'metadata/',
                        MetadataView.as_view(model=PartCategory),
                        name='api-part-category-metadata',
                    ),
                    # PartCategory detail endpoint
                    path('', CategoryDetail.as_view(), name='api-part-category-detail'),
                ]),
            ),
            path('', CategoryList.as_view(), name='api-part-category-list'),
        ]),
    ),
    # Base URL for PartTestTemplate API endpoints
    path(
        'test-template/',
        include([
            path(
                '<int:pk>/',
                include([
                    path(
                        'metadata/',
                        MetadataView.as_view(model=PartTestTemplate),
                        name='api-part-test-template-metadata',
                    ),
                    path(
                        '',
                        PartTestTemplateDetail.as_view(),
                        name='api-part-test-template-detail',
                    ),
                ]),
            ),
            path(
                '', PartTestTemplateList.as_view(), name='api-part-test-template-list'
            ),
        ]),
    ),
    # Base URL for part sale pricing
    path(
        'sale-price/',
        include([
            path(
                '<int:pk>/',
                PartSalePriceDetail.as_view(),
                name='api-part-sale-price-detail',
            ),
            path('', PartSalePriceList.as_view(), name='api-part-sale-price-list'),
        ]),
    ),
    # Base URL for part internal pricing
    path(
        'internal-price/',
        include([
            path(
                '<int:pk>/',
                PartInternalPriceDetail.as_view(),
                name='api-part-internal-price-detail',
            ),
            path(
                '', PartInternalPriceList.as_view(), name='api-part-internal-price-list'
            ),
        ]),
    ),
    # Base URL for PartRelated API endpoints
    path(
        'related/',
        include([
            path(
                '<int:pk>/',
                include([
                    path(
                        'metadata/',
                        MetadataView.as_view(model=PartRelated),
                        name='api-part-related-metadata',
                    ),
                    path(
                        '', PartRelatedDetail.as_view(), name='api-part-related-detail'
                    ),
                ]),
            ),
            path('', PartRelatedList.as_view(), name='api-part-related-list'),
        ]),
    ),
    # Base URL for PartParameter API endpoints
    path(
        'parameter/',
        include([
            path(
                'template/',
                include([
                    path(
                        '<int:pk>/',
                        include([
                            path(
                                'metadata/',
                                MetadataView.as_view(model=PartParameterTemplate),
                                name='api-part-parameter-template-metadata',
                            ),
                            path(
                                '',
                                PartParameterTemplateDetail.as_view(),
                                name='api-part-parameter-template-detail',
                            ),
                        ]),
                    ),
                    path(
                        '',
                        PartParameterTemplateList.as_view(),
                        name='api-part-parameter-template-list',
                    ),
                ]),
            ),
            path(
                '<int:pk>/',
                include([
                    path(
                        'metadata/',
                        MetadataView.as_view(model=PartParameter),
                        name='api-part-parameter-metadata',
                    ),
                    path(
                        '',
                        PartParameterDetail.as_view(),
                        name='api-part-parameter-detail',
                    ),
                ]),
            ),
            path('', PartParameterList.as_view(), name='api-part-parameter-list'),
        ]),
    ),
    # Part stocktake data
    path(
        'stocktake/',
        include([
            path(
                '<int:pk>/',
                PartStocktakeDetail.as_view(),
                name='api-part-stocktake-detail',
            ),
            path('', PartStocktakeList.as_view(), name='api-part-stocktake-list'),
        ]),
    ),
    path(
        'thumbs/',
        include([
            path('<int:pk>/', PartThumbsUpdate.as_view(), name='api-part-thumbs-update')
        ]),
    ),
    path(
        '<int:pk>/',
        include([
            # Endpoint for extra serial number information
            path(
                'serial-numbers/',
                PartSerialNumberDetail.as_view(),
                name='api-part-serial-number-detail',
            ),
            path(
                'requirements/',
                PartRequirements.as_view(),
                name='api-part-requirements',
            ),
            # Endpoint for duplicating a BOM for the specific Part
            path('bom-copy/', PartCopyBOM.as_view(), name='api-part-bom-copy'),
            # Endpoint for validating a BOM for the specific Part
            path(
                'bom-validate/', PartValidateBOM.as_view(), name='api-part-bom-validate'
            ),
            # Part metadata
            path(
                'metadata/', MetadataView.as_view(model=Part), name='api-part-metadata'
            ),
            # Part pricing
            path('pricing/', PartPricingDetail.as_view(), name='api-part-pricing'),
            # Part detail endpoint
            path('', PartDetail.as_view(), name='api-part-detail'),
        ]),
    ),
    path('', PartList.as_view(), name='api-part-list'),
]

bom_api_urls = [
    path(
        'substitute/',
        include([
            # Detail view
            path(
                '<int:pk>/',
                include([
                    path(
                        'metadata/',
                        MetadataView.as_view(model=BomItemSubstitute),
                        name='api-bom-substitute-metadata',
                    ),
                    path(
                        '',
                        BomItemSubstituteDetail.as_view(),
                        name='api-bom-substitute-detail',
                    ),
                ]),
            ),
            # Catch all
            path('', BomItemSubstituteList.as_view(), name='api-bom-substitute-list'),
        ]),
    ),
    # BOM Item Detail
    path(
        '<int:pk>/',
        include([
            path('validate/', BomItemValidate.as_view(), name='api-bom-item-validate'),
            path(
                'metadata/',
                MetadataView.as_view(model=BomItem),
                name='api-bom-item-metadata',
            ),
            path('', BomDetail.as_view(), name='api-bom-item-detail'),
        ]),
    ),
    # Catch-all
    path('', BomList.as_view(), name='api-bom-list'),
]<|MERGE_RESOLUTION|>--- conflicted
+++ resolved
@@ -15,11 +15,8 @@
 from rest_framework.response import Response
 
 import part.filters
-<<<<<<< HEAD
+import part.tasks as part_tasks
 from common.filters import prefetch_related_images
-=======
-import part.tasks as part_tasks
->>>>>>> 442a6164
 from data_exporter.mixins import DataExportViewMixin
 from InvenTree.api import (
     BulkCreateMixin,
