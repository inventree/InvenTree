"""Provides a JSON API for the Part app."""

import re

from django.db.models import Count, F, Q
from django.urls import include, path
from django.utils.translation import gettext_lazy as _

import django_filters.rest_framework.filters as rest_filters
from django_filters.rest_framework import DjangoFilterBackend
from django_filters.rest_framework.filterset import FilterSet
from drf_spectacular.types import OpenApiTypes
from drf_spectacular.utils import extend_schema_field
from rest_framework import serializers
from rest_framework.response import Response

import part.filters
from data_exporter.mixins import DataExportViewMixin
from InvenTree.api import (
    BulkDeleteMixin,
    BulkUpdateMixin,
    ListCreateDestroyAPIView,
    MetadataView,
)
from InvenTree.fields import InvenTreeOutputOption, OutputConfiguration
from InvenTree.filters import (
    ORDER_FILTER,
    ORDER_FILTER_ALIAS,
    SEARCH_ORDER_FILTER,
    SEARCH_ORDER_FILTER_ALIAS,
    InvenTreeDateFilter,
    InvenTreeSearchFilter,
    NumberOrNullFilter,
    NumericInFilter,
)
from InvenTree.helpers import str2bool
from InvenTree.mixins import (
    CreateAPI,
    CustomRetrieveUpdateDestroyAPI,
    ListAPI,
    ListCreateAPI,
    OutputOptionsMixin,
    RetrieveAPI,
    RetrieveUpdateAPI,
    RetrieveUpdateDestroyAPI,
    SerializerContextMixin,
    UpdateAPI,
)
from InvenTree.serializers import EmptySerializer
from stock.models import StockLocation

from . import serializers as part_serializers
from .models import (
    BomItem,
    BomItemSubstitute,
    Part,
    PartCategory,
    PartCategoryParameterTemplate,
    PartInternalPriceBreak,
    PartParameter,
    PartParameterTemplate,
    PartRelated,
    PartSellPriceBreak,
    PartStocktake,
    PartTestTemplate,
)


class CategoryMixin:
    """Mixin class for PartCategory endpoints."""

    serializer_class = part_serializers.CategorySerializer
    queryset = PartCategory.objects.all()

    def get_queryset(self, *args, **kwargs):
        """Return an annotated queryset for the CategoryDetail endpoint."""
        queryset = super().get_queryset(*args, **kwargs)
        queryset = part_serializers.CategorySerializer.annotate_queryset(queryset)
        return queryset

    def get_serializer_context(self):
        """Add extra context to the serializer for the CategoryDetail endpoint."""
        ctx = super().get_serializer_context()

        try:
            ctx['starred_categories'] = [
                star.category for star in self.request.user.starred_categories.all()
            ]
        except AttributeError:
            # Error is thrown if the view does not have an associated request
            ctx['starred_categories'] = []

        return ctx


class CategoryFilter(FilterSet):
    """Custom filterset class for the PartCategoryList endpoint."""

    class Meta:
        """Metaclass options for this filterset."""

        model = PartCategory
        fields = ['name', 'structural']

    starred = rest_filters.BooleanFilter(
        label=_('Starred'),
        method='filter_starred',
        help_text=_('Filter by starred categories'),
    )

    def filter_starred(self, queryset, name, value):
        """Filter by whether the PartCategory is starred by the current user."""
        user = self.request.user

        starred_categories = [
            star.category.pk for star in user.starred_categories.all()
        ]

        if str2bool(value):
            return queryset.filter(pk__in=starred_categories)

        return queryset.exclude(pk__in=starred_categories)

    depth = rest_filters.NumberFilter(
        label=_('Depth'), method='filter_depth', help_text=_('Filter by category depth')
    )

    def filter_depth(self, queryset, name, value):
        """Filter by the "depth" of the PartCategory.

        - This filter is used to limit the depth of the category tree
        - If the "parent" filter is also provided, the depth is calculated from the parent category
        """
        parent = self.data.get('parent', None)

        # Only filter if the parent filter is *not* provided
        if not parent:
            queryset = queryset.filter(level__lte=value)

        return queryset

    top_level = rest_filters.BooleanFilter(
        label=_('Top Level'),
        method='filter_top_level',
        help_text=_('Filter by top-level categories'),
    )

    def filter_top_level(self, queryset, name, value):
        """Filter by top-level categories."""
        cascade = str2bool(self.data.get('cascade', False))

        if value and not cascade:
            return queryset.filter(parent=None)

        return queryset

    cascade = rest_filters.BooleanFilter(
        label=_('Cascade'),
        method='filter_cascade',
        help_text=_('Include sub-categories in filtered results'),
    )

    def filter_cascade(self, queryset, name, value):
        """Filter by whether to include sub-categories in the filtered results.

        Note: If the "parent" filter is provided, we offload the logic to that method.
        """
        parent = str2bool(self.data.get('parent', None))
        top_level = str2bool(self.data.get('top_level', None))

        # If the parent is *not* provided, update the results based on the "cascade" value
        if (not parent or top_level) and not value:
            # If "cascade" is False, only return top-level categories
            queryset = queryset.filter(parent=None)

        return queryset

    parent = rest_filters.ModelChoiceFilter(
        queryset=PartCategory.objects.all(),
        label=_('Parent'),
        method='filter_parent',
        help_text=_('Filter by parent category'),
    )

    def filter_parent(self, queryset, name, value):
        """Filter by parent category.

        Note that the filtering behaviour here varies,
        depending on whether the 'cascade' value is set.

        So, we have to check the "cascade" value here.
        """
        parent = value
        depth = self.data.get('depth', None)
        cascade = str2bool(self.data.get('cascade', False))

        if cascade:
            # Return recursive subcategories
            queryset = queryset.filter(
                parent__in=parent.get_descendants(include_self=True)
            )
        else:
            # Return only direct children
            queryset = queryset.filter(parent=parent)

        if depth is not None:
            # Filter by depth from parent
            depth = int(depth)
            queryset = queryset.filter(level__lte=parent.level + depth)

        return queryset

    exclude_tree = rest_filters.ModelChoiceFilter(
        queryset=PartCategory.objects.all(),
        label=_('Exclude Tree'),
        method='filter_exclude_tree',
        help_text=_('Exclude sub-categories under the specified category'),
    )

    @extend_schema_field(OpenApiTypes.INT)
    def filter_exclude_tree(self, queryset, name, value):
        """Exclude all sub-categories under the specified category."""
        # Exclude the specified category
        queryset = queryset.exclude(pk=value.pk)

        # Exclude any sub-categories also
        queryset = queryset.exclude(parent__in=value.get_descendants(include_self=True))

        return queryset


class CategoryOutputOption(OutputConfiguration):
    """Output option for PartCategory endpoints."""

    OPTIONS = [InvenTreeOutputOption(flag='path_detail')]


class CategoryList(
    CategoryMixin,
    BulkUpdateMixin,
    DataExportViewMixin,
    OutputOptionsMixin,
    ListCreateAPI,
):
    """API endpoint for accessing a list of PartCategory objects.

    - GET: Return a list of PartCategory objects
    - POST: Create a new PartCategory object
    """

    filterset_class = CategoryFilter

    filter_backends = SEARCH_ORDER_FILTER

    output_options = CategoryOutputOption

    ordering_fields = ['name', 'pathstring', 'level', 'tree_id', 'lft', 'part_count']

    # Use hierarchical ordering by default
    ordering = ['tree_id', 'lft', 'name']

    search_fields = ['name', 'description', 'pathstring']


class CategoryDetail(CategoryMixin, OutputOptionsMixin, CustomRetrieveUpdateDestroyAPI):
    """API endpoint for detail view of a single PartCategory object."""

    output_options = CategoryOutputOption

    def update(self, request, *args, **kwargs):
        """Perform 'update' function and mark this part as 'starred' (or not)."""
        # Clean up input data
        data = self.clean_data(request.data)

        if 'starred' in data:
            starred = str2bool(data.get('starred', False))

            self.get_object().set_starred(request.user, starred, include_parents=False)

        response = super().update(request, *args, **kwargs)

        return response

    def destroy(self, request, *args, **kwargs):
        """Delete a Part category instance via the API."""
        delete_parts = (
            'delete_parts' in request.data and request.data['delete_parts'] == '1'
        )
        delete_child_categories = (
            'delete_child_categories' in request.data
            and request.data['delete_child_categories'] == '1'
        )
        return super().destroy(
            request,
            *args,
            **{
                **kwargs,
                'delete_parts': delete_parts,
                'delete_child_categories': delete_child_categories,
            },
        )


class CategoryTree(ListAPI):
    """API endpoint for accessing a list of PartCategory objects ready for rendering a tree."""

    queryset = PartCategory.objects.all()
    serializer_class = part_serializers.CategoryTree

    filter_backends = ORDER_FILTER_ALIAS

    ordering_fields = ['level', 'name', 'subcategories']

    ordering_field_aliases = {'level': ['level', 'name'], 'name': ['name', 'level']}

    # Order by tree level (top levels first) and then name
    ordering = ['level', 'name']

    def get_queryset(self, *args, **kwargs):
        """Return an annotated queryset for the CategoryTree endpoint."""
        queryset = super().get_queryset(*args, **kwargs)
        queryset = part_serializers.CategoryTree.annotate_queryset(queryset)
        return queryset


class CategoryParameterList(DataExportViewMixin, ListCreateAPI):
    """API endpoint for accessing a list of PartCategoryParameterTemplate objects.

    - GET: Return a list of PartCategoryParameterTemplate objects
    """

    queryset = PartCategoryParameterTemplate.objects.all()
    serializer_class = part_serializers.CategoryParameterTemplateSerializer

    def get_queryset(self):
        """Custom filtering.

        Rules:
        - Allow filtering by "null" parent to retrieve all categories parameter templates
        - Allow filtering by category
        - Allow traversing all parent categories
        """
        queryset = super().get_queryset()

        params = self.request.query_params

        category = params.get('category', None)

        if category is not None:
            try:
                category = PartCategory.objects.get(pk=category)

                fetch_parent = str2bool(params.get('fetch_parent', True))

                if fetch_parent:
                    parents = category.get_ancestors(include_self=True)
                    queryset = queryset.filter(category__in=[cat.pk for cat in parents])
                else:
                    queryset = queryset.filter(category=category)

            except (ValueError, PartCategory.DoesNotExist):
                pass

        return queryset


class CategoryParameterDetail(RetrieveUpdateDestroyAPI):
    """Detail endpoint for the PartCategoryParameterTemplate model."""

    queryset = PartCategoryParameterTemplate.objects.all()
    serializer_class = part_serializers.CategoryParameterTemplateSerializer


class PartSalePriceDetail(RetrieveUpdateDestroyAPI):
    """Detail endpoint for PartSellPriceBreak model."""

    queryset = PartSellPriceBreak.objects.all()
    serializer_class = part_serializers.PartSalePriceSerializer


class PartSalePriceList(DataExportViewMixin, ListCreateAPI):
    """API endpoint for list view of PartSalePriceBreak model."""

    queryset = PartSellPriceBreak.objects.all()
    serializer_class = part_serializers.PartSalePriceSerializer

    filter_backends = SEARCH_ORDER_FILTER
    filterset_fields = ['part']
    ordering_fields = ['quantity', 'price']
    ordering = 'quantity'


class PartInternalPriceDetail(RetrieveUpdateDestroyAPI):
    """Detail endpoint for PartInternalPriceBreak model."""

    queryset = PartInternalPriceBreak.objects.all()
    serializer_class = part_serializers.PartInternalPriceSerializer


class PartInternalPriceList(DataExportViewMixin, ListCreateAPI):
    """API endpoint for list view of PartInternalPriceBreak model."""

    queryset = PartInternalPriceBreak.objects.all()
    serializer_class = part_serializers.PartInternalPriceSerializer
    permission_required = 'roles.sales_order.show'

    filter_backends = SEARCH_ORDER_FILTER
    filterset_fields = ['part']
    ordering_fields = ['quantity', 'price']
    ordering = 'quantity'


class PartTestTemplateFilter(FilterSet):
    """Custom filterset class for the PartTestTemplateList endpoint."""

    class Meta:
        """Metaclass options for this filterset."""

        model = PartTestTemplate
        fields = ['enabled', 'key', 'required', 'requires_attachment', 'requires_value']

    part = rest_filters.ModelChoiceFilter(
        queryset=Part.objects.filter(testable=True),
        label='Part',
        field_name='part',
        method='filter_part',
    )

    def filter_part(self, queryset, name, part):
        """Filter by the 'part' field.

        Note: If the 'include_inherited' query parameter is set,
        we also include any parts "above" the specified part.
        """
        include_inherited = str2bool(
            self.request.query_params.get('include_inherited', True)
        )

        if include_inherited:
            return queryset.filter(part__in=part.get_ancestors(include_self=True))
        else:
            return queryset.filter(part=part)

    has_results = rest_filters.BooleanFilter(
        label=_('Has Results'), method='filter_has_results'
    )

    def filter_has_results(self, queryset, name, value):
        """Filter by whether the PartTestTemplate has any associated test results."""
        if str2bool(value):
            return queryset.exclude(results=0)
        return queryset.filter(results=0)


class PartTestTemplateMixin:
    """Mixin class for the PartTestTemplate API endpoints."""

    queryset = PartTestTemplate.objects.all()
    serializer_class = part_serializers.PartTestTemplateSerializer

    def get_queryset(self, *args, **kwargs):
        """Return an annotated queryset for the PartTestTemplateDetail endpoints."""
        queryset = super().get_queryset(*args, **kwargs)
        queryset = part_serializers.PartTestTemplateSerializer.annotate_queryset(
            queryset
        )
        return queryset


class PartTestTemplateDetail(PartTestTemplateMixin, RetrieveUpdateDestroyAPI):
    """Detail endpoint for PartTestTemplate model."""


class PartTestTemplateList(PartTestTemplateMixin, DataExportViewMixin, ListCreateAPI):
    """API endpoint for listing (and creating) a PartTestTemplate."""

    filterset_class = PartTestTemplateFilter

    filter_backends = SEARCH_ORDER_FILTER

    search_fields = ['test_name', 'description']

    ordering_fields = [
        'enabled',
        'required',
        'requires_value',
        'requires_attachment',
        'results',
        'test_name',
    ]

    ordering = 'test_name'


class PartThumbs(ListAPI):
    """API endpoint for retrieving information on available Part thumbnails."""

    queryset = Part.objects.all()
    serializer_class = part_serializers.PartThumbSerializer

    def get_queryset(self):
        """Return a queryset which excludes any parts without images."""
        queryset = super().get_queryset()

        # Get all Parts which have an associated image
        queryset = queryset.exclude(image='')

        return queryset

    def list(self, request, *args, **kwargs):
        """Serialize the available Part images.

        - Images may be used for multiple parts!
        """
        queryset = self.filter_queryset(self.get_queryset())

        # Return the most popular parts first
        data = (
            queryset.values('image').annotate(count=Count('image')).order_by('-count')
        )

        page = self.paginate_queryset(data)

        if page is not None:
            serializer = self.get_serializer(page, many=True)
        else:
            serializer = self.get_serializer(data, many=True)

        data = serializer.data

        if page is not None:
            return self.get_paginated_response(data)
        else:
            return Response(data)

    filter_backends = [InvenTreeSearchFilter]

    search_fields = [
        'name',
        'description',
        'IPN',
        'revision',
        'keywords',
        'category__name',
    ]


class PartThumbsUpdate(RetrieveUpdateAPI):
    """API endpoint for updating Part thumbnails."""

    queryset = Part.objects.all()
    serializer_class = part_serializers.PartThumbSerializerUpdate

    filter_backends = [DjangoFilterBackend]


class PartRequirements(RetrieveAPI):
    """API endpoint detailing 'requirements' information for a particular part.

    This endpoint returns information on upcoming requirements for:

    - Sales Orders
    - Build Orders
    - Total requirements
    - How many of this part can be assembled with available stock

    As this data is somewhat complex to calculate, is it not included in the default API
    """

    queryset = Part.objects.all()
    serializer_class = part_serializers.PartRequirementsSerializer


class PartPricingDetail(RetrieveUpdateAPI):
    """API endpoint for viewing part pricing data."""

    serializer_class = part_serializers.PartPricingSerializer
    queryset = Part.objects.all()

    def get_object(self):
        """Return the PartPricing object associated with the linked Part."""
        part = super().get_object()
        return part.pricing

    def _get_serializer(self, *args, **kwargs):
        """Return a part pricing serializer object."""
        part = self.get_object()
        kwargs['instance'] = part.pricing

        return self.serializer_class(**kwargs)


class PartSerialNumberDetail(RetrieveAPI):
    """API endpoint for returning extra serial number information about a particular part."""

    queryset = Part.objects.all()
    serializer_class = EmptySerializer

    def retrieve(self, request, *args, **kwargs):
        """Return serial number information for the referenced Part instance."""
        part = self.get_object()

        # Calculate the "latest" serial number
        latest_serial = part.get_latest_serial_number()
        next_serial = part.get_next_serial_number()

        data = {'latest': latest_serial, 'next': next_serial}

        return Response(data)


class PartCopyBOM(CreateAPI):
    """API endpoint for duplicating a BOM."""

    queryset = Part.objects.all()
    serializer_class = part_serializers.PartCopyBOMSerializer

    def get_serializer_context(self):
        """Add custom information to the serializer context for this endpoint."""
        ctx = super().get_serializer_context()

        try:
            ctx['part'] = Part.objects.get(pk=self.kwargs.get('pk', None))
        except Exception:
            pass

        return ctx


class PartValidateBOM(RetrieveUpdateAPI):
    """API endpoint for 'validating' the BOM for a given Part."""

    queryset = Part.objects.all()
    serializer_class = part_serializers.PartBomValidateSerializer

    def update(self, request, *args, **kwargs):
        """Validate the referenced BomItem instance."""
        part = self.get_object()

        partial = kwargs.pop('partial', False)

        # Clean up input data before using it
        data = self.clean_data(request.data)

        serializer = self.get_serializer(part, data=data, partial=partial)
        serializer.is_valid(raise_exception=True)

        valid = str2bool(serializer.validated_data.get('valid', False))

        part.validate_bom(request.user, valid=valid)

        # Re-serialize the response
        serializer = self.get_serializer(part, many=False)

        return Response(serializer.data)


class PartFilter(FilterSet):
    """Custom filters for the PartList endpoint.

    Uses the django_filters extension framework
    """

    class Meta:
        """Metaclass options for this filter set."""

        model = Part
        fields = ['revision_of']

    is_variant = rest_filters.BooleanFilter(
        label=_('Is Variant'), method='filter_is_variant'
    )

    def filter_is_variant(self, queryset, name, value):
        """Filter by whether the Part is a variant or not."""
        return queryset.filter(variant_of__isnull=not str2bool(value))

    is_revision = rest_filters.BooleanFilter(
        label=_('Is Revision'), method='filter_is_revision'
    )

    def filter_is_revision(self, queryset, name, value):
        """Filter by whether the Part is a revision or not."""
        if str2bool(value):
            return queryset.exclude(revision_of=None)
        return queryset.filter(revision_of=None)

    has_revisions = rest_filters.BooleanFilter(
        label=_('Has Revisions'), method='filter_has_revisions'
    )

    def filter_has_revisions(self, queryset, name, value):
        """Filter by whether the Part has any revisions or not."""
        if str2bool(value):
            return queryset.exclude(revision_count=0)
        return queryset.filter(revision_count=0)

    has_units = rest_filters.BooleanFilter(label='Has units', method='filter_has_units')

    def filter_has_units(self, queryset, name, value):
        """Filter by whether the Part has units or not."""
        if str2bool(value):
            return queryset.exclude(Q(units=None) | Q(units=''))

        return queryset.filter(Q(units=None) | Q(units='')).distinct()

    # Filter by parts which have (or not) an IPN value
    has_ipn = rest_filters.BooleanFilter(label='Has IPN', method='filter_has_ipn')

    def filter_has_ipn(self, queryset, name, value):
        """Filter by whether the Part has an IPN (internal part number) or not."""
        if str2bool(value):
            return queryset.exclude(IPN='').exclude(IPN=None)
        return queryset.filter(Q(IPN='') | Q(IPN=None)).distinct()

    # Regex filter for name
    name_regex = rest_filters.CharFilter(
        label='Filter by name (regex)', field_name='name', lookup_expr='iregex'
    )

    # Exact match for IPN
    IPN = rest_filters.CharFilter(
        label='Filter by exact IPN (internal part number)',
        field_name='IPN',
        lookup_expr='iexact',
    )

    # Regex match for IPN
    IPN_regex = rest_filters.CharFilter(
        label='Filter by regex on IPN (internal part number)',
        field_name='IPN',
        lookup_expr='iregex',
    )

    # low_stock filter
    low_stock = rest_filters.BooleanFilter(label='Low stock', method='filter_low_stock')

    def filter_low_stock(self, queryset, name, value):
        """Filter by "low stock" status."""
        if str2bool(value):
            # Ignore any parts which do not have a specified 'minimum_stock' level
            # Filter items which have an 'in_stock' level lower than 'minimum_stock'
            return queryset.exclude(minimum_stock=0).filter(
                Q(total_in_stock__lt=F('minimum_stock'))
            )
        # Filter items which have an 'in_stock' level higher than 'minimum_stock'
        return queryset.filter(Q(total_in_stock__gte=F('minimum_stock')))

    # has_stock filter
    has_stock = rest_filters.BooleanFilter(label='Has stock', method='filter_has_stock')

    def filter_has_stock(self, queryset, name, value):
        """Filter by whether the Part has any stock."""
        if str2bool(value):
            return queryset.filter(Q(in_stock__gt=0))
        return queryset.filter(Q(in_stock__lte=0))

    # unallocated_stock filter
    unallocated_stock = rest_filters.BooleanFilter(
        label='Unallocated stock', method='filter_unallocated_stock'
    )

    def filter_unallocated_stock(self, queryset, name, value):
        """Filter by whether the Part has unallocated stock."""
        if str2bool(value):
            return queryset.filter(Q(unallocated_stock__gt=0))
        return queryset.filter(Q(unallocated_stock__lte=0))

    convert_from = rest_filters.ModelChoiceFilter(
        label='Can convert from',
        queryset=Part.objects.all(),
        method='filter_convert_from',
    )

    @extend_schema_field(OpenApiTypes.INT)
    def filter_convert_from(self, queryset, name, part):
        """Limit the queryset to valid conversion options for the specified part."""
        conversion_options = part.get_conversion_options()

        queryset = queryset.filter(pk__in=conversion_options)

        return queryset

    exclude_tree = rest_filters.ModelChoiceFilter(
        label='Exclude Part tree',
        queryset=Part.objects.all(),
        method='filter_exclude_tree',
    )

    @extend_schema_field(OpenApiTypes.INT)
    def filter_exclude_tree(self, queryset, name, part):
        """Exclude all parts and variants 'down' from the specified part from the queryset."""
        children = part.get_descendants(include_self=True)

        return queryset.exclude(id__in=children)

    ancestor = rest_filters.ModelChoiceFilter(
        label='Ancestor', queryset=Part.objects.all(), method='filter_ancestor'
    )

    @extend_schema_field(OpenApiTypes.INT)
    def filter_ancestor(self, queryset, name, part):
        """Limit queryset to descendants of the specified ancestor part."""
        descendants = part.get_descendants(include_self=False)
        return queryset.filter(id__in=descendants)

    variant_of = rest_filters.ModelChoiceFilter(
        label='Variant Of', queryset=Part.objects.all(), method='filter_variant_of'
    )

    def filter_variant_of(self, queryset, name, part):
        """Limit queryset to direct children (variants) of the specified part."""
        return queryset.filter(id__in=part.get_children())

    in_bom_for = rest_filters.ModelChoiceFilter(
        label='In BOM Of', queryset=Part.objects.all(), method='filter_in_bom'
    )

    @extend_schema_field(OpenApiTypes.INT)
    def filter_in_bom(self, queryset, name, part):
        """Limit queryset to parts in the BOM for the specified part."""
        bom_parts = part.get_parts_in_bom()
        return queryset.filter(id__in=[p.pk for p in bom_parts])

    has_pricing = rest_filters.BooleanFilter(
        label='Has Pricing', method='filter_has_pricing'
    )

    def filter_has_pricing(self, queryset, name, value):
        """Filter the queryset based on whether pricing information is available for the sub_part."""
        q_a = Q(pricing_data=None)
        q_b = Q(pricing_data__overall_min=None, pricing_data__overall_max=None)

        if str2bool(value):
            return queryset.exclude(q_a | q_b)

        return queryset.filter(q_a | q_b).distinct()

    stock_to_build = rest_filters.BooleanFilter(
        label='Required for Build Order', method='filter_stock_to_build'
    )

    def filter_stock_to_build(self, queryset, name, value):
        """Filter the queryset based on whether part stock is required for a pending BuildOrder."""
        if str2bool(value):
            # Return parts which are required for a build order, but have not yet been allocated
            return queryset.filter(
                required_for_build_orders__gt=F('allocated_to_build_orders')
            )
        # Return parts which are not required for a build order, or have already been allocated
        return queryset.filter(
            required_for_build_orders__lte=F('allocated_to_build_orders')
        )

    depleted_stock = rest_filters.BooleanFilter(
        label='Depleted Stock', method='filter_depleted_stock'
    )

    def filter_depleted_stock(self, queryset, name, value):
        """Filter the queryset based on whether the part is fully depleted of stock."""
        if str2bool(value):
            return queryset.filter(Q(in_stock=0) & ~Q(stock_item_count=0))
        return queryset.exclude(Q(in_stock=0) & ~Q(stock_item_count=0))

    default_location = rest_filters.ModelChoiceFilter(
        label='Default Location', queryset=StockLocation.objects.all()
    )

    bom_valid = rest_filters.BooleanFilter(
        label=_('BOM Valid'), field_name='bom_validated'
    )

    starred = rest_filters.BooleanFilter(label='Starred', method='filter_starred')

    def filter_starred(self, queryset, name, value):
        """Filter by whether the Part is 'starred' by the current user."""
        if self.request.user.is_anonymous:
            return queryset

        starred_parts = [
            star.part.pk
            for star in self.request.user.starred_parts.all().prefetch_related('part')
        ]

        if value:
            return queryset.filter(pk__in=starred_parts)
        else:
            return queryset.exclude(pk__in=starred_parts)

    is_template = rest_filters.BooleanFilter()

    assembly = rest_filters.BooleanFilter()

    component = rest_filters.BooleanFilter()

    trackable = rest_filters.BooleanFilter()

    testable = rest_filters.BooleanFilter()

    purchaseable = rest_filters.BooleanFilter()

    salable = rest_filters.BooleanFilter()

    active = rest_filters.BooleanFilter()

    locked = rest_filters.BooleanFilter()

    virtual = rest_filters.BooleanFilter()

    tags_name = rest_filters.CharFilter(field_name='tags__name', lookup_expr='iexact')

    tags_slug = rest_filters.CharFilter(field_name='tags__slug', lookup_expr='iexact')

    # Created date filters
    created_before = InvenTreeDateFilter(
        label='Updated before', field_name='creation_date', lookup_expr='lt'
    )
    created_after = InvenTreeDateFilter(
        label='Updated after', field_name='creation_date', lookup_expr='gt'
    )

    exclude_id = NumericInFilter(
        field_name='id',
        lookup_expr='in',
        exclude=True,
        help_text='Exclude parts with these IDs (comma-separated)',
    )

    related = rest_filters.NumberFilter(
        method='filter_related_parts', help_text='Show parts related to this part ID'
    )

    exclude_related = rest_filters.NumberFilter(
        method='filter_exclude_related_parts',
        help_text='Exclude parts related to this part ID',
    )

    def filter_related_parts(self, queryset, name, value):
        """Filter parts related to the specified part ID."""
        if not value:
            return queryset

        try:
            related_part = Part.objects.get(pk=value)
            part_ids = self._get_related_part_ids(related_part)
            return queryset.filter(pk__in=list(part_ids))
        except (ValueError, Part.DoesNotExist):
            return queryset.none()

    def filter_exclude_related_parts(self, queryset, name, value):
        """Exclude parts related to the specified part ID."""
        if not value:
            return queryset

        try:
            related_part = Part.objects.get(pk=value)
            part_ids = self._get_related_part_ids(related_part)
            return queryset.exclude(pk__in=list(part_ids))
        except (ValueError, Part.DoesNotExist):
            return queryset

    def _get_related_part_ids(self, related_part):
        """Return a set of part IDs which are related to the specified part."""
        part_ids = set()
        pk = related_part.pk

        relation_filter = Q(part_1=related_part) | Q(part_2=related_part)

        for relation in PartRelated.objects.filter(relation_filter).distinct():
            if relation.part_1.pk != pk:
                part_ids.add(relation.part_1.pk)
            if relation.part_2.pk != pk:
                part_ids.add(relation.part_2.pk)

        return part_ids

    cascade = rest_filters.BooleanFilter(
        method='filter_cascade',
        label=_('Cascade Categories'),
        help_text=_('If true, include items in child categories of the given category'),
    )

    category = NumberOrNullFilter(
        method='filter_category',
        label=_('Category'),
        help_text=_("Filter by numeric category ID or the literal 'null'"),
    )

    def filter_cascade(self, queryset, name, value):
        """Dummy filter method for 'cascade'.

        - Ensures 'cascade' appears in API documentation
        - Does NOT actually filter the queryset directly
        """
        return queryset

    def filter_category(self, queryset, name, value):
        """Filter for category that also applies cascade logic."""
        cascade = str2bool(self.data.get('cascade', True))

        if value == 'null':
            if not cascade:
                return queryset.filter(category=None)
            return queryset

        if not cascade:
            return queryset.filter(category=value)

        try:
            category = PartCategory.objects.get(pk=value)
        except PartCategory.DoesNotExist:
            return queryset

        children = category.getUniqueChildren()
        return queryset.filter(category__in=children)


class PartMixin(SerializerContextMixin):
    """Mixin class for Part API endpoints."""

    serializer_class = part_serializers.PartSerializer
    queryset = Part.objects.all()

    starred_parts = None
    is_create = False

    def get_queryset(self, *args, **kwargs):
        """Return an annotated queryset object for the PartDetail endpoint."""
        queryset = super().get_queryset(*args, **kwargs)

        queryset = part_serializers.PartSerializer.annotate_queryset(queryset)

        # Annotate with parameter template data?
        if str2bool(self.request.query_params.get('parameters', False)):
            queryset = queryset.prefetch_related('parameters', 'parameters__template')

        return queryset

    def get_serializer(self, *args, **kwargs):
        """Return a serializer instance for this endpoint."""
        # Indicate that we can create a new Part via this endpoint
        kwargs['create'] = self.is_create

        # Pass a list of "starred" parts to the current user to the serializer
        # We do this to reduce the number of database queries required!
        if (
            self.starred_parts is None
            and self.request is not None
            and hasattr(self.request.user, 'starred_parts')
        ):
            self.starred_parts = [
                star.part for star in self.request.user.starred_parts.all()
            ]
        kwargs['starred_parts'] = self.starred_parts

        return super().get_serializer(*args, **kwargs)

    def get_serializer_context(self):
        """Extend serializer context data."""
        context = super().get_serializer_context()
        context['request'] = self.request

        return context


class PartOutputOptions(OutputConfiguration):
    """Output options for Part endpoints."""

    OPTIONS = [
        InvenTreeOutputOption(
            'parameters', description='Include part parameters in response'
        ),
        InvenTreeOutputOption('category_detail'),
        InvenTreeOutputOption('location_detail'),
        InvenTreeOutputOption('path_detail'),
    ]


class PartList(
    PartMixin, BulkUpdateMixin, DataExportViewMixin, OutputOptionsMixin, ListCreateAPI
):
    """API endpoint for accessing a list of Part objects, or creating a new Part instance."""

    output_options = PartOutputOptions
    filterset_class = PartFilter
    is_create = True

    def filter_queryset(self, queryset):
        """Perform custom filtering of the queryset."""
        queryset = super().filter_queryset(queryset)

        queryset = self.filter_parametric_data(queryset)
        queryset = self.order_by_parameter(queryset)

        return queryset

    def filter_parametric_data(self, queryset):
        """Filter queryset against part parameters.

        Used to filter returned parts based on their parameter values.

        To filter based on parameter value, supply query parameters like:
        - parameter_<x>=<value>
        - parameter_<x>_gt=<value>
        - parameter_<x>_lte=<value>

        where:
            - <x> is the ID of the PartParameterTemplate.
            - <value> is the value to filter against.
        """
        # Allowed lookup operations for parameter values
        operators = '|'.join(part.filters.PARAMETER_FILTER_OPERATORS)

        regex_pattern = rf'^parameter_(\d+)(_({operators}))?$'

        for param in self.request.query_params:
            result = re.match(regex_pattern, param)

            if not result:
                continue

            template_id = result.group(1)
            operator = result.group(3) or ''

            value = self.request.query_params.get(param, None)

            queryset = part.filters.filter_by_parameter(
                queryset, template_id, value, func=operator
            )

        return queryset

    def order_by_parameter(self, queryset):
        """Perform queryset ordering based on parameter value.

        - Used if the 'ordering' query param points to a parameter
        - e.g. '&ordering=param_<id>' where <id> specifies the PartParameterTemplate
        - Only parts which have a matching parameter are returned
        - Queryset is ordered based on parameter value
        """
        # Extract "ordering" parameter from query args
        ordering = self.request.query_params.get('ordering', None)

        if ordering:
            # Ordering value must match required regex pattern
            result = re.match(r'^\-?parameter_(\d+)$', ordering)

            if result:
                template_id = result.group(1)
                ascending = not ordering.startswith('-')
                queryset = part.filters.order_by_parameter(
                    queryset, template_id, ascending
                )

        return queryset

    filter_backends = SEARCH_ORDER_FILTER_ALIAS

    ordering_fields = [
        'name',
        'creation_date',
        'IPN',
        'in_stock',
        'total_in_stock',
        'unallocated_stock',
        'category',
        'default_location',
        'units',
        'pricing_min',
        'pricing_max',
        'pricing_updated',
        'revision',
        'revision_count',
    ]

    ordering_field_aliases = {
        'pricing_min': 'pricing_data__overall_min',
        'pricing_max': 'pricing_data__overall_max',
        'pricing_updated': 'pricing_data__updated',
    }

    # Default ordering
    ordering = 'name'

    search_fields = [
        'name',
        'description',
        'IPN',
        'revision',
        'keywords',
        'category__name',
        'manufacturer_parts__MPN',
        'supplier_parts__SKU',
        'tags__name',
        'tags__slug',
    ]


class PartDetail(PartMixin, OutputOptionsMixin, RetrieveUpdateDestroyAPI):
    """API endpoint for detail view of a single Part object."""

    output_options = PartOutputOptions

    def update(self, request, *args, **kwargs):
        """Custom update functionality for Part instance.

        - If the 'starred' field is provided, update the 'starred' status against current user
        """
        # Clean input data
        data = self.clean_data(request.data)

        if 'starred' in data:
            starred = str2bool(data.get('starred', False))

            self.get_object().set_starred(
                request.user, starred, include_variants=False, include_categories=False
            )

        response = super().update(request, *args, **kwargs)

        return response


class PartRelatedFilter(FilterSet):
    """FilterSet for PartRelated objects."""

    class Meta:
        """Metaclass options."""

        model = PartRelated
        fields = ['part_1', 'part_2']

    part = rest_filters.ModelChoiceFilter(
        queryset=Part.objects.all(), method='filter_part', label=_('Part')
    )

    @extend_schema_field(serializers.IntegerField(help_text=_('Part')))
    def filter_part(self, queryset, name, part):
        """Filter queryset to include only PartRelated objects which reference the specified part."""
        return queryset.filter(Q(part_1=part) | Q(part_2=part)).distinct()


class PartRelatedMixin:
    """Mixin class for PartRelated API endpoints."""

    queryset = PartRelated.objects.all()
    serializer_class = part_serializers.PartRelationSerializer

    def get_queryset(self, *args, **kwargs):
        """Return an annotated queryset for the PartRelatedDetail endpoint."""
        queryset = super().get_queryset(*args, **kwargs)

        queryset = queryset.prefetch_related('part_1', 'part_2')

        return queryset


class PartRelatedList(PartRelatedMixin, ListCreateAPI):
    """API endpoint for accessing a list of PartRelated objects."""

    filterset_class = PartRelatedFilter
    filter_backends = SEARCH_ORDER_FILTER

    search_fields = ['part_1__name', 'part_2__name']


class PartRelatedDetail(PartRelatedMixin, RetrieveUpdateDestroyAPI):
    """API endpoint for accessing detail view of a PartRelated object."""


class PartParameterTemplateFilter(FilterSet):
    """FilterSet for PartParameterTemplate objects."""

    class Meta:
        """Metaclass options."""

        model = PartParameterTemplate

        # Simple filter fields
        fields = ['name', 'units', 'checkbox']

    has_choices = rest_filters.BooleanFilter(
        method='filter_has_choices', label='Has Choice'
    )

    def filter_has_choices(self, queryset, name, value):
        """Filter queryset to include only PartParameterTemplates with choices."""
        if str2bool(value):
            return queryset.exclude(Q(choices=None) | Q(choices=''))

        return queryset.filter(Q(choices=None) | Q(choices='')).distinct()

    has_units = rest_filters.BooleanFilter(method='filter_has_units', label='Has Units')

    def filter_has_units(self, queryset, name, value):
        """Filter queryset to include only PartParameterTemplates with units."""
        if str2bool(value):
            return queryset.exclude(Q(units=None) | Q(units=''))

        return queryset.filter(Q(units=None) | Q(units='')).distinct()

    part = rest_filters.ModelChoiceFilter(
        queryset=Part.objects.all(), method='filter_part', label=_('Part')
    )

    @extend_schema_field(OpenApiTypes.INT)
    def filter_part(self, queryset, name, part):
        """Filter queryset to include only PartParameterTemplates which are referenced by a part."""
        parameters = PartParameter.objects.filter(part=part)
        template_ids = parameters.values_list('template').distinct()
        return queryset.filter(pk__in=[el[0] for el in template_ids])

    # Filter against a "PartCategory" - return only parameter templates which are referenced by parts in this category
    category = rest_filters.ModelChoiceFilter(
        queryset=PartCategory.objects.all(),
        method='filter_category',
        label=_('Category'),
    )

    @extend_schema_field(OpenApiTypes.INT)
    def filter_category(self, queryset, name, category):
        """Filter queryset to include only PartParameterTemplates which are referenced by parts in this category."""
        cats = category.get_descendants(include_self=True)
        parameters = PartParameter.objects.filter(part__category__in=cats)
        template_ids = parameters.values_list('template').distinct()
        return queryset.filter(pk__in=[el[0] for el in template_ids])


class PartParameterTemplateMixin:
    """Mixin class for PartParameterTemplate API endpoints."""

    queryset = PartParameterTemplate.objects.all()
    serializer_class = part_serializers.PartParameterTemplateSerializer

    def get_queryset(self, *args, **kwargs):
        """Return an annotated queryset for the PartParameterTemplateDetail endpoint."""
        queryset = super().get_queryset(*args, **kwargs)

        queryset = part_serializers.PartParameterTemplateSerializer.annotate_queryset(
            queryset
        )

        return queryset


class PartParameterTemplateList(
    PartParameterTemplateMixin, DataExportViewMixin, ListCreateAPI
):
    """API endpoint for accessing a list of PartParameterTemplate objects.

    - GET: Return list of PartParameterTemplate objects
    - POST: Create a new PartParameterTemplate object
    """

    filterset_class = PartParameterTemplateFilter

    filter_backends = SEARCH_ORDER_FILTER

    search_fields = ['name', 'description']

    ordering_fields = ['name', 'units', 'checkbox', 'parts']


class PartParameterTemplateDetail(PartParameterTemplateMixin, RetrieveUpdateDestroyAPI):
    """API endpoint for accessing the detail view for a PartParameterTemplate object."""


class PartParameterAPIMixin:
    """Mixin class for PartParameter API endpoints."""

    queryset = PartParameter.objects.all()
    serializer_class = part_serializers.PartParameterSerializer

    def get_queryset(self, *args, **kwargs):
        """Override get_queryset method to prefetch related fields."""
        queryset = super().get_queryset(*args, **kwargs)
        queryset = queryset.prefetch_related('part', 'template', 'updated_by')
        return queryset

    def get_serializer_context(self):
        """Pass the 'request' object through to the serializer context."""
        context = super().get_serializer_context()
        context['request'] = self.request

        return context


class PartParameterFilter(FilterSet):
    """Custom filters for the PartParameterList API endpoint."""

    class Meta:
        """Metaclass options for the filterset."""

        model = PartParameter
        fields = ['template', 'updated_by']

    part = rest_filters.ModelChoiceFilter(
        queryset=Part.objects.all(), method='filter_part'
    )

    def filter_part(self, queryset, name, part):
        """Filter against the provided part.

        If 'include_variants' query parameter is provided, filter against variant parts also
        """
        try:
            include_variants = str2bool(self.request.GET.get('include_variants', False))
        except AttributeError:
            include_variants = False

        if include_variants:
            return queryset.filter(part__in=part.get_descendants(include_self=True))
        else:
            return queryset.filter(part=part)


class PartParameterList(PartParameterAPIMixin, DataExportViewMixin, ListCreateAPI):
    """API endpoint for accessing a list of PartParameter objects.

    - GET: Return list of PartParameter objects
    - POST: Create a new PartParameter object
    """

    filterset_class = PartParameterFilter

    filter_backends = SEARCH_ORDER_FILTER_ALIAS

    ordering_fields = ['name', 'data', 'part', 'template', 'updated', 'updated_by']

    ordering_field_aliases = {
        'name': 'template__name',
        'units': 'template__units',
        'data': ['data_numeric', 'data'],
        'part': 'part__name',
    }

    search_fields = [
        'data',
        'template__name',
        'template__description',
        'template__units',
    ]


class PartParameterDetail(PartParameterAPIMixin, RetrieveUpdateDestroyAPI):
    """API endpoint for detail view of a single PartParameter object."""


class PartStocktakeFilter(FilterSet):
    """Custom filter for the PartStocktakeList endpoint."""

    class Meta:
        """Metaclass options."""

        model = PartStocktake
        fields = ['part']


class PartStocktakeList(BulkDeleteMixin, ListCreateAPI):
    """API endpoint for listing part stocktake information."""

    queryset = PartStocktake.objects.all()
    serializer_class = part_serializers.PartStocktakeSerializer
    filterset_class = PartStocktakeFilter

    def get_serializer_context(self):
        """Extend serializer context data."""
        context = super().get_serializer_context()
        context['request'] = self.request

        return context

    filter_backends = ORDER_FILTER

    ordering_fields = ['part', 'item_count', 'quantity', 'date', 'user', 'pk']

    # Reverse date ordering by default
    ordering = '-pk'


class PartStocktakeDetail(RetrieveUpdateDestroyAPI):
    """Detail API endpoint for a single PartStocktake instance.

    Note: Only staff (admin) users can access this endpoint.
    """

    queryset = PartStocktake.objects.all()
    serializer_class = part_serializers.PartStocktakeSerializer


class BomFilter(FilterSet):
    """Custom filters for the BOM list."""

    class Meta:
        """Metaclass options."""

        model = BomItem
        fields = ['optional', 'consumable', 'inherited', 'allow_variants', 'validated']

    # Filters for linked 'part'
    part_active = rest_filters.BooleanFilter(
        label='Assembly part is active', field_name='part__active'
    )

    part_trackable = rest_filters.BooleanFilter(
        label='Assembly part is trackable', field_name='part__trackable'
    )

    part_testable = rest_filters.BooleanFilter(
        label=_('Assembly part is testable'), field_name='part__testable'
    )

    # Filters for linked 'sub_part'
    sub_part_trackable = rest_filters.BooleanFilter(
        label='Component part is trackable', field_name='sub_part__trackable'
    )

    sub_part_testable = rest_filters.BooleanFilter(
        label=_('Component part is testable'), field_name='sub_part__testable'
    )

    sub_part_assembly = rest_filters.BooleanFilter(
        label='Component part is an assembly', field_name='sub_part__assembly'
    )

    sub_part_virtual = rest_filters.BooleanFilter(
        label='Component part is virtual', field_name='sub_part__virtual'
    )

    available_stock = rest_filters.BooleanFilter(
        label='Has available stock', method='filter_available_stock'
    )

    def filter_available_stock(self, queryset, name, value):
        """Filter the queryset based on whether each line item has any available stock."""
        if str2bool(value):
            return queryset.filter(available_stock__gt=0)
        return queryset.filter(available_stock=0)

    on_order = rest_filters.BooleanFilter(label='On order', method='filter_on_order')

    def filter_on_order(self, queryset, name, value):
        """Filter the queryset based on whether each line item has any stock on order."""
        if str2bool(value):
            return queryset.filter(on_order__gt=0)
        return queryset.filter(on_order=0)

    has_pricing = rest_filters.BooleanFilter(
        label='Has Pricing', method='filter_has_pricing'
    )

    def filter_has_pricing(self, queryset, name, value):
        """Filter the queryset based on whether pricing information is available for the sub_part."""
        q_a = Q(sub_part__pricing_data=None)
        q_b = Q(
            sub_part__pricing_data__overall_min=None,
            sub_part__pricing_data__overall_max=None,
        )

        if str2bool(value):
            return queryset.exclude(q_a | q_b)

        return queryset.filter(q_a | q_b).distinct()

    part = rest_filters.ModelChoiceFilter(
        queryset=Part.objects.all(), method='filter_part', label=_('Part')
    )

    @extend_schema_field(OpenApiTypes.INT)
    def filter_part(self, queryset, name, part):
        """Filter the queryset based on the specified part."""
        return queryset.filter(part.get_bom_item_filter())

    category = rest_filters.ModelChoiceFilter(
        queryset=PartCategory.objects.all(),
        method='filter_category',
        label=_('Category'),
    )

    @extend_schema_field(OpenApiTypes.INT)
    def filter_category(self, queryset, name, category):
        """Filter the queryset based on the specified PartCategory."""
        cats = category.get_descendants(include_self=True)

        return queryset.filter(sub_part__category__in=cats)

    uses = rest_filters.ModelChoiceFilter(
        queryset=Part.objects.all(), method='filter_uses', label=_('Uses')
    )

    @extend_schema_field(OpenApiTypes.INT)
    def filter_uses(self, queryset, name, part):
        """Filter the queryset based on the specified part."""
        return queryset.filter(part.get_used_in_bom_item_filter())


class BomMixin(SerializerContextMixin):
    """Mixin class for BomItem API endpoints."""

    serializer_class = part_serializers.BomItemSerializer
    queryset = BomItem.objects.all()

<<<<<<< HEAD
=======
    def get_serializer(self, *args, **kwargs):
        """Return the serializer instance for this API endpoint."""
        # Ensure the request context is passed through!
        kwargs['context'] = self.get_serializer_context()

        return super().get_serializer(*args, **kwargs)

>>>>>>> 4f625601
    def get_queryset(self, *args, **kwargs):
        """Return the queryset object for this endpoint."""
        queryset = super().get_queryset(*args, **kwargs)

        queryset = self.get_serializer_class().annotate_queryset(queryset)

        return queryset


class BomOutputOptions(OutputConfiguration):
    """Output options for BOM endpoints."""

    OPTIONS = [
        InvenTreeOutputOption('can_build', default=True),
        InvenTreeOutputOption('part_detail'),
        InvenTreeOutputOption('sub_part_detail'),
    ]


class BomList(
    BomMixin, DataExportViewMixin, OutputOptionsMixin, ListCreateDestroyAPIView
):
    """API endpoint for accessing a list of BomItem objects.

    - GET: Return list of BomItem objects
    - POST: Create a new BomItem object
    """

    output_options = BomOutputOptions
    filterset_class = BomFilter
    filter_backends = SEARCH_ORDER_FILTER_ALIAS

    search_fields = [
        'reference',
        'sub_part__name',
        'sub_part__description',
        'sub_part__IPN',
        'sub_part__revision',
        'sub_part__keywords',
        'sub_part__category__name',
    ]

    ordering_fields = [
        'can_build',
        'quantity',
        'setup_quantity',
        'attrition',
        'rounding_multiple',
        'sub_part',
        'available_stock',
        'allow_variants',
        'inherited',
        'optional',
        'consumable',
        'reference',
        'validated',
        'pricing_min',
        'pricing_max',
        'pricing_min_total',
        'pricing_max_total',
        'pricing_updated',
    ]

    ordering_field_aliases = {
        'sub_part': 'sub_part__name',
        'pricing_min': 'sub_part__pricing_data__overall_min',
        'pricing_max': 'sub_part__pricing_data__overall_max',
        'pricing_updated': 'sub_part__pricing_data__updated',
    }

    def validate_delete(self, queryset, request) -> None:
        """Ensure that there are no 'locked' items."""
        for bom_item in queryset:
            # Note: Calling check_part_lock may raise a ValidationError
            bom_item.check_part_lock(bom_item.part)


class BomDetail(BomMixin, OutputOptionsMixin, RetrieveUpdateDestroyAPI):
    """API endpoint for detail view of a single BomItem object."""

    output_options = BomOutputOptions


class BomItemValidate(UpdateAPI):
    """API endpoint for validating a BomItem."""

    class BomItemValidationSerializer(serializers.Serializer):
        """Simple serializer for passing a single boolean field."""

        valid = serializers.BooleanField(default=False)

    queryset = BomItem.objects.all()
    serializer_class = BomItemValidationSerializer

    def update(self, request, *args, **kwargs):
        """Perform update request."""
        partial = kwargs.pop('partial', False)

        # Clean up input data
        data = self.clean_data(request.data)
        valid = data.get('valid', False)

        instance = self.get_object()

        serializer = self.get_serializer(instance, data=data, partial=partial)
        serializer.is_valid(raise_exception=True)

        if isinstance(instance, BomItem):
            instance.validate_hash(valid)

        return Response(serializer.data)


class BomItemSubstituteList(ListCreateAPI):
    """API endpoint for accessing a list of BomItemSubstitute objects."""

    serializer_class = part_serializers.BomItemSubstituteSerializer
    queryset = BomItemSubstitute.objects.all()

    filter_backends = SEARCH_ORDER_FILTER

    filterset_fields = ['part', 'bom_item']


class BomItemSubstituteDetail(RetrieveUpdateDestroyAPI):
    """API endpoint for detail view of a single BomItemSubstitute object."""

    queryset = BomItemSubstitute.objects.all()
    serializer_class = part_serializers.BomItemSubstituteSerializer


part_api_urls = [
    # Base URL for PartCategory API endpoints
    path(
        'category/',
        include([
            path('tree/', CategoryTree.as_view(), name='api-part-category-tree'),
            path(
                'parameters/',
                include([
                    path(
                        '<int:pk>/',
                        include([
                            path(
                                'metadata/',
                                MetadataView.as_view(
                                    model=PartCategoryParameterTemplate
                                ),
                                name='api-part-category-parameter-metadata',
                            ),
                            path(
                                '',
                                CategoryParameterDetail.as_view(),
                                name='api-part-category-parameter-detail',
                            ),
                        ]),
                    ),
                    path(
                        '',
                        CategoryParameterList.as_view(),
                        name='api-part-category-parameter-list',
                    ),
                ]),
            ),
            # Category detail endpoints
            path(
                '<int:pk>/',
                include([
                    path(
                        'metadata/',
                        MetadataView.as_view(model=PartCategory),
                        name='api-part-category-metadata',
                    ),
                    # PartCategory detail endpoint
                    path('', CategoryDetail.as_view(), name='api-part-category-detail'),
                ]),
            ),
            path('', CategoryList.as_view(), name='api-part-category-list'),
        ]),
    ),
    # Base URL for PartTestTemplate API endpoints
    path(
        'test-template/',
        include([
            path(
                '<int:pk>/',
                include([
                    path(
                        'metadata/',
                        MetadataView.as_view(model=PartTestTemplate),
                        name='api-part-test-template-metadata',
                    ),
                    path(
                        '',
                        PartTestTemplateDetail.as_view(),
                        name='api-part-test-template-detail',
                    ),
                ]),
            ),
            path(
                '', PartTestTemplateList.as_view(), name='api-part-test-template-list'
            ),
        ]),
    ),
    # Base URL for part sale pricing
    path(
        'sale-price/',
        include([
            path(
                '<int:pk>/',
                PartSalePriceDetail.as_view(),
                name='api-part-sale-price-detail',
            ),
            path('', PartSalePriceList.as_view(), name='api-part-sale-price-list'),
        ]),
    ),
    # Base URL for part internal pricing
    path(
        'internal-price/',
        include([
            path(
                '<int:pk>/',
                PartInternalPriceDetail.as_view(),
                name='api-part-internal-price-detail',
            ),
            path(
                '', PartInternalPriceList.as_view(), name='api-part-internal-price-list'
            ),
        ]),
    ),
    # Base URL for PartRelated API endpoints
    path(
        'related/',
        include([
            path(
                '<int:pk>/',
                include([
                    path(
                        'metadata/',
                        MetadataView.as_view(model=PartRelated),
                        name='api-part-related-metadata',
                    ),
                    path(
                        '', PartRelatedDetail.as_view(), name='api-part-related-detail'
                    ),
                ]),
            ),
            path('', PartRelatedList.as_view(), name='api-part-related-list'),
        ]),
    ),
    # Base URL for PartParameter API endpoints
    path(
        'parameter/',
        include([
            path(
                'template/',
                include([
                    path(
                        '<int:pk>/',
                        include([
                            path(
                                'metadata/',
                                MetadataView.as_view(model=PartParameterTemplate),
                                name='api-part-parameter-template-metadata',
                            ),
                            path(
                                '',
                                PartParameterTemplateDetail.as_view(),
                                name='api-part-parameter-template-detail',
                            ),
                        ]),
                    ),
                    path(
                        '',
                        PartParameterTemplateList.as_view(),
                        name='api-part-parameter-template-list',
                    ),
                ]),
            ),
            path(
                '<int:pk>/',
                include([
                    path(
                        'metadata/',
                        MetadataView.as_view(model=PartParameter),
                        name='api-part-parameter-metadata',
                    ),
                    path(
                        '',
                        PartParameterDetail.as_view(),
                        name='api-part-parameter-detail',
                    ),
                ]),
            ),
            path('', PartParameterList.as_view(), name='api-part-parameter-list'),
        ]),
    ),
    # Part stocktake data
    path(
        'stocktake/',
        include([
            path(
                '<int:pk>/',
                PartStocktakeDetail.as_view(),
                name='api-part-stocktake-detail',
            ),
            path('', PartStocktakeList.as_view(), name='api-part-stocktake-list'),
        ]),
    ),
    path(
        'thumbs/',
        include([
            path('', PartThumbs.as_view(), name='api-part-thumbs'),
            path(
                '<int:pk>/', PartThumbsUpdate.as_view(), name='api-part-thumbs-update'
            ),
        ]),
    ),
    path(
        '<int:pk>/',
        include([
            # Endpoint for extra serial number information
            path(
                'serial-numbers/',
                PartSerialNumberDetail.as_view(),
                name='api-part-serial-number-detail',
            ),
            path(
                'requirements/',
                PartRequirements.as_view(),
                name='api-part-requirements',
            ),
            # Endpoint for duplicating a BOM for the specific Part
            path('bom-copy/', PartCopyBOM.as_view(), name='api-part-bom-copy'),
            # Endpoint for validating a BOM for the specific Part
            path(
                'bom-validate/', PartValidateBOM.as_view(), name='api-part-bom-validate'
            ),
            # Part metadata
            path(
                'metadata/', MetadataView.as_view(model=Part), name='api-part-metadata'
            ),
            # Part pricing
            path('pricing/', PartPricingDetail.as_view(), name='api-part-pricing'),
            # Part detail endpoint
            path('', PartDetail.as_view(), name='api-part-detail'),
        ]),
    ),
    path('', PartList.as_view(), name='api-part-list'),
]

bom_api_urls = [
    path(
        'substitute/',
        include([
            # Detail view
            path(
                '<int:pk>/',
                include([
                    path(
                        'metadata/',
                        MetadataView.as_view(model=BomItemSubstitute),
                        name='api-bom-substitute-metadata',
                    ),
                    path(
                        '',
                        BomItemSubstituteDetail.as_view(),
                        name='api-bom-substitute-detail',
                    ),
                ]),
            ),
            # Catch all
            path('', BomItemSubstituteList.as_view(), name='api-bom-substitute-list'),
        ]),
    ),
    # BOM Item Detail
    path(
        '<int:pk>/',
        include([
            path('validate/', BomItemValidate.as_view(), name='api-bom-item-validate'),
            path(
                'metadata/',
                MetadataView.as_view(model=BomItem),
                name='api-bom-item-metadata',
            ),
            path('', BomDetail.as_view(), name='api-bom-item-detail'),
        ]),
    ),
    # Catch-all
    path('', BomList.as_view(), name='api-bom-list'),
]<|MERGE_RESOLUTION|>--- conflicted
+++ resolved
@@ -1600,16 +1600,6 @@
     serializer_class = part_serializers.BomItemSerializer
     queryset = BomItem.objects.all()
 
-<<<<<<< HEAD
-=======
-    def get_serializer(self, *args, **kwargs):
-        """Return the serializer instance for this API endpoint."""
-        # Ensure the request context is passed through!
-        kwargs['context'] = self.get_serializer_context()
-
-        return super().get_serializer(*args, **kwargs)
-
->>>>>>> 4f625601
     def get_queryset(self, *args, **kwargs):
         """Return the queryset object for this endpoint."""
         queryset = super().get_queryset(*args, **kwargs)
