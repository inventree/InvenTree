--- conflicted
+++ resolved
@@ -1481,52 +1481,7 @@
     serializer_class = part_serializers.PartStocktakeSerializer
 
 
-<<<<<<< HEAD
-class PartStocktakeReportList(ListAPI):
-    """API endpoint for listing part stocktake report information."""
-
-    queryset = PartStocktakeReport.objects.all()
-    serializer_class = part_serializers.PartStocktakeReportSerializer
-
-    filter_backends = ORDER_FILTER
-
-    ordering_fields = ['date', 'pk']
-
-    # Newest first, by default
-    ordering = '-pk'
-
-
-class PartStocktakeReportDetail(RetrieveUpdateDestroyAPI):
-    """API endpoint for detail view of a single PartStocktakeReport object."""
-
-    queryset = PartStocktakeReport.objects.all()
-    serializer_class = part_serializers.PartStocktakeReportSerializer
-
-
-class PartStocktakeReportGenerate(CreateAPI):
-    """API endpoint for manually generating a new PartStocktakeReport."""
-
-    serializer_class = part_serializers.PartStocktakeReportGenerateSerializer
-
-    permission_classes = [
-        InvenTree.permissions.IsAuthenticatedOrReadScope,
-        InvenTree.permissions.RolePermission,
-    ]
-
-    role_required = 'stocktake'
-
-    def get_serializer_context(self):
-        """Extend serializer context data."""
-        context = super().get_serializer_context()
-        context['request'] = self.request
-
-        return context
-
-
-class BomFilter(FilterSet):
-=======
 class BomFilter(rest_filters.FilterSet):
->>>>>>> 9679e582
     """Custom filters for the BOM list."""
 
     class Meta:
