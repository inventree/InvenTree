"""Provides a JSON API for the Part app."""

import functools
import re

from django.db.models import Count, F, Q
from django.urls import include, path, re_path
from django.utils.translation import gettext_lazy as _

from django_filters import rest_framework as rest_filters
from django_filters.rest_framework import DjangoFilterBackend
from drf_spectacular.types import OpenApiTypes
from drf_spectacular.utils import extend_schema_field
from rest_framework import permissions, serializers, status
from rest_framework.exceptions import ValidationError
from rest_framework.response import Response

import order.models
import part.filters
from build.models import Build, BuildItem
<<<<<<< HEAD
from importer.mixins import DataExportMixin
from InvenTree.api import AttachmentMixin, ListCreateDestroyAPIView, MetadataView
=======
from build.status_codes import BuildStatusGroups
from InvenTree.api import (
    APIDownloadMixin,
    AttachmentMixin,
    ListCreateDestroyAPIView,
    MetadataView,
)
>>>>>>> a5fa5f8a
from InvenTree.filters import (
    ORDER_FILTER,
    ORDER_FILTER_ALIAS,
    SEARCH_ORDER_FILTER,
    SEARCH_ORDER_FILTER_ALIAS,
    InvenTreeDateFilter,
    InvenTreeSearchFilter,
)
from InvenTree.helpers import DownloadFile, increment_serial_number, isNull, str2bool
from InvenTree.mixins import (
    CreateAPI,
    CustomRetrieveUpdateDestroyAPI,
    ListAPI,
    ListCreateAPI,
    RetrieveAPI,
    RetrieveUpdateAPI,
    RetrieveUpdateDestroyAPI,
    UpdateAPI,
)
from InvenTree.permissions import RolePermission
from InvenTree.serializers import EmptySerializer
from order.status_codes import PurchaseOrderStatusGroups, SalesOrderStatusGroups
from part.admin import PartCategoryResource, PartResource
from stock.models import StockLocation

from . import serializers as part_serializers
from . import views
from .models import (
    BomItem,
    BomItemSubstitute,
    Part,
    PartAttachment,
    PartCategory,
    PartCategoryParameterTemplate,
    PartInternalPriceBreak,
    PartParameter,
    PartParameterTemplate,
    PartRelated,
    PartSellPriceBreak,
    PartStocktake,
    PartStocktakeReport,
    PartTestTemplate,
)


class CategoryMixin:
    """Mixin class for PartCategory endpoints."""

    serializer_class = part_serializers.CategorySerializer
    queryset = PartCategory.objects.all()

    def get_queryset(self, *args, **kwargs):
        """Return an annotated queryset for the CategoryDetail endpoint."""
        queryset = super().get_queryset(*args, **kwargs)
        queryset = part_serializers.CategorySerializer.annotate_queryset(queryset)
        return queryset

    def get_serializer_context(self):
        """Add extra context to the serializer for the CategoryDetail endpoint."""
        ctx = super().get_serializer_context()

        try:
            ctx['starred_categories'] = [
                star.category for star in self.request.user.starred_categories.all()
            ]
        except AttributeError:
            # Error is thrown if the view does not have an associated request
            ctx['starred_categories'] = []

        return ctx


class CategoryFilter(rest_filters.FilterSet):
    """Custom filterset class for the PartCategoryList endpoint."""

    class Meta:
        """Metaclass options for this filterset."""

        model = PartCategory
        fields = ['name', 'structural']

    starred = rest_filters.BooleanFilter(
        label=_('Starred'),
        method='filter_starred',
        help_text=_('Filter by starred categories'),
    )

    def filter_starred(self, queryset, name, value):
        """Filter by whether the PartCategory is starred by the current user."""
        user = self.request.user

        starred_categories = [
            star.category.pk for star in user.starred_categories.all()
        ]

        if str2bool(value):
            return queryset.filter(pk__in=starred_categories)

        return queryset.exclude(pk__in=starred_categories)

    depth = rest_filters.NumberFilter(
        label=_('Depth'), method='filter_depth', help_text=_('Filter by category depth')
    )

    def filter_depth(self, queryset, name, value):
        """Filter by the "depth" of the PartCategory.

        - This filter is used to limit the depth of the category tree
        - If the "parent" filter is also provided, the depth is calculated from the parent category
        """
        parent = self.data.get('parent', None)

        # Only filter if the parent filter is *not* provided
        if not parent:
            queryset = queryset.filter(level__lte=value)

        return queryset

    cascade = rest_filters.BooleanFilter(
        label=_('Cascade'),
        method='filter_cascade',
        help_text=_('Include sub-categories in filtered results'),
    )

    def filter_cascade(self, queryset, name, value):
        """Filter by whether to include sub-categories in the filtered results.

        Note: If the "parent" filter is provided, we offload the logic to that method.
        """
        parent = self.data.get('parent', None)

        # If the parent is *not* provided, update the results based on the "cascade" value
        if not parent:
            if not value:
                # If "cascade" is False, only return top-level categories
                queryset = queryset.filter(parent=None)

        return queryset

    parent = rest_filters.ModelChoiceFilter(
        queryset=PartCategory.objects.all(),
        label=_('Parent'),
        method='filter_parent',
        help_text=_('Filter by parent category'),
    )

    def filter_parent(self, queryset, name, value):
        """Filter by parent category.

        Note that the filtering behaviour here varies,
        depending on whether the 'cascade' value is set.

        So, we have to check the "cascade" value here.
        """
        parent = value
        depth = self.data.get('depth', None)
        cascade = str2bool(self.data.get('cascade', False))

        if cascade:
            # Return recursive subcategories
            queryset = queryset.filter(
                parent__in=parent.get_descendants(include_self=True)
            )
        else:
            # Return only direct children
            queryset = queryset.filter(parent=parent)

        if depth is not None:
            # Filter by depth from parent
            depth = int(depth)
            queryset = queryset.filter(level__lte=parent.level + depth)

        return queryset

    exclude_tree = rest_filters.ModelChoiceFilter(
        queryset=PartCategory.objects.all(),
        label=_('Exclude Tree'),
        method='filter_exclude_tree',
        help_text=_('Exclude sub-categories under the specified category'),
    )

    @extend_schema_field(OpenApiTypes.INT)
    def filter_exclude_tree(self, queryset, name, value):
        """Exclude all sub-categories under the specified category."""
        # Exclude the specified category
        queryset = queryset.exclude(pk=value.pk)

        # Exclude any sub-categories also
        queryset = queryset.exclude(parent__in=value.get_descendants(include_self=True))

        return queryset


class CategoryList(CategoryMixin, DataExportMixin, ListCreateAPI):
    """API endpoint for accessing a list of PartCategory objects.

    - GET: Return a list of PartCategory objects
    - POST: Create a new PartCategory object
    """

    filterset_class = CategoryFilter

    filter_backends = SEARCH_ORDER_FILTER

    ordering_fields = ['name', 'pathstring', 'level', 'tree_id', 'lft', 'part_count']

    # Use hierarchical ordering by default
    ordering = ['tree_id', 'lft', 'name']

    search_fields = ['name', 'description']


class CategoryDetail(CategoryMixin, CustomRetrieveUpdateDestroyAPI):
    """API endpoint for detail view of a single PartCategory object."""

    def get_serializer(self, *args, **kwargs):
        """Add additional context based on query parameters."""
        try:
            params = self.request.query_params

            kwargs['path_detail'] = str2bool(params.get('path_detail', False))
        except AttributeError:
            pass

        kwargs.setdefault('context', self.get_serializer_context())

        return self.serializer_class(*args, **kwargs)

    def update(self, request, *args, **kwargs):
        """Perform 'update' function and mark this part as 'starred' (or not)."""
        # Clean up input data
        data = self.clean_data(request.data)

        if 'starred' in data:
            starred = str2bool(data.get('starred', False))

            self.get_object().set_starred(request.user, starred)

        response = super().update(request, *args, **kwargs)

        return response

    def destroy(self, request, *args, **kwargs):
        """Delete a Part category instance via the API."""
        delete_parts = (
            'delete_parts' in request.data and request.data['delete_parts'] == '1'
        )
        delete_child_categories = (
            'delete_child_categories' in request.data
            and request.data['delete_child_categories'] == '1'
        )
        return super().destroy(
            request,
            *args,
            **dict(
                kwargs,
                delete_parts=delete_parts,
                delete_child_categories=delete_child_categories,
            ),
        )


class CategoryTree(ListAPI):
    """API endpoint for accessing a list of PartCategory objects ready for rendering a tree."""

    queryset = PartCategory.objects.all()
    serializer_class = part_serializers.CategoryTree

    filter_backends = ORDER_FILTER_ALIAS

    ordering_fields = ['level', 'name', 'subcategories']

    ordering_field_aliases = {'level': ['level', 'name'], 'name': ['name', 'level']}

    # Order by tree level (top levels first) and then name
    ordering = ['level', 'name']

    def get_queryset(self, *args, **kwargs):
        """Return an annotated queryset for the CategoryTree endpoint."""
        queryset = super().get_queryset(*args, **kwargs)
        queryset = part_serializers.CategoryTree.annotate_queryset(queryset)
        return queryset


class CategoryParameterList(ListCreateAPI):
    """API endpoint for accessing a list of PartCategoryParameterTemplate objects.

    - GET: Return a list of PartCategoryParameterTemplate objects
    """

    queryset = PartCategoryParameterTemplate.objects.all()
    serializer_class = part_serializers.CategoryParameterTemplateSerializer

    def get_queryset(self):
        """Custom filtering.

        Rules:
        - Allow filtering by "null" parent to retrieve all categories parameter templates
        - Allow filtering by category
        - Allow traversing all parent categories
        """
        queryset = super().get_queryset()

        params = self.request.query_params

        category = params.get('category', None)

        if category is not None:
            try:
                category = PartCategory.objects.get(pk=category)

                fetch_parent = str2bool(params.get('fetch_parent', True))

                if fetch_parent:
                    parents = category.get_ancestors(include_self=True)
                    queryset = queryset.filter(category__in=[cat.pk for cat in parents])
                else:
                    queryset = queryset.filter(category=category)

            except (ValueError, PartCategory.DoesNotExist):
                pass

        return queryset


class CategoryParameterDetail(RetrieveUpdateDestroyAPI):
    """Detail endpoint for the PartCategoryParameterTemplate model."""

    queryset = PartCategoryParameterTemplate.objects.all()
    serializer_class = part_serializers.CategoryParameterTemplateSerializer


class PartSalePriceDetail(RetrieveUpdateDestroyAPI):
    """Detail endpoint for PartSellPriceBreak model."""

    queryset = PartSellPriceBreak.objects.all()
    serializer_class = part_serializers.PartSalePriceSerializer


class PartSalePriceList(ListCreateAPI):
    """API endpoint for list view of PartSalePriceBreak model."""

    queryset = PartSellPriceBreak.objects.all()
    serializer_class = part_serializers.PartSalePriceSerializer

    filter_backends = SEARCH_ORDER_FILTER
    filterset_fields = ['part']
    ordering_fields = ['quantity', 'price']
    ordering = 'quantity'


class PartInternalPriceDetail(RetrieveUpdateDestroyAPI):
    """Detail endpoint for PartInternalPriceBreak model."""

    queryset = PartInternalPriceBreak.objects.all()
    serializer_class = part_serializers.PartInternalPriceSerializer


class PartInternalPriceList(ListCreateAPI):
    """API endpoint for list view of PartInternalPriceBreak model."""

    queryset = PartInternalPriceBreak.objects.all()
    serializer_class = part_serializers.PartInternalPriceSerializer
    permission_required = 'roles.sales_order.show'

    filter_backends = SEARCH_ORDER_FILTER
    filterset_fields = ['part']
    ordering_fields = ['quantity', 'price']
    ordering = 'quantity'


class PartAttachmentList(AttachmentMixin, ListCreateDestroyAPIView):
    """API endpoint for listing, creating and bulk deleting a PartAttachment (file upload)."""

    queryset = PartAttachment.objects.all()
    serializer_class = part_serializers.PartAttachmentSerializer

    filterset_fields = ['part']


class PartAttachmentDetail(AttachmentMixin, RetrieveUpdateDestroyAPI):
    """Detail endpoint for PartAttachment model."""

    queryset = PartAttachment.objects.all()
    serializer_class = part_serializers.PartAttachmentSerializer


class PartTestTemplateFilter(rest_filters.FilterSet):
    """Custom filterset class for the PartTestTemplateList endpoint."""

    class Meta:
        """Metaclass options for this filterset."""

        model = PartTestTemplate
        fields = ['enabled', 'key', 'required', 'requires_attachment', 'requires_value']

    part = rest_filters.ModelChoiceFilter(
        queryset=Part.objects.filter(trackable=True),
        label='Part',
        field_name='part',
        method='filter_part',
    )

    def filter_part(self, queryset, name, part):
        """Filter by the 'part' field.

        Note: If the 'include_inherited' query parameter is set,
        we also include any parts "above" the specified part.
        """
        include_inherited = str2bool(
            self.request.query_params.get('include_inherited', True)
        )

        if include_inherited:
            return queryset.filter(part__in=part.get_ancestors(include_self=True))
        else:
            return queryset.filter(part=part)

    has_results = rest_filters.BooleanFilter(
        label=_('Has Results'), method='filter_has_results'
    )

    def filter_has_results(self, queryset, name, value):
        """Filter by whether the PartTestTemplate has any associated test results."""
        if str2bool(value):
            return queryset.exclude(results=0)
        return queryset.filter(results=0)


class PartTestTemplateMixin:
    """Mixin class for the PartTestTemplate API endpoints."""

    queryset = PartTestTemplate.objects.all()
    serializer_class = part_serializers.PartTestTemplateSerializer

    def get_queryset(self, *args, **kwargs):
        """Return an annotated queryset for the PartTestTemplateDetail endpoints."""
        queryset = super().get_queryset(*args, **kwargs)
        queryset = part_serializers.PartTestTemplateSerializer.annotate_queryset(
            queryset
        )
        return queryset


class PartTestTemplateDetail(PartTestTemplateMixin, RetrieveUpdateDestroyAPI):
    """Detail endpoint for PartTestTemplate model."""

    pass


class PartTestTemplateList(PartTestTemplateMixin, ListCreateAPI):
    """API endpoint for listing (and creating) a PartTestTemplate."""

    filterset_class = PartTestTemplateFilter

    filter_backends = SEARCH_ORDER_FILTER

    search_fields = ['test_name', 'description']

    ordering_fields = [
        'enabled',
        'required',
        'requires_value',
        'requires_attachment',
        'results',
        'test_name',
    ]

    ordering = 'test_name'


class PartThumbs(ListAPI):
    """API endpoint for retrieving information on available Part thumbnails."""

    queryset = Part.objects.all()
    serializer_class = part_serializers.PartThumbSerializer

    def get_queryset(self):
        """Return a queryset which excludes any parts without images."""
        queryset = super().get_queryset()

        # Get all Parts which have an associated image
        queryset = queryset.exclude(image='')

        return queryset

    def list(self, request, *args, **kwargs):
        """Serialize the available Part images.

        - Images may be used for multiple parts!
        """
        queryset = self.filter_queryset(self.get_queryset())

        # Return the most popular parts first
        data = (
            queryset.values('image').annotate(count=Count('image')).order_by('-count')
        )

        page = self.paginate_queryset(data)

        if page is not None:
            serializer = self.get_serializer(page, many=True)
        else:
            serializer = self.get_serializer(data, many=True)

        data = serializer.data

        return Response(data)

    filter_backends = [InvenTreeSearchFilter]

    search_fields = [
        'name',
        'description',
        'IPN',
        'revision',
        'keywords',
        'category__name',
    ]


class PartThumbsUpdate(RetrieveUpdateAPI):
    """API endpoint for updating Part thumbnails."""

    queryset = Part.objects.all()
    serializer_class = part_serializers.PartThumbSerializerUpdate

    filter_backends = [DjangoFilterBackend]


class PartScheduling(RetrieveAPI):
    """API endpoint for delivering "scheduling" information about a given part via the API.

    Returns a chronologically ordered list about future "scheduled" events,
    concerning stock levels for the part:

    - Purchase Orders (incoming stock)
    - Sales Orders (outgoing stock)
    - Build Orders (incoming completed stock)
    - Build Orders (outgoing allocated stock)
    """

    queryset = Part.objects.all()
    serializer_class = EmptySerializer

    def retrieve(self, request, *args, **kwargs):
        """Return scheduling information for the referenced Part instance."""
        part = self.get_object()

        schedule = []

        def add_schedule_entry(
            date, quantity, title, label, url, speculative_quantity=0
        ):
            """Check if a scheduled entry should be added.

            Rules:
            - date must be non-null
            - date cannot be in the "past"
            - quantity must not be zero
            """
            schedule.append({
                'date': date,
                'quantity': quantity,
                'speculative_quantity': speculative_quantity,
                'title': title,
                'label': label,
                'url': url,
            })

        # Add purchase order (incoming stock) information
        po_lines = order.models.PurchaseOrderLineItem.objects.filter(
            part__part=part, order__status__in=PurchaseOrderStatusGroups.OPEN
        )

        for line in po_lines:
            target_date = line.target_date or line.order.target_date

            line_quantity = max(line.quantity - line.received, 0)

            # Multiply by the pack quantity of the SupplierPart
            quantity = line.part.base_quantity(line_quantity)

            add_schedule_entry(
                target_date,
                quantity,
                _('Incoming Purchase Order'),
                str(line.order),
                line.order.get_absolute_url(),
            )

        # Add sales order (outgoing stock) information
        so_lines = order.models.SalesOrderLineItem.objects.filter(
            part=part, order__status__in=SalesOrderStatusGroups.OPEN
        )

        for line in so_lines:
            target_date = line.target_date or line.order.target_date

            quantity = max(line.quantity - line.shipped, 0)

            add_schedule_entry(
                target_date,
                -quantity,
                _('Outgoing Sales Order'),
                str(line.order),
                line.order.get_absolute_url(),
            )

        # Add build orders (incoming stock) information
        build_orders = Build.objects.filter(
            part=part, status__in=BuildStatusGroups.ACTIVE_CODES
        )

        for build in build_orders:
            quantity = max(build.quantity - build.completed, 0)

            add_schedule_entry(
                build.target_date,
                quantity,
                _('Stock produced by Build Order'),
                str(build),
                build.get_absolute_url(),
            )

        """
        Add build order allocation (outgoing stock) information.

        Here we need some careful consideration:

        - 'Tracked' stock items are removed from stock when the individual Build Output is completed
        - 'Untracked' stock items are removed from stock when the Build Order is completed

        The 'simplest' approach here is to look at existing BuildItem allocations which reference this part,
        and "schedule" them for removal at the time of build order completion.

        This assumes that the user is responsible for correctly allocating parts.

        However, it has the added benefit of side-stepping the various BOM substitution options,
        and just looking at what stock items the user has actually allocated against the Build.
        """

        # Grab a list of BomItem objects that this part might be used in
        bom_items = BomItem.objects.filter(part.get_used_in_bom_item_filter())

        # Track all outstanding build orders
        seen_builds = set()

        for bom_item in bom_items:
            # Find a list of active builds for this BomItem

            if bom_item.inherited:
                # An "inherited" BOM item filters down to variant parts also
                children = bom_item.part.get_descendants(include_self=True)
                builds = Build.objects.filter(
                    status__in=BuildStatusGroups.ACTIVE_CODES, part__in=children
                )
            else:
                builds = Build.objects.filter(
                    status__in=BuildStatusGroups.ACTIVE_CODES, part=bom_item.part
                )

            for build in builds:
                # Ensure we don't double-count any builds
                if build in seen_builds:
                    continue

                seen_builds.add(build)

                if bom_item.sub_part.trackable:
                    # Trackable parts are allocated against the outputs
                    required_quantity = build.remaining * bom_item.quantity
                else:
                    # Non-trackable parts are allocated against the build itself
                    required_quantity = build.quantity * bom_item.quantity

                # Grab all allocations against the specified BomItem
                allocations = BuildItem.objects.filter(
                    build_line__bom_item=bom_item, build_line__build=build
                )

                # Total allocated for *this* part
                part_allocated_quantity = 0

                # Total allocated for *any* part
                total_allocated_quantity = 0

                for allocation in allocations:
                    total_allocated_quantity += allocation.quantity

                    if allocation.stock_item.part == part:
                        part_allocated_quantity += allocation.quantity

                speculative_quantity = 0

                # Consider the case where the build order is *not* fully allocated
                if required_quantity > total_allocated_quantity:
                    speculative_quantity = -1 * (
                        required_quantity - total_allocated_quantity
                    )

                add_schedule_entry(
                    build.target_date,
                    -part_allocated_quantity,
                    _('Stock required for Build Order'),
                    str(build),
                    build.get_absolute_url(),
                    speculative_quantity=speculative_quantity,
                )

        def compare(entry_1, entry_2):
            """Comparison function for sorting entries by date.

            Account for the fact that either date might be None
            """
            date_1 = entry_1['date']
            date_2 = entry_2['date']

            if date_1 is None:
                return -1
            elif date_2 is None:
                return 1

            return -1 if date_1 < date_2 else 1

        # Sort by incrementing date values
        schedule = sorted(schedule, key=functools.cmp_to_key(compare))

        return Response(schedule)


class PartRequirements(RetrieveAPI):
    """API endpoint detailing 'requirements' information for a particular part.

    This endpoint returns information on upcoming requirements for:

    - Sales Orders
    - Build Orders
    - Total requirements

    As this data is somewhat complex to calculate, is it not included in the default API
    """

    queryset = Part.objects.all()
    serializer_class = EmptySerializer

    def retrieve(self, request, *args, **kwargs):
        """Construct a response detailing Part requirements."""
        part = self.get_object()

        data = {
            'available_stock': part.available_stock,
            'on_order': part.on_order,
            'required_build_order_quantity': part.required_build_order_quantity(),
            'allocated_build_order_quantity': part.build_order_allocation_count(),
            'required_sales_order_quantity': part.required_sales_order_quantity(),
            'allocated_sales_order_quantity': part.sales_order_allocation_count(
                pending=True
            ),
        }

        data['allocated'] = (
            data['allocated_build_order_quantity']
            + data['allocated_sales_order_quantity']
        )
        data['required'] = (
            data['required_build_order_quantity']
            + data['required_sales_order_quantity']
        )

        return Response(data)


class PartPricingDetail(RetrieveUpdateAPI):
    """API endpoint for viewing part pricing data."""

    serializer_class = part_serializers.PartPricingSerializer
    queryset = Part.objects.all()

    def get_object(self):
        """Return the PartPricing object associated with the linked Part."""
        part = super().get_object()
        return part.pricing

    def _get_serializer(self, *args, **kwargs):
        """Return a part pricing serializer object."""
        part = self.get_object()
        kwargs['instance'] = part.pricing

        return self.serializer_class(**kwargs)


class PartSerialNumberDetail(RetrieveAPI):
    """API endpoint for returning extra serial number information about a particular part."""

    queryset = Part.objects.all()
    serializer_class = EmptySerializer

    def retrieve(self, request, *args, **kwargs):
        """Return serial number information for the referenced Part instance."""
        part = self.get_object()

        # Calculate the "latest" serial number
        latest = part.get_latest_serial_number()

        data = {'latest': latest}

        if latest is not None:
            next_serial = increment_serial_number(latest)

            if next_serial != latest:
                data['next'] = next_serial

        return Response(data)


class PartCopyBOM(CreateAPI):
    """API endpoint for duplicating a BOM."""

    queryset = Part.objects.all()
    serializer_class = part_serializers.PartCopyBOMSerializer

    def get_serializer_context(self):
        """Add custom information to the serializer context for this endpoint."""
        ctx = super().get_serializer_context()

        try:
            ctx['part'] = Part.objects.get(pk=self.kwargs.get('pk', None))
        except Exception:
            pass

        return ctx


class PartValidateBOM(RetrieveUpdateAPI):
    """API endpoint for 'validating' the BOM for a given Part."""

    class BOMValidateSerializer(serializers.ModelSerializer):
        """Simple serializer class for validating a single BomItem instance."""

        class Meta:
            """Metaclass defines serializer fields."""

            model = Part
            fields = ['checksum', 'valid']

        checksum = serializers.CharField(read_only=True, source='bom_checksum')

        valid = serializers.BooleanField(
            write_only=True,
            default=False,
            label=_('Valid'),
            help_text=_('Validate entire Bill of Materials'),
        )

        def validate_valid(self, valid):
            """Check that the 'valid' input was flagged."""
            if not valid:
                raise ValidationError(_('This option must be selected'))

    queryset = Part.objects.all()

    serializer_class = BOMValidateSerializer

    def update(self, request, *args, **kwargs):
        """Validate the referenced BomItem instance."""
        part = self.get_object()

        partial = kwargs.pop('partial', False)

        # Clean up input data before using it
        data = self.clean_data(request.data)

        serializer = self.get_serializer(part, data=data, partial=partial)
        serializer.is_valid(raise_exception=True)

        part.validate_bom(request.user)

        return Response({'checksum': part.bom_checksum})


class PartFilter(rest_filters.FilterSet):
    """Custom filters for the PartList endpoint.

    Uses the django_filters extension framework
    """

    class Meta:
        """Metaclass options for this filter set."""

        model = Part
        fields = []

    has_units = rest_filters.BooleanFilter(label='Has units', method='filter_has_units')

    def filter_has_units(self, queryset, name, value):
        """Filter by whether the Part has units or not."""
        if str2bool(value):
            return queryset.exclude(Q(units=None) | Q(units=''))

        return queryset.filter(Q(units=None) | Q(units='')).distinct()

    # Filter by parts which have (or not) an IPN value
    has_ipn = rest_filters.BooleanFilter(label='Has IPN', method='filter_has_ipn')

    def filter_has_ipn(self, queryset, name, value):
        """Filter by whether the Part has an IPN (internal part number) or not."""
        if str2bool(value):
            return queryset.exclude(IPN='')
        return queryset.filter(IPN='')

    # Regex filter for name
    name_regex = rest_filters.CharFilter(
        label='Filter by name (regex)', field_name='name', lookup_expr='iregex'
    )

    # Exact match for IPN
    IPN = rest_filters.CharFilter(
        label='Filter by exact IPN (internal part number)',
        field_name='IPN',
        lookup_expr='iexact',
    )

    # Regex match for IPN
    IPN_regex = rest_filters.CharFilter(
        label='Filter by regex on IPN (internal part number)',
        field_name='IPN',
        lookup_expr='iregex',
    )

    # low_stock filter
    low_stock = rest_filters.BooleanFilter(label='Low stock', method='filter_low_stock')

    def filter_low_stock(self, queryset, name, value):
        """Filter by "low stock" status."""
        if str2bool(value):
            # Ignore any parts which do not have a specified 'minimum_stock' level
            # Filter items which have an 'in_stock' level lower than 'minimum_stock'
            return queryset.exclude(minimum_stock=0).filter(
                Q(total_in_stock__lt=F('minimum_stock'))
            )
        # Filter items which have an 'in_stock' level higher than 'minimum_stock'
        return queryset.filter(Q(total_in_stock__gte=F('minimum_stock')))

    # has_stock filter
    has_stock = rest_filters.BooleanFilter(label='Has stock', method='filter_has_stock')

    def filter_has_stock(self, queryset, name, value):
        """Filter by whether the Part has any stock."""
        if str2bool(value):
            return queryset.filter(Q(in_stock__gt=0))
        return queryset.filter(Q(in_stock__lte=0))

    # unallocated_stock filter
    unallocated_stock = rest_filters.BooleanFilter(
        label='Unallocated stock', method='filter_unallocated_stock'
    )

    def filter_unallocated_stock(self, queryset, name, value):
        """Filter by whether the Part has unallocated stock."""
        if str2bool(value):
            return queryset.filter(Q(unallocated_stock__gt=0))
        return queryset.filter(Q(unallocated_stock__lte=0))

    convert_from = rest_filters.ModelChoiceFilter(
        label='Can convert from',
        queryset=Part.objects.all(),
        method='filter_convert_from',
    )

    @extend_schema_field(OpenApiTypes.INT)
    def filter_convert_from(self, queryset, name, part):
        """Limit the queryset to valid conversion options for the specified part."""
        conversion_options = part.get_conversion_options()

        queryset = queryset.filter(pk__in=conversion_options)

        return queryset

    exclude_tree = rest_filters.ModelChoiceFilter(
        label='Exclude Part tree',
        queryset=Part.objects.all(),
        method='filter_exclude_tree',
    )

    @extend_schema_field(OpenApiTypes.INT)
    def filter_exclude_tree(self, queryset, name, part):
        """Exclude all parts and variants 'down' from the specified part from the queryset."""
        children = part.get_descendants(include_self=True)

        return queryset.exclude(id__in=children)

    ancestor = rest_filters.ModelChoiceFilter(
        label='Ancestor', queryset=Part.objects.all(), method='filter_ancestor'
    )

    @extend_schema_field(OpenApiTypes.INT)
    def filter_ancestor(self, queryset, name, part):
        """Limit queryset to descendants of the specified ancestor part."""
        descendants = part.get_descendants(include_self=False)
        return queryset.filter(id__in=descendants)

    variant_of = rest_filters.ModelChoiceFilter(
        label='Variant Of', queryset=Part.objects.all(), method='filter_variant_of'
    )

    def filter_variant_of(self, queryset, name, part):
        """Limit queryset to direct children (variants) of the specified part."""
        return queryset.filter(id__in=part.get_children())

    in_bom_for = rest_filters.ModelChoiceFilter(
        label='In BOM Of', queryset=Part.objects.all(), method='filter_in_bom'
    )

    @extend_schema_field(OpenApiTypes.INT)
    def filter_in_bom(self, queryset, name, part):
        """Limit queryset to parts in the BOM for the specified part."""
        bom_parts = part.get_parts_in_bom()
        return queryset.filter(id__in=[p.pk for p in bom_parts])

    has_pricing = rest_filters.BooleanFilter(
        label='Has Pricing', method='filter_has_pricing'
    )

    def filter_has_pricing(self, queryset, name, value):
        """Filter the queryset based on whether pricing information is available for the sub_part."""
        q_a = Q(pricing_data=None)
        q_b = Q(pricing_data__overall_min=None, pricing_data__overall_max=None)

        if str2bool(value):
            return queryset.exclude(q_a | q_b)

        return queryset.filter(q_a | q_b).distinct()

    stocktake = rest_filters.BooleanFilter(
        label='Has stocktake', method='filter_has_stocktake'
    )

    def filter_has_stocktake(self, queryset, name, value):
        """Filter the queryset based on whether stocktake data is available."""
        if str2bool(value):
            return queryset.exclude(last_stocktake=None)
        return queryset.filter(last_stocktake=None)

    stock_to_build = rest_filters.BooleanFilter(
        label='Required for Build Order', method='filter_stock_to_build'
    )

    def filter_stock_to_build(self, queryset, name, value):
        """Filter the queryset based on whether part stock is required for a pending BuildOrder."""
        if str2bool(value):
            # Return parts which are required for a build order, but have not yet been allocated
            return queryset.filter(
                required_for_build_orders__gt=F('allocated_to_build_orders')
            )
        # Return parts which are not required for a build order, or have already been allocated
        return queryset.filter(
            required_for_build_orders__lte=F('allocated_to_build_orders')
        )

    depleted_stock = rest_filters.BooleanFilter(
        label='Depleted Stock', method='filter_depleted_stock'
    )

    def filter_depleted_stock(self, queryset, name, value):
        """Filter the queryset based on whether the part is fully depleted of stock."""
        if str2bool(value):
            return queryset.filter(Q(in_stock=0) & ~Q(stock_item_count=0))
        return queryset.exclude(Q(in_stock=0) & ~Q(stock_item_count=0))

    default_location = rest_filters.ModelChoiceFilter(
        label='Default Location', queryset=StockLocation.objects.all()
    )

    bom_valid = rest_filters.BooleanFilter(
        label=_('BOM Valid'), method='filter_bom_valid'
    )

    def filter_bom_valid(self, queryset, name, value):
        """Filter by whether the BOM for the part is valid or not."""
        # Limit queryset to active assemblies
        queryset = queryset.filter(active=True, assembly=True).distinct()

        # Iterate through the queryset
        # TODO: We should cache BOM checksums to make this process more efficient
        pks = []

        for part in queryset:
            if part.is_bom_valid() == value:
                pks.append(part.pk)

        return queryset.filter(pk__in=pks)

    starred = rest_filters.BooleanFilter(label='Starred', method='filter_starred')

    def filter_starred(self, queryset, name, value):
        """Filter by whether the Part is 'starred' by the current user."""
        if self.request.user.is_anonymous:
            return queryset

        starred_parts = [
            star.part.pk
            for star in self.request.user.starred_parts.all().prefetch_related('part')
        ]

        if value:
            return queryset.filter(pk__in=starred_parts)
        else:
            return queryset.exclude(pk__in=starred_parts)

    is_template = rest_filters.BooleanFilter()

    assembly = rest_filters.BooleanFilter()

    component = rest_filters.BooleanFilter()

    trackable = rest_filters.BooleanFilter()

    purchaseable = rest_filters.BooleanFilter()

    salable = rest_filters.BooleanFilter()

    active = rest_filters.BooleanFilter()

    virtual = rest_filters.BooleanFilter()

    tags_name = rest_filters.CharFilter(field_name='tags__name', lookup_expr='iexact')

    tags_slug = rest_filters.CharFilter(field_name='tags__slug', lookup_expr='iexact')

    # Created date filters
    created_before = InvenTreeDateFilter(
        label='Updated before', field_name='creation_date', lookup_expr='lte'
    )
    created_after = InvenTreeDateFilter(
        label='Updated after', field_name='creation_date', lookup_expr='gte'
    )


class PartMixin:
    """Mixin class for Part API endpoints."""

    serializer_class = part_serializers.PartSerializer
    queryset = Part.objects.all()

    starred_parts = None

    is_create = False

    def get_queryset(self, *args, **kwargs):
        """Return an annotated queryset object for the PartDetail endpoint."""
        queryset = super().get_queryset(*args, **kwargs)

        queryset = part_serializers.PartSerializer.annotate_queryset(queryset)

        return queryset

    def get_serializer(self, *args, **kwargs):
        """Return a serializer instance for this endpoint."""
        # Ensure the request context is passed through
        kwargs['context'] = self.get_serializer_context()

        # Indicate that we can create a new Part via this endpoint
        kwargs['create'] = self.is_create

        # Pass a list of "starred" parts to the current user to the serializer
        # We do this to reduce the number of database queries required!
        if (
            self.starred_parts is None
            and self.request is not None
            and hasattr(self.request.user, 'starred_parts')
        ):
            self.starred_parts = [
                star.part for star in self.request.user.starred_parts.all()
            ]

        kwargs['starred_parts'] = self.starred_parts

        try:
            params = self.request.query_params

            kwargs['parameters'] = str2bool(params.get('parameters', None))
            kwargs['category_detail'] = str2bool(params.get('category_detail', False))
            kwargs['path_detail'] = str2bool(params.get('path_detail', False))

        except AttributeError:
            pass

        return self.serializer_class(*args, **kwargs)

    def get_serializer_context(self):
        """Extend serializer context data."""
        context = super().get_serializer_context()
        context['request'] = self.request

        return context


class PartList(PartMixin, DataExportMixin, ListCreateAPI):
    """API endpoint for accessing a list of Part objects, or creating a new Part instance."""

    filterset_class = PartFilter
    is_create = True

    def download_queryset(self, queryset, export_format):
        """Download the filtered queryset as a data file."""
        dataset = PartResource().export(queryset=queryset)

        filedata = dataset.export(export_format)
        filename = f'InvenTree_Parts.{export_format}'

        return DownloadFile(filedata, filename)

    def filter_queryset(self, queryset):
        """Perform custom filtering of the queryset."""
        params = self.request.query_params

        queryset = super().filter_queryset(queryset)

        # Exclude specific part ID values?
        exclude_id = []

        for key in ['exclude_id', 'exclude_id[]']:
            if key in params:
                exclude_id += params.getlist(key, [])

        if exclude_id:
            id_values = []

            for val in exclude_id:
                try:
                    # pk values must be integer castable
                    val = int(val)
                    id_values.append(val)
                except ValueError:
                    pass

            queryset = queryset.exclude(pk__in=id_values)

        # Filter by 'related' parts?
        related = params.get('related', None)
        exclude_related = params.get('exclude_related', None)

        if related is not None or exclude_related is not None:
            try:
                pk = related if related is not None else exclude_related
                pk = int(pk)

                related_part = Part.objects.get(pk=pk)

                part_ids = set()

                # Return any relationship which points to the part in question
                relation_filter = Q(part_1=related_part) | Q(part_2=related_part)

                for relation in PartRelated.objects.filter(relation_filter).distinct():
                    if relation.part_1.pk != pk:
                        part_ids.add(relation.part_1.pk)

                    if relation.part_2.pk != pk:
                        part_ids.add(relation.part_2.pk)

                if related is not None:
                    # Only return related results
                    queryset = queryset.filter(pk__in=list(part_ids))
                elif exclude_related is not None:
                    # Exclude related results
                    queryset = queryset.exclude(pk__in=list(part_ids))

            except (ValueError, Part.DoesNotExist):
                pass

        # Cascade? (Default = True)
        cascade = str2bool(params.get('cascade', True))

        # Does the user wish to filter by category?
        cat_id = params.get('category', None)

        if cat_id is not None:
            # Category has been specified!
            if isNull(cat_id):
                # A 'null' category is the top-level category
                if not cascade:
                    # Do not cascade, only list parts in the top-level category
                    queryset = queryset.filter(category=None)

            else:
                try:
                    category = PartCategory.objects.get(pk=cat_id)

                    # If '?cascade=true' then include parts which exist in sub-categories
                    if cascade:
                        queryset = queryset.filter(
                            category__in=category.getUniqueChildren()
                        )
                    # Just return parts directly in the requested category
                    else:
                        queryset = queryset.filter(category=cat_id)
                except (ValueError, PartCategory.DoesNotExist):
                    pass

        queryset = self.filter_parametric_data(queryset)

        return queryset

    def filter_parametric_data(self, queryset):
        """Filter queryset against part parameters.

        Here we can perform a number of different functions:

        Ordering Based on Parameter Value:
        - Used if the 'ordering' query param points to a parameter
        - e.g. '&ordering=param_<id>' where <id> specifies the PartParameterTemplate
        - Only parts which have a matching parameter are returned
        - Queryset is ordered based on parameter value
        """
        # Extract "ordering" parameter from query args
        ordering = self.request.query_params.get('ordering', None)

        if ordering:
            # Ordering value must match required regex pattern
            result = re.match(r'^\-?parameter_(\d+)$', ordering)

            if result:
                template_id = result.group(1)
                ascending = not ordering.startswith('-')
                queryset = part.filters.order_by_parameter(
                    queryset, template_id, ascending
                )

        return queryset

    filter_backends = SEARCH_ORDER_FILTER_ALIAS

    ordering_fields = [
        'name',
        'creation_date',
        'IPN',
        'in_stock',
        'total_in_stock',
        'unallocated_stock',
        'category',
        'last_stocktake',
        'units',
        'pricing_min',
        'pricing_max',
        'pricing_updated',
    ]

    ordering_field_aliases = {
        'pricing_min': 'pricing_data__overall_min',
        'pricing_max': 'pricing_data__overall_max',
        'pricing_updated': 'pricing_data__updated',
    }

    # Default ordering
    ordering = 'name'

    search_fields = [
        'name',
        'description',
        'IPN',
        'revision',
        'keywords',
        'category__name',
        'manufacturer_parts__MPN',
        'supplier_parts__SKU',
        'tags__name',
        'tags__slug',
    ]


class PartChangeCategory(CreateAPI):
    """API endpoint to change the location of multiple parts in bulk."""

    serializer_class = part_serializers.PartSetCategorySerializer
    queryset = Part.objects.none()


class PartDetail(PartMixin, RetrieveUpdateDestroyAPI):
    """API endpoint for detail view of a single Part object."""

    def update(self, request, *args, **kwargs):
        """Custom update functionality for Part instance.

        - If the 'starred' field is provided, update the 'starred' status against current user
        """
        # Clean input data
        data = self.clean_data(request.data)

        if 'starred' in data:
            starred = str2bool(data.get('starred', False))

            self.get_object().set_starred(request.user, starred)

        response = super().update(request, *args, **kwargs)

        return response


class PartRelatedList(ListCreateAPI):
    """API endpoint for accessing a list of PartRelated objects."""

    queryset = PartRelated.objects.all()
    serializer_class = part_serializers.PartRelationSerializer

    def filter_queryset(self, queryset):
        """Custom queryset filtering."""
        queryset = super().filter_queryset(queryset)

        params = self.request.query_params

        # Add a filter for "part" - we can filter either part_1 or part_2
        part = params.get('part', None)

        if part is not None:
            try:
                part = Part.objects.get(pk=part)
                queryset = queryset.filter(Q(part_1=part) | Q(part_2=part)).distinct()

            except (ValueError, Part.DoesNotExist):
                pass

        return queryset


class PartRelatedDetail(RetrieveUpdateDestroyAPI):
    """API endpoint for accessing detail view of a PartRelated object."""

    queryset = PartRelated.objects.all()
    serializer_class = part_serializers.PartRelationSerializer


class PartParameterTemplateFilter(rest_filters.FilterSet):
    """FilterSet for PartParameterTemplate objects."""

    class Meta:
        """Metaclass options."""

        model = PartParameterTemplate

        # Simple filter fields
        fields = ['name', 'units', 'checkbox']

    has_choices = rest_filters.BooleanFilter(
        method='filter_has_choices', label='Has Choice'
    )

    def filter_has_choices(self, queryset, name, value):
        """Filter queryset to include only PartParameterTemplates with choices."""
        if str2bool(value):
            return queryset.exclude(Q(choices=None) | Q(choices=''))

        return queryset.filter(Q(choices=None) | Q(choices='')).distinct()

    has_units = rest_filters.BooleanFilter(method='filter_has_units', label='Has Units')

    def filter_has_units(self, queryset, name, value):
        """Filter queryset to include only PartParameterTemplates with units."""
        if str2bool(value):
            return queryset.exclude(Q(units=None) | Q(units=''))

        return queryset.filter(Q(units=None) | Q(units='')).distinct()

    part = rest_filters.ModelChoiceFilter(
        queryset=Part.objects.all(), method='filter_part', label=_('Part')
    )

    @extend_schema_field(OpenApiTypes.INT)
    def filter_part(self, queryset, name, part):
        """Filter queryset to include only PartParameterTemplates which are referenced by a part."""
        parameters = PartParameter.objects.filter(part=part)
        template_ids = parameters.values_list('template').distinct()
        return queryset.filter(pk__in=[el[0] for el in template_ids])

    # Filter against a "PartCategory" - return only parameter templates which are referenced by parts in this category
    category = rest_filters.ModelChoiceFilter(
        queryset=PartCategory.objects.all(),
        method='filter_category',
        label=_('Category'),
    )

    @extend_schema_field(OpenApiTypes.INT)
    def filter_category(self, queryset, name, category):
        """Filter queryset to include only PartParameterTemplates which are referenced by parts in this category."""
        cats = category.get_descendants(include_self=True)
        parameters = PartParameter.objects.filter(part__category__in=cats)
        template_ids = parameters.values_list('template').distinct()
        return queryset.filter(pk__in=[el[0] for el in template_ids])


class PartParameterTemplateMixin:
    """Mixin class for PartParameterTemplate API endpoints."""

    queryset = PartParameterTemplate.objects.all()
    serializer_class = part_serializers.PartParameterTemplateSerializer

    def get_queryset(self, *args, **kwargs):
        """Return an annotated queryset for the PartParameterTemplateDetail endpoint."""
        queryset = super().get_queryset(*args, **kwargs)

        queryset = part_serializers.PartParameterTemplateSerializer.annotate_queryset(
            queryset
        )

        return queryset


class PartParameterTemplateList(PartParameterTemplateMixin, ListCreateAPI):
    """API endpoint for accessing a list of PartParameterTemplate objects.

    - GET: Return list of PartParameterTemplate objects
    - POST: Create a new PartParameterTemplate object
    """

    filterset_class = PartParameterTemplateFilter

    filter_backends = SEARCH_ORDER_FILTER

    search_fields = ['name', 'description']

    ordering_fields = ['name', 'units', 'checkbox', 'parts']


class PartParameterTemplateDetail(PartParameterTemplateMixin, RetrieveUpdateDestroyAPI):
    """API endpoint for accessing the detail view for a PartParameterTemplate object."""

    pass


class PartParameterAPIMixin:
    """Mixin class for PartParameter API endpoints."""

    queryset = PartParameter.objects.all()
    serializer_class = part_serializers.PartParameterSerializer

    def get_queryset(self, *args, **kwargs):
        """Override get_queryset method to prefetch related fields."""
        queryset = super().get_queryset(*args, **kwargs)
        queryset = queryset.prefetch_related('part', 'template')
        return queryset

    def get_serializer(self, *args, **kwargs):
        """Return the serializer instance for this API endpoint.

        If requested, extra detail fields are annotated to the queryset:
        - part_detail
        - template_detail
        """
        try:
            kwargs['part_detail'] = str2bool(self.request.GET.get('part_detail', False))
            kwargs['template_detail'] = str2bool(
                self.request.GET.get('template_detail', True)
            )
        except AttributeError:
            pass

        return self.serializer_class(*args, **kwargs)


class PartParameterFilter(rest_filters.FilterSet):
    """Custom filters for the PartParameterList API endpoint."""

    class Meta:
        """Metaclass options for the filterset."""

        model = PartParameter
        fields = ['template']

    part = rest_filters.ModelChoiceFilter(
        queryset=Part.objects.all(), method='filter_part'
    )

    def filter_part(self, queryset, name, part):
        """Filter against the provided part.

        If 'include_variants' query parameter is provided, filter against variant parts also
        """
        try:
            include_variants = str2bool(self.request.GET.get('include_variants', False))
        except AttributeError:
            include_variants = False

        if include_variants:
            return queryset.filter(part__in=part.get_descendants(include_self=True))
        else:
            return queryset.filter(part=part)


class PartParameterList(PartParameterAPIMixin, ListCreateAPI):
    """API endpoint for accessing a list of PartParameter objects.

    - GET: Return list of PartParameter objects
    - POST: Create a new PartParameter object
    """

    filterset_class = PartParameterFilter

    filter_backends = SEARCH_ORDER_FILTER_ALIAS

    ordering_fields = ['name', 'data', 'part', 'template']

    ordering_field_aliases = {
        'name': 'template__name',
        'units': 'template__units',
        'data': ['data_numeric', 'data'],
        'part': 'part__name',
    }

    search_fields = [
        'data',
        'template__name',
        'template__description',
        'template__units',
    ]


class PartParameterDetail(PartParameterAPIMixin, RetrieveUpdateDestroyAPI):
    """API endpoint for detail view of a single PartParameter object."""

    pass


class PartStocktakeFilter(rest_filters.FilterSet):
    """Custom filter for the PartStocktakeList endpoint."""

    class Meta:
        """Metaclass options."""

        model = PartStocktake
        fields = ['part', 'user']


class PartStocktakeList(ListCreateAPI):
    """API endpoint for listing part stocktake information."""

    queryset = PartStocktake.objects.all()
    serializer_class = part_serializers.PartStocktakeSerializer
    filterset_class = PartStocktakeFilter

    def get_serializer_context(self):
        """Extend serializer context data."""
        context = super().get_serializer_context()
        context['request'] = self.request

        return context

    filter_backends = ORDER_FILTER

    ordering_fields = ['part', 'item_count', 'quantity', 'date', 'user', 'pk']

    # Reverse date ordering by default
    ordering = '-pk'


class PartStocktakeDetail(RetrieveUpdateDestroyAPI):
    """Detail API endpoint for a single PartStocktake instance.

    Note: Only staff (admin) users can access this endpoint.
    """

    queryset = PartStocktake.objects.all()
    serializer_class = part_serializers.PartStocktakeSerializer


class PartStocktakeReportList(ListAPI):
    """API endpoint for listing part stocktake report information."""

    queryset = PartStocktakeReport.objects.all()
    serializer_class = part_serializers.PartStocktakeReportSerializer

    filter_backends = ORDER_FILTER

    ordering_fields = ['date', 'pk']

    # Newest first, by default
    ordering = '-pk'


class PartStocktakeReportGenerate(CreateAPI):
    """API endpoint for manually generating a new PartStocktakeReport."""

    serializer_class = part_serializers.PartStocktakeReportGenerateSerializer

    permission_classes = [permissions.IsAuthenticated, RolePermission]

    role_required = 'stocktake'

    def get_serializer_context(self):
        """Extend serializer context data."""
        context = super().get_serializer_context()
        context['request'] = self.request

        return context


class BomFilter(rest_filters.FilterSet):
    """Custom filters for the BOM list."""

    class Meta:
        """Metaclass options."""

        model = BomItem
        fields = ['optional', 'consumable', 'inherited', 'allow_variants', 'validated']

    # Filters for linked 'part'
    part_active = rest_filters.BooleanFilter(
        label='Master part is active', field_name='part__active'
    )

    part_trackable = rest_filters.BooleanFilter(
        label='Master part is trackable', field_name='part__trackable'
    )

    # Filters for linked 'sub_part'
    sub_part_trackable = rest_filters.BooleanFilter(
        label='Sub part is trackable', field_name='sub_part__trackable'
    )

    sub_part_assembly = rest_filters.BooleanFilter(
        label='Sub part is an assembly', field_name='sub_part__assembly'
    )

    available_stock = rest_filters.BooleanFilter(
        label='Has available stock', method='filter_available_stock'
    )

    def filter_available_stock(self, queryset, name, value):
        """Filter the queryset based on whether each line item has any available stock."""
        if str2bool(value):
            return queryset.filter(available_stock__gt=0)
        return queryset.filter(available_stock=0)

    on_order = rest_filters.BooleanFilter(label='On order', method='filter_on_order')

    def filter_on_order(self, queryset, name, value):
        """Filter the queryset based on whether each line item has any stock on order."""
        if str2bool(value):
            return queryset.filter(on_order__gt=0)
        return queryset.filter(on_order=0)

    has_pricing = rest_filters.BooleanFilter(
        label='Has Pricing', method='filter_has_pricing'
    )

    def filter_has_pricing(self, queryset, name, value):
        """Filter the queryset based on whether pricing information is available for the sub_part."""
        q_a = Q(sub_part__pricing_data=None)
        q_b = Q(
            sub_part__pricing_data__overall_min=None,
            sub_part__pricing_data__overall_max=None,
        )

        if str2bool(value):
            return queryset.exclude(q_a | q_b)

        return queryset.filter(q_a | q_b).distinct()

    part = rest_filters.ModelChoiceFilter(
        queryset=Part.objects.all(), method='filter_part', label=_('Part')
    )

    def filter_part(self, queryset, name, part):
        """Filter the queryset based on the specified part."""
        return queryset.filter(part.get_bom_item_filter())

    uses = rest_filters.ModelChoiceFilter(
        queryset=Part.objects.all(), method='filter_uses', label=_('Uses')
    )

    @extend_schema_field(OpenApiTypes.INT)
    def filter_uses(self, queryset, name, part):
        """Filter the queryset based on the specified part."""
        return queryset.filter(part.get_used_in_bom_item_filter())


class BomMixin:
    """Mixin class for BomItem API endpoints."""

    serializer_class = part_serializers.BomItemSerializer
    queryset = BomItem.objects.all()

    def get_serializer(self, *args, **kwargs):
        """Return the serializer instance for this API endpoint.

        If requested, extra detail fields are annotated to the queryset:
        - part_detail
        - sub_part_detail
        """
        # Do we wish to include extra detail?
        try:
            kwargs['part_detail'] = str2bool(self.request.GET.get('part_detail', None))
        except AttributeError:
            pass

        try:
            kwargs['sub_part_detail'] = str2bool(
                self.request.GET.get('sub_part_detail', None)
            )
        except AttributeError:
            pass

        # Ensure the request context is passed through!
        kwargs['context'] = self.get_serializer_context()

        return self.serializer_class(*args, **kwargs)

    def get_queryset(self, *args, **kwargs):
        """Return the queryset object for this endpoint."""
        queryset = super().get_queryset(*args, **kwargs)

        queryset = self.get_serializer_class().setup_eager_loading(queryset)
        queryset = self.get_serializer_class().annotate_queryset(queryset)

        return queryset


class BomList(BomMixin, ListCreateDestroyAPIView):
    """API endpoint for accessing a list of BomItem objects.

    - GET: Return list of BomItem objects
    - POST: Create a new BomItem object
    """

    filterset_class = BomFilter

    filter_backends = SEARCH_ORDER_FILTER_ALIAS

    search_fields = [
        'reference',
        'sub_part__name',
        'sub_part__description',
        'sub_part__IPN',
        'sub_part__revision',
        'sub_part__keywords',
        'sub_part__category__name',
    ]

    ordering_fields = [
        'quantity',
        'sub_part',
        'available_stock',
        'allow_variants',
        'inherited',
        'optional',
        'consumable',
        'pricing_min',
        'pricing_max',
        'pricing_min_total',
        'pricing_max_total',
        'pricing_updated',
    ]

    ordering_field_aliases = {
        'sub_part': 'sub_part__name',
        'pricing_min': 'sub_part__pricing_data__overall_min',
        'pricing_max': 'sub_part__pricing_data__overall_max',
        'pricing_updated': 'sub_part__pricing_data__updated',
    }


class BomDetail(BomMixin, RetrieveUpdateDestroyAPI):
    """API endpoint for detail view of a single BomItem object."""

    pass


class BomImportUpload(CreateAPI):
    """API endpoint for uploading a complete Bill of Materials.

    It is assumed that the BOM has been extracted from a file using the BomExtract endpoint.
    """

    queryset = Part.objects.all()
    serializer_class = part_serializers.BomImportUploadSerializer

    def create(self, request, *args, **kwargs):
        """Custom create function to return the extracted data."""
        # Clean up input data
        data = self.clean_data(request.data)

        serializer = self.get_serializer(data=data)
        serializer.is_valid(raise_exception=True)
        self.perform_create(serializer)
        headers = self.get_success_headers(serializer.data)

        data = serializer.extract_data()

        return Response(data, status=status.HTTP_201_CREATED, headers=headers)


class BomImportExtract(CreateAPI):
    """API endpoint for extracting BOM data from a BOM file."""

    queryset = Part.objects.none()
    serializer_class = part_serializers.BomImportExtractSerializer


class BomImportSubmit(CreateAPI):
    """API endpoint for submitting BOM data from a BOM file."""

    queryset = BomItem.objects.none()
    serializer_class = part_serializers.BomImportSubmitSerializer


class BomItemValidate(UpdateAPI):
    """API endpoint for validating a BomItem."""

    class BomItemValidationSerializer(serializers.Serializer):
        """Simple serializer for passing a single boolean field."""

        valid = serializers.BooleanField(default=False)

    queryset = BomItem.objects.all()
    serializer_class = BomItemValidationSerializer

    def update(self, request, *args, **kwargs):
        """Perform update request."""
        partial = kwargs.pop('partial', False)

        # Clean up input data
        data = self.clean_data(request.data)
        valid = data.get('valid', False)

        instance = self.get_object()

        serializer = self.get_serializer(instance, data=data, partial=partial)
        serializer.is_valid(raise_exception=True)

        if isinstance(instance, BomItem):
            instance.validate_hash(valid)

        return Response(serializer.data)


class BomItemSubstituteList(ListCreateAPI):
    """API endpoint for accessing a list of BomItemSubstitute objects."""

    serializer_class = part_serializers.BomItemSubstituteSerializer
    queryset = BomItemSubstitute.objects.all()

    filter_backends = SEARCH_ORDER_FILTER

    filterset_fields = ['part', 'bom_item']


class BomItemSubstituteDetail(RetrieveUpdateDestroyAPI):
    """API endpoint for detail view of a single BomItemSubstitute object."""

    queryset = BomItemSubstitute.objects.all()
    serializer_class = part_serializers.BomItemSubstituteSerializer


part_api_urls = [
    # Base URL for PartCategory API endpoints
    path(
        'category/',
        include([
            path('tree/', CategoryTree.as_view(), name='api-part-category-tree'),
            path(
                'parameters/',
                include([
                    path(
                        '<int:pk>/',
                        include([
                            path(
                                'metadata/',
                                MetadataView.as_view(),
                                {'model': PartCategoryParameterTemplate},
                                name='api-part-category-parameter-metadata',
                            ),
                            path(
                                '',
                                CategoryParameterDetail.as_view(),
                                name='api-part-category-parameter-detail',
                            ),
                        ]),
                    ),
                    path(
                        '',
                        CategoryParameterList.as_view(),
                        name='api-part-category-parameter-list',
                    ),
                ]),
            ),
            # Category detail endpoints
            path(
                '<int:pk>/',
                include([
                    path(
                        'metadata/',
                        MetadataView.as_view(),
                        {'model': PartCategory},
                        name='api-part-category-metadata',
                    ),
                    # PartCategory detail endpoint
                    path('', CategoryDetail.as_view(), name='api-part-category-detail'),
                ]),
            ),
            path('', CategoryList.as_view(), name='api-part-category-list'),
        ]),
    ),
    # Base URL for PartTestTemplate API endpoints
    path(
        'test-template/',
        include([
            path(
                '<int:pk>/',
                include([
                    path(
                        'metadata/',
                        MetadataView.as_view(),
                        {'model': PartTestTemplate},
                        name='api-part-test-template-metadata',
                    ),
                    path(
                        '',
                        PartTestTemplateDetail.as_view(),
                        name='api-part-test-template-detail',
                    ),
                ]),
            ),
            path(
                '', PartTestTemplateList.as_view(), name='api-part-test-template-list'
            ),
        ]),
    ),
    # Base URL for PartAttachment API endpoints
    path(
        'attachment/',
        include([
            path(
                '<int:pk>/',
                PartAttachmentDetail.as_view(),
                name='api-part-attachment-detail',
            ),
            path('', PartAttachmentList.as_view(), name='api-part-attachment-list'),
        ]),
    ),
    # Base URL for part sale pricing
    path(
        'sale-price/',
        include([
            path(
                '<int:pk>/',
                PartSalePriceDetail.as_view(),
                name='api-part-sale-price-detail',
            ),
            path('', PartSalePriceList.as_view(), name='api-part-sale-price-list'),
        ]),
    ),
    # Base URL for part internal pricing
    path(
        'internal-price/',
        include([
            path(
                '<int:pk>/',
                PartInternalPriceDetail.as_view(),
                name='api-part-internal-price-detail',
            ),
            path(
                '', PartInternalPriceList.as_view(), name='api-part-internal-price-list'
            ),
        ]),
    ),
    # Base URL for PartRelated API endpoints
    path(
        'related/',
        include([
            path(
                '<int:pk>/',
                include([
                    path(
                        'metadata/',
                        MetadataView.as_view(),
                        {'model': PartRelated},
                        name='api-part-related-metadata',
                    ),
                    path(
                        '', PartRelatedDetail.as_view(), name='api-part-related-detail'
                    ),
                ]),
            ),
            path('', PartRelatedList.as_view(), name='api-part-related-list'),
        ]),
    ),
    # Base URL for PartParameter API endpoints
    path(
        'parameter/',
        include([
            path(
                'template/',
                include([
                    path(
                        '<int:pk>/',
                        include([
                            path(
                                'metadata/',
                                MetadataView.as_view(),
                                {'model': PartParameterTemplate},
                                name='api-part-parameter-template-metadata',
                            ),
                            path(
                                '',
                                PartParameterTemplateDetail.as_view(),
                                name='api-part-parameter-template-detail',
                            ),
                        ]),
                    ),
                    path(
                        '',
                        PartParameterTemplateList.as_view(),
                        name='api-part-parameter-template-list',
                    ),
                ]),
            ),
            path(
                '<int:pk>/',
                include([
                    path(
                        'metadata/',
                        MetadataView.as_view(),
                        {'model': PartParameter},
                        name='api-part-parameter-metadata',
                    ),
                    path(
                        '',
                        PartParameterDetail.as_view(),
                        name='api-part-parameter-detail',
                    ),
                ]),
            ),
            path('', PartParameterList.as_view(), name='api-part-parameter-list'),
        ]),
    ),
    # Part stocktake data
    path(
        'stocktake/',
        include([
            path(
                r'report/',
                include([
                    path(
                        'generate/',
                        PartStocktakeReportGenerate.as_view(),
                        name='api-part-stocktake-report-generate',
                    ),
                    path(
                        '',
                        PartStocktakeReportList.as_view(),
                        name='api-part-stocktake-report-list',
                    ),
                ]),
            ),
            path(
                '<int:pk>/',
                PartStocktakeDetail.as_view(),
                name='api-part-stocktake-detail',
            ),
            path('', PartStocktakeList.as_view(), name='api-part-stocktake-list'),
        ]),
    ),
    path(
        'thumbs/',
        include([
            path('', PartThumbs.as_view(), name='api-part-thumbs'),
            re_path(
                r'^(?P<pk>\d+)/?',
                PartThumbsUpdate.as_view(),
                name='api-part-thumbs-update',
            ),
        ]),
    ),
    # BOM template
    path(
        'bom_template/',
        views.BomUploadTemplate.as_view(),
        name='api-bom-upload-template',
    ),
    path(
        '<int:pk>/',
        include([
            # Endpoint for extra serial number information
            path(
                'serial-numbers/',
                PartSerialNumberDetail.as_view(),
                name='api-part-serial-number-detail',
            ),
            # Endpoint for future scheduling information
            path('scheduling/', PartScheduling.as_view(), name='api-part-scheduling'),
            path(
                'requirements/',
                PartRequirements.as_view(),
                name='api-part-requirements',
            ),
            # Endpoint for duplicating a BOM for the specific Part
            path('bom-copy/', PartCopyBOM.as_view(), name='api-part-bom-copy'),
            # Endpoint for validating a BOM for the specific Part
            path(
                'bom-validate/', PartValidateBOM.as_view(), name='api-part-bom-validate'
            ),
            # Part metadata
            path(
                'metadata/',
                MetadataView.as_view(),
                {'model': Part},
                name='api-part-metadata',
            ),
            # Part pricing
            path('pricing/', PartPricingDetail.as_view(), name='api-part-pricing'),
            # BOM download
            path('bom-download/', views.BomDownload.as_view(), name='api-bom-download'),
            # Old pricing endpoint
            path('pricing2/', views.PartPricing.as_view(), name='part-pricing'),
            # Part detail endpoint
            path('', PartDetail.as_view(), name='api-part-detail'),
        ]),
    ),
    path(
        'change_category/',
        PartChangeCategory.as_view(),
        name='api-part-change-category',
    ),
    path('', PartList.as_view(), name='api-part-list'),
]

bom_api_urls = [
    path(
        'substitute/',
        include([
            # Detail view
            path(
                '<int:pk>/',
                include([
                    path(
                        'metadata/',
                        MetadataView.as_view(),
                        {'model': BomItemSubstitute},
                        name='api-bom-substitute-metadata',
                    ),
                    path(
                        '',
                        BomItemSubstituteDetail.as_view(),
                        name='api-bom-substitute-detail',
                    ),
                ]),
            ),
            # Catch all
            path('', BomItemSubstituteList.as_view(), name='api-bom-substitute-list'),
        ]),
    ),
    # BOM Item Detail
    path(
        '<int:pk>/',
        include([
            path('validate/', BomItemValidate.as_view(), name='api-bom-item-validate'),
            path(
                'metadata/',
                MetadataView.as_view(),
                {'model': BomItem},
                name='api-bom-item-metadata',
            ),
            path('', BomDetail.as_view(), name='api-bom-item-detail'),
        ]),
    ),
    # API endpoint URLs for importing BOM data
    path('import/upload/', BomImportUpload.as_view(), name='api-bom-import-upload'),
    path('import/extract/', BomImportExtract.as_view(), name='api-bom-import-extract'),
    path('import/submit/', BomImportSubmit.as_view(), name='api-bom-import-submit'),
    # Catch-all
    path('', BomList.as_view(), name='api-bom-list'),
]<|MERGE_RESOLUTION|>--- conflicted
+++ resolved
@@ -18,18 +18,9 @@
 import order.models
 import part.filters
 from build.models import Build, BuildItem
-<<<<<<< HEAD
+from build.status_codes import BuildStatusGroups
 from importer.mixins import DataExportMixin
 from InvenTree.api import AttachmentMixin, ListCreateDestroyAPIView, MetadataView
-=======
-from build.status_codes import BuildStatusGroups
-from InvenTree.api import (
-    APIDownloadMixin,
-    AttachmentMixin,
-    ListCreateDestroyAPIView,
-    MetadataView,
-)
->>>>>>> a5fa5f8a
 from InvenTree.filters import (
     ORDER_FILTER,
     ORDER_FILTER_ALIAS,
