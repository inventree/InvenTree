"""Unit tests for the various part API endpoints."""

import os
from datetime import datetime
from decimal import Decimal
from enum import IntEnum
from random import randint

from django.core.exceptions import ValidationError
from django.db import connection
from django.test.utils import CaptureQueriesContext
from django.urls import reverse

from PIL import Image
from rest_framework.test import APIClient

import build.models
import company.models
import order.models
from build.status_codes import BuildStatus
from common.models import InvenTreeSetting
from company.models import Company, SupplierPart
from InvenTree.config import get_testfolder_dir
from InvenTree.unit_test import InvenTreeAPITestCase
from order.status_codes import PurchaseOrderStatusGroups
from part.models import (
    BomItem,
    BomItemSubstitute,
    Part,
    PartCategory,
    PartCategoryParameterTemplate,
    PartParameter,
    PartParameterTemplate,
    PartRelated,
    PartTestTemplate,
)
from stock.models import StockItem, StockLocation
from stock.status_codes import StockStatus


class PartImageTestMixin:
    """Mixin for testing part images."""

    roles = [
        'part.change',
        'part.add',
        'part.delete',
        'part_category.change',
        'part_category.add',
    ]

    @classmethod
    def setUpTestData(cls):
        """Custom setup routine for this class."""
        super().setUpTestData()

        # Create a custom APIClient for file uploads
        # Ref: https://stackoverflow.com/questions/40453947/how-to-generate-a-file-upload-test-request-with-django-rest-frameworks-apireq
        cls.upload_client = APIClient()
        cls.upload_client.force_authenticate(user=cls.user)

    def create_test_image(self):
        """Create a test image file."""
        p = Part.objects.first()

        fn = get_testfolder_dir() / 'part_image_123abc.png'

        img = Image.new('RGB', (128, 128), color='blue')
        img.save(fn)

        with open(fn, 'rb') as img_file:
            response = self.upload_client.patch(
                reverse('api-part-detail', kwargs={'pk': p.pk}),
                {'image': img_file},
                expected_code=200,
            )
            print(response.data)
            image_name = response.data['image']
            self.assertTrue(image_name.startswith('/media/part_images/part_image'))
        return image_name


class PartCategoryAPITest(InvenTreeAPITestCase):
    """Unit tests for the PartCategory API."""

    fixtures = [
        'category',
        'part',
        'params',
        'location',
        'bom',
        'company',
        'test_templates',
        'manufacturer_part',
        'supplier_part',
        'order',
        'stock',
    ]

    roles = [
        'part.change',
        'part.add',
        'part.delete',
        'part_category.change',
        'part_category.add',
        'part_category.delete',
    ]

    def test_category_list(self):
        """Test the PartCategoryList API endpoint."""
        url = reverse('api-part-category-list')

        # star categories manually for tests as it is not possible with fixures
        # because the current user is not fixured itself and throws an invalid
        # foreign key constraint
        for pk in [3, 4]:
            PartCategory.objects.get(pk=pk).set_starred(self.user, True)

        test_cases = [
            ({}, 8, 'no parameters'),
            ({'parent': 1, 'cascade': False}, 3, 'Filter by parent, no cascading'),
            ({'parent': 1, 'cascade': True}, 5, 'Filter by parent, cascading'),
            ({'cascade': True, 'depth': 0}, 2, 'Cascade with no parent, depth=0'),
            ({'cascade': False, 'depth': 10}, 2, 'Cascade with no parent, depth=10'),
            (
                {'cascade': True, 'depth': 10},
                8,
                'Cascade with null parent and bigger depth',
            ),
            (
                {'parent': 1, 'cascade': False, 'depth': 1},
                3,
                'Dont cascade with depth=0 and parent',
            ),
            (
                {'parent': 1, 'cascade': True, 'depth': 0},
                0,
                'Cascade with depth=0 and parent',
            ),
            (
                {'parent': 1, 'cascade': True, 'depth': 2},
                5,
                'Cascade with depth=1 with parent',
            ),
            (
                {'parent': 1, 'starred': True, 'cascade': True},
                2,
                'Should return the starred categories for the current user within the pk=1 tree',
            ),
            (
                {'parent': 1, 'starred': False, 'cascade': True},
                3,
                'Should return the not starred categories for the current user within the pk=1 tree',
            ),
        ]

        for params, res_len, description in test_cases:
            response = self.get(url, params, expected_code=200)
            self.assertEqual(len(response.data), res_len, description)

        # The following tests should fail (return 400 code)
        test_cases = [
            {'parent': 1, 'cascade': True, 'depth': 'abcdefg'},  # Invalid depth value
            {'parent': -42},  # Invalid parent
        ]

        for params in test_cases:
            response = self.get(url, params, expected_code=400)

        # Check that the required fields are present
        fields = [
            'pk',
            'name',
            'description',
            'default_location',
            'level',
            'parent',
            'part_count',
            'pathstring',
        ]

        response = self.get(url, expected_code=200)
        for result in response.data:
            for f in fields:
                self.assertIn(
                    f, result, f'"{f}" is missing in result of PartCategory list'
                )

    def test_part_count(self):
        """Test that the 'part_count' field is annotated correctly."""
        url = reverse('api-part-category-list')

        # Create a parent category
        cat = PartCategory.objects.create(
            name='Parent Cat', description='Some name', parent=None
        )

        # Create child categories
        for ii in range(10):
            child = PartCategory.objects.create(
                name=f'Child cat {ii}', description='A child category', parent=cat
            )

            # Create parts in this category
            for jj in range(10):
                Part.objects.create(
                    name=f'Part xyz {jj}_{ii}',
                    description='A test part with a description',
                    category=child,
                )

        # Filter by parent category
        response = self.get(url, {'parent': cat.pk}, expected_code=200)

        # 10 child categories
        self.assertEqual(len(response.data), 10)

        for result in response.data:
            self.assertEqual(result['parent'], cat.pk)
            self.assertEqual(result['part_count'], 10)

        # Detail view for parent category
        response = self.get(f'/api/part/category/{cat.pk}/', expected_code=200)

        # Annotation should include parts from all sub-categories
        self.assertEqual(response.data['part_count'], 100)

    def test_category_parameters(self):
        """Test that the PartCategoryParameterTemplate API function work."""
        url = reverse('api-part-category-parameter-list')

        response = self.get(url, {}, expected_code=200)

        self.assertEqual(len(response.data), 2)

        # Add some more category templates via the API
        n = PartParameterTemplate.objects.count()

        # Ensure validation of parameter values is disabled for these checks
        InvenTreeSetting.set_setting(
            'PART_PARAMETER_ENFORCE_UNITS', False, change_user=None
        )

        for template in PartParameterTemplate.objects.all():
            response = self.post(
                url,
                {
                    'category': 2,
                    'parameter_template': template.pk,
                    'default_value': 'xyz',
                },
            )

        # Total number of category templates should have increased
        response = self.get(url, {}, expected_code=200)
        self.assertEqual(len(response.data), 2 + n)

        # Filter by category
        response = self.get(url, {'category': 2})

        self.assertEqual(len(response.data), n)

        # Test that we can retrieve individual templates via the API
        for template in PartCategoryParameterTemplate.objects.all():
            url = reverse(
                'api-part-category-parameter-detail', kwargs={'pk': template.pk}
            )

            data = self.get(url, {}, expected_code=200).data

            for key in [
                'pk',
                'category',
                'category_detail',
                'parameter_template',
                'parameter_template_detail',
                'default_value',
            ]:
                self.assertIn(key, data.keys())

            # Test that we can delete via the API also
            response = self.delete(url, expected_code=204)

        # There should not be any templates left at this point
        self.assertEqual(PartCategoryParameterTemplate.objects.count(), 0)

    def test_bleach(self):
        """Test that the data cleaning functionality is working.

        This helps to protect against XSS injection
        """
        url = reverse('api-part-category-detail', kwargs={'pk': 1})

        # Invalid values containing tags
        invalid_values = [
            '<img src="test"/>',
            '<a href="#">Link</a>',
            "<a href='#'>Link</a>",
            '<b>',
        ]

        for v in invalid_values:
            response = self.patch(url, {'description': v}, expected_code=400)

            self.assertIn('Remove HTML tags', str(response.data))

        # Raw characters should be allowed
        allowed = ['<< hello', 'Alpha & Omega', 'A > B > C']

        for val in allowed:
            response = self.patch(url, {'description': val}, expected_code=200)

            self.assertEqual(response.data['description'], val)

    def test_invisible_chars(self):
        """Test that invisible characters are removed from the input data."""
        url = reverse('api-part-category-detail', kwargs={'pk': 1})

        values = [
            'A part\n category\n\t',
            'A\t part\t category\t',
            'A pa\rrt cat\r\r\regory',
            'A part\u200e catego\u200fry\u202e',
            'A\u0000 part\u0000 category',
            'A part\u0007 category',
            'A\u001f part category',
            'A part\u007f category',
            '\u0001A part category',
            'A part\u0085 category',
            'A part category\u200e',
            'A part cat\u200fegory',
            'A\u0006 part\u007f categ\nory\r',
        ]

        for val in values:
            response = self.patch(url, {'description': val}, expected_code=200)

            self.assertEqual(response.data['description'], 'A part category')

    def test_category_delete(self):
        """Test category deletion with different parameters."""

        class Target(IntEnum):
            move_subcategories_to_parent_move_parts_to_parent = (0,)
            move_subcategories_to_parent_delete_parts = (1,)
            delete_subcategories_move_parts_to_parent = (2,)
            delete_subcategories_delete_parts = (3,)

        for i in range(4):
            delete_child_categories: bool = False
            delete_parts: bool = False

            if i in (
                Target.move_subcategories_to_parent_delete_parts,
                Target.delete_subcategories_delete_parts,
            ):
                delete_parts = True
            if i in (
                Target.delete_subcategories_move_parts_to_parent,
                Target.delete_subcategories_delete_parts,
            ):
                delete_child_categories = True

            # Create a parent category
            parent_category = PartCategory.objects.create(
                name='Parent category',
                description='This is the parent category where the child categories and parts are moved to',
                parent=None,
            )

            category_count_before = PartCategory.objects.count()
            part_count_before = Part.objects.count()

            # Create a category to delete
            cat_to_delete = PartCategory.objects.create(
                name='Category to delete',
                description='This is the category to be deleted',
                parent=parent_category,
            )

            url = reverse('api-part-category-detail', kwargs={'pk': cat_to_delete.id})

            parts = []
            # Create parts in the category to be deleted
            for jj in range(3):
                parts.append(
                    Part.objects.create(
                        name=f'Part xyz {i}_{jj}',
                        description='Child part of the deleted category',
                        category=cat_to_delete,
                    )
                )

            child_categories = []
            child_categories_parts = []
            # Create child categories under the category to be deleted
            for ii in range(3):
                child = PartCategory.objects.create(
                    name=f'Child parent_cat {i}_{ii}',
                    description='A child category of the deleted category',
                    parent=cat_to_delete,
                )
                child_categories.append(child)

                # Create parts in the child categories
                for jj in range(3):
                    child_categories_parts.append(
                        Part.objects.create(
                            name=f'Part xyz {i}_{jj}_{ii}',
                            description='Child part in the child category of the deleted category',
                            category=child,
                        )
                    )

            # Delete the created category (sub categories and their parts will be moved under the parent)
            params = {}
            if delete_parts:
                params['delete_parts'] = '1'
            if delete_child_categories:
                params['delete_child_categories'] = '1'
            self.delete(url, params, expected_code=204)

            if delete_parts:
                if i == Target.delete_subcategories_delete_parts:
                    # Check if all parts deleted
                    self.assertEqual(Part.objects.count(), part_count_before)
                elif i == Target.move_subcategories_to_parent_delete_parts:
                    # Check if all parts deleted
                    self.assertEqual(
                        Part.objects.count(),
                        part_count_before + len(child_categories_parts),
                    )
            else:
                # parts moved to the parent category
                for part in parts:
                    part.refresh_from_db()
                    self.assertEqual(part.category, parent_category)

                if delete_child_categories:
                    for part in child_categories_parts:
                        part.refresh_from_db()
                        self.assertEqual(part.category, parent_category)

            if delete_child_categories:
                # Check if all categories are deleted
                self.assertEqual(PartCategory.objects.count(), category_count_before)
            else:
                #  Check if all subcategories to parent moved to parent and all parts deleted
                for child in child_categories:
                    child.refresh_from_db()
                    self.assertEqual(child.parent, parent_category)

    def test_structural(self):
        """Test the effectiveness of structural categories.

        Make sure:
        - Parts cannot be created in structural categories
        - Parts cannot be assigned to structural categories
        """
        # Create our structural part category
        structural_category = PartCategory.objects.create(
            name='Structural category',
            description='This is the structural category',
            parent=None,
            structural=True,
        )

        part_count_before = Part.objects.count()

        # Make sure that we get an error if we try to create part in the structural category
        with self.assertRaises(ValidationError):
            part = Part.objects.create(
                name='-',
                description='Part which shall not be created',
                category=structural_category,
            )

        # Ensure that the part really did not get created in the structural category
        self.assertEqual(part_count_before, Part.objects.count())

        # Create a non structural category for test part category change
        non_structural_category = PartCategory.objects.create(
            name='Non-structural category',
            description='This is a non-structural category',
            parent=None,
            structural=False,
        )

        # Create the test part assigned to a non-structural category
        part = Part.objects.create(
            name='-',
            description='Part which category will be changed to structural',
            category=non_structural_category,
        )

        # Assign the test part to a structural category and make sure it gives an error
        part.category = structural_category
        with self.assertRaises(ValidationError):
            part.save()

        # Ensure that the part did not get saved to the DB
        part.refresh_from_db()
        self.assertEqual(part.category.pk, non_structural_category.pk)

    def test_path_detail(self):
        """Test path_detail information."""
        url = reverse('api-part-category-detail', kwargs={'pk': 5})

        # First, request without path detail
        response = self.get(url, {'path_detail': False}, expected_code=200)

        # Check that the path detail information is not included
        self.assertNotIn('path', response.data.keys())

        # Now, request *with* path detail
        response = self.get(url, {'path_detail': True}, expected_code=200)

        self.assertIn('path', response.data.keys())

        path = response.data['path']

        self.assertEqual(len(path), 3)
        self.assertEqual(path[0]['name'], 'Electronics')
        self.assertEqual(path[1]['name'], 'IC')
        self.assertEqual(path[2]['name'], 'MCU')

    def test_part_category_tree(self):
        """Test the PartCategoryTree API endpoint."""
        # Create a number of new part categories
        loc = None

        for idx in range(50):
            loc = PartCategory.objects.create(
                name=f'Test Category {idx}',
                description=f'Test category {idx}',
                parent=loc,
            )

        with self.assertNumQueriesLessThan(15):
            response = self.get(reverse('api-part-category-tree'), expected_code=200)

        self.assertEqual(len(response.data), PartCategory.objects.count())

        for item in response.data:
            category = PartCategory.objects.get(pk=item['pk'])
            parent = category.parent.pk if category.parent else None
            subcategories = category.get_descendants(include_self=False).count()

            self.assertEqual(item['name'], category.name)
            self.assertEqual(item['parent'], parent)
            self.assertEqual(item['subcategories'], subcategories)

    def test_part_category_default_location(self):
        """Test default location propagation through location trees."""
        """Making a tree structure like this:
        main
        loc 2
            sub1
                sub2
                loc 3
                    sub3
                    loc 4
                        sub4
                    sub5
        Expected behaviour:
        main parent loc: Out of test scope. Parent category data not controlled by the test
        sub1 parent loc: loc 2
        sub2 parent loc: loc 2
        sub3 parent loc: loc 3
        sub4 parent loc: loc 4
        sub5 parent loc: loc 3
        """
        main = PartCategory.objects.create(
            name='main',
            parent=PartCategory.objects.first(),
            default_location=StockLocation.objects.get(id=2),
        )
        sub1 = PartCategory.objects.create(name='sub1', parent=main)
        sub2 = PartCategory.objects.create(
            name='sub2', parent=sub1, default_location=StockLocation.objects.get(id=3)
        )
        sub3 = PartCategory.objects.create(
            name='sub3', parent=sub2, default_location=StockLocation.objects.get(id=4)
        )
        sub4 = PartCategory.objects.create(name='sub4', parent=sub3)
        sub5 = PartCategory.objects.create(name='sub5', parent=sub2)
        Part.objects.create(name='test', category=sub4)

        # This query will trigger an internal server error if annotation results are not limited to 1
        url = reverse('api-part-list')
        response = self.get(url, expected_code=200)

        # sub1, expect main to be propagated
        url = reverse('api-part-category-detail', kwargs={'pk': sub1.pk})
        response = self.get(url, expected_code=200)
        self.assertEqual(
            response.data['parent_default_location'], main.default_location.pk
        )

        # sub2, expect main to be propagated
        url = reverse('api-part-category-detail', kwargs={'pk': sub2.pk})
        response = self.get(url, expected_code=200)
        self.assertEqual(
            response.data['parent_default_location'], main.default_location.pk
        )

        # sub3, expect sub2 to be propagated
        url = reverse('api-part-category-detail', kwargs={'pk': sub3.pk})
        response = self.get(url, expected_code=200)
        self.assertEqual(
            response.data['parent_default_location'], sub2.default_location.pk
        )

        # sub4, expect sub3 to be propagated
        url = reverse('api-part-category-detail', kwargs={'pk': sub4.pk})
        response = self.get(url, expected_code=200)
        self.assertEqual(
            response.data['parent_default_location'], sub3.default_location.pk
        )

        # sub5, expect sub2 to be propagated
        url = reverse('api-part-category-detail', kwargs={'pk': sub5.pk})
        response = self.get(url, expected_code=200)
        self.assertEqual(
            response.data['parent_default_location'], sub2.default_location.pk
        )


class PartOptionsAPITest(InvenTreeAPITestCase):
    """Tests for the various OPTIONS endpoints in the /part/ API.

    Ensure that the required field details are provided!
    """

    roles = ['part.add', 'part_category.view']

    def test_part(self):
        """Test the Part API OPTIONS."""
        actions = self.getActions(reverse('api-part-list'))['POST']

        # Check that a bunch o' fields are contained
        for f in ['assembly', 'component', 'description', 'image', 'IPN']:
            self.assertIn(f, actions.keys())

        # Active is a 'boolean' field
        active = actions['active']

        self.assertTrue(active['default'])
        self.assertEqual(active['help_text'], 'Is this part active?')
        self.assertEqual(active['type'], 'boolean')
        self.assertEqual(active['read_only'], False)

        # String field
        ipn = actions['IPN']
        self.assertEqual(ipn['type'], 'string')
        self.assertFalse(ipn['required'])
        self.assertEqual(ipn['max_length'], 100)
        self.assertEqual(ipn['help_text'], 'Internal Part Number')

        # Related field
        category = actions['category']

        self.assertEqual(category['type'], 'related field')
        self.assertFalse(category['required'])
        self.assertFalse(category['read_only'])
        self.assertEqual(category['label'], 'Category')
        self.assertEqual(category['model'], 'partcategory')
        self.assertEqual(category['api_url'], reverse('api-part-category-list'))
        self.assertEqual(category['help_text'], 'Part category')

    def test_part_label_translation(self):
        """Test that 'label' values are correctly translated."""
        response = self.options(reverse('api-part-list'))

        labels = {
            'IPN': 'IPN',
            'category': 'Category',
            'assembly': 'Assembly',
            'ordering': 'On Order',
            'stock_item_count': 'Stock Items',
        }

        help_text = {
            'IPN': 'Internal Part Number',
            'active': 'Is this part active?',
            'barcode_hash': 'Unique hash of barcode data',
            'category': 'Part category',
        }

        # Check basic return values
        for field, value in labels.items():
            self.assertEqual(response.data['actions']['POST'][field]['label'], value)

        for field, value in help_text.items():
            self.assertEqual(
                response.data['actions']['POST'][field]['help_text'], value
            )

        # Check again, with a different locale
        response = self.options(
            reverse('api-part-list'), headers={'Accept-Language': 'de'}
        )

        translated = {
            'IPN': 'IPN (Interne Produktnummer)',
            'category': 'Kategorie',
            'assembly': 'Baugruppe',
            'ordering': 'Bestellt',
            'stock_item_count': 'Lagerartikel',
        }

        for field, value in translated.items():
            label = response.data['actions']['POST'][field]['label']
            self.assertEqual(label, value)

    def test_category(self):
        """Test the PartCategory API OPTIONS endpoint."""
        actions = self.getActions(reverse('api-part-category-list'))

        # actions should *not* contain 'POST' as we do not have the correct role
        self.assertNotIn('POST', actions)

        self.assignRole('part_category.add')

        actions = self.getActions(reverse('api-part-category-list'))['POST']

        name = actions['name']

        self.assertTrue(name['required'])
        self.assertEqual(name['label'], 'Name')

        loc = actions['default_location']
        self.assertEqual(loc['api_url'], reverse('api-location-list'))

    def test_bom_item(self):
        """Test the BomItem API OPTIONS endpoint."""
        actions = self.getActions(reverse('api-bom-list'))['POST']

        inherited = actions['inherited']

        self.assertEqual(inherited['type'], 'boolean')

        # 'part' reference
        part = actions['part']

        self.assertTrue(part['required'])
        self.assertFalse(part['read_only'])
        self.assertTrue(part['filters']['assembly'])

        # 'sub_part' reference
        sub_part = actions['sub_part']

        self.assertTrue(sub_part['required'])
        self.assertEqual(sub_part['type'], 'related field')
        self.assertTrue(sub_part['filters']['component'])


class PartAPITestBase(InvenTreeAPITestCase):
    """Base class for running tests on the Part API endpoints."""

    fixtures = [
        'category',
        'part',
        'location',
        'bom',
        'build',
        'company',
        'test_templates',
        'manufacturer_part',
        'params',
        'supplier_part',
        'order',
        'stock',
    ]

    roles = [
        'part.change',
        'part.add',
        'part.delete',
        'part_category.change',
        'part_category.add',
    ]


class PartAPITest(PartAPITestBase):
    """Series of tests for the Part DRF API."""

    fixtures = [
        'category',
        'part',
        'location',
        'bom',
        'company',
        'test_templates',
        'manufacturer_part',
        'params',
        'supplier_part',
        'order',
    ]

    def test_get_categories(self):
        """Test that we can retrieve list of part categories, with various filtering options."""
        url = reverse('api-part-category-list')

        # Request *all* part categories
        response = self.get(url)

        self.assertEqual(len(response.data), 8)

        # Request top-level part categories only
        response = self.get(url, {'cascade': False})

        self.assertEqual(len(response.data), 2)

        # Children of PartCategory<1>, cascade
        response = self.get(url, {'parent': 1, 'cascade': 'true'})

        self.assertEqual(len(response.data), 5)

        # Children of PartCategory<1>, do not cascade
        response = self.get(url, {'parent': 1, 'cascade': 'false'})

        self.assertEqual(len(response.data), 3)

    def test_add_categories(self):
        """Check that we can add categories."""
        data = {'name': 'Animals', 'description': 'All animals go here'}

        url = reverse('api-part-category-list')
        response = self.post(url, data)

        parent = response.data['pk']

        # Add some sub-categories to the top-level 'Animals' category
        for animal in ['cat', 'dog', 'zebra']:
            data = {'name': animal, 'description': 'A sort of animal', 'parent': parent}
            response = self.post(url, data)
            self.assertEqual(response.data['parent'], parent)
            self.assertEqual(response.data['name'], animal)
            self.assertEqual(response.data['pathstring'], 'Animals/' + animal)

        # There should be now 8 categories
        response = self.get(url)
        self.assertEqual(len(response.data), 12)

    def test_cat_detail(self):
        """Test the PartCategoryDetail API endpoint."""
        url = reverse('api-part-category-detail', kwargs={'pk': 4})
        response = self.get(url)

        # Test that we have retrieved the category
        self.assertEqual(response.data['description'], 'Integrated Circuits')
        self.assertEqual(response.data['parent'], 1)

        # Change some data and post it back
        data = response.data
        data['name'] = 'Changing category'
        data['parent'] = None
        data['description'] = 'Changing the description'
        response = self.patch(url, data)
        self.assertEqual(response.data['description'], 'Changing the description')
        self.assertIsNone(response.data['parent'])

    def test_filter_parts(self):
        """Test part filtering using the API."""
        url = reverse('api-part-list')
        data = {'cascade': True}
        response = self.get(url, data)
        self.assertEqual(len(response.data), Part.objects.count())

        # Test filtering parts by category
        data = {'category': 2}
        response = self.get(url, data)

        # There should only be 2 objects in category C
        self.assertEqual(len(response.data), 2)

        for part in response.data:
            self.assertEqual(part['category'], 2)

    def test_filter_by_in_bom(self):
        """Test that we can filter part list by the 'in_bom_for' parameter."""
        url = reverse('api-part-list')

        response = self.get(url, {'in_bom_for': 100}, expected_code=200)

        self.assertEqual(len(response.data), 4)

    def test_filter_by_related(self):
        """Test that we can filter by the 'related' status."""
        url = reverse('api-part-list')

        # Initially there are no relations, so this should return zero results
        response = self.get(url, {'related': 1}, expected_code=200)
        self.assertEqual(len(response.data), 0)

        # Add some relationships
        PartRelated.objects.create(
            part_1=Part.objects.get(pk=1), part_2=Part.objects.get(pk=2)
        )

        PartRelated.objects.create(
            part_2=Part.objects.get(pk=1), part_1=Part.objects.get(pk=3)
        )

        response = self.get(url, {'related': 1}, expected_code=200)
        self.assertEqual(len(response.data), 2)

    def test_exclude_related(self):
        """Test that we can exclude parts related to a specific part ID."""
        url = reverse('api-part-list')

        # Get initial count of all parts
        response = self.get(url, {}, expected_code=200)
        initial_count = len(response.data)

        # Add some relationships
        PartRelated.objects.create(
            part_1=Part.objects.get(pk=1), part_2=Part.objects.get(pk=2)
        )

        PartRelated.objects.create(
            part_2=Part.objects.get(pk=1), part_1=Part.objects.get(pk=3)
        )

        # Test excluding parts related to part 1
        # Parts 2 and 3 are related to part 1, so they should be excluded
        response = self.get(url, {'exclude_related': 1}, expected_code=200)
        self.assertEqual(len(response.data), initial_count - 2)

        # Verify that parts 2 and 3 are not in the results
        part_ids = [part['pk'] for part in response.data]
        self.assertNotIn(2, part_ids)
        self.assertNotIn(3, part_ids)

        self.assertIn(1, part_ids)

        # Test excluding with a part that has no relations
        # This should return all parts
        response = self.get(url, {'exclude_related': 99}, expected_code=200)
        self.assertEqual(len(response.data), initial_count)

    def test_exclude_id(self):
        """Test that we can exclude parts by ID using the exclude_id parameter."""
        url = reverse('api-part-list')

        # Get initial count of all parts
        response = self.get(url, {}, expected_code=200)
        initial_count = len(response.data)
        all_part_ids = {part['pk'] for part in response.data}

        #  Exclude a single valid part ID
        response = self.get(url, {'exclude_id': '1'}, expected_code=200)
        self.assertEqual(len(response.data), initial_count - 1)
        part_ids = {part['pk'] for part in response.data}
        self.assertNotIn(1, part_ids)

        # Exclude multiple valid part IDs (comma-separated)
        response = self.get(url, {'exclude_id': '1,2,3'}, expected_code=200)
        self.assertEqual(len(response.data), initial_count - 3)
        part_ids = {part['pk'] for part in response.data}
        self.assertNotIn(1, part_ids)
        self.assertNotIn(2, part_ids)
        self.assertNotIn(3, part_ids)

        #  Exclude non-existent part ID (should not affect results)
        non_existent_id = max(all_part_ids) + 1000
        response = self.get(
            url, {'exclude_id': str(non_existent_id)}, expected_code=200
        )
        self.assertEqual(len(response.data), initial_count)

        # Exclude with empty string (should return all parts)
        response = self.get(url, {'exclude_id': ''}, expected_code=200)
        self.assertEqual(len(response.data), initial_count)

        # Invalid input - non-numeric value (should raise ValidationError)
        response = self.get(url, {'exclude_id': 'abc'}, expected_code=400)

        # Zero as ID
        response = self.get(url, {'exclude_id': '0'}, expected_code=200)
        # Assuming 0 is not a valid part ID in the system
        self.assertEqual(len(response.data), initial_count)

    def test_filter_by_bom_valid(self):
        """Test the 'bom_valid' Part API filter."""
        url = reverse('api-part-list')

        # Create a new assembly
        assembly = Part.objects.create(
            name='Test Assembly',
            description='A test assembly with a valid BOM',
            category=PartCategory.objects.first(),
            assembly=True,
            active=True,
        )

        sub_part = Part.objects.create(
            name='Sub Part',
            description='A sub part for the assembly',
            category=PartCategory.objects.first(),
            component=True,
            assembly=False,
            active=True,
        )

        assembly.refresh_from_db()
        sub_part.refresh_from_db()

        # Link the sub part to the assembly via a BOM
        bom_item = BomItem.objects.create(part=assembly, sub_part=sub_part, quantity=10)

        filters = {'active': True, 'assembly': True, 'bom_valid': True}

        # Initially, there are no parts with a valid BOM
        response = self.get(url, filters)

        self.assertEqual(len(response.data), 0)

        # Validate the BOM assembly
        assembly.validate_bom(self.user)

        response = self.get(url, filters)

        self.assertEqual(len(response.data), 1)
        self.assertEqual(response.data[0]['pk'], assembly.pk)

        # Adjust the 'quantity' of the BOM item to make it invalid
        bom_item.quantity = 15
        bom_item.save()

        response = self.get(url, filters)
        self.assertEqual(len(response.data), 0)

        # Adjust it back again - should be valid again
        bom_item.quantity = 10
        bom_item.save()

        response = self.get(url, filters)
        self.assertEqual(len(response.data), 1)

        # Test the BOM validation API endpoint
        bom_url = reverse('api-part-bom-validate', kwargs={'pk': assembly.pk})
        data = self.get(bom_url, expected_code=200).data

        self.assertEqual(data['bom_validated'], True)
        self.assertEqual(data['bom_checked_by'], self.user.pk)
        self.assertEqual(data['bom_checked_by_detail']['username'], self.user.username)
        self.assertIsNotNone(data['bom_checked_date'])

        # Now, let's try to validate and invalidate the assembly BOM via the API
        bom_item.quantity = 99
        bom_item.save()

        data = self.get(bom_url, expected_code=200).data
        self.assertEqual(data['bom_validated'], False)

        self.patch(bom_url, {'valid': True}, expected_code=200)
        data = self.get(bom_url, expected_code=200).data
        self.assertEqual(data['bom_validated'], True)

        assembly.refresh_from_db()
        self.assertTrue(assembly.bom_validated)

        # And, we can also invalidate the BOM via the API
        self.patch(bom_url, {'valid': False}, expected_code=200)
        data = self.get(bom_url, expected_code=200).data
        self.assertEqual(data['bom_validated'], False)

        assembly.refresh_from_db()
        self.assertFalse(assembly.bom_validated)

    def test_filter_by_starred(self):
        """Test by 'starred' filter."""
        url = reverse('api-part-list')

        # All parts
        n = Part.objects.count()

        # Initially, there are no starred parts
        response = self.get(url, {'starred': True}, expected_code=200)
        self.assertEqual(len(response.data), 0)

        response = self.get(url, {'starred': False, 'limit': 1}, expected_code=200)
        self.assertEqual(response.data['count'], n)

        # Star a part
        part = Part.objects.first()
        part.set_starred(self.user, True)

        # Fetch data again
        response = self.get(url, {'starred': True}, expected_code=200)
        self.assertEqual(len(response.data), 1)

        response = self.get(url, {'starred': False, 'limit': 1}, expected_code=200)
        self.assertEqual(response.data['count'], n - 1)

    def test_filter_by_convert(self):
        """Test that we can correctly filter the Part list by conversion options."""
        category = PartCategory.objects.get(pk=3)

        # First, construct a set of template / variant parts
        master_part = Part.objects.create(
            name='Master',
            description='Master part which has some variants',
            category=category,
            is_template=True,
        )

        # Construct a set of variant parts
        variants = []

        for color in ['Red', 'Green', 'Blue', 'Yellow', 'Pink', 'Black']:
            variants.append(
                Part.objects.create(
                    name=f'{color} Variant',
                    description='Variant part with a specific color',
                    variant_of=master_part,
                    category=category,
                )
            )

        url = reverse('api-part-list')

        # An invalid part ID will return an error
        response = self.get(url, {'convert_from': 999999}, expected_code=400)

        self.assertIn('Select a valid choice', str(response.data['convert_from']))

        for variant in variants:
            response = self.get(url, {'convert_from': variant.pk}, expected_code=200)

            # There should be the same number of results for each request
            self.assertEqual(len(response.data), 6)

            id_values = [p['pk'] for p in response.data]

            self.assertIn(master_part.pk, id_values)

            for v in variants:
                # Check that all *other* variants are included also
                if v == variant:
                    continue

                self.assertIn(v.pk, id_values)

    def test_filter_is_variant(self):
        """Test the is_variant filter."""
        url = reverse('api-part-list')

        all_count = Part.objects.all().count()
        no_var_count = Part.objects.filter(variant_of__isnull=True).count()

        response = self.get(url, {'is_variant': False}, expected_code=200)
        self.assertEqual(no_var_count, len(response.data))

        response = self.get(url, {'is_variant': True}, expected_code=200)
        self.assertEqual(all_count - no_var_count, len(response.data))

    def test_include_children(self):
        """Test the special 'include_child_categories' flag.

        If provided, parts are provided for ANY child category (recursive)
        """
        url = reverse('api-part-list')
        data = {'category': 1, 'cascade': True}

        # Now request to include child categories
        response = self.get(url, data)

        # Now there should be 5 total parts
        self.assertEqual(len(response.data), 3)

    def test_get_thumbs(self):
        """Return list of part thumbnails."""
        url = reverse('api-part-thumbs')

        self.get(url)

    def test_paginate(self):
        """Test pagination of the Part list API."""
        for n in [1, 5, 10]:
            response = self.get(reverse('api-part-list'), {'limit': n})

            data = response.data

            self.assertIn('count', data)
            self.assertIn('results', data)

            self.assertEqual(len(data['results']), n)

    def test_template_filters(self):
        """Unit tests for API filters related to template parts.

        Test:
        - variant_of : Return children of specified part
        - ancestor : Return descendants of specified part

        Uses the 'chair template' part (pk=10000)
        """
        url = reverse('api-part-list')

        response = self.get(url, {'variant_of': 10000}, expected_code=200)

        # 3 direct children of template part
        self.assertEqual(len(response.data), 3)

        response = self.get(url, {'ancestor': 10000}, expected_code=200)

        # 4 total descendants
        self.assertEqual(len(response.data), 4)

        # Use the 'green chair' as our reference
        response = self.get(url, {'variant_of': 10003}, expected_code=200)

        self.assertEqual(len(response.data), 1)

        response = self.get(url, {'ancestor': 10003}, expected_code=200)

        self.assertEqual(len(response.data), 1)

        # Add some more variants

        p = Part.objects.get(pk=10004)

        for i in range(100):
            Part.objects.create(
                name=f'Chair variant {i}',
                description='A new chair variant',
                variant_of=p,
            )

        # There should still be only one direct variant
        response = self.get(url, {'variant_of': 10003}, expected_code=200)

        self.assertEqual(len(response.data), 1)

        # However, now should be 101 descendants
        response = self.get(url, {'ancestor': 10003}, expected_code=200)

        self.assertEqual(len(response.data), 101)

    def test_variant_stock(self):
        """Unit tests for the 'variant_stock' annotation, which provides a stock count for *variant* parts."""
        # Ensure the MPTT structure is in a known state before running tests

        # Initially, there are no "chairs" in stock,
        # so each 'chair' template should report variant_stock=0
        url = reverse('api-part-list')

        # Look at the "detail" URL for the master chair template
        response = self.get('/api/part/10000/', {}, expected_code=200)

        # This part should report 'zero' as variant stock
        self.assertEqual(response.data['variant_stock'], 0)

        # Grab a list of all variant chairs *under* the master template
        response = self.get(url, {'ancestor': 10000}, expected_code=200)

        # 4 total descendants
        self.assertEqual(len(response.data), 4)

        for variant in response.data:
            self.assertEqual(variant['variant_stock'], 0)

        # Now, let's make some variant stock
        for variant in Part.objects.get(pk=10000).get_descendants(include_self=False):
            StockItem.objects.create(part=variant, quantity=100)

        response = self.get('/api/part/10000/', {}, expected_code=200)

        self.assertEqual(response.data['in_stock'], 0)
        self.assertEqual(response.data['variant_stock'], 400)

        # Check that each variant reports the correct stock quantities
        response = self.get(url, {'ancestor': 10000}, expected_code=200)

        expected_variant_stock = {10001: 0, 10002: 0, 10003: 100, 10004: 0}

        for variant in response.data:
            self.assertEqual(variant['in_stock'], 100)
            self.assertEqual(
                variant['variant_stock'], expected_variant_stock[variant['pk']]
            )

        # Add some 'sub variants' for the green chair variant
        green_chair = Part.objects.get(pk=10004)

        for i in range(10):
            gcv = Part.objects.create(
                name=f'GC Var {i}',
                description='Green chair variant',
                variant_of=green_chair,
            )

            StockItem.objects.create(part=gcv, quantity=50)

        # Spot check of some values
        response = self.get('/api/part/10000/', {})
        self.assertEqual(response.data['variant_stock'], 900)

        response = self.get('/api/part/10004/', {})
        self.assertEqual(response.data['variant_stock'], 500)

    def test_part_download(self):
        """Test download of part data via the API."""
        url = reverse('api-part-list')

        required_cols = [
            'ID',
            'Name',
            'Description',
            'Total Stock',
            'Category Name',
            'Keywords',
            'Is Template',
            'Virtual',
            'Trackable',
            'Active',
            'Creation Date',
            'On Order',
            'In Stock',
            'Link',
        ]

        excluded_cols = ['lft', 'rght', 'level', 'tree_id', 'metadata']

        with self.export_data(url, export_format='csv') as data_file:
            data = self.process_csv(
                data_file,
                excluded_cols=excluded_cols,
                required_cols=required_cols,
                required_rows=Part.objects.count(),
            )

            for row in data:
                part = Part.objects.get(pk=row['ID'])

                if part.IPN:
                    self.assertEqual(part.IPN, row['IPN'])

                self.assertEqual(part.name, row['Name'])
                self.assertEqual(part.description, row['Description'])

                if part.category:
                    self.assertEqual(part.category.name, row['Category Name'])

    def test_date_filters(self):
        """Test that the creation date filters work correctly."""
        url = reverse('api-part-list')

        response = self.get(url)

        n = len(response.data)

        date_compare = datetime.fromisoformat('2019-01-01')

        # Filter by creation date
        response = self.get(url, {'created_before': '2019-01-01'}, expected_code=200)

        self.assertLess(len(response.data), n)
        self.assertGreater(len(response.data), 0)

        for item in response.data:
            self.assertIsNotNone(item['creation_date'])

            date = datetime.fromisoformat(item['creation_date'])
            self.assertLessEqual(date, date_compare)

        response = self.get(url, {'created_after': '2019-01-01'}, expected_code=200)

        self.assertLess(len(response.data), n)
        self.assertGreater(len(response.data), 0)

        for item in response.data:
            self.assertIsNotNone(item['creation_date'])

            date = datetime.fromisoformat(item['creation_date'])
            self.assertGreaterEqual(date, date_compare)

    def test_part_notes(self):
        """Test the 'notes' field."""
        # First test the 'LIST' endpoint - no notes information provided
        url = reverse('api-part-list')

        response = self.get(url, {'limit': 1}, expected_code=200)
        data = response.data['results'][0]

        self.assertNotIn('notes', data)

        # Second, test the 'DETAIL' endpoint - notes information provided
        url = reverse('api-part-detail', kwargs={'pk': data['pk']})

        response = self.get(url, expected_code=200)

        self.assertIn('notes', response.data)

    def test_output_options(self):
        """Test the output options for PartList list."""
        url = reverse('api-part-list')
        test_cases = [
            ('location_detail', 'default_location_detail'),
            ('parameters', 'parameters'),
            ('path_detail', 'category_path'),
            ('pricing', 'pricing_min'),
            ('pricing', 'pricing_updated'),
        ]

        for param, field in test_cases:
            # Test with parameter set to 'true'
            response = self.get(url, {param: 'true', 'limit': 1}, expected_code=200)
            self.assertIn(
                field,
                response.data['results'][0],
                f"Field '{field}' should be present when {param}='true'",
            )

            # Test with parameter set to 'false'
            response = self.get(url, {param: 'false', 'limit': 1}, expected_code=200)
            self.assertNotIn(
                field,
                response.data['results'][0],
                f"Field '{field}' should not be present when {param}='false'",
            )


class PartCreationTests(PartAPITestBase):
    """Tests for creating new Part instances via the API."""

    def test_default_values(self):
        """Tests for 'default' values.

        Ensure that unspecified fields revert to "default" values
        (as specified in the model field definition)
        """
        url = reverse('api-part-list')

        response = self.post(
            url,
            {'name': 'all defaults', 'description': 'my test part', 'category': 1},
            expected_code=201,
        )

        data = response.data

        # Check that the un-specified fields have used correct default values
        self.assertTrue(data['active'])
        self.assertFalse(data['virtual'])

        # By default, parts are purchaseable
        self.assertTrue(data['purchaseable'])

        # Set the default 'purchaseable' status to True
        InvenTreeSetting.set_setting('PART_PURCHASEABLE', True, self.user)

        response = self.post(
            url,
            {'name': 'all defaults 2', 'description': 'my test part 2', 'category': 1},
            expected_code=201,
        )

        # Part should now be purchaseable by default
        self.assertTrue(response.data['purchaseable'])

        # "default" values should not be used if the value is specified
        response = self.post(
            url,
            {
                'name': 'all defaults 3',
                'description': 'my test part 3',
                'category': 1,
                'active': False,
                'purchaseable': False,
            },
            expected_code=201,
        )

        self.assertFalse(response.data['active'])
        self.assertFalse(response.data['purchaseable'])

    def test_initial_stock(self):
        """Tests for initial stock quantity creation."""

        def submit(stock_data, expected_code=None):
            """Helper function for submitting with initial stock data."""
            data = {
                'category': 1,
                'name': "My lil' test part",
                'description': 'A part with which to test',
            }

            data['initial_stock'] = stock_data

            response = self.post(
                reverse('api-part-list'), data, expected_code=expected_code
            )

            return response.data

        # Track how many parts exist at the start of this test
        n = Part.objects.count()

        # Submit with empty data
        response = submit({}, expected_code=400)
        self.assertIn(
            'This field is required', str(response['initial_stock']['quantity'])
        )

        # Submit with invalid quantity
        response = submit({'quantity': 'ax'}, expected_code=400)
        self.assertIn(
            'A valid number is required', str(response['initial_stock']['quantity'])
        )

        # Submit with valid data
        response = submit({'quantity': 50, 'location': 1}, expected_code=201)

        part = Part.objects.get(pk=response['pk'])
        self.assertEqual(part.total_stock, 50)
        self.assertEqual(n + 1, Part.objects.count())

    def test_initial_supplier_data(self):
        """Tests for initial creation of supplier / manufacturer data."""

        def submit(supplier_data, expected_code=400):
            """Helper function for submitting with supplier data."""
            data = {
                'name': 'My test part',
                'description': 'A test part thingy',
                'category': 1,
            }

            data['initial_supplier'] = supplier_data

            response = self.post(
                reverse('api-part-list'), data, expected_code=expected_code
            )

            return response.data

        n_part = Part.objects.count()
        n_mp = company.models.ManufacturerPart.objects.count()
        n_sp = company.models.SupplierPart.objects.count()

        # Submit with an invalid manufacturer
        response = submit({'manufacturer': 99999})

        self.assertIn(
            'object does not exist', str(response['initial_supplier']['manufacturer'])
        )

        response = submit({'manufacturer': 8})

        self.assertIn(
            'Selected company is not a valid manufacturer',
            str(response['initial_supplier']['manufacturer']),
        )

        # Submit with an invalid supplier
        response = submit({'supplier': 8})

        self.assertIn(
            'Selected company is not a valid supplier',
            str(response['initial_supplier']['supplier']),
        )

        # Test for duplicate MPN
        response = submit({'manufacturer': 6, 'mpn': 'MPN123'})

        self.assertIn(
            'Manufacturer part matching this MPN already exists', str(response)
        )

        # Test for duplicate SKU
        response = submit({'supplier': 2, 'sku': 'MPN456-APPEL'})

        self.assertIn('Supplier part matching this SKU already exists', str(response))

        # Test fields which are too long
        response = submit({'sku': 'abc' * 100, 'mpn': 'xyz' * 100})

        too_long = 'Ensure this field has no more than 100 characters'

        self.assertIn(too_long, str(response['initial_supplier']['sku']))
        self.assertIn(too_long, str(response['initial_supplier']['mpn']))

        # Finally, submit a valid set of information
        response = submit(
            {'supplier': 2, 'sku': 'ABCDEFG', 'manufacturer': 6, 'mpn': 'QWERTY'},
            expected_code=201,
        )

        self.assertEqual(n_part + 1, Part.objects.count())
        self.assertEqual(n_sp + 1, company.models.SupplierPart.objects.count())
        self.assertEqual(n_mp + 1, company.models.ManufacturerPart.objects.count())

    def test_strange_chars(self):
        """Test that non-standard ASCII chars are accepted."""
        url = reverse('api-part-list')

        name = 'KaltgerÃ¤testecker'
        description = 'Gerät KaltgerÃ¤testecker strange chars should get through'

        data = {'name': name, 'description': description, 'category': 2}

        response = self.post(url, data, expected_code=201)

        self.assertEqual(response.data['name'], name)
        self.assertEqual(response.data['description'], description)

    def test_duplication(self):
        """Test part duplication options."""
        base_part = Part.objects.get(pk=100)
        base_part.testable = True
        base_part.save()

        # Create some test templates against this part
        for key in ['A', 'B', 'C']:
            PartTestTemplate.objects.create(
                part=base_part,
                test_name=f'Test {key}',
                description=f'Test template {key} for duplication',
            )

        for do_copy in [True, False]:
            response = self.post(
                reverse('api-part-list'),
                {
                    'name': f'thing_{do_copy}',
                    'description': 'Some long description text for this part',
                    'category': 1,
                    'testable': do_copy,
                    'assembly': do_copy,
                    'duplicate': {
                        'part': 100,
                        'copy_bom': do_copy,
                        'copy_notes': do_copy,
                        'copy_image': do_copy,
                        'copy_parameters': do_copy,
                        'copy_tests': do_copy,
                    },
                },
                expected_code=201,
            )

            part = Part.objects.get(pk=response.data['pk'])

            # Check new part
            self.assertEqual(part.bom_items.count(), 4 if do_copy else 0)
            self.assertEqual(part.notes, base_part.notes if do_copy else None)
            self.assertEqual(part.parameters.count(), 2 if do_copy else 0)
            self.assertEqual(part.test_templates.count(), 3 if do_copy else 0)

    def test_category_parameters(self):
        """Test that category parameters are correctly applied."""
        cat = PartCategory.objects.get(pk=1)

        # Add some parameter template to the parent category
        for pk in [1, 2, 3]:
            PartCategoryParameterTemplate.objects.create(
                parameter_template=PartParameterTemplate.objects.get(pk=pk),
                category=cat,
                default_value=f'Value {pk}',
            )

        self.assertEqual(cat.parameter_templates.count(), 3)

        # Creat a new Part, without copying category parameters
        data = self.post(
            reverse('api-part-list'),
            {
                'category': 1,
                'name': 'Some new part',
                'description': 'A new part without parameters',
                'copy_category_parameters': False,
            },
            expected_code=201,
        ).data

        prt = Part.objects.get(pk=data['pk'])
        self.assertEqual(prt.parameters.count(), 0)

        # Create a new part, this time copying category parameters
        data = self.post(
            reverse('api-part-list'),
            {
                'category': 1,
                'name': 'Another new part',
                'description': 'A new part with parameters',
                'copy_category_parameters': True,
            },
            expected_code=201,
        ).data

        prt = Part.objects.get(pk=data['pk'])
        self.assertEqual(prt.parameters.count(), 3)


class PartDetailTests(PartImageTestMixin, PartAPITestBase):
    """Test that we can create / edit / delete Part objects via the API."""

    @classmethod
    def setUpTestData(cls):
        """Custom setup routine for this class."""
        super().setUpTestData()

        # Create a custom APIClient for file uploads
        # Ref: https://stackoverflow.com/questions/40453947/how-to-generate-a-file-upload-test-request-with-django-rest-frameworks-apireq
        cls.upload_client = APIClient()
        cls.upload_client.force_authenticate(user=cls.user)

    def test_part_operations(self):
        """Test that Part instances can be adjusted via the API."""
        n = Part.objects.count()

        # Create a part
        response = self.post(
            reverse('api-part-list'),
            {
                'name': 'my test api part',
                'description': 'a part created with the API',
                'category': 1,
                'tags': '["tag1", "tag2"]',
            },
        )

        pk = response.data['pk']

        # Check that a new part has been added
        self.assertEqual(Part.objects.count(), n + 1)

        part = Part.objects.get(pk=pk)

        self.assertEqual(part.name, 'my test api part')
        self.assertEqual(part.tags.count(), 2)
        self.assertEqual([a.name for a in part.tags.order_by('slug')], ['tag1', 'tag2'])

        # Edit the part
        url = reverse('api-part-detail', kwargs={'pk': pk})

        # Let's change the name of the part

        response = self.patch(url, {'name': 'a new better name'})

        self.assertEqual(response.data['pk'], pk)
        self.assertEqual(response.data['name'], 'a new better name')

        part = Part.objects.get(pk=pk)

        # Name has been altered
        self.assertEqual(part.name, 'a new better name')

        # Part count should not have changed
        self.assertEqual(Part.objects.count(), n + 1)

        # Now, try to set the name to the *same* value
        # 2021-06-22 this test is to check that the "duplicate part" checks don't do strange things
        response = self.patch(url, {'name': 'a new better name'})

        # Try to remove a tag
        response = self.patch(url, {'tags': ['tag1']})
        self.assertEqual(response.data['tags'], ['tag1'])

        # Try to remove the part
        response = self.delete(url, expected_code=400)

        # So, let's make it not active
        response = self.patch(url, {'active': False}, expected_code=200)

        response = self.delete(url)

        # Part count should have reduced
        self.assertEqual(Part.objects.count(), n)

    def test_duplicates(self):
        """Check that trying to create 'duplicate' parts results in errors."""
        # Create a part
        response = self.post(
            reverse('api-part-list'),
            {
                'name': 'part',
                'description': 'description',
                'IPN': 'IPN-123',
                'category': 1,
                'revision': 'A',
            },
        )

        n = Part.objects.count()

        # Check that we cannot create a duplicate in a different category
        response = self.post(
            reverse('api-part-list'),
            {
                'name': 'part',
                'description': 'description',
                'IPN': 'IPN-123',
                'category': 2,
                'revision': 'A',
            },
            expected_code=400,
        )

        # Check that only 1 matching part exists
        parts = Part.objects.filter(
            name='part', description='description', IPN='IPN-123'
        )

        self.assertEqual(parts.count(), 1)

        # A new part should *not* have been created
        self.assertEqual(Part.objects.count(), n)

        # But a different 'revision' *can* be created
        response = self.post(
            reverse('api-part-list'),
            {
                'name': 'part',
                'description': 'description',
                'IPN': 'IPN-123',
                'category': 2,
                'revision': 'B',
            },
            expected_code=201,
        )

        self.assertEqual(Part.objects.count(), n + 1)

        # Now, check that we cannot *change* an existing part to conflict
        pk = response.data['pk']

        url = reverse('api-part-detail', kwargs={'pk': pk})

        # Attempt to alter the revision code
        response = self.patch(url, {'revision': 'A'}, expected_code=400)

        # But we *can* change it to a unique revision code
        response = self.patch(url, {'revision': 'C'}, expected_code=200)

    def test_image_upload(self):
        """Test that we can upload an image to the part API."""
        self.assignRole('part.add')

        # Create a new part
        response = self.post(
            reverse('api-part-list'),
            {'name': 'imagine', 'description': 'All the people', 'category': 1},
            expected_code=201,
        )

        pk = response.data['pk']

        url = reverse('api-part-detail', kwargs={'pk': pk})

        p = Part.objects.get(pk=pk)

        # Part should not have an image!
        with self.assertRaises(ValueError):
            print(p.image.file)

        # Try to upload a non-image file
        test_path = get_testfolder_dir() / 'dummy_image'
        with open(f'{test_path}.txt', 'w', encoding='utf-8') as dummy_image:
            dummy_image.write('hello world')

        with open(f'{test_path}.txt', 'rb') as dummy_image:
            response = self.upload_client.patch(
                url, {'image': dummy_image}, format='multipart', expected_code=400
            )

            self.assertIn('Upload a valid image', str(response.data))

        # Now try to upload a valid image file, in multiple formats
        for fmt in ['jpg', 'j2k', 'png', 'bmp', 'webp']:
            fn = f'{test_path}.{fmt}'

            img = Image.new('RGB', (128, 128), color='red')
            img.save(fn)

            with open(fn, 'rb') as dummy_image:
                response = self.upload_client.patch(
                    url, {'image': dummy_image}, format='multipart', expected_code=200
                )

            # And now check that the image has been set
            p = Part.objects.get(pk=pk)
            self.assertIsNotNone(p.image)

    def test_existing_image(self):
        """Test that we can allocate an existing uploaded image to a new Part."""
        # First, upload an image for an existing part
        image_name = self.create_test_image()

        # Attempt to create, but with an invalid image name
        response = self.post(
            reverse('api-part-list'),
            {
                'name': 'New part',
                'description': 'New Part description',
                'category': 1,
                'existing_image': 'does_not_exist.png',
            },
            expected_code=400,
        )

        # Now, create a new part and assign the same image
        response = self.post(
            reverse('api-part-list'),
            {
                'name': 'New part',
                'description': 'New part description',
                'category': 1,
                'existing_image': image_name.split(os.path.sep)[-1],
            },
            expected_code=201,
        )

        self.assertEqual(response.data['image'], image_name)

    def test_update_existing_image(self):
        """Test that we can update the image of an existing part with an already existing image."""
        # First, upload an image for an existing part
        p = Part.objects.first()

        fn = get_testfolder_dir() / 'part_image_123abc.png'

        img = Image.new('RGB', (128, 128), color='blue')
        img.save(fn)

        # Upload the image to a part
        with open(fn, 'rb') as img_file:
            response = self.upload_client.patch(
                reverse('api-part-detail', kwargs={'pk': p.pk}),
                {'image': img_file},
                expected_code=200,
            )

            image_name = response.data['image']
            self.assertTrue(image_name.startswith('/media/part_images/part_image'))

        # Create a new part without an image
        response = self.post(
            reverse('api-part-list'),
            {
                'name': 'Some New Part',
                'description': 'Description of the part',
                'category': 1,
            },
            expected_code=201,
        )

        self.assertEqual(response.data['image'], None)
        part_pk = response.data['pk']

        # Add image from the first part to the new part
        response = self.patch(
            reverse('api-part-detail', kwargs={'pk': part_pk}),
            {'existing_image': image_name},
            expected_code=200,
        )

        self.assertEqual(response.data['image'], image_name)

        # Attempt to add a non-existent image to an existing part
        last_p = Part.objects.last()
        response = self.patch(
            reverse('api-part-detail', kwargs={'pk': last_p.pk}),
            {'existing_image': 'bogus_image.jpg'},
            expected_code=400,
        )

    def test_details(self):
        """Test that the required details are available."""
        p = Part.objects.get(pk=1)

        url = reverse('api-part-detail', kwargs={'pk': 1})

        data = self.get(url, expected_code=200).data

        # How many parts are 'on order' for this part?
        lines = order.models.PurchaseOrderLineItem.objects.filter(
            part__part__pk=1, order__status__in=PurchaseOrderStatusGroups.OPEN
        )

        on_order = 0

        # Calculate the "on_order" quantity by hand,
        # to check it matches the API value
        for line in lines:
            on_order += line.quantity
            on_order -= line.received

        self.assertEqual(on_order, data['ordering'])
        self.assertEqual(on_order, p.on_order)

        # Some other checks
        self.assertEqual(data['in_stock'], 9000)
        self.assertEqual(data['unallocated_stock'], 9000)

    def test_path_detail(self):
        """Check that path_detail can be requested against the serializer."""
        response = self.get(
            reverse('api-part-detail', kwargs={'pk': 1}),
            {'path_detail': True},
            expected_code=200,
        )

        self.assertIn('category_path', response.data)
        self.assertEqual(len(response.data['category_path']), 2)

    def test_location_detail(self):
        """Check that location_detail can be requested against the serializer."""
        response = self.get(
            reverse('api-part-detail', kwargs={'pk': 1}),
            {'location_detail': True},
            expected_code=200,
        )

        self.assertIn('default_location_detail', response.data)

    def test_part_requirements(self):
        """Unit test for the "PartRequirements" API endpoint."""
        url = reverse('api-part-requirements', kwargs={'pk': Part.objects.first().pk})

        # Get the requirements for part 1
        response = self.get(url, expected_code=200)

        # Check that the response contains the expected fields
        expected_fields = [
            'total_stock',
            'unallocated_stock',
            'can_build',
            'ordering',
            'building',
            'scheduled_to_build',
            'required_for_build_orders',
            'allocated_to_build_orders',
            'required_for_sales_orders',
            'allocated_to_sales_orders',
        ]

        for field in expected_fields:
            self.assertIn(field, response.data)


class PartListTests(PartAPITestBase):
    """Unit tests for the Part List API endpoint."""

    def test_query_count(self):
        """Test that the query count is unchanged, independent of query results."""
        queries = [{'limit': 1}, {'limit': 10}, {'limit': 50}, {'category': 1}, {}]

        url = reverse('api-part-list')

        # Create a bunch of extra parts (efficiently)
        parts = []

        for ii in range(100):
            parts.append(
                Part(
                    name=f'Extra part {ii}',
                    description='A new part which will appear via the API',
                    level=0,
                    tree_id=0,
                    lft=0,
                    rght=0,
                )
            )

        Part.objects.bulk_create(parts)

        for query in queries:
            with CaptureQueriesContext(connection) as ctx:
                self.get(url, query, expected_code=200)

            # No more than 20 database queries
            self.assertLess(len(ctx), 20)

        # Test 'category_detail' annotation
        for b in [False, True]:
            with CaptureQueriesContext(connection) as ctx:
                results = self.get(
                    reverse('api-part-list'), {'category_detail': b}, expected_code=200
                )

                for result in results.data:
                    if b and result['category'] is not None:
                        self.assertIn('category_detail', result)

            # No more than 20 DB queries
            self.assertLessEqual(len(ctx), 20)


class PartNotesTests(InvenTreeAPITestCase):
    """Tests for the 'notes' field (markdown field)."""

    fixtures = ['category', 'part', 'location', 'company']

    roles = ['part.change', 'part.add']

    def test_long_notes(self):
        """Test that very long notes field is rejected."""
        # Ensure that we cannot upload a very long piece of text
        url = reverse('api-part-detail', kwargs={'pk': 1})

        response = self.patch(url, {'notes': 'abcde' * 10001}, expected_code=400)

        self.assertIn(
            'Ensure this field has no more than 50000 characters',
            str(response.data['notes']),
        )

    def test_multiline_formatting(self):
        """Ensure that markdown formatting is retained."""
        url = reverse('api-part-detail', kwargs={'pk': 1})

        notes = """
        ### Title

        1. Numbered list
        2. Another item
        3. Another item again

        [A link](http://link.com.go)

        """

        response = self.patch(url, {'notes': notes}, expected_code=200)

        # Ensure that newline chars have not been removed
        self.assertIn('\n', response.data['notes'])

        # Entire notes field should match original value
        self.assertEqual(response.data['notes'], notes.strip())


class PartPricingDetailTests(InvenTreeAPITestCase):
    """Tests for the part pricing API endpoint."""

    fixtures = ['category', 'part', 'location']

    roles = ['part.change']

    def url(self, pk):
        """Construct a pricing URL."""
        return reverse('api-part-pricing', kwargs={'pk': pk})

    def test_pricing_detail(self):
        """Test an empty pricing detail."""
        response = self.get(self.url(1), expected_code=200)

        # Check for expected fields
        expected_fields = [
            'currency',
            'updated',
            'bom_cost_min',
            'bom_cost_max',
            'purchase_cost_min',
            'purchase_cost_max',
            'internal_cost_min',
            'internal_cost_max',
            'supplier_price_min',
            'supplier_price_max',
            'overall_min',
            'overall_max',
        ]

        for field in expected_fields:
            self.assertIn(field, response.data)

        # Empty fields (no pricing by default)
        for field in expected_fields[2:]:
            self.assertIsNone(response.data[field])


class PartAPIAggregationTest(InvenTreeAPITestCase):
    """Tests to ensure that the various aggregation annotations are working correctly."""

    fixtures = [
        'category',
        'company',
        'part',
        'location',
        'bom',
        'test_templates',
        'build',
        'location',
        'stock',
        'sales_order',
    ]

    roles = ['part.view', 'part.change']

    @classmethod
    def setUpTestData(cls):
        """Create test data as part of setup routine."""
        super().setUpTestData()

        # Add a new part
        cls.part = Part.objects.create(
            name='Banana',
            description='This is a banana',
            category=PartCategory.objects.get(pk=1),
        )

        # Create some stock items associated with the part

        # First create 600 units which are OK
        StockItem.objects.create(part=cls.part, quantity=100)
        StockItem.objects.create(part=cls.part, quantity=200)
        StockItem.objects.create(part=cls.part, quantity=300)

        # Now create another 400 units which are LOST
        StockItem.objects.create(
            part=cls.part, quantity=400, status=StockStatus.LOST.value
        )

    def get_part_data(self):
        """Helper function for retrieving part data."""
        url = reverse('api-part-list')

        response = self.get(url)

        for part in response.data:
            if part['pk'] == self.part.pk:
                return part

        # We should never get here!
        self.assertTrue(False)  # pragma: no cover

    def test_stock_quantity(self):
        """Simple test for the stock quantity."""
        data = self.get_part_data()

        self.assertEqual(data['in_stock'], 600)
        self.assertEqual(data['stock_item_count'], 4)

        # Add some more stock items!!
        for _ in range(100):
            StockItem.objects.create(part=self.part, quantity=5)

        # Add another stock item which is assigned to a customer (and shouldn't count)
        customer = Company.objects.get(pk=4)
        StockItem.objects.create(part=self.part, quantity=9999, customer=customer)

        data = self.get_part_data()

        self.assertEqual(data['in_stock'], 1100)
        self.assertEqual(data['stock_item_count'], 105)

    def test_allocation_annotations(self):
        """Tests for query annotations which add allocation information.

        Ref: https://github.com/inventree/InvenTree/pull/2797
        """
        # We are looking at Part ID 100 ("Bob")
        url = reverse('api-part-detail', kwargs={'pk': 100})

        part = Part.objects.get(pk=100)

        response = self.get(url, expected_code=200)

        # Check that the expected annotated fields exist in the data
        data = response.data
        self.assertEqual(data['allocated_to_build_orders'], 0)
        self.assertEqual(data['allocated_to_sales_orders'], 0)

        # The unallocated stock count should equal the 'in stock' coutn
        in_stock = data['in_stock']
        self.assertEqual(in_stock, 126)
        self.assertEqual(data['unallocated_stock'], in_stock)

        # Check that model functions return the same values
        self.assertEqual(part.build_order_allocation_count(), 0)
        self.assertEqual(part.sales_order_allocation_count(), 0)
        self.assertEqual(part.total_stock, in_stock)
        self.assertEqual(part.available_stock, in_stock)

        # Now, let's create a sales order, and allocate some stock
        so = order.models.SalesOrder.objects.create(
            reference='001', customer=Company.objects.get(pk=1)
        )

        # We wish to send 50 units of "Bob" against this sales order
        line = order.models.SalesOrderLineItem.objects.create(
            quantity=50, order=so, part=part
        )

        # Create a shipment against the order
        shipment_1 = order.models.SalesOrderShipment.objects.create(
            order=so, reference='001'
        )

        shipment_2 = order.models.SalesOrderShipment.objects.create(
            order=so, reference='002'
        )

        # Allocate stock items to this order, against multiple shipments
        order.models.SalesOrderAllocation.objects.create(
            line=line,
            shipment=shipment_1,
            item=StockItem.objects.get(pk=1007),
            quantity=17,
        )

        order.models.SalesOrderAllocation.objects.create(
            line=line,
            shipment=shipment_1,
            item=StockItem.objects.get(pk=1008),
            quantity=18,
        )

        order.models.SalesOrderAllocation.objects.create(
            line=line,
            shipment=shipment_2,
            item=StockItem.objects.get(pk=1006),
            quantity=15,
        )

        # Submit the API request again - should show us the sales order allocation
        data = self.get(url, expected_code=200).data

        self.assertEqual(data['allocated_to_sales_orders'], 50)
        self.assertEqual(data['in_stock'], 126)
        self.assertEqual(data['unallocated_stock'], 76)

        # Now, "ship" the first shipment (so the stock is not 'in stock' any more)
        shipment_1.complete_shipment(None)

        # Refresh the API data
        data = self.get(url, expected_code=200).data

        self.assertEqual(data['allocated_to_build_orders'], 0)
        self.assertEqual(data['allocated_to_sales_orders'], 15)
        self.assertEqual(data['in_stock'], 91)
        self.assertEqual(data['unallocated_stock'], 76)

        # Next, we create a build order and allocate stock against it
        bo = build.models.Build.objects.create(
            part=Part.objects.get(pk=101),
            quantity=10,
            title='Making some assemblies',
            reference='BO-9999',
            status=BuildStatus.PRODUCTION.value,
        )

        bom_item = BomItem.objects.get(pk=6)

        line = build.models.BuildLine.objects.get(bom_item=bom_item, build=bo)

        # Allocate multiple stock items against this build order
        build.models.BuildItem.objects.create(
            build_line=line, stock_item=StockItem.objects.get(pk=1000), quantity=10
        )

        # Request data once more
        data = self.get(url, expected_code=200).data

        self.assertEqual(data['allocated_to_build_orders'], 10)
        self.assertEqual(data['allocated_to_sales_orders'], 15)
        self.assertEqual(data['in_stock'], 91)
        self.assertEqual(data['unallocated_stock'], 66)

        # Again, check that the direct model functions return the same values
        self.assertEqual(part.build_order_allocation_count(), 10)
        self.assertEqual(part.sales_order_allocation_count(), 15)
        self.assertEqual(part.total_stock, 91)
        self.assertEqual(part.available_stock, 66)

        # Allocate further stock against the build
        build.models.BuildItem.objects.create(
            build_line=line, stock_item=StockItem.objects.get(pk=1001), quantity=10
        )

        # Request data once more
        data = self.get(url, expected_code=200).data

        self.assertEqual(data['allocated_to_build_orders'], 20)
        self.assertEqual(data['allocated_to_sales_orders'], 15)
        self.assertEqual(data['in_stock'], 91)
        self.assertEqual(data['unallocated_stock'], 56)

        # Again, check that the direct model functions return the same values
        self.assertEqual(part.build_order_allocation_count(), 20)
        self.assertEqual(part.sales_order_allocation_count(), 15)
        self.assertEqual(part.total_stock, 91)
        self.assertEqual(part.available_stock, 56)

    def test_on_order(self):
        """Test that the 'on_order' queryset annotation works as expected.

        This queryset annotation takes into account any outstanding line items for active orders,
        and should also use the 'pack_size' of the supplier part objects.
        """
        supplier = Company.objects.create(
            name='Paint Supplies', description='A supplier of paints', is_supplier=True
        )

        # First, create some parts
        paint = PartCategory.objects.create(
            parent=None, name='Paint', description='Paints and such'
        )

        for color in ['Red', 'Green', 'Blue', 'Orange', 'Yellow']:
            p = Part.objects.create(
                category=paint,
                units='litres',
                name=f'{color} Paint',
                description=f'Paint which is {color} in color',
            )

            # Create multiple supplier parts in different sizes
            for pk_sz in [1, 10, 25, 100]:
                sp = SupplierPart.objects.create(
                    part=p,
                    supplier=supplier,
                    SKU=f'PNT-{color}-{pk_sz}L',
                    pack_quantity=str(pk_sz),
                )

            self.assertEqual(p.supplier_parts.count(), 4)

        # Check that we have the right base data to start with
        self.assertEqual(paint.parts.count(), 5)
        self.assertEqual(supplier.supplied_parts.count(), 20)

        supplier_parts = supplier.supplied_parts.all()

        # Create multiple orders
        for _ii in range(5):
            po = order.models.PurchaseOrder.objects.create(
                supplier=supplier, description='ordering some paint'
            )

            # Order an assortment of items
            for sp in supplier_parts:
                # Generate random quantity to order
                quantity = randint(10, 20)

                # Mark up to half of the quantity as received
                received = randint(0, quantity // 2)

                # Add a line item
                item = order.models.PurchaseOrderLineItem.objects.create(
                    part=sp, order=po, quantity=quantity, received=received
                )

        # Now grab a list of parts from the API
        response = self.get(
            reverse('api-part-list'), {'category': paint.pk}, expected_code=200
        )

        # Check that the correct number of items have been returned
        self.assertEqual(len(response.data), 5)

        for item in response.data:
            # Calculate the 'ordering' quantity from first principles
            p = Part.objects.get(pk=item['pk'])

            on_order = 0

            for sp in p.supplier_parts.all():
                for line_item in sp.purchase_order_line_items.all():
                    po = line_item.order

                    if po.status in PurchaseOrderStatusGroups.OPEN:
                        remaining = line_item.quantity - line_item.received

                        if remaining > 0:
                            on_order += sp.base_quantity(remaining)

            # The annotated quantity must be equal to the hand-calculated quantity
            self.assertEqual(on_order, item['ordering'])

            # The annotated quantity must also match the part.on_order quantity
            self.assertEqual(on_order, p.on_order)

    def test_building(self):
        """Test the 'building' quantity annotations."""
        # Create a new "buildable" part
        part = Part.objects.create(
            name='Buildable Part',
            description='A part which can be built',
            category=PartCategory.objects.get(pk=1),
            assembly=True,
        )

        url = reverse('api-part-detail', kwargs={'pk': part.pk})

        # Initially, no quantity in production
        data = self.get(url).data

        self.assertEqual(data['building'], 0)
        self.assertEqual(data['scheduled_to_build'], 0)

        # Create some builds for this part
        builds = []
        for idx in range(3):
            builds.append(
                build.models.Build.objects.create(
                    part=part,
                    quantity=10 * (idx + 1),
                    title=f'Build {idx + 1}',
                    reference=f'BO-{idx + 999}',
                )
            )

        data = self.get(url).data

        # There should now be 60 "scheduled", but nothing currently "building"
        self.assertEqual(data['building'], 0)
        self.assertEqual(data['scheduled_to_build'], 60)

        # Update the "completed" count for the first build
        # Even though this build will be "negative" it should not affect the other builds
        # The "scheduled_to_build" count should reduce by 10, not 9999
        builds[0].completed = 9999
        builds[0].save()

        data = self.get(url).data

        self.assertEqual(data['building'], 0)
        self.assertEqual(data['scheduled_to_build'], 50)

        # Create some "in production" items against the third build
        for idx in range(10):
            StockItem.objects.create(
                part=part, build=builds[2], quantity=(1 + idx), is_building=True
            )

        # Let's also update the "completeed" count
        builds[1].completed = 5
        builds[1].save()
        builds[2].completed = 13
        builds[2].save()

        data = self.get(url).data

        self.assertEqual(data['building'], 55)
        self.assertEqual(data['scheduled_to_build'], 32)


class BomItemTest(InvenTreeAPITestCase):
    """Unit tests for the BomItem API."""

    fixtures = ['category', 'part', 'location', 'stock', 'bom', 'company']

    roles = ['part.add', 'part.change', 'part.delete', 'stock.view']

    def setUp(self):
        """Set up the test case."""
        super().setUp()

    def test_bom_list(self):
        """Tests for the BomItem list endpoint."""
        # How many BOM items currently exist in the database?
        n = BomItem.objects.count()

        url = reverse('api-bom-list')
        response = self.get(url, expected_code=200)
        self.assertEqual(len(response.data), n)

        # Now, filter by part
        response = self.get(url, data={'part': 100}, expected_code=200)

        # Filter by "validated"
        response = self.get(url, data={'validated': True}, expected_code=200)

        # Should be zero validated results
        self.assertEqual(len(response.data), 0)

        # Now filter by "not validated"
        response = self.get(url, data={'validated': False}, expected_code=200)

        # There should be at least one non-validated item
        self.assertGreater(len(response.data), 0)

        # Now, let's validate an item
        bom_item = BomItem.objects.first()
        assert bom_item

        bom_item.validate_hash()

        response = self.get(url, data={'validated': True}, expected_code=200)

        # Check that the expected response is returned
        self.assertEqual(len(response.data), 1)
        self.assertEqual(response.data[0]['pk'], bom_item.pk)

        # Each item in response should contain expected keys
        for el in response.data:
            for key in ['available_stock', 'available_substitute_stock']:
                self.assertIn(key, el)

    def test_bom_list_search(self):
        """Test that we can search the BOM list API endpoint."""
        url = reverse('api-bom-list')

        response = self.get(url, expected_code=200)

        self.assertEqual(len(response.data), 6)

        # Limit the results with a search term
        response = self.get(url, {'search': '0805'}, expected_code=200)

        self.assertEqual(len(response.data), 3)

        # Search by 'reference' field
        for q in ['ABCDE', 'LMNOP', 'VWXYZ']:
            response = self.get(url, {'search': q}, expected_code=200)

            self.assertEqual(len(response.data), 1)
            self.assertEqual(response.data[0]['reference'], q)

        # Search by nonsense data
        response = self.get(url, {'search': 'xxxxxxxxxxxxxxxxx'}, expected_code=200)

        self.assertEqual(len(response.data), 0)

    def test_bom_list_ordering(self):
        """Test that the BOM list results can be ordered."""
        url = reverse('api-bom-list')

        # Order by increasing quantity
        response = self.get(f'{url}?ordering=+quantity', expected_code=200)

        self.assertEqual(len(response.data), 6)

        q1 = response.data[0]['quantity']
        q2 = response.data[-1]['quantity']

        self.assertLess(q1, q2)

        # Order by decreasing quantity
        response = self.get(f'{url}?ordering=-quantity', expected_code=200)

        self.assertEqual(q1, response.data[-1]['quantity'])
        self.assertEqual(q2, response.data[0]['quantity'])

        # Now test ordering by 'sub_part' (which is actually 'sub_part__name')
        response = self.get(
            url, {'ordering': 'sub_part', 'sub_part_detail': True}, expected_code=200
        )

        n1 = response.data[0]['sub_part_detail']['name']
        n2 = response.data[-1]['sub_part_detail']['name']

        response = self.get(
            url, {'ordering': '-sub_part', 'sub_part_detail': True}, expected_code=200
        )

        self.assertEqual(n1, response.data[-1]['sub_part_detail']['name'])
        self.assertEqual(n2, response.data[0]['sub_part_detail']['name'])

    def test_get_bom_detail(self):
        """Get the detail view for a single BomItem object."""
        url = reverse('api-bom-item-detail', kwargs={'pk': 3})

        response = self.get(url, expected_code=200)

        expected_values = [
            'allow_variants',
            'inherited',
            'note',
            'optional',
            'setup_quantity',
            'attrition',
            'rounding_multiple',
            'pk',
            'part',
            'quantity',
            'reference',
            'sub_part',
            'substitutes',
            'validated',
            'available_stock',
            'available_substitute_stock',
        ]

        for key in expected_values:
            self.assertIn(key, response.data)

        self.assertEqual(int(float(response.data['quantity'])), 25)

        # Increase the quantity
        data = response.data
        data['quantity'] = 57
        data['note'] = 'Added a note'

        response = self.patch(url, data, expected_code=200)

        self.assertEqual(int(float(response.data['quantity'])), 57)
        self.assertEqual(response.data['note'], 'Added a note')

    # TODO add test for (pricing, pricing_min)
    def test_output_options(self):
        """Test that various output options work as expected."""
<<<<<<< HEAD
        url = reverse('api-bom-item-detail', kwargs={'pk': 3})
        options = ['can_build', 'part_detail', 'sub_part_detail', 'substitutes']
        for option in options:
            response = self.get(url, {f'{option}': True}, expected_code=200)
            self.assertIn(option, response.data)
            response = self.get(url, {f'{option}': False}, expected_code=200)
            self.assertNotIn(option, response.data)
=======
        self.run_output_test(
            reverse('api-bom-item-detail', kwargs={'pk': 3}),
            ['can_build', 'part_detail', 'sub_part_detail'],
        )
>>>>>>> ac1eb853

    def test_add_bom_item(self):
        """Test that we can create a new BomItem via the API."""
        url = reverse('api-bom-list')

        data = {'part': 100, 'sub_part': 4, 'quantity': 777}

        self.post(url, data, expected_code=201)

        # Now try to create a BomItem which references itself
        data['part'] = 100
        data['sub_part'] = 100
        self.post(url, data, expected_code=400)

    def test_variants(self):
        """Tests for BomItem use with variants."""
        stock_url = reverse('api-stock-list')

        # BOM item we are interested in
        bom_item = BomItem.objects.get(pk=1)

        bom_item.allow_variants = True
        bom_item.save()

        # sub part that the BOM item points to
        sub_part = bom_item.sub_part

        sub_part.is_template = True
        sub_part.save()

        # How many stock items are initially available for this part?
        response = self.get(stock_url, {'bom_item': bom_item.pk}, expected_code=200)

        n_items = len(response.data)
        self.assertEqual(n_items, 2)

        loc = StockLocation.objects.get(pk=1)

        # Now we will create some variant parts and stock
        for ii in range(5):
            # Create a variant part!
            variant = Part.objects.create(
                name=f'Variant_{ii}',
                description='A variant part, with a description',
                component=True,
                variant_of=sub_part,
            )

            variant.save()

            # Create some stock items for this new part
            for _ in range(ii):
                StockItem.objects.create(part=variant, location=loc, quantity=100)

            # Keep track of running total
            n_items += ii

            # Now, there should be more stock items available!
            response = self.get(stock_url, {'bom_item': bom_item.pk}, expected_code=200)

            self.assertEqual(len(response.data), n_items)

        # Now, disallow variant parts in the BomItem
        bom_item.allow_variants = False
        bom_item.save()

        # There should now only be 2 stock items available again
        response = self.get(stock_url, {'bom_item': bom_item.pk}, expected_code=200)

        self.assertEqual(len(response.data), 2)

    def test_substitutes(self):
        """Tests for BomItem substitutes."""
        url = reverse('api-bom-substitute-list')
        stock_url = reverse('api-stock-list')

        # Initially we may have substitute parts
        # Count first, operate directly on Model
        countbefore = BomItemSubstitute.objects.count()

        # Now, make sure API returns the same count
        response = self.get(url, expected_code=200)
        self.assertEqual(len(response.data), countbefore)

        # BOM item we are interested in
        bom_item = BomItem.objects.get(pk=1)

        # Filter stock items which can be assigned against this stock item
        response = self.get(stock_url, {'bom_item': bom_item.pk}, expected_code=200)

        n_items = len(response.data)

        loc = StockLocation.objects.get(pk=1)

        # Let's make some!
        for ii in range(5):
            sub_part = Part.objects.create(
                name=f'Substitute {ii}',
                description='A substitute part',
                component=True,
                is_template=False,
                assembly=False,
            )

            # Create a new StockItem for this Part
            StockItem.objects.create(part=sub_part, quantity=1000, location=loc)

            # Now, create an "alternative" for the BOM Item
            BomItemSubstitute.objects.create(bom_item=bom_item, part=sub_part)

            # We should be able to filter the API list to just return this new part
            response = self.get(url, data={'part': sub_part.pk}, expected_code=200)
            self.assertEqual(len(response.data), 1)

            # We should also have more stock available to allocate against this BOM item!
            response = self.get(stock_url, {'bom_item': bom_item.pk}, expected_code=200)

            self.assertEqual(len(response.data), n_items + ii + 1)

        # There should now be 5 more substitute parts available in the database
        response = self.get(url, expected_code=200)
        self.assertEqual(len(response.data), countbefore + 5)

        # The BomItem detail endpoint should now also reflect the substitute data
        data = self.get(
            reverse('api-bom-item-detail', kwargs={'pk': bom_item.pk}),
            expected_code=200,
        ).data

        # 5 substitute parts
        self.assertEqual(len(data['substitutes']), 5)

        # 5 x 1,000 stock quantity
        self.assertEqual(data['available_substitute_stock'], 5000)

        # 9,000 stock directly available
        self.assertEqual(data['available_stock'], 9000)

    def test_bom_item_uses(self):
        """Tests for the 'uses' field."""
        url = reverse('api-bom-list')

        # Test that the direct 'sub_part' association works

        assemblies = []

        for i in range(5):
            assy = Part.objects.create(
                name=f'Assy_{i}',
                description='An assembly made of other parts',
                active=True,
                assembly=True,
            )

            assemblies.append(assy)

        components = []

        # Create some sub-components
        for i in range(5):
            cmp = Part.objects.create(
                name=f'Component_{i}',
                description='A sub component',
                active=True,
                component=True,
            )

            for j in range(i):
                # Create a BOM item
                BomItem.objects.create(quantity=10, part=assemblies[j], sub_part=cmp)

            components.append(cmp)

            response = self.get(url, {'uses': cmp.pk}, expected_code=200)

            self.assertEqual(len(response.data), i)

    def test_bom_variant_stock(self):
        """Test for 'available_variant_stock' annotation."""
        # BOM item we are interested in
        bom_item = BomItem.objects.get(pk=1)

        response = self.get('/api/bom/1/', {}, expected_code=200)

        # Initially, no variant stock available
        self.assertEqual(response.data['available_variant_stock'], 0)

        # Create some 'variants' of the referenced sub_part
        bom_item.sub_part.is_template = True
        bom_item.sub_part.save()

        for i in range(10):
            # Create a variant part
            vp = Part.objects.create(
                name=f'Var {i}',
                description='Variant part description field',
                variant_of=bom_item.sub_part,
            )

            # Create a stock item
            StockItem.objects.create(part=vp, quantity=100)

        # There should now be variant stock available
        response = self.get('/api/bom/1/', {}, expected_code=200)

        self.assertEqual(response.data['available_variant_stock'], 1000)

    def test_bom_export(self):
        """Test for exporting BOM data."""
        url = reverse('api-bom-list')

        required_cols = [
            'Assembly',
            'Component',
            'Reference',
            'Quantity',
            'Component.Name',
            'Component.Description',
            'Available Stock',
        ]

        excluded_cols = ['BOM Level', 'Supplier 1']

        # First, download *all* BOM data, with the default exporter
        with self.export_data(url, expected_code=200) as data_file:
            self.process_csv(
                data_file,
                required_cols=required_cols,
                excluded_cols=excluded_cols,
                required_rows=BomItem.objects.all().count(),
            )

        # Check that the correct exporter plugin has been used
        required_cols.extend(['BOM Level', 'Total Quantity'])

        # Next, download BOM data for a specific sub-assembly, and use the BOM exporter
        with self.export_data(
            url, {'part': 100}, export_plugin='bom-exporter'
        ) as data_file:
            data = self.process_csv(
                data_file, required_cols=required_cols, required_rows=4
            )

            for row in data:
                self.assertEqual(str(row['Assembly']), '100')
                self.assertEqual(str(row['BOM Level']), '1')

    def test_can_build(self):
        """Test that the 'can_build' annotation works as expected."""
        # Create an assembly part
        assembly = Part.objects.create(
            name='Assembly Part',
            description='A part which can be built',
            assembly=True,
            component=False,
        )

        component = Part.objects.create(
            name='Component Part',
            description='A component part',
            assembly=False,
            component=True,
        )

        # Create a BOM item for the assembly
        bom_item = BomItem.objects.create(
            part=assembly,
            sub_part=component,
            quantity=10,
            setup_quantity=26,
            attrition=3,
            rounding_multiple=15,
        )

        # Create some stock items for the component part
        StockItem.objects.create(part=component, quantity=5000)

        # expected "can build" quantity
        N = bom_item.get_required_quantity(1)
        self.assertEqual(N, 45)

        # Fetch from API
        response = self.get(
            reverse('api-bom-item-detail', kwargs={'pk': bom_item.pk}),
            expected_code=200,
        )

        can_build = response.data['can_build']
        self.assertAlmostEqual(can_build, 482.9, places=1)


class PartAttachmentTest(InvenTreeAPITestCase):
    """Unit tests for the PartAttachment API endpoint."""

    fixtures = ['category', 'part', 'location']

    def test_add_attachment(self):
        """Test that we can create a new PartAttachment via the API."""
        url = reverse('api-attachment-list')

        # Upload without permission
        response = self.post(
            url, {'model_id': 1, 'model_type': 'part'}, expected_code=403
        )

        # Add required permission
        self.assignRole('part.add')
        self.assignRole('part.change')

        # Upload without specifying part (will fail)
        response = self.post(url, {'comment': 'Hello world'}, expected_code=400)

        self.assertIn('This field is required', str(response.data['model_id']))
        self.assertIn('This field is required', str(response.data['model_type']))

        # Upload without file OR link (will fail)
        response = self.post(
            url,
            {'model_id': 1, 'model_type': 'part', 'comment': 'Hello world'},
            expected_code=400,
        )

        self.assertIn('Missing file', str(response.data['attachment']))
        self.assertIn('Missing external link', str(response.data['link']))

        # Upload an invalid link (will fail)
        response = self.post(
            url,
            {'model_id': 1, 'model_type': 'part', 'link': 'not-a-link.py'},
            expected_code=400,
        )

        self.assertIn('Enter a valid URL', str(response.data['link']))

        link = 'https://www.google.com/test'

        # Upload a valid link (will pass)
        response = self.post(
            url,
            {
                'model_id': 1,
                'model_type': 'part',
                'link': link,
                'comment': 'Hello world',
            },
            expected_code=201,
        )

        data = response.data

        self.assertEqual(data['model_type'], 'part')
        self.assertEqual(data['model_id'], 1)
        self.assertEqual(data['link'], link)
        self.assertEqual(data['comment'], 'Hello world')


class PartInternalPriceBreakTest(InvenTreeAPITestCase):
    """Unit tests for the PartInternalPrice API endpoints."""

    fixtures = [
        'category',
        'part',
        'params',
        'location',
        'bom',
        'company',
        'test_templates',
        'manufacturer_part',
        'supplier_part',
        'order',
        'stock',
    ]

    roles = [
        'part.change',
        'part.add',
        'part.delete',
        'part_category.change',
        'part_category.add',
        'part_category.delete',
    ]

    def test_create_price_breaks(self):
        """Test we can create price breaks at various quantities."""
        url = reverse('api-part-internal-price-list')

        breaks = [
            (1.0, 101),
            (1.1, 92.555555555),
            (1.5, 90.999999999),
            (1.756, 89),
            (2, 86),
            (25, 80),
        ]

        for q, p in breaks:
            data = self.post(
                url, {'part': 1, 'quantity': q, 'price': p}, expected_code=201
            ).data

            self.assertEqual(data['part'], 1)
            self.assertEqual(round(Decimal(data['quantity']), 4), round(Decimal(q), 4))
            self.assertEqual(round(Decimal(data['price']), 4), round(Decimal(p), 4))

        # Now, ensure that we can delete the Part via the API
        # In particular this test checks that there are no circular post_delete relationships
        # Ref: https://github.com/inventree/InvenTree/pull/3986

        # First, ensure the part instance can be deleted
        p = Part.objects.get(pk=1)
        p.active = False
        p.save()

        InvenTreeSetting.set_setting('PART_ALLOW_DELETE_FROM_ASSEMBLY', True)

        self.delete(reverse('api-part-detail', kwargs={'pk': 1}))

        with self.assertRaises(Part.DoesNotExist):
            p.refresh_from_db()


class PartMetadataAPITest(InvenTreeAPITestCase):
    """Unit tests for the various metadata endpoints of API."""

    fixtures = [
        'category',
        'part',
        'params',
        'location',
        'bom',
        'company',
        'test_templates',
        'manufacturer_part',
        'supplier_part',
        'order',
        'stock',
    ]

    roles = ['part.change', 'part_category.change']

    def metatester(self, apikey, model):
        """Generic tester."""
        modeldata = model.objects.first()

        # Useless test unless a model object is found
        self.assertIsNotNone(modeldata)

        url = reverse(apikey, kwargs={'pk': modeldata.pk})

        # Metadata is initially null
        self.assertIsNone(modeldata.metadata)

        numstr = randint(100, 900)

        self.patch(
            url,
            {'metadata': {f'abc-{numstr}': f'xyz-{apikey}-{numstr}'}},
            expected_code=200,
        )

        # Refresh
        modeldata.refresh_from_db()
        self.assertEqual(
            modeldata.get_metadata(f'abc-{numstr}'), f'xyz-{apikey}-{numstr}'
        )

    def test_metadata(self):
        """Test all endpoints."""
        for apikey, model in {
            'api-part-category-parameter-metadata': PartCategoryParameterTemplate,
            'api-part-category-metadata': PartCategory,
            'api-part-test-template-metadata': PartTestTemplate,
            'api-part-related-metadata': PartRelated,
            'api-part-parameter-template-metadata': PartParameterTemplate,
            'api-part-parameter-metadata': PartParameter,
            'api-part-metadata': Part,
            'api-bom-substitute-metadata': BomItemSubstitute,
            'api-bom-item-metadata': BomItem,
        }.items():
            self.metatester(apikey, model)


class PartTestTemplateTest(PartAPITestBase):
    """API unit tests for the PartTestTemplate model."""

    def test_test_templates(self):
        """Test the PartTestTemplate API."""
        url = reverse('api-part-test-template-list')

        # List ALL items
        response = self.get(url)
        self.assertEqual(len(response.data), 9)

        # Request for a particular part
        response = self.get(url, data={'part': 10000})
        self.assertEqual(len(response.data), 5)

        response = self.get(url, data={'part': 10004})
        self.assertEqual(len(response.data), 6)

        # Try to post a new object (missing description)
        response = self.post(
            url,
            data={'part': 10000, 'test_name': 'My very first test', 'required': False},
            expected_code=400,
        )

        # Try to post a new object (should succeed)
        response = self.post(
            url,
            data={
                'part': 10000,
                'test_name': 'New Test',
                'required': True,
                'description': 'a test description',
            },
        )

        # Try to post a new test with the same name (should fail)
        response = self.post(
            url,
            data={'part': 10004, 'test_name': '   newtest', 'description': 'dafsdf'},
            expected_code=400,
        )

        # Try to post a new test against a non-testable part (should fail)
        response = self.post(
            url, data={'part': 1, 'test_name': 'A simple test'}, expected_code=400
        )

    def test_choices(self):
        """Test the 'choices' field for the PartTestTemplate model."""
        template = PartTestTemplate.objects.first()
        assert template

        url = reverse('api-part-test-template-detail', kwargs={'pk': template.pk})

        # Check OPTIONS response
        response = self.options(url)
        options = response.data['actions']['PUT']

        self.assertTrue(options['pk']['read_only'])
        self.assertFalse(options['pk']['required'])
        self.assertEqual(options['part']['api_url'], '/api/part/')
        self.assertTrue(options['test_name']['required'])
        self.assertFalse(options['test_name']['read_only'])
        self.assertFalse(options['choices']['required'])
        self.assertFalse(options['choices']['read_only'])
        self.assertEqual(
            options['choices']['help_text'],
            'Valid choices for this test (comma-separated)',
        )

        # Check data endpoint
        response = self.get(url)
        data = response.data

        for key in [
            'pk',
            'key',
            'part',
            'test_name',
            'description',
            'enabled',
            'required',
            'results',
            'choices',
        ]:
            self.assertIn(key, data)

        # Patch with invalid choices
        response = self.patch(url, {'choices': 'a,b,c,d,e,f,f'}, expected_code=400)

        self.assertIn('Choices must be unique', str(response.data['choices']))<|MERGE_RESOLUTION|>--- conflicted
+++ resolved
@@ -2695,20 +2695,10 @@
     # TODO add test for (pricing, pricing_min)
     def test_output_options(self):
         """Test that various output options work as expected."""
-<<<<<<< HEAD
-        url = reverse('api-bom-item-detail', kwargs={'pk': 3})
-        options = ['can_build', 'part_detail', 'sub_part_detail', 'substitutes']
-        for option in options:
-            response = self.get(url, {f'{option}': True}, expected_code=200)
-            self.assertIn(option, response.data)
-            response = self.get(url, {f'{option}': False}, expected_code=200)
-            self.assertNotIn(option, response.data)
-=======
         self.run_output_test(
             reverse('api-bom-item-detail', kwargs={'pk': 3}),
-            ['can_build', 'part_detail', 'sub_part_detail'],
-        )
->>>>>>> ac1eb853
+            ['can_build', 'part_detail', 'sub_part_detail', 'substitutes'],
+        )
 
     def test_add_bom_item(self):
         """Test that we can create a new BomItem via the API."""
