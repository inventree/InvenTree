"""Unit tests for the various part API endpoints."""

import os
from datetime import datetime
from decimal import Decimal
from enum import IntEnum
from random import randint

from django.core.exceptions import ValidationError
from django.db import connection
from django.test.utils import CaptureQueriesContext
from django.urls import reverse

from PIL import Image
from rest_framework.test import APIClient

import build.models
import company.models
import order.models
from build.status_codes import BuildStatus
from common.models import InvenTreeSetting
from company.models import Company, SupplierPart
<<<<<<< HEAD
from generic.parameters.models import (
    PartCategoryParameterTemplate,
    PartParameter,
    PartParameterTemplate,
)
from InvenTree.settings import BASE_DIR
=======
from InvenTree.config import get_testfolder_dir
>>>>>>> 874be992
from InvenTree.unit_test import InvenTreeAPITestCase
from order.status_codes import PurchaseOrderStatusGroups
from part.models import (
    BomItem,
    BomItemSubstitute,
    Part,
    PartCategory,
    PartRelated,
    PartTestTemplate,
)
from stock.models import StockItem, StockLocation
from stock.status_codes import StockStatus


class PartImageTestMixin:
    """Mixin for testing part images."""

    roles = [
        'part.change',
        'part.add',
        'part.delete',
        'part_category.change',
        'part_category.add',
    ]

    @classmethod
    def setUpTestData(cls):
        """Custom setup routine for this class."""
        super().setUpTestData()

        # Create a custom APIClient for file uploads
        # Ref: https://stackoverflow.com/questions/40453947/how-to-generate-a-file-upload-test-request-with-django-rest-frameworks-apireq
        cls.upload_client = APIClient()
        cls.upload_client.force_authenticate(user=cls.user)

    def create_test_image(self):
        """Create a test image file."""
        p = Part.objects.first()

        fn = get_testfolder_dir() / 'part_image_123abc.png'

        img = Image.new('RGB', (128, 128), color='blue')
        img.save(fn)

        with open(fn, 'rb') as img_file:
            response = self.upload_client.patch(
                reverse('api-part-detail', kwargs={'pk': p.pk}),
                {'image': img_file},
                expected_code=200,
            )
            print(response.data)
            image_name = response.data['image']
            self.assertTrue(image_name.startswith('/media/part_images/part_image'))
        return image_name


class PartCategoryAPITest(InvenTreeAPITestCase):
    """Unit tests for the PartCategory API."""

    fixtures = [
        'category',
        'part',
        'params',
        'location',
        'bom',
        'company',
        'test_templates',
        'manufacturer_part',
        'supplier_part',
        'order',
        'stock',
    ]

    roles = [
        'part.change',
        'part.add',
        'part.delete',
        'part_category.change',
        'part_category.add',
        'part_category.delete',
    ]

    def test_category_list(self):
        """Test the PartCategoryList API endpoint."""
        url = reverse('api-part-category-list')

        # star categories manually for tests as it is not possible with fixures
        # because the current user is not fixured itself and throws an invalid
        # foreign key constraint
        for pk in [3, 4]:
            PartCategory.objects.get(pk=pk).set_starred(self.user, True)

        test_cases = [
            ({}, 8, 'no parameters'),
            ({'parent': 1, 'cascade': False}, 3, 'Filter by parent, no cascading'),
            ({'parent': 1, 'cascade': True}, 5, 'Filter by parent, cascading'),
            ({'cascade': True, 'depth': 0}, 2, 'Cascade with no parent, depth=0'),
            ({'cascade': False, 'depth': 10}, 2, 'Cascade with no parent, depth=10'),
            (
                {'cascade': True, 'depth': 10},
                8,
                'Cascade with null parent and bigger depth',
            ),
            (
                {'parent': 1, 'cascade': False, 'depth': 1},
                3,
                'Dont cascade with depth=0 and parent',
            ),
            (
                {'parent': 1, 'cascade': True, 'depth': 0},
                0,
                'Cascade with depth=0 and parent',
            ),
            (
                {'parent': 1, 'cascade': True, 'depth': 2},
                5,
                'Cascade with depth=1 with parent',
            ),
            (
                {'parent': 1, 'starred': True, 'cascade': True},
                2,
                'Should return the starred categories for the current user within the pk=1 tree',
            ),
            (
                {'parent': 1, 'starred': False, 'cascade': True},
                3,
                'Should return the not starred categories for the current user within the pk=1 tree',
            ),
        ]

        for params, res_len, description in test_cases:
            response = self.get(url, params, expected_code=200)
            self.assertEqual(len(response.data), res_len, description)

        # The following tests should fail (return 400 code)
        test_cases = [
            {'parent': 1, 'cascade': True, 'depth': 'abcdefg'},  # Invalid depth value
            {'parent': -42},  # Invalid parent
        ]

        for params in test_cases:
            response = self.get(url, params, expected_code=400)

        # Check that the required fields are present
        fields = [
            'pk',
            'name',
            'description',
            'default_location',
            'level',
            'parent',
            'part_count',
            'pathstring',
        ]

        response = self.get(url, expected_code=200)
        for result in response.data:
            for f in fields:
                self.assertIn(
                    f, result, f'"{f}" is missing in result of PartCategory list'
                )

    def test_part_count(self):
        """Test that the 'part_count' field is annotated correctly."""
        url = reverse('api-part-category-list')

        # Create a parent category
        cat = PartCategory.objects.create(
            name='Parent Cat', description='Some name', parent=None
        )

        # Create child categories
        for ii in range(10):
            child = PartCategory.objects.create(
                name=f'Child cat {ii}', description='A child category', parent=cat
            )

            # Create parts in this category
            for jj in range(10):
                Part.objects.create(
                    name=f'Part xyz {jj}_{ii}',
                    description='A test part with a description',
                    category=child,
                )

        # Filter by parent category
        response = self.get(url, {'parent': cat.pk}, expected_code=200)

        # 10 child categories
        self.assertEqual(len(response.data), 10)

        for result in response.data:
            self.assertEqual(result['parent'], cat.pk)
            self.assertEqual(result['part_count'], 10)

        # Detail view for parent category
        response = self.get(f'/api/part/category/{cat.pk}/', expected_code=200)

        # Annotation should include parts from all sub-categories
        self.assertEqual(response.data['part_count'], 100)

    def test_category_parameters(self):
        """Test that the PartCategoryParameterTemplate API function work."""
        url = reverse('api-part-category-parameter-list')

        response = self.get(url, {}, expected_code=200)

        self.assertEqual(len(response.data), 2)

        # Add some more category templates via the API
        n = PartParameterTemplate.objects.count()

        # Ensure validation of parameter values is disabled for these checks
        InvenTreeSetting.set_setting(
            'PART_PARAMETER_ENFORCE_UNITS', False, change_user=None
        )

        for template in PartParameterTemplate.objects.all():
            response = self.post(
                url,
                {
                    'category': 2,
                    'parameter_template': template.pk,
                    'default_value': 'xyz',
                },
            )

        # Total number of category templates should have increased
        response = self.get(url, {}, expected_code=200)
        self.assertEqual(len(response.data), 2 + n)

        # Filter by category
        response = self.get(url, {'category': 2})

        self.assertEqual(len(response.data), n)

        # Test that we can retrieve individual templates via the API
        for template in PartCategoryParameterTemplate.objects.all():
            url = reverse(
                'api-part-category-parameter-detail', kwargs={'pk': template.pk}
            )

            data = self.get(url, {}, expected_code=200).data

            for key in [
                'pk',
                'category',
                'category_detail',
                'parameter_template',
                'parameter_template_detail',
                'default_value',
            ]:
                self.assertIn(key, data.keys())

            # Test that we can delete via the API also
            response = self.delete(url, expected_code=204)

        # There should not be any templates left at this point
        self.assertEqual(PartCategoryParameterTemplate.objects.count(), 0)

    def test_bleach(self):
        """Test that the data cleaning functionality is working.

        This helps to protect against XSS injection
        """
        url = reverse('api-part-category-detail', kwargs={'pk': 1})

        # Invalid values containing tags
        invalid_values = [
            '<img src="test"/>',
            '<a href="#">Link</a>',
            "<a href='#'>Link</a>",
            '<b>',
        ]

        for v in invalid_values:
            response = self.patch(url, {'description': v}, expected_code=400)

            self.assertIn('Remove HTML tags', str(response.data))

        # Raw characters should be allowed
        allowed = ['<< hello', 'Alpha & Omega', 'A > B > C']

        for val in allowed:
            response = self.patch(url, {'description': val}, expected_code=200)

            self.assertEqual(response.data['description'], val)

    def test_invisible_chars(self):
        """Test that invisible characters are removed from the input data."""
        url = reverse('api-part-category-detail', kwargs={'pk': 1})

        values = [
            'A part\n category\n\t',
            'A\t part\t category\t',
            'A pa\rrt cat\r\r\regory',
            'A part\u200e catego\u200fry\u202e',
            'A\u0000 part\u0000 category',
            'A part\u0007 category',
            'A\u001f part category',
            'A part\u007f category',
            '\u0001A part category',
            'A part\u0085 category',
            'A part category\u200e',
            'A part cat\u200fegory',
            'A\u0006 part\u007f categ\nory\r',
        ]

        for val in values:
            response = self.patch(url, {'description': val}, expected_code=200)

            self.assertEqual(response.data['description'], 'A part category')

    def test_category_delete(self):
        """Test category deletion with different parameters."""

        class Target(IntEnum):
            move_subcategories_to_parent_move_parts_to_parent = (0,)
            move_subcategories_to_parent_delete_parts = (1,)
            delete_subcategories_move_parts_to_parent = (2,)
            delete_subcategories_delete_parts = (3,)

        for i in range(4):
            delete_child_categories: bool = False
            delete_parts: bool = False

            if i in (
                Target.move_subcategories_to_parent_delete_parts,
                Target.delete_subcategories_delete_parts,
            ):
                delete_parts = True
            if i in (
                Target.delete_subcategories_move_parts_to_parent,
                Target.delete_subcategories_delete_parts,
            ):
                delete_child_categories = True

            # Create a parent category
            parent_category = PartCategory.objects.create(
                name='Parent category',
                description='This is the parent category where the child categories and parts are moved to',
                parent=None,
            )

            category_count_before = PartCategory.objects.count()
            part_count_before = Part.objects.count()

            # Create a category to delete
            cat_to_delete = PartCategory.objects.create(
                name='Category to delete',
                description='This is the category to be deleted',
                parent=parent_category,
            )

            url = reverse('api-part-category-detail', kwargs={'pk': cat_to_delete.id})

            parts = []
            # Create parts in the category to be deleted
            for jj in range(3):
                parts.append(
                    Part.objects.create(
                        name=f'Part xyz {i}_{jj}',
                        description='Child part of the deleted category',
                        category=cat_to_delete,
                    )
                )

            child_categories = []
            child_categories_parts = []
            # Create child categories under the category to be deleted
            for ii in range(3):
                child = PartCategory.objects.create(
                    name=f'Child parent_cat {i}_{ii}',
                    description='A child category of the deleted category',
                    parent=cat_to_delete,
                )
                child_categories.append(child)

                # Create parts in the child categories
                for jj in range(3):
                    child_categories_parts.append(
                        Part.objects.create(
                            name=f'Part xyz {i}_{jj}_{ii}',
                            description='Child part in the child category of the deleted category',
                            category=child,
                        )
                    )

            # Delete the created category (sub categories and their parts will be moved under the parent)
            params = {}
            if delete_parts:
                params['delete_parts'] = '1'
            if delete_child_categories:
                params['delete_child_categories'] = '1'
            self.delete(url, params, expected_code=204)

            if delete_parts:
                if i == Target.delete_subcategories_delete_parts:
                    # Check if all parts deleted
                    self.assertEqual(Part.objects.count(), part_count_before)
                elif i == Target.move_subcategories_to_parent_delete_parts:
                    # Check if all parts deleted
                    self.assertEqual(
                        Part.objects.count(),
                        part_count_before + len(child_categories_parts),
                    )
            else:
                # parts moved to the parent category
                for part in parts:
                    part.refresh_from_db()
                    self.assertEqual(part.category, parent_category)

                if delete_child_categories:
                    for part in child_categories_parts:
                        part.refresh_from_db()
                        self.assertEqual(part.category, parent_category)

            if delete_child_categories:
                # Check if all categories are deleted
                self.assertEqual(PartCategory.objects.count(), category_count_before)
            else:
                #  Check if all subcategories to parent moved to parent and all parts deleted
                for child in child_categories:
                    child.refresh_from_db()
                    self.assertEqual(child.parent, parent_category)

    def test_structural(self):
        """Test the effectiveness of structural categories.

        Make sure:
        - Parts cannot be created in structural categories
        - Parts cannot be assigned to structural categories
        """
        # Create our structural part category
        structural_category = PartCategory.objects.create(
            name='Structural category',
            description='This is the structural category',
            parent=None,
            structural=True,
        )

        part_count_before = Part.objects.count()

        # Make sure that we get an error if we try to create part in the structural category
        with self.assertRaises(ValidationError):
            part = Part.objects.create(
                name='-',
                description='Part which shall not be created',
                category=structural_category,
            )

        # Ensure that the part really did not get created in the structural category
        self.assertEqual(part_count_before, Part.objects.count())

        # Create a non structural category for test part category change
        non_structural_category = PartCategory.objects.create(
            name='Non-structural category',
            description='This is a non-structural category',
            parent=None,
            structural=False,
        )

        # Create the test part assigned to a non-structural category
        part = Part.objects.create(
            name='-',
            description='Part which category will be changed to structural',
            category=non_structural_category,
        )

        # Assign the test part to a structural category and make sure it gives an error
        part.category = structural_category
        with self.assertRaises(ValidationError):
            part.save()

        # Ensure that the part did not get saved to the DB
        part.refresh_from_db()
        self.assertEqual(part.category.pk, non_structural_category.pk)

    def test_path_detail(self):
        """Test path_detail information."""
        url = reverse('api-part-category-detail', kwargs={'pk': 5})

        # First, request without path detail
        response = self.get(url, {'path_detail': False}, expected_code=200)

        # Check that the path detail information is not included
        self.assertNotIn('path', response.data.keys())

        # Now, request *with* path detail
        response = self.get(url, {'path_detail': True}, expected_code=200)

        self.assertIn('path', response.data.keys())

        path = response.data['path']

        self.assertEqual(len(path), 3)
        self.assertEqual(path[0]['name'], 'Electronics')
        self.assertEqual(path[1]['name'], 'IC')
        self.assertEqual(path[2]['name'], 'MCU')

    def test_part_category_tree(self):
        """Test the PartCategoryTree API endpoint."""
        # Create a number of new part categories
        loc = None

        for idx in range(50):
            loc = PartCategory.objects.create(
                name=f'Test Category {idx}',
                description=f'Test category {idx}',
                parent=loc,
            )

        with self.assertNumQueriesLessThan(15):
            response = self.get(reverse('api-part-category-tree'), expected_code=200)

        self.assertEqual(len(response.data), PartCategory.objects.count())

        for item in response.data:
            category = PartCategory.objects.get(pk=item['pk'])
            parent = category.parent.pk if category.parent else None
            subcategories = category.get_descendants(include_self=False).count()

            self.assertEqual(item['name'], category.name)
            self.assertEqual(item['parent'], parent)
            self.assertEqual(item['subcategories'], subcategories)

    def test_part_category_default_location(self):
        """Test default location propagation through location trees."""
        """Making a tree structure like this:
        main
        loc 2
            sub1
                sub2
                loc 3
                    sub3
                    loc 4
                        sub4
                    sub5
        Expected behaviour:
        main parent loc: Out of test scope. Parent category data not controlled by the test
        sub1 parent loc: loc 2
        sub2 parent loc: loc 2
        sub3 parent loc: loc 3
        sub4 parent loc: loc 4
        sub5 parent loc: loc 3
        """
        main = PartCategory.objects.create(
            name='main',
            parent=PartCategory.objects.first(),
            default_location=StockLocation.objects.get(id=2),
        )
        sub1 = PartCategory.objects.create(name='sub1', parent=main)
        sub2 = PartCategory.objects.create(
            name='sub2', parent=sub1, default_location=StockLocation.objects.get(id=3)
        )
        sub3 = PartCategory.objects.create(
            name='sub3', parent=sub2, default_location=StockLocation.objects.get(id=4)
        )
        sub4 = PartCategory.objects.create(name='sub4', parent=sub3)
        sub5 = PartCategory.objects.create(name='sub5', parent=sub2)
        Part.objects.create(name='test', category=sub4)

        # This query will trigger an internal server error if annotation results are not limited to 1
        url = reverse('api-part-list')
        response = self.get(url, expected_code=200)

        # sub1, expect main to be propagated
        url = reverse('api-part-category-detail', kwargs={'pk': sub1.pk})
        response = self.get(url, expected_code=200)
        self.assertEqual(
            response.data['parent_default_location'], main.default_location.pk
        )

        # sub2, expect main to be propagated
        url = reverse('api-part-category-detail', kwargs={'pk': sub2.pk})
        response = self.get(url, expected_code=200)
        self.assertEqual(
            response.data['parent_default_location'], main.default_location.pk
        )

        # sub3, expect sub2 to be propagated
        url = reverse('api-part-category-detail', kwargs={'pk': sub3.pk})
        response = self.get(url, expected_code=200)
        self.assertEqual(
            response.data['parent_default_location'], sub2.default_location.pk
        )

        # sub4, expect sub3 to be propagated
        url = reverse('api-part-category-detail', kwargs={'pk': sub4.pk})
        response = self.get(url, expected_code=200)
        self.assertEqual(
            response.data['parent_default_location'], sub3.default_location.pk
        )

        # sub5, expect sub2 to be propagated
        url = reverse('api-part-category-detail', kwargs={'pk': sub5.pk})
        response = self.get(url, expected_code=200)
        self.assertEqual(
            response.data['parent_default_location'], sub2.default_location.pk
        )


class PartOptionsAPITest(InvenTreeAPITestCase):
    """Tests for the various OPTIONS endpoints in the /part/ API.

    Ensure that the required field details are provided!
    """

    roles = ['part.add', 'part_category.view']

    def test_part(self):
        """Test the Part API OPTIONS."""
        actions = self.getActions(reverse('api-part-list'))['POST']

        # Check that a bunch o' fields are contained
        for f in ['assembly', 'component', 'description', 'image', 'IPN']:
            self.assertIn(f, actions.keys())

        # Active is a 'boolean' field
        active = actions['active']

        self.assertTrue(active['default'])
        self.assertEqual(active['help_text'], 'Is this part active?')
        self.assertEqual(active['type'], 'boolean')
        self.assertEqual(active['read_only'], False)

        # String field
        ipn = actions['IPN']
        self.assertEqual(ipn['type'], 'string')
        self.assertFalse(ipn['required'])
        self.assertEqual(ipn['max_length'], 100)
        self.assertEqual(ipn['help_text'], 'Internal Part Number')

        # Related field
        category = actions['category']

        self.assertEqual(category['type'], 'related field')
        self.assertFalse(category['required'])
        self.assertFalse(category['read_only'])
        self.assertEqual(category['label'], 'Category')
        self.assertEqual(category['model'], 'partcategory')
        self.assertEqual(category['api_url'], reverse('api-part-category-list'))
        self.assertEqual(category['help_text'], 'Part category')

    def test_part_label_translation(self):
        """Test that 'label' values are correctly translated."""
        response = self.options(reverse('api-part-list'))

        labels = {
            'IPN': 'IPN',
            'category': 'Category',
            'assembly': 'Assembly',
            'ordering': 'On Order',
            'stock_item_count': 'Stock Items',
        }

        help_text = {
            'IPN': 'Internal Part Number',
            'active': 'Is this part active?',
            'barcode_hash': 'Unique hash of barcode data',
            'category': 'Part category',
        }

        # Check basic return values
        for field, value in labels.items():
            self.assertEqual(response.data['actions']['POST'][field]['label'], value)

        for field, value in help_text.items():
            self.assertEqual(
                response.data['actions']['POST'][field]['help_text'], value
            )

        # Check again, with a different locale
        response = self.options(
            reverse('api-part-list'), headers={'Accept-Language': 'de'}
        )

        translated = {
            'IPN': 'IPN (Interne Produktnummer)',
            'category': 'Kategorie',
            'assembly': 'Baugruppe',
            'ordering': 'Bestellt',
            'stock_item_count': 'Lagerartikel',
        }

        for field, value in translated.items():
            label = response.data['actions']['POST'][field]['label']
            self.assertEqual(label, value)

    def test_category(self):
        """Test the PartCategory API OPTIONS endpoint."""
        actions = self.getActions(reverse('api-part-category-list'))

        # actions should *not* contain 'POST' as we do not have the correct role
        self.assertNotIn('POST', actions)

        self.assignRole('part_category.add')

        actions = self.getActions(reverse('api-part-category-list'))['POST']

        name = actions['name']

        self.assertTrue(name['required'])
        self.assertEqual(name['label'], 'Name')

        loc = actions['default_location']
        self.assertEqual(loc['api_url'], reverse('api-location-list'))

    def test_bom_item(self):
        """Test the BomItem API OPTIONS endpoint."""
        actions = self.getActions(reverse('api-bom-list'))['POST']

        inherited = actions['inherited']

        self.assertEqual(inherited['type'], 'boolean')

        # 'part' reference
        part = actions['part']

        self.assertTrue(part['required'])
        self.assertFalse(part['read_only'])
        self.assertTrue(part['filters']['assembly'])

        # 'sub_part' reference
        sub_part = actions['sub_part']

        self.assertTrue(sub_part['required'])
        self.assertEqual(sub_part['type'], 'related field')
        self.assertTrue(sub_part['filters']['component'])


class PartAPITestBase(InvenTreeAPITestCase):
    """Base class for running tests on the Part API endpoints."""

    fixtures = [
        'category',
        'part',
        'location',
        'bom',
        'build',
        'company',
        'test_templates',
        'manufacturer_part',
        'params',
        'supplier_part',
        'order',
        'stock',
    ]

    roles = [
        'part.change',
        'part.add',
        'part.delete',
        'part_category.change',
        'part_category.add',
    ]


class PartAPITest(PartAPITestBase):
    """Series of tests for the Part DRF API."""

    fixtures = [
        'category',
        'part',
        'location',
        'bom',
        'company',
        'test_templates',
        'manufacturer_part',
        'params',
        'supplier_part',
        'order',
    ]

    def test_get_categories(self):
        """Test that we can retrieve list of part categories, with various filtering options."""
        url = reverse('api-part-category-list')

        # Request *all* part categories
        response = self.get(url)

        self.assertEqual(len(response.data), 8)

        # Request top-level part categories only
        response = self.get(url, {'cascade': False})

        self.assertEqual(len(response.data), 2)

        # Children of PartCategory<1>, cascade
        response = self.get(url, {'parent': 1, 'cascade': 'true'})

        self.assertEqual(len(response.data), 5)

        # Children of PartCategory<1>, do not cascade
        response = self.get(url, {'parent': 1, 'cascade': 'false'})

        self.assertEqual(len(response.data), 3)

    def test_add_categories(self):
        """Check that we can add categories."""
        data = {'name': 'Animals', 'description': 'All animals go here'}

        url = reverse('api-part-category-list')
        response = self.post(url, data)

        parent = response.data['pk']

        # Add some sub-categories to the top-level 'Animals' category
        for animal in ['cat', 'dog', 'zebra']:
            data = {'name': animal, 'description': 'A sort of animal', 'parent': parent}
            response = self.post(url, data)
            self.assertEqual(response.data['parent'], parent)
            self.assertEqual(response.data['name'], animal)
            self.assertEqual(response.data['pathstring'], 'Animals/' + animal)

        # There should be now 8 categories
        response = self.get(url)
        self.assertEqual(len(response.data), 12)

    def test_cat_detail(self):
        """Test the PartCategoryDetail API endpoint."""
        url = reverse('api-part-category-detail', kwargs={'pk': 4})
        response = self.get(url)

        # Test that we have retrieved the category
        self.assertEqual(response.data['description'], 'Integrated Circuits')
        self.assertEqual(response.data['parent'], 1)

        # Change some data and post it back
        data = response.data
        data['name'] = 'Changing category'
        data['parent'] = None
        data['description'] = 'Changing the description'
        response = self.patch(url, data)
        self.assertEqual(response.data['description'], 'Changing the description')
        self.assertIsNone(response.data['parent'])

    def test_filter_parts(self):
        """Test part filtering using the API."""
        url = reverse('api-part-list')
        data = {'cascade': True}
        response = self.get(url, data)
        self.assertEqual(len(response.data), Part.objects.count())

        # Test filtering parts by category
        data = {'category': 2}
        response = self.get(url, data)

        # There should only be 2 objects in category C
        self.assertEqual(len(response.data), 2)

        for part in response.data:
            self.assertEqual(part['category'], 2)

    def test_filter_by_in_bom(self):
        """Test that we can filter part list by the 'in_bom_for' parameter."""
        url = reverse('api-part-list')

        response = self.get(url, {'in_bom_for': 100}, expected_code=200)

        self.assertEqual(len(response.data), 4)

    def test_filter_by_related(self):
        """Test that we can filter by the 'related' status."""
        url = reverse('api-part-list')

        # Initially there are no relations, so this should return zero results
        response = self.get(url, {'related': 1}, expected_code=200)
        self.assertEqual(len(response.data), 0)

        # Add some relationships
        PartRelated.objects.create(
            part_1=Part.objects.get(pk=1), part_2=Part.objects.get(pk=2)
        )

        PartRelated.objects.create(
            part_2=Part.objects.get(pk=1), part_1=Part.objects.get(pk=3)
        )

        response = self.get(url, {'related': 1}, expected_code=200)
        self.assertEqual(len(response.data), 2)

    def test_exclude_related(self):
        """Test that we can exclude parts related to a specific part ID."""
        url = reverse('api-part-list')

        # Get initial count of all parts
        response = self.get(url, {}, expected_code=200)
        initial_count = len(response.data)

        # Add some relationships
        PartRelated.objects.create(
            part_1=Part.objects.get(pk=1), part_2=Part.objects.get(pk=2)
        )

        PartRelated.objects.create(
            part_2=Part.objects.get(pk=1), part_1=Part.objects.get(pk=3)
        )

        # Test excluding parts related to part 1
        # Parts 2 and 3 are related to part 1, so they should be excluded
        response = self.get(url, {'exclude_related': 1}, expected_code=200)
        self.assertEqual(len(response.data), initial_count - 2)

        # Verify that parts 2 and 3 are not in the results
        part_ids = [part['pk'] for part in response.data]
        self.assertNotIn(2, part_ids)
        self.assertNotIn(3, part_ids)

        self.assertIn(1, part_ids)

        # Test excluding with a part that has no relations
        # This should return all parts
        response = self.get(url, {'exclude_related': 99}, expected_code=200)
        self.assertEqual(len(response.data), initial_count)

    def test_exclude_id(self):
        """Test that we can exclude parts by ID using the exclude_id parameter."""
        url = reverse('api-part-list')

        # Get initial count of all parts
        response = self.get(url, {}, expected_code=200)
        initial_count = len(response.data)
        all_part_ids = {part['pk'] for part in response.data}

        #  Exclude a single valid part ID
        response = self.get(url, {'exclude_id': '1'}, expected_code=200)
        self.assertEqual(len(response.data), initial_count - 1)
        part_ids = {part['pk'] for part in response.data}
        self.assertNotIn(1, part_ids)

        # Exclude multiple valid part IDs (comma-separated)
        response = self.get(url, {'exclude_id': '1,2,3'}, expected_code=200)
        self.assertEqual(len(response.data), initial_count - 3)
        part_ids = {part['pk'] for part in response.data}
        self.assertNotIn(1, part_ids)
        self.assertNotIn(2, part_ids)
        self.assertNotIn(3, part_ids)

        #  Exclude non-existent part ID (should not affect results)
        non_existent_id = max(all_part_ids) + 1000
        response = self.get(
            url, {'exclude_id': str(non_existent_id)}, expected_code=200
        )
        self.assertEqual(len(response.data), initial_count)

        # Exclude with empty string (should return all parts)
        response = self.get(url, {'exclude_id': ''}, expected_code=200)
        self.assertEqual(len(response.data), initial_count)

        # Invalid input - non-numeric value (should raise ValidationError)
        response = self.get(url, {'exclude_id': 'abc'}, expected_code=400)

        # Zero as ID
        response = self.get(url, {'exclude_id': '0'}, expected_code=200)
        # Assuming 0 is not a valid part ID in the system
        self.assertEqual(len(response.data), initial_count)

    def test_filter_by_bom_valid(self):
        """Test the 'bom_valid' Part API filter."""
        url = reverse('api-part-list')

        # Create a new assembly
        assembly = Part.objects.create(
            name='Test Assembly',
            description='A test assembly with a valid BOM',
            category=PartCategory.objects.first(),
            assembly=True,
            active=True,
        )

        sub_part = Part.objects.create(
            name='Sub Part',
            description='A sub part for the assembly',
            category=PartCategory.objects.first(),
            component=True,
            assembly=False,
            active=True,
        )

        assembly.refresh_from_db()
        sub_part.refresh_from_db()

        # Link the sub part to the assembly via a BOM
        bom_item = BomItem.objects.create(part=assembly, sub_part=sub_part, quantity=10)

        filters = {'active': True, 'assembly': True, 'bom_valid': True}

        # Initially, there are no parts with a valid BOM
        response = self.get(url, filters)

        self.assertEqual(len(response.data), 0)

        # Validate the BOM assembly
        assembly.validate_bom(self.user)

        response = self.get(url, filters)

        self.assertEqual(len(response.data), 1)
        self.assertEqual(response.data[0]['pk'], assembly.pk)

        # Adjust the 'quantity' of the BOM item to make it invalid
        bom_item.quantity = 15
        bom_item.save()

        response = self.get(url, filters)
        self.assertEqual(len(response.data), 0)

        # Adjust it back again - should be valid again
        bom_item.quantity = 10
        bom_item.save()

        response = self.get(url, filters)
        self.assertEqual(len(response.data), 1)

        # Test the BOM validation API endpoint
        bom_url = reverse('api-part-bom-validate', kwargs={'pk': assembly.pk})
        data = self.get(bom_url, expected_code=200).data

        self.assertEqual(data['bom_validated'], True)
        self.assertEqual(data['bom_checked_by'], self.user.pk)
        self.assertEqual(data['bom_checked_by_detail']['username'], self.user.username)
        self.assertIsNotNone(data['bom_checked_date'])

        # Now, let's try to validate and invalidate the assembly BOM via the API
        bom_item.quantity = 99
        bom_item.save()

        data = self.get(bom_url, expected_code=200).data
        self.assertEqual(data['bom_validated'], False)

        self.patch(bom_url, {'valid': True}, expected_code=200)
        data = self.get(bom_url, expected_code=200).data
        self.assertEqual(data['bom_validated'], True)

        assembly.refresh_from_db()
        self.assertTrue(assembly.bom_validated)

        # And, we can also invalidate the BOM via the API
        self.patch(bom_url, {'valid': False}, expected_code=200)
        data = self.get(bom_url, expected_code=200).data
        self.assertEqual(data['bom_validated'], False)

        assembly.refresh_from_db()
        self.assertFalse(assembly.bom_validated)

    def test_filter_by_starred(self):
        """Test by 'starred' filter."""
        url = reverse('api-part-list')

        # All parts
        n = Part.objects.count()

        # Initially, there are no starred parts
        response = self.get(url, {'starred': True}, expected_code=200)
        self.assertEqual(len(response.data), 0)

        response = self.get(url, {'starred': False, 'limit': 1}, expected_code=200)
        self.assertEqual(response.data['count'], n)

        # Star a part
        part = Part.objects.first()
        part.set_starred(self.user, True)

        # Fetch data again
        response = self.get(url, {'starred': True}, expected_code=200)
        self.assertEqual(len(response.data), 1)

        response = self.get(url, {'starred': False, 'limit': 1}, expected_code=200)
        self.assertEqual(response.data['count'], n - 1)

    def test_filter_by_convert(self):
        """Test that we can correctly filter the Part list by conversion options."""
        category = PartCategory.objects.get(pk=3)

        # First, construct a set of template / variant parts
        master_part = Part.objects.create(
            name='Master',
            description='Master part which has some variants',
            category=category,
            is_template=True,
        )

        # Construct a set of variant parts
        variants = []

        for color in ['Red', 'Green', 'Blue', 'Yellow', 'Pink', 'Black']:
            variants.append(
                Part.objects.create(
                    name=f'{color} Variant',
                    description='Variant part with a specific color',
                    variant_of=master_part,
                    category=category,
                )
            )

        url = reverse('api-part-list')

        # An invalid part ID will return an error
        response = self.get(url, {'convert_from': 999999}, expected_code=400)

        self.assertIn('Select a valid choice', str(response.data['convert_from']))

        for variant in variants:
            response = self.get(url, {'convert_from': variant.pk}, expected_code=200)

            # There should be the same number of results for each request
            self.assertEqual(len(response.data), 6)

            id_values = [p['pk'] for p in response.data]

            self.assertIn(master_part.pk, id_values)

            for v in variants:
                # Check that all *other* variants are included also
                if v == variant:
                    continue

                self.assertIn(v.pk, id_values)

    def test_filter_is_variant(self):
        """Test the is_variant filter."""
        url = reverse('api-part-list')

        all_count = Part.objects.all().count()
        no_var_count = Part.objects.filter(variant_of__isnull=True).count()

        response = self.get(url, {'is_variant': False}, expected_code=200)
        self.assertEqual(no_var_count, len(response.data))

        response = self.get(url, {'is_variant': True}, expected_code=200)
        self.assertEqual(all_count - no_var_count, len(response.data))

    def test_include_children(self):
        """Test the special 'include_child_categories' flag.

        If provided, parts are provided for ANY child category (recursive)
        """
        url = reverse('api-part-list')
        data = {'category': 1, 'cascade': True}

        # Now request to include child categories
        response = self.get(url, data)

        # Now there should be 5 total parts
        self.assertEqual(len(response.data), 3)

    def test_get_thumbs(self):
        """Return list of part thumbnails."""
        url = reverse('api-part-thumbs')

        self.get(url)

    def test_paginate(self):
        """Test pagination of the Part list API."""
        for n in [1, 5, 10]:
            response = self.get(reverse('api-part-list'), {'limit': n})

            data = response.data

            self.assertIn('count', data)
            self.assertIn('results', data)

            self.assertEqual(len(data['results']), n)

    def test_template_filters(self):
        """Unit tests for API filters related to template parts.

        Test:
        - variant_of : Return children of specified part
        - ancestor : Return descendants of specified part

        Uses the 'chair template' part (pk=10000)
        """
        url = reverse('api-part-list')

        response = self.get(url, {'variant_of': 10000}, expected_code=200)

        # 3 direct children of template part
        self.assertEqual(len(response.data), 3)

        response = self.get(url, {'ancestor': 10000}, expected_code=200)

        # 4 total descendants
        self.assertEqual(len(response.data), 4)

        # Use the 'green chair' as our reference
        response = self.get(url, {'variant_of': 10003}, expected_code=200)

        self.assertEqual(len(response.data), 1)

        response = self.get(url, {'ancestor': 10003}, expected_code=200)

        self.assertEqual(len(response.data), 1)

        # Add some more variants

        p = Part.objects.get(pk=10004)

        for i in range(100):
            Part.objects.create(
                name=f'Chair variant {i}',
                description='A new chair variant',
                variant_of=p,
            )

        # There should still be only one direct variant
        response = self.get(url, {'variant_of': 10003}, expected_code=200)

        self.assertEqual(len(response.data), 1)

        # However, now should be 101 descendants
        response = self.get(url, {'ancestor': 10003}, expected_code=200)

        self.assertEqual(len(response.data), 101)

    def test_variant_stock(self):
        """Unit tests for the 'variant_stock' annotation, which provides a stock count for *variant* parts."""
        # Ensure the MPTT structure is in a known state before running tests

        # Initially, there are no "chairs" in stock,
        # so each 'chair' template should report variant_stock=0
        url = reverse('api-part-list')

        # Look at the "detail" URL for the master chair template
        response = self.get('/api/part/10000/', {}, expected_code=200)

        # This part should report 'zero' as variant stock
        self.assertEqual(response.data['variant_stock'], 0)

        # Grab a list of all variant chairs *under* the master template
        response = self.get(url, {'ancestor': 10000}, expected_code=200)

        # 4 total descendants
        self.assertEqual(len(response.data), 4)

        for variant in response.data:
            self.assertEqual(variant['variant_stock'], 0)

        # Now, let's make some variant stock
        for variant in Part.objects.get(pk=10000).get_descendants(include_self=False):
            StockItem.objects.create(part=variant, quantity=100)

        response = self.get('/api/part/10000/', {}, expected_code=200)

        self.assertEqual(response.data['in_stock'], 0)
        self.assertEqual(response.data['variant_stock'], 400)

        # Check that each variant reports the correct stock quantities
        response = self.get(url, {'ancestor': 10000}, expected_code=200)

        expected_variant_stock = {10001: 0, 10002: 0, 10003: 100, 10004: 0}

        for variant in response.data:
            self.assertEqual(variant['in_stock'], 100)
            self.assertEqual(
                variant['variant_stock'], expected_variant_stock[variant['pk']]
            )

        # Add some 'sub variants' for the green chair variant
        green_chair = Part.objects.get(pk=10004)

        for i in range(10):
            gcv = Part.objects.create(
                name=f'GC Var {i}',
                description='Green chair variant',
                variant_of=green_chair,
            )

            StockItem.objects.create(part=gcv, quantity=50)

        # Spot check of some values
        response = self.get('/api/part/10000/', {})
        self.assertEqual(response.data['variant_stock'], 900)

        response = self.get('/api/part/10004/', {})
        self.assertEqual(response.data['variant_stock'], 500)

    def test_part_download(self):
        """Test download of part data via the API."""
        url = reverse('api-part-list')

        required_cols = [
            'ID',
            'Name',
            'Description',
            'Total Stock',
            'Category Name',
            'Keywords',
            'Is Template',
            'Virtual',
            'Trackable',
            'Active',
            'Creation Date',
            'On Order',
            'In Stock',
            'Link',
        ]

        excluded_cols = ['lft', 'rght', 'level', 'tree_id', 'metadata']

        with self.export_data(url, export_format='csv') as data_file:
            data = self.process_csv(
                data_file,
                excluded_cols=excluded_cols,
                required_cols=required_cols,
                required_rows=Part.objects.count(),
            )

            for row in data:
                part = Part.objects.get(pk=row['ID'])

                if part.IPN:
                    self.assertEqual(part.IPN, row['IPN'])

                self.assertEqual(part.name, row['Name'])
                self.assertEqual(part.description, row['Description'])

                if part.category:
                    self.assertEqual(part.category.name, row['Category Name'])

    def test_date_filters(self):
        """Test that the creation date filters work correctly."""
        url = reverse('api-part-list')

        response = self.get(url)

        n = len(response.data)

        date_compare = datetime.fromisoformat('2019-01-01')

        # Filter by creation date
        response = self.get(url, {'created_before': '2019-01-01'}, expected_code=200)

        self.assertLess(len(response.data), n)
        self.assertGreater(len(response.data), 0)

        for item in response.data:
            self.assertIsNotNone(item['creation_date'])

            date = datetime.fromisoformat(item['creation_date'])
            self.assertLessEqual(date, date_compare)

        response = self.get(url, {'created_after': '2019-01-01'}, expected_code=200)

        self.assertLess(len(response.data), n)
        self.assertGreater(len(response.data), 0)

        for item in response.data:
            self.assertIsNotNone(item['creation_date'])

            date = datetime.fromisoformat(item['creation_date'])
            self.assertGreaterEqual(date, date_compare)

    def test_part_notes(self):
        """Test the 'notes' field."""
        # First test the 'LIST' endpoint - no notes information provided
        url = reverse('api-part-list')

        response = self.get(url, {'limit': 1}, expected_code=200)
        data = response.data['results'][0]

        self.assertNotIn('notes', data)

        # Second, test the 'DETAIL' endpoint - notes information provided
        url = reverse('api-part-detail', kwargs={'pk': data['pk']})

        response = self.get(url, expected_code=200)

        self.assertIn('notes', response.data)

    def test_output_options(self):
        """Test the output options for PartList list."""
        self.run_output_test(
            reverse('api-part-list'),
            [
                ('location_detail', 'default_location_detail'),
                'parameters',
                ('path_detail', 'category_path'),
                # TODO re-enable ('pricing', 'pricing_min'),
                # TODO re-enable ('pricing', 'pricing_updated'),
            ],
            assert_subset=True,
        )


class PartCreationTests(PartAPITestBase):
    """Tests for creating new Part instances via the API."""

    def test_default_values(self):
        """Tests for 'default' values.

        Ensure that unspecified fields revert to "default" values
        (as specified in the model field definition)
        """
        url = reverse('api-part-list')

        response = self.post(
            url,
            {'name': 'all defaults', 'description': 'my test part', 'category': 1},
            expected_code=201,
        )

        data = response.data

        # Check that the un-specified fields have used correct default values
        self.assertTrue(data['active'])
        self.assertFalse(data['virtual'])

        # By default, parts are purchaseable
        self.assertTrue(data['purchaseable'])

        # Set the default 'purchaseable' status to True
        InvenTreeSetting.set_setting('PART_PURCHASEABLE', True, self.user)

        response = self.post(
            url,
            {'name': 'all defaults 2', 'description': 'my test part 2', 'category': 1},
            expected_code=201,
        )

        # Part should now be purchaseable by default
        self.assertTrue(response.data['purchaseable'])

        # "default" values should not be used if the value is specified
        response = self.post(
            url,
            {
                'name': 'all defaults 3',
                'description': 'my test part 3',
                'category': 1,
                'active': False,
                'purchaseable': False,
            },
            expected_code=201,
        )

        self.assertFalse(response.data['active'])
        self.assertFalse(response.data['purchaseable'])

    def test_initial_stock(self):
        """Tests for initial stock quantity creation."""

        def submit(stock_data, expected_code=None):
            """Helper function for submitting with initial stock data."""
            data = {
                'category': 1,
                'name': "My lil' test part",
                'description': 'A part with which to test',
            }

            data['initial_stock'] = stock_data

            response = self.post(
                reverse('api-part-list'), data, expected_code=expected_code
            )

            return response.data

        # Track how many parts exist at the start of this test
        n = Part.objects.count()

        # Submit with empty data
        response = submit({}, expected_code=400)
        self.assertIn(
            'This field is required', str(response['initial_stock']['quantity'])
        )

        # Submit with invalid quantity
        response = submit({'quantity': 'ax'}, expected_code=400)
        self.assertIn(
            'A valid number is required', str(response['initial_stock']['quantity'])
        )

        # Submit with valid data
        response = submit({'quantity': 50, 'location': 1}, expected_code=201)

        part = Part.objects.get(pk=response['pk'])
        self.assertEqual(part.total_stock, 50)
        self.assertEqual(n + 1, Part.objects.count())

    def test_initial_supplier_data(self):
        """Tests for initial creation of supplier / manufacturer data."""

        def submit(supplier_data, expected_code=400):
            """Helper function for submitting with supplier data."""
            data = {
                'name': 'My test part',
                'description': 'A test part thingy',
                'category': 1,
            }

            data['initial_supplier'] = supplier_data

            response = self.post(
                reverse('api-part-list'), data, expected_code=expected_code
            )

            return response.data

        n_part = Part.objects.count()
        n_mp = company.models.ManufacturerPart.objects.count()
        n_sp = company.models.SupplierPart.objects.count()

        # Submit with an invalid manufacturer
        response = submit({'manufacturer': 99999})

        self.assertIn(
            'object does not exist', str(response['initial_supplier']['manufacturer'])
        )

        response = submit({'manufacturer': 8})

        self.assertIn(
            'Selected company is not a valid manufacturer',
            str(response['initial_supplier']['manufacturer']),
        )

        # Submit with an invalid supplier
        response = submit({'supplier': 8})

        self.assertIn(
            'Selected company is not a valid supplier',
            str(response['initial_supplier']['supplier']),
        )

        # Test for duplicate MPN
        response = submit({'manufacturer': 6, 'mpn': 'MPN123'})

        self.assertIn(
            'Manufacturer part matching this MPN already exists', str(response)
        )

        # Test for duplicate SKU
        response = submit({'supplier': 2, 'sku': 'MPN456-APPEL'})

        self.assertIn('Supplier part matching this SKU already exists', str(response))

        # Test fields which are too long
        response = submit({'sku': 'abc' * 100, 'mpn': 'xyz' * 100})

        too_long = 'Ensure this field has no more than 100 characters'

        self.assertIn(too_long, str(response['initial_supplier']['sku']))
        self.assertIn(too_long, str(response['initial_supplier']['mpn']))

        # Finally, submit a valid set of information
        response = submit(
            {'supplier': 2, 'sku': 'ABCDEFG', 'manufacturer': 6, 'mpn': 'QWERTY'},
            expected_code=201,
        )

        self.assertEqual(n_part + 1, Part.objects.count())
        self.assertEqual(n_sp + 1, company.models.SupplierPart.objects.count())
        self.assertEqual(n_mp + 1, company.models.ManufacturerPart.objects.count())

    def test_strange_chars(self):
        """Test that non-standard ASCII chars are accepted."""
        url = reverse('api-part-list')

        name = 'KaltgerÃ¤testecker'
        description = 'Gerät KaltgerÃ¤testecker strange chars should get through'

        data = {'name': name, 'description': description, 'category': 2}

        response = self.post(url, data, expected_code=201)

        self.assertEqual(response.data['name'], name)
        self.assertEqual(response.data['description'], description)

    def test_duplication(self):
        """Test part duplication options."""
        base_part = Part.objects.get(pk=100)
        base_part.testable = True
        base_part.save()

        # Create some test templates against this part
        for key in ['A', 'B', 'C']:
            PartTestTemplate.objects.create(
                part=base_part,
                test_name=f'Test {key}',
                description=f'Test template {key} for duplication',
            )

        for do_copy in [True, False]:
            response = self.post(
                reverse('api-part-list'),
                {
                    'name': f'thing_{do_copy}',
                    'description': 'Some long description text for this part',
                    'category': 1,
                    'testable': do_copy,
                    'assembly': do_copy,
                    'duplicate': {
                        'part': 100,
                        'copy_bom': do_copy,
                        'copy_notes': do_copy,
                        'copy_image': do_copy,
                        'copy_parameters': do_copy,
                        'copy_tests': do_copy,
                    },
                },
                expected_code=201,
            )

            part = Part.objects.get(pk=response.data['pk'])

            # Check new part
            self.assertEqual(part.bom_items.count(), 4 if do_copy else 0)
            self.assertEqual(part.notes, base_part.notes if do_copy else None)
            self.assertEqual(part.parameters.count(), 2 if do_copy else 0)
            self.assertEqual(part.test_templates.count(), 3 if do_copy else 0)

    def test_category_parameters(self):
        """Test that category parameters are correctly applied."""
        cat = PartCategory.objects.get(pk=1)

        # Add some parameter template to the parent category
        for pk in [1, 2, 3]:
            PartCategoryParameterTemplate.objects.create(
                parameter_template=PartParameterTemplate.objects.get(pk=pk),
                category=cat,
                default_value=f'Value {pk}',
            )

        self.assertEqual(cat.parameter_templates.count(), 3)

        # Creat a new Part, without copying category parameters
        data = self.post(
            reverse('api-part-list'),
            {
                'category': 1,
                'name': 'Some new part',
                'description': 'A new part without parameters',
                'copy_category_parameters': False,
            },
            expected_code=201,
        ).data

        prt = Part.objects.get(pk=data['pk'])
        self.assertEqual(prt.parameters.count(), 0)

        # Create a new part, this time copying category parameters
        data = self.post(
            reverse('api-part-list'),
            {
                'category': 1,
                'name': 'Another new part',
                'description': 'A new part with parameters',
                'copy_category_parameters': True,
            },
            expected_code=201,
        ).data

        prt = Part.objects.get(pk=data['pk'])
        self.assertEqual(prt.parameters.count(), 3)


class PartDetailTests(PartImageTestMixin, PartAPITestBase):
    """Test that we can create / edit / delete Part objects via the API."""

    @classmethod
    def setUpTestData(cls):
        """Custom setup routine for this class."""
        super().setUpTestData()

        # Create a custom APIClient for file uploads
        # Ref: https://stackoverflow.com/questions/40453947/how-to-generate-a-file-upload-test-request-with-django-rest-frameworks-apireq
        cls.upload_client = APIClient()
        cls.upload_client.force_authenticate(user=cls.user)

    def test_part_operations(self):
        """Test that Part instances can be adjusted via the API."""
        n = Part.objects.count()

        # Create a part
        response = self.post(
            reverse('api-part-list'),
            {
                'name': 'my test api part',
                'description': 'a part created with the API',
                'category': 1,
                'tags': '["tag1", "tag2"]',
            },
        )

        pk = response.data['pk']

        # Check that a new part has been added
        self.assertEqual(Part.objects.count(), n + 1)

        part = Part.objects.get(pk=pk)

        self.assertEqual(part.name, 'my test api part')
        self.assertEqual(part.tags.count(), 2)
        self.assertEqual([a.name for a in part.tags.order_by('slug')], ['tag1', 'tag2'])

        # Edit the part
        url = reverse('api-part-detail', kwargs={'pk': pk})

        # Let's change the name of the part

        response = self.patch(url, {'name': 'a new better name'})

        self.assertEqual(response.data['pk'], pk)
        self.assertEqual(response.data['name'], 'a new better name')

        part = Part.objects.get(pk=pk)

        # Name has been altered
        self.assertEqual(part.name, 'a new better name')

        # Part count should not have changed
        self.assertEqual(Part.objects.count(), n + 1)

        # Now, try to set the name to the *same* value
        # 2021-06-22 this test is to check that the "duplicate part" checks don't do strange things
        response = self.patch(url, {'name': 'a new better name'})

        # Try to remove a tag
        response = self.patch(url, {'tags': ['tag1']})
        self.assertEqual(response.data['tags'], ['tag1'])

        # Try to remove the part
        response = self.delete(url, expected_code=400)

        # So, let's make it not active
        response = self.patch(url, {'active': False}, expected_code=200)

        response = self.delete(url)

        # Part count should have reduced
        self.assertEqual(Part.objects.count(), n)

    def test_duplicates(self):
        """Check that trying to create 'duplicate' parts results in errors."""
        # Create a part
        response = self.post(
            reverse('api-part-list'),
            {
                'name': 'part',
                'description': 'description',
                'IPN': 'IPN-123',
                'category': 1,
                'revision': 'A',
            },
        )

        n = Part.objects.count()

        # Check that we cannot create a duplicate in a different category
        response = self.post(
            reverse('api-part-list'),
            {
                'name': 'part',
                'description': 'description',
                'IPN': 'IPN-123',
                'category': 2,
                'revision': 'A',
            },
            expected_code=400,
        )

        # Check that only 1 matching part exists
        parts = Part.objects.filter(
            name='part', description='description', IPN='IPN-123'
        )

        self.assertEqual(parts.count(), 1)

        # A new part should *not* have been created
        self.assertEqual(Part.objects.count(), n)

        # But a different 'revision' *can* be created
        response = self.post(
            reverse('api-part-list'),
            {
                'name': 'part',
                'description': 'description',
                'IPN': 'IPN-123',
                'category': 2,
                'revision': 'B',
            },
            expected_code=201,
        )

        self.assertEqual(Part.objects.count(), n + 1)

        # Now, check that we cannot *change* an existing part to conflict
        pk = response.data['pk']

        url = reverse('api-part-detail', kwargs={'pk': pk})

        # Attempt to alter the revision code
        response = self.patch(url, {'revision': 'A'}, expected_code=400)

        # But we *can* change it to a unique revision code
        response = self.patch(url, {'revision': 'C'}, expected_code=200)

    def test_image_upload(self):
        """Test that we can upload an image to the part API."""
        self.assignRole('part.add')

        # Create a new part
        response = self.post(
            reverse('api-part-list'),
            {'name': 'imagine', 'description': 'All the people', 'category': 1},
            expected_code=201,
        )

        pk = response.data['pk']

        url = reverse('api-part-detail', kwargs={'pk': pk})

        p = Part.objects.get(pk=pk)

        # Part should not have an image!
        with self.assertRaises(ValueError):
            print(p.image.file)

        # Try to upload a non-image file
        test_path = get_testfolder_dir() / 'dummy_image'
        with open(f'{test_path}.txt', 'w', encoding='utf-8') as dummy_image:
            dummy_image.write('hello world')

        with open(f'{test_path}.txt', 'rb') as dummy_image:
            response = self.upload_client.patch(
                url, {'image': dummy_image}, format='multipart', expected_code=400
            )

            self.assertIn('Upload a valid image', str(response.data))

        # Now try to upload a valid image file, in multiple formats
        for fmt in ['jpg', 'j2k', 'png', 'bmp', 'webp']:
            fn = f'{test_path}.{fmt}'

            img = Image.new('RGB', (128, 128), color='red')
            img.save(fn)

            with open(fn, 'rb') as dummy_image:
                response = self.upload_client.patch(
                    url, {'image': dummy_image}, format='multipart', expected_code=200
                )

            # And now check that the image has been set
            p = Part.objects.get(pk=pk)
            self.assertIsNotNone(p.image)

    def test_existing_image(self):
        """Test that we can allocate an existing uploaded image to a new Part."""
        # First, upload an image for an existing part
        image_name = self.create_test_image()

        # Attempt to create, but with an invalid image name
        response = self.post(
            reverse('api-part-list'),
            {
                'name': 'New part',
                'description': 'New Part description',
                'category': 1,
                'existing_image': 'does_not_exist.png',
            },
            expected_code=400,
        )

        # Now, create a new part and assign the same image
        response = self.post(
            reverse('api-part-list'),
            {
                'name': 'New part',
                'description': 'New part description',
                'category': 1,
                'existing_image': image_name.split(os.path.sep)[-1],
            },
            expected_code=201,
        )

        self.assertEqual(response.data['image'], image_name)

    def test_update_existing_image(self):
        """Test that we can update the image of an existing part with an already existing image."""
        # First, upload an image for an existing part
        p = Part.objects.first()

        fn = get_testfolder_dir() / 'part_image_123abc.png'

        img = Image.new('RGB', (128, 128), color='blue')
        img.save(fn)

        # Upload the image to a part
        with open(fn, 'rb') as img_file:
            response = self.upload_client.patch(
                reverse('api-part-detail', kwargs={'pk': p.pk}),
                {'image': img_file},
                expected_code=200,
            )

            image_name = response.data['image']
            self.assertTrue(image_name.startswith('/media/part_images/part_image'))

        # Create a new part without an image
        response = self.post(
            reverse('api-part-list'),
            {
                'name': 'Some New Part',
                'description': 'Description of the part',
                'category': 1,
            },
            expected_code=201,
        )

        self.assertEqual(response.data['image'], None)
        part_pk = response.data['pk']

        # Add image from the first part to the new part
        response = self.patch(
            reverse('api-part-detail', kwargs={'pk': part_pk}),
            {'existing_image': image_name},
            expected_code=200,
        )

        self.assertEqual(response.data['image'], image_name)

        # Attempt to add a non-existent image to an existing part
        last_p = Part.objects.last()
        response = self.patch(
            reverse('api-part-detail', kwargs={'pk': last_p.pk}),
            {'existing_image': 'bogus_image.jpg'},
            expected_code=400,
        )

    def test_details(self):
        """Test that the required details are available."""
        p = Part.objects.get(pk=1)

        url = reverse('api-part-detail', kwargs={'pk': 1})

        data = self.get(url, expected_code=200).data

        # How many parts are 'on order' for this part?
        lines = order.models.PurchaseOrderLineItem.objects.filter(
            part__part__pk=1, order__status__in=PurchaseOrderStatusGroups.OPEN
        )

        on_order = 0

        # Calculate the "on_order" quantity by hand,
        # to check it matches the API value
        for line in lines:
            on_order += line.quantity
            on_order -= line.received

        self.assertEqual(on_order, data['ordering'])
        self.assertEqual(on_order, p.on_order)

        # Some other checks
        self.assertEqual(data['in_stock'], 9000)
        self.assertEqual(data['unallocated_stock'], 9000)

    def test_path_detail(self):
        """Check that path_detail can be requested against the serializer."""
        response = self.get(
            reverse('api-part-detail', kwargs={'pk': 1}),
            {'path_detail': True},
            expected_code=200,
        )

        self.assertIn('category_path', response.data)
        self.assertEqual(len(response.data['category_path']), 2)

    def test_location_detail(self):
        """Check that location_detail can be requested against the serializer."""
        response = self.get(
            reverse('api-part-detail', kwargs={'pk': 1}),
            {'location_detail': True},
            expected_code=200,
        )

        self.assertIn('default_location_detail', response.data)

    def test_part_requirements(self):
        """Unit test for the "PartRequirements" API endpoint."""
        url = reverse('api-part-requirements', kwargs={'pk': Part.objects.first().pk})

        # Get the requirements for part 1
        response = self.get(url, expected_code=200)

        # Check that the response contains the expected fields
        expected_fields = [
            'total_stock',
            'unallocated_stock',
            'can_build',
            'ordering',
            'building',
            'scheduled_to_build',
            'required_for_build_orders',
            'allocated_to_build_orders',
            'required_for_sales_orders',
            'allocated_to_sales_orders',
        ]

        for field in expected_fields:
            self.assertIn(field, response.data)


class PartListTests(PartAPITestBase):
    """Unit tests for the Part List API endpoint."""

    def test_query_count(self):
        """Test that the query count is unchanged, independent of query results."""
        queries = [{'limit': 1}, {'limit': 10}, {'limit': 50}, {'category': 1}, {}]

        url = reverse('api-part-list')

        # Create a bunch of extra parts (efficiently)
        parts = []

        for ii in range(100):
            parts.append(
                Part(
                    name=f'Extra part {ii}',
                    description='A new part which will appear via the API',
                    level=0,
                    tree_id=0,
                    lft=0,
                    rght=0,
                )
            )

        Part.objects.bulk_create(parts)

        for query in queries:
            with CaptureQueriesContext(connection) as ctx:
                self.get(url, query, expected_code=200)

            # No more than 20 database queries
            self.assertLess(len(ctx), 20)

        # Test 'category_detail' annotation
        for b in [False, True]:
            with CaptureQueriesContext(connection) as ctx:
                results = self.get(
                    reverse('api-part-list'), {'category_detail': b}, expected_code=200
                )

                for result in results.data:
                    if b and result['category'] is not None:
                        self.assertIn('category_detail', result)

            # No more than 20 DB queries
            self.assertLessEqual(len(ctx), 20)


class PartNotesTests(InvenTreeAPITestCase):
    """Tests for the 'notes' field (markdown field)."""

    fixtures = ['category', 'part', 'location', 'company']

    roles = ['part.change', 'part.add']

    def test_long_notes(self):
        """Test that very long notes field is rejected."""
        # Ensure that we cannot upload a very long piece of text
        url = reverse('api-part-detail', kwargs={'pk': 1})

        response = self.patch(url, {'notes': 'abcde' * 10001}, expected_code=400)

        self.assertIn(
            'Ensure this field has no more than 50000 characters',
            str(response.data['notes']),
        )

    def test_multiline_formatting(self):
        """Ensure that markdown formatting is retained."""
        url = reverse('api-part-detail', kwargs={'pk': 1})

        notes = """
        ### Title

        1. Numbered list
        2. Another item
        3. Another item again

        [A link](http://link.com.go)

        """

        response = self.patch(url, {'notes': notes}, expected_code=200)

        # Ensure that newline chars have not been removed
        self.assertIn('\n', response.data['notes'])

        # Entire notes field should match original value
        self.assertEqual(response.data['notes'], notes.strip())


class PartPricingDetailTests(InvenTreeAPITestCase):
    """Tests for the part pricing API endpoint."""

    fixtures = ['category', 'part', 'location']

    roles = ['part.change']

    def url(self, pk):
        """Construct a pricing URL."""
        return reverse('api-part-pricing', kwargs={'pk': pk})

    def test_pricing_detail(self):
        """Test an empty pricing detail."""
        response = self.get(self.url(1), expected_code=200)

        # Check for expected fields
        expected_fields = [
            'currency',
            'updated',
            'bom_cost_min',
            'bom_cost_max',
            'purchase_cost_min',
            'purchase_cost_max',
            'internal_cost_min',
            'internal_cost_max',
            'supplier_price_min',
            'supplier_price_max',
            'overall_min',
            'overall_max',
        ]

        for field in expected_fields:
            self.assertIn(field, response.data)

        # Empty fields (no pricing by default)
        for field in expected_fields[2:]:
            self.assertIsNone(response.data[field])


class PartAPIAggregationTest(InvenTreeAPITestCase):
    """Tests to ensure that the various aggregation annotations are working correctly."""

    fixtures = [
        'category',
        'company',
        'part',
        'location',
        'bom',
        'test_templates',
        'build',
        'location',
        'stock',
        'sales_order',
    ]

    roles = ['part.view', 'part.change']

    @classmethod
    def setUpTestData(cls):
        """Create test data as part of setup routine."""
        super().setUpTestData()

        # Add a new part
        cls.part = Part.objects.create(
            name='Banana',
            description='This is a banana',
            category=PartCategory.objects.get(pk=1),
        )

        # Create some stock items associated with the part

        # First create 600 units which are OK
        StockItem.objects.create(part=cls.part, quantity=100)
        StockItem.objects.create(part=cls.part, quantity=200)
        StockItem.objects.create(part=cls.part, quantity=300)

        # Now create another 400 units which are LOST
        StockItem.objects.create(
            part=cls.part, quantity=400, status=StockStatus.LOST.value
        )

    def get_part_data(self):
        """Helper function for retrieving part data."""
        url = reverse('api-part-list')

        response = self.get(url)

        for part in response.data:
            if part['pk'] == self.part.pk:
                return part

        # We should never get here!
        self.assertTrue(False)  # pragma: no cover

    def test_stock_quantity(self):
        """Simple test for the stock quantity."""
        data = self.get_part_data()

        self.assertEqual(data['in_stock'], 600)
        self.assertEqual(data['stock_item_count'], 4)

        # Add some more stock items!!
        for _ in range(100):
            StockItem.objects.create(part=self.part, quantity=5)

        # Add another stock item which is assigned to a customer (and shouldn't count)
        customer = Company.objects.get(pk=4)
        StockItem.objects.create(part=self.part, quantity=9999, customer=customer)

        data = self.get_part_data()

        self.assertEqual(data['in_stock'], 1100)
        self.assertEqual(data['stock_item_count'], 105)

    def test_allocation_annotations(self):
        """Tests for query annotations which add allocation information.

        Ref: https://github.com/inventree/InvenTree/pull/2797
        """
        # We are looking at Part ID 100 ("Bob")
        url = reverse('api-part-detail', kwargs={'pk': 100})

        part = Part.objects.get(pk=100)

        response = self.get(url, expected_code=200)

        # Check that the expected annotated fields exist in the data
        data = response.data
        self.assertEqual(data['allocated_to_build_orders'], 0)
        self.assertEqual(data['allocated_to_sales_orders'], 0)

        # The unallocated stock count should equal the 'in stock' coutn
        in_stock = data['in_stock']
        self.assertEqual(in_stock, 126)
        self.assertEqual(data['unallocated_stock'], in_stock)

        # Check that model functions return the same values
        self.assertEqual(part.build_order_allocation_count(), 0)
        self.assertEqual(part.sales_order_allocation_count(), 0)
        self.assertEqual(part.total_stock, in_stock)
        self.assertEqual(part.available_stock, in_stock)

        # Now, let's create a sales order, and allocate some stock
        so = order.models.SalesOrder.objects.create(
            reference='001', customer=Company.objects.get(pk=1)
        )

        # We wish to send 50 units of "Bob" against this sales order
        line = order.models.SalesOrderLineItem.objects.create(
            quantity=50, order=so, part=part
        )

        # Create a shipment against the order
        shipment_1 = order.models.SalesOrderShipment.objects.create(
            order=so, reference='001'
        )

        shipment_2 = order.models.SalesOrderShipment.objects.create(
            order=so, reference='002'
        )

        # Allocate stock items to this order, against multiple shipments
        order.models.SalesOrderAllocation.objects.create(
            line=line,
            shipment=shipment_1,
            item=StockItem.objects.get(pk=1007),
            quantity=17,
        )

        order.models.SalesOrderAllocation.objects.create(
            line=line,
            shipment=shipment_1,
            item=StockItem.objects.get(pk=1008),
            quantity=18,
        )

        order.models.SalesOrderAllocation.objects.create(
            line=line,
            shipment=shipment_2,
            item=StockItem.objects.get(pk=1006),
            quantity=15,
        )

        # Submit the API request again - should show us the sales order allocation
        data = self.get(url, expected_code=200).data

        self.assertEqual(data['allocated_to_sales_orders'], 50)
        self.assertEqual(data['in_stock'], 126)
        self.assertEqual(data['unallocated_stock'], 76)

        # Now, "ship" the first shipment (so the stock is not 'in stock' any more)
        shipment_1.complete_shipment(None)

        # Refresh the API data
        data = self.get(url, expected_code=200).data

        self.assertEqual(data['allocated_to_build_orders'], 0)
        self.assertEqual(data['allocated_to_sales_orders'], 15)
        self.assertEqual(data['in_stock'], 91)
        self.assertEqual(data['unallocated_stock'], 76)

        # Next, we create a build order and allocate stock against it
        bo = build.models.Build.objects.create(
            part=Part.objects.get(pk=101),
            quantity=10,
            title='Making some assemblies',
            reference='BO-9999',
            status=BuildStatus.PRODUCTION.value,
        )

        bom_item = BomItem.objects.get(pk=6)

        line = build.models.BuildLine.objects.get(bom_item=bom_item, build=bo)

        # Allocate multiple stock items against this build order
        build.models.BuildItem.objects.create(
            build_line=line, stock_item=StockItem.objects.get(pk=1000), quantity=10
        )

        # Request data once more
        data = self.get(url, expected_code=200).data

        self.assertEqual(data['allocated_to_build_orders'], 10)
        self.assertEqual(data['allocated_to_sales_orders'], 15)
        self.assertEqual(data['in_stock'], 91)
        self.assertEqual(data['unallocated_stock'], 66)

        # Again, check that the direct model functions return the same values
        self.assertEqual(part.build_order_allocation_count(), 10)
        self.assertEqual(part.sales_order_allocation_count(), 15)
        self.assertEqual(part.total_stock, 91)
        self.assertEqual(part.available_stock, 66)

        # Allocate further stock against the build
        build.models.BuildItem.objects.create(
            build_line=line, stock_item=StockItem.objects.get(pk=1001), quantity=10
        )

        # Request data once more
        data = self.get(url, expected_code=200).data

        self.assertEqual(data['allocated_to_build_orders'], 20)
        self.assertEqual(data['allocated_to_sales_orders'], 15)
        self.assertEqual(data['in_stock'], 91)
        self.assertEqual(data['unallocated_stock'], 56)

        # Again, check that the direct model functions return the same values
        self.assertEqual(part.build_order_allocation_count(), 20)
        self.assertEqual(part.sales_order_allocation_count(), 15)
        self.assertEqual(part.total_stock, 91)
        self.assertEqual(part.available_stock, 56)

    def test_on_order(self):
        """Test that the 'on_order' queryset annotation works as expected.

        This queryset annotation takes into account any outstanding line items for active orders,
        and should also use the 'pack_size' of the supplier part objects.
        """
        supplier = Company.objects.create(
            name='Paint Supplies', description='A supplier of paints', is_supplier=True
        )

        # First, create some parts
        paint = PartCategory.objects.create(
            parent=None, name='Paint', description='Paints and such'
        )

        for color in ['Red', 'Green', 'Blue', 'Orange', 'Yellow']:
            p = Part.objects.create(
                category=paint,
                units='litres',
                name=f'{color} Paint',
                description=f'Paint which is {color} in color',
            )

            # Create multiple supplier parts in different sizes
            for pk_sz in [1, 10, 25, 100]:
                sp = SupplierPart.objects.create(
                    part=p,
                    supplier=supplier,
                    SKU=f'PNT-{color}-{pk_sz}L',
                    pack_quantity=str(pk_sz),
                )

            self.assertEqual(p.supplier_parts.count(), 4)

        # Check that we have the right base data to start with
        self.assertEqual(paint.parts.count(), 5)
        self.assertEqual(supplier.supplied_parts.count(), 20)

        supplier_parts = supplier.supplied_parts.all()

        # Create multiple orders
        for _ii in range(5):
            po = order.models.PurchaseOrder.objects.create(
                supplier=supplier, description='ordering some paint'
            )

            # Order an assortment of items
            for sp in supplier_parts:
                # Generate random quantity to order
                quantity = randint(10, 20)

                # Mark up to half of the quantity as received
                received = randint(0, quantity // 2)

                # Add a line item
                item = order.models.PurchaseOrderLineItem.objects.create(
                    part=sp, order=po, quantity=quantity, received=received
                )

        # Now grab a list of parts from the API
        response = self.get(
            reverse('api-part-list'), {'category': paint.pk}, expected_code=200
        )

        # Check that the correct number of items have been returned
        self.assertEqual(len(response.data), 5)

        for item in response.data:
            # Calculate the 'ordering' quantity from first principles
            p = Part.objects.get(pk=item['pk'])

            on_order = 0

            for sp in p.supplier_parts.all():
                for line_item in sp.purchase_order_line_items.all():
                    po = line_item.order

                    if po.status in PurchaseOrderStatusGroups.OPEN:
                        remaining = line_item.quantity - line_item.received

                        if remaining > 0:
                            on_order += sp.base_quantity(remaining)

            # The annotated quantity must be equal to the hand-calculated quantity
            self.assertEqual(on_order, item['ordering'])

            # The annotated quantity must also match the part.on_order quantity
            self.assertEqual(on_order, p.on_order)

    def test_building(self):
        """Test the 'building' quantity annotations."""
        # Create a new "buildable" part
        part = Part.objects.create(
            name='Buildable Part',
            description='A part which can be built',
            category=PartCategory.objects.get(pk=1),
            assembly=True,
        )

        url = reverse('api-part-detail', kwargs={'pk': part.pk})

        # Initially, no quantity in production
        data = self.get(url).data

        self.assertEqual(data['building'], 0)
        self.assertEqual(data['scheduled_to_build'], 0)

        # Create some builds for this part
        builds = []
        for idx in range(3):
            builds.append(
                build.models.Build.objects.create(
                    part=part,
                    quantity=10 * (idx + 1),
                    title=f'Build {idx + 1}',
                    reference=f'BO-{idx + 999}',
                )
            )

        data = self.get(url).data

        # There should now be 60 "scheduled", but nothing currently "building"
        self.assertEqual(data['building'], 0)
        self.assertEqual(data['scheduled_to_build'], 60)

        # Update the "completed" count for the first build
        # Even though this build will be "negative" it should not affect the other builds
        # The "scheduled_to_build" count should reduce by 10, not 9999
        builds[0].completed = 9999
        builds[0].save()

        data = self.get(url).data

        self.assertEqual(data['building'], 0)
        self.assertEqual(data['scheduled_to_build'], 50)

        # Create some "in production" items against the third build
        for idx in range(10):
            StockItem.objects.create(
                part=part, build=builds[2], quantity=(1 + idx), is_building=True
            )

        # Let's also update the "completeed" count
        builds[1].completed = 5
        builds[1].save()
        builds[2].completed = 13
        builds[2].save()

        data = self.get(url).data

        self.assertEqual(data['building'], 55)
        self.assertEqual(data['scheduled_to_build'], 32)


class BomItemTest(InvenTreeAPITestCase):
    """Unit tests for the BomItem API."""

    fixtures = ['category', 'part', 'location', 'stock', 'bom', 'company']

    roles = ['part.add', 'part.change', 'part.delete', 'stock.view']

    def setUp(self):
        """Set up the test case."""
        super().setUp()

    def test_bom_list(self):
        """Tests for the BomItem list endpoint."""
        # How many BOM items currently exist in the database?
        n = BomItem.objects.count()

        url = reverse('api-bom-list')
        response = self.get(url, expected_code=200)
        self.assertEqual(len(response.data), n)

        # Now, filter by part
        response = self.get(url, data={'part': 100}, expected_code=200)

        # Filter by "validated"
        response = self.get(url, data={'validated': True}, expected_code=200)

        # Should be zero validated results
        self.assertEqual(len(response.data), 0)

        # Now filter by "not validated"
        response = self.get(url, data={'validated': False}, expected_code=200)

        # There should be at least one non-validated item
        self.assertGreater(len(response.data), 0)

        # Now, let's validate an item
        bom_item = BomItem.objects.first()
        assert bom_item

        bom_item.validate_hash()

        response = self.get(url, data={'validated': True}, expected_code=200)

        # Check that the expected response is returned
        self.assertEqual(len(response.data), 1)
        self.assertEqual(response.data[0]['pk'], bom_item.pk)

        # Each item in response should contain expected keys
        for el in response.data:
            for key in ['available_stock', 'available_substitute_stock']:
                self.assertIn(key, el)

    def test_bom_list_search(self):
        """Test that we can search the BOM list API endpoint."""
        url = reverse('api-bom-list')

        response = self.get(url, expected_code=200)

        self.assertEqual(len(response.data), 6)

        # Limit the results with a search term
        response = self.get(url, {'search': '0805'}, expected_code=200)

        self.assertEqual(len(response.data), 3)

        # Search by 'reference' field
        for q in ['ABCDE', 'LMNOP', 'VWXYZ']:
            response = self.get(url, {'search': q}, expected_code=200)

            self.assertEqual(len(response.data), 1)
            self.assertEqual(response.data[0]['reference'], q)

        # Search by nonsense data
        response = self.get(url, {'search': 'xxxxxxxxxxxxxxxxx'}, expected_code=200)

        self.assertEqual(len(response.data), 0)

    def test_bom_list_ordering(self):
        """Test that the BOM list results can be ordered."""
        url = reverse('api-bom-list')

        # Order by increasing quantity
        response = self.get(f'{url}?ordering=+quantity', expected_code=200)

        self.assertEqual(len(response.data), 6)

        q1 = response.data[0]['quantity']
        q2 = response.data[-1]['quantity']

        self.assertLess(q1, q2)

        # Order by decreasing quantity
        response = self.get(f'{url}?ordering=-quantity', expected_code=200)

        self.assertEqual(q1, response.data[-1]['quantity'])
        self.assertEqual(q2, response.data[0]['quantity'])

        # Now test ordering by 'sub_part' (which is actually 'sub_part__name')
        response = self.get(
            url, {'ordering': 'sub_part', 'sub_part_detail': True}, expected_code=200
        )

        n1 = response.data[0]['sub_part_detail']['name']
        n2 = response.data[-1]['sub_part_detail']['name']

        response = self.get(
            url, {'ordering': '-sub_part', 'sub_part_detail': True}, expected_code=200
        )

        self.assertEqual(n1, response.data[-1]['sub_part_detail']['name'])
        self.assertEqual(n2, response.data[0]['sub_part_detail']['name'])

    def test_get_bom_detail(self):
        """Get the detail view for a single BomItem object."""
        url = reverse('api-bom-item-detail', kwargs={'pk': 3})

        response = self.get(url, expected_code=200)

        expected_values = [
            'allow_variants',
            'inherited',
            'note',
            'optional',
            'setup_quantity',
            'attrition',
            'rounding_multiple',
            'pk',
            'part',
            'quantity',
            'reference',
            'sub_part',
            'substitutes',
            'validated',
            'available_stock',
            'available_substitute_stock',
        ]

        for key in expected_values:
            self.assertIn(key, response.data)

        self.assertEqual(int(float(response.data['quantity'])), 25)

        # Increase the quantity
        data = response.data
        data['quantity'] = 57
        data['note'] = 'Added a note'

        response = self.patch(url, data, expected_code=200)

        self.assertEqual(int(float(response.data['quantity'])), 57)
        self.assertEqual(response.data['note'], 'Added a note')

    def test_output_options(self):
        """Test that various output options work as expected."""
        self.run_output_test(
            reverse('api-bom-item-detail', kwargs={'pk': 3}),
            [
                'can_build',
                'part_detail',
                'sub_part_detail',
                # TODO re-enable 'substitutes',
                # TODO re-enable ('pricing', 'pricing_min'),
            ],
        )

    def test_add_bom_item(self):
        """Test that we can create a new BomItem via the API."""
        url = reverse('api-bom-list')

        data = {'part': 100, 'sub_part': 4, 'quantity': 777}

        self.post(url, data, expected_code=201)

        # Now try to create a BomItem which references itself
        data['part'] = 100
        data['sub_part'] = 100
        self.post(url, data, expected_code=400)

    def test_variants(self):
        """Tests for BomItem use with variants."""
        stock_url = reverse('api-stock-list')

        # BOM item we are interested in
        bom_item = BomItem.objects.get(pk=1)

        bom_item.allow_variants = True
        bom_item.save()

        # sub part that the BOM item points to
        sub_part = bom_item.sub_part

        sub_part.is_template = True
        sub_part.save()

        # How many stock items are initially available for this part?
        response = self.get(stock_url, {'bom_item': bom_item.pk}, expected_code=200)

        n_items = len(response.data)
        self.assertEqual(n_items, 2)

        loc = StockLocation.objects.get(pk=1)

        # Now we will create some variant parts and stock
        for ii in range(5):
            # Create a variant part!
            variant = Part.objects.create(
                name=f'Variant_{ii}',
                description='A variant part, with a description',
                component=True,
                variant_of=sub_part,
            )

            variant.save()

            # Create some stock items for this new part
            for _ in range(ii):
                StockItem.objects.create(part=variant, location=loc, quantity=100)

            # Keep track of running total
            n_items += ii

            # Now, there should be more stock items available!
            response = self.get(stock_url, {'bom_item': bom_item.pk}, expected_code=200)

            self.assertEqual(len(response.data), n_items)

        # Now, disallow variant parts in the BomItem
        bom_item.allow_variants = False
        bom_item.save()

        # There should now only be 2 stock items available again
        response = self.get(stock_url, {'bom_item': bom_item.pk}, expected_code=200)

        self.assertEqual(len(response.data), 2)

    def test_substitutes(self):
        """Tests for BomItem substitutes."""
        url = reverse('api-bom-substitute-list')
        stock_url = reverse('api-stock-list')

        # Initially we may have substitute parts
        # Count first, operate directly on Model
        countbefore = BomItemSubstitute.objects.count()

        # Now, make sure API returns the same count
        response = self.get(url, expected_code=200)
        self.assertEqual(len(response.data), countbefore)

        # BOM item we are interested in
        bom_item = BomItem.objects.get(pk=1)

        # Filter stock items which can be assigned against this stock item
        response = self.get(stock_url, {'bom_item': bom_item.pk}, expected_code=200)

        n_items = len(response.data)

        loc = StockLocation.objects.get(pk=1)

        # Let's make some!
        for ii in range(5):
            sub_part = Part.objects.create(
                name=f'Substitute {ii}',
                description='A substitute part',
                component=True,
                is_template=False,
                assembly=False,
            )

            # Create a new StockItem for this Part
            StockItem.objects.create(part=sub_part, quantity=1000, location=loc)

            # Now, create an "alternative" for the BOM Item
            BomItemSubstitute.objects.create(bom_item=bom_item, part=sub_part)

            # We should be able to filter the API list to just return this new part
            response = self.get(url, data={'part': sub_part.pk}, expected_code=200)
            self.assertEqual(len(response.data), 1)

            # We should also have more stock available to allocate against this BOM item!
            response = self.get(stock_url, {'bom_item': bom_item.pk}, expected_code=200)

            self.assertEqual(len(response.data), n_items + ii + 1)

        # There should now be 5 more substitute parts available in the database
        response = self.get(url, expected_code=200)
        self.assertEqual(len(response.data), countbefore + 5)

        # The BomItem detail endpoint should now also reflect the substitute data
        data = self.get(
            reverse('api-bom-item-detail', kwargs={'pk': bom_item.pk}),
            expected_code=200,
        ).data

        # 5 substitute parts
        self.assertEqual(len(data['substitutes']), 5)

        # 5 x 1,000 stock quantity
        self.assertEqual(data['available_substitute_stock'], 5000)

        # 9,000 stock directly available
        self.assertEqual(data['available_stock'], 9000)

    def test_bom_item_uses(self):
        """Tests for the 'uses' field."""
        url = reverse('api-bom-list')

        # Test that the direct 'sub_part' association works

        assemblies = []

        for i in range(5):
            assy = Part.objects.create(
                name=f'Assy_{i}',
                description='An assembly made of other parts',
                active=True,
                assembly=True,
            )

            assemblies.append(assy)

        components = []

        # Create some sub-components
        for i in range(5):
            cmp = Part.objects.create(
                name=f'Component_{i}',
                description='A sub component',
                active=True,
                component=True,
            )

            for j in range(i):
                # Create a BOM item
                BomItem.objects.create(quantity=10, part=assemblies[j], sub_part=cmp)

            components.append(cmp)

            response = self.get(url, {'uses': cmp.pk}, expected_code=200)

            self.assertEqual(len(response.data), i)

    def test_bom_variant_stock(self):
        """Test for 'available_variant_stock' annotation."""
        # BOM item we are interested in
        bom_item = BomItem.objects.get(pk=1)

        response = self.get('/api/bom/1/', {}, expected_code=200)

        # Initially, no variant stock available
        self.assertEqual(response.data['available_variant_stock'], 0)

        # Create some 'variants' of the referenced sub_part
        bom_item.sub_part.is_template = True
        bom_item.sub_part.save()

        for i in range(10):
            # Create a variant part
            vp = Part.objects.create(
                name=f'Var {i}',
                description='Variant part description field',
                variant_of=bom_item.sub_part,
            )

            # Create a stock item
            StockItem.objects.create(part=vp, quantity=100)

        # There should now be variant stock available
        response = self.get('/api/bom/1/', {}, expected_code=200)

        self.assertEqual(response.data['available_variant_stock'], 1000)

    def test_bom_export(self):
        """Test for exporting BOM data."""
        url = reverse('api-bom-list')

        required_cols = [
            'Assembly',
            'Component',
            'Reference',
            'Quantity',
            'Component.Name',
            'Component.Description',
            'Available Stock',
        ]

        excluded_cols = ['BOM Level', 'Supplier 1']

        # First, download *all* BOM data, with the default exporter
        with self.export_data(url, expected_code=200) as data_file:
            self.process_csv(
                data_file,
                required_cols=required_cols,
                excluded_cols=excluded_cols,
                required_rows=BomItem.objects.all().count(),
            )

        # Check that the correct exporter plugin has been used
        required_cols.extend(['BOM Level', 'Total Quantity'])

        # Next, download BOM data for a specific sub-assembly, and use the BOM exporter
        with self.export_data(
            url, {'part': 100}, export_plugin='bom-exporter'
        ) as data_file:
            data = self.process_csv(
                data_file, required_cols=required_cols, required_rows=4
            )

            for row in data:
                self.assertEqual(str(row['Assembly']), '100')
                self.assertEqual(str(row['BOM Level']), '1')

    def test_can_build(self):
        """Test that the 'can_build' annotation works as expected."""
        # Create an assembly part
        assembly = Part.objects.create(
            name='Assembly Part',
            description='A part which can be built',
            assembly=True,
            component=False,
        )

        component = Part.objects.create(
            name='Component Part',
            description='A component part',
            assembly=False,
            component=True,
        )

        # Create a BOM item for the assembly
        bom_item = BomItem.objects.create(
            part=assembly,
            sub_part=component,
            quantity=10,
            setup_quantity=26,
            attrition=3,
            rounding_multiple=15,
        )

        # Create some stock items for the component part
        StockItem.objects.create(part=component, quantity=5000)

        # expected "can build" quantity
        N = bom_item.get_required_quantity(1)
        self.assertEqual(N, 45)

        # Fetch from API
        response = self.get(
            reverse('api-bom-item-detail', kwargs={'pk': bom_item.pk}),
            expected_code=200,
        )

        can_build = response.data['can_build']
        self.assertAlmostEqual(can_build, 482.9, places=1)


class PartAttachmentTest(InvenTreeAPITestCase):
    """Unit tests for the PartAttachment API endpoint."""

    fixtures = ['category', 'part', 'location']

    def test_add_attachment(self):
        """Test that we can create a new PartAttachment via the API."""
        url = reverse('api-attachment-list')

        # Upload without permission
        response = self.post(
            url, {'model_id': 1, 'model_type': 'part'}, expected_code=403
        )

        # Add required permission
        self.assignRole('part.add')
        self.assignRole('part.change')

        # Upload without specifying part (will fail)
        response = self.post(url, {'comment': 'Hello world'}, expected_code=400)

        self.assertIn('This field is required', str(response.data['model_id']))
        self.assertIn('This field is required', str(response.data['model_type']))

        # Upload without file OR link (will fail)
        response = self.post(
            url,
            {'model_id': 1, 'model_type': 'part', 'comment': 'Hello world'},
            expected_code=400,
        )

        self.assertIn('Missing file', str(response.data['attachment']))
        self.assertIn('Missing external link', str(response.data['link']))

        # Upload an invalid link (will fail)
        response = self.post(
            url,
            {'model_id': 1, 'model_type': 'part', 'link': 'not-a-link.py'},
            expected_code=400,
        )

        self.assertIn('Enter a valid URL', str(response.data['link']))

        link = 'https://www.google.com/test'

        # Upload a valid link (will pass)
        response = self.post(
            url,
            {
                'model_id': 1,
                'model_type': 'part',
                'link': link,
                'comment': 'Hello world',
            },
            expected_code=201,
        )

        data = response.data

        self.assertEqual(data['model_type'], 'part')
        self.assertEqual(data['model_id'], 1)
        self.assertEqual(data['link'], link)
        self.assertEqual(data['comment'], 'Hello world')


class PartInternalPriceBreakTest(InvenTreeAPITestCase):
    """Unit tests for the PartInternalPrice API endpoints."""

    fixtures = [
        'category',
        'part',
        'params',
        'location',
        'bom',
        'company',
        'test_templates',
        'manufacturer_part',
        'supplier_part',
        'order',
        'stock',
    ]

    roles = [
        'part.change',
        'part.add',
        'part.delete',
        'part_category.change',
        'part_category.add',
        'part_category.delete',
    ]

    def test_create_price_breaks(self):
        """Test we can create price breaks at various quantities."""
        url = reverse('api-part-internal-price-list')

        breaks = [
            (1.0, 101),
            (1.1, 92.555555555),
            (1.5, 90.999999999),
            (1.756, 89),
            (2, 86),
            (25, 80),
        ]

        for q, p in breaks:
            data = self.post(
                url, {'part': 1, 'quantity': q, 'price': p}, expected_code=201
            ).data

            self.assertEqual(data['part'], 1)
            self.assertEqual(round(Decimal(data['quantity']), 4), round(Decimal(q), 4))
            self.assertEqual(round(Decimal(data['price']), 4), round(Decimal(p), 4))

        # Now, ensure that we can delete the Part via the API
        # In particular this test checks that there are no circular post_delete relationships
        # Ref: https://github.com/inventree/InvenTree/pull/3986

        # First, ensure the part instance can be deleted
        p = Part.objects.get(pk=1)
        p.active = False
        p.save()

        InvenTreeSetting.set_setting('PART_ALLOW_DELETE_FROM_ASSEMBLY', True)

        self.delete(reverse('api-part-detail', kwargs={'pk': 1}))

        with self.assertRaises(Part.DoesNotExist):
            p.refresh_from_db()


class PartMetadataAPITest(InvenTreeAPITestCase):
    """Unit tests for the various metadata endpoints of API."""

    fixtures = [
        'category',
        'part',
        'params',
        'location',
        'bom',
        'company',
        'test_templates',
        'manufacturer_part',
        'supplier_part',
        'order',
        'stock',
    ]

    roles = ['part.change', 'part_category.change']

    def metatester(self, apikey, model):
        """Generic tester."""
        modeldata = model.objects.first()

        # Useless test unless a model object is found
        self.assertIsNotNone(modeldata)

        url = reverse(apikey, kwargs={'pk': modeldata.pk})

        # Metadata is initially null
        self.assertIsNone(modeldata.metadata)

        numstr = randint(100, 900)

        self.patch(
            url,
            {'metadata': {f'abc-{numstr}': f'xyz-{apikey}-{numstr}'}},
            expected_code=200,
        )

        # Refresh
        modeldata.refresh_from_db()
        self.assertEqual(
            modeldata.get_metadata(f'abc-{numstr}'), f'xyz-{apikey}-{numstr}'
        )

    def test_metadata(self):
        """Test all endpoints."""
        for apikey, model in {
            'api-part-category-parameter-metadata': PartCategoryParameterTemplate,
            'api-part-category-metadata': PartCategory,
            'api-part-test-template-metadata': PartTestTemplate,
            'api-part-related-metadata': PartRelated,
            'api-part-parameter-template-metadata': PartParameterTemplate,
            'api-part-parameter-metadata': PartParameter,
            'api-part-metadata': Part,
            'api-bom-substitute-metadata': BomItemSubstitute,
            'api-bom-item-metadata': BomItem,
        }.items():
            self.metatester(apikey, model)


class PartTestTemplateTest(PartAPITestBase):
    """API unit tests for the PartTestTemplate model."""

    def test_test_templates(self):
        """Test the PartTestTemplate API."""
        url = reverse('api-part-test-template-list')

        # List ALL items
        response = self.get(url)
        self.assertEqual(len(response.data), 9)

        # Request for a particular part
        response = self.get(url, data={'part': 10000})
        self.assertEqual(len(response.data), 5)

        response = self.get(url, data={'part': 10004})
        self.assertEqual(len(response.data), 6)

        # Try to post a new object (missing description)
        response = self.post(
            url,
            data={'part': 10000, 'test_name': 'My very first test', 'required': False},
            expected_code=400,
        )

        # Try to post a new object (should succeed)
        response = self.post(
            url,
            data={
                'part': 10000,
                'test_name': 'New Test',
                'required': True,
                'description': 'a test description',
            },
        )

        # Try to post a new test with the same name (should fail)
        response = self.post(
            url,
            data={'part': 10004, 'test_name': '   newtest', 'description': 'dafsdf'},
            expected_code=400,
        )

        # Try to post a new test against a non-testable part (should fail)
        response = self.post(
            url, data={'part': 1, 'test_name': 'A simple test'}, expected_code=400
        )

    def test_choices(self):
        """Test the 'choices' field for the PartTestTemplate model."""
        template = PartTestTemplate.objects.first()
        assert template

        url = reverse('api-part-test-template-detail', kwargs={'pk': template.pk})

        # Check OPTIONS response
        response = self.options(url)
        options = response.data['actions']['PUT']

        self.assertTrue(options['pk']['read_only'])
        self.assertFalse(options['pk']['required'])
        self.assertEqual(options['part']['api_url'], '/api/part/')
        self.assertTrue(options['test_name']['required'])
        self.assertFalse(options['test_name']['read_only'])
        self.assertFalse(options['choices']['required'])
        self.assertFalse(options['choices']['read_only'])
        self.assertEqual(
            options['choices']['help_text'],
            'Valid choices for this test (comma-separated)',
        )

        # Check data endpoint
        response = self.get(url)
        data = response.data

        for key in [
            'pk',
            'key',
            'part',
            'test_name',
            'description',
            'enabled',
            'required',
            'results',
            'choices',
        ]:
            self.assertIn(key, data)

        # Patch with invalid choices
        response = self.patch(url, {'choices': 'a,b,c,d,e,f,f'}, expected_code=400)

        self.assertIn('Choices must be unique', str(response.data['choices']))<|MERGE_RESOLUTION|>--- conflicted
+++ resolved
@@ -20,16 +20,12 @@
 from build.status_codes import BuildStatus
 from common.models import InvenTreeSetting
 from company.models import Company, SupplierPart
-<<<<<<< HEAD
 from generic.parameters.models import (
     PartCategoryParameterTemplate,
     PartParameter,
     PartParameterTemplate,
 )
-from InvenTree.settings import BASE_DIR
-=======
 from InvenTree.config import get_testfolder_dir
->>>>>>> 874be992
 from InvenTree.unit_test import InvenTreeAPITestCase
 from order.status_codes import PurchaseOrderStatusGroups
 from part.models import (
