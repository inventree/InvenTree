--- conflicted
+++ resolved
@@ -141,52 +141,6 @@
             pricing.schedule_for_update()
 
 
-<<<<<<< HEAD
-=======
-@tracer.start_as_current_span('scheduled_stocktake_reports')
-@scheduled_task(ScheduledTask.DAILY)
-def scheduled_stocktake_reports():
-    """Scheduled tasks for creating automated stocktake reports.
-
-    This task runs daily, and performs the following functions:
-
-    - Delete 'old' stocktake report files after the specified period
-    - Generate new reports at the specified period
-    """
-    # First let's delete any old stocktake reports
-    delete_n_days = int(
-        get_global_setting('STOCKTAKE_DELETE_REPORT_DAYS', 30, cache=False)
-    )
-    threshold = datetime.now() - timedelta(days=delete_n_days)
-    old_reports = part_models.PartStocktakeReport.objects.filter(date__lt=threshold)
-
-    if old_reports.count() > 0:
-        logger.info('Deleting %s stale stocktake reports', old_reports.count())
-        old_reports.delete()
-
-    # Next, check if stocktake functionality is enabled
-    if not get_global_setting('STOCKTAKE_ENABLE', False, cache=False):
-        logger.info('Stocktake functionality is not enabled - exiting')
-        return
-
-    report_n_days = int(get_global_setting('STOCKTAKE_AUTO_DAYS', 0, cache=False))
-
-    if report_n_days < 1:
-        logger.info('Stocktake auto reports are disabled, exiting')
-        return
-
-    if not check_daily_holdoff('STOCKTAKE_RECENT_REPORT', report_n_days):
-        logger.info('Stocktake report was recently generated - exiting')
-        return
-
-    # Let's start a new stocktake report for all parts
-    part.stocktake.generate_stocktake_report(update_parts=True)
-
-    # Record the date of this report
-    record_task_success('STOCKTAKE_RECENT_REPORT')
-
-
->>>>>>> d4024af6
 @tracer.start_as_current_span('rebuild_parameters')
 def rebuild_parameters(template_id):
     """Rebuild all parameters for a given template.
