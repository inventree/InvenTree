--- conflicted
+++ resolved
@@ -12,21 +12,8 @@
 import common.currency
 import common.notifications
 import InvenTree.helpers_model
-<<<<<<< HEAD
-import InvenTree.tasks
-import part.models as part_models
 from common.settings import get_global_setting
-from InvenTree.tasks import ScheduledTask, scheduled_task
-=======
-from common.settings import get_global_setting
-from InvenTree.tasks import (
-    ScheduledTask,
-    check_daily_holdoff,
-    offload_task,
-    record_task_success,
-    scheduled_task,
-)
->>>>>>> bc382cd8
+from InvenTree.tasks import ScheduledTask, offload_task, scheduled_task
 
 tracer = trace.get_tracer(__name__)
 logger = structlog.get_logger('inventree')
@@ -311,55 +298,6 @@
             pricing.schedule_for_update()
 
 
-<<<<<<< HEAD
-=======
-@tracer.start_as_current_span('scheduled_stocktake_reports')
-@scheduled_task(ScheduledTask.DAILY)
-def scheduled_stocktake_reports():
-    """Scheduled tasks for creating automated stocktake reports.
-
-    This task runs daily, and performs the following functions:
-
-    - Delete 'old' stocktake report files after the specified period
-    - Generate new reports at the specified period
-    """
-    import part.stocktake
-    from part.models import PartStocktakeReport
-
-    # First let's delete any old stocktake reports
-    delete_n_days = int(
-        get_global_setting('STOCKTAKE_DELETE_REPORT_DAYS', 30, cache=False)
-    )
-    threshold = datetime.now() - timedelta(days=delete_n_days)
-    old_reports = PartStocktakeReport.objects.filter(date__lt=threshold)
-
-    if old_reports.count() > 0:
-        logger.info('Deleting %s stale stocktake reports', old_reports.count())
-        old_reports.delete()
-
-    # Next, check if stocktake functionality is enabled
-    if not get_global_setting('STOCKTAKE_ENABLE', False, cache=False):
-        logger.info('Stocktake functionality is not enabled - exiting')
-        return
-
-    report_n_days = int(get_global_setting('STOCKTAKE_AUTO_DAYS', 0, cache=False))
-
-    if report_n_days < 1:
-        logger.info('Stocktake auto reports are disabled, exiting')
-        return
-
-    if not check_daily_holdoff('STOCKTAKE_RECENT_REPORT', report_n_days):
-        logger.info('Stocktake report was recently generated - exiting')
-        return
-
-    # Let's start a new stocktake report for all parts
-    part.stocktake.generate_stocktake_report(update_parts=True)
-
-    # Record the date of this report
-    record_task_success('STOCKTAKE_RECENT_REPORT')
-
-
->>>>>>> bc382cd8
 @tracer.start_as_current_span('rebuild_parameters')
 def rebuild_parameters(template_id):
     """Rebuild all parameters for a given template.
