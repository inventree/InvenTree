"""Part database model definitions."""

from __future__ import annotations

import decimal
import hashlib
import inspect
import math
import os
import re
from datetime import timedelta
from decimal import Decimal, InvalidOperation
from typing import Optional, cast

from django.conf import settings
from django.contrib.auth.models import User
from django.core.exceptions import ValidationError
from django.core.validators import (
    MaxValueValidator,
    MinLengthValidator,
    MinValueValidator,
)
from django.db import models, transaction
from django.db.models import F, Q, QuerySet, Sum, UniqueConstraint
from django.db.models.functions import Coalesce
from django.db.models.signals import post_delete, post_save
from django.db.utils import IntegrityError
from django.dispatch import receiver
from django.urls import reverse
from django.utils.translation import gettext_lazy as _

import structlog
from django_cleanup import cleanup
from djmoney.contrib.exchange.exceptions import MissingRate
from djmoney.contrib.exchange.models import convert_money
from djmoney.money import Money
from mptt.managers import TreeManager
<<<<<<< HEAD
from mptt.models import TreeForeignKey
from stdimage.models import StdImageField
=======
from mptt.models import MPTTModel, TreeForeignKey
>>>>>>> 6c3320d7
from taggit.managers import TaggableManager

import common.currency
import common.models
import common.settings
import InvenTree.conversion
import InvenTree.fields
import InvenTree.helpers
import InvenTree.models
import InvenTree.ready
import InvenTree.tasks
import part.helpers as part_helpers
import part.settings as part_settings
import report.mixins
import users.models
from build import models as BuildModels
from build.status_codes import BuildStatusGroups
from common.currency import currency_code_default
from common.icons import validate_icon
from common.settings import get_global_setting
from company.models import SupplierPart
from InvenTree import helpers, validators
from InvenTree.exceptions import log_error
from InvenTree.fields import InvenTreeURLField
from InvenTree.helpers import decimal2money, decimal2string, normalize, str2bool
from order import models as OrderModels
from order.status_codes import (
    PurchaseOrderStatus,
    PurchaseOrderStatusGroups,
    SalesOrderStatusGroups,
)
from stock import models as StockModels

logger = structlog.get_logger('inventree')


class PartCategory(
    InvenTree.models.PluginValidationMixin,
    InvenTree.models.MetadataMixin,
    InvenTree.models.PathStringMixin,
    InvenTree.models.InvenTreeTree,
):
    """PartCategory provides hierarchical organization of Part objects.

    Attributes:
        name: Name of this category
        parent: Parent category
        default_location: Default storage location for parts in this category or child categories
        default_keywords: Default keywords for parts created in this category
    """

    ITEM_PARENT_KEY = 'category'

    EXTRA_PATH_FIELDS = ['icon']

    class Meta:
        """Metaclass defines extra model properties."""

        verbose_name = _('Part Category')
        verbose_name_plural = _('Part Categories')

    def delete(self, *args, **kwargs):
        """Custom model deletion routine, which updates any child categories or parts.

        This must be handled within a transaction.atomic(), otherwise the tree structure is damaged
        """
        super().delete(
            delete_children=kwargs.get('delete_child_categories', False),
            delete_items=kwargs.get('delete_parts', False),
        )

    default_location = TreeForeignKey(
        'stock.StockLocation',
        related_name='default_categories',
        null=True,
        blank=True,
        on_delete=models.SET_NULL,
        verbose_name=_('Default Location'),
        help_text=_('Default location for parts in this category'),
    )

    structural = models.BooleanField(
        default=False,
        verbose_name=_('Structural'),
        help_text=_(
            'Parts may not be directly assigned to a structural category, '
            'but may be assigned to child categories.'
        ),
    )

    default_keywords = models.CharField(
        null=True,
        blank=True,
        max_length=250,
        verbose_name=_('Default keywords'),
        help_text=_('Default keywords for parts in this category'),
    )

    _icon = models.CharField(
        blank=True,
        null=True,
        max_length=100,
        verbose_name=_('Icon'),
        help_text=_('Icon (optional)'),
        validators=[validate_icon],
        db_column='icon',
    )

    @property
    def icon(self):
        """Return the icon associated with this PartCategory or the default icon."""
        if self._icon:
            return self._icon

        if default_icon := get_global_setting('PART_CATEGORY_DEFAULT_ICON', cache=True):
            return default_icon

        return ''

    @icon.setter
    def icon(self, value):
        """Setter for icon field."""
        default_icon = get_global_setting('PART_CATEGORY_DEFAULT_ICON', cache=True)

        # if icon is not defined previously and new value is default icon, do not save it
        if not self._icon and value == default_icon:
            return

        self._icon = value

    @staticmethod
    def get_api_url():
        """Return the API url associated with the PartCategory model."""
        return reverse('api-part-category-list')

    def get_absolute_url(self):
        """Return the web URL associated with the detail view for this PartCategory instance."""
        return helpers.pui_url(f'/part/category/{self.id}')

    def clean(self):
        """Custom clean action for the PartCategory model.

        Ensure that the structural parameter cannot get set if products already assigned to the category
        """
        if self.pk and self.structural and self.partcount(False, False) > 0:
            raise ValidationError(
                _(
                    'You cannot make this part category structural because some parts '
                    'are already assigned to it!'
                )
            )
        super().clean()

    def get_parts(self, cascade=True) -> set[Part]:
        """Return a queryset for all parts under this category.

        Args:
            cascade (bool, optional): If True, also look under subcategories. Defaults to True.

        Returns:
            set[Part]: All matching parts
        """
        if cascade:
            """Select any parts which exist in this category or any child categories."""
            queryset = Part.objects.filter(
                category__in=self.getUniqueChildren(include_self=True)
            )
        else:
            queryset = Part.objects.filter(category=self.pk)

        return queryset

    @property
    def item_count(self):
        """Return the number of parts contained in this PartCategory."""
        return self.partcount()

    def get_items(self, cascade=False):
        """Return a queryset containing the parts which exist in this category."""
        return self.get_parts(cascade=cascade)

    def partcount(self, cascade=True, active=False):
        """Return the total part count under this category (including children of child categories)."""
        query = self.get_parts(cascade=cascade)

        if active:
            query = query.filter(active=True)

        return query.count()

    def prefetch_parts_parameters(self, cascade=True):
        """Prefectch parts parameters."""
        return (
            self.get_parts(cascade=cascade)
            .prefetch_related('parameters', 'parameters__template')
            .all()
        )

    def get_unique_parameters(self, cascade=True, prefetch=None):
        """Get all unique parameter names for all parts from this category."""
        unique_parameters_names = []

        parts = prefetch or self.prefetch_parts_parameters(cascade=cascade)

        for part in parts:
            for parameter in part.parameters.all():
                parameter_name = parameter.template.name
                if parameter_name not in unique_parameters_names:
                    unique_parameters_names.append(parameter_name)

        return sorted(unique_parameters_names)

    def get_parts_parameters(self, cascade=True, prefetch=None):
        """Get all parameter names and values for all parts from this category."""
        category_parameters = []

        parts = prefetch or self.prefetch_parts_parameters(cascade=cascade)

        for part in parts:
            part_parameters = {
                'pk': part.pk,
                'name': part.name,
                'description': part.description,
            }
            # Add IPN only if it exists
            if part.IPN:
                part_parameters['IPN'] = part.IPN

            for parameter in part.parameters.all():
                parameter_name = parameter.template.name
                parameter_value = parameter.data
                part_parameters[parameter_name] = parameter_value

            category_parameters.append(part_parameters)

        return category_parameters

    @classmethod
    def get_parent_categories(cls):
        """Return tuple list of parent (root) categories."""
        # Get root nodes
        root_categories = cls.objects.filter(level=0)

        parent_categories = []
        for category in root_categories:
            parent_categories.append((category.id, category.name))

        return parent_categories

    def get_parameter_templates(self):
        """Return parameter templates associated to category."""
        prefetch = PartCategoryParameterTemplate.objects.prefetch_related(
            'category', 'parameter_template'
        )

        return prefetch.filter(category=self.id)

    def get_subscribers(self, include_parents: bool = True) -> list[User]:
        """Return a list of users who subscribe to this PartCategory.

        Arguments:
            include_parents (bool): If True, include users who subscribe to parent categories.

        Returns:
            list[User]: List of users who subscribe to this category.
        """
        subscribers = set()

        if include_parents:
            cats = self.get_ancestors(include_self=True)
            queryset = PartCategoryStar.objects.filter(category__in=cats)
        else:
            queryset = PartCategoryStar.objects.filter(category=self)

        for result in queryset:
            subscribers.add(result.user)

        return list(subscribers)

    def is_starred_by(self, user, **kwargs):
        """Returns True if the specified user subscribes to this category."""
        return user in self.get_subscribers(**kwargs)

    def set_starred(self, user, status: bool, **kwargs) -> None:
        """Set the "subscription" status of this PartCategory against the specified user."""
        if not user:
            return

        if self.is_starred_by(user, **kwargs) == status:
            return

        if status:
            PartCategoryStar.objects.create(category=self, user=user)
        else:
            # Note that this won't actually stop the user being subscribed,
            # if the user is subscribed to a parent category
            PartCategoryStar.objects.filter(category=self, user=user).delete()


def rename_part_image(instance, filename):
    """Function for renaming a part image file.

    Args:
        instance: Instance of a Part object
        filename: Name of original uploaded file

    Returns:
        Cleaned filename in format part_<n>_img
    """
    base = part_helpers.PART_IMAGE_DIR
    fname = os.path.basename(filename)

    return os.path.join(base, fname)


class PartManager(TreeManager):
    """Defines a custom object manager for the Part model.

    The main purpose of this manager is to reduce the number of database hits,
    as the Part model has a large number of ForeignKey fields!
    """

    def get_queryset(self):
        """Perform default prefetch operations when accessing Part model from the database."""
        return (
            super()
            .get_queryset()
            .prefetch_related(
                'category',
                'pricing_data',
                'category__parent',
                'stock_items',
                'builds',
                'tags',
            )
        )


class PartReportContext(report.mixins.BaseReportContext):
    """Report context for the Part model.

    Attributes:
        bom_items: Query set of all BomItem objects associated with the Part
        category: The PartCategory object associated with the Part
        description: The description field of the Part
        IPN: The IPN (internal part number) of the Part
        name: The name of the Part
        parameters: Dict object containing the parameters associated with the Part
        part: The Part object itself
        qr_data: Formatted QR code data for the Part
        qr_url: Generated URL for embedding in a QR code
        revision: The revision of the Part
        test_template_list: List of test templates associated with the Part
        test_templates: Dict object of test templates associated with the Part
    """

    bom_items: report.mixins.QuerySet[BomItem]
    category: Optional[PartCategory]
    description: str
    IPN: Optional[str]
    name: str
    parameters: dict[str, str]
    part: Part
    qr_data: str
    qr_url: str
    revision: Optional[str]
    test_template_list: report.mixins.QuerySet[PartTestTemplate]
    test_templates: dict[str, PartTestTemplate]


@cleanup.ignore
class Part(
    InvenTree.models.PluginValidationMixin,
    InvenTree.models.InvenTreeAttachmentMixin,
    InvenTree.models.InvenTreeImageUploadMixin,
    InvenTree.models.InvenTreeBarcodeMixin,
    InvenTree.models.InvenTreeNotesMixin,
    report.mixins.InvenTreeReportMixin,
    InvenTree.models.MetadataMixin,
    InvenTree.models.InvenTreeTree,
):
    """The Part object represents an abstract part, the 'concept' of an actual entity.

    An actual physical instance of a Part is a StockItem which is treated separately.

    Parts can be used to create other parts (as part of a Bill of Materials or BOM).

    Attributes:
        name: Brief name for this part
        variant: Optional variant number for this part - Must be unique for the part name
        category: The PartCategory to which this part belongs
        description: Longer form description of the part
        keywords: Optional keywords for improving part search results
        IPN: Internal part number (optional)
        revision: Part revision
        is_template: If True, this part is a 'template' part
        link: Link to an external page with more information about this part (e.g. internal Wiki)
        default_location: Where the item is normally stored (may be null)
        default_supplier: The default SupplierPart which should be used to procure and stock this part
        default_expiry: The default expiry duration for any StockItem instances of this part
        minimum_stock: Minimum preferred quantity to keep in stock
        units: Units of measure for this part (default='pcs')
        salable: Can this part be sold to customers?
        assembly: Can this part be build from other parts?
        component: Can this part be used to make other parts?
        purchaseable: Can this part be purchased from suppliers?
        trackable: Trackable parts can have unique serial numbers assigned, etc, etc
        testable: Testable parts can have test results recorded against their stock items
        active: Is this part active? Parts are deactivated instead of being deleted
        locked: This part is locked and cannot be edited
        virtual: Is this part "virtual"? e.g. a software product or similar
        notes: Additional notes field for this part
        creation_date: Date that this part was added to the database
        creation_user: User who added this part to the database
        responsible_owner: Owner (either user or group) which is responsible for this part (optional)
        last_stocktake: Date at which last stocktake was performed for this Part
    """

    NODE_PARENT_KEY = 'variant_of'

    objects = PartManager()

    tags = TaggableManager(blank=True)

    class Meta:
        """Metaclass defines extra model properties."""

        verbose_name = _('Part')
        verbose_name_plural = _('Parts')
        ordering = ['name']
        constraints = [
            UniqueConstraint(fields=['name', 'IPN', 'revision'], name='unique_part')
        ]

    class MPTTMeta:
        """MPTT Metaclass options."""

        # For legacy reasons the 'variant_of' field is used to indicate the MPTT parent
        parent_attr = 'variant_of'

    @staticmethod
    def get_api_url():
        """Return the list API endpoint URL associated with the Part model."""
        return reverse('api-part-list')

    def api_instance_filters(self):
        """Return API query filters for limiting field results against this instance."""
        return {'variant_of': {'exclude_tree': self.pk}}

    @classmethod
    def barcode_model_type_code(cls):
        """Return the associated barcode model type code for this model."""
        return 'PA'

    def report_context(self) -> PartReportContext:
        """Return custom report context information."""
        return {
            'bom_items': cast(report.mixins.QuerySet['BomItem'], self.get_bom_items()),
            'category': self.category,
            'description': self.description,
            'IPN': self.IPN,
            'name': self.name,
            'parameters': self.parameters_map(),
            'part': self,
            'qr_data': self.barcode,
            'qr_url': self.get_absolute_url(),
            'revision': self.revision,
            'test_template_list': self.getTestTemplates(),
            'test_templates': self.getTestTemplateMap(),
        }

    def delete(self, **kwargs):
        """Custom delete method for the Part model.

        Prevents deletion of a Part if any of the following conditions are met:

        - The part is still active
        - The part is used in a BOM for a different part.
        """
        if self.locked:
            raise ValidationError(_('Cannot delete this part as it is locked'))

        if self.active:
            raise ValidationError(_('Cannot delete this part as it is still active'))

        if not get_global_setting('PART_ALLOW_DELETE_FROM_ASSEMBLY', cache=False):
            if BomItem.objects.filter(sub_part=self).exists():
                raise ValidationError(
                    _('Cannot delete this part as it is used in an assembly')
                )

        super().delete()

<<<<<<< HEAD
    def save(self, *args, **kwargs):
        """Overrides the save function for the Part model.

        If the part image has been updated, then check if the "old" (previous) image is still used by another part.
        If not, it is considered "orphaned" and will be deleted.
        """
        _new = False
        if self.pk:
            try:
                previous = Part.objects.get(pk=self.pk)

                # Image has been changed
                if previous.image is not None and self.image != previous.image:
                    # Are there any (other) parts which reference the image?
                    n_refs = (
                        Part.objects.filter(image=previous.image)
                        .exclude(pk=self.pk)
                        .count()
                    )

                    if n_refs == 0:
                        logger.info("Deleting unused image file '%s'", previous.image)
                        previous.image.delete(save=False)
            except Part.DoesNotExist:
                pass
        else:
            _new = True

        self.full_clean()

        super().save(*args, **kwargs)

        if _new:
            # Only run if the check was not run previously (due to not existing in the database)
            self.ensure_trackable()

=======
>>>>>>> 6c3320d7
    def __str__(self):
        """Return a string representation of the Part (for use in the admin interface)."""
        return f'{self.full_name} - {self.description}'

    def get_parts_in_bom(self, **kwargs):
        """Return a list of all parts in the BOM for this part.

        Takes into account substitutes, variant parts, and inherited BOM items
        """
        parts = set()

        for bom_item in self.get_bom_items(**kwargs):
            for part in bom_item.get_valid_parts_for_allocation():
                parts.add(part)

        return parts

    def check_if_part_in_bom(self, other_part, **kwargs):
        """Check if the other_part is in the BOM for *this* part.

        Note:
            - Accounts for substitute parts
            - Accounts for variant BOMs
        """
        return other_part in self.get_parts_in_bom(**kwargs)

    def check_add_to_bom(self, parent, raise_error=False, recursive=True):
        """Check if this Part can be added to the BOM of another part.

        This will fail if:

        a) The parent part is the same as this one
        b) The parent part exists in the same variant tree as this one
        c) The parent part is used in the BOM for *this* part
        d) The parent part is used in the BOM for any child parts under this one
        """
        result = True

        try:
            if self.pk == parent.pk:
                raise ValidationError({
                    'sub_part': _(
                        f"Part '{self}' cannot be used in BOM for '{parent}' (recursive)"
                    )
                })

            if self.tree_id == parent.tree_id:
                raise ValidationError({
                    'sub_part': _(
                        f"Part '{self}' cannot be used in BOM for '{parent}' (recursive)"
                    )
                })

            bom_items = self.get_bom_items()

            # Ensure that the parent part does not appear under any child BOM item!
            for item in bom_items.all():
                # Check for simple match
                if item.sub_part == parent:
                    raise ValidationError({
                        'sub_part': _(
                            f"Part '{parent}' is  used in BOM for '{self}' (recursive)"
                        )
                    })

                # And recursively check too
                if recursive:
                    result = result and item.sub_part.check_add_to_bom(
                        parent, recursive=True, raise_error=raise_error
                    )

        except ValidationError as e:
            if raise_error:
                raise e
            else:
                return False

        return result

    def validate_name(self, raise_error=True):
        """Validate the name field for this Part instance.

        This function is exposed to any Validation plugins, and thus can be customized.
        """
        from plugin import PluginMixinEnum, registry

        for plugin in registry.with_mixin(PluginMixinEnum.VALIDATION):
            # Run the name through each custom validator
            # If the plugin returns 'True' we will skip any subsequent validation

            try:
                result = plugin.validate_part_name(self.name, self)
                if result:
                    return
            except ValidationError as exc:
                if raise_error:
                    raise ValidationError({'name': exc.message})
            except Exception:
                log_error('validate_part_name', plugin=plugin.slug)

    def validate_ipn(self, raise_error=True):
        """Ensure that the IPN (internal part number) is valid for this Part".

        - Validation is handled by custom plugins
        - By default, no validation checks are performed
        """
        from plugin import PluginMixinEnum, registry

        for plugin in registry.with_mixin(PluginMixinEnum.VALIDATION):
            try:
                result = plugin.validate_part_ipn(self.IPN, self)

                if result:
                    # A "true" result force skips any subsequent checks
                    break
            except ValidationError as exc:
                if raise_error:
                    raise ValidationError({'IPN': exc.message})
            except Exception:
                log_error('validate_part_ipn', plugin=plugin.slug)

        # If we get to here, none of the plugins have raised an error
        pattern = get_global_setting('PART_IPN_REGEX', '', create=False).strip()

        if pattern:
            match = re.search(pattern, self.IPN)

            if match is None:
                raise ValidationError(_(f'IPN must match regex pattern {pattern}'))

    def validate_revision(self):
        """Check the 'revision' and 'revision_of' fields."""
        # Part cannot be a revision of itself
        if self.revision_of:
            if self.revision_of == self:
                raise ValidationError({
                    'revision_of': _('Part cannot be a revision of itself')
                })

            # Part cannot be a revision of a part which is itself a revision
            if self.revision_of.revision_of:
                raise ValidationError({
                    'revision_of': _(
                        'Cannot make a revision of a part which is already a revision'
                    )
                })

            # If this part is a revision, it must have a revision code
            if not self.revision:
                raise ValidationError({
                    'revision': _('Revision code must be specified')
                })

            if get_global_setting('PART_REVISION_ASSEMBLY_ONLY'):
                if not self.assembly or not self.revision_of.assembly:
                    raise ValidationError({
                        'revision_of': _(
                            'Revisions are only allowed for assembly parts'
                        )
                    })

            # Cannot have a revision of a "template" part
            if self.revision_of.is_template:
                raise ValidationError({
                    'revision_of': _('Cannot make a revision of a template part')
                })

            # parent part must point to the same template (via variant_of)
            if self.variant_of != self.revision_of.variant_of:
                raise ValidationError({
                    'revision_of': _('Parent part must point to the same template')
                })

    def validate_serial_number(
        self,
        serial: str,
        stock_item=None,
        check_duplicates=True,
        raise_error=False,
        **kwargs,
    ):
        """Validate a serial number against this Part instance.

        Note: This function is exposed to any Validation plugins, and thus can be customized.

        Any plugins which implement the 'validate_serial_number' method have three possible outcomes:

        - Decide the serial is objectionable and raise a django.core.exceptions.ValidationError
        - Decide the serial is acceptable, and return None to proceed to other tests
        - Decide the serial is acceptable, and return True to skip any further tests

        Arguments:
            serial: The proposed serial number
            stock_item: (optional) A StockItem instance which has this serial number assigned (e.g. testing for duplicates)
            check_duplicates: If True, checks for duplicate serial numbers in the database.
            raise_error: If False, and ValidationError(s) will be handled

        Returns:
            True if serial number is 'valid' else False

        Raises:
            ValidationError if serial number is invalid and raise_error = True
        """
        serial = str(serial).strip()

        # First, throw the serial number against each of the loaded validation plugins
        from plugin import PluginMixinEnum, registry

        for plugin in registry.with_mixin(PluginMixinEnum.VALIDATION):
            # Run the serial number through each custom validator
            # If the plugin returns 'True' we will skip any subsequent validation

            try:
                result = False

                if hasattr(plugin, 'validate_serial_number'):
                    signature = inspect.signature(plugin.validate_serial_number)

                    if 'stock_item' in signature.parameters:
                        # 2024-08-21: New method signature accepts a 'stock_item' parameter
                        result = plugin.validate_serial_number(
                            serial, self, stock_item=stock_item
                        )
                    else:
                        # Old method signature - does not accept a 'stock_item' parameter
                        result = plugin.validate_serial_number(serial, self)

                if result is True:
                    return True
            except ValidationError as exc:
                if raise_error:
                    # Re-throw the error
                    raise exc
                else:
                    return False
            except Exception:
                log_error('validate_serial_number', plugin=plugin.slug)

        """
        If we are here, none of the loaded plugins (if any) threw an error or exited early

        Now, we run the "default" serial number validation routine,
        which checks that the serial number is not duplicated
        """

        if not check_duplicates:
            return

        from part.models import Part
        from stock.models import StockItem

        if get_global_setting('SERIAL_NUMBER_GLOBALLY_UNIQUE', False):
            # Serial number must be unique across *all* parts
            parts = Part.objects.all()
        else:
            # Serial number must only be unique across this part "tree"
            parts = Part.objects.filter(tree_id=self.tree_id)

        stock = StockItem.objects.filter(part__in=parts, serial=serial)

        if stock_item:
            # Exclude existing StockItem from query
            stock = stock.exclude(pk=stock_item.pk)

        if stock.exists():
            if raise_error:
                raise ValidationError(
                    _('Stock item with this serial number already exists')
                    + ': '
                    + serial
                )
            else:
                return False
        else:
            # This serial number is perfectly valid
            return True

    def find_conflicting_serial_numbers(self, serials: list) -> list:
        """For a provided list of serials, return a list of those which are conflicting."""
        from part.models import Part
        from stock.models import StockItem

        conflicts = []

        # First, check for raw conflicts based on efficient database queries
        if get_global_setting('SERIAL_NUMBER_GLOBALLY_UNIQUE', False):
            # Serial number must be unique across *all* parts
            parts = Part.objects.all()
        else:
            # Serial number must only be unique across this part "tree"
            parts = Part.objects.filter(tree_id=self.tree_id)

        items = StockItem.objects.filter(part__in=parts, serial__in=serials)
        items = items.order_by('serial_int', 'serial')

        for item in items:
            conflicts.append(item.serial)

        for serial in serials:
            if serial in conflicts:
                # Already found a conflict, no need to check further
                continue

            try:
                self.validate_serial_number(
                    serial, raise_error=True, check_duplicates=False
                )
            except ValidationError:
                # Serial number is invalid (as determined by plugin)
                conflicts.append(serial)

        return conflicts

    def get_latest_serial_number(self, allow_plugins=True):
        """Find the 'latest' serial number for this Part.

        Here we attempt to find the "highest" serial number which exists for this Part.
        There are a number of edge cases where this method can fail,
        but this is accepted to keep database performance at a reasonable level.

        Note: Serial numbers must be unique across an entire Part "tree",
        so we filter by the entire tree.

        Returns:
            The latest serial number specified for this part, or None
        """
        from plugin import PluginMixinEnum, registry

        if allow_plugins:
            # Check with plugin system
            # If any plugin returns a non-null result, that takes priority
            for plugin in registry.with_mixin(PluginMixinEnum.VALIDATION):
                try:
                    result = plugin.get_latest_serial_number(self)
                    if result is not None:
                        return str(result)
                except Exception:
                    log_error('get_latest_serial_number', plugin=plugin.slug)

        # No plugin returned a result, so we will run the default query
        stock = (
            StockModels.StockItem.objects.all().exclude(serial=None).exclude(serial='')
        )

        # Generate a query for any stock items for this part variant tree with non-empty serial numbers
        if not get_global_setting('SERIAL_NUMBER_GLOBALLY_UNIQUE', False):
            # Serial numbers are unique across part trees
            stock = stock.filter(part__tree_id=self.tree_id)

        # There are no matching StockItem objects (skip further tests)
        if not stock.exists():
            return None

        # Sort in descending order
        stock = stock.order_by('-serial_int', '-serial', '-pk')

        # Return the first serial value
        return stock[0].serial

    def get_next_serial_number(self):
        """Return the 'next' serial number in sequence."""
        sn = self.get_latest_serial_number()

        return InvenTree.helpers.increment_serial_number(sn, self)

    @property
    def full_name(self) -> str:
        """Format a 'full name' for this Part based on the format PART_NAME_FORMAT defined in InvenTree settings."""
        return part_helpers.render_part_full_name(self)

    def get_absolute_url(self):
        """Return the web URL for viewing this part."""
        return helpers.pui_url(f'/part/{self.id}')

    def validate_unique(self, exclude=None):
        """Validate that this Part instance is 'unique'.

        Uniqueness is checked across the following (case insensitive) fields:
        - Name
        - IPN
        - Revision

        e.g. there can exist multiple parts with the same name, but only if
        they have a different revision or internal part number.
        """
        super().validate_unique(exclude)

        # User can decide whether duplicate IPN (Internal Part Number) values are allowed
        allow_duplicate_ipn = get_global_setting('PART_ALLOW_DUPLICATE_IPN')

        # Raise an error if an IPN is set, and it is a duplicate
        if self.IPN and not allow_duplicate_ipn:
            parts = Part.objects.filter(IPN__iexact=self.IPN)
            parts = parts.exclude(pk=self.pk)

            if parts.exists():
                raise ValidationError({
                    'IPN': _('Duplicate IPN not allowed in part settings')
                })

        if (
            self.revision_of
            and self.revision
            and (
                Part.objects.exclude(pk=self.pk)
                .filter(revision_of=self.revision_of, revision=self.revision)
                .exists()
            )
        ):
            raise ValidationError(_('Duplicate part revision already exists.'))

        # Ensure unique across (Name, revision, IPN) (as specified)
        if (self.revision or self.IPN) and (
            Part.objects.exclude(pk=self.pk)
            .filter(name=self.name, revision=self.revision, IPN=self.IPN)
            .exists()
        ):
            raise ValidationError(
                _('Part with this Name, IPN and Revision already exists.')
            )

    def clean(self):
        """Perform cleaning operations for the Part model.

        - Check if the PartCategory is not structural

        - Update trackable status:
            If this part is trackable, and it is used in the BOM
            for a parent part which is *not* trackable,
            then we will force the parent part to be trackable.
        """
        if self.category is not None and self.category.structural:
            raise ValidationError({
                'category': _('Parts cannot be assigned to structural part categories!')
            })

        # Check the 'revision' and 'revision_of' fields
        self.validate_revision()

        super().clean()

        # Strip IPN field
        if type(self.IPN) is str:
            self.IPN = self.IPN.strip()

        # Run custom validation for the IPN field
        self.validate_ipn()

        # Run custom validation for the name field
        self.validate_name()

        if self.pk:
            # Only run if the part already exists in the database
            self.ensure_trackable()

    def ensure_trackable(self):
        """Ensure that trackable is set correctly downline."""
        if self.trackable:
            for part in self.get_used_in():
                if not part.trackable:
                    part.trackable = True
                    part.clean()
                    part.save()

    name = models.CharField(
        max_length=100, blank=False, help_text=_('Part name'), verbose_name=_('Name')
    )

    is_template = models.BooleanField(
        default=part_settings.part_template_default,
        verbose_name=_('Is Template'),
        help_text=_('Is this part a template part?'),
    )

    variant_of = models.ForeignKey(
        'part.Part',
        related_name='variants',
        null=True,
        blank=True,
        limit_choices_to={'is_template': True},
        on_delete=models.SET_NULL,
        help_text=_('Is this part a variant of another part?'),
        verbose_name=_('Variant Of'),
    )

    description = models.CharField(
        max_length=250,
        blank=True,
        verbose_name=_('Description'),
        help_text=_('Part description (optional)'),
    )

    keywords = models.CharField(
        max_length=250,
        blank=True,
        null=True,
        verbose_name=_('Keywords'),
        help_text=_('Part keywords to improve visibility in search results'),
    )

    category = TreeForeignKey(
        PartCategory,
        related_name='parts',
        null=True,
        blank=True,
        on_delete=models.DO_NOTHING,
        verbose_name=_('Category'),
        help_text=_('Part category'),
    )

    IPN = models.CharField(
        max_length=100,
        blank=True,
        null=True,
        verbose_name=_('IPN'),
        help_text=_('Internal Part Number'),
    )

    revision = models.CharField(
        max_length=100,
        blank=True,
        null=True,
        help_text=_('Part revision or version number'),
        verbose_name=_('Revision'),
    )

    revision_of = models.ForeignKey(
        'part.Part',
        related_name='revisions',
        null=True,
        blank=True,
        on_delete=models.SET_NULL,
        help_text=_('Is this part a revision of another part?'),
        verbose_name=_('Revision Of'),
    )

    link = InvenTreeURLField(
        blank=True,
        null=True,
        verbose_name=_('Link'),
        help_text=_('Link to external URL'),
        max_length=2000,
    )

    default_location = TreeForeignKey(
        'stock.StockLocation',
        on_delete=models.SET_NULL,
        blank=True,
        null=True,
        help_text=_('Where is this item normally stored?'),
        related_name='default_parts',
        verbose_name=_('Default Location'),
    )

    def get_default_location(self):
        """Get the default location for a Part (may be None).

        If the Part does not specify a default location,
        look at the Category this part is in.
        The PartCategory object may also specify a default stock location
        """
        if self.default_location:
            return self.default_location
        elif self.category:
            # Traverse up the category tree until we find a default location
            cats = self.category.get_ancestors(ascending=True, include_self=True)

            for cat in cats:
                if cat.default_location:
                    return cat.default_location

        # Default case - no default category found
        return None

    def get_default_supplier(self):
        """Get the default supplier part for this part (may be None).

        - If the part specifies a default_supplier, return that
        - If there is only one supplier part available, return that
        - Else, return None
        """
        if self.default_supplier:
            return self.default_supplier

        if self.supplier_count == 1:
            return self.supplier_parts.first()

        # Default to None if there are multiple suppliers to choose from
        return None

    default_supplier = models.ForeignKey(
        SupplierPart,
        on_delete=models.SET_NULL,
        blank=True,
        null=True,
        verbose_name=_('Default Supplier'),
        help_text=_('Default supplier part'),
        related_name='default_parts',
    )

    default_expiry = models.PositiveIntegerField(
        default=0,
        validators=[MinValueValidator(0)],
        verbose_name=_('Default Expiry'),
        help_text=_('Expiry time (in days) for stock items of this part'),
    )

    minimum_stock = models.DecimalField(
        max_digits=19,
        decimal_places=6,
        default=0,
        validators=[MinValueValidator(0)],
        verbose_name=_('Minimum Stock'),
        help_text=_('Minimum allowed stock level'),
    )

    units = models.CharField(
        max_length=20,
        default='',
        blank=True,
        null=True,
        verbose_name=_('Units'),
        help_text=_('Units of measure for this part'),
        validators=[validators.validate_physical_units],
    )

    assembly = models.BooleanField(
        default=part_settings.part_assembly_default,
        verbose_name=_('Assembly'),
        help_text=_('Can this part be built from other parts?'),
    )

    component = models.BooleanField(
        default=part_settings.part_component_default,
        verbose_name=_('Component'),
        help_text=_('Can this part be used to build other parts?'),
    )

    trackable = models.BooleanField(
        default=part_settings.part_trackable_default,
        verbose_name=_('Trackable'),
        help_text=_('Does this part have tracking for unique items?'),
    )

    testable = models.BooleanField(
        default=False,
        verbose_name=_('Testable'),
        help_text=_('Can this part have test results recorded against it?'),
    )

    purchaseable = models.BooleanField(
        default=part_settings.part_purchaseable_default,
        verbose_name=_('Purchaseable'),
        help_text=_('Can this part be purchased from external suppliers?'),
    )

    salable = models.BooleanField(
        default=part_settings.part_salable_default,
        verbose_name=_('Salable'),
        help_text=_('Can this part be sold to customers?'),
    )

    active = models.BooleanField(
        default=True, verbose_name=_('Active'), help_text=_('Is this part active?')
    )

    locked = models.BooleanField(
        default=False,
        verbose_name=_('Locked'),
        help_text=_('Locked parts cannot be edited'),
    )

    virtual = models.BooleanField(
        default=part_settings.part_virtual_default,
        verbose_name=_('Virtual'),
        help_text=_('Is this a virtual part, such as a software product or license?'),
    )

    bom_checksum = models.CharField(
        max_length=128,
        blank=True,
        verbose_name=_('BOM checksum'),
        help_text=_('Stored BOM checksum'),
    )

    bom_checked_by = models.ForeignKey(
        User,
        on_delete=models.SET_NULL,
        blank=True,
        null=True,
        verbose_name=_('BOM checked by'),
        related_name='boms_checked',
    )

    bom_checked_date = models.DateField(
        blank=True, null=True, verbose_name=_('BOM checked date')
    )

    creation_date = models.DateField(
        auto_now_add=True,
        editable=False,
        blank=True,
        null=True,
        verbose_name=_('Creation Date'),
    )

    creation_user = models.ForeignKey(
        User,
        on_delete=models.SET_NULL,
        blank=True,
        null=True,
        verbose_name=_('Creation User'),
        related_name='parts_created',
    )

    responsible_owner = models.ForeignKey(
        users.models.Owner,
        on_delete=models.SET_NULL,
        blank=True,
        null=True,
        verbose_name=_('Responsible'),
        help_text=_('Owner responsible for this part'),
        related_name='parts_responsible',
    )

    last_stocktake = models.DateField(
        blank=True, null=True, verbose_name=_('Last Stocktake')
    )

    @property
    def category_path(self):
        """Return the category path of this Part instance."""
        if self.category:
            return self.category.pathstring
        return ''

    @property
    def available_stock(self):
        """Return the total available stock.

        - This subtracts stock which is already allocated to builds
        """
        total = self.total_stock
        total -= self.allocation_count()

        return max(total, 0)

    def requiring_build_orders(self, include_variants: bool = True):
        """Return list of outstanding build orders which require this part.

        Arguments:
            include_variants: If True, include variants of this part in the calculation
        """
        # List parts that this part is required for

        if include_variants:
            # If we are including variants, get all parts in the variant tree
            parts = list(self.get_descendants(include_self=True))
        else:
            parts = [self]

        used_in_parts = set()

        for part in parts:
            # Get all assemblies which use this part
            used_in_parts.update(part.get_used_in())

        # Now, get a list of outstanding build orders which require this part
        builds = BuildModels.Build.objects.filter(
            part__in=list(used_in_parts), status__in=BuildStatusGroups.ACTIVE_CODES
        )

        return builds

    def required_build_order_quantity(self, include_variants: bool = True):
        """Return the quantity of this part required for active build orders.

        Arguments:
            include_variants: If True, include variants of this part in the calculation
        """
        # List active build orders which reference this part
        builds = self.requiring_build_orders(include_variants=include_variants)

        quantity = 0

        if include_variants:
            matching_parts = list(self.get_descendants(include_self=True))
        else:
            matching_parts = [self]

        # Cache the BOM items that we query
        # Keep a dict of part ID to BOM items
        cached_bom_items: dict = {}

        for build in builds:
            if build.part.pk not in cached_bom_items:
                # Get the BOM items for this part
                bom_items = build.part.get_bom_items().filter(
                    sub_part__in=matching_parts
                )
                cached_bom_items[build.part.pk] = bom_items
            else:
                bom_items = cached_bom_items[build.part.pk]

            # Match BOM item to build
            for bom_item in bom_items:
                build_quantity = build.quantity * bom_item.quantity

                quantity += build_quantity

        return quantity

    def requiring_sales_orders(self, include_variants: bool = True):
        """Return a list of sales orders which require this part.

        Arguments:
            include_variants: If True, include variants of this part in the calculation
        """
        orders = set()

        if include_variants:
            parts = list(self.get_descendants(include_self=True))
        else:
            parts = [self]

        # Get a list of line items for open orders which match this part
        open_lines = OrderModels.SalesOrderLineItem.objects.filter(
            order__status__in=SalesOrderStatusGroups.OPEN, part__in=parts
        )

        for line in open_lines:
            orders.add(line.order)

        return orders

    def required_sales_order_quantity(self, include_variants: bool = True):
        """Return the quantity of this part required for active sales orders.

        Arguments:
            include_variants: If True, include variants of this part in the calculation
        """
        if include_variants:
            parts = list(self.get_descendants(include_self=True))
        else:
            parts = [self]

        # Get a list of line items for open orders which match this part
        open_lines = OrderModels.SalesOrderLineItem.objects.filter(
            order__status__in=SalesOrderStatusGroups.OPEN, part__in=parts
        )

        quantity = 0

        for line in open_lines:
            # Determine the quantity "remaining" to be shipped out
            remaining = max(line.quantity - line.shipped, 0)
            quantity += remaining

        return quantity

    def required_order_quantity(self, include_variants: bool = True):
        """Return total required to fulfil orders."""
        return self.required_build_order_quantity(
            include_variants=include_variants
        ) + self.required_sales_order_quantity(include_variants=include_variants)

    @property
    def quantity_to_order(self):
        """Return the quantity needing to be ordered for this part.

        Here, an "order" could be one of:
        - Build Order
        - Sales Order

        To work out how many we need to order:

        Stock on hand = self.total_stock
        Required for orders = self.required_order_quantity()
        Currently on order = self.on_order
        Currently building = self.quantity_being_built
        """
        # Total requirement
        required = self.required_order_quantity()

        # Subtract stock levels
        required -= max(self.total_stock, self.minimum_stock)

        # Subtract quantity on order
        required -= self.on_order

        # Subtract quantity being built
        required -= self.quantity_being_built

        return max(required, 0)

    @property
    def net_stock(self):
        """Return the 'net' stock.

        It takes into account:
        - Stock on hand (total_stock)
        - Stock on order (on_order)
        - Stock allocated (allocation_count)

        This number (unlike 'available_stock') can be negative.
        """
        return self.total_stock - self.allocation_count() + self.on_order

    def get_subscribers(
        self, include_variants: bool = True, include_categories: bool = True
    ) -> list[User]:
        """Return a list of users who are 'subscribed' to this part.

        Arguments:
            include_variants: If True, include users who are subscribed to a variant part
            include_categories: If True, include users who are subscribed to the category

        Returns:
            list[User]: A list of users who are subscribed to this part

        A user may 'subscribe' to this part in the following ways:

        a) Subscribing to the part instance directly
        b) Subscribing to a template part "above" this part (if it is a variant)
        c) Subscribing to the part category that this part belongs to
        d) Subscribing to a parent category of the category in c)
        """
        subscribers = set()

        # Start by looking at direct subscriptions to a Part model
        queryset = PartStar.objects.all()

        if include_variants:
            queryset = queryset.filter(part__in=self.get_ancestors(include_self=True))
        else:
            queryset = queryset.filter(part=self)

        for star in queryset:
            subscribers.add(star.user)

        if include_categories and self.category:
            for sub in self.category.get_subscribers():
                subscribers.add(sub)

        return list(subscribers)

    def is_starred_by(self, user, **kwargs):
        """Return True if the specified user subscribes to this part."""
        return user in self.get_subscribers(**kwargs)

    def set_starred(self, user, status, **kwargs):
        """Set the "subscription" status of this Part against the specified user."""
        if not user:
            return

        # Already subscribed?
        if self.is_starred_by(user, **kwargs) == status:
            return

        if status:
            PartStar.objects.create(part=self, user=user)
        else:
            # Note that this won't actually stop the user being subscribed,
            # if the user is subscribed to a parent part or category
            PartStar.objects.filter(part=self, user=user).delete()

    @property
    def can_build(self):
        """Return the number of units that can be build with available stock."""
        import part.filters

        # If this part does NOT have a BOM, result is simply the currently available stock
        if not self.has_bom:
            return 0

        # Prefetch related tables, to reduce query expense
        queryset = self.get_bom_items()

        # Ignore 'consumable' BOM items for this calculation
        queryset = queryset.filter(consumable=False)

        # Annotate the queryset with the 'can_build' quantity
        queryset = part.filters.annotate_bom_item_can_build(queryset)

        can_build_quantity = None

        for value in queryset.values_list('can_build', flat=True):
            if can_build_quantity is None:
                can_build_quantity = value
            else:
                can_build_quantity = min(can_build_quantity, value)

        if can_build_quantity is None:
            # No BOM items, or no items which can be built
            return 0

        return int(max(can_build_quantity, 0))

    @property
    def active_builds(self):
        """Return a list of outstanding builds.

        Builds marked as 'complete' or 'cancelled' are ignored
        """
        return self.builds.filter(status__in=BuildStatusGroups.ACTIVE_CODES)

    @property
    def quantity_being_built(self, include_variants: bool = True):
        """Return the current number of parts currently being built.

        Arguments:
            include_variants: If True, include variants of this part in the calculation

        Note: This is the total quantity of Build orders, *not* the number of build outputs.
              In this fashion, it is the "projected" quantity of builds
        """
        builds = BuildModels.Build.objects.filter(
            status__in=BuildStatusGroups.ACTIVE_CODES
        )

        if include_variants:
            # If we are including variants, get all parts in the variant tree
            builds = builds.filter(part__in=self.get_descendants(include_self=True))
        else:
            # Only look at this part
            builds = builds.filter(part=self)

        quantity = 0

        for build in builds:
            # The remaining items in the build
            quantity += build.remaining

        return quantity

    @property
    def quantity_in_production(self, include_variants: bool = True):
        """Quantity of this part currently actively in production.

        Arguments:
            include_variants: If True, include variants of this part in the calculation

        Note: This may return a different value to `quantity_being_built`
        """
        quantity = 0

        items = StockModels.StockItem.objects.filter(
            is_building=True, build__status__in=BuildStatusGroups.ACTIVE_CODES
        )

        if include_variants:
            # If we are including variants, get all parts in the variant tree
            items = items.filter(part__in=self.get_descendants(include_self=True))
        else:
            # Only look at this part
            items = items.filter(part=self)

        for item in items:
            # The remaining items in the build
            quantity += item.quantity

        return quantity

    def build_order_allocations(self, **kwargs):
        """Return all 'BuildItem' objects which allocate this part to Build objects."""
        include_variants = kwargs.get('include_variants', True)

        queryset = BuildModels.BuildItem.objects.all()

        if include_variants:
            variants = self.get_descendants(include_self=True)
            queryset = queryset.filter(stock_item__part__in=variants)
        else:
            queryset = queryset.filter(stock_item__part=self)

        return queryset

    def build_order_allocation_count(self, **kwargs):
        """Return the total amount of this part allocated to build orders."""
        query = self.build_order_allocations(**kwargs).aggregate(
            total=Coalesce(
                Sum('quantity', output_field=models.DecimalField()),
                0,
                output_field=models.DecimalField(),
            )
        )

        return query['total']

    def sales_order_allocations(self, **kwargs):
        """Return all sales-order-allocation objects which allocate this part to a SalesOrder."""
        include_variants = kwargs.get('include_variants', True)

        queryset = OrderModels.SalesOrderAllocation.objects.all()

        if include_variants:
            # Include allocations for all variants
            variants = self.get_descendants(include_self=True)
            queryset = queryset.filter(item__part__in=variants)
        else:
            # Only look at this part
            queryset = queryset.filter(item__part=self)

        # Default behaviour is to only return *pending* allocations
        pending = kwargs.get('pending', True)

        if pending is True:
            # Look only for 'open' orders which have not shipped
            queryset = queryset.filter(
                line__order__status__in=SalesOrderStatusGroups.OPEN,
                shipment__shipment_date=None,
            )
        elif pending is False:
            # Look only for 'closed' orders or orders which have shipped
            queryset = queryset.exclude(
                line__order__status__in=SalesOrderStatusGroups.OPEN,
                shipment__shipment_date=None,
            )

        return queryset

    def sales_order_allocation_count(self, **kwargs):
        """Return the total quantity of this part allocated to sales orders."""
        query = self.sales_order_allocations(**kwargs).aggregate(
            total=Coalesce(
                Sum('quantity', output_field=models.DecimalField()),
                0,
                output_field=models.DecimalField(),
            )
        )

        return query['total']

    def allocation_count(self, **kwargs):
        """Return the total quantity of stock allocated for this part, against both build orders and sales orders."""
        if self.id is None:
            # If this instance has not been saved, foreign-key lookups will fail
            return 0

        return sum([
            self.build_order_allocation_count(**kwargs),
            self.sales_order_allocation_count(**kwargs),
        ])

    def stock_entries(self, include_variants=True, in_stock=None, location=None):
        """Return all stock entries for this Part.

        Arguments:
            include_variants: If True, include stock entries for all part variants
            in_stock: If True, filter by stock entries which are 'in stock'
            location: If set, filter by stock entries in the specified location
        """
        if include_variants:
            query = StockModels.StockItem.objects.filter(
                part__in=self.get_descendants(include_self=True)
            )
        else:
            query = self.stock_items

        if in_stock is True:
            query = query.filter(StockModels.StockItem.IN_STOCK_FILTER)
        elif in_stock is False:
            query = query.exclude(StockModels.StockItem.IN_STOCK_FILTER)

        if location:
            locations = location.get_descendants(include_self=True)
            query = query.filter(location__in=locations)

        return query

    def get_stock_count(self, include_variants=True):
        """Return the total "in stock" count for this part."""
        entries = self.stock_entries(in_stock=True, include_variants=include_variants)

        query = entries.aggregate(t=Coalesce(Sum('quantity'), Decimal(0)))

        return query['t']

    @property
    def total_stock(self):
        """Return the total stock quantity for this part.

        - Part may be stored in multiple locations
        - If this part is a "template" (variants exist) then these are counted too
        """
        return self.get_stock_count(include_variants=True)

    def get_bom_item_filter(self, include_inherited=True):
        """Returns a query filter for all BOM items associated with this Part.

        There are some considerations:

        a) BOM items can be defined against *this* part
        b) BOM items can be inherited from a *parent* part

        We will construct a filter to grab *all* the BOM items!

        Note: This does *not* return a queryset, it returns a Q object,
              which can be used by some other query operation!
              Because we want to keep our code DRY!
        """
        bom_filter = Q(part=self)

        if include_inherited:
            # We wish to include parent parts

            parents = self.get_ancestors(include_self=False)

            # There are parents available
            if parents.exists():
                parent_filter = Q(part__in=parents, inherited=True)

                # OR the filters together
                bom_filter |= parent_filter

        return bom_filter

    def get_bom_items(self, include_inherited=True) -> QuerySet[BomItem]:
        """Return a queryset containing all BOM items for this part.

        By default, will include inherited BOM items
        """
        queryset = BomItem.objects.filter(
            self.get_bom_item_filter(include_inherited=include_inherited)
        )

        return queryset.prefetch_related('part', 'sub_part')

    def get_installed_part_options(
        self, include_inherited: bool = True, include_variants: bool = True
    ):
        """Return a set of all Parts which can be "installed" into this part, based on the BOM.

        Arguments:
            include_inherited (bool): If set, include BomItem entries defined for parent parts
            include_variants (bool): If set, include variant parts for BomItems which allow variants
        """
        parts = set()

        for bom_item in self.get_bom_items(include_inherited=include_inherited):
            if include_variants and bom_item.allow_variants:
                for part in bom_item.sub_part.get_descendants(include_self=True):
                    parts.add(part)
            else:
                parts.add(bom_item.sub_part)

        return parts

    def get_used_in_bom_item_filter(
        self, include_variants=True, include_substitutes=True
    ):
        """Return a BomItem queryset which returns all BomItem instances which refer to *this* part.

        As the BOM allocation logic is somewhat complicated, there are some considerations:

        A) This part may be directly specified in a BomItem instance
        B) This part may be a *variant* of a part which is directly specified in a BomItem instance
        C) This part may be a *substitute* for a part which is directly specified in a BomItem instance

        So we construct a query for each case, and combine them...
        """
        # Cache all *parent* parts
        try:
            parents = self.get_ancestors(include_self=False)
        except ValueError:
            # If get_ancestors() fails, then this part is not saved yet
            parents = []

        # Case A: This part is directly specified in a BomItem (we always use this case)
        query = Q(sub_part=self)

        if include_variants:
            # Case B: This part is a *variant* of a part which is specified in a BomItem which allows variants
            query |= Q(allow_variants=True, sub_part__in=parents)

        # Case C: This part is a *substitute* of a part which is directly specified in a BomItem
        if include_substitutes:
            # Grab a list of BomItem substitutes which reference this part
            substitutes = self.substitute_items.all()

            query |= Q(pk__in=[substitute.bom_item.pk for substitute in substitutes])

        return query

    def get_used_in(self, include_inherited=True, include_substitutes=True):
        """Return a list containing all parts this part is used in.

        Includes consideration of inherited BOMs
        """
        # Grab a queryset of all BomItem objects which "require" this part
        bom_items = BomItem.objects.filter(
            self.get_used_in_bom_item_filter(include_substitutes=include_substitutes)
        )

        # Iterate through the returned items and construct a set of
        parts = set()

        for bom_item in bom_items:
            if bom_item.part in parts:
                continue

            parts.add(bom_item.part)

            # Include inherited BOMs?
            if include_inherited and bom_item.inherited:
                try:
                    descendants = bom_item.part.get_descendants(include_self=False)
                except ValueError:
                    # This part is not saved yet
                    descendants = []

                for variant in descendants:
                    parts.add(variant)

        return list(parts)

    @property
    def has_bom(self):
        """Return True if this Part instance has any BOM items."""
        return self.get_bom_items().exists()

    def get_trackable_parts(self):
        """Return a queryset of all trackable parts in the BOM for this part."""
        queryset = self.get_bom_items()
        queryset = queryset.filter(sub_part__trackable=True)

        return queryset

    @property
    def has_trackable_parts(self):
        """Return True if any parts linked in the Bill of Materials are trackable.

        This is important when building the part.
        """
        return self.get_trackable_parts().exists()

    @property
    def bom_count(self):
        """Return the number of items contained in the BOM for this part."""
        return self.get_bom_items().count()

    @property
    def used_in_count(self):
        """Return the number of part BOMs that this part appears in."""
        return len(self.get_used_in())

    def get_bom_hash(self):
        """Return a checksum hash for the BOM for this part.

        Used to determine if the BOM has changed (and needs to be signed off!)
        The hash is calculated by hashing each line item in the BOM. Returns a string representation of a hash object which can be compared with a stored value
        """
        result_hash = hashlib.md5(str(self.id).encode())

        # List *all* BOM items (including inherited ones!)
        bom_items = self.get_bom_items().all().prefetch_related('sub_part')

        for item in bom_items:
            result_hash.update(str(item.get_item_hash()).encode())

        return str(result_hash.digest())

    def is_bom_valid(self):
        """Check if the BOM is 'valid' - if the calculated checksum matches the stored value."""
        return self.get_bom_hash() == self.bom_checksum or not self.has_bom

    @transaction.atomic
    def validate_bom(self, user):
        """Validate the BOM (mark the BOM as validated by the given User.

        - Calculates and stores the hash for the BOM
        - Saves the current date and the checking user
        """
        # Validate each line item, ignoring inherited ones
        bom_items = self.get_bom_items(include_inherited=False)

        for item in bom_items:
            item.validate_hash()

        self.bom_checksum = self.get_bom_hash()
        self.bom_checked_by = user
        self.bom_checked_date = InvenTree.helpers.current_date()

        self.save()

    @transaction.atomic
    def clear_bom(self):
        """Clear the BOM items for the part (delete all BOM lines).

        Note: Does *NOT* delete inherited BOM items!
        """
        self.bom_items.all().delete()

    def getRequiredParts(self, recursive=False, parts=None):
        """Return a list of parts required to make this part (i.e. BOM items).

        Args:
            recursive: If True iterate down through sub-assemblies
            parts: Set of parts already found (to prevent recursion issues)
        """
        if parts is None:
            parts = set()

        bom_items = self.get_bom_items()

        for bom_item in bom_items:
            sub_part = bom_item.sub_part

            if sub_part not in parts:
                parts.add(sub_part)

                if recursive:
                    sub_part.getRequiredParts(recursive=True, parts=parts)

        return parts

    @property
    def supplier_count(self):
        """Return the number of supplier parts available for this part."""
        return self.supplier_parts.count()

    def update_pricing(self):
        """Recalculate cached pricing for this Part instance."""
        self.pricing.update_pricing()

    @property
    def pricing(self):
        """Return the PartPricing information for this Part instance.

        If there is no PartPricing database entry defined for this Part,
        it will first be created, and then returned.
        """
        try:
            pricing = PartPricing.objects.get(part=self)
        except PartPricing.DoesNotExist:
            pricing = PartPricing(part=self)

        return pricing

    def schedule_pricing_update(self, create: bool = False, force: bool = False):
        """Helper function to schedule a pricing update.

        Importantly, catches any errors which may occur during deletion of related objects,
        in particular due to post_delete signals.

        Ref: https://github.com/inventree/InvenTree/pull/3986

        Arguments:
            create: Whether or not a new PartPricing object should be created if it does not already exist
            force: If True, force the pricing to be updated even auto pricing is disabled
        """
        if not force and not get_global_setting(
            'PRICING_AUTO_UPDATE', backup_value=True
        ):
            return

        try:
            self.refresh_from_db()
        except Part.DoesNotExist:
            return

        try:
            pricing = self.pricing

            if create or pricing.pk:
                pricing.schedule_for_update()
        except IntegrityError:
            # If this part instance has been deleted,
            # some post-delete or post-save signals may still be fired
            # which can cause issues down the track
            pass

    def get_price_info(self, quantity=1, buy=True, bom=True, internal=False):
        """Return a simplified pricing string for this part.

        Args:
            quantity: Number of units to calculate price for
            buy: Include supplier pricing (default = True)
            bom: Include BOM pricing (default = True)
            internal: Include internal pricing (default = False)
        """
        price_range = self.get_price_range(quantity, buy, bom, internal)

        if price_range is None:
            return None

        min_price, max_price = price_range

        if min_price == max_price:
            return min_price

        min_price = normalize(min_price)
        max_price = normalize(max_price)

        return f'{min_price} - {max_price}'

    def get_supplier_price_range(self, quantity=1):
        """Return the supplier price range of this part.

        Actions:
        - Checks if there is any supplier pricing information associated with this Part
        - Iterate through available supplier pricing and select (min, max)
        - Returns tuple of (min, max)

        Arguments:
            quantity: Quantity at which to calculate price (default=1)

        Returns: (min, max) tuple or (None, None) if no supplier pricing available
        """
        min_price = None
        max_price = None

        for supplier in self.supplier_parts.all():
            price = supplier.get_price(quantity)

            if price is None:
                continue

            if min_price is None or price < min_price:
                min_price = price

            if max_price is None or price > max_price:
                max_price = price

        if min_price is None or max_price is None:
            return None

        min_price = normalize(min_price)
        max_price = normalize(max_price)

        return (min_price, max_price)

    def get_bom_price_range(self, quantity=1, internal=False, purchase=False):
        """Return the price range of the BOM for this part.

        Adds the minimum price for all components in the BOM.
        Note: If the BOM contains items without pricing information,
        these items cannot be included in the BOM!
        """
        min_price = None
        max_price = None

        for item in self.get_bom_items().select_related('sub_part'):
            if item.sub_part.pk == self.pk:
                logger.warning('WARNING: BomItem ID %s contains itself in BOM', item.pk)
                continue

            q = decimal.Decimal(quantity)
            i = decimal.Decimal(item.quantity)

            prices = item.sub_part.get_price_range(
                q * i, internal=internal, purchase=purchase
            )

            if prices is None:
                continue

            low, high = prices

            if min_price is None:
                min_price = 0

            if max_price is None:
                max_price = 0

            min_price += low
            max_price += high

        if min_price is None or max_price is None:
            return None

        min_price = normalize(min_price)
        max_price = normalize(max_price)

        return (min_price, max_price)

    def get_price_range(
        self, quantity=1, buy=True, bom=True, internal=False, purchase=False
    ):
        """Return the price range for this part.

        This price can be either:
        - Supplier price (if purchased from suppliers)
        - BOM price (if built from other parts)
        - Internal price (if set for the part)
        - Purchase price (if set for the part)

        Returns:
            Minimum of the supplier, BOM, internal or purchase price. If no pricing available, returns None
        """
        # only get internal price if set and should be used
        if internal and self.has_internal_price_breaks:
            internal_price = self.get_internal_price(quantity)
            return internal_price, internal_price

        # only get purchase price if set and should be used
        if purchase:
            purchase_price = self.get_purchase_price(quantity)
            if purchase_price:
                return purchase_price

        buy_price_range = self.get_supplier_price_range(quantity) if buy else None
        bom_price_range = (
            self.get_bom_price_range(quantity, internal=internal) if bom else None
        )

        if buy_price_range is None:
            return bom_price_range

        elif bom_price_range is None:
            return buy_price_range
        return (
            min(buy_price_range[0], bom_price_range[0]),
            max(buy_price_range[1], bom_price_range[1]),
        )

    base_cost = models.DecimalField(
        max_digits=19,
        decimal_places=6,
        default=0,
        validators=[MinValueValidator(0)],
        verbose_name=_('base cost'),
        help_text=_('Minimum charge (e.g. stocking fee)'),
    )

    multiple = models.PositiveIntegerField(
        default=1,
        validators=[MinValueValidator(1)],
        verbose_name=_('multiple'),
        help_text=_('Sell multiple'),
    )

    get_price = common.currency.get_price

    @property
    def has_price_breaks(self):
        """Return True if this part has sale price breaks."""
        return self.price_breaks.exists()

    @property
    def price_breaks(self):
        """Return the associated price breaks in the correct order."""
        return self.salepricebreaks.order_by('quantity').all()

    @property
    def unit_pricing(self):
        """Returns the price of this Part at quantity=1."""
        return self.get_price(1)

    def add_price_break(self, quantity, price):
        """Create a new price break for this part.

        Args:
            quantity: Numerical quantity
            price: Must be a Money object
        """
        # Check if a price break at that quantity already exists...
        if self.price_breaks.filter(quantity=quantity, part=self.pk).exists():
            return

        PartSellPriceBreak.objects.create(part=self, quantity=quantity, price=price)

    def get_internal_price(self, quantity, moq=True, multiples=True, currency=None):
        """Return the internal price of this Part at the specified quantity."""
        return common.currency.get_price(
            self, quantity, moq, multiples, currency, break_name='internal_price_breaks'
        )

    @property
    def has_internal_price_breaks(self):
        """Return True if this Part has internal pricing information."""
        return self.internal_price_breaks.exists()

    @property
    def internal_price_breaks(self):
        """Return the associated price breaks in the correct order."""
        return self.internalpricebreaks.order_by('quantity').all()

    def get_purchase_price(self, quantity):
        """Calculate the purchase price for this part at the specified quantity.

        - Looks at available supplier pricing data
        - Calculates the price base on the closest price point
        """
        currency = currency_code_default()
        try:
            prices = [
                convert_money(item.purchase_price, currency).amount
                for item in self.stock_items.all()
                if item.purchase_price
            ]
        except MissingRate:
            prices = None

        if prices:
            return min(prices) * quantity, max(prices) * quantity

        return None

    @transaction.atomic
    def copy_bom_from(self, other, clear=True, **kwargs):
        """Copy the BOM from another part.

        Args:
            other: The part to copy the BOM from
            clear (bool, optional): Remove existing BOM items first. Defaults to True.
        """
        # Ignore if the other part is actually this part?
        if other == self:
            return

        if clear:
            # Remove existing BOM items
            # Note: Inherited BOM items are *not* deleted!
            self.bom_items.all().delete()

        # List of "ancestor" parts above this one
        my_ancestors = self.get_ancestors(include_self=False)

        raise_error = not kwargs.get('skip_invalid', True)

        include_inherited = kwargs.get('include_inherited', False)

        # Should substitute parts be duplicated?
        copy_substitutes = kwargs.get('copy_substitutes', True)

        # Copy existing BOM items from another part
        # Note: Inherited BOM Items will *not* be duplicated!!
        for bom_item in other.get_bom_items(include_inherited=include_inherited).all():
            # If this part already has a BomItem pointing to the same sub-part,
            # delete that BomItem from this part first!

            # Ignore invalid BomItem objects
            if not bom_item.part or not bom_item.sub_part:
                continue

            # Ignore ancestor parts which are inherited
            if bom_item.part in my_ancestors and bom_item.inherited:
                continue

            # Skip (or throw error) if BomItem is not valid
            if not bom_item.sub_part.check_add_to_bom(self, raise_error=raise_error):
                continue

            # Obtain a list of direct substitute parts against this BomItem
            substitutes = BomItemSubstitute.objects.filter(bom_item=bom_item)

            # Construct a new BOM item
            bom_item.part = self
            bom_item.pk = None

            bom_item.save()
            bom_item.refresh_from_db()

            if copy_substitutes:
                for sub in substitutes:
                    # Duplicate the substitute (and point to the *new* BomItem object)
                    sub.pk = None
                    sub.bom_item = bom_item
                    sub.save()

    @transaction.atomic
    def copy_parameters_from(self, other: Part, **kwargs) -> None:
        """Copy all parameter values from another Part instance."""
        clear = kwargs.get('clear', True)

        if clear:
            self.get_parameters().delete()

        parameters = []

        for parameter in other.get_parameters():
            # If this part already has a parameter pointing to the same template,
            # delete that parameter from this part first!

            try:
                existing = PartParameter.objects.get(
                    part=self, template=parameter.template
                )
                existing.delete()
            except PartParameter.DoesNotExist:
                pass

            parameter.part = self
            parameter.pk = None

            parameters.append(parameter)

        if len(parameters) > 0:
            PartParameter.objects.bulk_create(parameters)

    @transaction.atomic
    def copy_tests_from(self, other: Part, **kwargs) -> None:
        """Copy all test templates from another Part instance.

        Note: We only copy the direct test templates, not ones inherited from parent parts.
        """
        templates = []
        parts = self.get_ancestors(include_self=True)

        # Prevent tests from being created for non-testable parts
        if not self.testable:
            return

        for template in other.test_templates.all():
            # Skip if a test template already exists for this part / key combination
            if PartTestTemplate.objects.filter(
                key=template.key, part__in=parts
            ).exists():
                continue

            template.pk = None
            template.part = self
            templates.append(template)

        if len(templates) > 0:
            PartTestTemplate.objects.bulk_create(templates)

    def getTestTemplates(
        self, required=None, include_parent: bool = True, enabled=None
    ) -> QuerySet[PartTestTemplate]:
        """Return a list of all test templates associated with this Part.

        These are used for validation of a StockItem.


        Args:
            required (bool, optional): Filter templates by whether they are required. Defaults to None.
            include_parent (bool, optional): Include templates from parent parts. Defaults to True.
            enabled (bool, optional): Filter templates by their enabled status. Defaults to None.

        Returns:
            QuerySet: A queryset of matching test templates.
        """
        if include_parent:
            tests = PartTestTemplate.objects.filter(
                part__in=self.get_ancestors(include_self=True)
            )
        else:
            tests = self.test_templates

        if required is not None:
            tests = tests.filter(required=required)

        if enabled is not None:
            tests = tests.filter(enabled=enabled)

        return tests

    def getTestTemplateMap(self, **kwargs):
        """Return a map of all test templates associated with this Part."""
        templates = {}

        for template in self.getTestTemplates(**kwargs):
            templates[template.key] = template

        return templates

    def getRequiredTests(self, include_parent=True, enabled=True):
        """Return the tests which are required by this part.

        Arguments:
            include_parent: If True, include tests which are defined for parent parts
            enabled: If set (either True or False), filter by template "enabled" status
        """
        return self.getTestTemplates(
            required=True, enabled=enabled, include_parent=include_parent
        )

    def sales_orders(self):
        """Return a list of sales orders which reference this part."""
        orders = []

        for line in self.sales_order_line_items.all().prefetch_related('order'):
            if line.order not in orders:
                orders.append(line.order)

        return orders

    def purchase_orders(self):
        """Return a list of purchase orders which reference this part."""
        orders = []

        for part in self.supplier_parts.all().prefetch_related(
            'purchase_order_line_items'
        ):
            for order in part.purchase_orders():
                if order not in orders:
                    orders.append(order)

        return orders

    @property
    def on_order(self):
        """Return the total number of items on order for this part.

        Note that some supplier parts may have a different pack_quantity attribute,
        and this needs to be taken into account!
        """
        quantity = 0

        # Iterate through all supplier parts
        for sp in self.supplier_parts.all():
            # Look at any incomplete line item for open orders
            lines = sp.purchase_order_line_items.filter(
                order__status__in=PurchaseOrderStatusGroups.OPEN,
                quantity__gt=F('received'),
            )

            for line in lines:
                remaining = line.quantity - line.received

                if remaining > 0:
                    quantity += sp.base_quantity(remaining)

        return quantity

    def get_parameter(self, name):
        """Return the parameter with the given name.

        If no matching parameter is found, return None.
        """
        try:
            return self.parameters.get(template__name=name)
        except PartParameter.DoesNotExist:
            return None

    def get_parameters(self):
        """Return all parameters for this part, ordered by name."""
        return self.parameters.order_by('template__name')

    def parameters_map(self):
        """Return a map (dict) of parameter values associated with this Part instance, of the form.

        Example:
        {
            "name_1": "value_1",
            "name_2": "value_2",
        }
        """
        params = {}

        for parameter in self.parameters.all():
            params[parameter.template.name] = parameter.data

        return params

    @property
    def latest_stocktake(self):
        """Return the latest PartStocktake object associated with this part (if one exists)."""
        return self.stocktakes.order_by('-pk').first()

    @property
    def has_variants(self):
        """Check if this Part object has variants underneath it."""
        return self.get_all_variants().exists()

    def get_all_variants(self):
        """Return all Part object which exist as a variant under this part."""
        return self.get_descendants(include_self=False)

    @property
    def can_convert(self):
        """Check if this Part can be "converted" to a different variant.

        It can be converted if:
        a) It has non-virtual variant parts underneath it
        b) It has non-virtual template parts above it
        c) It has non-virtual sibling variants
        """
        return self.get_conversion_options().exists()

    def get_conversion_options(self):
        """Return options for converting this part to a "variant" within the same tree.

        a) Variants underneath this one
        b) Immediate parent
        c) Siblings
        """
        parts = []

        # Child parts
        children = self.get_descendants(include_self=False)

        for child in children:
            parts.append(child)

        # Immediate parent, and siblings
        if self.variant_of:
            parts.append(self.variant_of)

            siblings = self.get_siblings(include_self=False)

            for sib in siblings:
                parts.append(sib)

        filtered_parts = Part.objects.filter(pk__in=[part.pk for part in parts])

        # Ensure this part is not in the queryset, somehow
        filtered_parts = filtered_parts.exclude(pk=self.pk)

        filtered_parts = filtered_parts.filter(active=True, virtual=False)

        return filtered_parts

    def get_related_parts(self):
        """Return a set of all related parts for this part."""
        related_parts = set()

        related_parts_1 = self.related_parts_1.filter(part_1__id=self.pk)

        related_parts_2 = self.related_parts_2.filter(part_2__id=self.pk)

        for related_part in related_parts_1:
            # Add to related parts list
            related_parts.add(related_part.part_2)

        for related_part in related_parts_2:
            # Add to related parts list
            related_parts.add(related_part.part_1)

        return related_parts

    @property
    def related_count(self):
        """Return the number of 'related parts' which point to this Part."""
        return len(self.get_related_parts())

    def is_part_low_on_stock(self):
        """Returns True if the total stock for this part is less than the minimum stock level."""
        return self.get_stock_count() < self.minimum_stock


@receiver(post_save, sender=Part, dispatch_uid='part_post_save_log')
def after_save_part(sender, instance: Part, created, **kwargs):
    """Function to be executed after a Part is saved."""
    from django.conf import settings

    from part import tasks as part_tasks

    if instance and not created and not InvenTree.ready.isImportingData():
        # Check part stock only if we are *updating* the part (not creating it)

        # Run this check in the background
        InvenTree.tasks.offload_task(
            part_tasks.notify_low_stock_if_required,
            instance.pk,
            group='notification',
            force_async=not settings.TESTING,  # Force async unless in testing mode
        )

        # Schedule a background task to rebuild any supplier parts
        InvenTree.tasks.offload_task(
            part_tasks.rebuild_supplier_parts,
            instance.pk,
            force_async=True,
            group='part',
        )


class PartPricing(common.models.MetaMixin):
    """Model for caching min/max pricing information for a particular Part.

    It is prohibitively expensive to calculate min/max pricing for a part "on the fly".
    As min/max pricing does not change very often, we pre-calculate and cache these values.

    Whenever pricing is updated, these values are re-calculated and stored.

    Pricing information is cached for:

    - BOM cost (min / max cost of component items)
    - Purchase cost (based on purchase history)
    - Internal cost (based on user-specified InternalPriceBreak data)
    - Supplier price (based on supplier part data)
    - Variant price (min / max cost of any variants)
    - Overall best / worst (based on the values listed above)
    - Sale price break min / max values
    - Historical sale pricing min / max values

    Note that this pricing information does not take "quantity" into account:
    - This provides a simple min / max pricing range, which is quite valuable in a lot of situations
    - Quantity pricing still needs to be calculated
    - Quantity pricing can be viewed from the part detail page
    - Detailed pricing information is very context specific in any case
    """

    # When calculating assembly pricing, we limit the depth of the calculation
    MAX_PRICING_DEPTH = 50

    @property
    def is_valid(self):
        """Return True if the cached pricing is valid."""
        return self.updated is not None

    def convert(self, money):
        """Attempt to convert money value to default currency.

        If a MissingRate error is raised, ignore it and return None
        """
        if money is None:
            return None

        target_currency = currency_code_default()

        try:
            result = convert_money(money, target_currency)
        except MissingRate:
            logger.warning(
                'No currency conversion rate available for %s -> %s',
                money.currency,
                target_currency,
            )
            result = None

        return result

    def schedule_for_update(self, counter: int = 0):
        """Schedule this pricing to be updated.

        Arguments:
            counter: Recursion counter (used to prevent infinite recursion)
        """
        import InvenTree.ready

        # If importing data, skip pricing update
        if InvenTree.ready.isImportingData():
            return

        # If running data migrations, skip pricing update
        if InvenTree.ready.isRunningMigrations():
            return

        if (
            not self.part
            or not self.part.pk
            or not Part.objects.filter(pk=self.part.pk).exists()
        ):
            logger.warning(
                'Referenced part instance does not exist - skipping pricing update.'
            )
            return

        try:
            if self.pk:
                self.refresh_from_db()
        except (PartPricing.DoesNotExist, IntegrityError):
            # Error thrown if this PartPricing instance has already been removed
            logger.warning(
                "Error refreshing PartPricing instance for part '%s'", self.part
            )
            return

        # Ensure that the referenced part still exists in the database
        try:
            p = self.part
            p.refresh_from_db()
        except IntegrityError:
            logger.exception(
                "Could not update PartPricing as Part '%s' does not exist", self.part
            )
            return

        if self.scheduled_for_update:
            # Ignore if the pricing is already scheduled to be updated
            logger.debug('Pricing for %s already scheduled for update - skipping', p)
            return

        if counter > self.MAX_PRICING_DEPTH:
            # Prevent infinite recursion / stack depth issues
            logger.debug(
                counter, f'Skipping pricing update for {p} - maximum depth exceeded'
            )
            return

        try:
            self.scheduled_for_update = True
            self.save()
        except IntegrityError:
            # An IntegrityError here likely indicates that the referenced part has already been deleted
            logger.exception(
                "Could not save PartPricing for part '%s' to the database", self.part
            )
            return

        import part.tasks as part_tasks

        # Pricing calculations are performed in the background,
        # unless the TESTING_PRICING flag is set
        background = not settings.TESTING or not settings.TESTING_PRICING

        # Offload task to update the pricing
        # Force async, to prevent running in the foreground (unless in testing mode)
        InvenTree.tasks.offload_task(
            part_tasks.update_part_pricing,
            self,
            counter=counter,
            force_async=background,
            group='pricing',
        )

    def update_pricing(
        self,
        counter: int = 0,
        cascade: bool = True,
        previous_min=None,
        previous_max=None,
    ):
        """Recalculate all cost data for the referenced Part instance.

        Arguments:
            counter: Recursion counter (used to prevent infinite recursion)
            cascade: If True, update pricing for all assemblies and templates which use this part
            previous_min: Previous minimum price (used to prevent further updates if unchanged)
            previous_max: Previous maximum price (used to prevent further updates if unchanged)

        """
        # If importing data, skip pricing update
        if InvenTree.ready.isImportingData():
            return

        # If running data migrations, skip pricing update
        if InvenTree.ready.isRunningMigrations():
            return

        if self.pk is not None:
            try:
                self.refresh_from_db()
            except PartPricing.DoesNotExist:
                pass

        self.update_bom_cost(save=False)
        self.update_purchase_cost(save=False)
        self.update_internal_cost(save=False)
        self.update_supplier_cost(save=False)
        self.update_variant_cost(save=False)
        self.update_sale_cost(save=False)

        # Clear scheduling flag
        self.scheduled_for_update = False

        # Note: save method calls update_overall_cost
        try:
            self.save()
        except IntegrityError:
            # Background worker processes may try to concurrently update
            pass

        pricing_changed = False

        # Without previous pricing data, we assume that the pricing has changed
        if previous_min != self.overall_min or previous_max != self.overall_max:
            pricing_changed = True

        # Update parent assemblies and templates
        if pricing_changed and cascade:
            self.update_assemblies(counter)
            self.update_templates(counter)

    def update_assemblies(self, counter: int = 0):
        """Schedule updates for any assemblies which use this part."""
        # If the linked Part is used in any assemblies, schedule a pricing update for those assemblies

        used_in_parts = self.part.get_used_in()

        for p in used_in_parts:
            p.pricing.schedule_for_update(counter=counter + 1)

    def update_templates(self, counter: int = 0):
        """Schedule updates for any template parts above this part."""
        templates = self.part.get_ancestors(include_self=False)

        for p in templates:
            p.pricing.schedule_for_update(counter + 1)

    def save(self, *args, **kwargs):
        """Whenever pricing model is saved, automatically update overall prices."""
        # Update the currency which was used to perform the calculation
        self.currency = currency_code_default()

        try:
            self.update_overall_cost()
        except Exception:
            # If something has happened to the Part model, might throw an error
            pass

        try:
            super().save(*args, **kwargs)
        except Exception:
            # This error may be thrown if there is already duplicate pricing data
            pass

    def update_bom_cost(self, save=True):
        """Recalculate BOM cost for the referenced Part instance.

        Iterate through the Bill of Materials, and calculate cumulative pricing:

        cumulative_min: The sum of minimum costs for each line in the BOM
        cumulative_max: The sum of maximum costs for each line in the BOM

        Note: The cumulative costs are calculated based on the specified default currency
        """
        if not self.part.assembly:
            # Not an assembly - no BOM pricing
            self.bom_cost_min = None
            self.bom_cost_max = None

            if save:
                self.save()

            # Short circuit - no further operations required
            return

        currency_code = common.currency.currency_code_default()

        cumulative_min = Money(0, currency_code)
        cumulative_max = Money(0, currency_code)

        any_min_elements = False
        any_max_elements = False

        for bom_item in self.part.get_bom_items():
            # Loop through each BOM item which is used to assemble this part

            bom_item_min = None
            bom_item_max = None

            for sub_part in bom_item.get_valid_parts_for_allocation():
                # Check each part which *could* be used

                if sub_part != bom_item.sub_part and not sub_part.active:
                    continue

                sub_part_pricing = sub_part.pricing

                sub_part_min = self.convert(sub_part_pricing.overall_min)
                sub_part_max = self.convert(sub_part_pricing.overall_max)

                if sub_part_min is not None:
                    if bom_item_min is None or sub_part_min < bom_item_min:
                        bom_item_min = sub_part_min

                if sub_part_max is not None:
                    if bom_item_max is None or sub_part_max > bom_item_max:
                        bom_item_max = sub_part_max

            # Update cumulative totals
            if bom_item_min is not None:
                bom_item_min *= bom_item.quantity
                cumulative_min += self.convert(bom_item_min)

                any_min_elements = True

            if bom_item_max is not None:
                bom_item_max *= bom_item.quantity
                cumulative_max += self.convert(bom_item_max)

                any_max_elements = True

        if any_min_elements:
            self.bom_cost_min = cumulative_min
        else:
            self.bom_cost_min = None

        if any_max_elements:
            self.bom_cost_max = cumulative_max
        else:
            self.bom_cost_max = None

        if save:
            self.save()

    def update_purchase_cost(self, save=True):
        """Recalculate historical purchase cost for the referenced Part instance.

        Purchase history only takes into account "completed" purchase orders.
        """
        # Find all line items for completed orders which reference this part
        line_items = OrderModels.PurchaseOrderLineItem.objects.filter(
            order__status=PurchaseOrderStatus.COMPLETE.value,
            received__gt=0,
            part__part=self.part,
        )

        # Exclude line items which do not have an associated price
        line_items = line_items.exclude(purchase_price=None)

        purchase_min = None
        purchase_max = None

        for line in line_items:
            if line.purchase_price is None:
                continue

            # Take supplier part pack size into account
            purchase_cost = self.convert(
                line.purchase_price / line.part.pack_quantity_native
            )

            if purchase_cost is None:
                continue

            if purchase_min is None or purchase_cost < purchase_min:
                purchase_min = purchase_cost

            if purchase_max is None or purchase_cost > purchase_max:
                purchase_max = purchase_cost

        # Also check if manual stock item pricing is included
        if get_global_setting('PRICING_USE_STOCK_PRICING', True):
            items = self.part.stock_items.all()

            # Limit to stock items updated within a certain window
            days = int(get_global_setting('PRICING_STOCK_ITEM_AGE_DAYS', 0))

            if days > 0:
                date_threshold = InvenTree.helpers.current_date() - timedelta(days=days)
                items = items.filter(updated__gte=date_threshold)

            for item in items:
                cost = self.convert(item.purchase_price)

                # Skip if the cost could not be converted (for some reason)
                if cost is None:
                    continue

                if purchase_min is None or cost < purchase_min:
                    purchase_min = cost

                if purchase_max is None or cost > purchase_max:
                    purchase_max = cost

        self.purchase_cost_min = purchase_min
        self.purchase_cost_max = purchase_max

        if save:
            self.save()

    def update_internal_cost(self, save=True):
        """Recalculate internal cost for the referenced Part instance."""
        min_int_cost = None
        max_int_cost = None

        if get_global_setting('PART_INTERNAL_PRICE', False):
            # Only calculate internal pricing if internal pricing is enabled
            for pb in self.part.internalpricebreaks.all():
                cost = self.convert(pb.price)

                if cost is None:
                    # Ignore if cost could not be converted for some reason
                    continue

                if min_int_cost is None or cost < min_int_cost:
                    min_int_cost = cost

                if max_int_cost is None or cost > max_int_cost:
                    max_int_cost = cost

        self.internal_cost_min = min_int_cost
        self.internal_cost_max = max_int_cost

        if save:
            self.save()

    def update_supplier_cost(self, save=True):
        """Recalculate supplier cost for the referenced Part instance.

        - The limits are simply the lower and upper bounds of available SupplierPriceBreaks
        - We do not take "quantity" into account here
        """
        min_sup_cost = None
        max_sup_cost = None

        if self.part.purchaseable:
            # Iterate through each available SupplierPart instance
            for sp in self.part.supplier_parts.all():
                # Iterate through each available SupplierPriceBreak instance
                for pb in sp.pricebreaks.all():
                    if pb.price is None:
                        continue

                    # Ensure we take supplier part pack size into account
                    cost = self.convert(pb.price / sp.pack_quantity_native)

                    if cost is None:
                        continue

                    if min_sup_cost is None or cost < min_sup_cost:
                        min_sup_cost = cost

                    if max_sup_cost is None or cost > max_sup_cost:
                        max_sup_cost = cost

        self.supplier_price_min = min_sup_cost
        self.supplier_price_max = max_sup_cost

        if save:
            self.save()

    def update_variant_cost(self, save=True):
        """Update variant cost values.

        Here we track the min/max costs of any variant parts.
        """
        variant_min = None
        variant_max = None

        active_only = get_global_setting('PRICING_ACTIVE_VARIANTS', False)

        if self.part.is_template:
            variants = self.part.get_descendants(include_self=False)

            for v in variants:
                if active_only and not v.active:
                    # Ignore inactive variant parts
                    continue

                v_min = self.convert(v.pricing.overall_min)
                v_max = self.convert(v.pricing.overall_max)

                if v_min is not None:
                    if variant_min is None or v_min < variant_min:
                        variant_min = v_min

                if v_max is not None:
                    if variant_max is None or v_max > variant_max:
                        variant_max = v_max

        self.variant_cost_min = variant_min
        self.variant_cost_max = variant_max

        if save:
            self.save()

    def update_overall_cost(self):
        """Update overall cost values.

        Here we simply take the minimum / maximum values of the other calculated fields.
        """
        overall_min = None
        overall_max = None

        min_costs = [self.bom_cost_min, self.purchase_cost_min, self.internal_cost_min]

        max_costs = [self.bom_cost_max, self.purchase_cost_max, self.internal_cost_max]

        purchase_history_override = get_global_setting(
            'PRICING_PURCHASE_HISTORY_OVERRIDES_SUPPLIER', False
        )

        if get_global_setting('PRICING_USE_SUPPLIER_PRICING', True):
            # Add supplier pricing data, *unless* historical pricing information should override
            if self.purchase_cost_min is None or not purchase_history_override:
                min_costs.append(self.supplier_price_min)

            if self.purchase_cost_max is None or not purchase_history_override:
                max_costs.append(self.supplier_price_max)

        if get_global_setting('PRICING_USE_VARIANT_PRICING', True):
            # Include variant pricing in overall calculations
            min_costs.append(self.variant_cost_min)
            max_costs.append(self.variant_cost_max)

        # Calculate overall minimum cost
        for cost in min_costs:
            if cost is None:
                continue

            # Ensure we are working in a common currency
            cost = self.convert(cost)

            if overall_min is None or cost < overall_min:
                overall_min = cost

        # Calculate overall maximum cost
        for cost in max_costs:
            if cost is None:
                continue

            # Ensure we are working in a common currency
            cost = self.convert(cost)

            if overall_max is None or cost > overall_max:
                overall_max = cost

        if get_global_setting('PART_BOM_USE_INTERNAL_PRICE', False):
            # Check if internal pricing should override other pricing
            if self.internal_cost_min is not None:
                overall_min = self.internal_cost_min

            if self.internal_cost_max is not None:
                overall_max = self.internal_cost_max

        if self.override_min is not None:
            overall_min = self.convert(self.override_min)

        self.overall_min = overall_min

        if self.override_max is not None:
            overall_max = self.convert(self.override_max)

        self.overall_max = overall_max

    def update_sale_cost(self, save=True):
        """Recalculate sale cost data."""
        # Iterate through the sell price breaks
        min_sell_price = None
        max_sell_price = None

        for pb in self.part.salepricebreaks.all():
            cost = self.convert(pb.price)

            if cost is None:
                continue

            if min_sell_price is None or cost < min_sell_price:
                min_sell_price = cost

            if max_sell_price is None or cost > max_sell_price:
                max_sell_price = cost

        # Record min/max values
        self.sale_price_min = min_sell_price
        self.sale_price_max = max_sell_price

        min_sell_history = None
        max_sell_history = None

        # Calculate sale price history too
        parts = self.part.get_descendants(include_self=True)

        # Find all line items for shipped sales orders which reference this part
        line_items = OrderModels.SalesOrderLineItem.objects.filter(
            order__status__in=SalesOrderStatusGroups.COMPLETE, part__in=parts
        )

        # Exclude line items which do not have associated pricing data
        line_items = line_items.exclude(sale_price=None)

        for line in line_items:
            cost = self.convert(line.sale_price)

            if cost is None:
                continue

            if min_sell_history is None or cost < min_sell_history:
                min_sell_history = cost

            if max_sell_history is None or cost > max_sell_history:
                max_sell_history = cost

        self.sale_history_min = min_sell_history
        self.sale_history_max = max_sell_history

        if save:
            self.save()

    currency = models.CharField(
        default=currency_code_default,
        max_length=10,
        verbose_name=_('Currency'),
        help_text=_('Currency used to cache pricing calculations'),
        choices=common.currency.currency_code_mappings(),
    )

    scheduled_for_update = models.BooleanField(default=False)

    part = models.OneToOneField(
        Part,
        on_delete=models.CASCADE,
        related_name='pricing_data',
        verbose_name=_('Part'),
    )

    bom_cost_min = InvenTree.fields.InvenTreeModelMoneyField(
        null=True,
        blank=True,
        verbose_name=_('Minimum BOM Cost'),
        help_text=_('Minimum cost of component parts'),
    )

    bom_cost_max = InvenTree.fields.InvenTreeModelMoneyField(
        null=True,
        blank=True,
        verbose_name=_('Maximum BOM Cost'),
        help_text=_('Maximum cost of component parts'),
    )

    purchase_cost_min = InvenTree.fields.InvenTreeModelMoneyField(
        null=True,
        blank=True,
        verbose_name=_('Minimum Purchase Cost'),
        help_text=_('Minimum historical purchase cost'),
    )

    purchase_cost_max = InvenTree.fields.InvenTreeModelMoneyField(
        null=True,
        blank=True,
        verbose_name=_('Maximum Purchase Cost'),
        help_text=_('Maximum historical purchase cost'),
    )

    internal_cost_min = InvenTree.fields.InvenTreeModelMoneyField(
        null=True,
        blank=True,
        verbose_name=_('Minimum Internal Price'),
        help_text=_('Minimum cost based on internal price breaks'),
    )

    internal_cost_max = InvenTree.fields.InvenTreeModelMoneyField(
        null=True,
        blank=True,
        verbose_name=_('Maximum Internal Price'),
        help_text=_('Maximum cost based on internal price breaks'),
    )

    supplier_price_min = InvenTree.fields.InvenTreeModelMoneyField(
        null=True,
        blank=True,
        verbose_name=_('Minimum Supplier Price'),
        help_text=_('Minimum price of part from external suppliers'),
    )

    supplier_price_max = InvenTree.fields.InvenTreeModelMoneyField(
        null=True,
        blank=True,
        verbose_name=_('Maximum Supplier Price'),
        help_text=_('Maximum price of part from external suppliers'),
    )

    variant_cost_min = InvenTree.fields.InvenTreeModelMoneyField(
        null=True,
        blank=True,
        verbose_name=_('Minimum Variant Cost'),
        help_text=_('Calculated minimum cost of variant parts'),
    )

    variant_cost_max = InvenTree.fields.InvenTreeModelMoneyField(
        null=True,
        blank=True,
        verbose_name=_('Maximum Variant Cost'),
        help_text=_('Calculated maximum cost of variant parts'),
    )

    override_min = InvenTree.fields.InvenTreeModelMoneyField(
        null=True,
        blank=True,
        verbose_name=_('Minimum Cost'),
        help_text=_('Override minimum cost'),
    )

    override_max = InvenTree.fields.InvenTreeModelMoneyField(
        null=True,
        blank=True,
        verbose_name=_('Maximum Cost'),
        help_text=_('Override maximum cost'),
    )

    overall_min = InvenTree.fields.InvenTreeModelMoneyField(
        null=True,
        blank=True,
        verbose_name=_('Minimum Cost'),
        help_text=_('Calculated overall minimum cost'),
    )

    overall_max = InvenTree.fields.InvenTreeModelMoneyField(
        null=True,
        blank=True,
        verbose_name=_('Maximum Cost'),
        help_text=_('Calculated overall maximum cost'),
    )

    sale_price_min = InvenTree.fields.InvenTreeModelMoneyField(
        null=True,
        blank=True,
        verbose_name=_('Minimum Sale Price'),
        help_text=_('Minimum sale price based on price breaks'),
    )

    sale_price_max = InvenTree.fields.InvenTreeModelMoneyField(
        null=True,
        blank=True,
        verbose_name=_('Maximum Sale Price'),
        help_text=_('Maximum sale price based on price breaks'),
    )

    sale_history_min = InvenTree.fields.InvenTreeModelMoneyField(
        null=True,
        blank=True,
        verbose_name=_('Minimum Sale Cost'),
        help_text=_('Minimum historical sale price'),
    )

    sale_history_max = InvenTree.fields.InvenTreeModelMoneyField(
        null=True,
        blank=True,
        verbose_name=_('Maximum Sale Cost'),
        help_text=_('Maximum historical sale price'),
    )


class PartStocktake(models.Model):
    """Model representing a 'stocktake' entry for a particular Part.

    A 'stocktake' is a representative count of available stock:
    - Performed on a given date
    - Records quantity of part in stock (across multiple stock items)
    - Records estimated value of "stock on hand"
    - Records user information
    """

    part = models.ForeignKey(
        Part,
        on_delete=models.CASCADE,
        related_name='stocktakes',
        verbose_name=_('Part'),
        help_text=_('Part for stocktake'),
    )

    item_count = models.IntegerField(
        default=1,
        verbose_name=_('Item Count'),
        help_text=_('Number of individual stock entries at time of stocktake'),
    )

    quantity = models.DecimalField(
        max_digits=19,
        decimal_places=5,
        validators=[MinValueValidator(0)],
        verbose_name=_('Quantity'),
        help_text=_('Total available stock at time of stocktake'),
    )

    date = models.DateField(
        verbose_name=_('Date'),
        help_text=_('Date stocktake was performed'),
        auto_now_add=True,
    )

    note = models.CharField(
        max_length=250,
        blank=True,
        verbose_name=_('Notes'),
        help_text=_('Additional notes'),
    )

    user = models.ForeignKey(
        User,
        blank=True,
        null=True,
        on_delete=models.SET_NULL,
        related_name='part_stocktakes',
        verbose_name=_('User'),
        help_text=_('User who performed this stocktake'),
    )

    cost_min = InvenTree.fields.InvenTreeModelMoneyField(
        null=True,
        blank=True,
        verbose_name=_('Minimum Stock Cost'),
        help_text=_('Estimated minimum cost of stock on hand'),
    )

    cost_max = InvenTree.fields.InvenTreeModelMoneyField(
        null=True,
        blank=True,
        verbose_name=_('Maximum Stock Cost'),
        help_text=_('Estimated maximum cost of stock on hand'),
    )


@receiver(post_save, sender=PartStocktake, dispatch_uid='post_save_stocktake')
def update_last_stocktake(sender, instance, created, **kwargs):
    """Callback function when a PartStocktake instance is created / edited."""
    # When a new PartStocktake instance is create, update the last_stocktake date for the Part
    if created:
        try:
            part = instance.part
            part.last_stocktake = instance.date
            part.save()
        except Exception:
            pass


def save_stocktake_report(instance, filename):
    """Save stocktake reports to the correct subdirectory."""
    filename = os.path.basename(filename)
    return os.path.join('stocktake', 'report', filename)


class PartStocktakeReport(models.Model):
    """A PartStocktakeReport is a generated report which provides a summary of current stock on hand.

    Reports are generated by the background worker process, and saved as .csv files for download.
    Background processing is preferred as (for very large datasets), report generation may take a while.

    A report can be manually requested by a user, or automatically generated periodically.

    When generating a report, the "parts" to be reported can be filtered, e.g. by "category".

    A stocktake report contains the following information, with each row relating to a single Part instance:

    - Number of individual stock items on hand
    - Total quantity of stock on hand
    - Estimated total cost of stock on hand (min:max range)
    """

    def __str__(self):
        """Construct a simple string representation for the report."""
        return os.path.basename(self.report.name)

    def get_absolute_url(self):
        """Return the URL for the associated report file for download."""
        if self.report:
            return self.report.url
        return None

    date = models.DateField(verbose_name=_('Date'), auto_now_add=True)

    report = models.FileField(
        upload_to=save_stocktake_report,
        unique=False,
        blank=False,
        verbose_name=_('Report'),
        help_text=_('Stocktake report file (generated internally)'),
    )

    part_count = models.IntegerField(
        default=0,
        verbose_name=_('Part Count'),
        help_text=_('Number of parts covered by stocktake'),
    )

    user = models.ForeignKey(
        User,
        blank=True,
        null=True,
        on_delete=models.SET_NULL,
        related_name='stocktake_reports',
        verbose_name=_('User'),
        help_text=_('User who requested this stocktake report'),
    )


class PartSellPriceBreak(common.models.PriceBreak):
    """Represents a price break for selling this part."""

    class Meta:
        """Metaclass providing extra model definition."""

        verbose_name = _('Part Sale Price Break')
        unique_together = ('part', 'quantity')

    @staticmethod
    def get_api_url():
        """Return the list API endpoint URL associated with the PartSellPriceBreak model."""
        return reverse('api-part-sale-price-list')

    part = models.ForeignKey(
        Part,
        on_delete=models.CASCADE,
        related_name='salepricebreaks',
        limit_choices_to={'salable': True},
        verbose_name=_('Part'),
    )


class PartInternalPriceBreak(common.models.PriceBreak):
    """Represents a price break for internally selling this part."""

    class Meta:
        """Metaclass providing extra model definition."""

        unique_together = ('part', 'quantity')

    @staticmethod
    def get_api_url():
        """Return the list API endpoint URL associated with the PartInternalPriceBreak model."""
        return reverse('api-part-internal-price-list')

    part = models.ForeignKey(
        Part,
        on_delete=models.CASCADE,
        related_name='internalpricebreaks',
        verbose_name=_('Part'),
    )


class PartStar(models.Model):
    """A PartStar object creates a subscription relationship between a User and a Part.

    It is used to designate a Part as 'subscribed' for a given User.

    Attributes:
        part: Link to a Part object
        user: Link to a User object
    """

    class Meta:
        """Metaclass providing extra model definition."""

        unique_together = ['part', 'user']

    part = models.ForeignKey(
        Part,
        on_delete=models.CASCADE,
        verbose_name=_('Part'),
        related_name='starred_users',
    )

    user = models.ForeignKey(
        User,
        on_delete=models.CASCADE,
        verbose_name=_('User'),
        related_name='starred_parts',
    )


class PartCategoryStar(models.Model):
    """A PartCategoryStar creates a subscription relationship between a User and a PartCategory.

    Attributes:
        category: Link to a PartCategory object
        user: Link to a User object
    """

    class Meta:
        """Metaclass providing extra model definition."""

        unique_together = ['category', 'user']

    category = models.ForeignKey(
        PartCategory,
        on_delete=models.CASCADE,
        verbose_name=_('Category'),
        related_name='starred_users',
    )

    user = models.ForeignKey(
        User,
        on_delete=models.CASCADE,
        verbose_name=_('User'),
        related_name='starred_categories',
    )


class PartTestTemplate(InvenTree.models.InvenTreeMetadataModel):
    """A PartTestTemplate defines a 'template' for a test which is required to be run against a StockItem (an instance of the Part).

    The test template applies "recursively" to part variants, allowing tests to be
    defined in a hierarchy.

    Test names are simply strings, rather than enforcing any sort of structure or pattern.
    It is up to the user to determine what tests are defined (and how they are run).

    To enable generation of unique lookup-keys for each test, there are some validation tests
    run on the model (refer to the validate_unique function).
    """

    class Meta:
        """Metaclass options for the PartTestTemplate model."""

        verbose_name = _('Part Test Template')

    def __str__(self):
        """Format a string representation of this PartTestTemplate."""
        return ' | '.join([self.part.name, self.test_name])

    @staticmethod
    def get_api_url():
        """Return the list API endpoint URL associated with the PartTestTemplate model."""
        return reverse('api-part-test-template-list')

    def save(self, *args, **kwargs):
        """Enforce 'clean' operation when saving a PartTestTemplate instance."""
        self.clean()

        super().save(*args, **kwargs)

    def clean(self):
        """Clean fields for the PartTestTemplate model."""
        self.test_name = self.test_name.strip()

        self.key = helpers.generateTestKey(self.test_name)

        if len(self.key) == 0:
            raise ValidationError({
                'test_name': _(
                    'Invalid template name - must include at least one alphanumeric character'
                )
            })

        # Check that 'choices' are in fact valid
        if self.choices is None:
            self.choices = ''
        else:
            self.choices = str(self.choices).strip()

        if self.choices:
            choice_set = set()

            for choice in self.choices.split(','):
                choice = choice.strip()

                # Ignore empty choices
                if not choice:
                    continue

                if choice in choice_set:
                    raise ValidationError({'choices': _('Choices must be unique')})

                choice_set.add(choice)

        self.validate_unique()
        super().clean()

    def validate_unique(self, exclude=None):
        """Test that this test template is 'unique' within this part tree."""
        if not self.part.testable:
            raise ValidationError({
                'part': _('Test templates can only be created for testable parts')
            })

        # Check that this test is unique for this part
        # (including template parts of which this part is a variant)
        parts = self.part.get_ancestors(include_self=True)

        tests = PartTestTemplate.objects.filter(key=self.key, part__in=parts).exclude(
            pk=self.pk
        )

        if tests.exists():
            raise ValidationError({
                'test_name': _(
                    'Test template with the same key already exists for part'
                )
            })

        super().validate_unique(exclude)

    part = models.ForeignKey(
        Part,
        on_delete=models.CASCADE,
        related_name='test_templates',
        limit_choices_to={'testable': True},
        verbose_name=_('Part'),
    )

    test_name = models.CharField(
        blank=False,
        max_length=100,
        verbose_name=_('Test Name'),
        help_text=_('Enter a name for the test'),
    )

    key = models.CharField(
        blank=True,
        max_length=100,
        verbose_name=_('Test Key'),
        help_text=_('Simplified key for the test'),
    )

    description = models.CharField(
        blank=False,
        null=True,
        max_length=100,
        verbose_name=_('Test Description'),
        help_text=_('Enter description for this test'),
    )

    enabled = models.BooleanField(
        default=True, verbose_name=_('Enabled'), help_text=_('Is this test enabled?')
    )

    required = models.BooleanField(
        default=True,
        verbose_name=_('Required'),
        help_text=_('Is this test required to pass?'),
    )

    requires_value = models.BooleanField(
        default=False,
        verbose_name=_('Requires Value'),
        help_text=_('Does this test require a value when adding a test result?'),
    )

    requires_attachment = models.BooleanField(
        default=False,
        verbose_name=_('Requires Attachment'),
        help_text=_(
            'Does this test require a file attachment when adding a test result?'
        ),
    )

    choices = models.CharField(
        max_length=5000,
        verbose_name=_('Choices'),
        help_text=_('Valid choices for this test (comma-separated)'),
        blank=True,
    )

    def get_choices(self):
        """Return a list of valid choices for this test template."""
        if not self.choices:
            return []

        return [x.strip() for x in self.choices.split(',') if x.strip()]


def validate_template_name(name):
    """Placeholder for legacy function used in migrations."""


class PartParameterTemplate(InvenTree.models.InvenTreeMetadataModel):
    """A PartParameterTemplate provides a template for key:value pairs for extra parameters fields/values to be added to a Part.

    This allows users to arbitrarily assign data fields to a Part beyond the built-in attributes.

    Attributes:
        name: The name (key) of the Parameter [string]
        units: The units of the Parameter [string]
        description: Description of the parameter [string]
        checkbox: Boolean flag to indicate whether the parameter is a checkbox [bool]
        choices: List of valid choices for the parameter [string]
        selectionlist: SelectionList that should be used for choices [selectionlist]
    """

    class Meta:
        """Metaclass options for the PartParameterTemplate model."""

        verbose_name = _('Part Parameter Template')

    @staticmethod
    def get_api_url():
        """Return the list API endpoint URL associated with the PartParameterTemplate model."""
        return reverse('api-part-parameter-template-list')

    def __str__(self):
        """Return a string representation of a PartParameterTemplate instance."""
        s = str(self.name)
        if self.units:
            s += f' ({self.units})'
        return s

    def clean(self):
        """Custom cleaning step for this model.

        Checks:
        - A 'checkbox' field cannot have 'choices' set
        - A 'checkbox' field cannot have 'units' set
        """
        super().clean()

        # Check that checkbox parameters do not have units or choices
        if self.checkbox:
            if self.units:
                raise ValidationError({
                    'units': _('Checkbox parameters cannot have units')
                })

            if self.choices:
                raise ValidationError({
                    'choices': _('Checkbox parameters cannot have choices')
                })

        # Check that 'choices' are in fact valid
        if self.choices is None:
            self.choices = ''
        else:
            self.choices = str(self.choices).strip()

        if self.choices:
            choice_set = set()

            for choice in self.choices.split(','):
                choice = choice.strip()

                # Ignore empty choices
                if not choice:
                    continue

                if choice in choice_set:
                    raise ValidationError({'choices': _('Choices must be unique')})

                choice_set.add(choice)

    def validate_unique(self, exclude=None):
        """Ensure that PartParameterTemplates cannot be created with the same name.

        This test should be case-insensitive (which the unique caveat does not cover).
        """
        super().validate_unique(exclude)

        try:
            others = PartParameterTemplate.objects.filter(
                name__iexact=self.name
            ).exclude(pk=self.pk)

            if others.exists():
                msg = _('Parameter template name must be unique')
                raise ValidationError({'name': msg})
        except PartParameterTemplate.DoesNotExist:
            pass

    def get_choices(self):
        """Return a list of choices for this parameter template."""
        if self.selectionlist:
            return self.selectionlist.get_choices()

        if not self.choices:
            return []

        return [x.strip() for x in self.choices.split(',') if x.strip()]

    name = models.CharField(
        max_length=100,
        verbose_name=_('Name'),
        help_text=_('Parameter Name'),
        unique=True,
    )

    units = models.CharField(
        max_length=25,
        verbose_name=_('Units'),
        help_text=_('Physical units for this parameter'),
        blank=True,
        validators=[validators.validate_physical_units],
    )

    description = models.CharField(
        max_length=250,
        verbose_name=_('Description'),
        help_text=_('Parameter description'),
        blank=True,
    )

    checkbox = models.BooleanField(
        default=False,
        verbose_name=_('Checkbox'),
        help_text=_('Is this parameter a checkbox?'),
    )

    choices = models.CharField(
        max_length=5000,
        verbose_name=_('Choices'),
        help_text=_('Valid choices for this parameter (comma-separated)'),
        blank=True,
    )

    selectionlist = models.ForeignKey(
        common.models.SelectionList,
        blank=True,
        null=True,
        on_delete=models.SET_NULL,
        related_name='parameter_templates',
        verbose_name=_('Selection List'),
        help_text=_('Selection list for this parameter'),
    )


@receiver(
    post_save,
    sender=PartParameterTemplate,
    dispatch_uid='post_save_part_parameter_template',
)
def post_save_part_parameter_template(sender, instance, created, **kwargs):
    """Callback function when a PartParameterTemplate is created or saved."""
    import part.tasks as part_tasks

    if InvenTree.ready.canAppAccessDatabase() and not InvenTree.ready.isImportingData():
        if not created:
            # Schedule a background task to rebuild the parameters against this template
            InvenTree.tasks.offload_task(
                part_tasks.rebuild_parameters,
                instance.pk,
                force_async=True,
                group='part',
            )


class PartParameter(
    common.models.UpdatedUserMixin, InvenTree.models.InvenTreeMetadataModel
):
    """A PartParameter is a specific instance of a PartParameterTemplate. It assigns a particular parameter <key:value> pair to a part.

    Attributes:
        part: Reference to a single Part object
        template: Reference to a single PartParameterTemplate object
        data: The data (value) of the Parameter [string]
        data_numeric: Numeric value of the parameter (if applicable) [float]
        note: Optional note field for the parameter [string]
        updated: Timestamp of when the parameter was last updated [datetime]
        updated_by: Reference to the User who last updated the parameter [User]
    """

    class Meta:
        """Metaclass providing extra model definition."""

        verbose_name = _('Part Parameter')
        # Prevent multiple instances of a parameter for a single part
        unique_together = ('part', 'template')

    @staticmethod
    def get_api_url():
        """Return the list API endpoint URL associated with the PartParameter model."""
        return reverse('api-part-parameter-list')

    def __str__(self):
        """String representation of a PartParameter (used in the admin interface)."""
        return f'{self.part.full_name} : {self.template.name} = {self.data} ({self.template.units})'

    def delete(self):
        """Custom delete handler for the PartParameter model.

        - Check if the parameter can be deleted
        """
        self.check_part_lock()
        super().delete()

    def check_part_lock(self):
        """Check if the referenced part is locked."""
        # TODO: Potentially control this behaviour via a global setting

        if self.part.locked:
            raise ValidationError(_('Parameter cannot be modified - part is locked'))

    def save(self, *args, **kwargs):
        """Custom save method for the PartParameter model."""
        # Validate the PartParameter before saving
        self.calculate_numeric_value()

        # Check if the part is locked
        self.check_part_lock()

        # Convert 'boolean' values to 'True' / 'False'
        if self.template.checkbox:
            self.data = str2bool(self.data)
            self.data_numeric = 1 if self.data else 0

        super().save(*args, **kwargs)

    def clean(self):
        """Validate the PartParameter before saving to the database."""
        super().clean()

        # Validate the parameter data against the template units
        if (
            get_global_setting(
                'PART_PARAMETER_ENFORCE_UNITS', True, cache=False, create=False
            )
            and self.template.units
        ):
            try:
                InvenTree.conversion.convert_physical_value(
                    self.data, self.template.units
                )
            except ValidationError as e:
                raise ValidationError({'data': e.message})

        # Validate the parameter data against the template choices
        if choices := self.template.get_choices():
            if self.data not in choices:
                raise ValidationError({'data': _('Invalid choice for parameter value')})

        self.calculate_numeric_value()

        # Run custom validation checks (via plugins)
        from plugin import PluginMixinEnum, registry

        for plugin in registry.with_mixin(PluginMixinEnum.VALIDATION):
            # Note: The validate_part_parameter function may raise a ValidationError
            try:
                result = plugin.validate_part_parameter(self, self.data)
                if result:
                    break
            except ValidationError as exc:
                # Re-throw the ValidationError against the 'data' field
                raise ValidationError({'data': exc.message})
            except Exception:
                log_error('validate_part_parameter', plugin=plugin.slug)

    def calculate_numeric_value(self):
        """Calculate a numeric value for the parameter data.

        - If a 'units' field is provided, then the data will be converted to the base SI unit.
        - Otherwise, we'll try to do a simple float cast
        """
        if self.template.units:
            try:
                self.data_numeric = InvenTree.conversion.convert_physical_value(
                    self.data, self.template.units
                )
            except (ValidationError, ValueError):
                self.data_numeric = None

        # No units provided, so try to cast to a float
        else:
            try:
                self.data_numeric = float(self.data)
            except ValueError:
                self.data_numeric = None

        if self.data_numeric is not None and type(self.data_numeric) is float:
            # Prevent out of range numbers, etc
            # Ref: https://github.com/inventree/InvenTree/issues/7593
            if math.isnan(self.data_numeric) or math.isinf(self.data_numeric):
                self.data_numeric = None

    part = models.ForeignKey(
        Part,
        on_delete=models.CASCADE,
        related_name='parameters',
        verbose_name=_('Part'),
        help_text=_('Parent Part'),
    )

    template = models.ForeignKey(
        PartParameterTemplate,
        on_delete=models.CASCADE,
        related_name='instances',
        verbose_name=_('Template'),
        help_text=_('Parameter Template'),
    )

    data = models.CharField(
        max_length=500,
        verbose_name=_('Data'),
        help_text=_('Parameter Value'),
        validators=[MinLengthValidator(1)],
    )

    data_numeric = models.FloatField(default=None, null=True, blank=True)

    note = models.CharField(
        max_length=500,
        blank=True,
        verbose_name=_('Note'),
        help_text=_('Optional note field'),
    )

    @property
    def units(self):
        """Return the units associated with the template."""
        return self.template.units

    @property
    def name(self):
        """Return the name of the template."""
        return self.template.name

    @property
    def description(self):
        """Return the description of the template."""
        return self.template.description

    @classmethod
    def create(cls, part, template, data, save=False):
        """Custom save method for the PartParameter class."""
        part_parameter = cls(part=part, template=template, data=data)
        if save:
            part_parameter.save()
        return part_parameter


class PartCategoryParameterTemplate(InvenTree.models.InvenTreeMetadataModel):
    """A PartCategoryParameterTemplate creates a unique relationship between a PartCategory and a PartParameterTemplate.

    Multiple PartParameterTemplate instances can be associated to a PartCategory to drive a default list of parameter templates attached to a Part instance upon creation.

    Attributes:
        category: Reference to a single PartCategory object
        parameter_template: Reference to a single PartParameterTemplate object
        default_value: The default value for the parameter in the context of the selected
                       category
    """

    @staticmethod
    def get_api_url():
        """Return the API endpoint URL associated with the PartCategoryParameterTemplate model."""
        return reverse('api-part-category-parameter-list')

    class Meta:
        """Metaclass providing extra model definition."""

        verbose_name = _('Part Category Parameter Template')

        constraints = [
            UniqueConstraint(
                fields=['category', 'parameter_template'],
                name='unique_category_parameter_template_pair',
            )
        ]

    def __str__(self):
        """String representation of a PartCategoryParameterTemplate (admin interface)."""
        if self.default_value:
            return f'{self.category.name} | {self.parameter_template.name} | {self.default_value}'
        return f'{self.category.name} | {self.parameter_template.name}'

    def clean(self):
        """Validate this PartCategoryParameterTemplate instance.

        Checks the provided 'default_value', and (if not blank), ensure it is valid.
        """
        super().clean()

        self.default_value = (
            '' if self.default_value is None else str(self.default_value.strip())
        )

        if (
            self.default_value
            and get_global_setting(
                'PART_PARAMETER_ENFORCE_UNITS', True, cache=False, create=False
            )
            and self.parameter_template.units
        ):
            try:
                InvenTree.conversion.convert_physical_value(
                    self.default_value, self.parameter_template.units
                )
            except ValidationError as e:
                raise ValidationError({'default_value': e.message})

    category = models.ForeignKey(
        PartCategory,
        on_delete=models.CASCADE,
        related_name='parameter_templates',
        verbose_name=_('Category'),
        help_text=_('Part Category'),
    )

    parameter_template = models.ForeignKey(
        PartParameterTemplate,
        on_delete=models.CASCADE,
        related_name='part_categories',
        verbose_name=_('Parameter Template'),
        help_text=_('Parameter Template'),
    )

    default_value = models.CharField(
        max_length=500,
        blank=True,
        verbose_name=_('Default Value'),
        help_text=_('Default Parameter Value'),
    )


class BomItem(InvenTree.models.MetadataMixin, InvenTree.models.InvenTreeModel):
    """A BomItem links a part to its component items.

    A part can have a BOM (bill of materials) which defines
    which parts are required (and in what quantity) to make it.

    Attributes:
        part: Link to the parent part (the part that will be produced)
        sub_part: Link to the child part (the part that will be consumed)
        quantity: Number of 'sub_parts' consumed to produce one 'part'
        optional: Boolean field describing if this BomItem is optional
        consumable: Boolean field describing if this BomItem is considered a 'consumable'
        reference: BOM reference field (e.g. part designators)
        setup_quantity: Extra required quantity for a build, to account for setup losses
        attrition: Estimated losses for a Build, expressed as a percentage (e.g. '2%')
        rounding_multiple: Rounding quantity when calculating the required quantity for a build
        note: Note field for this BOM item
        checksum: Validation checksum for the particular BOM line item
        inherited: This BomItem can be inherited by the BOMs of variant parts
        allow_variants: Stock for part variants can be substituted for this BomItem
    """

    class Meta:
        """Metaclass providing extra model definition."""

        verbose_name = _('BOM Item')

    def __str__(self):
        """Return a string representation of this BomItem instance."""
        return f'{decimal2string(self.quantity)} x {self.sub_part.full_name} to make {self.part.full_name}'

    @staticmethod
    def get_api_url():
        """Return the list API endpoint URL associated with the BomItem model."""
        return reverse('api-bom-list')

    def get_assemblies(self):
        """Return a list of assemblies which use this BomItem."""
        assemblies = [self.part]

        if self.inherited:
            assemblies += list(self.part.get_descendants(include_self=False))

        return assemblies

    def get_valid_parts_for_allocation(
        self, allow_variants=True, allow_substitutes=True
    ):
        """Return a list of valid parts which can be allocated against this BomItem.

        Includes:
        - The referenced sub_part
        - Any directly specified substitute parts
        - If allow_variants is True, all variants of sub_part
        """
        # Set of parts we will allow
        parts = set()

        parts.add(self.sub_part)

        # Variant parts (if allowed)
        if allow_variants and self.allow_variants:
            for variant in self.sub_part.get_descendants(include_self=False):
                parts.add(variant)

        # Substitute parts
        if allow_substitutes:
            for sub in self.substitutes.all():
                parts.add(sub.part)

        valid_parts = []

        for p in parts:
            # Trackable status must be the same as the sub_part
            if p.trackable != self.sub_part.trackable:
                continue

            valid_parts.append(p)

        return valid_parts

    def is_stock_item_valid(self, stock_item):
        """Check if the provided StockItem object is "valid" for assignment against this BomItem."""
        return stock_item.part in self.get_valid_parts_for_allocation()

    def get_stock_filter(self):
        """Return a queryset filter for selecting StockItems which match this BomItem.

        - Allow stock from all directly specified substitute parts
        - If allow_variants is True, allow all part variants
        """
        return Q(part__in=self.get_valid_parts_for_allocation())

    def delete(self):
        """Check if this item can be deleted."""
        self.check_part_lock(self.part)
        super().delete()

    def save(self, *args, **kwargs):
        """Enforce 'clean' operation when saving a BomItem instance."""
        self.clean()

        self.check_part_lock(self.part)

        # Check if the part was changed
        deltas = self.get_field_deltas()

        if 'part' in deltas and (old_part := deltas['part'].get('old', None)):
            self.check_part_lock(old_part)

        # Update the 'validated' field based on checksum calculation
        self.validated = self.is_line_valid

        super().save(*args, **kwargs)

    def check_part_lock(self, assembly):
        """When editing or deleting a BOM item, check if the assembly is locked.

        If locked, raise an exception.

        Arguments:
            assembly: The assembly part

        Raises:
            ValidationError: If the assembly is locked
        """
        # TODO: Perhaps control this with a global setting?

        if assembly.locked:
            raise ValidationError(_('BOM item cannot be modified - assembly is locked'))

        # If this BOM item is inherited, check all variants of the assembly
        if self.inherited:
            for part in assembly.get_descendants(include_self=False):
                if part.locked:
                    raise ValidationError(
                        _('BOM item cannot be modified - variant assembly is locked')
                    )

    # A link to the parent part
    # Each part will get a reverse lookup field 'bom_items'
    part = models.ForeignKey(
        Part,
        on_delete=models.CASCADE,
        related_name='bom_items',
        verbose_name=_('Part'),
        help_text=_('Select parent part'),
        limit_choices_to={'assembly': True},
    )

    # A link to the child item (sub-part)
    # Each part will get a reverse lookup field 'used_in'
    sub_part = models.ForeignKey(
        Part,
        on_delete=models.CASCADE,
        related_name='used_in',
        verbose_name=_('Sub part'),
        help_text=_('Select part to be used in BOM'),
        limit_choices_to={'component': True},
    )

    # Quantity required
    quantity = models.DecimalField(
        default=1.0,
        max_digits=15,
        decimal_places=5,
        validators=[MinValueValidator(0)],
        verbose_name=_('Quantity'),
        help_text=_('BOM quantity for this BOM item'),
    )

    optional = models.BooleanField(
        default=False,
        verbose_name=_('Optional'),
        help_text=_('This BOM item is optional'),
    )

    consumable = models.BooleanField(
        default=False,
        verbose_name=_('Consumable'),
        help_text=_('This BOM item is consumable (it is not tracked in build orders)'),
    )

    setup_quantity = models.DecimalField(
        default=0,
        max_digits=15,
        decimal_places=5,
        validators=[MinValueValidator(0)],
        verbose_name=_('Setup Quantity'),
        help_text=_('Extra required quantity for a build, to account for setup losses'),
    )

    attrition = models.DecimalField(
        default=0,
        max_digits=6,
        decimal_places=3,
        validators=[MinValueValidator(0), MaxValueValidator(100)],
        verbose_name=_('Attrition'),
        help_text=_(
            'Estimated attrition for a build, expressed as a percentage (0-100)'
        ),
    )

    rounding_multiple = models.DecimalField(
        null=True,
        blank=True,
        default=None,
        max_digits=15,
        decimal_places=5,
        validators=[MinValueValidator(0)],
        verbose_name=_('Rounding Multiple'),
        help_text=_(
            'Round up required production quantity to nearest multiple of this value'
        ),
    )

    reference = models.CharField(
        max_length=5000,
        blank=True,
        verbose_name=_('Reference'),
        help_text=_('BOM item reference'),
    )

    # Note attached to this BOM line item
    note = models.CharField(
        max_length=500,
        blank=True,
        verbose_name=_('Note'),
        help_text=_('BOM item notes'),
    )

    checksum = models.CharField(
        max_length=128,
        blank=True,
        verbose_name=_('Checksum'),
        help_text=_('BOM line checksum'),
    )

    validated = models.BooleanField(
        default=False,
        verbose_name=_('Validated'),
        help_text=_('This BOM item has been validated'),
    )

    inherited = models.BooleanField(
        default=False,
        verbose_name=_('Gets inherited'),
        help_text=_('This BOM item is inherited by BOMs for variant parts'),
    )

    allow_variants = models.BooleanField(
        default=False,
        verbose_name=_('Allow Variants'),
        help_text=_('Stock items for variant parts can be used for this BOM item'),
    )

    def get_item_hash(self):
        """Calculate the checksum hash of this BOM line item.

        The hash is calculated from the following fields:
        - part.pk
        - sub_part.pk
        - quantity
        - reference
        - optional
        - inherited
        - consumable
        - allow_variants
        """
        # Seed the hash with the ID of this BOM item
        result_hash = hashlib.md5(b'')

        # The following components are used to calculate the checksum
        components = [
            self.part.pk,
            self.sub_part.pk,
            normalize(self.quantity),
            self.setup_quantity,
            self.attrition,
            self.rounding_multiple,
            self.reference,
            self.optional,
            self.inherited,
            self.consumable,
            self.allow_variants,
        ]

        for component in components:
            result_hash.update(str(component).encode())

        return str(result_hash.digest())

    def validate_hash(self, valid=True):
        """Mark this item as 'valid' (store the checksum hash).

        Args:
            valid: If true, validate the hash, otherwise invalidate it (default = True)
        """
        if valid:
            self.checksum = self.get_item_hash()
        else:
            self.checksum = ''

        self.save()

    @property
    def is_line_valid(self):
        """Check if this line item has been validated by the user."""
        # Ensure an empty checksum returns False
        if len(self.checksum) == 0:
            return False

        return self.get_item_hash() == self.checksum

    def clean(self):
        """Check validity of the BomItem model.

        Performs model checks beyond simple field validation.

        - A part cannot refer to itself in its BOM
        - A part cannot refer to a part which refers to it

        - If the "sub_part" is trackable, then the "part" must be trackable too!
        """
        super().clean()

        try:
            self.quantity = Decimal(self.quantity)
        except InvalidOperation:
            raise ValidationError({'quantity': _('Must be a valid number')})

        try:
            # Check for circular BOM references
            if self.sub_part:
                self.sub_part.check_add_to_bom(self.part, raise_error=True)

                # If the sub_part is 'trackable' then the 'quantity' field must be an integer
                if self.sub_part.trackable:
                    if self.quantity != int(self.quantity):
                        raise ValidationError({
                            'quantity': _(
                                'Quantity must be integer value for trackable parts'
                            )
                        })

                    # Force the upstream part to be trackable if the sub_part is trackable
                    if not self.part.trackable:
                        self.part.trackable = True
                        self.part.clean()
                        self.part.save()
            else:
                raise ValidationError({'sub_part': _('Sub part must be specified')})
        except Part.DoesNotExist:
            raise ValidationError({'sub_part': _('Sub part must be specified')})

    def can_build_quantity(self, available_stock: float) -> int:
        """Calculate the number of assemblies that can be built with the available stock.

        Arguments:
            available_stock: The amount of stock available for this BOM item

        Returns:
            The number of assemblies that can be built with the available stock.
            Returns 0 if the available stock is insufficient.
        """
        # Account for setup quantity
        available_stock = Decimal(max(0, available_stock - self.setup_quantity))
        quantity_decimal = Decimal(self.quantity)
        attrition_decimal = Decimal(self.attrition) / 100
        n = quantity_decimal * (1 + attrition_decimal)

        if n <= 0:
            return 0.0

        return int(available_stock / n)

    def get_required_quantity(self, build_quantity: float) -> float:
        """Calculate the required part quantity, based on the supplied build_quantity.

        Arguments:
            build_quantity: Number of assemblies to build

        Returns:
            Production quantity required for this component
        """
        # Base quantity requirement
        required = self.quantity * build_quantity

        # Account for attrition
        if self.attrition > 0:
            try:
                # Convert attrition percentage to decimal
                attrition = Decimal(self.attrition) / Decimal(100)
                required *= 1 + attrition
            except Exception:
                log_error('bom_item.get_required_quantity')

        # Account for setup quantity
        if self.setup_quantity > 0:
            try:
                setup_quantity = Decimal(self.setup_quantity)
                required += setup_quantity
            except Exception:
                log_error('bom_item.get_required_quantity')

        # We now have the total requirement
        # If a "rounding_multiple" is specified, then round up to the nearest multiple
        if self.rounding_multiple and self.rounding_multiple > 0:
            try:
                round_up = Decimal(self.rounding_multiple)
                value = Decimal(required)
                value = math.ceil(value / round_up) * round_up
                required = float(value)
            except InvalidOperation:
                log_error('bom_item.get_required_quantity')

        return required

    @property
    def price_range(self, internal=False):
        """Return the price-range for this BOM item."""
        # get internal price setting
        use_internal = get_global_setting('PART_BOM_USE_INTERNAL_PRICE', False)
        p_range = self.sub_part.get_price_range(
            self.quantity, internal=use_internal and internal
        )

        if p_range is None:
            return p_range

        p_min, p_max = p_range

        if p_min == p_max:
            return decimal2money(p_min)

        # Convert to better string representation
        p_min = decimal2money(p_min)
        p_max = decimal2money(p_max)

        return f'{p_min} to {p_max}'


@receiver(post_save, sender=BomItem, dispatch_uid='update_bom_build_lines')
def update_bom_build_lines(sender, instance, created, **kwargs):
    """Update existing build orders when a BomItem is created or edited."""
    if InvenTree.ready.canAppAccessDatabase() and not InvenTree.ready.isImportingData():
        import build.tasks

        InvenTree.tasks.offload_task(
            build.tasks.update_build_order_lines, instance.pk, group='build'
        )


@receiver(post_save, sender=BomItem, dispatch_uid='post_save_bom_item')
@receiver(
    post_save, sender=PartSellPriceBreak, dispatch_uid='post_save_sale_price_break'
)
@receiver(
    post_save,
    sender=PartInternalPriceBreak,
    dispatch_uid='post_save_internal_price_break',
)
def update_pricing_after_edit(sender, instance, created, **kwargs):
    """Callback function when a part price break is created or updated."""
    # Update part pricing *unless* we are importing data
    if (
        InvenTree.ready.canAppAccessDatabase(allow_test=settings.TESTING_PRICING)
        and not InvenTree.ready.isImportingData()
    ):
        if instance.part:
            instance.part.schedule_pricing_update(create=True)


@receiver(post_delete, sender=BomItem, dispatch_uid='post_delete_bom_item')
@receiver(
    post_delete, sender=PartSellPriceBreak, dispatch_uid='post_delete_sale_price_break'
)
@receiver(
    post_delete,
    sender=PartInternalPriceBreak,
    dispatch_uid='post_delete_internal_price_break',
)
def update_pricing_after_delete(sender, instance, **kwargs):
    """Callback function when a part price break is deleted."""
    # Update part pricing *unless* we are importing data
    if (
        InvenTree.ready.canAppAccessDatabase(allow_test=settings.TESTING_PRICING)
        and not InvenTree.ready.isImportingData()
    ):
        if instance.part:
            instance.part.schedule_pricing_update(create=False)


class BomItemSubstitute(InvenTree.models.InvenTreeMetadataModel):
    """A BomItemSubstitute provides a specification for alternative parts, which can be used in a bill of materials.

    Attributes:
        bom_item: Link to the parent BomItem instance
        part: The part which can be used as a substitute
    """

    class Meta:
        """Metaclass providing extra model definition."""

        verbose_name = _('BOM Item Substitute')

        # Prevent duplication of substitute parts
        unique_together = ('part', 'bom_item')

    def save(self, *args, **kwargs):
        """Enforce a full_clean when saving the BomItemSubstitute model."""
        self.full_clean()

        super().save(*args, **kwargs)

    def validate_unique(self, exclude=None):
        """Ensure that this BomItemSubstitute is "unique".

        Ensure:
        - It cannot point to the same "part" as the "sub_part" of the parent "bom_item"
        """
        super().validate_unique(exclude=exclude)

        if self.part == self.bom_item.sub_part:
            raise ValidationError({
                'part': _('Substitute part cannot be the same as the master part')
            })

    @staticmethod
    def get_api_url():
        """Returns the list API endpoint URL associated with this model."""
        return reverse('api-bom-substitute-list')

    bom_item = models.ForeignKey(
        BomItem,
        on_delete=models.CASCADE,
        related_name='substitutes',
        verbose_name=_('BOM Item'),
        help_text=_('Parent BOM item'),
    )

    part = models.ForeignKey(
        Part,
        on_delete=models.CASCADE,
        related_name='substitute_items',
        verbose_name=_('Part'),
        help_text=_('Substitute part'),
        limit_choices_to={'component': True},
    )


class PartRelated(InvenTree.models.InvenTreeMetadataModel):
    """Store and handle related parts (eg. mating connector, crimps, etc.)."""

    class Meta:
        """Metaclass defines extra model properties."""

        unique_together = ('part_1', 'part_2')

    part_1 = models.ForeignKey(
        Part,
        related_name='related_parts_1',
        verbose_name=_('Part 1'),
        on_delete=models.CASCADE,
    )

    part_2 = models.ForeignKey(
        Part,
        related_name='related_parts_2',
        on_delete=models.CASCADE,
        verbose_name=_('Part 2'),
        help_text=_('Select Related Part'),
    )

    note = models.CharField(
        max_length=500,
        blank=True,
        verbose_name=_('Note'),
        help_text=_('Note for this relationship'),
    )

    def __str__(self):
        """Return a string representation of this Part-Part relationship."""
        return f'{self.part_1} <--> {self.part_2}'

    def save(self, *args, **kwargs):
        """Enforce a 'clean' operation when saving a PartRelated instance."""
        self.clean()
        self.validate_unique()
        super().save(*args, **kwargs)

    def clean(self):
        """Overwrite clean method to check that relation is unique."""
        super().clean()

        if self.part_1 == self.part_2:
            raise ValidationError(
                _('Part relationship cannot be created between a part and itself')
            )

        # Check for inverse relationship
        if PartRelated.objects.filter(part_1=self.part_2, part_2=self.part_1).exists():
            raise ValidationError(_('Duplicate relationship already exists'))<|MERGE_RESOLUTION|>--- conflicted
+++ resolved
@@ -35,12 +35,7 @@
 from djmoney.contrib.exchange.models import convert_money
 from djmoney.money import Money
 from mptt.managers import TreeManager
-<<<<<<< HEAD
 from mptt.models import TreeForeignKey
-from stdimage.models import StdImageField
-=======
-from mptt.models import MPTTModel, TreeForeignKey
->>>>>>> 6c3320d7
 from taggit.managers import TaggableManager
 
 import common.currency
@@ -534,45 +529,6 @@
 
         super().delete()
 
-<<<<<<< HEAD
-    def save(self, *args, **kwargs):
-        """Overrides the save function for the Part model.
-
-        If the part image has been updated, then check if the "old" (previous) image is still used by another part.
-        If not, it is considered "orphaned" and will be deleted.
-        """
-        _new = False
-        if self.pk:
-            try:
-                previous = Part.objects.get(pk=self.pk)
-
-                # Image has been changed
-                if previous.image is not None and self.image != previous.image:
-                    # Are there any (other) parts which reference the image?
-                    n_refs = (
-                        Part.objects.filter(image=previous.image)
-                        .exclude(pk=self.pk)
-                        .count()
-                    )
-
-                    if n_refs == 0:
-                        logger.info("Deleting unused image file '%s'", previous.image)
-                        previous.image.delete(save=False)
-            except Part.DoesNotExist:
-                pass
-        else:
-            _new = True
-
-        self.full_clean()
-
-        super().save(*args, **kwargs)
-
-        if _new:
-            # Only run if the check was not run previously (due to not existing in the database)
-            self.ensure_trackable()
-
-=======
->>>>>>> 6c3320d7
     def __str__(self):
         """Return a string representation of the Part (for use in the admin interface)."""
         return f'{self.full_name} - {self.description}'
