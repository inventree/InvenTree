"""Model definitions for the 'importer' app."""

import json
import logging
from typing import Optional

from django.contrib.auth.models import User
from django.core.exceptions import ValidationError as DjangoValidationError
from django.core.validators import FileExtensionValidator
from django.db import models
from django.urls import reverse
from django.utils.translation import gettext_lazy as _

from rest_framework.exceptions import ValidationError as DRFValidationError

import importer.operations
import importer.registry
import importer.tasks
import importer.validators
import InvenTree.helpers
from importer.status_codes import DataImportStatusCode

logger = logging.getLogger('inventree')


class DataImportSession(models.Model):
    """Database model representing a data import session.

    An initial file is uploaded, and used to populate the database.

    Fields:
        timestamp: Timestamp for the import session
        data_file: FileField for the data file to import
        status: IntegerField for the status of the import session
        user: ForeignKey to the User who initiated the import
        field_defaults: JSONField for field default values - provides a backup value for a field
        field_overrides: JSONField for field override values - used to force a value for a field
        field_filters: JSONField for field filter values - optional field API filters
    """

    @staticmethod
    def get_api_url():
        """Return the API URL associated with the DataImportSession model."""
        return reverse('api-importer-session-list')

    def save(self, *args, **kwargs):
        """Save the DataImportSession object."""
        initial = self.pk is None

        self.clean()

        super().save(*args, **kwargs)

        if initial:
            # New object - run initial setup
            self.status = DataImportStatusCode.INITIAL.value
            self.progress = 0
            self.extract_columns()

    timestamp = models.DateTimeField(auto_now_add=True, verbose_name=_('Timestamp'))

    data_file = models.FileField(
        upload_to='import',
        verbose_name=_('Data File'),
        help_text=_('Data file to import'),
        validators=[
            FileExtensionValidator(
                allowed_extensions=InvenTree.helpers.GetExportFormats()
            ),
            importer.validators.validate_data_file,
        ],
    )

    columns = models.JSONField(blank=True, null=True, verbose_name=_('Columns'))

    model_type = models.CharField(
        blank=False,
        max_length=100,
        validators=[importer.validators.validate_importer_model_type],
    )

    status = models.PositiveIntegerField(
        default=DataImportStatusCode.INITIAL.value,
        choices=DataImportStatusCode.items(),
        help_text=_('Import status'),
    )

    user = models.ForeignKey(
        User, on_delete=models.SET_NULL, blank=True, null=True, verbose_name=_('User')
    )

    field_defaults = models.JSONField(
        blank=True,
        null=True,
        verbose_name=_('Field Defaults'),
        validators=[importer.validators.validate_field_defaults],
    )

    field_overrides = models.JSONField(
        blank=True,
        null=True,
        verbose_name=_('Field Overrides'),
        validators=[importer.validators.validate_field_defaults],
    )

    field_filters = models.JSONField(
        blank=True,
        null=True,
        verbose_name=_('Field Filters'),
        validators=[importer.validators.validate_field_defaults],
    )

    @property
    def field_mapping(self) -> dict:
        """Construct a dict of field mappings for this import session.

        Returns:
            A dict of field -> column mappings
        """
        return {mapping.field: mapping.column for mapping in self.column_mappings.all()}

    @property
    def model_class(self):
        """Return the model class for this importer."""
        serializer = self.serializer_class

        if serializer:
            return serializer.Meta.model

    @property
    def serializer_class(self):
        """Return the serializer class for this importer."""
        from importer.registry import supported_models

        return supported_models().get(self.model_type, None)

    def extract_columns(self) -> None:
        """Run initial column extraction and mapping.

        This method is called when the import session is first created.

        - Extract column names from the data file
        - Create a default mapping for each field in the serializer
        - Find a default "backup" value for each field (if one exists)
        """
        # Extract list of column names from the file
        self.columns = importer.operations.extract_column_names(self.data_file)

        serializer_fields = self.available_fields()

        # Remove any existing mappings
        self.column_mappings.all().delete()

        column_mappings = []

        matched_columns = set()

        self.field_defaults = self.field_defaults or {}
        field_overrides = self.field_overrides or {}

        # Create a default mapping for each available field in the database
        for field, field_def in serializer_fields.items():
            # If an override value is provided for the field,
            # skip creating a mapping for this field
            if field in field_overrides:
                continue

            # Extract a "default" value for the field, if one exists
<<<<<<< HEAD
            # Skip if one has already been provided by the user
            if field not in self.field_defaults and 'default' in field_def:
=======
            if 'default' in field_def:
>>>>>>> 92f6f8b1
                self.field_defaults[field] = field_def['default']

            # Generate a list of possible column names for this field
            field_options = [
                field,
                field_def.get('label', field),
                field_def.get('help_text', field),
            ]
            column_name = ''

            for column in self.columns:
                # No title provided for the column
                if not column:
                    continue

                # Ignore if we have already matched this column to a field
                if column in matched_columns:
                    continue

                # Try direct match
                if column in field_options:
                    column_name = column
                    break

                # Try lower case match
                if column.lower() in [f.lower() for f in field_options]:
                    column_name = column
                    break

            column_mappings.append(
                DataImportColumnMap(session=self, column=column_name, field=field)
            )

        # Create the column mappings
        DataImportColumnMap.objects.bulk_create(column_mappings)

        self.status = DataImportStatusCode.MAPPING.value
        self.save()

    def accept_mapping(self) -> None:
        """Accept current mapping configuration.

        - Validate that the current column mapping is correct
        - Trigger the data import process
        """
        # First, we need to ensure that all the *required* columns have been mapped
        required_fields = self.required_fields()

        field_defaults = self.field_defaults or {}
        field_overrides = self.field_overrides or {}

        missing_fields = []

        for field in required_fields:
            # An override value exists
            if field in field_overrides:
                continue

            # A default value exists
            if field_defaults.get(field):
                continue

            # The field has been mapped to a data column
            if mapping := self.column_mappings.filter(field=field).first():
                if mapping.column:
                    continue

            missing_fields.append(field)

        if len(missing_fields) > 0:
            raise DjangoValidationError({
                'error': _('Some required fields have not been mapped'),
                'fields': missing_fields,
            })

        # No errors, so trigger the data import process
        self.trigger_data_import()

    def trigger_data_import(self) -> None:
        """Trigger the data import process for this session.

        Offloads the task to the background worker process.
        """
        from InvenTree.tasks import offload_task

        # Mark the import task status as "IMPORTING"
        self.status = DataImportStatusCode.IMPORTING.value
        self.save()

        offload_task(importer.tasks.import_data, self.pk)

    def import_data(self) -> None:
        """Perform the data import process for this session."""
        # Clear any existing data rows
        self.rows.all().delete()

        df = importer.operations.load_data_file(self.data_file)

        if df is None:
            # TODO: Log an error message against the import session
            logger.error('Failed to load data file')
            return

        headers = df.headers

        imported_rows = []

        field_mapping = self.field_mapping
        available_fields = self.available_fields()

        # Iterate through each "row" in the data file, and create a new DataImportRow object
        for idx, row in enumerate(df):
            row_data = dict(zip(headers, row))

            # Skip completely empty rows
            if not any(row_data.values()):
                continue

            row = importer.models.DataImportRow(
                session=self, row_data=row_data, row_index=idx
            )

            row.extract_data(
                field_mapping=field_mapping,
                available_fields=available_fields,
                commit=False,
            )

            row.valid = row.validate(commit=False)
            imported_rows.append(row)

        # Perform database writes as a single operation
        importer.models.DataImportRow.objects.bulk_create(imported_rows)

        # Mark the import task as "PROCESSING"
        self.status = DataImportStatusCode.PROCESSING.value
        self.save()

    def check_complete(self) -> bool:
        """Check if the import session is complete."""
        if self.completed_row_count < self.row_count:
            return False

        # Update the status of this session
        if self.status != DataImportStatusCode.COMPLETE.value:
            self.status = DataImportStatusCode.COMPLETE.value
            self.save()

        return True

    @property
    def row_count(self) -> int:
        """Return the number of rows in the import session."""
        return self.rows.count()

    @property
    def completed_row_count(self) -> int:
        """Return the number of completed rows for this session."""
        return self.rows.filter(complete=True).count()

    def available_fields(self):
        """Returns information on the available fields.

        - This method is designed to be introspected by the frontend, for rendering the various fields.
        - We make use of the InvenTree.metadata module to provide extra information about the fields.

        Note that we cache these fields, as they are expensive to compute.
        """
        if fields := getattr(self, '_available_fields', None):
            return fields

        from InvenTree.metadata import InvenTreeMetadata

        metadata = InvenTreeMetadata()

        if serializer_class := self.serializer_class:
            serializer = serializer_class(data={}, importing=True)
            fields = metadata.get_serializer_info(serializer)
        else:
            fields = {}

        self._available_fields = fields
        return fields

    def required_fields(self) -> dict:
        """Returns information on which fields are *required* for import."""
        fields = self.available_fields()

        required = {}

        for field, info in fields.items():
            if info.get('required', False):
                required[field] = info

        return required


class DataImportColumnMap(models.Model):
    """Database model representing a mapping between a file column and serializer field.

    - Each row maps a "column" (in the import file) to a "field" (in the serializer)
    - Column must exist in the file
    - Field must exist in the serializer (and not be read-only)
    """

    @staticmethod
    def get_api_url():
        """Return the API URL associated with the DataImportColumnMap model."""
        return reverse('api-importer-mapping-list')

    def save(self, *args, **kwargs):
        """Save the DataImportColumnMap object."""
        self.clean()
        self.validate_unique()

        super().save(*args, **kwargs)

    def validate_unique(self, exclude=None):
        """Ensure that the column mapping is unique within the session."""
        super().validate_unique(exclude)

        columns = self.session.column_mappings.exclude(pk=self.pk)

        if (
            self.column not in ['', None]
            and columns.filter(column=self.column).exists()
        ):
            raise DjangoValidationError({
                'column': _('Column is already mapped to a database field')
            })

        if columns.filter(field=self.field).exists():
            raise DjangoValidationError({
                'field': _('Field is already mapped to a data column')
            })

    def clean(self):
        """Validate the column mapping."""
        super().clean()

        if not self.session:
            raise DjangoValidationError({
                'session': _('Column mapping must be linked to a valid import session')
            })

        if self.column and self.column not in self.session.columns:
            raise DjangoValidationError({
                'column': _('Column does not exist in the data file')
            })

        field_def = self.field_definition

        if not field_def:
            raise DjangoValidationError({
                'field': _('Field does not exist in the target model')
            })

        if field_def.get('read_only', False):
            raise DjangoValidationError({'field': _('Selected field is read-only')})

    session = models.ForeignKey(
        DataImportSession,
        on_delete=models.CASCADE,
        verbose_name=_('Import Session'),
        related_name='column_mappings',
    )

    field = models.CharField(max_length=100, verbose_name=_('Field'))

    column = models.CharField(blank=True, max_length=100, verbose_name=_('Column'))

    @property
    def available_fields(self):
        """Return a list of available fields for this import session.

        These fields get cached, as they are expensive to compute.
        """
        if fields := getattr(self, '_available_fields', None):
            return fields

        self._available_fields = self.session.available_fields()

        return self._available_fields

    @property
    def field_definition(self):
        """Return the field definition associated with this column mapping."""
        fields = self.available_fields
        return fields.get(self.field, None)

    @property
    def label(self):
        """Extract the 'label' associated with the mapped field."""
        if field_def := self.field_definition:
            return field_def.get('label', None)

    @property
    def description(self):
        """Extract the 'description' associated with the mapped field."""
        description = None

        if field_def := self.field_definition:
            description = field_def.get('help_text', None)

        if not description:
            description = self.label

        return description


class DataImportRow(models.Model):
    """Database model representing a single row in a data import session.

    Each row corresponds to a single row in the import file, and is used to populate the database.

    Fields:
        session: ForeignKey to the parent DataImportSession object
        data: JSONField for the data in this row
        status: IntegerField for the status of the row import
    """

    @staticmethod
    def get_api_url():
        """Return the API URL associated with the DataImportRow model."""
        return reverse('api-importer-row-list')

    def save(self, *args, **kwargs):
        """Save the DataImportRow object."""
        self.valid = self.validate()
        super().save(*args, **kwargs)

    session = models.ForeignKey(
        DataImportSession,
        on_delete=models.CASCADE,
        verbose_name=_('Import Session'),
        related_name='rows',
    )

    row_index = models.PositiveIntegerField(default=0, verbose_name=_('Row Index'))

    row_data = models.JSONField(
        blank=True, null=True, verbose_name=_('Original row data')
    )

    data = models.JSONField(blank=True, null=True, verbose_name=_('Data'))

    errors = models.JSONField(blank=True, null=True, verbose_name=_('Errors'))

    valid = models.BooleanField(default=False, verbose_name=_('Valid'))

    complete = models.BooleanField(default=False, verbose_name=_('Complete'))

    @property
    def default_values(self) -> dict:
        """Return a dict object of the 'default' values for this row."""
        defaults = self.session.field_defaults or {}

        if type(defaults) is not dict:
            try:
                defaults = json.loads(str(defaults))
            except json.JSONDecodeError:
                logger.warning('Failed to parse default values for import row')
                defaults = {}

        return defaults

    @property
    def override_values(self) -> dict:
        """Return a dict object of the 'override' values for this row."""
        overrides = self.session.field_overrides or {}

        if type(overrides) is not dict:
            try:
                overrides = json.loads(str(overrides))
            except json.JSONDecodeError:
                logger.warning('Failed to parse override values for import row')
                overrides = {}

        return overrides

    def extract_data(
        self,
        available_fields: Optional[dict] = None,
        field_mapping: Optional[dict] = None,
        commit=True,
    ):
        """Extract row data from the provided data dictionary."""
        if not field_mapping:
            field_mapping = self.session.field_mapping

        if not available_fields:
            available_fields = self.session.available_fields()

        override_values = self.override_values
        default_values = self.default_values

        data = {}

        # We have mapped column (file) to field (serializer) already
        for field, col in field_mapping.items():
            # Data override (force value and skip any further checks)
            if field in override_values:
                data[field] = override_values[field]
                continue

            # Default value (if provided)
            if field in default_values:
                data[field] = default_values[field]

            # If this field is *not* mapped to any column, skip
            if not col or col not in self.row_data:
                continue

            # Extract field type
            field_def = available_fields.get(field, {})

            field_type = field_def.get('type', None)

            value = self.row_data.get(col, None)

            if field_type == 'boolean':
                value = InvenTree.helpers.str2bool(value)
            elif field_type == 'date':
                value = value or None

            # Use the default value, if provided
            if value is None and field in default_values:
                value = default_values[field]

            data[field] = value

        self.data = data

        if commit:
            self.save()

    def serializer_data(self):
        """Construct data object to be sent to the serializer.

        - If available, we use the "default" values provided by the import session
        - If available, we use the "override" values provided by the import session
        """
        data = {}

        data.update(self.default_values)

        if self.data:
            data.update(self.data)

        # Override values take priority, if present
        data.update(self.override_values)

        return data

    def construct_serializer(self, request=None):
        """Construct a serializer object for this row."""
        if serializer_class := self.session.serializer_class:
            return serializer_class(
                data=self.serializer_data(), context={'request': request}
            )

    def validate(self, commit=False, request=None) -> bool:
        """Validate the data in this row against the linked serializer.

        Arguments:
            commit: If True, the data is saved to the database (if validation passes)
            request: The request object (if available) for extracting user information

        Returns:
            True if the data is valid, False otherwise

        Raises:
            ValidationError: If the linked serializer is not valid
        """
        if self.complete:
            # Row has already been completed
            return True

        serializer = self.construct_serializer(request=request)

        if not serializer:
            self.errors = {
                'non_field_errors': 'No serializer class linked to this import session'
            }
            return False

        result = False

        try:
            result = serializer.is_valid(raise_exception=True)
        except (DjangoValidationError, DRFValidationError) as e:
            self.errors = e.detail

        if result:
            self.errors = None

            if commit:
                try:
                    serializer.save()
                    self.complete = True

                except ValueError as e:  # Exception as e:
                    self.errors = {'non_field_errors': str(e)}
                    result = False

                self.save()
                self.session.check_complete()

        return result<|MERGE_RESOLUTION|>--- conflicted
+++ resolved
@@ -166,12 +166,8 @@
                 continue
 
             # Extract a "default" value for the field, if one exists
-<<<<<<< HEAD
             # Skip if one has already been provided by the user
             if field not in self.field_defaults and 'default' in field_def:
-=======
-            if 'default' in field_def:
->>>>>>> 92f6f8b1
                 self.field_defaults[field] = field_def['default']
 
             # Generate a list of possible column names for this field
