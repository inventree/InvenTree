--- conflicted
+++ resolved
@@ -83,23 +83,6 @@
     return headers
 
 
-<<<<<<< HEAD
-def extract_rows(data_file) -> list:
-    """Extract rows from the data file.
-
-    Each returned row is a dictionary of column_name: value pairs.
-    """
-    data = load_data_file(data_file)
-
-    headers = data.headers
-
-    rows = []
-
-    for row in data:
-        rows.append(dict(zip(headers, row)))
-
-    return rows
-=======
 def get_field_label(field) -> str:
     """Return the label for a field in a serializer class.
 
@@ -120,5 +103,4 @@
 
     # TODO: Check if the field is a model field
 
-    return None
->>>>>>> 944a4f28
+    return None