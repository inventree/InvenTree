--- conflicted
+++ resolved
@@ -45,13 +45,8 @@
     RoundingDecimalField,
 )
 from InvenTree.helpers import decimal2string, pui_url
-<<<<<<< HEAD
 from InvenTree.helpers_model import getSetting, notify_responsible, notify_users
-from InvenTree.status_codes import (
-=======
-from InvenTree.helpers_model import notify_responsible
 from order.status_codes import (
->>>>>>> f6714758
     PurchaseOrderStatus,
     PurchaseOrderStatusGroups,
     ReturnOrderLineStatus,
