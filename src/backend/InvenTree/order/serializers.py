"""JSON serializers for the Order API."""

from decimal import Decimal

from django.core.exceptions import ValidationError as DjangoValidationError
from django.db import models, transaction
from django.db.models import (
    BooleanField,
    Case,
    ExpressionWrapper,
    F,
    Prefetch,
    Q,
    Value,
    When,
)
from django.db.models.functions import Coalesce
from django.utils.translation import gettext_lazy as _

from rest_framework import serializers
from rest_framework.serializers import ValidationError
from sql_util.utils import SubqueryCount, SubquerySum

import order.models
import part.filters as part_filters
import part.models as part_models
import stock.models
import stock.serializers
import stock.status_codes
from common.serializers import ProjectCodeSerializer
from company.serializers import (
    AddressBriefSerializer,
    CompanyBriefSerializer,
    ContactSerializer,
    SupplierPartSerializer,
)
from generic.states.fields import InvenTreeCustomStatusSerializerMixin
from importer.registry import register_importer
from InvenTree.helpers import (
    current_date,
    extract_serial_numbers,
    hash_barcode,
    normalize,
    str2bool,
)
<<<<<<< HEAD
from InvenTree.mixins import DataImportExportSerializerMixin
=======
from InvenTree.ready import isGeneratingSchema
>>>>>>> 3afafe59
from InvenTree.serializers import (
    InvenTreeCurrencySerializer,
    InvenTreeDecimalField,
    InvenTreeModelSerializer,
    InvenTreeMoneySerializer,
    NotesFieldMixin,
)
from order.status_codes import (
    PurchaseOrderStatusGroups,
    ReturnOrderLineStatus,
    ReturnOrderStatus,
    SalesOrderStatusGroups,
)
from part.serializers import PartBriefSerializer
from stock.status_codes import StockStatus
from users.serializers import OwnerSerializer, UserSerializer


class TotalPriceMixin(serializers.Serializer):
    """Serializer mixin which provides total price fields."""

    total_price = InvenTreeMoneySerializer(allow_null=True, read_only=True)

    order_currency = InvenTreeCurrencySerializer(
        allow_blank=True,
        allow_null=True,
        required=False,
        label=_('Order Currency'),
        help_text=_('Currency for this order (leave blank to use company default)'),
    )


class DuplicateOrderSerializer(serializers.Serializer):
    """Serializer for specifying options when duplicating an order."""

    class Meta:
        """Metaclass options."""

        fields = ['order_id', 'copy_lines', 'copy_extra_lines']

    order_id = serializers.IntegerField(
        required=True, label=_('Order ID'), help_text=_('ID of the order to duplicate')
    )

    copy_lines = serializers.BooleanField(
        required=False,
        default=True,
        label=_('Copy Lines'),
        help_text=_('Copy line items from the original order'),
    )

    copy_extra_lines = serializers.BooleanField(
        required=False,
        default=True,
        label=_('Copy Extra Lines'),
        help_text=_('Copy extra line items from the original order'),
    )


class AbstractOrderSerializer(DataImportExportSerializerMixin, serializers.Serializer):
    """Abstract serializer class which provides fields common to all order types."""

    export_exclude_fields = ['notes', 'duplicate']

    import_exclude_fields = ['notes', 'duplicate']

    # Number of line items in this order
    line_items = serializers.IntegerField(read_only=True, label=_('Line Items'))

    # Number of completed line items (this is an annotated field)
    completed_lines = serializers.IntegerField(
        read_only=True, label=_('Completed Lines')
    )

    # Human-readable status text (read-only)
    status_text = serializers.CharField(source='get_status_display', read_only=True)

    # status field cannot be set directly
    status = serializers.IntegerField(read_only=True, label=_('Order Status'))

    # Reference string is *required*
    reference = serializers.CharField(required=True)

    # Detail for point-of-contact field
    contact_detail = ContactSerializer(
        source='contact', many=False, read_only=True, allow_null=True
    )

    # Detail for responsible field
    responsible_detail = OwnerSerializer(
        source='responsible', read_only=True, allow_null=True, many=False
    )

    project_code_label = serializers.CharField(
        source='project_code.code',
        read_only=True,
        label='Project Code Label',
        allow_null=True,
    )

    # Detail for project code field
    project_code_detail = ProjectCodeSerializer(
        source='project_code', read_only=True, many=False, allow_null=True
    )

    # Detail for address field
    address_detail = AddressBriefSerializer(
        source='address', many=False, read_only=True, allow_null=True
    )

    # Boolean field indicating if this order is overdue (Note: must be annotated)
    overdue = serializers.BooleanField(required=False, read_only=True)

    barcode_hash = serializers.CharField(read_only=True)

    creation_date = serializers.DateField(
        required=False, allow_null=True, label=_('Creation Date')
    )

    created_by = UserSerializer(read_only=True)

    duplicate = DuplicateOrderSerializer(
        label=_('Duplicate Order'),
        help_text=_('Specify options for duplicating this order'),
        required=False,
        write_only=True,
    )

    def validate_reference(self, reference):
        """Custom validation for the reference field."""
        self.Meta.model.validate_reference_field(reference)
        return reference

    @staticmethod
    def annotate_queryset(queryset):
        """Add extra information to the queryset."""
        queryset = queryset.annotate(line_items=SubqueryCount('lines'))
        queryset = queryset.select_related('created_by')

        return queryset

    @staticmethod
    def order_fields(extra_fields):
        """Construct a set of fields for this serializer."""
        return [
            'pk',
            'created_by',
            'creation_date',
            'issue_date',
            'start_date',
            'target_date',
            'description',
            'line_items',
            'completed_lines',
            'link',
            'project_code',
            'project_code_label',
            'project_code_detail',
            'reference',
            'responsible',
            'responsible_detail',
            'contact',
            'contact_detail',
            'address',
            'address_detail',
            'status',
            'status_text',
            'status_custom_key',
            'notes',
            'barcode_hash',
            'overdue',
            'duplicate',
            *extra_fields,
        ]

    def clean_line_item(self, line):
        """Clean a line item object (when duplicating)."""
        line.pk = None
        line.order = self

    @transaction.atomic
    def create(self, validated_data):
        """Create a new order object.

        Optionally, copy line items from an existing order.
        """
        duplicate = validated_data.pop('duplicate', None)

        instance = super().create(validated_data)

        if duplicate:
            order_id = duplicate.get('order_id', None)
            copy_lines = duplicate.get('copy_lines', True)
            copy_extra_lines = duplicate.get('copy_extra_lines', True)

            try:
                copy_from = instance.__class__.objects.get(pk=order_id)
            except Exception:
                # If the order ID is invalid, raise a validation error
                raise ValidationError(_('Invalid order ID'))

            if copy_lines:
                for line in copy_from.lines.all():
                    instance.clean_line_item(line)
                    line.save()

            if copy_extra_lines:
                for line in copy_from.extra_lines.all():
                    line.pk = None
                    line.order = instance
                    line.save()

        return instance


class AbstractLineItemSerializer:
    """Abstract serializer for LineItem object."""

    target_date = serializers.DateField(
        required=False, allow_null=True, label=_('Target Date')
    )


class AbstractExtraLineSerializer(
    DataImportExportSerializerMixin, serializers.Serializer
):
    """Abstract Serializer for a ExtraLine object."""

    def __init__(self, *args, **kwargs):
        """Initialization routine for the serializer."""
        order_detail = kwargs.pop('order_detail', False)

        super().__init__(*args, **kwargs)

        if order_detail is not True and not isGeneratingSchema():
            self.fields.pop('order_detail', None)

    quantity = serializers.FloatField()

    price = InvenTreeMoneySerializer(allow_null=True)

    price_currency = InvenTreeCurrencySerializer()


class AbstractExtraLineMeta:
    """Abstract Meta for ExtraLine."""

    fields = [
        'pk',
        'description',
        'quantity',
        'reference',
        'notes',
        'context',
        'order',
        'order_detail',
        'price',
        'price_currency',
        'link',
    ]


@register_importer()
class PurchaseOrderSerializer(
    NotesFieldMixin,
    TotalPriceMixin,
    InvenTreeCustomStatusSerializerMixin,
    AbstractOrderSerializer,
    InvenTreeModelSerializer,
):
    """Serializer for a PurchaseOrder object."""

    class Meta:
        """Metaclass options."""

        model = order.models.PurchaseOrder

        fields = AbstractOrderSerializer.order_fields([
            'complete_date',
            'supplier',
            'supplier_detail',
            'supplier_reference',
            'supplier_name',
            'total_price',
            'order_currency',
            'destination',
        ])

        read_only_fields = ['issue_date', 'complete_date', 'creation_date']

        extra_kwargs = {
            'supplier': {'required': True},
            'order_currency': {'required': False},
        }

    def __init__(self, *args, **kwargs):
        """Initialization routine for the serializer."""
        supplier_detail = kwargs.pop('supplier_detail', False)

        super().__init__(*args, **kwargs)

        if supplier_detail is not True and not isGeneratingSchema():
            self.fields.pop('supplier_detail', None)

    def skip_create_fields(self):
        """Skip these fields when instantiating a new object."""
        fields = super().skip_create_fields()

        return [*fields, 'duplicate']

    @staticmethod
    def annotate_queryset(queryset):
        """Add extra information to the queryset.

        - Number of lines in the PurchaseOrder
        - Overdue status of the PurchaseOrder
        """
        queryset = AbstractOrderSerializer.annotate_queryset(queryset)

        queryset = queryset.annotate(
            completed_lines=SubqueryCount(
                'lines', filter=Q(quantity__lte=F('received'))
            )
        )

        queryset = queryset.annotate(
            overdue=Case(
                When(
                    order.models.PurchaseOrder.overdue_filter(),
                    then=Value(True, output_field=BooleanField()),
                ),
                default=Value(False, output_field=BooleanField()),
            )
        )

        return queryset

    supplier_name = serializers.CharField(
        source='supplier.name', read_only=True, label=_('Supplier Name')
    )

    supplier_detail = CompanyBriefSerializer(
        source='supplier', many=False, read_only=True, allow_null=True
    )


class OrderAdjustSerializer(serializers.Serializer):
    """Generic serializer class for adjusting the status of an order."""

    class Meta:
        """Metaclass options.

        By default, there are no fields required for this serializer type.
        """

        fields = []

    @property
    def order(self):
        """Return the order object associated with this serializer.

        Note: It is passed in via the serializer context data.
        """
        return self.context['order']


class PurchaseOrderHoldSerializer(OrderAdjustSerializer):
    """Serializer for placing a PurchaseOrder on hold."""

    def save(self):
        """Save the serializer to 'hold' the order."""
        self.order.hold_order()


class PurchaseOrderCancelSerializer(OrderAdjustSerializer):
    """Serializer for cancelling a PurchaseOrder."""

    def save(self):
        """Save the serializer to 'cancel' the order."""
        if not self.order.can_cancel:
            raise ValidationError(_('Order cannot be cancelled'))

        self.order.cancel_order()


class PurchaseOrderCompleteSerializer(OrderAdjustSerializer):
    """Serializer for completing a purchase order."""

    class Meta:
        """Metaclass options."""

        fields = ['accept_incomplete']

    accept_incomplete = serializers.BooleanField(
        label=_('Accept Incomplete'),
        help_text=_('Allow order to be closed with incomplete line items'),
        required=False,
        default=False,
    )

    def validate_accept_incomplete(self, value):
        """Check if the 'accept_incomplete' field is required."""
        order = self.context['order']

        if not value and not order.is_complete:
            raise ValidationError(_('Order has incomplete line items'))

        return value

    def get_context_data(self):
        """Custom context information for this serializer."""
        order = self.context['order']

        return {'is_complete': order.is_complete}

    def save(self):
        """Save the serializer to 'complete' the order."""
        self.order.complete_order()


class PurchaseOrderIssueSerializer(OrderAdjustSerializer):
    """Serializer for issuing (sending) a purchase order."""

    def save(self):
        """Save the serializer to 'place' the order."""
        self.order.place_order()


@register_importer()
class PurchaseOrderLineItemSerializer(
    DataImportExportSerializerMixin,
    AbstractLineItemSerializer,
    InvenTreeModelSerializer,
):
    """Serializer class for the PurchaseOrderLineItem model."""

    class Meta:
        """Metaclass options."""

        model = order.models.PurchaseOrderLineItem

        fields = [
            'pk',
            'part',
            'quantity',
            'reference',
            'notes',
            'order',
            'order_detail',
            'overdue',
            'part_detail',
            'supplier_part_detail',
            'received',
            'purchase_price',
            'purchase_price_currency',
            'auto_pricing',
            'destination',
            'destination_detail',
            'target_date',
            'total_price',
            'link',
            'merge_items',
            'sku',
            'mpn',
            'ipn',
            'internal_part',
            'internal_part_name',
        ]

    def __init__(self, *args, **kwargs):
        """Initialization routine for the serializer."""
        part_detail = kwargs.pop('part_detail', False)
        order_detail = kwargs.pop('order_detail', False)

        super().__init__(*args, **kwargs)

        if isGeneratingSchema():
            return

        if part_detail is not True:
            self.fields.pop('part_detail', None)
            self.fields.pop('supplier_part_detail', None)

        if order_detail is not True:
            self.fields.pop('order_detail', None)

    def skip_create_fields(self):
        """Return a list of fields to skip when creating a new object."""
        return ['auto_pricing', 'merge_items', *super().skip_create_fields()]

    @staticmethod
    def annotate_queryset(queryset):
        """Add some extra annotations to this queryset.

        - "total_price" = purchase_price * quantity
        - "overdue" status (boolean field)
        """
        queryset = queryset.prefetch_related(
            Prefetch(
                'part__part',
                queryset=part_models.Part.objects.annotate(
                    category_default_location=part_filters.annotate_default_location(
                        'category__'
                    )
                ).prefetch_related(None),
            )
        )

        queryset = queryset.prefetch_related(
            'order',
            'order__responsible',
            'order__stock_items',
            'part__tags',
            'part__supplier',
            'part__manufacturer_part',
            'part__manufacturer_part__manufacturer',
            'part__part__pricing_data',
            'part__part__tags',
        )

        queryset = queryset.annotate(
            total_price=ExpressionWrapper(
                F('purchase_price') * F('quantity'), output_field=models.DecimalField()
            )
        )

        queryset = queryset.annotate(
            overdue=Case(
                When(
                    order.models.PurchaseOrderLineItem.OVERDUE_FILTER,
                    then=Value(True, output_field=BooleanField()),
                ),
                default=Value(False, output_field=BooleanField()),
            )
        )

        return queryset

    part = serializers.PrimaryKeyRelatedField(
        queryset=part_models.SupplierPart.objects.all(),
        many=False,
        required=True,
        allow_null=True,
        label=_('Supplier Part'),
    )

    quantity = serializers.FloatField(min_value=0, required=True)

    def validate_quantity(self, quantity):
        """Validation for the 'quantity' field."""
        if quantity <= 0:
            raise ValidationError(_('Quantity must be greater than zero'))

        return quantity

    def validate_purchase_order(self, purchase_order):
        """Validation for the 'purchase_order' field."""
        if purchase_order.status not in PurchaseOrderStatusGroups.OPEN:
            raise ValidationError(_('Order is not open'))

        return purchase_order

    received = serializers.FloatField(default=0, read_only=True)

    overdue = serializers.BooleanField(required=False, read_only=True)

    total_price = serializers.FloatField(read_only=True)

    part_detail = PartBriefSerializer(
        source='get_base_part', many=False, read_only=True, allow_null=True
    )

    supplier_part_detail = SupplierPartSerializer(
        source='part', brief=True, many=False, read_only=True, allow_null=True
    )

    purchase_price = InvenTreeMoneySerializer(allow_null=True)

    auto_pricing = serializers.BooleanField(
        label=_('Auto Pricing'),
        help_text=_(
            'Automatically calculate purchase price based on supplier part data'
        ),
        default=True,
    )

    destination_detail = stock.serializers.LocationBriefSerializer(
        source='get_destination', read_only=True
    )

    purchase_price_currency = InvenTreeCurrencySerializer(
        help_text=_('Purchase price currency')
    )

    order_detail = PurchaseOrderSerializer(
        source='order', read_only=True, allow_null=True, many=False
    )

    merge_items = serializers.BooleanField(
        label=_('Merge Items'),
        help_text=_(
            'Merge items with the same part, destination and target date into one line item'
        ),
        default=True,
        write_only=True,
    )

    sku = serializers.CharField(source='part.SKU', read_only=True, label=_('SKU'))

    mpn = serializers.CharField(
        source='part.manufacturer_part.MPN', read_only=True, label=_('MPN')
    )

    ipn = serializers.CharField(
        source='part.part.IPN', read_only=True, label=_('Internal Part Number')
    )

    internal_part = serializers.PrimaryKeyRelatedField(
        source='part.part', read_only=True, many=False, label=_('Internal Part')
    )

    internal_part_name = serializers.CharField(
        source='part.part.name', read_only=True, label=_('Internal Part Name')
    )

    def validate(self, data):
        """Custom validation for the serializer.

        - Ensure the supplier_part field is supplied
        - Ensure the purchase_order field is supplied
        - Ensure that the supplier_part and supplier references match
        """
        data = super().validate(data)

        supplier_part = data.get('part', None)
        purchase_order = data.get('order', None)

        if not supplier_part:
            raise ValidationError({'part': _('Supplier part must be specified')})

        if not purchase_order:
            raise ValidationError({'order': _('Purchase order must be specified')})

        # Check that the supplier part and purchase order match
        if (
            supplier_part is not None
            and supplier_part.supplier != purchase_order.supplier
        ):
            raise ValidationError({
                'part': _('Supplier must match purchase order'),
                'order': _('Purchase order must match supplier'),
            })

        return data


@register_importer()
class PurchaseOrderExtraLineSerializer(
    AbstractExtraLineSerializer, InvenTreeModelSerializer
):
    """Serializer for a PurchaseOrderExtraLine object."""

    order_detail = PurchaseOrderSerializer(
        source='order', many=False, read_only=True, allow_null=True
    )

    class Meta(AbstractExtraLineMeta):
        """Metaclass options."""

        model = order.models.PurchaseOrderExtraLine


class PurchaseOrderLineItemReceiveSerializer(serializers.Serializer):
    """A serializer for receiving a single purchase order line item against a purchase order."""

    class Meta:
        """Metaclass options."""

        fields = [
            'barcode',
            'line_item',
            'location',
            'quantity',
            'status',
            'batch_code',
            'expiry_date',
            'serial_numbers',
            'packaging',
            'note',
        ]

    line_item = serializers.PrimaryKeyRelatedField(
        queryset=order.models.PurchaseOrderLineItem.objects.all(),
        many=False,
        allow_null=False,
        required=True,
        label=_('Line Item'),
    )

    def validate_line_item(self, item):
        """Validation for the 'line_item' field."""
        if item.order != self.context['order']:
            raise ValidationError(_('Line item does not match purchase order'))

        return item

    location = serializers.PrimaryKeyRelatedField(
        queryset=stock.models.StockLocation.objects.all(),
        many=False,
        allow_null=True,
        required=False,
        label=_('Location'),
        help_text=_('Select destination location for received items'),
    )

    quantity = serializers.DecimalField(
        max_digits=15, decimal_places=5, min_value=Decimal(0), required=True
    )

    def validate_quantity(self, quantity):
        """Validation for the 'quantity' field."""
        if quantity <= 0:
            raise ValidationError(_('Quantity must be greater than zero'))

        return quantity

    batch_code = serializers.CharField(
        label=_('Batch Code'),
        help_text=_('Enter batch code for incoming stock items'),
        required=False,
        default='',
        allow_blank=True,
    )

    expiry_date = serializers.DateField(
        label=_('Expiry Date'),
        help_text=_('Enter expiry date for incoming stock items'),
        required=False,
        allow_null=True,
        default=None,
    )

    serial_numbers = serializers.CharField(
        label=_('Serial Numbers'),
        help_text=_('Enter serial numbers for incoming stock items'),
        required=False,
        default='',
        allow_blank=True,
    )

    status = serializers.ChoiceField(
        choices=StockStatus.items(custom=True),
        default=StockStatus.OK.value,
        label=_('Status'),
    )

    packaging = serializers.CharField(
        label=_('Packaging'),
        help_text=_('Override packaging information for incoming stock items'),
        required=False,
        default='',
        allow_blank=True,
    )

    note = serializers.CharField(
        label=_('Note'),
        help_text=_('Additional note for incoming stock items'),
        required=False,
        default='',
        allow_blank=True,
    )

    barcode = serializers.CharField(
        label=_('Barcode'),
        help_text=_('Scanned barcode'),
        default='',
        required=False,
        allow_null=True,
        allow_blank=True,
    )

    def validate_barcode(self, barcode):
        """Cannot check in a LineItem with a barcode that is already assigned."""
        # Ignore empty barcode values
        if not barcode or barcode.strip() == '':
            return None

        barcode_hash = hash_barcode(barcode)

        if stock.models.StockItem.lookup_barcode(barcode_hash) is not None:
            raise ValidationError(_('Barcode is already in use'))

        return barcode

    def validate(self, data):
        """Custom validation for the serializer.

        - Integer quantity must be provided for serialized stock
        - Validate serial numbers (if provided)
        """
        data = super().validate(data)

        line_item = data['line_item']
        quantity = data['quantity']
        serial_numbers = data.get('serial_numbers', '').strip()

        base_part = line_item.part.part
        base_quantity = line_item.part.base_quantity(quantity)

        # Does the quantity need to be "integer" (for trackable parts?)
        if base_part.trackable and Decimal(base_quantity) != int(base_quantity):
            raise ValidationError({
                'quantity': _(
                    'An integer quantity must be provided for trackable parts'
                )
            })

        # If serial numbers are provided
        if serial_numbers:
            try:
                # Pass the serial numbers through to the parent serializer once validated
                data['serials'] = extract_serial_numbers(
                    serial_numbers,
                    base_quantity,
                    base_part.get_latest_serial_number(),
                    part=base_part,
                )
            except DjangoValidationError as e:
                raise ValidationError({'serial_numbers': e.messages})

            invalid_serials = []

            # Check the serial numbers are valid
            for serial in data['serials']:
                try:
                    base_part.validate_serial_number(serial, raise_error=True)
                except (ValidationError, DjangoValidationError):
                    invalid_serials.append(serial)

            if len(invalid_serials) > 0:
                msg = _('The following serial numbers already exist or are invalid')
                msg += ': ' + ', '.join(invalid_serials)
                raise ValidationError({'serial_numbers': msg})

        return data


class PurchaseOrderReceiveSerializer(serializers.Serializer):
    """Serializer for receiving items against a PurchaseOrder."""

    class Meta:
        """Metaclass options."""

        fields = ['items', 'location']

    items = PurchaseOrderLineItemReceiveSerializer(many=True)

    location = serializers.PrimaryKeyRelatedField(
        queryset=stock.models.StockLocation.objects.all(),
        many=False,
        required=False,
        allow_null=True,
        label=_('Location'),
        help_text=_('Select destination location for received items'),
    )

    def validate(self, data):
        """Custom validation for the serializer.

        - Ensure line items are provided
        - Check that a location is specified
        """
        super().validate(data)

        order = self.context['order']
        items = data.get('items', [])

        location = data.get('location', order.destination)

        if len(items) == 0:
            raise ValidationError(_('Line items must be provided'))

        # Check if the location is not specified for any particular item
        for item in items:
            line = item['line_item']

            if not item.get('location', None):
                # If a global location is specified, use that
                item['location'] = location

            if not item['location']:
                # The line item specifies a location?
                item['location'] = line.get_destination()

            if not item['location']:
                raise ValidationError({
                    'location': _('Destination location must be specified')
                })

        # Ensure barcodes are unique
        unique_barcodes = set()

        for item in items:
            barcode = item.get('barcode', '')

            if barcode:
                if barcode in unique_barcodes:
                    raise ValidationError(_('Supplied barcode values must be unique'))
                else:
                    unique_barcodes.add(barcode)

        return data

    def save(self):
        """Perform the actual database transaction to receive purchase order items."""
        data = self.validated_data

        request = self.context.get('request')
        order = self.context['order']

        items = data['items']

        # Location can be provided, or default to the order destination
        location = data.get('location', order.destination)

        # Now we can actually receive the items into stock
        with transaction.atomic():
            for item in items:
                # Select location (in descending order of priority)
                loc = (
                    item.get('location', None)
                    or location
                    or item['line_item'].get_destination()
                )

                try:
                    order.receive_line_item(
                        item['line_item'],
                        loc,
                        item['quantity'],
                        request.user if request else None,
                        status=item['status'],
                        barcode=item.get('barcode', ''),
                        batch_code=item.get('batch_code', ''),
                        expiry_date=item.get('expiry_date', None),
                        packaging=item.get('packaging', ''),
                        serials=item.get('serials', None),
                        notes=item.get('note', None),
                    )
                except (ValidationError, DjangoValidationError) as exc:
                    # Catch model errors and re-throw as DRF errors
                    raise ValidationError(detail=serializers.as_serializer_error(exc))


@register_importer()
class SalesOrderSerializer(
    NotesFieldMixin,
    TotalPriceMixin,
    InvenTreeCustomStatusSerializerMixin,
    AbstractOrderSerializer,
    InvenTreeModelSerializer,
):
    """Serializer for the SalesOrder model class."""

    class Meta:
        """Metaclass options."""

        model = order.models.SalesOrder

        fields = AbstractOrderSerializer.order_fields([
            'customer',
            'customer_detail',
            'customer_reference',
            'shipment_date',
            'total_price',
            'order_currency',
            'shipments_count',
            'completed_shipments_count',
        ])

        read_only_fields = ['status', 'creation_date', 'shipment_date']

        extra_kwargs = {'order_currency': {'required': False}}

    def __init__(self, *args, **kwargs):
        """Initialization routine for the serializer."""
        customer_detail = kwargs.pop('customer_detail', False)

        super().__init__(*args, **kwargs)

        if customer_detail is not True and not isGeneratingSchema():
            self.fields.pop('customer_detail', None)

    def skip_create_fields(self):
        """Skip these fields when instantiating a new object."""
        fields = super().skip_create_fields()

        return [*fields, 'duplicate']

    @staticmethod
    def annotate_queryset(queryset):
        """Add extra information to the queryset.

        - Number of line items in the SalesOrder
        - Number of completed line items in the SalesOrder
        - Overdue status of the SalesOrder
        """
        queryset = AbstractOrderSerializer.annotate_queryset(queryset)

        queryset = queryset.annotate(
            completed_lines=SubqueryCount('lines', filter=Q(quantity__lte=F('shipped')))
        )

        queryset = queryset.annotate(
            overdue=Case(
                When(
                    order.models.SalesOrder.overdue_filter(),
                    then=Value(True, output_field=BooleanField()),
                ),
                default=Value(False, output_field=BooleanField()),
            )
        )

        # Annotate shipment details
        queryset = queryset.annotate(
            shipments_count=SubqueryCount('shipments'),
            completed_shipments_count=SubqueryCount(
                'shipments', filter=Q(shipment_date__isnull=False)
            ),
        )

        return queryset

    customer_detail = CompanyBriefSerializer(
        source='customer', many=False, read_only=True, allow_null=True
    )

    shipments_count = serializers.IntegerField(read_only=True, label=_('Shipments'))

    completed_shipments_count = serializers.IntegerField(
        read_only=True, label=_('Completed Shipments')
    )


class SalesOrderIssueSerializer(OrderAdjustSerializer):
    """Serializer for issuing a SalesOrder."""

    def save(self):
        """Save the serializer to 'issue' the order."""
        self.order.issue_order()


@register_importer()
class SalesOrderLineItemSerializer(
    DataImportExportSerializerMixin,
    AbstractLineItemSerializer,
    InvenTreeModelSerializer,
):
    """Serializer for a SalesOrderLineItem object."""

    class Meta:
        """Metaclass options."""

        model = order.models.SalesOrderLineItem

        fields = [
            'pk',
            'allocated',
            'customer_detail',
            'quantity',
            'reference',
            'notes',
            'order',
            'order_detail',
            'overdue',
            'part',
            'part_detail',
            'sale_price',
            'sale_price_currency',
            'shipped',
            'target_date',
            'link',
            # Annotated fields for part stocking information
            'available_stock',
            'available_variant_stock',
            'building',
            'on_order',
        ]

    def __init__(self, *args, **kwargs):
        """Initialization routine for the serializer.

        - Add extra related serializer information if required
        """
        part_detail = kwargs.pop('part_detail', False)
        order_detail = kwargs.pop('order_detail', False)
        customer_detail = kwargs.pop('customer_detail', False)

        super().__init__(*args, **kwargs)

        if isGeneratingSchema():
            return

        if part_detail is not True:
            self.fields.pop('part_detail', None)

        if order_detail is not True:
            self.fields.pop('order_detail', None)

        if customer_detail is not True:
            self.fields.pop('customer_detail', None)

    @staticmethod
    def annotate_queryset(queryset):
        """Add some extra annotations to this queryset.

        - "overdue" status (boolean field)
        - "available_quantity"
        - "building"
        - "on_order"
        """
        queryset = queryset.annotate(
            overdue=Case(
                When(
                    Q(order__status__in=SalesOrderStatusGroups.OPEN)
                    & order.models.SalesOrderLineItem.OVERDUE_FILTER,
                    then=Value(True, output_field=BooleanField()),
                ),
                default=Value(False, output_field=BooleanField()),
            )
        )

        # Annotate each line with the available stock quantity
        # To do this, we need to look at the total stock and any allocations
        queryset = queryset.alias(
            total_stock=part_filters.annotate_total_stock(reference='part__'),
            allocated_to_sales_orders=part_filters.annotate_sales_order_allocations(
                reference='part__'
            ),
            allocated_to_build_orders=part_filters.annotate_build_order_allocations(
                reference='part__'
            ),
        )

        queryset = queryset.annotate(
            available_stock=ExpressionWrapper(
                F('total_stock')
                - F('allocated_to_sales_orders')
                - F('allocated_to_build_orders'),
                output_field=models.DecimalField(),
            )
        )

        # Filter for "variant" stock: Variant stock items must be salable and active
        variant_stock_query = part_filters.variant_stock_query(
            reference='part__'
        ).filter(part__salable=True, part__active=True)

        # Also add in available "variant" stock
        queryset = queryset.alias(
            variant_stock_total=part_filters.annotate_variant_quantity(
                variant_stock_query, reference='quantity'
            ),
            variant_bo_allocations=part_filters.annotate_variant_quantity(
                variant_stock_query, reference='sales_order_allocations__quantity'
            ),
            variant_so_allocations=part_filters.annotate_variant_quantity(
                variant_stock_query, reference='allocations__quantity'
            ),
        )

        queryset = queryset.annotate(
            available_variant_stock=ExpressionWrapper(
                F('variant_stock_total')
                - F('variant_bo_allocations')
                - F('variant_so_allocations'),
                output_field=models.DecimalField(),
            )
        )

        # Add information about the quantity of parts currently on order
        queryset = queryset.annotate(
            on_order=part_filters.annotate_on_order_quantity(reference='part__')
        )

        # Add information about the quantity of parts currently in production
        queryset = queryset.annotate(
            building=part_filters.annotate_in_production_quantity(reference='part__')
        )

        # Annotate total 'allocated' stock quantity
        queryset = queryset.annotate(
            allocated=Coalesce(
                SubquerySum('allocations__quantity'),
                Decimal(0),
                output_field=models.DecimalField(),
            )
        )

        return queryset

    order_detail = SalesOrderSerializer(
        source='order', many=False, read_only=True, allow_null=True
    )
    part_detail = PartBriefSerializer(
        source='part', many=False, read_only=True, allow_null=True
    )
    customer_detail = CompanyBriefSerializer(
        source='order.customer', many=False, read_only=True, allow_null=True
    )

    # Annotated fields
    overdue = serializers.BooleanField(required=False, read_only=True)
    available_stock = serializers.FloatField(read_only=True)
    available_variant_stock = serializers.FloatField(read_only=True)
    on_order = serializers.FloatField(label=_('On Order'), read_only=True)
    building = serializers.FloatField(label=_('In Production'), read_only=True)

    quantity = InvenTreeDecimalField()

    allocated = serializers.FloatField(read_only=True)

    shipped = InvenTreeDecimalField(read_only=True)

    sale_price = InvenTreeMoneySerializer(allow_null=True)

    sale_price_currency = InvenTreeCurrencySerializer(
        help_text=_('Sale price currency')
    )


@register_importer()
class SalesOrderShipmentSerializer(NotesFieldMixin, InvenTreeModelSerializer):
    """Serializer for the SalesOrderShipment class."""

    class Meta:
        """Metaclass options."""

        model = order.models.SalesOrderShipment

        fields = [
            'pk',
            'order',
            'order_detail',
            'allocated_items',
            'shipment_date',
            'delivery_date',
            'checked_by',
            'reference',
            'tracking_number',
            'invoice_number',
            'link',
            'notes',
        ]

    def __init__(self, *args, **kwargs):
        """Initialization routine for the serializer."""
        order_detail = kwargs.pop('order_detail', True)

        super().__init__(*args, **kwargs)

        if not order_detail and not isGeneratingSchema():
            self.fields.pop('order_detail', None)

    @staticmethod
    def annotate_queryset(queryset):
        """Annotate the queryset with extra information."""
        # Prefetch related objects
        queryset = queryset.prefetch_related('order', 'order__customer', 'allocations')

        queryset = queryset.annotate(allocated_items=SubqueryCount('allocations'))

        return queryset

    allocated_items = serializers.IntegerField(
        read_only=True, label=_('Allocated Items')
    )

    order_detail = SalesOrderSerializer(
        source='order', read_only=True, allow_null=True, many=False
    )


class SalesOrderAllocationSerializer(InvenTreeModelSerializer):
    """Serializer for the SalesOrderAllocation model.

    This includes some fields from the related model objects.
    """

    class Meta:
        """Metaclass options."""

        model = order.models.SalesOrderAllocation

        fields = [
            'pk',
            'item',
            'quantity',
            'shipment',
            # Annotated read-only fields
            'line',
            'part',
            'order',
            'serial',
            'location',
            # Extra detail fields
            'item_detail',
            'part_detail',
            'order_detail',
            'customer_detail',
            'location_detail',
            'shipment_detail',
        ]

        read_only_fields = ['line', '']

    def __init__(self, *args, **kwargs):
        """Initialization routine for the serializer."""
        order_detail = kwargs.pop('order_detail', False)
        part_detail = kwargs.pop('part_detail', True)
        item_detail = kwargs.pop('item_detail', True)
        location_detail = kwargs.pop('location_detail', False)
        customer_detail = kwargs.pop('customer_detail', False)

        super().__init__(*args, **kwargs)

        if isGeneratingSchema():
            return

        if not order_detail:
            self.fields.pop('order_detail', None)

        if not part_detail:
            self.fields.pop('part_detail', None)

        if not item_detail:
            self.fields.pop('item_detail', None)

        if not location_detail:
            self.fields.pop('location_detail', None)

        if not customer_detail:
            self.fields.pop('customer_detail', None)

    part = serializers.PrimaryKeyRelatedField(source='item.part', read_only=True)
    order = serializers.PrimaryKeyRelatedField(
        source='line.order', many=False, read_only=True
    )
    serial = serializers.CharField(source='get_serial', read_only=True)
    quantity = serializers.FloatField(read_only=False)
    location = serializers.PrimaryKeyRelatedField(
        source='item.location', many=False, read_only=True
    )

    # Extra detail fields
    order_detail = SalesOrderSerializer(
        source='line.order', many=False, read_only=True, allow_null=True
    )
    part_detail = PartBriefSerializer(
        source='item.part', many=False, read_only=True, allow_null=True
    )
    item_detail = stock.serializers.StockItemSerializerBrief(
        source='item', many=False, read_only=True, allow_null=True
    )
    location_detail = stock.serializers.LocationBriefSerializer(
        source='item.location', many=False, read_only=True, allow_null=True
    )
    customer_detail = CompanyBriefSerializer(
        source='line.order.customer', many=False, read_only=True, allow_null=True
    )

    shipment_detail = SalesOrderShipmentSerializer(
        source='shipment', order_detail=False, many=False, read_only=True
    )


class SalesOrderShipmentCompleteSerializer(serializers.ModelSerializer):
    """Serializer for completing (shipping) a SalesOrderShipment."""

    class Meta:
        """Metaclass options."""

        model = order.models.SalesOrderShipment

        fields = [
            'shipment_date',
            'delivery_date',
            'tracking_number',
            'invoice_number',
            'link',
        ]

    def validate(self, data):
        """Custom validation for the serializer.

        - Ensure the shipment reference is provided
        """
        data = super().validate(data)

        shipment = self.context.get('shipment', None)

        if not shipment:
            raise ValidationError(_('No shipment details provided'))

        shipment.check_can_complete(raise_error=True)

        return data

    def save(self):
        """Save the serializer to complete the SalesOrderShipment."""
        shipment = self.context.get('shipment', None)

        if not shipment:
            return

        data = self.validated_data

        request = self.context.get('request')
        user = request.user if request else None

        # Extract shipping date (defaults to today's date)
        now = current_date()
        shipment_date = data.get('shipment_date', now)
        if shipment_date is None:
            # Shipment date should not be None - check above only
            # checks if shipment_date exists in data
            shipment_date = now

        shipment.complete_shipment(
            user,
            tracking_number=data.get('tracking_number', shipment.tracking_number),
            invoice_number=data.get('invoice_number', shipment.invoice_number),
            link=data.get('link', shipment.link),
            shipment_date=shipment_date,
            delivery_date=data.get('delivery_date', shipment.delivery_date),
        )


class SalesOrderShipmentAllocationItemSerializer(serializers.Serializer):
    """A serializer for allocating a single stock-item against a SalesOrder shipment."""

    class Meta:
        """Metaclass options."""

        fields = ['line_item', 'stock_item', 'quantity']

    line_item = serializers.PrimaryKeyRelatedField(
        queryset=order.models.SalesOrderLineItem.objects.all(),
        many=False,
        allow_null=False,
        required=True,
        label=_('Stock Item'),
    )

    def validate_line_item(self, line_item):
        """Custom validation for the 'line_item' field.

        - Ensure the line_item is associated with the particular SalesOrder
        """
        order = self.context['order']

        # Ensure that the line item points to the correct order
        if line_item.order != order:
            raise ValidationError(_('Line item is not associated with this order'))

        return line_item

    stock_item = serializers.PrimaryKeyRelatedField(
        queryset=stock.models.StockItem.objects.all(),
        many=False,
        allow_null=False,
        required=True,
        label=_('Stock Item'),
    )

    quantity = serializers.DecimalField(
        max_digits=15, decimal_places=5, min_value=Decimal(0), required=True
    )

    def validate_quantity(self, quantity):
        """Custom validation for the 'quantity' field."""
        if quantity <= 0:
            raise ValidationError(_('Quantity must be positive'))

        return quantity

    def validate(self, data):
        """Custom validation for the serializer.

        - Ensure that the quantity is 1 for serialized stock
        - Quantity cannot exceed the available amount
        """
        data = super().validate(data)

        stock_item = data['stock_item']
        quantity = data['quantity']

        if stock_item.serialized and quantity != 1:
            raise ValidationError({
                'quantity': _('Quantity must be 1 for serialized stock item')
            })

        q = normalize(stock_item.unallocated_quantity())

        if quantity > q:
            raise ValidationError({'quantity': _(f'Available quantity ({q}) exceeded')})

        return data


class SalesOrderCompleteSerializer(OrderAdjustSerializer):
    """DRF serializer for manually marking a sales order as complete."""

    class Meta:
        """Serializer metaclass options."""

        fields = ['accept_incomplete']

    accept_incomplete = serializers.BooleanField(
        label=_('Accept Incomplete'),
        help_text=_('Allow order to be closed with incomplete line items'),
        required=False,
        default=False,
    )

    def validate_accept_incomplete(self, value):
        """Check if the 'accept_incomplete' field is required."""
        order = self.context['order']

        if not value and not order.is_completed():
            raise ValidationError(_('Order has incomplete line items'))

        return value

    def get_context_data(self):
        """Custom context data for this serializer."""
        order = self.context['order']

        return {
            'is_complete': order.is_completed(),
            'pending_shipments': order.pending_shipment_count,
        }

    def validate(self, data):
        """Custom validation for the serializer."""
        data = super().validate(data)
        self.order.can_complete(
            raise_error=True,
            allow_incomplete_lines=str2bool(data.get('accept_incomplete', False)),
        )

        return data

    def save(self):
        """Save the serializer to complete the SalesOrder."""
        request = self.context.get('request')
        data = self.validated_data

        user = request.user if request else None

        self.order.ship_order(
            user, allow_incomplete_lines=str2bool(data.get('accept_incomplete', False))
        )


class SalesOrderHoldSerializer(OrderAdjustSerializer):
    """Serializer for placing a SalesOrder on hold."""

    def save(self):
        """Save the serializer to place the SalesOrder on hold."""
        self.order.hold_order()


class SalesOrderCancelSerializer(OrderAdjustSerializer):
    """Serializer for marking a SalesOrder as cancelled."""

    def get_context_data(self):
        """Add extra context data to the serializer."""
        order = self.context['order']

        return {'can_cancel': order.can_cancel}

    def save(self):
        """Save the serializer to cancel the order."""
        self.order.cancel_order()


class SalesOrderSerialAllocationSerializer(serializers.Serializer):
    """DRF serializer for allocation of serial numbers against a sales order / shipment."""

    class Meta:
        """Metaclass options."""

        fields = ['line_item', 'quantity', 'serial_numbers', 'shipment']

    line_item = serializers.PrimaryKeyRelatedField(
        queryset=order.models.SalesOrderLineItem.objects.all(),
        many=False,
        required=True,
        allow_null=False,
        label=_('Line Item'),
    )

    def validate_line_item(self, line_item):
        """Ensure that the line_item is valid."""
        order = self.context['order']

        # Ensure that the line item points to the correct order
        if line_item.order != order:
            raise ValidationError(_('Line item is not associated with this order'))

        return line_item

    quantity = serializers.IntegerField(
        min_value=1, required=True, allow_null=False, label=_('Quantity')
    )

    serial_numbers = serializers.CharField(
        label=_('Serial Numbers'),
        help_text=_('Enter serial numbers to allocate'),
        required=True,
        allow_blank=False,
    )

    shipment = serializers.PrimaryKeyRelatedField(
        queryset=order.models.SalesOrderShipment.objects.all(),
        many=False,
        required=False,
        allow_null=True,
        label=_('Shipment'),
    )

    def validate_shipment(self, shipment):
        """Validate the shipment.

        - Must point to the same order
        - Must not be shipped
        """
        order = self.context['order']

        if shipment and shipment.shipment_date is not None:
            raise ValidationError(_('Shipment has already been shipped'))

        if shipment and shipment.order != order:
            raise ValidationError(_('Shipment is not associated with this order'))

        return shipment

    def validate(self, data):
        """Validation for the serializer.

        - Ensure the serial_numbers and quantity fields match
        - Check that all serial numbers exist
        - Check that the serial numbers are not yet allocated
        """
        data = super().validate(data)

        line_item = data['line_item']
        quantity = data['quantity']
        serial_numbers = data['serial_numbers']

        part = line_item.part

        try:
            data['serials'] = extract_serial_numbers(
                serial_numbers, quantity, part.get_latest_serial_number(), part=part
            )
        except DjangoValidationError as e:
            raise ValidationError({'serial_numbers': e.messages})

        serials_not_exist = set()
        serials_unavailable = set()
        stock_items_to_allocate = []

        for serial in data['serials']:
            serial = str(serial).strip()

            items = stock.models.StockItem.objects.filter(
                part=part, serial=serial, quantity=1
            )

            if not items.exists():
                serials_not_exist.add(str(serial))
                continue

            stock_item = items[0]

            if not stock_item.in_stock:
                serials_unavailable.add(str(serial))
                continue

            if stock_item.unallocated_quantity() < 1:
                serials_unavailable.add(str(serial))
                continue

            # At this point, the serial number is valid, and can be added to the list
            stock_items_to_allocate.append(stock_item)

        if len(serials_not_exist) > 0:
            error_msg = _('No match found for the following serial numbers')
            error_msg += ': '
            error_msg += ','.join(sorted(serials_not_exist))

            raise ValidationError({'serial_numbers': error_msg})

        if len(serials_unavailable) > 0:
            error_msg = _('The following serial numbers are unavailable')
            error_msg += ': '
            error_msg += ','.join(sorted(serials_unavailable))

            raise ValidationError({'serial_numbers': error_msg})

        data['stock_items'] = stock_items_to_allocate

        return data

    def save(self):
        """Allocate stock items against the sales order."""
        data = self.validated_data

        line_item = data['line_item']
        stock_items = data['stock_items']
        shipment = data.get('shipment', None)

        allocations = []

        for stock_item in stock_items:
            # Create a new SalesOrderAllocation
            allocations.append(
                order.models.SalesOrderAllocation(
                    line=line_item, item=stock_item, quantity=1, shipment=shipment
                )
            )

        with transaction.atomic():
            order.models.SalesOrderAllocation.objects.bulk_create(allocations)


class SalesOrderShipmentAllocationSerializer(serializers.Serializer):
    """DRF serializer for allocation of stock items against a sales order / shipment."""

    class Meta:
        """Metaclass options."""

        fields = ['items', 'shipment']

    items = SalesOrderShipmentAllocationItemSerializer(many=True)

    shipment = serializers.PrimaryKeyRelatedField(
        queryset=order.models.SalesOrderShipment.objects.all(),
        many=False,
        required=False,
        allow_null=True,
        label=_('Shipment'),
    )

    def validate_shipment(self, shipment):
        """Run validation against the provided shipment instance."""
        order = self.context['order']

        if shipment and shipment.shipment_date is not None:
            raise ValidationError(_('Shipment has already been shipped'))

        if shipment and shipment.order != order:
            raise ValidationError(_('Shipment is not associated with this order'))

        return shipment

    def validate(self, data):
        """Serializer validation."""
        data = super().validate(data)

        # Extract SalesOrder from serializer context
        # order = self.context['order']

        items = data.get('items', [])

        if len(items) == 0:
            raise ValidationError(_('Allocation items must be provided'))

        return data

    def save(self):
        """Perform the allocation of items against this order."""
        data = self.validated_data

        items = data['items']
        shipment = data.get('shipment')

        with transaction.atomic():
            for entry in items:
                # Create a new SalesOrderAllocation
                allocation = order.models.SalesOrderAllocation(
                    line=entry.get('line_item'),
                    item=entry.get('stock_item'),
                    quantity=entry.get('quantity'),
                    shipment=shipment,
                )

                allocation.full_clean()
                allocation.save()


@register_importer()
class SalesOrderExtraLineSerializer(
    AbstractExtraLineSerializer, InvenTreeModelSerializer
):
    """Serializer for a SalesOrderExtraLine object."""

    class Meta(AbstractExtraLineMeta):
        """Metaclass options."""

        model = order.models.SalesOrderExtraLine

    order_detail = SalesOrderSerializer(
        source='order', many=False, read_only=True, allow_null=True
    )


@register_importer()
class ReturnOrderSerializer(
    NotesFieldMixin,
    InvenTreeCustomStatusSerializerMixin,
    AbstractOrderSerializer,
    TotalPriceMixin,
    InvenTreeModelSerializer,
):
    """Serializer for the ReturnOrder model class."""

    class Meta:
        """Metaclass options."""

        model = order.models.ReturnOrder

        fields = AbstractOrderSerializer.order_fields([
            'complete_date',
            'customer',
            'customer_detail',
            'customer_reference',
            'order_currency',
            'total_price',
        ])

        read_only_fields = ['creation_date']

    def __init__(self, *args, **kwargs):
        """Initialization routine for the serializer."""
        customer_detail = kwargs.pop('customer_detail', False)

        super().__init__(*args, **kwargs)

        if customer_detail is not True and not isGeneratingSchema():
            self.fields.pop('customer_detail', None)

    def skip_create_fields(self):
        """Skip these fields when instantiating a new object."""
        fields = super().skip_create_fields()

        return [*fields, 'duplicate']

    @staticmethod
    def annotate_queryset(queryset):
        """Custom annotation for the serializer queryset."""
        queryset = AbstractOrderSerializer.annotate_queryset(queryset)

        queryset = queryset.annotate(
            completed_lines=SubqueryCount(
                'lines', filter=~Q(outcome=ReturnOrderLineStatus.PENDING.value)
            )
        )

        queryset = queryset.annotate(
            overdue=Case(
                When(
                    order.models.ReturnOrder.overdue_filter(),
                    then=Value(True, output_field=BooleanField()),
                ),
                default=Value(False, output_field=BooleanField()),
            )
        )

        return queryset

    customer_detail = CompanyBriefSerializer(
        source='customer', many=False, read_only=True, allow_null=True
    )


class ReturnOrderHoldSerializer(OrderAdjustSerializer):
    """Serializers for holding a ReturnOrder."""

    def save(self):
        """Save the serializer to 'hold' the order."""
        self.order.hold_order()


class ReturnOrderIssueSerializer(OrderAdjustSerializer):
    """Serializer for issuing a ReturnOrder."""

    def save(self):
        """Save the serializer to 'issue' the order."""
        self.order.issue_order()


class ReturnOrderCancelSerializer(OrderAdjustSerializer):
    """Serializer for cancelling a ReturnOrder."""

    def save(self):
        """Save the serializer to 'cancel' the order."""
        self.order.cancel_order()


class ReturnOrderCompleteSerializer(OrderAdjustSerializer):
    """Serializer for completing a ReturnOrder."""

    def save(self):
        """Save the serializer to 'complete' the order."""
        self.order.complete_order()


class ReturnOrderLineItemReceiveSerializer(serializers.Serializer):
    """Serializer for receiving a single line item against a ReturnOrder."""

    class Meta:
        """Metaclass options."""

        fields = ['item', 'status']

    item = serializers.PrimaryKeyRelatedField(
        queryset=order.models.ReturnOrderLineItem.objects.all(),
        many=False,
        allow_null=False,
        required=True,
        label=_('Return order line item'),
    )

    status = serializers.ChoiceField(
        choices=stock.status_codes.StockStatus.items(custom=True),
        default=None,
        label=_('Status'),
        help_text=_('Stock item status code'),
        required=False,
        allow_blank=True,
    )

    def validate_line_item(self, item):
        """Validation for a single line item."""
        if item.order != self.context['order']:
            raise ValidationError(_('Line item does not match return order'))

        if item.received:
            raise ValidationError(_('Line item has already been received'))

        return item


class ReturnOrderReceiveSerializer(serializers.Serializer):
    """Serializer for receiving items against a ReturnOrder."""

    class Meta:
        """Metaclass options."""

        fields = ['items', 'location', 'note']

    items = ReturnOrderLineItemReceiveSerializer(many=True)

    location = serializers.PrimaryKeyRelatedField(
        queryset=stock.models.StockLocation.objects.all(),
        many=False,
        allow_null=False,
        required=True,
        label=_('Location'),
        help_text=_('Select destination location for received items'),
    )

    note = serializers.CharField(
        label=_('Note'),
        help_text=_('Additional note for incoming stock items'),
        required=False,
        default='',
        allow_blank=True,
    )

    def validate(self, data):
        """Perform data validation for this serializer."""
        order = self.context['order']
        if order.status != ReturnOrderStatus.IN_PROGRESS:
            raise ValidationError(
                _('Items can only be received against orders which are in progress')
            )

        data = super().validate(data)

        items = data.get('items', [])

        if len(items) == 0:
            raise ValidationError(_('Line items must be provided'))

        return data

    @transaction.atomic
    def save(self):
        """Saving this serializer marks the returned items as received."""
        order = self.context['order']
        request = self.context.get('request')

        data = self.validated_data
        items = data['items']
        location = data['location']

        with transaction.atomic():
            for item in items:
                line_item = item['item']

                order.receive_line_item(
                    line_item,
                    location,
                    request.user if request else None,
                    note=data.get('note', ''),
                    status=item.get('status', None),
                )


@register_importer()
class ReturnOrderLineItemSerializer(
    DataImportExportSerializerMixin,
    AbstractLineItemSerializer,
    InvenTreeModelSerializer,
):
    """Serializer for a ReturnOrderLineItem object."""

    class Meta:
        """Metaclass options."""

        model = order.models.ReturnOrderLineItem

        fields = [
            'pk',
            'order',
            'order_detail',
            'item',
            'item_detail',
            'quantity',
            'received_date',
            'outcome',
            'part_detail',
            'price',
            'price_currency',
            'link',
            'reference',
            'notes',
            'target_date',
            'link',
        ]

    def __init__(self, *args, **kwargs):
        """Initialization routine for the serializer."""
        order_detail = kwargs.pop('order_detail', False)
        item_detail = kwargs.pop('item_detail', False)
        part_detail = kwargs.pop('part_detail', False)

        super().__init__(*args, **kwargs)

        if isGeneratingSchema():
            return

        if not order_detail:
            self.fields.pop('order_detail', None)

        if not item_detail:
            self.fields.pop('item_detail', None)

        if not part_detail:
            self.fields.pop('part_detail', None)

    order_detail = ReturnOrderSerializer(
        source='order', many=False, read_only=True, allow_null=True
    )

    quantity = serializers.FloatField(
        label=_('Quantity'), help_text=_('Quantity to return')
    )

    item_detail = stock.serializers.StockItemSerializer(
        source='item', many=False, read_only=True, allow_null=True
    )

    part_detail = PartBriefSerializer(
        source='item.part', many=False, read_only=True, allow_null=True
    )

    price = InvenTreeMoneySerializer(allow_null=True)
    price_currency = InvenTreeCurrencySerializer(help_text=_('Line price currency'))


@register_importer()
class ReturnOrderExtraLineSerializer(
    AbstractExtraLineSerializer, InvenTreeModelSerializer
):
    """Serializer for a ReturnOrderExtraLine object."""

    class Meta(AbstractExtraLineMeta):
        """Metaclass options."""

        model = order.models.ReturnOrderExtraLine

    order_detail = ReturnOrderSerializer(
        source='order', many=False, read_only=True, allow_null=True
    )<|MERGE_RESOLUTION|>--- conflicted
+++ resolved
@@ -43,11 +43,8 @@
     normalize,
     str2bool,
 )
-<<<<<<< HEAD
 from InvenTree.mixins import DataImportExportSerializerMixin
-=======
 from InvenTree.ready import isGeneratingSchema
->>>>>>> 3afafe59
 from InvenTree.serializers import (
     InvenTreeCurrencySerializer,
     InvenTreeDecimalField,
