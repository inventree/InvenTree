--- conflicted
+++ resolved
@@ -1027,91 +1027,6 @@
         self.order.issue_order()
 
 
-<<<<<<< HEAD
-=======
-class SalesOrderAllocationSerializer(InvenTreeModelSerializer):
-    """Serializer for the SalesOrderAllocation model.
-
-    This includes some fields from the related model objects.
-    """
-
-    class Meta:
-        """Metaclass options."""
-
-        model = order.models.SalesOrderAllocation
-
-        fields = [
-            'pk',
-            'line',
-            'customer_detail',
-            'serial',
-            'quantity',
-            'location',
-            'location_detail',
-            'item',
-            'item_detail',
-            'order',
-            'order_detail',
-            'part',
-            'part_detail',
-            'shipment',
-            'shipment_date',
-        ]
-
-    def __init__(self, *args, **kwargs):
-        """Initialization routine for the serializer."""
-        order_detail = kwargs.pop('order_detail', False)
-        part_detail = kwargs.pop('part_detail', True)
-        item_detail = kwargs.pop('item_detail', True)
-        location_detail = kwargs.pop('location_detail', False)
-        customer_detail = kwargs.pop('customer_detail', False)
-
-        super().__init__(*args, **kwargs)
-
-        if not order_detail:
-            self.fields.pop('order_detail', None)
-
-        if not part_detail:
-            self.fields.pop('part_detail', None)
-
-        if not item_detail:
-            self.fields.pop('item_detail', None)
-
-        if not location_detail:
-            self.fields.pop('location_detail', None)
-
-        if not customer_detail:
-            self.fields.pop('customer_detail', None)
-
-    part = serializers.PrimaryKeyRelatedField(source='item.part', read_only=True)
-    order = serializers.PrimaryKeyRelatedField(
-        source='line.order', many=False, read_only=True
-    )
-    serial = serializers.CharField(source='get_serial', read_only=True)
-    quantity = serializers.FloatField(read_only=False)
-    location = serializers.PrimaryKeyRelatedField(
-        source='item.location', many=False, read_only=True
-    )
-
-    # Extra detail fields
-    order_detail = SalesOrderSerializer(source='line.order', many=False, read_only=True)
-    part_detail = PartBriefSerializer(source='item.part', many=False, read_only=True)
-    item_detail = stock.serializers.StockItemSerializerBrief(
-        source='item', many=False, read_only=True
-    )
-    location_detail = stock.serializers.LocationBriefSerializer(
-        source='item.location', many=False, read_only=True
-    )
-    customer_detail = CompanyBriefSerializer(
-        source='line.order.customer', many=False, read_only=True
-    )
-
-    shipment_date = serializers.DateField(
-        source='shipment.shipment_date', read_only=True
-    )
-
-
->>>>>>> 560f5733
 @register_importer()
 class SalesOrderLineItemSerializer(
     DataImportExportSerializerMixin,
