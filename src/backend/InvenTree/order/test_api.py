"""Tests for the Order API."""

import base64
import io
import json
from datetime import date, datetime, timedelta
from typing import Optional

from django.core.exceptions import ValidationError
from django.db import connection
from django.test.utils import CaptureQueriesContext
from django.urls import reverse

from djmoney.money import Money
from icalendar import Calendar
from rest_framework import status

from common.currency import currency_codes
from common.models import InvenTreeSetting
from common.settings import set_global_setting
from company.models import Company, SupplierPart, SupplierPriceBreak
from InvenTree.unit_test import InvenTreeAPITestCase
from order import models
from order.status_codes import (
    PurchaseOrderStatus,
    ReturnOrderLineStatus,
    ReturnOrderStatus,
    SalesOrderStatus,
    SalesOrderStatusGroups,
)
from part.models import Part
from stock.models import StockItem, StockLocation
from stock.status_codes import StockStatus
from users.models import Owner


class OrderTest(InvenTreeAPITestCase):
    """Base class for order API unit testing."""

    fixtures = [
        'category',
        'part',
        'company',
        'location',
        'supplier_part',
        'stock',
        'order',
        'sales_order',
    ]

    roles = ['purchase_order.change', 'sales_order.change']

    def filter(self, filters, count):
        """Test API filters."""
        response = self.get(self.LIST_URL, filters)

        self.assertEqual(response.status_code, 200)
        self.assertEqual(len(response.data), count)

        return response


class PurchaseOrderTest(OrderTest):
    """Tests for the PurchaseOrder API."""

    LIST_URL = reverse('api-po-list')

    def test_options(self):
        """Test the PurchaseOrder OPTIONS endpoint."""
        self.assignRole('purchase_order.add')

        response = self.options(self.LIST_URL, expected_code=200)

        data = response.data
        self.assertEqual(data['name'], 'Purchase Order List')

        post = data['actions']['POST']

        def check_options(data, field_name, spec):
            """Helper function to check that the options are configured correctly."""
            field_data = data[field_name]

            for k, v in spec.items():
                self.assertIn(k, field_data)
                self.assertEqual(field_data[k], v)

        # Checks for the 'order_currency' field
        check_options(
            post,
            'order_currency',
            {
                'type': 'choice',
                'required': False,
                'read_only': False,
                'label': 'Order Currency',
                'help_text': 'Currency for this order (leave blank to use company default)',
            },
        )

        # Checks for the 'reference' field
        check_options(
            post,
            'reference',
            {
                'type': 'string',
                'required': True,
                'read_only': False,
                'label': 'Reference',
            },
        )

        # Checks for the 'supplier' field
        check_options(
            post,
            'supplier',
            {'type': 'related field', 'required': True, 'api_url': '/api/company/'},
        )

    def test_po_list(self):
        """Test the PurchaseOrder list API endpoint."""
        # List *ALL* PurchaseOrder items
        self.filter({}, 7)

        # Filter by assigned-to-me
        self.filter({'assigned_to_me': 1}, 0)
        self.filter({'assigned_to_me': 0}, 7)

        # Filter by supplier
        self.filter({'supplier': 1}, 1)
        self.filter({'supplier': 3}, 5)

        # Filter by "outstanding"
        self.filter({'outstanding': True}, 5)
        self.filter({'outstanding': False}, 2)

        # Filter by "status"
        self.filter({'status': PurchaseOrderStatus.PENDING.value}, 3)
        self.filter({'status': PurchaseOrderStatus.CANCELLED.value}, 1)

        # Filter by "reference"
        self.filter({'reference': 'PO-0001'}, 1)
        self.filter({'reference': 'PO-9999'}, 0)

        # Filter by "assigned_to_me"
        self.filter({'assigned_to_me': 1}, 0)
        self.filter({'assigned_to_me': 0}, 7)

        # Filter by "part"
        self.filter({'part': 1}, 2)
        self.filter({'part': 2}, 0)  # Part not assigned to any PO

        # Filter by "supplier_part"
        self.filter({'supplier_part': 1}, 1)
        self.filter({'supplier_part': 3}, 2)
        self.filter({'supplier_part': 4}, 0)

    def test_total_price(self):
        """Unit tests for the 'total_price' field."""
        # Ensure we have exchange rate data
        self.generate_exchange_rates()

        currencies = currency_codes()
        n = len(currencies)

        idx = 0

        new_orders = []

        # Let's generate some more orders
        for supplier in Company.objects.filter(is_supplier=True):
            for _idx in range(10):
                new_orders.append(
                    models.PurchaseOrder(supplier=supplier, reference=f'PO-{idx + 100}')
                )

                idx += 1

        models.PurchaseOrder.objects.bulk_create(new_orders)

        idx = 0

        # Create some purchase order line items
        lines = []

        for po in models.PurchaseOrder.objects.all():
            for sp in po.supplier.supplied_parts.all():
                lines.append(
                    models.PurchaseOrderLineItem(
                        order=po,
                        part=sp,
                        quantity=idx + 1,
                        purchase_price=Money((idx + 1) / 10, currencies[idx % n]),
                    )
                )

                idx += 1

        models.PurchaseOrderLineItem.objects.bulk_create(lines)

        # List all purchase orders
        for limit in [1, 5, 10, 100]:
            with CaptureQueriesContext(connection) as ctx:
                response = self.get(
                    self.LIST_URL, data={'limit': limit}, expected_code=200
                )

                # Total database queries must be below 20, independent of the number of results
                self.assertLess(len(ctx), 20)

                for result in response.data['results']:
                    self.assertIn('total_price', result)
                    self.assertIn('order_currency', result)

    def test_overdue(self):
        """Test "overdue" status."""
        self.filter({'overdue': True}, 0)
        self.filter({'overdue': False}, 7)

        order = models.PurchaseOrder.objects.get(pk=1)
        order.target_date = datetime.now().date() - timedelta(days=10)
        order.save()

        self.filter({'overdue': True}, 1)
        self.filter({'overdue': False}, 6)

    def test_po_detail(self):
        """Test the PurchaseOrder detail API endpoint."""
        url = '/api/order/po/1/'

        response = self.get(url)

        self.assertEqual(response.status_code, 200)

        data = response.data

        self.assertEqual(data['pk'], 1)
        self.assertEqual(data['description'], 'Ordering some screws')

    def test_po_reference(self):
        """Test that a reference with a too big / small reference is handled correctly."""
        # get permissions
        self.assignRole('purchase_order.add')

        url = reverse('api-po-list')
        huge_number = 'PO-92233720368547758089999999999999999'

        response = self.post(
            url,
            {
                'supplier': 1,
                'reference': huge_number,
                'description': 'PO created via the API',
            },
            expected_code=201,
        )

        order = models.PurchaseOrder.objects.get(pk=response.data['pk'])

        # Check that the created_by field is set correctly
        self.assertEqual(order.created_by.username, 'testuser')

        self.assertEqual(order.reference, huge_number)
        self.assertEqual(order.reference_int, 0x7FFFFFFF)

    def test_po_reference_wildcard_default(self):
        """Test that a reference with a wildcard default."""
        # get permissions
        self.assignRole('purchase_order.add')

        # set PO reference setting
        set_global_setting('PURCHASEORDER_REFERENCE_PATTERN', '{?:PO}-{ref:04d}')

        url = reverse('api-po-list')

        # first, check that the default character is suggested by OPTIONS
        options = json.loads(self.options(url).content)
        suggested_reference = options['actions']['POST']['reference']['default']
        self.assertTrue(suggested_reference.startswith('PO-'))

        # next, check that certain variations of a provided reference are accepted
        test_accepted_references = ['PO-9991', 'P-9992', 'T-9993', 'ABC-9994']
        for ref in test_accepted_references:
            response = self.post(
                url,
                {
                    'supplier': 1,
                    'reference': ref,
                    'description': 'PO created via the API',
                },
                expected_code=201,
            )
            order = models.PurchaseOrder.objects.get(pk=response.data['pk'])
            self.assertEqual(order.reference, ref)

        # finally, check that certain provided referencees are rejected (because the wildcard character is required!)
        test_rejected_references = ['9995', '-9996']
        for ref in test_rejected_references:
            response = self.post(
                url,
                {
                    'supplier': 1,
                    'reference': ref,
                    'description': 'PO created via the API',
                },
                expected_code=400,
            )

    def test_po_attachments(self):
        """Test the list endpoint for the PurchaseOrderAttachment model."""
        url = reverse('api-attachment-list')

        response = self.get(url, {'model_type': 'purchaseorder'})

        self.assertEqual(response.status_code, status.HTTP_200_OK)

    def test_po_operations(self):
        """Test that we can create / edit and delete a PurchaseOrder via the API."""
        n = models.PurchaseOrder.objects.count()

        url = reverse('api-po-list')

        # Initially we do not have "add" permission for the PurchaseOrder model,
        # so this POST request should return 403
        response = self.post(
            url,
            {
                'supplier': 1,
                'reference': '123456789-xyz',
                'description': 'PO created via the API',
            },
            expected_code=403,
        )

        # And no new PurchaseOrder objects should have been created
        self.assertEqual(models.PurchaseOrder.objects.count(), n)

        # Ok, now let's give this user the correct permission
        self.assignRole('purchase_order.add')

        # Initially we do not have "add" permission for the PurchaseOrder model,
        # so this POST request should return 403
        response = self.post(
            url,
            {
                'supplier': 1,
                'reference': 'PO-123456789',
                'description': 'PO created via the API',
            },
            expected_code=201,
        )

        self.assertEqual(models.PurchaseOrder.objects.count(), n + 1)

        pk = response.data['pk']

        # Try to create a PurchaseOrder with identical reference (should fail!)
        response = self.post(
            url,
            {
                'supplier': 1,
                'reference': '123456789-xyz',
                'description': 'A different description',
            },
            expected_code=400,
        )

        self.assertEqual(models.PurchaseOrder.objects.count(), n + 1)

        url = reverse('api-po-detail', kwargs={'pk': pk})

        # Get detail info!
        response = self.get(url)
        self.assertEqual(response.data['pk'], pk)
        self.assertEqual(response.data['reference'], 'PO-123456789')

        # Try to alter (edit) the PurchaseOrder
        response = self.patch(url, {'reference': 'PO-12345'}, expected_code=200)

        # Reference should have changed
        self.assertEqual(response.data['reference'], 'PO-12345')

        # Now, let's try to delete it!
        # Initially, we do *not* have the required permission!
        response = self.delete(url, expected_code=403)

        # Now, add the "delete" permission!
        self.assignRole('purchase_order.delete')

        response = self.delete(url, expected_code=204)

        # Number of PurchaseOrder objects should have decreased
        self.assertEqual(models.PurchaseOrder.objects.count(), n)

        # And if we try to access the detail view again, it has gone
        response = self.get(url, expected_code=404)

    def test_po_create(self):
        """Test that we can create a new PurchaseOrder via the API."""
        self.assignRole('purchase_order.add')

        setting = 'PURCHASEORDER_REQUIRE_RESPONSIBLE'
        url = reverse('api-po-list')

        InvenTreeSetting.set_setting(setting, False)

        data = {
            'reference': 'PO-12345678',
            'supplier': 1,
            'description': 'A test purchase order',
        }

        self.post(url, data, expected_code=201)

        # Check the 'responsible required' field
        InvenTreeSetting.set_setting(setting, True)

        data['reference'] = 'PO-12345679'
        data['responsible'] = None

        response = self.post(url, data, expected_code=400)

        self.assertIn('Responsible user or group must be specified', str(response.data))

        owner = Owner.objects.first()
        assert owner
        data['responsible'] = owner.pk

        response = self.post(url, data, expected_code=201)

        # Revert the setting to previous value
        InvenTreeSetting.set_setting(setting, False)

    def test_po_creation_date(self):
        """Test that we can create set the creation_date field of PurchaseOrder via the API."""
        self.assignRole('purchase_order.add')

        response = self.post(
            reverse('api-po-list'),
            {
                'reference': 'PO-19881110',
                'supplier': 1,
                'description': 'PO created on 1988-11-10',
                'creation_date': '1988-11-10',
            },
            expected_code=201,
        )

        po = models.PurchaseOrder.objects.get(pk=response.data['pk'])
        self.assertEqual(po.creation_date, datetime(1988, 11, 10).date())

        """Ensure if we do not pass the creation_date field than the current date will be saved"""
        creation_date = datetime.now().date()
        response = self.post(
            reverse('api-po-list'),
            {
                'reference': 'PO-11111111',
                'supplier': 1,
                'description': 'Check that the creation date is today',
            },
            expected_code=201,
        )

        po = models.PurchaseOrder.objects.get(pk=response.data['pk'])
        self.assertEqual(po.creation_date, creation_date)

    def test_po_duplicate(self):
        """Test that we can duplicate a PurchaseOrder via the API."""
        self.assignRole('purchase_order.add')

        po = models.PurchaseOrder.objects.get(pk=1)

        self.assertGreater(po.lines.count(), 0)

        lines = []

        # Add some extra line items to this order
        for idx in range(5):
            lines.append(
                models.PurchaseOrderExtraLine(
                    order=po, quantity=idx + 10, reference='some reference'
                )
            )

        # bulk create orders
        models.PurchaseOrderExtraLine.objects.bulk_create(lines)

        data = self.get(reverse('api-po-detail', kwargs={'pk': 1})).data

        del data['pk']
        del data['reference']

        # Duplicate with non-existent PK to provoke error
        data['duplicate'] = {
            'order_id': 10000001,
            'copy_lines': True,
            'copy_extra_lines': False,
        }

        data['reference'] = 'PO-9999'

        # Duplicate via the API
        response = self.post(reverse('api-po-list'), data, expected_code=400)

        data['duplicate'] = {
            'order_id': 1,
            'copy_lines': True,
            'copy_extra_lines': False,
        }

        data['reference'] = 'PO-9999'

        # Duplicate via the API
        response = self.post(reverse('api-po-list'), data, expected_code=201)

        # Order is for the same supplier
        self.assertEqual(response.data['supplier'], po.supplier.pk)

        po_dup = models.PurchaseOrder.objects.get(pk=response.data['pk'])

        self.assertEqual(po_dup.extra_lines.count(), 0)
        self.assertEqual(po_dup.lines.count(), po.lines.count())

        data['reference'] = 'PO-9998'

        data['duplicate'] = {
            'order_id': 1,
            'copy_lines': False,
            'copy_extra_lines': True,
        }

        response = self.post(reverse('api-po-list'), data, expected_code=201)

        po_dup = models.PurchaseOrder.objects.get(pk=response.data['pk'])

        self.assertEqual(po_dup.extra_lines.count(), po.extra_lines.count())
        self.assertEqual(po_dup.lines.count(), 0)

    def test_po_cancel(self):
        """Test the PurchaseOrderCancel API endpoint."""
        po = models.PurchaseOrder.objects.get(pk=1)

        self.assertEqual(po.status, PurchaseOrderStatus.PENDING)

        url = reverse('api-po-cancel', kwargs={'pk': po.pk})

        # Get an OPTIONS request from the endpoint
        self.options(url, data={'context': True}, expected_code=200)

        # Try to cancel the PO, but without required permissions
        self.post(url, {}, expected_code=403)

        self.assignRole('purchase_order.add')

        self.post(url, {}, expected_code=201)

        po.refresh_from_db()

        self.assertEqual(po.status, PurchaseOrderStatus.CANCELLED)

        # Try to cancel again (should fail)
        self.post(url, {}, expected_code=400)

    def test_po_complete(self):
        """Test the PurchaseOrderComplete API endpoint."""
        po = models.PurchaseOrder.objects.get(pk=3)

        url = reverse('api-po-complete', kwargs={'pk': po.pk})

        self.assertEqual(po.status, PurchaseOrderStatus.PLACED)

        # Try to complete the PO, without required permissions
        self.post(url, {}, expected_code=403)

        self.assignRole('purchase_order.add')

        # Add a line item
        sp = SupplierPart.objects.filter(supplier=po.supplier).first()

        models.PurchaseOrderLineItem.objects.create(part=sp, order=po, quantity=100)

        # Should fail due to incomplete lines
        response = self.post(url, {}, expected_code=400)

        self.assertIn(
            'Order has incomplete line items', str(response.data['accept_incomplete'])
        )

        # Post again, accepting incomplete line items
        self.post(url, {'accept_incomplete': True}, expected_code=201)

        po.refresh_from_db()

        self.assertEqual(po.status, PurchaseOrderStatus.COMPLETE)

    def test_po_issue(self):
        """Test the PurchaseOrderIssue API endpoint."""
        po = models.PurchaseOrder.objects.get(pk=2)

        url = reverse('api-po-issue', kwargs={'pk': po.pk})

        # Try to issue the PO, without required permissions
        self.post(url, {}, expected_code=403)

        self.assignRole('purchase_order.add')

        self.post(url, {}, expected_code=201)

        po.refresh_from_db()

        self.assertEqual(po.status, PurchaseOrderStatus.PLACED)

    def test_po_calendar(self):
        """Test the calendar export endpoint."""
        # Create required purchase orders
        self.assignRole('purchase_order.add')

        for i in range(1, 9):
            self.post(
                reverse('api-po-list'),
                {
                    'reference': f'PO-1100000{i}',
                    'supplier': 1,
                    'description': f'Calendar PO {i}',
                    'target_date': f'2024-12-{i:02d}',
                },
                expected_code=201,
            )

        # Get some of these orders with target date, complete or cancel them
        for po in models.PurchaseOrder.objects.filter(target_date__isnull=False):
            if po.reference in [
                'PO-11000001',
                'PO-11000002',
                'PO-11000003',
                'PO-11000004',
            ]:
                # Set issued status for these POs
                self.post(
                    reverse('api-po-issue', kwargs={'pk': po.pk}), {}, expected_code=201
                )

                if po.reference in ['PO-11000001', 'PO-11000002']:
                    # Set complete status for these POs
                    self.post(
                        reverse('api-po-complete', kwargs={'pk': po.pk}),
                        {'accept_incomplete': True},
                        expected_code=201,
                    )

            elif po.reference in ['PO-11000005', 'PO-11000006']:
                # Set cancel status for these POs
                self.post(
                    reverse('api-po-cancel', kwargs={'pk': po.pk}),
                    {'accept_incomplete': True},
                    expected_code=201,
                )

        url = reverse('api-po-so-calendar', kwargs={'ordertype': 'purchase-order'})

        # Test without completed orders
        response = self.get(url, expected_code=200, format=None)

        number_orders = len(
            models.PurchaseOrder.objects.filter(target_date__isnull=False).filter(
                status__lt=PurchaseOrderStatus.COMPLETE.value
            )
        )

        # Transform content to a Calendar object
        calendar = Calendar.from_ical(response.content)
        n_events = 0
        # Count number of events in calendar
        for component in calendar.walk():
            if component.name == 'VEVENT':
                n_events += 1

        self.assertGreaterEqual(n_events, 1)
        self.assertEqual(number_orders, n_events)

        # Test with completed orders
        response = self.get(
            url, data={'include_completed': 'True'}, expected_code=200, format=None
        )

        number_orders_incl_completed = len(
            models.PurchaseOrder.objects.filter(target_date__isnull=False)
        )

        self.assertGreater(number_orders_incl_completed, number_orders)

        # Transform content to a Calendar object
        calendar = Calendar.from_ical(response.content)
        n_events = 0
        # Count number of events in calendar
        for component in calendar.walk():
            if component.name == 'VEVENT':
                n_events += 1

        self.assertGreaterEqual(n_events, 1)
        self.assertEqual(number_orders_incl_completed, n_events)

    def test_po_calendar_noauth(self):
        """Test accessing calendar without authorization."""
        self.client.logout()
        response = self.client.get(
            reverse('api-po-so-calendar', kwargs={'ordertype': 'purchase-order'}),
            format='json',
        )

        self.assertEqual(response.status_code, 401)

        resp_dict = response.json()
        self.assertEqual(
            resp_dict['detail'], 'Authentication credentials were not provided.'
        )

    def test_po_calendar_auth(self):
        """Test accessing calendar with header authorization."""
        self.client.logout()
        base64_token = base64.b64encode(
            f'{self.username}:{self.password}'.encode('ascii')
        ).decode('ascii')
        response = self.client.get(
            reverse('api-po-so-calendar', kwargs={'ordertype': 'purchase-order'}),
            format='json',
            headers={'authorization': f'basic {base64_token}'},
        )
        self.assertEqual(response.status_code, 200)


class PurchaseOrderLineItemTest(OrderTest):
    """Unit tests for PurchaseOrderLineItems."""

    LIST_URL = reverse('api-po-line-list')

    def test_po_line_list(self):
        """Test the PurchaseOrderLine list API endpoint."""
        # List *ALL* PurchaseOrderLine items
        self.filter({}, 5)

        # Filter by pending status
        self.filter({'pending': 1}, 5)
        self.filter({'pending': 0}, 0)

        # Filter by received status
        self.filter({'received': 1}, 0)
        self.filter({'received': 0}, 5)

        # Filter by has_pricing status
        self.filter({'has_pricing': 1}, 0)
        self.filter({'has_pricing': 0}, 5)

    def test_po_line_bulk_delete(self):
        """Test that we can bulk delete multiple PurchaseOrderLineItems via the API."""
        n = models.PurchaseOrderLineItem.objects.count()

        self.assignRole('purchase_order.delete')

        url = reverse('api-po-line-list')

        # Try to delete a set of line items via their IDs
        self.delete(url, {'items': [1, 2]}, expected_code=200)

        # We should have 2 less PurchaseOrderLineItems after deletign them
        self.assertEqual(models.PurchaseOrderLineItem.objects.count(), n - 2)

    def test_po_line_merge_pricing(self):
        """Test that we can create a new PurchaseOrderLineItem via the API."""
        self.assignRole('purchase_order.add')
        self.generate_exchange_rates()

        su = Company.objects.get(pk=1)
        sp = SupplierPart.objects.get(pk=1)
        po = models.PurchaseOrder.objects.create(supplier=su, reference='PO-1234567890')
        SupplierPriceBreak.objects.create(part=sp, quantity=1, price=Money(1, 'USD'))
        SupplierPriceBreak.objects.create(part=sp, quantity=10, price=Money(0.5, 'USD'))

        li1 = self.post(
            reverse('api-po-line-list'),
            {
                'order': po.pk,
                'part': sp.pk,
                'quantity': 1,
                'auto_pricing': True,
                'merge_items': False,
            },
            expected_code=201,
        ).json()
        self.assertEqual(float(li1['purchase_price']), 1)

        li2 = self.post(
            reverse('api-po-line-list'),
            {
                'order': po.pk,
                'part': sp.pk,
                'quantity': 10,
                'auto_pricing': True,
                'merge_items': False,
            },
            expected_code=201,
        ).json()
        self.assertEqual(float(li2['purchase_price']), 0.5)

        # test that items where not merged
        self.assertNotEqual(li1['pk'], li2['pk'])

        li3 = self.post(
            reverse('api-po-line-list'),
            {
                'order': po.pk,
                'part': sp.pk,
                'quantity': 9,
                'auto_pricing': True,
                'merge_items': True,
            },
            expected_code=201,
        ).json()

        # test that items where merged
        self.assertEqual(li1['pk'], li3['pk'])

        # test that price was recalculated
        self.assertEqual(float(li3['purchase_price']), 0.5)

        # test that pricing will be not recalculated if auto_pricing is False
        li4 = self.post(
            reverse('api-po-line-list'),
            {
                'order': po.pk,
                'part': sp.pk,
                'quantity': 1,
                'auto_pricing': False,
                'purchase_price': 0.5,
                'merge_items': False,
            },
            expected_code=201,
        ).json()
        self.assertEqual(float(li4['purchase_price']), 0.5)

        # test that pricing is correctly recalculated if auto_pricing is True for update
        li5 = self.patch(
            reverse('api-po-line-detail', kwargs={'pk': li4['pk']}),
            {**li4, 'quantity': 5, 'auto_pricing': False},
            expected_code=200,
        ).json()
        self.assertEqual(float(li5['purchase_price']), 0.5)

        li5 = self.patch(
            reverse('api-po-line-detail', kwargs={'pk': li4['pk']}),
            {**li4, 'quantity': 5, 'auto_pricing': True},
            expected_code=200,
        ).json()
        self.assertEqual(float(li5['purchase_price']), 1)


class PurchaseOrderDownloadTest(OrderTest):
    """Unit tests for downloading PurchaseOrder data via the API endpoint."""

    required_cols = [
        'ID',
        'Line Items',
        'Description',
        'Issue Date',
        'Order Currency',
        'Reference',
        'Order Status',
        'Supplier Reference',
    ]

    excluded_cols = ['metadata']

    def test_download_wrong_format(self):
        """Incorrect format should default raise an error."""
        url = reverse('api-po-list')

        response = self.export_data(url, export_format='xyz', expected_code=400)
        self.assertIn('is not a valid choice', str(response['export_format']))

    def test_download_csv(self):
        """Download PurchaseOrder data as .csv."""
        with self.export_data(
            reverse('api-po-list'),
            expected_code=200,
            expected_fn=r'InvenTree_PurchaseOrder_.+\.csv',
        ) as file:
            data = self.process_csv(
                file,
                required_cols=self.required_cols,
                excluded_cols=self.excluded_cols,
                required_rows=models.PurchaseOrder.objects.count(),
            )

            for row in data:
                order = models.PurchaseOrder.objects.get(pk=row['ID'])

                self.assertEqual(order.description, row['Description'])
                self.assertEqual(order.reference, row['Reference'])

    def test_download_line_items(self):
        """Test that the PurchaseOrderLineItems can be downloaded to a file."""
        with self.export_data(
            reverse('api-po-line-list'),
            export_format='xlsx',
            expected_code=200,
            expected_fn=r'InvenTree_PurchaseOrderLineItem.+\.xlsx',
            decode=False,
        ) as file:
            self.assertIsInstance(file, io.BytesIO)


class PurchaseOrderReceiveTest(OrderTest):
    """Unit tests for receiving items against a PurchaseOrder."""

    def setUp(self):
        """Init routines for this unit test class."""
        super().setUp()

        self.assignRole('purchase_order.add')

        self.url = reverse('api-po-receive', kwargs={'pk': 1})

        # Number of stock items which exist at the start of each test
        self.n = StockItem.objects.count()

        # Mark the order as "placed" so we can receive line items
        order = models.PurchaseOrder.objects.get(pk=1)
        order.status = PurchaseOrderStatus.PLACED.value
        order.save()

    def test_empty(self):
        """Test without any POST data."""
        data = self.post(self.url, {}, expected_code=400).data

        self.assertIn('This field is required', str(data['items']))

        # No new stock items have been created
        self.assertEqual(self.n, StockItem.objects.count())

    def test_no_items(self):
        """Test with an empty list of items."""
        data = self.post(
            self.url, {'items': [], 'location': None}, expected_code=400
        ).data

        self.assertIn('Line items must be provided', str(data))

        # No new stock items have been created
        self.assertEqual(self.n, StockItem.objects.count())

    def test_invalid_items(self):
        """Test than errors are returned as expected for invalid data."""
        data = self.post(
            self.url,
            {'items': [{'line_item': 12345, 'location': 12345}]},
            expected_code=400,
        ).data

        items = data['items'][0]

        self.assertIn('Invalid pk "12345"', str(items['line_item']))
        self.assertIn('object does not exist', str(items['location']))

        # No new stock items have been created
        self.assertEqual(self.n, StockItem.objects.count())

    def test_invalid_status(self):
        """Test with an invalid StockStatus value."""
        data = self.post(
            self.url,
            {
                'items': [
                    {'line_item': 22, 'location': 1, 'status': 99999, 'quantity': 5}
                ]
            },
            expected_code=400,
        ).data

        self.assertIn('"99999" is not a valid choice.', str(data))

        # No new stock items have been created
        self.assertEqual(self.n, StockItem.objects.count())

    def test_mismatched_items(self):
        """Test for supplier parts which *do* exist but do not match the order supplier."""
        data = self.post(
            self.url,
            {
                'items': [{'line_item': 22, 'quantity': 123, 'location': 1}],
                'location': None,
            },
            expected_code=400,
        ).data

        self.assertIn('Line item does not match purchase order', str(data))

        # No new stock items have been created
        self.assertEqual(self.n, StockItem.objects.count())

    def test_null_barcode(self):
        """Test than a "null" barcode field can be provided."""
        # Set stock item barcode
        item = StockItem.objects.get(pk=1)
        item.save()

        # Test with "null" value
        self.post(
            self.url,
            {
                'items': [{'line_item': 1, 'quantity': 50, 'barcode': None}],
                'location': 1,
            },
            expected_code=201,
        )

    def test_invalid_barcodes(self):
        """Tests for checking in items with invalid barcodes.

        - Cannot check in "duplicate" barcodes
        - Barcodes cannot match 'barcode_hash' field for existing StockItem
        """
        # Set stock item barcode
        item = StockItem.objects.get(pk=1)
        item.assign_barcode(barcode_data='MY-BARCODE-HASH')

        response = self.post(
            self.url,
            {
                'items': [
                    {'line_item': 1, 'quantity': 50, 'barcode': 'MY-BARCODE-HASH'}
                ],
                'location': 1,
            },
            expected_code=400,
        )

        self.assertIn('Barcode is already in use', str(response.data))

        response = self.post(
            self.url,
            {
                'items': [
                    {'line_item': 1, 'quantity': 5, 'barcode': 'MY-BARCODE-HASH-1'},
                    {'line_item': 1, 'quantity': 5, 'barcode': 'MY-BARCODE-HASH-1'},
                ],
                'location': 1,
            },
            expected_code=400,
        )

        self.assertIn('barcode values must be unique', str(response.data))

        # No new stock items have been created
        self.assertEqual(self.n, StockItem.objects.count())

    def test_valid(self):
        """Test receipt of valid data."""
        line_1 = models.PurchaseOrderLineItem.objects.get(pk=1)
        line_2 = models.PurchaseOrderLineItem.objects.get(pk=2)

        self.assertEqual(StockItem.objects.filter(supplier_part=line_1.part).count(), 0)
        self.assertEqual(StockItem.objects.filter(supplier_part=line_2.part).count(), 0)

        self.assertEqual(line_1.received, 0)
        self.assertEqual(line_2.received, 50)

        one_week_from_today = date.today() + timedelta(days=7)

        valid_data = {
            'items': [
                {
                    'line_item': 1,
                    'quantity': 50,
                    'expiry_date': one_week_from_today.strftime(r'%Y-%m-%d'),
                    'barcode': 'MY-UNIQUE-BARCODE-123',
                },
                {
                    'line_item': 2,
                    'quantity': 200,
                    'expiry_date': one_week_from_today.strftime(r'%Y-%m-%d'),
                    'location': 2,  # Explicit location
                    'barcode': 'MY-UNIQUE-BARCODE-456',
                },
            ],
            'location': 1,  # Default location
        }

        # Before posting "valid" data, we will mark the purchase order as "pending"
        # In this case we do expect an error!
        order = models.PurchaseOrder.objects.get(pk=1)
        order.status = PurchaseOrderStatus.PENDING.value
        order.save()

        response = self.post(self.url, valid_data, expected_code=400)

        self.assertIn('can only be received against', str(response.data))

        # Now, set the PurchaseOrder back to "PLACED" so the items can be received
        order.status = PurchaseOrderStatus.PLACED.value
        order.save()

        # Receive two separate line items against this order
        self.post(self.url, valid_data, expected_code=201)

        # There should be two newly created stock items
        self.assertEqual(self.n + 2, StockItem.objects.count())

        line_1 = models.PurchaseOrderLineItem.objects.get(pk=1)
        line_2 = models.PurchaseOrderLineItem.objects.get(pk=2)

        self.assertEqual(line_1.received, 50)
        self.assertEqual(line_2.received, 250)

        stock_1 = StockItem.objects.filter(supplier_part=line_1.part)
        stock_2 = StockItem.objects.filter(supplier_part=line_2.part)

        # 1 new stock item created for each supplier part
        self.assertEqual(stock_1.count(), 1)
        self.assertEqual(stock_2.count(), 1)

        # Check received locations
        self.assertEqual(stock_1.last().location.pk, 1)
        self.assertEqual(stock_2.last().location.pk, 2)

        # Expiry dates should be set
        self.assertEqual(stock_1.last().expiry_date, one_week_from_today)
        self.assertEqual(stock_2.last().expiry_date, one_week_from_today)

        # Barcodes should have been assigned to the stock items
        self.assertTrue(
            StockItem.objects.filter(barcode_data='MY-UNIQUE-BARCODE-123').exists()
        )
        self.assertTrue(
            StockItem.objects.filter(barcode_data='MY-UNIQUE-BARCODE-456').exists()
        )

    def test_batch_code(self):
        """Test that we can supply a 'batch code' when receiving items."""
        line_1 = models.PurchaseOrderLineItem.objects.get(pk=1)
        line_2 = models.PurchaseOrderLineItem.objects.get(pk=2)

        self.assertEqual(StockItem.objects.filter(supplier_part=line_1.part).count(), 0)
        self.assertEqual(StockItem.objects.filter(supplier_part=line_2.part).count(), 0)

        data = {
            'items': [
                {'line_item': 1, 'quantity': 10, 'batch_code': 'B-abc-123'},
                {'line_item': 2, 'quantity': 10, 'batch_code': 'B-xyz-789'},
            ],
            'location': 1,
        }

        n = StockItem.objects.count()

        self.post(self.url, data, expected_code=201)

        # Check that two new stock items have been created!
        self.assertEqual(n + 2, StockItem.objects.count())

        item_1 = StockItem.objects.filter(supplier_part=line_1.part).first()
        item_2 = StockItem.objects.filter(supplier_part=line_2.part).first()

        self.assertEqual(item_1.batch, 'B-abc-123')
        self.assertEqual(item_2.batch, 'B-xyz-789')

    def test_serial_numbers(self):
        """Test that we can supply a 'serial number' when receiving items."""
        line_1 = models.PurchaseOrderLineItem.objects.get(pk=1)
        line_2 = models.PurchaseOrderLineItem.objects.get(pk=2)

        self.assertEqual(StockItem.objects.filter(supplier_part=line_1.part).count(), 0)
        self.assertEqual(StockItem.objects.filter(supplier_part=line_2.part).count(), 0)

        data = {
            'items': [
                {
                    'line_item': 1,
                    'quantity': 10,
                    'batch_code': 'B-abc-123',
                    'serial_numbers': '100+',
                },
                {'line_item': 2, 'quantity': 10, 'batch_code': 'B-xyz-789'},
            ],
            'location': 1,
        }

        n = StockItem.objects.count()

        self.post(self.url, data, expected_code=201, max_query_count=275)

        # Check that the expected number of stock items has been created
        self.assertEqual(n + 11, StockItem.objects.count())

        # 10 serialized stock items created for the first line item
        self.assertEqual(
            StockItem.objects.filter(supplier_part=line_1.part).count(), 10
        )

        # Check that the correct serial numbers have been allocated
        for i in range(100, 110):
            item = StockItem.objects.get(serial_int=i)
            self.assertEqual(item.serial, str(i))
            self.assertEqual(item.quantity, 1)
            self.assertEqual(item.batch, 'B-abc-123')

        # A single stock item (quantity 10) created for the second line item
        items = StockItem.objects.filter(supplier_part=line_2.part)
        self.assertEqual(items.count(), 1)

        item = items.first()

        self.assertEqual(item.quantity, 10)
        self.assertEqual(item.batch, 'B-xyz-789')

    def test_receive_large_quantity(self):
        """Test receipt of a large number of items."""
        sp = SupplierPart.objects.first()

        # Create a new order
        po = models.PurchaseOrder.objects.create(
            reference='PO-9999', supplier=sp.supplier
        )

        N_LINES = 250

        # Create some line items
        models.PurchaseOrderLineItem.objects.bulk_create([
            models.PurchaseOrderLineItem(order=po, part=sp, quantity=1000 + i)
            for i in range(N_LINES)
        ])

        # Place the order
        po.place_order()

        url = reverse('api-po-receive', kwargs={'pk': po.pk})

        lines = po.lines.all()
        location = StockLocation.objects.filter(structural=False).first()

        N_ITEMS = StockItem.objects.count()

        # Receive all items in a single request
        response = self.post(
            url,
            {
                'items': [
                    {'line_item': line.pk, 'quantity': line.quantity} for line in lines
                ],
                'location': location.pk,
            },
            max_query_count=100 + 2 * N_LINES,
        ).data

        # Check for expected response
        self.assertEqual(len(response), N_LINES)
        self.assertEqual(N_ITEMS + N_LINES, StockItem.objects.count())

        for item in response:
            self.assertEqual(item['purchase_order'], po.pk)

        # Check that the order has been completed
        po.refresh_from_db()
        self.assertEqual(po.status, PurchaseOrderStatus.COMPLETE)

        for line in lines:
            line.refresh_from_db()
            self.assertEqual(line.received, line.quantity)

    def test_packaging(self):
        """Test that we can supply a 'packaging' value when receiving items."""
        line_1 = models.PurchaseOrderLineItem.objects.get(pk=1)
        line_2 = models.PurchaseOrderLineItem.objects.get(pk=2)

        line_1.part.packaging = 'Reel'
        line_1.part.save()

        line_2.part.packaging = 'Tube'
        line_2.part.save()

        # Receive items without packaging data
        data = {
            'items': [
                {'line_item': line_1.pk, 'quantity': 1},
                {'line_item': line_2.pk, 'quantity': 1},
            ],
            'location': 1,
        }

        n = StockItem.objects.count()

        self.post(self.url, data, expected_code=201)

        item_1 = StockItem.objects.filter(supplier_part=line_1.part).first()
        self.assertEqual(item_1.packaging, 'Reel')

        item_2 = StockItem.objects.filter(supplier_part=line_2.part).first()
        self.assertEqual(item_2.packaging, 'Tube')

        # Receive items and override packaging data
        data = {
            'items': [
                {'line_item': line_1.pk, 'quantity': 1, 'packaging': 'Bag'},
                {'line_item': line_2.pk, 'quantity': 1, 'packaging': 'Box'},
            ],
            'location': 1,
        }

        self.post(self.url, data, expected_code=201)

        item_1 = StockItem.objects.filter(supplier_part=line_1.part).last()
        self.assertEqual(item_1.packaging, 'Bag')

        item_2 = StockItem.objects.filter(supplier_part=line_2.part).last()
        self.assertEqual(item_2.packaging, 'Box')

        # Check that the expected number of stock items has been created
        self.assertEqual(n + 4, StockItem.objects.count())


class SalesOrderTest(OrderTest):
    """Tests for the SalesOrder API."""

    LIST_URL = reverse('api-so-list')

    def test_so_list(self):
        """Test the SalesOrder list API endpoint."""
        # All orders
        self.filter({}, 5)

        # Filter by customer
        self.filter({'customer': 4}, 3)
        self.filter({'customer': 5}, 2)

        # Filter by outstanding
        self.filter({'outstanding': True}, 3)
        self.filter({'outstanding': False}, 2)

        # Filter by status
        self.filter({'status': SalesOrderStatus.PENDING.value}, 3)  # PENDING
        self.filter({'status': SalesOrderStatus.SHIPPED.value}, 1)  # SHIPPED
        self.filter({'status': 99}, 0)  # Invalid

        # Filter by "reference"
        self.filter({'reference': 'ABC123'}, 1)
        self.filter({'reference': 'XXX999'}, 0)

        # Filter by "assigned_to_me"
        self.filter({'assigned_to_me': 1}, 0)
        self.filter({'assigned_to_me': 0}, 5)

    def test_total_price(self):
        """Unit tests for the 'total_price' field."""
        # Ensure we have exchange rate data
        self.generate_exchange_rates()

        currencies = currency_codes()
        n = len(currencies)

        idx = 0
        new_orders = []

        # Generate some new SalesOrders
        for customer in Company.objects.filter(is_customer=True):
            for _idx in range(10):
                new_orders.append(
                    models.SalesOrder(customer=customer, reference=f'SO-{idx + 100}')
                )

                idx += 1

        models.SalesOrder.objects.bulk_create(new_orders)

        idx = 0

        # Create some new SalesOrderLineItem objects

        lines = []
        extra_lines = []

        for so in models.SalesOrder.objects.all():
            for p in Part.objects.filter(salable=True):
                lines.append(
                    models.SalesOrderLineItem(
                        order=so,
                        part=p,
                        quantity=idx + 1,
                        sale_price=Money((idx + 1) / 5, currencies[idx % n]),
                    )
                )

                idx += 1

            # Create some extra lines against this order
            for _ in range(3):
                extra_lines.append(
                    models.SalesOrderExtraLine(
                        order=so, quantity=(idx + 2) % 10, price=Money(10, 'CAD')
                    )
                )

        models.SalesOrderLineItem.objects.bulk_create(lines)
        models.SalesOrderExtraLine.objects.bulk_create(extra_lines)

        # List all SalesOrder objects and count queries
        for limit in [1, 5, 10, 100]:
            with CaptureQueriesContext(connection) as ctx:
                response = self.get(
                    self.LIST_URL, data={'limit': limit}, expected_code=200
                )

                # Total database queries must be less than 20
                self.assertLess(len(ctx), 20)

                n = len(response.data['results'])

                for result in response.data['results']:
                    self.assertIn('total_price', result)
                    self.assertIn('order_currency', result)

    def test_overdue(self):
        """Test "overdue" status."""
        self.filter({'overdue': True}, 0)
        self.filter({'overdue': False}, 5)

        for pk in [1, 2]:
            order = models.SalesOrder.objects.get(pk=pk)
            order.target_date = datetime.now().date() - timedelta(days=10)
            order.save()

        self.filter({'overdue': True}, 2)
        self.filter({'overdue': False}, 3)

    def test_so_detail(self):
        """Test the SalesOrder detail endpoint."""
        url = '/api/order/so/1/'

        response = self.get(url)

        data = response.data

        self.assertEqual(data['pk'], 1)

    def test_so_attachments(self):
        """Test the list endpoint for the SalesOrderAttachment model."""
        url = reverse('api-attachment-list')

        # Filter by 'salesorder'
        self.get(
            url, data={'model_type': 'salesorder', 'model_id': 1}, expected_code=200
        )

    def test_so_operations(self):
        """Test that we can create / edit and delete a SalesOrder via the API."""
        n = models.SalesOrder.objects.count()

        url = reverse('api-so-list')

        # Initially we do not have "add" permission for the SalesOrder model,
        # so this POST request should return 403 (denied)
        response = self.post(
            url,
            {'customer': 4, 'reference': '12345', 'description': 'Sales order'},
            expected_code=403,
        )

        self.assignRole('sales_order.add')

        # Now we should be able to create a SalesOrder via the API
        response = self.post(
            url,
            {'customer': 4, 'reference': 'SO-12345', 'description': 'Sales order'},
            expected_code=201,
        )

        # Check that the new order has been created
        self.assertEqual(models.SalesOrder.objects.count(), n + 1)

        # Grab the PK for the newly created SalesOrder
        pk = response.data['pk']

        # Basic checks against the newly created SalesOrder
        so = models.SalesOrder.objects.get(pk=pk)
        self.assertEqual(so.reference, 'SO-12345')
        self.assertEqual(so.created_by.username, 'testuser')

        # Try to create a SO with identical reference (should fail)
        response = self.post(
            url,
            {
                'customer': 4,
                'reference': 'SO-12345',
                'description': 'Another sales order',
            },
            expected_code=400,
        )

        url = reverse('api-so-detail', kwargs={'pk': pk})

        # Extract detail info for the SalesOrder
        response = self.get(url)
        self.assertEqual(response.data['reference'], 'SO-12345')

        # Try to alter (edit) the SalesOrder
        # Initially try with an invalid reference field value
        response = self.patch(url, {'reference': 'SO-12345-a'}, expected_code=400)

        response = self.patch(url, {'reference': 'SO-12346'}, expected_code=200)

        # Reference should have changed
        self.assertEqual(response.data['reference'], 'SO-12346')

        # Now, let's try to delete this SalesOrder
        # Initially, we do not have the required permission
        response = self.delete(url, expected_code=403)

        self.assignRole('sales_order.delete')

        response = self.delete(url, expected_code=204)

        # Check that the number of sales orders has decreased
        self.assertEqual(models.SalesOrder.objects.count(), n)

        # And the resource should no longer be available
        response = self.get(url, expected_code=404)

    def test_so_create(self):
        """Test that we can create a new SalesOrder via the API."""
        self.assignRole('sales_order.add')

        url = reverse('api-so-list')

        # Will fail due to invalid reference field
        response = self.post(
            url,
            {
                'reference': '1234566778',
                'customer': 4,
                'description': 'A test sales order',
            },
            expected_code=400,
        )

        self.assertIn(
            'Reference must match required pattern', str(response.data['reference'])
        )

        self.post(
            url,
            {
                'reference': 'SO-12345',
                'customer': 4,
                'description': 'A better test sales order',
            },
            expected_code=201,
        )

    def test_so_cancel(self):
        """Test API endpoint for cancelling a SalesOrder."""
        so = models.SalesOrder.objects.get(pk=1)

        self.assertEqual(so.status, SalesOrderStatus.PENDING)

        url = reverse('api-so-cancel', kwargs={'pk': so.pk})

        # Try to cancel, without permission
        self.post(url, {}, expected_code=403)

        self.assignRole('sales_order.add')

        self.post(url, {}, expected_code=201)

        so.refresh_from_db()

        self.assertEqual(so.status, SalesOrderStatus.CANCELLED)

    def test_so_calendar(self):
        """Test the calendar export endpoint."""
        # Create required sales orders
        self.assignRole('sales_order.add')

        for i in range(1, 9):
            self.post(
                reverse('api-so-list'),
                {
                    'reference': f'SO-1100000{i}',
                    'customer': 4,
                    'description': f'Calendar SO {i}',
                    'target_date': f'2024-12-{i:02d}',
                },
                expected_code=201,
            )

        # Cancel a few orders - these will not show in incomplete view below
        for so in models.SalesOrder.objects.filter(target_date__isnull=False):
            if so.reference in [
                'SO-11000006',
                'SO-11000007',
                'SO-11000008',
                'SO-11000009',
            ]:
                self.post(
                    reverse('api-so-cancel', kwargs={'pk': so.pk}), expected_code=201
                )

        url = reverse('api-po-so-calendar', kwargs={'ordertype': 'sales-order'})

        # Test without completed orders
        response = self.get(url, expected_code=200, format=None)

        number_orders = len(
            models.SalesOrder.objects.filter(target_date__isnull=False).filter(
                status__lt=SalesOrderStatus.SHIPPED.value
            )
        )

        # Transform content to a Calendar object
        calendar = Calendar.from_ical(response.content)
        n_events = 0
        # Count number of events in calendar
        for component in calendar.walk():
            if component.name == 'VEVENT':
                n_events += 1

        self.assertGreaterEqual(n_events, 1)
        self.assertEqual(number_orders, n_events)

        # Test with completed orders
        response = self.get(
            url, data={'include_completed': 'True'}, expected_code=200, format=None
        )

        number_orders_incl_complete = len(
            models.SalesOrder.objects.filter(target_date__isnull=False)
        )
        self.assertGreater(number_orders_incl_complete, number_orders)

        # Transform content to a Calendar object
        calendar = Calendar.from_ical(response.content)
        n_events = 0
        # Count number of events in calendar
        for component in calendar.walk():
            if component.name == 'VEVENT':
                n_events += 1

        self.assertGreaterEqual(n_events, 1)
        self.assertEqual(number_orders_incl_complete, n_events)

    def test_export(self):
        """Test we can export the SalesOrder list."""
        set_global_setting(models.SalesOrder.UNLOCK_SETTING, True)

        n = models.SalesOrder.objects.count()

        # Check there are some sales orders
        self.assertGreater(n, 0)

        for order in models.SalesOrder.objects.all():
            # Reconstruct the total price
            order.save()

        # Download file, check we get a 200 response
        for fmt in ['csv', 'xlsx', 'tsv']:
            self.export_data(
                reverse('api-so-list'),
                export_format=fmt,
                decode=fmt == 'csv',
                expected_code=200,
                expected_fn=r'InvenTree_SalesOrder_.+',
            )

    def test_sales_order_complete(self):
        """Tests for marking a SalesOrder as complete."""
        self.assignRole('sales_order.add')

        # Let's create a SalesOrder
        customer = Company.objects.filter(is_customer=True).first()
        so = models.SalesOrder.objects.create(
            customer=customer, reference='SO-12345', description='Test SO'
        )

        self.assertEqual(so.status, SalesOrderStatus.PENDING.value)

        # Create a line item
        part = Part.objects.filter(salable=True).first()

        line = models.SalesOrderLineItem.objects.create(
            order=so, part=part, quantity=10, sale_price=Money(10, 'USD')
        )

        shipment = so.shipments.first()

        if shipment is None:
            shipment = models.SalesOrderShipment.objects.create(
                order=so, reference='SHIP-12345'
            )
        assert shipment

        # Allocate some stock
        item = StockItem.objects.create(part=part, quantity=100, location=None)
        models.SalesOrderAllocation.objects.create(
            quantity=10, line=line, item=item, shipment=shipment
        )

        # Ship the shipment
        shipment.complete_shipment(self.user)

        # Ok, now we should be able to "complete" the shipment via the API
        # The 'SALESORDER_SHIP_COMPLETE' setting determines if the outcome is "SHIPPED" or "COMPLETE"
        InvenTreeSetting.set_setting('SALESORDER_SHIP_COMPLETE', False)

        url = reverse('api-so-complete', kwargs={'pk': so.pk})
        self.post(url, {}, expected_code=201)

        so.refresh_from_db()
        self.assertEqual(so.status, SalesOrderStatus.SHIPPED.value)
        self.assertIsNotNone(so.shipment_date)
        self.assertIsNotNone(so.shipped_by)

        # Now, let's try to "complete" the shipment again
        # This time it should get marked as "COMPLETE"
        self.post(url, {}, expected_code=201)

        so.refresh_from_db()
        self.assertEqual(so.status, SalesOrderStatus.COMPLETE.value)

        # Now, let's try *again* (it should fail as the order is already complete)
        response = self.post(url, {}, expected_code=400)

        self.assertIn('Order is already complete', str(response.data))

        # Next, we'll change the setting so that the order status jumps straight to "complete"
        so.status = SalesOrderStatus.PENDING.value
        so.shipment_date = None
        so.shipped_by = None
        so.save()
        so.refresh_from_db()

        self.assertEqual(so.status, SalesOrderStatus.PENDING.value)
        self.assertIsNone(so.shipped_by)
        self.assertIsNone(so.shipment_date)

        InvenTreeSetting.set_setting('SALESORDER_SHIP_COMPLETE', True)

        self.post(url, {}, expected_code=201)

        # The orders status should now be "complete" (not "shipped")
        so.refresh_from_db()
        self.assertEqual(so.status, SalesOrderStatus.COMPLETE.value)

        self.assertIsNotNone(so.shipment_date)
        self.assertIsNotNone(so.shipped_by)


class SalesOrderLineItemTest(OrderTest):
    """Tests for the SalesOrderLineItem API."""

    LIST_URL = reverse('api-so-line-list')

    @classmethod
    def setUpTestData(cls):
        """Init routine for this unit test class."""
        super().setUpTestData()

        # List of salable parts
        parts = Part.objects.filter(salable=True)

        lines = []

        # Create a bunch of SalesOrderLineItems for each order
        for idx, so in enumerate(models.SalesOrder.objects.all()):
            for part in parts:
                lines.append(
                    models.SalesOrderLineItem(
                        order=so,
                        part=part,
                        quantity=(idx + 1) * 5,
                        reference=f'Order {so.reference} - line {idx}',
                    )
                )

        # Bulk create
        models.SalesOrderLineItem.objects.bulk_create(lines)

        cls.url = reverse('api-so-line-list')

    def test_so_line_list(self):
        """Test list endpoint."""
        response = self.get(self.url, {}, expected_code=200)

        n = models.SalesOrderLineItem.objects.count()

        # We should have received *all* lines
        self.assertEqual(len(response.data), n)

        # List *all* lines, but paginate
        response = self.get(self.url, {'limit': 5}, expected_code=200)

        self.assertEqual(response.data['count'], n)
        self.assertEqual(len(response.data['results']), 5)

        n_orders = models.SalesOrder.objects.count()
        n_parts = Part.objects.filter(salable=True).count()

        # List by part
        for part in Part.objects.filter(salable=True)[:3]:
            response = self.get(self.url, {'part': part.pk, 'limit': 10})

            self.assertEqual(response.data['count'], n_orders)

        # List by order
        for order in models.SalesOrder.objects.all()[:3]:
            response = self.get(self.url, {'order': order.pk, 'limit': 10})

            self.assertEqual(response.data['count'], n_parts)

        # Filter by has_pricing status
        self.filter({'has_pricing': 1}, 0)
        self.filter({'has_pricing': 0}, n)

        # Filter by 'completed' status
        self.filter({'completed': 1}, 0)
        self.filter({'completed': 0}, n)

        # Filter by 'allocated' status
        self.filter({'allocated': 'true'}, 0)
        self.filter({'allocated': 'false'}, n)

    def test_so_line_allocated_filters(self):
        """Test filtering by allocation status for a SalesOrderLineItem."""
        self.assignRole('sales_order.add')

        # Crete a new SalesOrder via the API
        company = Company.objects.filter(is_customer=True).first()
        assert company

        response = self.post(
            reverse('api-so-list'),
            {
                'customer': company.pk,
                'reference': 'SO-12345',
                'description': 'Test Sales Order',
            },
        )

        order_id = response.data['pk']
        order = models.SalesOrder.objects.get(pk=order_id)

        so_line_url = reverse('api-so-line-list')

        # Initially, there should be no line items against this order
        response = self.get(so_line_url, {'order': order_id})

        self.assertEqual(len(response.data), 0)

        parts = [25, 50, 100]

        # Let's create some new line items
        for part_id in parts:
            self.post(so_line_url, {'order': order_id, 'part': part_id, 'quantity': 10})

        # Should be three items now
        response = self.get(so_line_url, {'order': order_id})

        self.assertEqual(len(response.data), 3)

        for item in response.data:
            # Check that the line item has been created
            self.assertEqual(item['order'], order_id)

            # Check that the line quantities are correct
            self.assertEqual(item['quantity'], 10)
            self.assertEqual(item['allocated'], 0)
            self.assertEqual(item['shipped'], 0)

        # Initial API filters should return no results
        self.filter({'order': order_id, 'allocated': 1}, 0)
        self.filter({'order': order_id, 'completed': 1}, 0)

        # Create a new shipment against this SalesOrder
        shipment = models.SalesOrderShipment.objects.create(
            order=order, reference='SHIP-12345'
        )

        # Next, allocate stock against 2 line items
        for item in parts[:2]:
            p = Part.objects.get(pk=item)
            s = StockItem.objects.create(part=p, quantity=100)
            l = models.SalesOrderLineItem.objects.filter(order=order, part=p).first()
            assert l

            # Allocate against the API
            self.post(
                reverse('api-so-allocate', kwargs={'pk': order.pk}),
                {
                    'items': [{'line_item': l.pk, 'stock_item': s.pk, 'quantity': 10}],
                    'shipment': shipment.pk,
                },
            )

        # Filter by 'fully allocated' status
        self.filter({'order': order_id, 'allocated': 1}, 2)
        self.filter({'order': order_id, 'allocated': 0}, 1)

        self.filter({'order': order_id, 'completed': 1}, 0)
        self.filter({'order': order_id, 'completed': 0}, 3)

        # Finally, mark this shipment as 'shipped'
        self.post(reverse('api-so-shipment-ship', kwargs={'pk': shipment.pk}), {})

        # Filter by 'completed' status
        self.filter({'order': order_id, 'completed': 1}, 2)
        self.filter({'order': order_id, 'completed': 0}, 1)


class SalesOrderDownloadTest(OrderTest):
    """Unit tests for downloading SalesOrder data via the API endpoint."""

    def test_download_fail(self):
        """Test that downloading without the 'export' option fails."""
        url = reverse('api-so-list')

        response = self.export_data(url, export_plugin='no-plugin', expected_code=400)
        self.assertIn('is not a valid choice', str(response['export_plugin']))

    def test_download_xlsx(self):
        """Test xlsx file download."""
        url = reverse('api-so-list')

        # Download .xls file
        with self.export_data(
            url, export_format='xlsx', expected_code=200, decode=False
        ) as file:
            self.assertIsInstance(file, io.BytesIO)

    def test_download_csv(self):
        """Test that the list of sales orders can be downloaded as a .csv file."""
        url = reverse('api-so-list')

        required_cols = [
            'Line Items',
            'ID',
            'Reference',
            'Customer',
            'Order Status',
            'Shipment Date',
            'Description',
            'Project Code',
            'Responsible',
        ]

        excluded_cols = ['metadata']

        # Download .xls file
        with self.export_data(url, export_format='csv') as file:
            data = self.process_csv(
                file,
                required_cols=required_cols,
                excluded_cols=excluded_cols,
                required_rows=models.SalesOrder.objects.count(),
            )

            for line in data:
                order = models.SalesOrder.objects.get(pk=line['ID'])

                self.assertEqual(line['Description'], order.description)
                self.assertEqual(line['Order Status'], str(order.status))

        # Download only outstanding sales orders
        with self.export_data(url, {'outstanding': True}, export_format='tsv') as file:
            self.process_csv(
                file,
                required_cols=required_cols,
                excluded_cols=excluded_cols,
                required_rows=models.SalesOrder.objects.filter(
                    status__in=SalesOrderStatusGroups.OPEN
                ).count(),
                delimiter='\t',
            )


class SalesOrderAllocateTest(OrderTest):
    """Unit tests for allocating stock items against a SalesOrder."""

    @classmethod
    def setUpTestData(cls):
        """Init routine for this unit test class."""
        super().setUpTestData()

    def setUp(self):
        """Init routines for this unit testing class."""
        super().setUp()

        self.assignRole('sales_order.add')

        self.url = reverse('api-so-allocate', kwargs={'pk': 1})

        self.order = models.SalesOrder.objects.get(pk=1)

        # Create some line items for this purchase order
        parts = Part.objects.filter(salable=True)

        for part in parts:
            # Create a new line item
            models.SalesOrderLineItem.objects.create(
                order=self.order, part=part, quantity=5
            )

            # Ensure we have stock!
            StockItem.objects.create(part=part, quantity=100)

        # Create a new shipment against this SalesOrder
        self.shipment = models.SalesOrderShipment.objects.create(order=self.order)

    def test_invalid(self):
        """Test POST with invalid data."""
        # No data
        response = self.post(self.url, {}, expected_code=400)

        self.assertIn('This field is required', str(response.data['items']))

        # Test with a single line items
        line = self.order.lines.first()
        part = line.part

        # Valid stock_item, but quantity is invalid
        data = {
            'items': [
                {
                    'line_item': line.pk,
                    'stock_item': part.stock_items.last().pk,
                    'quantity': 0,
                }
            ]
        }

        response = self.post(self.url, data, expected_code=400)

        self.assertIn('Quantity must be positive', str(response.data['items']))

        # Valid stock item, too much quantity
        data['items'][0]['quantity'] = 250

        response = self.post(self.url, data, expected_code=400)

        self.assertIn('Available quantity (100) exceeded', str(response.data['items']))

        # Valid stock item, valid quantity
        data['items'][0]['quantity'] = 50

        # Invalid shipment!
        data['shipment'] = 9999

        response = self.post(self.url, data, expected_code=400)

        self.assertIn('does not exist', str(response.data['shipment']))

        # Valid shipment, but points to the wrong order
        shipment = models.SalesOrderShipment.objects.create(
            order=models.SalesOrder.objects.get(pk=2)
        )

        data['shipment'] = shipment.pk

        response = self.post(self.url, data, expected_code=400)

        self.assertIn(
            'Shipment is not associated with this order', str(response.data['shipment'])
        )

    def test_allocate(self):
        """Test that the allocation endpoint acts as expected, when provided with valid data!"""
        # First, check that there are no line items allocated against this SalesOrder
        self.assertEqual(self.order.stock_allocations.count(), 0)

        data = {'items': [], 'shipment': self.shipment.pk}

        for line in self.order.lines.all():
            for stock_item in line.part.stock_items.all():
                # Find a non-serialized stock item to allocate
                if not stock_item.serialized:
                    break

            # Fully-allocate each line
            data['items'].append({
                'line_item': line.pk,
                'stock_item': stock_item.pk,
                'quantity': 5,
            })

        self.post(self.url, data, expected_code=201)

        # There should have been 1 stock item allocated against each line item
        n_lines = self.order.lines.count()

        self.assertEqual(self.order.stock_allocations.count(), n_lines)

        for line in self.order.lines.all():
            self.assertEqual(line.allocations.count(), 1)

    def test_allocate_variant(self):
        """Test that the allocation endpoint acts as expected, when provided with variant."""
        # First, check that there are no line items allocated against this SalesOrder
        self.assertEqual(self.order.stock_allocations.count(), 0)

        data = {'items': [], 'shipment': self.shipment.pk}

        def check_template(line_item):
            return line_item.part.is_template

        for line in filter(check_template, self.order.lines.all()):
            stock_item: Optional[StockItem] = None

            stock_item = None

            # Allocate a matching variant
            parts: list[Part] = Part.objects.filter(salable=True).filter(
                variant_of=line.part.pk
            )
            for part in parts:
<<<<<<< HEAD
                stock_item: StockItem = part.stock_items.last()
                break
=======
                stock_item = part.stock_items.last()

                for item in part.stock_items.all():
                    if item.serialized:
                        continue

                    stock_item = item
                    break

                if stock_item is not None:
                    break
>>>>>>> 9679e582

            if stock_item is None:
                raise self.fail('No stock item found for part')  # pragma: no cover

            # Fully-allocate each line
            data['items'].append({
                'line_item': line.pk,
                'stock_item': stock_item.pk,
                'quantity': 5,
            })

        self.post(self.url, data, expected_code=201)

        # At least one item should be allocated, and all should be variants
        self.assertGreater(self.order.stock_allocations.count(), 0)
        for allocation in self.order.stock_allocations.all():
            self.assertNotEqual(allocation.item.part.pk, allocation.line.part.pk)

    def test_shipment_complete(self):
        """Test that we can complete a shipment via the API."""
        url = reverse('api-so-shipment-ship', kwargs={'pk': self.shipment.pk})

        self.assertFalse(self.shipment.is_complete())
        self.assertFalse(self.shipment.check_can_complete(raise_error=False))

        with self.assertRaises(ValidationError):
            self.shipment.check_can_complete()

        # Attempting to complete this shipment via the API should fail
        response = self.post(url, {}, expected_code=400)

        self.assertIn('Shipment has no allocated stock items', str(response.data))

        # Allocate stock against this shipment
        line = self.order.lines.first()
        part = line.part

        models.SalesOrderAllocation.objects.create(
            shipment=self.shipment, line=line, item=part.stock_items.last(), quantity=5
        )

        # Shipment should now be able to be completed
        self.assertTrue(self.shipment.check_can_complete())

        # Attempt with an invalid date
        response = self.post(url, {'shipment_date': 'asfasd'}, expected_code=400)

        self.assertIn('Date has wrong format', str(response.data))

        response = self.post(
            url,
            {
                'invoice_number': 'INV01234',
                'link': 'http://test.com/link.html',
                'tracking_number': 'TRK12345',
                'shipment_date': '2020-12-05',
                'delivery_date': '2023-12-05',
            },
            expected_code=201,
        )

        self.shipment.refresh_from_db()

        self.assertTrue(self.shipment.is_complete())
        self.assertEqual(self.shipment.tracking_number, 'TRK12345')
        self.assertEqual(self.shipment.invoice_number, 'INV01234')
        self.assertEqual(self.shipment.link, 'http://test.com/link.html')
        self.assertEqual(self.shipment.delivery_date, datetime(2023, 12, 5).date())
        self.assertTrue(self.shipment.is_delivered())

    def test_shipment_delivery_date(self):
        """Test delivery date functions via API."""
        url = reverse('api-so-shipment-detail', kwargs={'pk': self.shipment.pk})

        # Attempt remove delivery_date from shipment
        response = self.patch(url, {'delivery_date': None}, expected_code=200)

        # Shipment should not be marked as delivered
        self.assertFalse(self.shipment.is_delivered())

        # Attempt to set delivery date
        response = self.patch(url, {'delivery_date': 'asfasd'}, expected_code=400)

        self.assertIn('Date has wrong format', str(response.data))

        response = self.patch(url, {'delivery_date': '2023-05-15'}, expected_code=200)
        self.shipment.refresh_from_db()

        # Shipment should now be marked as delivered
        self.assertTrue(self.shipment.is_delivered())
        self.assertEqual(self.shipment.delivery_date, datetime(2023, 5, 15).date())

    def test_sales_order_shipment_list(self):
        """Test the SalesOrderShipment list API endpoint."""
        url = reverse('api-so-shipment-list')

        # Count before creation
        count_before = models.SalesOrderShipment.objects.count()

        # Create some new shipments via the API
        for order in models.SalesOrder.objects.all():
            for idx in range(3):
                self.post(
                    url,
                    {
                        'order': order.pk,
                        'reference': f'SH{idx + 1}',
                        'tracking_number': f'TRK_{order.pk}_{idx}',
                    },
                    expected_code=201,
                )

            # Filter API by order
            response = self.get(url, {'order': order.pk}, expected_code=200)

            # 3 shipments returned for each SalesOrder instance
            self.assertGreaterEqual(len(response.data), 3)

        # List *all* shipments
        response = self.get(url, expected_code=200)

        self.assertEqual(
            len(response.data), count_before + 3 * models.SalesOrder.objects.count()
        )


class ReturnOrderTests(InvenTreeAPITestCase):
    """Unit tests for ReturnOrder API endpoints."""

    fixtures = [
        'category',
        'company',
        'return_order',
        'part',
        'location',
        'supplier_part',
        'stock',
    ]
    roles = ['return_order.view']

    def test_options(self):
        """Test the OPTIONS endpoint."""
        self.assignRole('return_order.add')
        data = self.options(reverse('api-return-order-list'), expected_code=200).data

        self.assertEqual(data['name'], 'Return Order List')

        # Some checks on the 'reference' field
        post = data['actions']['POST']
        reference = post['reference']

        self.assertEqual(reference['default'], 'RMA-0007')
        self.assertEqual(reference['label'], 'Reference')
        self.assertEqual(reference['help_text'], 'Return Order reference')
        self.assertEqual(reference['required'], True)
        self.assertEqual(reference['type'], 'string')

    def test_project_code(self):
        """Test the 'project_code' serializer field."""
        self.assignRole('return_order.add')
        response = self.options(reverse('api-return-order-list'), expected_code=200)
        project_code = response.data['actions']['POST']['project_code']

        self.assertFalse(project_code['required'])
        self.assertFalse(project_code['read_only'])
        self.assertEqual(project_code['type'], 'related field')
        self.assertEqual(project_code['label'], 'Project Code')
        self.assertEqual(project_code['model'], 'projectcode')

    def test_list(self):
        """Tests for the list endpoint."""
        url = reverse('api-return-order-list')

        response = self.get(url, expected_code=200)

        self.assertEqual(len(response.data), 6)

        # Paginated query
        data = self.get(
            url,
            {'limit': 1, 'ordering': 'reference', 'customer_detail': True},
            expected_code=200,
        ).data

        self.assertEqual(data['count'], 6)
        self.assertEqual(len(data['results']), 1)
        result = data['results'][0]
        self.assertEqual(result['reference'], 'RMA-001')
        self.assertEqual(result['customer_detail']['name'], 'A customer')

        # Reverse ordering
        data = self.get(url, {'ordering': '-reference'}, expected_code=200).data

        self.assertEqual(data[0]['reference'], 'RMA-006')

        # Filter by customer
        for cmp_id in [4, 5]:
            data = self.get(url, {'customer': cmp_id}, expected_code=200).data

            self.assertEqual(len(data), 3)

            for result in data:
                self.assertEqual(result['customer'], cmp_id)

        # Filter by status
        data = self.get(
            url, {'status': ReturnOrderStatus.IN_PROGRESS.value}, expected_code=200
        ).data

        self.assertEqual(len(data), 2)

        for result in data:
            self.assertEqual(result['status'], 20)

    def test_create(self):
        """Test creation of ReturnOrder via the API."""
        url = reverse('api-return-order-list')

        # Do not have required permissions yet
        self.post(
            url, {'customer': 1, 'description': 'a return order'}, expected_code=403
        )

        self.assignRole('return_order.add')

        data = self.post(
            url,
            {
                'customer': 4,
                'customer_reference': 'cr',
                'description': 'a return order',
            },
            expected_code=201,
        ).data

        # Reference automatically generated
        self.assertEqual(data['reference'], 'RMA-0007')
        self.assertEqual(data['customer_reference'], 'cr')

    def test_update(self):
        """Test that we can update a ReturnOrder via the API."""
        url = reverse('api-return-order-detail', kwargs={'pk': 1})

        # Test detail endpoint
        data = self.get(url, expected_code=200).data

        self.assertEqual(data['reference'], 'RMA-001')

        # Attempt to update, incorrect permissions
        self.patch(
            url, {'customer_reference': 'My customer reference'}, expected_code=403
        )

        self.assignRole('return_order.change')

        self.patch(url, {'customer_reference': 'customer ref'}, expected_code=200)

        rma = models.ReturnOrder.objects.get(pk=1)
        self.assertEqual(rma.customer_reference, 'customer ref')

    def test_ro_issue(self):
        """Test the 'issue' order for a ReturnOrder."""
        order = models.ReturnOrder.objects.get(pk=1)
        self.assertEqual(order.status, ReturnOrderStatus.PENDING)
        self.assertIsNone(order.issue_date)

        url = reverse('api-return-order-issue', kwargs={'pk': 1})

        # POST without required permissions
        self.post(url, expected_code=403)

        self.assignRole('return_order.add')

        self.post(url, expected_code=201)
        order.refresh_from_db()
        self.assertEqual(order.status, ReturnOrderStatus.IN_PROGRESS)
        self.assertIsNotNone(order.issue_date)

    def test_receive(self):
        """Test that we can receive items against a ReturnOrder."""
        customer = Company.objects.get(pk=4)

        # Create an order
        rma = models.ReturnOrder.objects.create(
            customer=customer, description='A return order'
        )

        self.assertEqual(rma.reference, 'RMA-0007')

        # Create some line items
        part = Part.objects.get(pk=25)
        for idx in range(3):
            stock_item = StockItem.objects.create(
                part=part, customer=customer, quantity=1, serial=idx
            )

            line_item = models.ReturnOrderLineItem.objects.create(
                order=rma, item=stock_item
            )

            self.assertEqual(line_item.outcome, ReturnOrderLineStatus.PENDING)
            self.assertIsNone(line_item.received_date)
            self.assertFalse(line_item.received)

        self.assertEqual(rma.lines.count(), 3)

        def receive(items, location=None, expected_code=400):
            """Helper function to receive items against this ReturnOrder."""
            url = reverse('api-return-order-receive', kwargs={'pk': rma.pk})

            response = self.post(
                url, {'items': items, 'location': location}, expected_code=expected_code
            )

            return response.data

        # Receive without required permissions
        receive([], expected_code=403)

        self.assignRole('return_order.add')

        # Receive, without any location
        data = receive([], expected_code=400)
        self.assertIn('This field may not be null', str(data['location']))

        # Receive, with incorrect order code
        data = receive([], 1, expected_code=400)
        self.assertIn(
            'Items can only be received against orders which are in progress', str(data)
        )

        # Issue the order (via the API)
        self.assertIsNone(rma.issue_date)
        self.post(
            reverse('api-return-order-issue', kwargs={'pk': rma.pk}), expected_code=201
        )

        rma.refresh_from_db()
        self.assertIsNotNone(rma.issue_date)
        self.assertEqual(rma.status, ReturnOrderStatus.IN_PROGRESS)

        # Receive, without any items
        data = receive([], 1, expected_code=400)
        self.assertIn('Line items must be provided', str(data))

        # Get a reference to one of the stock items
        stock_item = rma.lines.first().item

        n_tracking = stock_item.tracking_info.count()

        # Receive items successfully
        data = receive(
            [{'item': line.pk} for line in rma.lines.all()], 1, expected_code=201
        )

        # Check that all line items have been received
        for line in rma.lines.all():
            self.assertTrue(line.received)
            self.assertIsNotNone(line.received_date)

        # A single tracking entry should have been added to the item
        self.assertEqual(stock_item.tracking_info.count(), n_tracking + 1)

        tracking_entry = stock_item.tracking_info.last()
        deltas = tracking_entry.deltas

        self.assertEqual(deltas['status'], StockStatus.QUARANTINED)
        self.assertEqual(deltas['customer'], customer.pk)
        self.assertEqual(deltas['location'], 1)
        self.assertEqual(deltas['returnorder'], rma.pk)

    def test_receive_untracked(self):
        """Test that we can receive untracked items against a ReturnOrder.

        Ref: https://github.com/inventree/InvenTree/pull/8590
        """
        self.assignRole('return_order.add')
        company = Company.objects.get(pk=4)

        # Create a new ReturnOrder
        rma = models.ReturnOrder.objects.create(
            customer=company, description='A return order'
        )

        rma.issue_order()

        # Create some new line items
        part = Part.objects.get(pk=25)

        n_items = part.stock_entries().count()

        for idx in range(2):
            stock_item = StockItem.objects.create(
                part=part, customer=company, quantity=10
            )

            models.ReturnOrderLineItem.objects.create(
                order=rma, item=stock_item, quantity=(idx + 1) * 5
            )

        self.assertEqual(part.stock_entries().count(), n_items + 2)

        line_items = rma.lines.all()

        # Receive items against the order
        url = reverse('api-return-order-receive', kwargs={'pk': rma.pk})

        LOCATION_ID = 1

        self.post(
            url,
            {
                'items': [
                    {'item': line.pk, 'status': StockStatus.DAMAGED.value}
                    for line in line_items
                ],
                'location': LOCATION_ID,
            },
            expected_code=201,
        )

        # Due to the quantities received, we should have created 1 new stock item
        self.assertEqual(part.stock_entries().count(), n_items + 3)

        rma.refresh_from_db()

        for line in rma.lines.all():
            self.assertTrue(line.received)
            self.assertIsNotNone(line.received_date)

            # Check that the associated StockItem has been updated correctly
            self.assertEqual(line.item.status, StockStatus.DAMAGED)
            self.assertIsNone(line.item.customer)
            self.assertIsNone(line.item.sales_order)
            self.assertEqual(line.item.location.pk, LOCATION_ID)

    def test_ro_calendar(self):
        """Test the calendar export endpoint."""
        # Full test is in test_po_calendar. Since these use the same backend, test only
        # that the endpoint is available
        url = reverse('api-po-so-calendar', kwargs={'ordertype': 'return-order'})

        # Test without completed orders
        response = self.get(url, expected_code=200, format=None)
        calendar = Calendar.from_ical(response.content)
        self.assertIsInstance(calendar, Calendar)

    def test_export(self):
        """Test data export for the ReturnOrder API endpoints."""
        # Export return orders
        data = self.export_data(
            reverse('api-return-order-list'),
            export_format='csv',
            decode=True,
            expected_code=200,
        )

        self.process_csv(
            data,
            required_cols=['Reference', 'Customer'],
            required_rows=models.ReturnOrder.objects.count(),
        )

        N = models.ReturnOrderLineItem.objects.count()
        self.assertGreater(N, 0, 'No ReturnOrderLineItems found!')

        # Export return order lines
        data = self.export_data(
            reverse('api-return-order-line-list'),
            export_format='csv',
            decode=True,
            expected_code=200,
        )

        self.process_csv(
            data, required_rows=N, required_cols=['Order', 'Reference', 'Target Date']
        )

        # Export again, with a search term
        data = self.export_data(
            reverse('api-return-order-line-list'),
            params={'search': 'xyz'},
            export_format='csv',
            decode=True,
            expected_code=200,
        )

        self.process_csv(
            data, required_rows=0, required_cols=['Order', 'Reference', 'Target Date']
        )


class OrderMetadataAPITest(InvenTreeAPITestCase):
    """Unit tests for the various metadata endpoints of API."""

    fixtures = [
        'category',
        'part',
        'company',
        'location',
        'supplier_part',
        'stock',
        'order',
        'sales_order',
        'return_order',
    ]

    roles = ['purchase_order.change', 'sales_order.change', 'return_order.change']

    def metatester(self, apikey, model):
        """Generic tester."""
        modeldata = model.objects.first()

        # Useless test unless a model object is found
        self.assertIsNotNone(modeldata)

        url = reverse(apikey, kwargs={'pk': modeldata.pk})

        # Metadata is initially null
        self.assertIsNone(modeldata.metadata)

        numstr = f'12{len(apikey)}'

        self.patch(
            url,
            {'metadata': {f'abc-{numstr}': f'xyz-{apikey}-{numstr}'}},
            expected_code=200,
        )

        # Refresh
        modeldata.refresh_from_db()
        self.assertEqual(
            modeldata.get_metadata(f'abc-{numstr}'), f'xyz-{apikey}-{numstr}'
        )

    def test_metadata(self):
        """Test all endpoints."""
        for apikey, model in {
            'api-po-metadata': models.PurchaseOrder,
            'api-po-line-metadata': models.PurchaseOrderLineItem,
            'api-po-extra-line-metadata': models.PurchaseOrderExtraLine,
            'api-so-shipment-metadata': models.SalesOrderShipment,
            'api-so-metadata': models.SalesOrder,
            'api-so-line-metadata': models.SalesOrderLineItem,
            'api-so-extra-line-metadata': models.SalesOrderExtraLine,
            'api-return-order-metadata': models.ReturnOrder,
            'api-return-order-line-metadata': models.ReturnOrderLineItem,
            'api-return-order-extra-line-metadata': models.ReturnOrderExtraLine,
        }.items():
            self.metatester(apikey, model)<|MERGE_RESOLUTION|>--- conflicted
+++ resolved
@@ -2116,10 +2116,6 @@
                 variant_of=line.part.pk
             )
             for part in parts:
-<<<<<<< HEAD
-                stock_item: StockItem = part.stock_items.last()
-                break
-=======
                 stock_item = part.stock_items.last()
 
                 for item in part.stock_items.all():
@@ -2131,7 +2127,6 @@
 
                 if stock_item is not None:
                     break
->>>>>>> 9679e582
 
             if stock_item is None:
                 raise self.fail('No stock item found for part')  # pragma: no cover
