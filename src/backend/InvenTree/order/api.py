"""JSON API for the Order app."""

from decimal import Decimal
from typing import cast

from django.conf import settings
from django.contrib.auth import authenticate, login
from django.contrib.auth.models import User
from django.db.models import F, Q
from django.http.response import JsonResponse
from django.urls import include, path, re_path
from django.utils.translation import gettext_lazy as _

import django_filters.rest_framework.filters as rest_filters
import rest_framework.serializers
from django_filters.rest_framework.filterset import FilterSet
from django_ical.views import ICalFeed
from drf_spectacular.types import OpenApiTypes
from drf_spectacular.utils import extend_schema, extend_schema_field
from rest_framework import status
from rest_framework.response import Response

import build.models
import common.models
import common.settings
import company.models
import stock.models as stock_models
import stock.serializers as stock_serializers
from data_exporter.mixins import DataExportViewMixin
from generic.states.api import StatusView
from InvenTree.api import BulkUpdateMixin, ListCreateDestroyAPIView, MetadataView
from InvenTree.fields import InvenTreeOutputOption, OutputConfiguration
from InvenTree.filters import (
    SEARCH_ORDER_FILTER,
    SEARCH_ORDER_FILTER_ALIAS,
    InvenTreeDateFilter,
)
from InvenTree.helpers import str2bool
from InvenTree.helpers_model import construct_absolute_url, get_base_url
from InvenTree.mixins import (
    CreateAPI,
    ListAPI,
    ListCreateAPI,
    OutputOptionsMixin,
    RetrieveUpdateDestroyAPI,
    SerializerContextMixin,
)
from order import models, serializers
from order.status_codes import (
    PurchaseOrderStatus,
    PurchaseOrderStatusGroups,
    ReturnOrderLineStatus,
    ReturnOrderStatus,
    SalesOrderStatus,
    SalesOrderStatusGroups,
)
from part.models import Part
from users.models import Owner


<<<<<<< HEAD
class GeneralExtraLineListOutputOptions(OutputConfiguration):
    """Output options for the GeneralExtraLineList endpoint."""

    OPTIONS = [InvenTreeOutputOption('order_detail')]


class GeneralExtraLineList(DataExportViewMixin):
    """General template for ExtraLine API classes."""

    def get_serializer(self, *args, **kwargs):
        """Return the serializer instance for this endpoint."""
        kwargs['context'] = self.get_serializer_context()
        return super().get_serializer(*args, **kwargs)

=======
class GeneralExtraLineList(SerializerContextMixin, DataExportViewMixin):
    """General template for ExtraLine API classes."""

>>>>>>> d7b4997d
    def get_queryset(self, *args, **kwargs):
        """Return the annotated queryset for this endpoint."""
        queryset = super().get_queryset(*args, **kwargs)

        queryset = queryset.prefetch_related('order')

        return queryset

    output_options = GeneralExtraLineListOutputOptions

    filter_backends = SEARCH_ORDER_FILTER

    ordering_fields = ['quantity', 'notes', 'reference']

    search_fields = ['quantity', 'notes', 'reference', 'description']

    filterset_fields = ['order']


class OrderCreateMixin:
    """Mixin class which handles order creation via API."""

    def create(self, request, *args, **kwargs):
        """Save user information on order creation."""
        serializer = self.get_serializer(data=self.clean_data(request.data))
        serializer.is_valid(raise_exception=True)

        item = serializer.save()
        item.created_by = request.user
        item.save()

        headers = self.get_success_headers(serializer.data)
        return Response(
            serializer.data, status=status.HTTP_201_CREATED, headers=headers
        )


class OrderFilter(FilterSet):
    """Base class for custom API filters for the OrderList endpoint."""

    # Filter against order status
    status = rest_filters.NumberFilter(label=_('Order Status'), method='filter_status')

    def filter_status(self, queryset, name, value):
        """Filter by integer status code.

        Note: Also account for the possibility of a custom status code.
        """
        q1 = Q(status=value, status_custom_key__isnull=True)
        q2 = Q(status_custom_key=value)

        return queryset.filter(q1 | q2).distinct()

    # Exact match for reference
    reference = rest_filters.CharFilter(
        label=_('Order Reference'), field_name='reference', lookup_expr='iexact'
    )

    assigned_to_me = rest_filters.BooleanFilter(
        label=_('Assigned to me'), method='filter_assigned_to_me'
    )

    def filter_assigned_to_me(self, queryset, name, value):
        """Filter by orders which are assigned to the current user."""
        # Work out who "me" is!
        owners = Owner.get_owners_matching_user(self.request.user)

        if str2bool(value):
            return queryset.filter(responsible__in=owners)
        return queryset.exclude(responsible__in=owners)

    overdue = rest_filters.BooleanFilter(label='overdue', method='filter_overdue')

    def filter_overdue(self, queryset, name, value):
        """Generic filter for determining if an order is 'overdue'.

        Note that the overdue_filter() classmethod must be defined for the model
        """
        if str2bool(value):
            return queryset.filter(self.Meta.model.overdue_filter())
        return queryset.exclude(self.Meta.model.overdue_filter())

    outstanding = rest_filters.BooleanFilter(
        label=_('Outstanding'), method='filter_outstanding'
    )

    def filter_outstanding(self, queryset, name, value):
        """Generic filter for determining if an order is 'outstanding'."""
        if str2bool(value):
            return queryset.filter(status__in=self.Meta.model.get_status_class().OPEN)
        return queryset.exclude(status__in=self.Meta.model.get_status_class().OPEN)

    project_code = rest_filters.ModelChoiceFilter(
        queryset=common.models.ProjectCode.objects.all(),
        field_name='project_code',
        label=_('Project Code'),
    )

    has_project_code = rest_filters.BooleanFilter(
        method='filter_has_project_code', label=_('Has Project Code')
    )

    def filter_has_project_code(self, queryset, name, value):
        """Filter by whether or not the order has a project code."""
        if str2bool(value):
            return queryset.exclude(project_code=None)
        return queryset.filter(project_code=None)

    assigned_to = rest_filters.ModelChoiceFilter(
        queryset=Owner.objects.all(), field_name='responsible', label=_('Responsible')
    )

    created_by = rest_filters.ModelChoiceFilter(
        queryset=User.objects.all(), field_name='created_by', label=_('Created By')
    )

    created_before = InvenTreeDateFilter(
        label=_('Created Before'), field_name='creation_date', lookup_expr='lt'
    )

    created_after = InvenTreeDateFilter(
        label=_('Created After'), field_name='creation_date', lookup_expr='gt'
    )

    has_start_date = rest_filters.BooleanFilter(
        label=_('Has Start Date'), method='filter_has_start_date'
    )

    def filter_has_start_date(self, queryset, name, value):
        """Filter by whether or not the order has a start date."""
        return queryset.filter(start_date__isnull=not str2bool(value))

    start_date_before = InvenTreeDateFilter(
        label=_('Start Date Before'), field_name='start_date', lookup_expr='lt'
    )

    start_date_after = InvenTreeDateFilter(
        label=_('Start Date After'), field_name='start_date', lookup_expr='gt'
    )

    has_target_date = rest_filters.BooleanFilter(
        label=_('Has Target Date'), method='filter_has_target_date'
    )

    def filter_has_target_date(self, queryset, name, value):
        """Filter by whether or not the order has a target date."""
        return queryset.filter(target_date__isnull=not str2bool(value))

    target_date_before = InvenTreeDateFilter(
        label=_('Target Date Before'), field_name='target_date', lookup_expr='lt'
    )

    target_date_after = InvenTreeDateFilter(
        label=_('Target Date After'), field_name='target_date', lookup_expr='gt'
    )

    min_date = InvenTreeDateFilter(label=_('Min Date'), method='filter_min_date')

    def filter_min_date(self, queryset, name, value):
        """Filter the queryset to include orders *after* a specified date.

        This is used in combination with filter_max_date,
        to provide a queryset which matches a particular range of dates.

        In particular, this is used in the UI for the calendar view.
        """
        q1 = Q(
            creation_date__gte=value, issue_date__isnull=True, start_date__isnull=True
        )
        q2 = Q(issue_date__gte=value, start_date__isnull=True)
        q3 = Q(start_date__gte=value)
        q4 = Q(target_date__gte=value)

        return queryset.filter(q1 | q2 | q3 | q4).distinct()

    max_date = InvenTreeDateFilter(label=_('Max Date'), method='filter_max_date')

    def filter_max_date(self, queryset, name, value):
        """Filter the queryset to include orders *before* a specified date.

        This is used in combination with filter_min_date,
        to provide a queryset which matches a particular range of dates.

        In particular, this is used in the UI for the calendar view.
        """
        q1 = Q(
            creation_date__lte=value, issue_date__isnull=True, start_date__isnull=True
        )
        q2 = Q(issue_date__lte=value, start_date__isnull=True)
        q3 = Q(start_date__lte=value)
        q4 = Q(target_date__lte=value)

        return queryset.filter(q1 | q2 | q3 | q4).distinct()


class LineItemFilter(FilterSet):
    """Base class for custom API filters for order line item list(s)."""

    # Filter by order status
    order_status = rest_filters.NumberFilter(
        label=_('Order Status'), field_name='order__status'
    )

    has_pricing = rest_filters.BooleanFilter(
        label=_('Has Pricing'), method='filter_has_pricing'
    )

    def filter_has_pricing(self, queryset, name, value):
        """Filter by whether or not the line item has pricing information."""
        filters = {self.Meta.price_field: None}

        if str2bool(value):
            return queryset.exclude(**filters)
        return queryset.filter(**filters)


class PurchaseOrderFilter(OrderFilter):
    """Custom API filters for the PurchaseOrderList endpoint."""

    class Meta:
        """Metaclass options."""

        model = models.PurchaseOrder
        fields = ['supplier']

    part = rest_filters.ModelChoiceFilter(
        queryset=Part.objects.all(),
        field_name='part',
        label=_('Part'),
        method='filter_part',
    )

    @extend_schema_field(rest_framework.serializers.IntegerField(help_text=_('Part')))
    def filter_part(self, queryset, name, part: Part):
        """Filter by provided Part instance."""
        orders = part.purchase_orders()

        return queryset.filter(pk__in=[o.pk for o in orders])

    supplier_part = rest_filters.ModelChoiceFilter(
        queryset=company.models.SupplierPart.objects.all(),
        label=_('Supplier Part'),
        method='filter_supplier_part',
    )

    @extend_schema_field(
        rest_framework.serializers.IntegerField(help_text=_('Supplier Part'))
    )
    def filter_supplier_part(
        self, queryset, name, supplier_part: company.models.SupplierPart
    ):
        """Filter by provided SupplierPart instance."""
        orders = supplier_part.purchase_orders()

        return queryset.filter(pk__in=[o.pk for o in orders])

    completed_before = InvenTreeDateFilter(
        label=_('Completed Before'), field_name='complete_date', lookup_expr='lt'
    )

    completed_after = InvenTreeDateFilter(
        label=_('Completed After'), field_name='complete_date', lookup_expr='gt'
    )

    external_build = rest_filters.ModelChoiceFilter(
        queryset=build.models.Build.objects.filter(external=True),
        method='filter_external_build',
        label=_('External Build Order'),
    )

    @extend_schema_field(
        rest_framework.serializers.IntegerField(help_text=_('External Build Order'))
    )
    def filter_external_build(self, queryset, name, build):
        """Filter to only include orders which fill fulfil the provided Build Order.

        To achieve this, we return any order which has a line item which is allocated to the build order.
        """
        return queryset.filter(lines__build_order=build).distinct()


class PurchaseOrderOutputOptions(OutputConfiguration):
    """Output options for the PurchaseOrder endpoint."""

    OPTIONS = [InvenTreeOutputOption('supplier_detail')]


class PurchaseOrderMixin(SerializerContextMixin):
    """Mixin class for PurchaseOrder endpoints."""

    queryset = models.PurchaseOrder.objects.all()
    serializer_class = serializers.PurchaseOrderSerializer

    def get_queryset(self, *args, **kwargs):
        """Return the annotated queryset for this endpoint."""
        queryset = super().get_queryset(*args, **kwargs)

        queryset = queryset.prefetch_related(
            'supplier', 'project_code', 'lines', 'responsible'
        )

        queryset = serializers.PurchaseOrderSerializer.annotate_queryset(queryset)

        return queryset


class PurchaseOrderList(
    PurchaseOrderMixin,
    OrderCreateMixin,
    DataExportViewMixin,
    OutputOptionsMixin,
    ListCreateAPI,
):
    """API endpoint for accessing a list of PurchaseOrder objects.

    - GET: Return list of PurchaseOrder objects (with filters)
    - POST: Create a new PurchaseOrder object
    """

    filterset_class = PurchaseOrderFilter
    filter_backends = SEARCH_ORDER_FILTER_ALIAS
    output_options = PurchaseOrderOutputOptions

    ordering_field_aliases = {
        'reference': ['reference_int', 'reference'],
        'project_code': ['project_code__code'],
    }

    search_fields = [
        'reference',
        'supplier__name',
        'supplier_reference',
        'project_code__code',
        'description',
    ]

    ordering_fields = [
        'creation_date',
        'created_by',
        'reference',
        'supplier__name',
        'start_date',
        'target_date',
        'complete_date',
        'line_items',
        'status',
        'responsible',
        'total_price',
        'project_code',
    ]

    ordering = '-reference'


class PurchaseOrderDetail(
    PurchaseOrderMixin, OutputOptionsMixin, RetrieveUpdateDestroyAPI
):
    """API endpoint for detail view of a PurchaseOrder object."""

    output_options = PurchaseOrderOutputOptions


class PurchaseOrderContextMixin:
    """Mixin to add purchase order object as serializer context variable."""

    queryset = models.PurchaseOrder.objects.all()

    def get_serializer_context(self):
        """Add the PurchaseOrder object to the serializer context."""
        context = super().get_serializer_context()

        # Pass the purchase order through to the serializer for validation
        try:
            context['order'] = models.PurchaseOrder.objects.get(
                pk=self.kwargs.get('pk', None)
            )
        except Exception:
            pass

        context['request'] = self.request

        return context


class PurchaseOrderHold(PurchaseOrderContextMixin, CreateAPI):
    """API endpoint to place a PurchaseOrder on hold."""

    serializer_class = serializers.PurchaseOrderHoldSerializer


class PurchaseOrderCancel(PurchaseOrderContextMixin, CreateAPI):
    """API endpoint to 'cancel' a purchase order.

    The purchase order must be in a state which can be cancelled
    """

    serializer_class = serializers.PurchaseOrderCancelSerializer


class PurchaseOrderComplete(PurchaseOrderContextMixin, CreateAPI):
    """API endpoint to 'complete' a purchase order."""

    serializer_class = serializers.PurchaseOrderCompleteSerializer


class PurchaseOrderIssue(PurchaseOrderContextMixin, CreateAPI):
    """API endpoint to 'issue' (place) a PurchaseOrder."""

    serializer_class = serializers.PurchaseOrderIssueSerializer


@extend_schema(responses={201: stock_serializers.StockItemSerializer(many=True)})
class PurchaseOrderReceive(PurchaseOrderContextMixin, CreateAPI):
    """API endpoint to receive stock items against a PurchaseOrder.

    - The purchase order is specified in the URL.
    - Items to receive are specified as a list called "items" with the following options:
        - line_item: pk of the PO Line item
        - supplier_part: pk value of the supplier part
        - quantity: quantity to receive
        - status: stock item status
        - expiry_date: stock item expiry date (optional)
        - location: destination for stock item (optional)
        - batch_code: the batch code for this stock item
        - serial_numbers: serial numbers for this stock item
    - A global location must also be specified. This is used when no locations are specified for items, and no location is given in the PO line item
    """

    queryset = models.PurchaseOrderLineItem.objects.none()
    serializer_class = serializers.PurchaseOrderReceiveSerializer
    pagination_class = None

    def create(self, request, *args, **kwargs):
        """Override the create method to handle stock item creation."""
        serializer = self.get_serializer(data=request.data)
        serializer.is_valid(raise_exception=True)
        items = serializer.save()
        queryset = stock_serializers.StockItemSerializer.annotate_queryset(items)
        response = stock_serializers.StockItemSerializer(queryset, many=True)

        return Response(response.data, status=status.HTTP_201_CREATED)


class PurchaseOrderLineItemFilter(LineItemFilter):
    """Custom filters for the PurchaseOrderLineItemList endpoint."""

    class Meta:
        """Metaclass options."""

        price_field = 'purchase_price'
        model = models.PurchaseOrderLineItem
        fields = []

    order = rest_filters.ModelChoiceFilter(
        queryset=models.PurchaseOrder.objects.all(),
        field_name='order',
        label=_('Order'),
    )

    order_complete = rest_filters.BooleanFilter(
        label=_('Order Complete'), method='filter_order_complete'
    )

    def filter_order_complete(self, queryset, name, value):
        """Filter by whether the order is 'complete' or not."""
        if str2bool(value):
            return queryset.filter(order__status=PurchaseOrderStatus.COMPLETE.value)

        return queryset.exclude(order__status=PurchaseOrderStatus.COMPLETE.value)

    part = rest_filters.ModelChoiceFilter(
        queryset=company.models.SupplierPart.objects.all(),
        field_name='part',
        label=_('Supplier Part'),
    )

    include_variants = rest_filters.BooleanFilter(
        label=_('Include Variants'), method='filter_include_variants'
    )

    def filter_include_variants(self, queryset, name, value):
        """Filter by whether or not to include variants of the selected part.

        Note:
        - This filter does nothing by itself, and requires the 'base_part' filter to be set.
        - Refer to the 'filter_base_part' method for more information.
        """
        return queryset

    base_part = rest_filters.ModelChoiceFilter(
        queryset=Part.objects.filter(purchaseable=True),
        method='filter_base_part',
        label=_('Internal Part'),
    )

    @extend_schema_field(
        rest_framework.serializers.IntegerField(help_text=_('Internal Part'))
    )
    def filter_base_part(self, queryset, name, base_part):
        """Filter by the 'base_part' attribute.

        Note:
        - If "include_variants" is True, include all variants of the selected part
        - Otherwise, just filter by the selected part
        """
        include_variants = str2bool(self.data.get('include_variants', False))

        if include_variants:
            parts = base_part.get_descendants(include_self=True)
            return queryset.filter(part__part__in=parts)
        else:
            return queryset.filter(part__part=base_part)

    pending = rest_filters.BooleanFilter(
        method='filter_pending', label=_('Order Pending')
    )

    def filter_pending(self, queryset, name, value):
        """Filter by "pending" status (order status = pending)."""
        if str2bool(value):
            return queryset.filter(order__status__in=PurchaseOrderStatusGroups.OPEN)
        return queryset.exclude(order__status__in=PurchaseOrderStatusGroups.OPEN)

    received = rest_filters.BooleanFilter(
        label=_('Items Received'), method='filter_received'
    )

    def filter_received(self, queryset, name, value):
        """Filter by lines which are "received" (or "not" received).

        A line is considered "received" when received >= quantity
        """
        q = Q(received__gte=F('quantity'))

        if str2bool(value):
            return queryset.filter(q)
        # Only count "pending" orders
        return queryset.exclude(q).filter(
            order__status__in=PurchaseOrderStatusGroups.OPEN
        )


class PurchaseOrderLineItemOutputOptions(OutputConfiguration):
    """Output options for the PurchaseOrderLineItem endpoint."""

    OPTIONS = [
        InvenTreeOutputOption('part_detail'),
        InvenTreeOutputOption('order_detail'),
    ]


class PurchaseOrderLineItemMixin(SerializerContextMixin):
    """Mixin class for PurchaseOrderLineItem endpoints."""

    queryset = models.PurchaseOrderLineItem.objects.all()
    serializer_class = serializers.PurchaseOrderLineItemSerializer

    def get_queryset(self, *args, **kwargs):
        """Return annotated queryset for this endpoint."""
        queryset = super().get_queryset(*args, **kwargs)

        queryset = serializers.PurchaseOrderLineItemSerializer.annotate_queryset(
            queryset
        )

        return queryset

    def perform_update(self, serializer):
        """Override the perform_update method to auto-update pricing if required."""
        super().perform_update(serializer)

        # possibly auto-update pricing based on the supplier part pricing data
        if serializer.validated_data.get('auto_pricing', True):
            serializer.instance.update_pricing()


class PurchaseOrderLineItemList(
    PurchaseOrderLineItemMixin,
    DataExportViewMixin,
    OutputOptionsMixin,
    ListCreateDestroyAPIView,
):
    """API endpoint for accessing a list of PurchaseOrderLineItem objects.

    - GET: Return a list of PurchaseOrder Line Item objects
    - POST: Create a new PurchaseOrderLineItem object
    """

    filterset_class = PurchaseOrderLineItemFilter
    output_options = PurchaseOrderLineItemOutputOptions

    def create(self, request, *args, **kwargs):
        """Create or update a new PurchaseOrderLineItem object."""
        serializer = self.get_serializer(data=request.data)
        serializer.is_valid(raise_exception=True)
        data = cast(dict, serializer.validated_data)

        # possibly merge duplicate items
        line_item = None
        if data.get('merge_items', True):
            other_line = models.PurchaseOrderLineItem.objects.filter(
                part=data.get('part'),
                order=data.get('order'),
                target_date=data.get('target_date'),
                destination=data.get('destination'),
            ).first()

            if other_line is not None:
                other_line.quantity += Decimal(data.get('quantity', 0))
                other_line.save()

                line_item = other_line

        # otherwise create a new line item
        if line_item is None:
            line_item = serializer.save()

        # possibly auto-update pricing based on the supplier part pricing data
        if data.get('auto_pricing', True) and isinstance(
            line_item, models.PurchaseOrderLineItem
        ):
            line_item.update_pricing()

        serializer = serializers.PurchaseOrderLineItemSerializer(line_item)
        headers = self.get_success_headers(serializer.data)
        return Response(
            serializer.data, status=status.HTTP_201_CREATED, headers=headers
        )

    filter_backends = SEARCH_ORDER_FILTER_ALIAS

    ordering_field_aliases = {
        'MPN': 'part__manufacturer_part__MPN',
        'SKU': 'part__SKU',
        'IPN': 'part__part__IPN',
        'part_name': 'part__part__name',
        'order': 'order__reference',
        'status': 'order__status',
        'complete_date': 'order__complete_date',
    }

    ordering_fields = [
        'MPN',
        'part_name',
        'purchase_price',
        'quantity',
        'received',
        'reference',
        'SKU',
        'IPN',
        'total_price',
        'target_date',
        'order',
        'status',
        'complete_date',
    ]

    search_fields = [
        'part__part__name',
        'part__part__description',
        'part__manufacturer_part__MPN',
        'part__SKU',
        'reference',
    ]


class PurchaseOrderLineItemDetail(
    PurchaseOrderLineItemMixin, OutputOptionsMixin, RetrieveUpdateDestroyAPI
):
    """Detail API endpoint for PurchaseOrderLineItem object."""

    output_options = PurchaseOrderLineItemOutputOptions


class PurchaseOrderExtraLineList(
    GeneralExtraLineList, OutputOptionsMixin, ListCreateAPI
):
    """API endpoint for accessing a list of PurchaseOrderExtraLine objects."""

    queryset = models.PurchaseOrderExtraLine.objects.all()
    serializer_class = serializers.PurchaseOrderExtraLineSerializer


class PurchaseOrderExtraLineDetail(RetrieveUpdateDestroyAPI):
    """API endpoint for detail view of a PurchaseOrderExtraLine object."""

    queryset = models.PurchaseOrderExtraLine.objects.all()
    serializer_class = serializers.PurchaseOrderExtraLineSerializer


class SalesOrderFilter(OrderFilter):
    """Custom API filters for the SalesOrderList endpoint."""

    class Meta:
        """Metaclass options."""

        model = models.SalesOrder
        fields = ['customer']

    include_variants = rest_filters.BooleanFilter(
        label=_('Include Variants'), method='filter_include_variants'
    )

    def filter_include_variants(self, queryset, name, value):
        """Filter by whether or not to include variants of the selected part.

        Note:
        - This filter does nothing by itself, and requires the 'part' filter to be set.
        - Refer to the 'filter_part' method for more information.
        """
        return queryset

    part = rest_filters.ModelChoiceFilter(
        queryset=Part.objects.all(), field_name='part', method='filter_part'
    )

    @extend_schema_field(OpenApiTypes.INT)
    def filter_part(self, queryset, name, part):
        """Filter SalesOrder by selected 'part'.

        Note:
        - If 'include_variants' is set to True, then all variants of the selected part will be included.
        - Otherwise, just filter by the selected part.
        """
        include_variants = str2bool(self.data.get('include_variants', False))

        # Construct a queryset of parts to filter by
        if include_variants:
            parts = part.get_descendants(include_self=True)
        else:
            parts = Part.objects.filter(pk=part.pk)

        # Now that we have a queryset of parts, find all the matching sales orders
        line_items = models.SalesOrderLineItem.objects.filter(part__in=parts)

        # Generate a list of ID values for the matching sales orders
        sales_orders = line_items.values_list('order', flat=True).distinct()

        # Now we have a list of matching IDs, filter the queryset
        return queryset.filter(pk__in=sales_orders)

    completed_before = InvenTreeDateFilter(
        label=_('Completed Before'), field_name='shipment_date', lookup_expr='lt'
    )

    completed_after = InvenTreeDateFilter(
        label=_('Completed After'), field_name='shipment_date', lookup_expr='gt'
    )


class SalesOrderMixin(SerializerContextMixin):
    """Mixin class for SalesOrder endpoints."""

    queryset = models.SalesOrder.objects.all()
    serializer_class = serializers.SalesOrderSerializer

    def get_queryset(self, *args, **kwargs):
        """Return annotated queryset for this endpoint."""
        queryset = super().get_queryset(*args, **kwargs)

        queryset = queryset.prefetch_related(
            'customer', 'responsible', 'project_code', 'lines'
        )

        queryset = serializers.SalesOrderSerializer.annotate_queryset(queryset)

        return queryset


class SalesOrderOutputOptions(OutputConfiguration):
    """Output options for the SalesOrder endpoint."""

    OPTIONS = [InvenTreeOutputOption('customer_detail')]


class SalesOrderList(
    SalesOrderMixin,
    OrderCreateMixin,
    DataExportViewMixin,
    OutputOptionsMixin,
    ListCreateAPI,
):
    """API endpoint for accessing a list of SalesOrder objects.

    - GET: Return list of SalesOrder objects (with filters)
    - POST: Create a new SalesOrder
    """

    filterset_class = SalesOrderFilter

    filter_backends = SEARCH_ORDER_FILTER_ALIAS

    output_options = SalesOrderOutputOptions

    ordering_field_aliases = {
        'reference': ['reference_int', 'reference'],
        'project_code': ['project_code__code'],
    }

    filterset_fields = ['customer']

    ordering_fields = [
        'creation_date',
        'created_by',
        'reference',
        'customer__name',
        'customer_reference',
        'status',
        'start_date',
        'target_date',
        'line_items',
        'shipment_date',
        'total_price',
        'project_code',
    ]

    search_fields = [
        'customer__name',
        'reference',
        'description',
        'customer_reference',
        'project_code__code',
    ]

    ordering = '-reference'


class SalesOrderDetail(SalesOrderMixin, OutputOptionsMixin, RetrieveUpdateDestroyAPI):
    """API endpoint for detail view of a SalesOrder object."""

    output_options = SalesOrderOutputOptions


class SalesOrderLineItemFilter(LineItemFilter):
    """Custom filters for SalesOrderLineItemList endpoint."""

    class Meta:
        """Metaclass options."""

        price_field = 'sale_price'
        model = models.SalesOrderLineItem
        fields = []

    order = rest_filters.ModelChoiceFilter(
        queryset=models.SalesOrder.objects.all(), field_name='order', label=_('Order')
    )

    def filter_include_variants(self, queryset, name, value):
        """Filter by whether or not to include variants of the selected part.

        Note:
        - This filter does nothing by itself, and requires the 'part' filter to be set.
        - Refer to the 'filter_part' method for more information.
        """
        return queryset

    part = rest_filters.ModelChoiceFilter(
        queryset=Part.objects.all(),
        field_name='part',
        label=_('Part'),
        method='filter_part',
    )

    @extend_schema_field(OpenApiTypes.INT)
    def filter_part(self, queryset, name, part):
        """Filter SalesOrderLineItem by selected 'part'.

        Note:
        - If 'include_variants' is set to True, then all variants of the selected part will be included.
        - Otherwise, just filter by the selected part.
        """
        include_variants = str2bool(self.data.get('include_variants', False))

        # Construct a queryset of parts to filter by
        if include_variants:
            parts = part.get_descendants(include_self=True)
        else:
            parts = Part.objects.filter(pk=part.pk)

        return queryset.filter(part__in=parts)

    allocated = rest_filters.BooleanFilter(
        label=_('Allocated'), method='filter_allocated'
    )

    def filter_allocated(self, queryset, name, value):
        """Filter by lines which are 'allocated'.

        A line is 'allocated' when allocated >= quantity
        """
        q = Q(allocated__gte=F('quantity'))

        if str2bool(value):
            return queryset.filter(q)
        return queryset.exclude(q)

    completed = rest_filters.BooleanFilter(
        label=_('Completed'), method='filter_completed'
    )

    def filter_completed(self, queryset, name, value):
        """Filter by lines which are "completed".

        A line is 'completed' when shipped >= quantity
        """
        q = Q(shipped__gte=F('quantity'))

        if str2bool(value):
            return queryset.filter(q)
        return queryset.exclude(q)

    order_complete = rest_filters.BooleanFilter(
        label=_('Order Complete'), method='filter_order_complete'
    )

    def filter_order_complete(self, queryset, name, value):
        """Filter by whether the order is 'complete' or not."""
        if str2bool(value):
            return queryset.filter(order__status__in=SalesOrderStatusGroups.COMPLETE)

        return queryset.exclude(order__status__in=SalesOrderStatusGroups.COMPLETE)

    order_outstanding = rest_filters.BooleanFilter(
        label=_('Order Outstanding'), method='filter_order_outstanding'
    )

    def filter_order_outstanding(self, queryset, name, value):
        """Filter by whether the order is 'outstanding' or not."""
        if str2bool(value):
            return queryset.filter(order__status__in=SalesOrderStatusGroups.OPEN)

        return queryset.exclude(order__status__in=SalesOrderStatusGroups.OPEN)


class SalesOrderLineItemMixin(SerializerContextMixin):
    """Mixin class for SalesOrderLineItem endpoints."""

    queryset = models.SalesOrderLineItem.objects.all()
    serializer_class = serializers.SalesOrderLineItemSerializer

    def get_queryset(self, *args, **kwargs):
        """Return annotated queryset for this endpoint."""
        queryset = super().get_queryset(*args, **kwargs)

        queryset = queryset.prefetch_related(
            'part',
            'part__stock_items',
            'allocations',
            'allocations__shipment',
            'allocations__item__part',
            'allocations__item__location',
            'order',
            'order__stock_items',
        )

        queryset = queryset.select_related('part__pricing_data')

        queryset = serializers.SalesOrderLineItemSerializer.annotate_queryset(queryset)

        return queryset


class SalesOrderLineItemOutputOptions(OutputConfiguration):
    """Output options for the SalesOrderAllocation endpoint."""

    OPTIONS = [
        InvenTreeOutputOption('part_detail'),
        InvenTreeOutputOption('order_detail'),
        InvenTreeOutputOption('customer_detail'),
    ]


class SalesOrderLineItemList(
    SalesOrderLineItemMixin, DataExportViewMixin, OutputOptionsMixin, ListCreateAPI
):
    """API endpoint for accessing a list of SalesOrderLineItem objects."""

    filterset_class = SalesOrderLineItemFilter

    filter_backends = SEARCH_ORDER_FILTER_ALIAS

    output_options = SalesOrderLineItemOutputOptions

    ordering_fields = [
        'customer',
        'order',
        'part',
        'part__name',
        'quantity',
        'allocated',
        'shipped',
        'reference',
        'sale_price',
        'target_date',
    ]

    ordering_field_aliases = {
        'customer': 'order__customer__name',
        'part': 'part__name',
        'order': 'order__reference',
    }

    search_fields = ['part__name', 'quantity', 'reference']


class SalesOrderLineItemDetail(
    SalesOrderLineItemMixin, OutputOptionsMixin, RetrieveUpdateDestroyAPI
):
    """API endpoint for detail view of a SalesOrderLineItem object."""

    output_options = SalesOrderLineItemOutputOptions


class SalesOrderExtraLineList(GeneralExtraLineList, OutputOptionsMixin, ListCreateAPI):
    """API endpoint for accessing a list of SalesOrderExtraLine objects."""

    queryset = models.SalesOrderExtraLine.objects.all()
    serializer_class = serializers.SalesOrderExtraLineSerializer


class SalesOrderExtraLineDetail(RetrieveUpdateDestroyAPI):
    """API endpoint for detail view of a SalesOrderExtraLine object."""

    queryset = models.SalesOrderExtraLine.objects.all()
    serializer_class = serializers.SalesOrderExtraLineSerializer


class SalesOrderContextMixin:
    """Mixin to add sales order object as serializer context variable."""

    queryset = models.SalesOrder.objects.all()

    def get_serializer_context(self):
        """Add the 'order' reference to the serializer context for any classes which inherit this mixin."""
        ctx = super().get_serializer_context()

        ctx['request'] = self.request

        try:
            ctx['order'] = models.SalesOrder.objects.get(pk=self.kwargs.get('pk', None))
        except Exception:
            pass

        return ctx


class SalesOrderHold(SalesOrderContextMixin, CreateAPI):
    """API endpoint to place a SalesOrder on hold."""

    serializer_class = serializers.SalesOrderHoldSerializer


class SalesOrderCancel(SalesOrderContextMixin, CreateAPI):
    """API endpoint to cancel a SalesOrder."""

    serializer_class = serializers.SalesOrderCancelSerializer


class SalesOrderIssue(SalesOrderContextMixin, CreateAPI):
    """API endpoint to issue a SalesOrder."""

    serializer_class = serializers.SalesOrderIssueSerializer


class SalesOrderComplete(SalesOrderContextMixin, CreateAPI):
    """API endpoint for manually marking a SalesOrder as "complete"."""

    serializer_class = serializers.SalesOrderCompleteSerializer


class SalesOrderAllocateSerials(SalesOrderContextMixin, CreateAPI):
    """API endpoint to allocation stock items against a SalesOrder, by specifying serial numbers."""

    queryset = models.SalesOrder.objects.none()
    serializer_class = serializers.SalesOrderSerialAllocationSerializer


class SalesOrderAllocate(SalesOrderContextMixin, CreateAPI):
    """API endpoint to allocate stock items against a SalesOrder.

    - The SalesOrder is specified in the URL
    - See the SalesOrderShipmentAllocationSerializer class
    """

    queryset = models.SalesOrder.objects.none()
    serializer_class = serializers.SalesOrderShipmentAllocationSerializer


class SalesOrderAllocationFilter(FilterSet):
    """Custom filterset for the SalesOrderAllocationList endpoint."""

    class Meta:
        """Metaclass options."""

        model = models.SalesOrderAllocation
        fields = ['shipment', 'line', 'item']

    order = rest_filters.ModelChoiceFilter(
        queryset=models.SalesOrder.objects.all(),
        field_name='line__order',
        label=_('Order'),
    )

    include_variants = rest_filters.BooleanFilter(
        label=_('Include Variants'), method='filter_include_variants'
    )

    def filter_include_variants(self, queryset, name, value):
        """Filter by whether or not to include variants of the selected part.

        Note:
        - This filter does nothing by itself, and requires the 'part' filter to be set.
        - Refer to the 'filter_part' method for more information.
        """
        return queryset

    part = rest_filters.ModelChoiceFilter(
        queryset=Part.objects.all(), method='filter_part', label=_('Part')
    )

    @extend_schema_field(rest_framework.serializers.IntegerField(help_text=_('Part')))
    def filter_part(self, queryset, name, part):
        """Filter by the 'part' attribute.

        Note:
        - If "include_variants" is True, include all variants of the selected part
        - Otherwise, just filter by the selected part
        """
        include_variants = str2bool(self.data.get('include_variants', False))

        if include_variants:
            parts = part.get_descendants(include_self=True)
            return queryset.filter(item__part__in=parts)
        else:
            return queryset.filter(item__part=part)

    outstanding = rest_filters.BooleanFilter(
        label=_('Outstanding'), method='filter_outstanding'
    )

    def filter_outstanding(self, queryset, name, value):
        """Filter by "outstanding" status (boolean)."""
        if str2bool(value):
            return queryset.filter(
                line__order__status__in=SalesOrderStatusGroups.OPEN,
                shipment__shipment_date=None,
            )
        return queryset.exclude(
            shipment__shipment_date=None,
            line__order__status__in=SalesOrderStatusGroups.OPEN,
        )

    assigned_to_shipment = rest_filters.BooleanFilter(
        label=_('Has Shipment'), method='filter_assigned_to_shipment'
    )

    def filter_assigned_to_shipment(self, queryset, name, value):
        """Filter by whether or not the allocation has been assigned to a shipment."""
        if str2bool(value):
            return queryset.exclude(shipment=None)
        return queryset.filter(shipment=None)

    location = rest_filters.ModelChoiceFilter(
        queryset=stock_models.StockLocation.objects.all(),
        label=_('Location'),
        method='filter_location',
    )

    @extend_schema_field(
        rest_framework.serializers.IntegerField(help_text=_('Location'))
    )
    def filter_location(self, queryset, name, location):
        """Filter by the location of the allocated StockItem."""
        locations = location.get_descendants(include_self=True)
        return queryset.filter(item__location__in=locations)


class SalesOrderAllocationMixin:
    """Mixin class for SalesOrderAllocation endpoints."""

    queryset = models.SalesOrderAllocation.objects.all()
    serializer_class = serializers.SalesOrderAllocationSerializer

    def get_queryset(self, *args, **kwargs):
        """Annotate the queryset for this endpoint."""
        queryset = super().get_queryset(*args, **kwargs)

        queryset = queryset.prefetch_related(
            'item',
            'item__sales_order',
            'item__part',
            'line__part',
            'item__location',
            'line__order',
            'line__order__responsible',
            'line__order__project_code',
            'line__order__project_code__responsible',
            'shipment',
            'shipment__order',
            'shipment__checked_by',
        ).select_related('line__part__pricing_data', 'item__part__pricing_data')

        return queryset


class SalesOrderAllocationOutputOptions(OutputConfiguration):
    """Output options for the SalesOrderAllocation endpoint."""

    OPTIONS = [
        InvenTreeOutputOption('part_detail'),
        InvenTreeOutputOption('item_detail'),
        InvenTreeOutputOption('order_detail'),
        InvenTreeOutputOption('location_detail'),
        InvenTreeOutputOption('customer_detail'),
    ]


class SalesOrderAllocationList(
    SalesOrderAllocationMixin, BulkUpdateMixin, OutputOptionsMixin, ListAPI
):
    """API endpoint for listing SalesOrderAllocation objects."""

    filterset_class = SalesOrderAllocationFilter
    filter_backends = SEARCH_ORDER_FILTER_ALIAS
    output_options = SalesOrderAllocationOutputOptions

    ordering_fields = [
        'quantity',
        'part',
        'serial',
        'IPN',
        'batch',
        'location',
        'order',
        'shipment_date',
    ]

    ordering_field_aliases = {
        'IPN': 'item__part__IPN',
        'part': 'item__part__name',
        'serial': ['item__serial_int', 'item__serial'],
        'batch': 'item__batch',
        'location': 'item__location__name',
        'order': 'line__order__reference',
        'shipment_date': 'shipment__shipment_date',
    }

    search_fields = {
        'item__part__name',
        'item__part__IPN',
        'item__serial',
        'item__batch',
    }


class SalesOrderAllocationDetail(SalesOrderAllocationMixin, RetrieveUpdateDestroyAPI):
    """API endpoint for detali view of a SalesOrderAllocation object."""


class SalesOrderShipmentFilter(FilterSet):
    """Custom filterset for the SalesOrderShipmentList endpoint."""

    class Meta:
        """Metaclass options."""

        model = models.SalesOrderShipment
        fields = ['order']

    shipped = rest_filters.BooleanFilter(label='shipped', method='filter_shipped')

    def filter_shipped(self, queryset, name, value):
        """Filter SalesOrder list by 'shipped' status (boolean)."""
        if str2bool(value):
            return queryset.exclude(shipment_date=None)
        return queryset.filter(shipment_date=None)

    delivered = rest_filters.BooleanFilter(label='delivered', method='filter_delivered')

    def filter_delivered(self, queryset, name, value):
        """Filter SalesOrder list by 'delivered' status (boolean)."""
        if str2bool(value):
            return queryset.exclude(delivery_date=None)
        return queryset.filter(delivery_date=None)


class SalesOrderShipmentMixin:
    """Mixin class for SalesOrderShipment endpoints."""

    queryset = models.SalesOrderShipment.objects.all()
    serializer_class = serializers.SalesOrderShipmentSerializer

    def get_queryset(self, *args, **kwargs):
        """Return annotated queryset for this endpoint."""
        queryset = super().get_queryset(*args, **kwargs)

        queryset = serializers.SalesOrderShipmentSerializer.annotate_queryset(queryset)

        return queryset


class SalesOrderShipmentList(SalesOrderShipmentMixin, ListCreateAPI):
    """API list endpoint for SalesOrderShipment model."""

    filterset_class = SalesOrderShipmentFilter
    filter_backends = SEARCH_ORDER_FILTER_ALIAS
    ordering_fields = ['reference', 'delivery_date', 'shipment_date', 'allocated_items']

    search_fields = [
        'order__reference',
        'reference',
        'tracking_number',
        'invoice_number',
    ]


class SalesOrderShipmentDetail(SalesOrderShipmentMixin, RetrieveUpdateDestroyAPI):
    """API detail endpooint for SalesOrderShipment model."""


class SalesOrderShipmentComplete(CreateAPI):
    """API endpoint for completing (shipping) a SalesOrderShipment."""

    queryset = models.SalesOrderShipment.objects.all()
    serializer_class = serializers.SalesOrderShipmentCompleteSerializer

    def get_serializer_context(self):
        """Pass the request object to the serializer."""
        ctx = super().get_serializer_context()
        ctx['request'] = self.request

        try:
            ctx['shipment'] = models.SalesOrderShipment.objects.get(
                pk=self.kwargs.get('pk', None)
            )
        except Exception:
            pass

        return ctx


class ReturnOrderFilter(OrderFilter):
    """Custom API filters for the ReturnOrderList endpoint."""

    class Meta:
        """Metaclass options."""

        model = models.ReturnOrder
        fields = ['customer']

    include_variants = rest_filters.BooleanFilter(
        label=_('Include Variants'), method='filter_include_variants'
    )

    def filter_include_variants(self, queryset, name, value):
        """Filter by whether or not to include variants of the selected part.

        Note:
        - This filter does nothing by itself, and requires the 'part' filter to be set.
        - Refer to the 'filter_part' method for more information.
        """
        return queryset

    part = rest_filters.ModelChoiceFilter(
        queryset=Part.objects.all(), field_name='part', method='filter_part'
    )

    @extend_schema_field(OpenApiTypes.INT)
    def filter_part(self, queryset, name, part):
        """Filter by selected 'part'.

        Note:
        - If 'include_variants' is set to True, then all variants of the selected part will be included.
        - Otherwise, just filter by the selected part.
        """
        include_variants = str2bool(self.data.get('include_variants', False))

        if include_variants:
            parts = part.get_descendants(include_self=True)
        else:
            parts = Part.objects.filter(pk=part.pk)

        # Now that we have a queryset of parts, find all the matching return orders
        line_items = models.ReturnOrderLineItem.objects.filter(item__part__in=parts)

        # Generate a list of ID values for the matching return orders
        return_orders = line_items.values_list('order', flat=True).distinct()

        # Now we have a list of matching IDs, filter the queryset
        return queryset.filter(pk__in=return_orders)

    completed_before = InvenTreeDateFilter(
        label=_('Completed Before'), field_name='complete_date', lookup_expr='lt'
    )

    completed_after = InvenTreeDateFilter(
        label=_('Completed After'), field_name='complete_date', lookup_expr='gt'
    )


class ReturnOrderMixin(SerializerContextMixin):
    """Mixin class for ReturnOrder endpoints."""

    queryset = models.ReturnOrder.objects.all()
    serializer_class = serializers.ReturnOrderSerializer

    def get_queryset(self, *args, **kwargs):
        """Return annotated queryset for this endpoint."""
        queryset = super().get_queryset(*args, **kwargs)

        queryset = queryset.prefetch_related(
            'customer', 'lines', 'project_code', 'responsible'
        )

        queryset = serializers.ReturnOrderSerializer.annotate_queryset(queryset)

        return queryset


class ReturnOrderOutputOptions(OutputConfiguration):
    """Output options for the ReturnOrder endpoint."""

    OPTIONS = [InvenTreeOutputOption(flag='customer_detail')]


class ReturnOrderList(
    ReturnOrderMixin,
    OrderCreateMixin,
    DataExportViewMixin,
    OutputOptionsMixin,
    ListCreateAPI,
):
    """API endpoint for accessing a list of ReturnOrder objects."""

    filterset_class = ReturnOrderFilter

    filter_backends = SEARCH_ORDER_FILTER_ALIAS

    output_options = ReturnOrderOutputOptions

    ordering_field_aliases = {
        'reference': ['reference_int', 'reference'],
        'project_code': ['project_code__code'],
    }

    ordering_fields = [
        'creation_date',
        'created_by',
        'reference',
        'customer__name',
        'customer_reference',
        'line_items',
        'status',
        'start_date',
        'target_date',
        'complete_date',
        'project_code',
    ]

    search_fields = [
        'customer__name',
        'reference',
        'description',
        'customer_reference',
        'project_code__code',
    ]

    ordering = '-reference'


class ReturnOrderDetail(ReturnOrderMixin, OutputOptionsMixin, RetrieveUpdateDestroyAPI):
    """API endpoint for detail view of a single ReturnOrder object."""

    output_options = ReturnOrderOutputOptions


class ReturnOrderContextMixin:
    """Simple mixin class to add a ReturnOrder to the serializer context."""

    queryset = models.ReturnOrder.objects.all()

    def get_serializer_context(self):
        """Add the PurchaseOrder object to the serializer context."""
        context = super().get_serializer_context()

        # Pass the ReturnOrder instance through to the serializer for validation
        try:
            context['order'] = models.ReturnOrder.objects.get(
                pk=self.kwargs.get('pk', None)
            )
        except Exception:
            pass

        context['request'] = self.request

        return context


class ReturnOrderCancel(ReturnOrderContextMixin, CreateAPI):
    """API endpoint to cancel a ReturnOrder."""

    serializer_class = serializers.ReturnOrderCancelSerializer


class ReturnOrderHold(ReturnOrderContextMixin, CreateAPI):
    """API endpoint to hold a ReturnOrder."""

    serializer_class = serializers.ReturnOrderHoldSerializer


class ReturnOrderComplete(ReturnOrderContextMixin, CreateAPI):
    """API endpoint to complete a ReturnOrder."""

    serializer_class = serializers.ReturnOrderCompleteSerializer


class ReturnOrderIssue(ReturnOrderContextMixin, CreateAPI):
    """API endpoint to issue (place) a ReturnOrder."""

    serializer_class = serializers.ReturnOrderIssueSerializer


class ReturnOrderReceive(ReturnOrderContextMixin, CreateAPI):
    """API endpoint to receive items against a ReturnOrder."""

    queryset = models.ReturnOrder.objects.none()
    serializer_class = serializers.ReturnOrderReceiveSerializer


class ReturnOrderLineItemFilter(LineItemFilter):
    """Custom filters for the ReturnOrderLineItemList endpoint."""

    class Meta:
        """Metaclass options."""

        price_field = 'price'
        model = models.ReturnOrderLineItem
        fields = ['order', 'item']

    outcome = rest_filters.NumberFilter(label='outcome')

    received = rest_filters.BooleanFilter(label='received', method='filter_received')

    def filter_received(self, queryset, name, value):
        """Filter by 'received' field."""
        if str2bool(value):
            return queryset.exclude(received_date=None)
        return queryset.filter(received_date=None)


class ReturnOrderLineItemMixin(SerializerContextMixin):
    """Mixin class for ReturnOrderLineItem endpoints."""

    queryset = models.ReturnOrderLineItem.objects.all()
    serializer_class = serializers.ReturnOrderLineItemSerializer

    def get_queryset(self, *args, **kwargs):
        """Return annotated queryset for this endpoint."""
        queryset = super().get_queryset(*args, **kwargs)

        queryset = queryset.prefetch_related('order', 'item', 'item__part')

        return queryset


class ReturnOrderLineItemOutputOptions(OutputConfiguration):
    """Output options for the ReturnOrderLineItem endpoint."""

    OPTIONS = [
        InvenTreeOutputOption('part_detail'),
        InvenTreeOutputOption('item_detail', default=True),
        InvenTreeOutputOption('order_detail'),
    ]


class ReturnOrderLineItemList(
    ReturnOrderLineItemMixin, DataExportViewMixin, OutputOptionsMixin, ListCreateAPI
):
    """API endpoint for accessing a list of ReturnOrderLineItemList objects."""

    filterset_class = ReturnOrderLineItemFilter

    filter_backends = SEARCH_ORDER_FILTER

    output_options = ReturnOrderLineItemOutputOptions

    ordering_fields = ['reference', 'target_date', 'received_date']

    search_fields = [
        'item__serial',
        'item__part__name',
        'item__part__description',
        'reference',
    ]


class ReturnOrderLineItemDetail(
    ReturnOrderLineItemMixin, OutputOptionsMixin, RetrieveUpdateDestroyAPI
):
    """API endpoint for detail view of a ReturnOrderLineItem object."""

    output_options = ReturnOrderLineItemOutputOptions


class ReturnOrderExtraLineList(GeneralExtraLineList, OutputOptionsMixin, ListCreateAPI):
    """API endpoint for accessing a list of ReturnOrderExtraLine objects."""

    queryset = models.ReturnOrderExtraLine.objects.all()
    serializer_class = serializers.ReturnOrderExtraLineSerializer


class ReturnOrderExtraLineDetail(RetrieveUpdateDestroyAPI):
    """API endpoint for detail view of a ReturnOrderExtraLine object."""

    queryset = models.ReturnOrderExtraLine.objects.all()
    serializer_class = serializers.ReturnOrderExtraLineSerializer


class OrderCalendarExport(ICalFeed):
    """Calendar export for Purchase/Sales Orders.

    Optional parameters:
    - include_completed: true/false
        whether or not to show completed orders. Defaults to false
    """

    instance_url = get_base_url()

    instance_url = instance_url.replace('http://', '').replace('https://', '')
    timezone = settings.TIME_ZONE
    file_name = 'calendar.ics'

    def __call__(self, request, *args, **kwargs):
        """Overload call in order to check for authentication.

        This is required to force Django to look for the authentication,
        otherwise login request with Basic auth via curl or similar are ignored,
        and login via a calendar client will not work.

        See:
        https://stackoverflow.com/questions/3817694/django-rss-feed-authentication
        https://stackoverflow.com/questions/152248/can-i-use-http-basic-authentication-with-django
        https://www.djangosnippets.org/snippets/243/
        """
        import base64

        if request.user.is_authenticated:
            # Authenticated on first try - maybe normal browser call?
            return super().__call__(request, *args, **kwargs)

        # No login yet - check in headers
        if 'authorization' in request.headers:
            auth = request.headers['authorization'].split()
            if len(auth) == 2:
                # NOTE: We are only support basic authentication for now.
                #
                if auth[0].lower() == 'basic':
                    uname, passwd = base64.b64decode(auth[1]).decode('ascii').split(':')
                    user = authenticate(username=uname, password=passwd)
                    if user is not None and user.is_active:
                        login(request, user)
                        request.user = user

        # Check again
        if request.user.is_authenticated:
            # Authenticated after second try
            return super().__call__(request, *args, **kwargs)

        # Still nothing - return Unauth. header with info on how to authenticate
        # Information is needed by client, eg Thunderbird
        response = JsonResponse({
            'detail': 'Authentication credentials were not provided.'
        })
        response['WWW-Authenticate'] = 'Basic realm="api"'
        response.status_code = 401
        return response

    def get_object(self, request, *args, **kwargs):
        """This is where settings from the URL etc will be obtained."""
        # Help:
        # https://django.readthedocs.io/en/stable/ref/contrib/syndication.html

        obj = {}
        obj['ordertype'] = kwargs['ordertype']
        obj['include_completed'] = bool(request.GET.get('include_completed', False))

        return obj

    def title(self, obj):
        """Return calendar title."""
        if obj['ordertype'] == 'purchase-order':
            ordertype_title = _('Purchase Order')
        elif obj['ordertype'] == 'sales-order':
            ordertype_title = _('Sales Order')
        elif obj['ordertype'] == 'return-order':
            ordertype_title = _('Return Order')
        else:
            ordertype_title = _('Unknown')

        company_name = common.settings.get_global_setting('INVENTREE_COMPANY_NAME')

        return f'{company_name} {ordertype_title}'

    def product_id(self, obj):
        """Return calendar product id."""
        return f'//{self.instance_url}//{self.title(obj)}//EN'

    def items(self, obj):
        """Return a list of Orders.

        Filters:
        - Only return those which have a target_date set
        - Only return incomplete orders, unless include_completed is set to True
        """
        if obj['ordertype'] == 'purchase-order':
            if obj['include_completed'] is False:
                # Do not include completed orders from list in this case
                # Completed status = 30
                outlist = models.PurchaseOrder.objects.filter(
                    target_date__isnull=False
                ).filter(status__lt=PurchaseOrderStatus.COMPLETE.value)
            else:
                outlist = models.PurchaseOrder.objects.filter(target_date__isnull=False)
        elif obj['ordertype'] == 'sales-order':
            if obj['include_completed'] is False:
                # Do not include completed (=shipped) orders from list in this case
                # Shipped status = 20
                outlist = models.SalesOrder.objects.filter(
                    target_date__isnull=False
                ).filter(status__lt=SalesOrderStatus.SHIPPED.value)
            else:
                outlist = models.SalesOrder.objects.filter(target_date__isnull=False)
        elif obj['ordertype'] == 'return-order':
            if obj['include_completed'] is False:
                # Do not include completed orders from list in this case
                # Complete status = 30
                outlist = models.ReturnOrder.objects.filter(
                    target_date__isnull=False
                ).filter(status__lt=ReturnOrderStatus.COMPLETE.value)
            else:
                outlist = models.ReturnOrder.objects.filter(target_date__isnull=False)
        else:
            outlist = []

        return outlist

    def item_title(self, item):
        """Set the event title to the order reference."""
        return f'{item.reference}'

    def item_description(self, item):
        """Set the event description."""
        return f'Company: {item.company.name}\nStatus: {item.get_status_display()}\nDescription: {item.description}'

    def item_start_datetime(self, item):
        """Set event start to target date. Goal is all-day event."""
        return item.target_date

    def item_end_datetime(self, item):
        """Set event end to target date. Goal is all-day event."""
        return item.target_date

    def item_created(self, item):
        """Use creation date of PO as creation date of event."""
        return item.creation_date

    def item_class(self, item):
        """Set item class to PUBLIC."""
        return 'PUBLIC'

    def item_guid(self, item):
        """Return globally unique UID for event."""
        return f'po_{item.pk}_{item.reference.replace(" ", "-")}@{self.instance_url}'

    def item_link(self, item):
        """Set the item link."""
        return construct_absolute_url(item.get_absolute_url())


order_api_urls = [
    # API endpoints for purchase orders
    path(
        'po/',
        include([
            # Individual purchase order detail URLs
            path(
                '<int:pk>/',
                include([
                    path(
                        'cancel/', PurchaseOrderCancel.as_view(), name='api-po-cancel'
                    ),
                    path('hold/', PurchaseOrderHold.as_view(), name='api-po-hold'),
                    path(
                        'complete/',
                        PurchaseOrderComplete.as_view(),
                        name='api-po-complete',
                    ),
                    path('issue/', PurchaseOrderIssue.as_view(), name='api-po-issue'),
                    path(
                        'metadata/',
                        MetadataView.as_view(model=models.PurchaseOrder),
                        name='api-po-metadata',
                    ),
                    path(
                        'receive/',
                        PurchaseOrderReceive.as_view(),
                        name='api-po-receive',
                    ),
                    # PurchaseOrder detail API endpoint
                    path('', PurchaseOrderDetail.as_view(), name='api-po-detail'),
                ]),
            ),
            # Purchase order status code information
            path(
                'status/',
                StatusView.as_view(),
                {StatusView.MODEL_REF: PurchaseOrderStatus},
                name='api-po-status-codes',
            ),
            # Purchase order list
            path('', PurchaseOrderList.as_view(), name='api-po-list'),
        ]),
    ),
    # API endpoints for purchase order line items
    path(
        'po-line/',
        include([
            path(
                '<int:pk>/',
                include([
                    path(
                        'metadata/',
                        MetadataView.as_view(model=models.PurchaseOrderLineItem),
                        name='api-po-line-metadata',
                    ),
                    path(
                        '',
                        PurchaseOrderLineItemDetail.as_view(),
                        name='api-po-line-detail',
                    ),
                ]),
            ),
            path('', PurchaseOrderLineItemList.as_view(), name='api-po-line-list'),
        ]),
    ),
    # API endpoints for purchase order extra line
    path(
        'po-extra-line/',
        include([
            path(
                '<int:pk>/',
                include([
                    path(
                        'metadata/',
                        MetadataView.as_view(model=models.PurchaseOrderExtraLine),
                        name='api-po-extra-line-metadata',
                    ),
                    path(
                        '',
                        PurchaseOrderExtraLineDetail.as_view(),
                        name='api-po-extra-line-detail',
                    ),
                ]),
            ),
            path(
                '', PurchaseOrderExtraLineList.as_view(), name='api-po-extra-line-list'
            ),
        ]),
    ),
    # API endpoints for sales ordesr
    path(
        'so/',
        include([
            path(
                'shipment/',
                include([
                    path(
                        '<int:pk>/',
                        include([
                            path(
                                'ship/',
                                SalesOrderShipmentComplete.as_view(),
                                name='api-so-shipment-ship',
                            ),
                            path(
                                'metadata/',
                                MetadataView.as_view(model=models.SalesOrderShipment),
                                name='api-so-shipment-metadata',
                            ),
                            path(
                                '',
                                SalesOrderShipmentDetail.as_view(),
                                name='api-so-shipment-detail',
                            ),
                        ]),
                    ),
                    path(
                        '',
                        SalesOrderShipmentList.as_view(),
                        name='api-so-shipment-list',
                    ),
                ]),
            ),
            # Sales order detail view
            path(
                '<int:pk>/',
                include([
                    path(
                        'allocate/',
                        SalesOrderAllocate.as_view(),
                        name='api-so-allocate',
                    ),
                    path(
                        'allocate-serials/',
                        SalesOrderAllocateSerials.as_view(),
                        name='api-so-allocate-serials',
                    ),
                    path('hold/', SalesOrderHold.as_view(), name='api-so-hold'),
                    path('cancel/', SalesOrderCancel.as_view(), name='api-so-cancel'),
                    path('issue/', SalesOrderIssue.as_view(), name='api-so-issue'),
                    path(
                        'complete/',
                        SalesOrderComplete.as_view(),
                        name='api-so-complete',
                    ),
                    path(
                        'metadata/',
                        MetadataView.as_view(model=models.SalesOrder),
                        name='api-so-metadata',
                    ),
                    # SalesOrder detail endpoint
                    path('', SalesOrderDetail.as_view(), name='api-so-detail'),
                ]),
            ),
            # Sales order status code information
            path(
                'status/',
                StatusView.as_view(),
                {StatusView.MODEL_REF: SalesOrderStatus},
                name='api-so-status-codes',
            ),
            # Sales order list view
            path('', SalesOrderList.as_view(), name='api-so-list'),
        ]),
    ),
    # API endpoints for sales order line items
    path(
        'so-line/',
        include([
            path(
                '<int:pk>/',
                include([
                    path(
                        'metadata/',
                        MetadataView.as_view(model=models.SalesOrderLineItem),
                        name='api-so-line-metadata',
                    ),
                    path(
                        '',
                        SalesOrderLineItemDetail.as_view(),
                        name='api-so-line-detail',
                    ),
                ]),
            ),
            path('', SalesOrderLineItemList.as_view(), name='api-so-line-list'),
        ]),
    ),
    # API endpoints for sales order extra line
    path(
        'so-extra-line/',
        include([
            path(
                '<int:pk>/',
                include([
                    path(
                        'metadata/',
                        MetadataView.as_view(model=models.SalesOrderExtraLine),
                        name='api-so-extra-line-metadata',
                    ),
                    path(
                        '',
                        SalesOrderExtraLineDetail.as_view(),
                        name='api-so-extra-line-detail',
                    ),
                ]),
            ),
            path('', SalesOrderExtraLineList.as_view(), name='api-so-extra-line-list'),
        ]),
    ),
    # API endpoints for sales order allocations
    path(
        'so-allocation/',
        include([
            path(
                '<int:pk>/',
                SalesOrderAllocationDetail.as_view(),
                name='api-so-allocation-detail',
            ),
            path('', SalesOrderAllocationList.as_view(), name='api-so-allocation-list'),
        ]),
    ),
    # API endpoints for return orders
    path(
        'ro/',
        include([
            # Return Order detail endpoints
            path(
                '<int:pk>/',
                include([
                    path(
                        'cancel/',
                        ReturnOrderCancel.as_view(),
                        name='api-return-order-cancel',
                    ),
                    path('hold/', ReturnOrderHold.as_view(), name='api-ro-hold'),
                    path(
                        'complete/',
                        ReturnOrderComplete.as_view(),
                        name='api-return-order-complete',
                    ),
                    path(
                        'issue/',
                        ReturnOrderIssue.as_view(),
                        name='api-return-order-issue',
                    ),
                    path(
                        'receive/',
                        ReturnOrderReceive.as_view(),
                        name='api-return-order-receive',
                    ),
                    path(
                        'metadata/',
                        MetadataView.as_view(model=models.ReturnOrder),
                        name='api-return-order-metadata',
                    ),
                    path(
                        '', ReturnOrderDetail.as_view(), name='api-return-order-detail'
                    ),
                ]),
            ),
            # Return order status code information
            path(
                'status/',
                StatusView.as_view(),
                {StatusView.MODEL_REF: ReturnOrderStatus},
                name='api-return-order-status-codes',
            ),
            # Return Order list
            path('', ReturnOrderList.as_view(), name='api-return-order-list'),
        ]),
    ),
    # API endpoints for return order lines
    path(
        'ro-line/',
        include([
            path(
                '<int:pk>/',
                include([
                    path(
                        'metadata/',
                        MetadataView.as_view(model=models.ReturnOrderLineItem),
                        name='api-return-order-line-metadata',
                    ),
                    path(
                        '',
                        ReturnOrderLineItemDetail.as_view(),
                        name='api-return-order-line-detail',
                    ),
                ]),
            ),
            # Return order line item status code information
            path(
                'status/',
                StatusView.as_view(),
                {StatusView.MODEL_REF: ReturnOrderLineStatus},
                name='api-return-order-line-status-codes',
            ),
            path(
                '', ReturnOrderLineItemList.as_view(), name='api-return-order-line-list'
            ),
        ]),
    ),
    # API endpoints for return order extra line
    path(
        'ro-extra-line/',
        include([
            path(
                '<int:pk>/',
                include([
                    path(
                        'metadata/',
                        MetadataView.as_view(model=models.ReturnOrderExtraLine),
                        name='api-return-order-extra-line-metadata',
                    ),
                    path(
                        '',
                        ReturnOrderExtraLineDetail.as_view(),
                        name='api-return-order-extra-line-detail',
                    ),
                ]),
            ),
            path(
                '',
                ReturnOrderExtraLineList.as_view(),
                name='api-return-order-extra-line-list',
            ),
        ]),
    ),
    # API endpoint for subscribing to ICS calendar of purchase/sales/return orders
    re_path(
        r'^calendar/(?P<ordertype>purchase-order|sales-order|return-order)/calendar.ics',
        OrderCalendarExport(),
        name='api-po-so-calendar',
    ),
]<|MERGE_RESOLUTION|>--- conflicted
+++ resolved
@@ -58,26 +58,15 @@
 from users.models import Owner
 
 
-<<<<<<< HEAD
 class GeneralExtraLineListOutputOptions(OutputConfiguration):
     """Output options for the GeneralExtraLineList endpoint."""
 
     OPTIONS = [InvenTreeOutputOption('order_detail')]
 
 
-class GeneralExtraLineList(DataExportViewMixin):
-    """General template for ExtraLine API classes."""
-
-    def get_serializer(self, *args, **kwargs):
-        """Return the serializer instance for this endpoint."""
-        kwargs['context'] = self.get_serializer_context()
-        return super().get_serializer(*args, **kwargs)
-
-=======
 class GeneralExtraLineList(SerializerContextMixin, DataExportViewMixin):
     """General template for ExtraLine API classes."""
 
->>>>>>> d7b4997d
     def get_queryset(self, *args, **kwargs):
         """Return the annotated queryset for this endpoint."""
         queryset = super().get_queryset(*args, **kwargs)
