--- conflicted
+++ resolved
@@ -166,9 +166,6 @@
         return queryset.filter(project_code=None)
 
     assigned_to = rest_filters.ModelChoiceFilter(
-<<<<<<< HEAD
-        queryset=Owner.objects.all(), field_name='responsible'
-=======
         queryset=Owner.objects.all(), field_name='responsible', label=_('Responsible')
     )
 
@@ -214,7 +211,6 @@
 
     target_date_after = InvenTreeDateFilter(
         label=_('Target Date After'), field_name='target_date', lookup_expr='gt'
->>>>>>> 06961c6a
     )
 
 
