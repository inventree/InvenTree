"""Various unit tests for order models."""

from datetime import datetime, timedelta
from decimal import Decimal

import django.core.exceptions as django_exceptions
from django.contrib.auth import get_user_model
from django.contrib.auth.models import Group
from django.test import TestCase

from djmoney.money import Money

import common.models
import order.tasks
from company.models import Company, SupplierPart
from order.status_codes import PurchaseOrderStatus
from part.models import Part
from stock.models import StockItem, StockLocation
from users.models import Owner

from .models import PurchaseOrder, PurchaseOrderExtraLine, PurchaseOrderLineItem


class OrderTest(TestCase):
    """Tests to ensure that the order models are functioning correctly."""

    fixtures = [
        'company',
        'supplier_part',
        'price_breaks',
        'category',
        'part',
        'location',
        'stock',
        'order',
        'users',
    ]

    def test_basics(self):
        """Basic tests e.g. repr functions etc."""
        for pk in range(1, 8):
            order = PurchaseOrder.objects.get(pk=pk)
<<<<<<< HEAD
            self.assertEqual(
                order.get_absolute_url(), f'/platform/purchasing/purchase-order/{pk}'
            )
=======

            if settings.ENABLE_CLASSIC_FRONTEND:
                self.assertEqual(
                    order.get_absolute_url(), f'/order/purchase-order/{pk}/'
                )
            else:
                self.assertEqual(
                    order.get_absolute_url(),
                    f'/platform/purchasing/purchase-order/{pk}',
                )
>>>>>>> 255a5d08

            self.assertEqual(order.reference, f'PO-{pk:04d}')

        line = PurchaseOrderLineItem.objects.get(pk=1)
        self.assertEqual(str(line), '100 x ACME0001 - PO-0001 - ACME')

    def test_rebuild_reference(self):
        """Test that the reference_int field is correctly updated when the model is saved."""
        order = PurchaseOrder.objects.get(pk=1)
        order.save()
        self.assertEqual(order.reference_int, 1)

        order.reference = '12345XYZ'
        order.save()
        self.assertEqual(order.reference_int, 12345)

    def test_overdue(self):
        """Test overdue status functionality."""
        today = datetime.now().date()

        order = PurchaseOrder.objects.get(pk=1)
        self.assertFalse(order.is_overdue)

        order.target_date = today - timedelta(days=5)
        order.save()
        self.assertTrue(order.is_overdue)

        order.target_date = today + timedelta(days=1)
        order.save()
        self.assertFalse(order.is_overdue)

    def test_on_order(self):
        """There should be 3 separate items on order for the M2x4 LPHS part."""
        part = Part.objects.get(name='M2x4 LPHS')

        open_orders = []

        for supplier in part.supplier_parts.all():
            open_orders += supplier.open_orders()

        self.assertEqual(len(open_orders), 4)

        # Test the total on-order quantity
        self.assertEqual(part.on_order, 1400)

    def test_add_items(self):
        """Test functions for adding line items to an order."""
        order = PurchaseOrder.objects.get(pk=1)

        self.assertEqual(order.status, PurchaseOrderStatus.PENDING)
        self.assertEqual(order.lines.count(), 4)

        sku = SupplierPart.objects.get(SKU='ACME-WIDGET')
        part = sku.part

        # Try to order some invalid things
        with self.assertRaises(django_exceptions.ValidationError):
            order.add_line_item(sku, -999)

        with self.assertRaises(django_exceptions.ValidationError):
            order.add_line_item(sku, 'not a number')

        # Order the part
        self.assertEqual(part.on_order, 0)

        order.add_line_item(sku, 100)

        self.assertEqual(part.on_order, 100)
        self.assertEqual(order.lines.count(), 5)

        # Order the same part again (it should be merged)
        order.add_line_item(sku, 50)
        self.assertEqual(order.lines.count(), 5)
        self.assertEqual(part.on_order, 150)

        # Try to order a supplier part from the wrong supplier
        sku = SupplierPart.objects.get(SKU='ZERG-WIDGET')

        with self.assertRaises(django_exceptions.ValidationError):
            order.add_line_item(sku, 99)

    def test_pricing(self):
        """Test functions for adding line items to an order including price-breaks."""
        order = PurchaseOrder.objects.get(pk=7)

        self.assertEqual(order.status, PurchaseOrderStatus.PENDING)
        self.assertEqual(order.lines.count(), 0)

        sku = SupplierPart.objects.get(SKU='ZERGM312')
        part = sku.part

        # Order the part
        self.assertEqual(part.on_order, 0)

        # Order 25 with manually set high value
        pp = sku.get_price(25)
        order.add_line_item(sku, 25, purchase_price=pp)
        self.assertEqual(part.on_order, 25)
        self.assertEqual(order.lines.count(), 1)
        self.assertEqual(order.lines.first().purchase_price.amount, 200)

        # Add a few, now the pricebreak should adjust although wrong price given
        order.add_line_item(sku, 10, purchase_price=sku.get_price(25))
        self.assertEqual(part.on_order, 35)
        self.assertEqual(order.lines.count(), 1)
        self.assertEqual(order.lines.first().purchase_price.amount, 8)

        # Order the same part again (it should be merged)
        order.add_line_item(sku, 100, purchase_price=sku.get_price(100))
        self.assertEqual(order.lines.count(), 1)
        self.assertEqual(part.on_order, 135)
        self.assertEqual(order.lines.first().purchase_price.amount, 1.25)

    def test_receive(self):
        """Test order receiving functions."""
        part = Part.objects.get(name='M2x4 LPHS')

        # Receive some items
        line = PurchaseOrderLineItem.objects.get(id=1)

        order = line.order
        loc = StockLocation.objects.get(id=1)

        # There should be two lines against this order
        self.assertEqual(len(order.pending_line_items()), 4)

        # Should fail, as order is 'PENDING' not 'PLACED"
        self.assertEqual(order.status, PurchaseOrderStatus.PENDING)

        with self.assertRaises(django_exceptions.ValidationError):
            order.receive_line_item(line, loc, 50, user=None)

        order.place_order()

        self.assertEqual(order.status, PurchaseOrderStatus.PLACED)

        order.receive_line_item(line, loc, 50, user=None)

        self.assertEqual(line.remaining(), 50)

        self.assertEqual(part.on_order, 1350)

        # Try to order some invalid things
        with self.assertRaises(django_exceptions.ValidationError):
            order.receive_line_item(line, loc, -10, user=None)

        with self.assertRaises(django_exceptions.ValidationError):
            order.receive_line_item(line, loc, 'not a number', user=None)

        # Receive the rest of the items
        order.receive_line_item(line, loc, 50, user=None)

        self.assertEqual(part.on_order, 1300)

        line = PurchaseOrderLineItem.objects.get(id=2)

        in_stock = part.total_stock

        order.receive_line_item(line, loc, 500, user=None)

        # Check that the part stock quantity has increased by the correct amount
        self.assertEqual(part.total_stock, in_stock + 500)

        self.assertEqual(part.on_order, 1100)
        self.assertEqual(order.status, PurchaseOrderStatus.PLACED)

        for line in order.pending_line_items():
            order.receive_line_item(line, loc, line.quantity, user=None)

        self.assertEqual(order.status, PurchaseOrderStatus.COMPLETE)

    def test_receive_pack_size(self):
        """Test receiving orders from suppliers with different pack_size values."""
        prt = Part.objects.get(pk=1)
        sup = Company.objects.get(pk=1)

        # Create a new supplier part with larger pack size
        sp_1 = SupplierPart.objects.create(
            part=prt, supplier=sup, SKU='SKUx10', pack_quantity='10'
        )

        # Create a new supplier part with smaller pack size
        sp_2 = SupplierPart.objects.create(
            part=prt, supplier=sup, SKU='SKUx0.1', pack_quantity='0.1'
        )

        # Record values before we start
        on_order = prt.on_order
        in_stock = prt.total_stock

        n = PurchaseOrder.objects.count()

        # Create a new PurchaseOrder
        po = PurchaseOrder.objects.create(
            supplier=sup, reference=f'PO-{n + 1}', description='Some PO'
        )

        # Add line items

        # 3 x 10 = 30
        line_1 = PurchaseOrderLineItem.objects.create(
            order=po,
            part=sp_1,
            quantity=3,
            purchase_price=Money(1000, 'USD'),  # "Unit price" should be $100USD
        )

        # 13 x 0.1 = 1.3
        line_2 = PurchaseOrderLineItem.objects.create(
            order=po,
            part=sp_2,
            quantity=13,
            purchase_price=Money(10, 'USD'),  # "Unit price" should be $100USD
        )

        po.place_order()

        # The 'on_order' quantity should have been increased by 31.3
        self.assertEqual(prt.on_order, round(on_order + Decimal(31.3), 1))

        loc = StockLocation.objects.get(id=1)

        # Receive 1x item against line_1
        po.receive_line_item(line_1, loc, 1, user=None)

        # Receive 5x item against line_2
        po.receive_line_item(line_2, loc, 5, user=None)

        # Check that the line items have been updated correctly
        self.assertEqual(line_1.quantity, 3)
        self.assertEqual(line_1.received, 1)
        self.assertEqual(line_1.remaining(), 2)

        self.assertEqual(line_2.quantity, 13)
        self.assertEqual(line_2.received, 5)
        self.assertEqual(line_2.remaining(), 8)

        # The 'on_order' quantity should have decreased by 10.5
        self.assertEqual(
            prt.on_order, round(on_order + Decimal(31.3) - Decimal(10.5), 1)
        )

        # The 'in_stock' quantity should have increased by 10.5
        self.assertEqual(prt.total_stock, round(in_stock + Decimal(10.5), 1))

        # Check that the unit purchase price value has been updated correctly
        si = StockItem.objects.filter(supplier_part=sp_1)
        self.assertEqual(si.count(), 1)

        # Ensure that received quantity and unit purchase price data are correct
        si = si.first()
        self.assertEqual(si.quantity, 10)
        self.assertEqual(si.purchase_price, Money(100, 'USD'))

        si = StockItem.objects.filter(supplier_part=sp_2)
        self.assertEqual(si.count(), 1)

        # Ensure that received quantity and unit purchase price data are correct
        si = si.first()
        self.assertEqual(si.quantity, 0.5)
        self.assertEqual(si.purchase_price, Money(100, 'USD'))

    def test_overdue_notification(self):
        """Test overdue purchase order notification.

        Ensure that a notification is sent when a PurchaseOrder becomes overdue
        """
        po = PurchaseOrder.objects.get(pk=1)

        # Created by 'sam'
        po.created_by = get_user_model().objects.get(pk=4)

        # Responsible : 'Engineers' group
        responsible = Owner.create(obj=Group.objects.get(pk=2))
        po.responsible = responsible

        # Target date = yesterday
        po.target_date = datetime.now().date() - timedelta(days=1)
        po.save()

        # Check for overdue purchase orders
        order.tasks.check_overdue_purchase_orders()

        for user_id in [2, 3, 4]:
            messages = common.models.NotificationMessage.objects.filter(
                category='order.overdue_purchase_order', user__id=user_id
            )

            # User ID 3 is inactive, and thus should not receive notifications
            if user_id == 3:
                self.assertFalse(messages.exists())
                continue
            else:
                self.assertTrue(messages.exists())

            msg = messages.first()

            self.assertEqual(msg.target_object_id, 1)
            self.assertEqual(msg.name, 'Overdue Purchase Order')

    def test_new_po_notification(self):
        """Test that a notification is sent when a new PurchaseOrder is created.

        - The responsible user(s) should receive a notification
        - The creating user should *not* receive a notification
        """
        po = PurchaseOrder.objects.create(
            supplier=Company.objects.get(pk=1),
            reference='XYZABC',
            created_by=get_user_model().objects.get(pk=3),
            responsible=Owner.create(obj=get_user_model().objects.get(pk=4)),
        )

        # Initially, no notifications

        messages = common.models.NotificationMessage.objects.filter(
            category='order.new_purchaseorder'
        )

        self.assertEqual(messages.count(), 0)

        # Place the order
        po.place_order()

        # A notification should have been generated for user 4 (who is a member of group 3)
        self.assertTrue(messages.filter(user__pk=4).exists())

        # However *no* notification should have been generated for the creating user
        self.assertFalse(messages.filter(user__pk=3).exists())

    def test_metadata(self):
        """Unit tests for the metadata field."""
        for model in [PurchaseOrder, PurchaseOrderLineItem, PurchaseOrderExtraLine]:
            p = model.objects.first()

            # Setting metadata to something *other* than a dict will fail
            with self.assertRaises(django_exceptions.ValidationError):
                p.metadata = 'test'
                p.save()

            # Reset metadata to known state
            p.metadata = {}

            self.assertIsNone(p.get_metadata('test'))
            self.assertEqual(p.get_metadata('test', backup_value=123), 123)

            # Test update via the set_metadata() method
            p.set_metadata('test', 3)
            self.assertEqual(p.get_metadata('test'), 3)

            for k in ['apple', 'banana', 'carrot', 'carrot', 'banana']:
                p.set_metadata(k, k)

            self.assertEqual(len(p.metadata.keys()), 4)<|MERGE_RESOLUTION|>--- conflicted
+++ resolved
@@ -40,22 +40,9 @@
         """Basic tests e.g. repr functions etc."""
         for pk in range(1, 8):
             order = PurchaseOrder.objects.get(pk=pk)
-<<<<<<< HEAD
             self.assertEqual(
                 order.get_absolute_url(), f'/platform/purchasing/purchase-order/{pk}'
             )
-=======
-
-            if settings.ENABLE_CLASSIC_FRONTEND:
-                self.assertEqual(
-                    order.get_absolute_url(), f'/order/purchase-order/{pk}/'
-                )
-            else:
-                self.assertEqual(
-                    order.get_absolute_url(),
-                    f'/platform/purchasing/purchase-order/{pk}',
-                )
->>>>>>> 255a5d08
 
             self.assertEqual(order.reference, f'PO-{pk:04d}')
 
