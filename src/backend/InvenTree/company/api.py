"""Provides a JSON API for the Company app."""

from django.db.models import Q
from django.urls import include, path
from django.utils.translation import gettext_lazy as _

import django_filters.rest_framework.filters as rest_filters
from django_filters.rest_framework.filterset import FilterSet

import part.models
from data_exporter.mixins import DataExportViewMixin
from InvenTree.api import ListCreateDestroyAPIView, MetadataView
from InvenTree.fields import InvenTreeOutputOption, OutputConfiguration
from InvenTree.filters import SEARCH_ORDER_FILTER, SEARCH_ORDER_FILTER_ALIAS
<<<<<<< HEAD
from InvenTree.mixins import (
    ListCreateAPI,
    OutputOptionsMixin,
    RetrieveUpdateDestroyAPI,
    SerializerContextMixin,
)
=======
from InvenTree.mixins import ListCreateAPI, OutputOptionsMixin, RetrieveUpdateDestroyAPI
>>>>>>> 4f625601

from .models import (
    Address,
    Company,
    Contact,
    ManufacturerPart,
    ManufacturerPartParameter,
    SupplierPart,
    SupplierPriceBreak,
)
from .serializers import (
    AddressSerializer,
    CompanySerializer,
    ContactSerializer,
    ManufacturerPartParameterSerializer,
    ManufacturerPartSerializer,
    SupplierPartSerializer,
    SupplierPriceBreakSerializer,
)


class CompanyList(DataExportViewMixin, ListCreateAPI):
    """API endpoint for accessing a list of Company objects.

    Provides two methods:

    - GET: Return list of objects
    - POST: Create a new Company object
    """

    serializer_class = CompanySerializer
    queryset = Company.objects.all()

    def get_queryset(self):
        """Return annotated queryset for the company list endpoint."""
        queryset = super().get_queryset()
        return CompanySerializer.annotate_queryset(queryset)

    filter_backends = SEARCH_ORDER_FILTER

    filterset_fields = [
        'is_customer',
        'is_manufacturer',
        'is_supplier',
        'name',
        'active',
    ]

    search_fields = ['name', 'description', 'website', 'tax_id']

    ordering_fields = ['active', 'name', 'parts_supplied', 'parts_manufactured']

    ordering = 'name'


class CompanyDetail(RetrieveUpdateDestroyAPI):
    """API endpoint for detail of a single Company object."""

    queryset = Company.objects.all()
    serializer_class = CompanySerializer

    def get_queryset(self):
        """Return annotated queryset for the company detail endpoint."""
        queryset = super().get_queryset()
        queryset = CompanySerializer.annotate_queryset(queryset)

        return queryset


class ContactList(DataExportViewMixin, ListCreateDestroyAPIView):
    """API endpoint for list view of Company model."""

    queryset = Contact.objects.all()
    serializer_class = ContactSerializer

    filter_backends = SEARCH_ORDER_FILTER

    filterset_fields = ['company']

    search_fields = ['company__name', 'name']

    ordering_fields = ['name']

    ordering = 'name'


class ContactDetail(RetrieveUpdateDestroyAPI):
    """Detail endpoint for Company model."""

    queryset = Contact.objects.all()
    serializer_class = ContactSerializer


class AddressList(DataExportViewMixin, ListCreateDestroyAPIView):
    """API endpoint for list view of Address model."""

    queryset = Address.objects.all()
    serializer_class = AddressSerializer

    filter_backends = SEARCH_ORDER_FILTER

    filterset_fields = ['company']

    ordering_fields = ['title']

    ordering = 'title'


class AddressDetail(RetrieveUpdateDestroyAPI):
    """API endpoint for a single Address object."""

    queryset = Address.objects.all()
    serializer_class = AddressSerializer


class ManufacturerPartFilter(FilterSet):
    """Custom API filters for the ManufacturerPart list endpoint."""

    class Meta:
        """Metaclass options."""

        model = ManufacturerPart
        fields = ['manufacturer', 'MPN', 'part', 'tags__name', 'tags__slug']

    # Filter by 'active' status of linked part
    part_active = rest_filters.BooleanFilter(
        field_name='part__active', label=_('Part is Active')
    )

    manufacturer_active = rest_filters.BooleanFilter(
        field_name='manufacturer__active', label=_('Manufacturer is Active')
    )


<<<<<<< HEAD
class ManufacturerPartList(
    SerializerContextMixin, DataExportViewMixin, ListCreateDestroyAPIView
=======
class ManufacturerOutputOptions(OutputConfiguration):
    """Available output options for the ManufacturerPart endpoints."""

    OPTIONS = [
        InvenTreeOutputOption(
            description='Include detailed information about the linked Part in the response',
            flag='part_detail',
            default=False,
        ),
        InvenTreeOutputOption(
            description='Include detailed information about the Manufacturer in the response',
            flag='manufacturer_detail',
            default=False,
        ),
        InvenTreeOutputOption(
            description='Format the output with a more readable (pretty) name',
            flag='pretty',
            default=False,
        ),
    ]


class ManufacturerPartList(
    DataExportViewMixin, OutputOptionsMixin, ListCreateDestroyAPIView
>>>>>>> 4f625601
):
    """API endpoint for list view of ManufacturerPart object.

    - GET: Return list of ManufacturerPart objects
    - POST: Create a new ManufacturerPart object
    """

    queryset = ManufacturerPart.objects.all().prefetch_related(
        'part', 'manufacturer', 'supplier_parts', 'tags'
    )

    serializer_class = ManufacturerPartSerializer
    filterset_class = ManufacturerPartFilter
<<<<<<< HEAD
=======
    output_options = ManufacturerOutputOptions
>>>>>>> 4f625601

    filter_backends = SEARCH_ORDER_FILTER

    search_fields = [
        'manufacturer__name',
        'description',
        'MPN',
        'part__IPN',
        'part__name',
        'part__description',
        'tags__name',
        'tags__slug',
    ]


class ManufacturerPartDetail(RetrieveUpdateDestroyAPI):
    """API endpoint for detail view of ManufacturerPart object.

    - GET: Retrieve detail view
    - PATCH: Update object
    - DELETE: Delete object
    """

    queryset = ManufacturerPart.objects.all()
    serializer_class = ManufacturerPartSerializer


class ManufacturerPartParameterFilter(FilterSet):
    """Custom filterset for the ManufacturerPartParameterList API endpoint."""

    class Meta:
        """Metaclass options."""

        model = ManufacturerPartParameter
        fields = ['name', 'value', 'units', 'manufacturer_part']

    manufacturer = rest_filters.ModelChoiceFilter(
        queryset=Company.objects.all(), field_name='manufacturer_part__manufacturer'
    )

    part = rest_filters.ModelChoiceFilter(
        queryset=part.models.Part.objects.all(), field_name='manufacturer_part__part'
    )


<<<<<<< HEAD
class ManufacturerPartParameterList(SerializerContextMixin, ListCreateDestroyAPIView):
=======
class ManufacturerPartParameterOptions(OutputConfiguration):
    """Available output options for the ManufacturerPartParameter endpoints."""

    OPTIONS = [
        InvenTreeOutputOption(
            description='Include detailed information about the linked ManufacturerPart in the response',
            flag='manufacturer_part_detail',
            default=False,
        )
    ]


class ManufacturerPartParameterList(ListCreateDestroyAPIView, OutputOptionsMixin):
>>>>>>> 4f625601
    """API endpoint for list view of ManufacturerPartParamater model."""

    queryset = ManufacturerPartParameter.objects.all()
    serializer_class = ManufacturerPartParameterSerializer
    filterset_class = ManufacturerPartParameterFilter
<<<<<<< HEAD
=======
    output_options = ManufacturerPartParameterOptions

>>>>>>> 4f625601
    filter_backends = SEARCH_ORDER_FILTER
    search_fields = ['name', 'value', 'units']


class ManufacturerPartParameterDetail(RetrieveUpdateDestroyAPI):
    """API endpoint for detail view of ManufacturerPartParameter model."""

    queryset = ManufacturerPartParameter.objects.all()
    serializer_class = ManufacturerPartParameterSerializer


class SupplierPartFilter(FilterSet):
    """API filters for the SupplierPartList endpoint."""

    class Meta:
        """Metaclass option."""

        model = SupplierPart
        fields = [
            'supplier',
            'part',
            'manufacturer_part',
            'SKU',
            'tags__name',
            'tags__slug',
        ]

    active = rest_filters.BooleanFilter(label=_('Supplier Part is Active'))

    # Filter by 'active' status of linked part
    part_active = rest_filters.BooleanFilter(
        field_name='part__active', label=_('Internal Part is Active')
    )

    # Filter by 'active' status of linked supplier
    supplier_active = rest_filters.BooleanFilter(
        field_name='supplier__active', label=_('Supplier is Active')
    )

    # Filter by the 'MPN' of linked manufacturer part
    MPN = rest_filters.CharFilter(
        label='Manufacturer Part Number',
        field_name='manufacturer_part__MPN',
        lookup_expr='iexact',
    )

    # Filter by 'manufacturer'
    manufacturer = rest_filters.ModelChoiceFilter(
        label=_('Manufacturer'),
        queryset=Company.objects.all(),
        field_name='manufacturer_part__manufacturer',
    )

    # Filter by 'company' (either manufacturer or supplier)
    company = rest_filters.ModelChoiceFilter(
        label=_('Company'), queryset=Company.objects.all(), method='filter_company'
    )

    def filter_company(self, queryset, name, value: int):
        """Filter the queryset by either manufacturer or supplier."""
        return queryset.filter(
            Q(manufacturer_part__manufacturer=value) | Q(supplier=value)
        ).distinct()

    has_stock = rest_filters.BooleanFilter(
        label=_('Has Stock'), method='filter_has_stock'
    )

    def filter_has_stock(self, queryset, name, value):
        """Filter the queryset based on whether the SupplierPart has stock available."""
        if value:
            return queryset.filter(in_stock__gt=0)
        else:
            return queryset.exclude(in_stock__gt=0)


class SupplierPartOutputOptions(OutputConfiguration):
    """Available output options for the SupplierPart endpoints."""

    OPTIONS = [
        InvenTreeOutputOption(
            description='Include detailed information about the linked Part in the response',
            flag='part_detail',
            default=False,
        ),
        InvenTreeOutputOption(
            description='Include detailed information about the Supplier in the response',
            flag='supplier_detail',
            default=True,
        ),
        InvenTreeOutputOption(
            description='Include detailed information about the Manufacturer in the response',
            flag='manufacturer_detail',
            default=False,
        ),
        InvenTreeOutputOption(
            description='Format the output with a more readable (pretty) name',
            flag='pretty',
            default=False,
        ),
    ]


class SupplierPartMixin:
    """Mixin class for SupplierPart API endpoints."""

    queryset = SupplierPart.objects.all().prefetch_related('tags')
    serializer_class = SupplierPartSerializer

    def get_queryset(self, *args, **kwargs):
        """Return annotated queryest object for the SupplierPart list."""
        queryset = super().get_queryset(*args, **kwargs)
        queryset = SupplierPartSerializer.annotate_queryset(queryset)

        queryset = queryset.prefetch_related(
            'part', 'part__pricing_data', 'manufacturer_part__tags'
        )

        return queryset


class SupplierPartList(
    DataExportViewMixin, SupplierPartMixin, OutputOptionsMixin, ListCreateDestroyAPIView
):
    """API endpoint for list view of SupplierPart object.

    - GET: Return list of SupplierPart objects
    - POST: Create a new SupplierPart object
    """

    filterset_class = SupplierPartFilter

    filter_backends = SEARCH_ORDER_FILTER_ALIAS
    output_options = SupplierPartOutputOptions

    ordering_fields = [
        'SKU',
        'part',
        'supplier',
        'manufacturer',
        'active',
        'MPN',
        'packaging',
        'pack_quantity',
        'in_stock',
        'updated',
    ]

    ordering_field_aliases = {
        'part': 'part__name',
        'supplier': 'supplier__name',
        'manufacturer': 'manufacturer_part__manufacturer__name',
        'MPN': 'manufacturer_part__MPN',
        'pack_quantity': ['pack_quantity_native', 'pack_quantity'],
    }

    search_fields = [
        'SKU',
        'supplier__name',
        'manufacturer_part__manufacturer__name',
        'description',
        'manufacturer_part__MPN',
        'part__IPN',
        'part__name',
        'part__description',
        'part__keywords',
        'tags__name',
        'tags__slug',
    ]


class SupplierPartDetail(
    SupplierPartMixin, OutputOptionsMixin, RetrieveUpdateDestroyAPI
):
    """API endpoint for detail view of SupplierPart object.

    - GET: Retrieve detail view
    - PATCH: Update object
    - DELETE: Delete object
    """

    output_options = SupplierPartOutputOptions


class SupplierPriceBreakFilter(FilterSet):
    """Custom API filters for the SupplierPriceBreak list endpoint."""

    class Meta:
        """Metaclass options."""

        model = SupplierPriceBreak
        fields = ['part', 'quantity']

    base_part = rest_filters.ModelChoiceFilter(
        label='Base Part',
        queryset=part.models.Part.objects.all(),
        field_name='part__part',
    )

    supplier = rest_filters.ModelChoiceFilter(
        label='Supplier', queryset=Company.objects.all(), field_name='part__supplier'
    )


<<<<<<< HEAD
class SupplierPriceBreakList(SerializerContextMixin, ListCreateAPI):
=======
class SupplierPriceBreakOutputOptions(OutputConfiguration):
    """Available output options for the SupplierPriceBreak endpoints."""

    OPTIONS = [
        InvenTreeOutputOption(
            description='Include detailed information about the linked Part in the response',
            flag='part_detail',
            default=False,
        ),
        InvenTreeOutputOption(
            description='Include detailed information about the Supplier in the response',
            flag='supplier_detail',
            default=False,
        ),
    ]


class SupplierPriceBreakList(OutputOptionsMixin, ListCreateAPI):
>>>>>>> 4f625601
    """API endpoint for list view of SupplierPriceBreak object.

    - GET: Retrieve list of SupplierPriceBreak objects
    - POST: Create a new SupplierPriceBreak object
    """

    queryset = SupplierPriceBreak.objects.all()
    serializer_class = SupplierPriceBreakSerializer
    filterset_class = SupplierPriceBreakFilter
    output_options = SupplierPriceBreakOutputOptions

    def get_queryset(self):
        """Return annotated queryset for the SupplierPriceBreak list endpoint."""
        queryset = super().get_queryset()
        queryset = SupplierPriceBreakSerializer.annotate_queryset(queryset)

        return queryset

    filter_backends = SEARCH_ORDER_FILTER_ALIAS

    ordering_fields = ['quantity', 'supplier', 'SKU', 'price']

    search_fields = ['part__SKU', 'part__supplier__name']

    ordering_field_aliases = {'supplier': 'part__supplier__name', 'SKU': 'part__SKU'}

    ordering = 'quantity'


class SupplierPriceBreakDetail(RetrieveUpdateDestroyAPI):
    """Detail endpoint for SupplierPriceBreak object."""

    queryset = SupplierPriceBreak.objects.all()
    serializer_class = SupplierPriceBreakSerializer

    def get_queryset(self):
        """Return annotated queryset for the SupplierPriceBreak list endpoint."""
        queryset = super().get_queryset()
        queryset = SupplierPriceBreakSerializer.annotate_queryset(queryset)

        return queryset


manufacturer_part_api_urls = [
    path(
        'parameter/',
        include([
            path(
                '<int:pk>/',
                ManufacturerPartParameterDetail.as_view(),
                name='api-manufacturer-part-parameter-detail',
            ),
            # Catch anything else
            path(
                '',
                ManufacturerPartParameterList.as_view(),
                name='api-manufacturer-part-parameter-list',
            ),
        ]),
    ),
    path(
        '<int:pk>/',
        include([
            path(
                'metadata/',
                MetadataView.as_view(model=ManufacturerPart),
                name='api-manufacturer-part-metadata',
            ),
            path(
                '',
                ManufacturerPartDetail.as_view(),
                name='api-manufacturer-part-detail',
            ),
        ]),
    ),
    # Catch anything else
    path('', ManufacturerPartList.as_view(), name='api-manufacturer-part-list'),
]


supplier_part_api_urls = [
    path(
        '<int:pk>/',
        include([
            path(
                'metadata/',
                MetadataView.as_view(model=SupplierPart),
                name='api-supplier-part-metadata',
            ),
            path('', SupplierPartDetail.as_view(), name='api-supplier-part-detail'),
        ]),
    ),
    # Catch anything else
    path('', SupplierPartList.as_view(), name='api-supplier-part-list'),
]


company_api_urls = [
    path('part/manufacturer/', include(manufacturer_part_api_urls)),
    path('part/', include(supplier_part_api_urls)),
    # Supplier price breaks
    path(
        'price-break/',
        include([
            path(
                '<int:pk>/',
                SupplierPriceBreakDetail.as_view(),
                name='api-part-supplier-price-detail',
            ),
            path(
                '',
                SupplierPriceBreakList.as_view(),
                name='api-part-supplier-price-list',
            ),
        ]),
    ),
    path(
        '<int:pk>/',
        include([
            path(
                'metadata/',
                MetadataView.as_view(model=Company),
                name='api-company-metadata',
            ),
            path('', CompanyDetail.as_view(), name='api-company-detail'),
        ]),
    ),
    path(
        'contact/',
        include([
            path(
                '<int:pk>/',
                include([
                    path(
                        'metadata/',
                        MetadataView.as_view(model=Contact),
                        name='api-contact-metadata',
                    ),
                    path('', ContactDetail.as_view(), name='api-contact-detail'),
                ]),
            ),
            path('', ContactList.as_view(), name='api-contact-list'),
        ]),
    ),
    path(
        'address/',
        include([
            path('<int:pk>/', AddressDetail.as_view(), name='api-address-detail'),
            path('', AddressList.as_view(), name='api-address-list'),
        ]),
    ),
    path('', CompanyList.as_view(), name='api-company-list'),
]<|MERGE_RESOLUTION|>--- conflicted
+++ resolved
@@ -12,16 +12,12 @@
 from InvenTree.api import ListCreateDestroyAPIView, MetadataView
 from InvenTree.fields import InvenTreeOutputOption, OutputConfiguration
 from InvenTree.filters import SEARCH_ORDER_FILTER, SEARCH_ORDER_FILTER_ALIAS
-<<<<<<< HEAD
 from InvenTree.mixins import (
     ListCreateAPI,
     OutputOptionsMixin,
     RetrieveUpdateDestroyAPI,
     SerializerContextMixin,
 )
-=======
-from InvenTree.mixins import ListCreateAPI, OutputOptionsMixin, RetrieveUpdateDestroyAPI
->>>>>>> 4f625601
 
 from .models import (
     Address,
@@ -156,10 +152,6 @@
     )
 
 
-<<<<<<< HEAD
-class ManufacturerPartList(
-    SerializerContextMixin, DataExportViewMixin, ListCreateDestroyAPIView
-=======
 class ManufacturerOutputOptions(OutputConfiguration):
     """Available output options for the ManufacturerPart endpoints."""
 
@@ -183,8 +175,10 @@
 
 
 class ManufacturerPartList(
-    DataExportViewMixin, OutputOptionsMixin, ListCreateDestroyAPIView
->>>>>>> 4f625601
+    SerializerContextMixin,
+    DataExportViewMixin,
+    OutputOptionsMixin,
+    ListCreateDestroyAPIView,
 ):
     """API endpoint for list view of ManufacturerPart object.
 
@@ -195,16 +189,10 @@
     queryset = ManufacturerPart.objects.all().prefetch_related(
         'part', 'manufacturer', 'supplier_parts', 'tags'
     )
-
     serializer_class = ManufacturerPartSerializer
     filterset_class = ManufacturerPartFilter
-<<<<<<< HEAD
-=======
     output_options = ManufacturerOutputOptions
->>>>>>> 4f625601
-
     filter_backends = SEARCH_ORDER_FILTER
-
     search_fields = [
         'manufacturer__name',
         'description',
@@ -247,9 +235,6 @@
     )
 
 
-<<<<<<< HEAD
-class ManufacturerPartParameterList(SerializerContextMixin, ListCreateDestroyAPIView):
-=======
 class ManufacturerPartParameterOptions(OutputConfiguration):
     """Available output options for the ManufacturerPartParameter endpoints."""
 
@@ -262,18 +247,15 @@
     ]
 
 
-class ManufacturerPartParameterList(ListCreateDestroyAPIView, OutputOptionsMixin):
->>>>>>> 4f625601
+class ManufacturerPartParameterList(
+    SerializerContextMixin, ListCreateDestroyAPIView, OutputOptionsMixin
+):
     """API endpoint for list view of ManufacturerPartParamater model."""
 
     queryset = ManufacturerPartParameter.objects.all()
     serializer_class = ManufacturerPartParameterSerializer
     filterset_class = ManufacturerPartParameterFilter
-<<<<<<< HEAD
-=======
     output_options = ManufacturerPartParameterOptions
-
->>>>>>> 4f625601
     filter_backends = SEARCH_ORDER_FILTER
     search_fields = ['name', 'value', 'units']
 
@@ -478,9 +460,6 @@
     )
 
 
-<<<<<<< HEAD
-class SupplierPriceBreakList(SerializerContextMixin, ListCreateAPI):
-=======
 class SupplierPriceBreakOutputOptions(OutputConfiguration):
     """Available output options for the SupplierPriceBreak endpoints."""
 
@@ -498,8 +477,7 @@
     ]
 
 
-class SupplierPriceBreakList(OutputOptionsMixin, ListCreateAPI):
->>>>>>> 4f625601
+class SupplierPriceBreakList(SerializerContextMixin, OutputOptionsMixin, ListCreateAPI):
     """API endpoint for list view of SupplierPriceBreak object.
 
     - GET: Retrieve list of SupplierPriceBreak objects
