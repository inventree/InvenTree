--- conflicted
+++ resolved
@@ -190,8 +190,6 @@
     queryset = ManufacturerPart.objects.all().prefetch_related(
         'part', 'manufacturer', 'supplier_parts', 'tags'
     )
-<<<<<<< HEAD
-=======
 
     def get_queryset(self, *args, **kwargs):
         """Return annotated queryset for the ManufacturerPart list endpoint."""
@@ -201,7 +199,6 @@
 
         return queryset
 
->>>>>>> 3e6380f1
     serializer_class = ManufacturerPartSerializer
     filterset_class = ManufacturerPartFilter
     output_options = ManufacturerOutputOptions
