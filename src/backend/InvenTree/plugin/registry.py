--- conflicted
+++ resolved
@@ -126,11 +126,7 @@
         self.plugin_modules: list[InvenTreePlugin] = []  # Holds all discovered plugins
         self.mixin_modules: dict[str, Any] = {}  # Holds all discovered mixins
 
-<<<<<<< HEAD
-        self.errors: dict[str, list[Any]] = {}  # Holds discovering errors
-=======
-        self.errors = {}  # Holds errors discovered during loading
->>>>>>> 9679e582
+        self.errors: dict[str, list[Any]] = {}  # Holds errors discovered during loading
 
         self.loading_lock = Lock()  # Lock to prevent multiple loading at the same time
 
@@ -293,13 +289,8 @@
 
     @registry_entrypoint(default_value=[])
     def with_mixin(
-<<<<<<< HEAD
         self, mixin: str, active: Optional[bool] = True, builtin: Optional[bool] = None
-    ) -> list:
-=======
-        self, mixin: str, active: bool = True, builtin: Optional[bool] = None
     ) -> list[InvenTreePlugin]:
->>>>>>> 9679e582
         """Returns reference to all plugins that have a specified mixin enabled.
 
         Args:
@@ -686,16 +677,10 @@
             package_name = getattr(plugin, 'package_name', None)
 
         # Auto-enable default builtin plugins
-<<<<<<< HEAD
-        if builtin and plg_db and plg_db.is_mandatory() and not plg_db.active:
-            plg_db.active = True
-            plg_db.save()
-=======
         if plg_db and plg_db.is_mandatory():
             if not plg_db.active:
                 plg_db.active = True
                 plg_db.save()
->>>>>>> 9679e582
 
         # Save the package_name attribute to the plugin
         if plg_db.package_name != package_name:
