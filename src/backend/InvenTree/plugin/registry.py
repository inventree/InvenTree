"""Registry for loading and managing multiple plugins at run-time.

- Holds the class and the object that contains all code to maintain plugin states
- Manages setup and teardown of plugin class instances
"""

import functools
import importlib
import importlib.util
import os
import sys
import time
from collections import OrderedDict
from importlib.machinery import SourceFileLoader
from pathlib import Path
from threading import Lock
from typing import Any, Optional, Union

from django.apps import apps
from django.conf import settings
from django.contrib import admin
from django.db.utils import IntegrityError, OperationalError, ProgrammingError
from django.urls import clear_url_caches, path
from django.utils.text import slugify
from django.utils.translation import gettext_lazy as _

import structlog

import InvenTree.cache
from common.settings import get_global_setting, set_global_setting
from InvenTree.config import get_plugin_dir
from InvenTree.exceptions import log_error
from InvenTree.ready import canAppAccessDatabase

from .helpers import (
    IntegrationPluginError,
    get_entrypoints,
    get_plugins,
    handle_error,
    log_registry_error,
)
from .plugin import InvenTreePlugin

logger = structlog.get_logger('inventree')


def registry_entrypoint(check_reload: bool = True, default_value: Any = None) -> Any:
    """Function decorator for registry entrypoints methods.

    - Ensure that the registry is ready before calling the method.
    - Check if the registry needs to be reloaded.
    """

    def decorator(method):
        """Decorator to ensure registry is ready before calling the method."""

        @functools.wraps(method)
        def wrapper(self, *args, **kwargs):
            """Wrapper function to ensure registry is ready."""
            if not self.ready:
                logger.warning(
                    "Plugin registry is not ready - cannot call method '%s'",
                    method.__name__,
                )
                return default_value

            # Check if the registry needs to be reloaded
            if check_reload:
                self.check_reload()

            return method(self, *args, **kwargs)

        return wrapper

    return decorator


class PluginsRegistry:
    """The PluginsRegistry class."""

    from .base.integration.AppMixin import AppMixin
    from .base.integration.ScheduleMixin import ScheduleMixin
    from .base.integration.SettingsMixin import SettingsMixin
    from .base.integration.UrlsMixin import UrlsMixin

    DEFAULT_MIXIN_ORDER = [SettingsMixin, ScheduleMixin, AppMixin, UrlsMixin]

    # This list of plugins are *always* enabled, and are loaded by default
    # This is because they provide core functionality to the InvenTree system
    # Other 'builtin' plugins are automatically loaded, but can be disabled by the user
    MANDATORY_PLUGINS = [
        'inventreebarcode',
        'bom-exporter',
        'inventree-exporter',
        'inventreecorenotificationsplugin',
        'inventreecurrencyexchange',
        'inventreecorenotificationsplugin',
        'inventreelabel',
        'inventreelabelmachine',
        'parameter-exporter',
    ]

<<<<<<< HEAD
    ready: bool = False  # Marks if the registry is ready to be used
=======
    ready: bool
>>>>>>> 20477fbf

    def __init__(self) -> None:
        """Initialize registry.

        Set up all needed references for internal and external states.
        """
        # plugin registry
        self.plugins: dict[str, InvenTreePlugin] = {}  # List of active instances
        self.plugins_inactive: dict[
            str, InvenTreePlugin
        ] = {}  # List of inactive instances
        self.plugins_full: dict[
            str, InvenTreePlugin
        ] = {}  # List of all plugin instances

        self.ready = False  # Marks if the registry is ready to be used

        # Keep an internal hash of the plugin registry state
        self.registry_hash = None

        self.plugin_modules: list[InvenTreePlugin] = []  # Holds all discovered plugins
        self.mixin_modules: dict[str, Any] = {}  # Holds all discovered mixins

        self.errors = {}  # Holds errors discovered during loading

        self.loading_lock = Lock()  # Lock to prevent multiple loading at the same time

        # flags
        self.plugins_loaded = (
            False  # Marks if the registry fully loaded and all django apps are reloaded
        )
        self.apps_loading = True  # Marks if apps were reloaded yet

        self.installed_apps = []  # Holds all added plugin_paths

    def set_ready(self):
        """Set the registry as ready to be used.

        This method should only be called once per application start,
        after all apps have been loaded and the registry is fully initialized.
        """
<<<<<<< HEAD
        self.ready = True

=======
        from common.models import InvenTreeSetting

        self.ready = True

        # Install plugins from file (if required)
        if InvenTreeSetting.get_setting('PLUGIN_ON_STARTUP', create=False, cache=False):
            # make sure all plugins are installed
            registry.install_plugin_file()

>>>>>>> 20477fbf
        # Perform initial plugin discovery
        self.reload_plugins(full_reload=True, force_reload=True, collect=True)

    @property
    def is_ready(self) -> bool:
        """Return True if the plugin registry is ready to be used."""
        return self.ready

    @property
    def is_loading(self) -> bool:
        """Return True if the plugin registry is currently loading."""
        return self.loading_lock.locked()

    @registry_entrypoint()
    def get_plugin(
        self, slug: str, active: bool = True, with_mixin: Optional[str] = None
    ) -> InvenTreePlugin:
        """Lookup plugin by slug (unique key).

        Args:
            slug (str): The slug of the plugin to look up.
            active (bool, optional): Filter by 'active' status of the plugin. If None, no filtering is applied. Defaults to True.
            with_mixin (str, optional): Filter by mixin name. If None, no filtering is applied. Defaults to None.

        Returns:
            InvenTreePlugin or None: The plugin instance if found, otherwise None.
        """
<<<<<<< HEAD
        if not self.is_ready:
            logger.warning('registry.get_plugin: Plugin registry is not ready')
            return None

        # Check if the registry needs to be reloaded
        self.check_reload()

=======
>>>>>>> 20477fbf
        if slug not in self.plugins:
            logger.warning("Plugin registry has no record of plugin '%s'", slug)
            return None

        plg = self.plugins[slug]

        if active is not None and active != plg.is_active():
            return None

        if with_mixin is not None and not plg.mixin_enabled(with_mixin):
            return None

        return plg

    def get_plugin_config(self, slug: str, name: Union[str, None] = None):
        """Return the matching PluginConfig instance for a given plugin.

        Arguments:
            slug: The plugin slug
            name: The plugin name (optional)
        """
        import InvenTree.ready
        from plugin.models import PluginConfig

        if InvenTree.ready.isImportingData():
            return None

        try:
            cfg = PluginConfig.objects.filter(key=slug).first()

            if not cfg:
                cfg = PluginConfig.objects.create(key=slug)

        except PluginConfig.DoesNotExist:
            return None
        except (IntegrityError, OperationalError, ProgrammingError):  # pragma: no cover
            return None

        if name and cfg.name != name:
            # Update the name if it has changed
            try:
                cfg.name = name
                cfg.save()
            except Exception:
                logger.exception('Failed to update plugin name')

        return cfg

    @registry_entrypoint()
    def set_plugin_state(self, slug: str, state: bool):
        """Set the state(active/inactive) of a plugin.

        Arguments:
            slug (str): Plugin slug
            state (bool): Plugin state - true = active, false = inactive
        """
<<<<<<< HEAD
        if not self.is_ready:
            logger.warning('registry.set_plugin_state: Plugin registry is not ready')
            return

        # Check if the registry needs to be reloaded
        self.check_reload()

=======
>>>>>>> 20477fbf
        if slug not in self.plugins_full:
            logger.warning("Plugin registry has no record of plugin '%s'", slug)
            return

        cfg = self.get_plugin_config(slug)
        cfg.active = state
        cfg.save()

        # Update the registry hash value
        self.update_plugin_hash()

    @registry_entrypoint()
    def call_plugin_function(self, slug: str, func: str, *args, **kwargs):
        """Call a member function (named by 'func') of the plugin named by 'slug'.

        As this is intended to be run by the background worker,
        we do not perform any try/except here.

        Instead, any error messages are returned to the worker.
        """
<<<<<<< HEAD
        if not self.is_ready:
            logger.warning(
                'registry.call_plugin_function: Plugin registry is not ready'
            )
            return None

        # Check if the registry needs to be reloaded
        self.check_reload()

=======
>>>>>>> 20477fbf
        raise_error = kwargs.pop('raise_error', True)

        plugin = self.get_plugin(slug)

        if not plugin:
            if raise_error:
                raise AttributeError(f"Plugin '{slug}' not found")
            return

        plugin_func = getattr(plugin, func)

        if not plugin_func or not callable(plugin_func):
            if raise_error:
                raise AttributeError(f"Plugin '{slug}' has no callable method '{func}'")
            return

        return plugin_func(*args, **kwargs)

    # region registry functions

    @registry_entrypoint(default_value=[])
    def with_mixin(
        self, mixin: str, active: bool = True, builtin: Optional[bool] = None
    ) -> list[InvenTreePlugin]:
        """Returns reference to all plugins that have a specified mixin enabled.

        Args:
            mixin (str): Mixin name
            active (bool, optional): Filter by 'active' status of plugin. Defaults to True.
            builtin (bool, optional): Filter by 'builtin' status of plugin. Defaults to None.
        """
<<<<<<< HEAD
        if not self.is_ready:
            logger.warning('registry.with_mixin: Plugin registry is not ready')
            return []

        # Check if the registry needs to be loaded
        self.check_reload()

=======
>>>>>>> 20477fbf
        mixin = str(mixin).lower().strip()

        result = []

        for plugin in self.plugins.values():
            if plugin.mixin_enabled(mixin):
                if active is not None:
                    # Filter by 'active' status of plugin
                    if active != plugin.is_active():
                        continue

                if builtin is not None:
                    # Filter by 'builtin' status of plugin
                    if builtin != plugin.is_builtin:
                        continue

                result.append(plugin)

        return result

    # endregion

    # region loading / unloading
    def _load_plugins(
        self, full_reload: bool = False, _internal: Optional[list] = None
    ):
        """Load and activate all IntegrationPlugins.

        Args:
            full_reload (bool, optional): Reload everything - including plugin mechanism. Defaults to False.
            _internal (list, optional): Internal apps to reload (used for testing). Defaults to None
        """
        logger.info('Loading plugins')

        try:
            self._init_plugins()
            self._activate_plugins(full_reload=full_reload, _internal=_internal)
        except (OperationalError, ProgrammingError, IntegrityError):
            # Exception if the database has not been migrated yet, or is not ready
            pass
        except IntegrationPluginError:
            # Plugin specific error has already been handled
            pass

        # ensure plugins_loaded is True
        self.plugins_loaded = True

        logger.debug('Finished loading plugins')

        # Trigger plugins_loaded event
        if canAppAccessDatabase():
            from plugin.events import PluginEvents, trigger_event

            trigger_event(PluginEvents.PLUGINS_LOADED)

    def _unload_plugins(self, force_reload: bool = False):
        """Unload and deactivate all IntegrationPlugins.

        Args:
            force_reload (bool, optional): Also reload base apps. Defaults to False.
        """
        logger.info('Start unloading plugins')

        # remove all plugins from registry
        self._clean_registry()

        # deactivate all integrations
        self._deactivate_plugins(force_reload=force_reload)

        logger.info('Finished unloading plugins')

    @registry_entrypoint(check_reload=False)
    def reload_plugins(
        self,
        full_reload: bool = False,
        force_reload: bool = False,
        collect: bool = False,
        clear_errors: bool = False,
        _internal: Optional[list] = None,
    ):
        """Reload the plugin registry.

        This should be considered the single point of entry for loading plugins!

        Args:
            full_reload (bool, optional): Reload everything - including plugin mechanism. Defaults to False.
            force_reload (bool, optional): Also reload base apps. Defaults to False.
            collect (bool, optional): Collect plugins before reloading. Defaults to False.
            clear_errors (bool, optional): Clear any previous loading errors. Defaults to False.
            _internal (list, optional): Internal apps to reload (used for testing). Defaults to None
        """
        if not self.is_ready:
            logger.warning('Plugin registry is not ready - cannot reload plugins')
            return

        # Do not reload when currently loading
        if self.is_loading:
            logger.debug('Skipping reload - plugin registry is currently loading')
            return

        if not self.loading_lock.acquire(blocking=False):
            logger.exception('Could not acquire lock for reload_plugins')
            return

        # Reset the loading error state
        if clear_errors:
            self.errors = {}

        try:
            plugin_on_startup = get_global_setting(
                'PLUGIN_ON_STARTUP', create=False, cache=False
            )
        except Exception:
            plugin_on_startup = False

        try:
            logger.info(
                'Plugin Registry: Reloading plugins - Force: %s, Full: %s, Collect: %s',
                force_reload,
                full_reload,
                collect,
            )

            # If we are in a container environment, reload the entire plugins file
            if collect:
                logger.info('Collecting plugins')

                if plugin_on_startup and not settings.PLUGINS_INSTALL_DISABLED:
                    self.install_plugin_file()

                self.plugin_modules = self.collect_plugins()

            self.plugins_loaded = False
            self._unload_plugins(force_reload=force_reload)
            self.plugins_loaded = True
            self._load_plugins(full_reload=full_reload, _internal=_internal)

            self.update_plugin_hash()
            logger.info('Plugin Registry: Loaded %s plugins', len(self.plugins))

        except Exception as e:
            logger.exception('Unexpected error during plugin reload: %s', e)
            log_error('reload_plugins', scope='plugins')

        finally:
            # Ensure the lock is released always
            self.loading_lock.release()

    def plugin_dirs(self) -> list[str]:
        """Construct a list of directories from where plugins can be loaded."""
        # Builtin plugins are *always* loaded
        dirs = ['plugin.builtin']

        if settings.PLUGINS_ENABLED:
            # Any 'external' plugins are only loaded if PLUGINS_ENABLED is set to True

            if settings.TESTING or settings.DEBUG:
                # If in TEST or DEBUG mode, load plugins from the 'samples' directory
                dirs.append('plugin.samples')

            if settings.TESTING:
                custom_dirs = os.getenv('INVENTREE_PLUGIN_TEST_DIR', None)
            else:  # pragma: no cover
                custom_dirs = get_plugin_dir()

                # Load from user specified directories (unless in testing mode)
                dirs.append('plugins')

            if custom_dirs is not None:
                # Allow multiple plugin directories to be specified
                for pd_text in custom_dirs.split(','):
                    pd = Path(pd_text.strip()).absolute()

                    # Attempt to create the directory if it does not already exist
                    if not pd.exists():
                        try:
                            pd.mkdir(exist_ok=True)
                        except Exception as e:  # pragma: no cover
                            logger.exception(
                                "Could not create plugin directory '%s'", pd
                            )
                            log_registry_error(e, 'plugin_dirs')
                            continue

                    # Ensure the directory has an __init__.py file
                    init_filename = pd.joinpath('__init__.py')

                    if not init_filename.exists():
                        try:
                            init_filename.write_text('# InvenTree plugin directory\n')
                        except Exception:  # pragma: no cover
                            logger.exception(
                                "Could not create file '%s'", init_filename
                            )
                            log_error('plugin_dirs', scope='plugins')
                            continue

                    # By this point, we have confirmed that the directory at least exists
                    if pd.exists() and pd.is_dir():
                        # Convert to python dot-path
                        if pd.is_relative_to(settings.BASE_DIR):
                            pd_path = '.'.join(pd.relative_to(settings.BASE_DIR).parts)
                        else:
                            pd_path = str(pd)

                        # Add path
                        dirs.append(pd_path)
                        logger.info("Added plugin directory: '%s' as '%s'", pd, pd_path)

        return dirs

    def collect_plugins(self):
        """Collect plugins from all possible ways of loading. Returned as list."""
        collected_plugins = []

        # Collect plugins from paths
        for plugin_dir in self.plugin_dirs():
            logger.debug("Loading plugins from directory '%s'", plugin_dir)

            parent_path = None
            parent_obj = Path(plugin_dir)

            # If a "path" is provided, some special handling is required
            if parent_obj.name is not plugin_dir and len(parent_obj.parts) > 1:
                # Ensure PosixPath object is converted to a string, before passing to get_plugins
                parent_path = str(parent_obj.parent)
                plugin_dir = parent_obj.name

            # Gather Modules
            if parent_path:
                # On python 3.12 use new loader method
                if sys.version_info < (3, 12):
                    raw_module = _load_source(
                        plugin_dir, str(parent_obj.joinpath('__init__.py'))
                    )
                else:
                    raw_module = SourceFileLoader(
                        plugin_dir, str(parent_obj.joinpath('__init__.py'))
                    ).load_module()
            else:
                raw_module = importlib.import_module(plugin_dir)

            modules = get_plugins(raw_module, InvenTreePlugin, path=parent_path)

            for item in modules or []:
                collected_plugins.append(item)

        # From this point any plugins are considered "external" and only loaded if plugins are explicitly enabled
        if settings.PLUGINS_ENABLED:
            # Check if not running in testing mode and apps should be loaded from hooks
            if (not settings.PLUGIN_TESTING) or (
                settings.PLUGIN_TESTING and settings.PLUGIN_TESTING_SETUP
            ):
                # Collect plugins from setup entry points
                for entry in get_entrypoints():
                    try:
                        plugin = entry.load()
                        plugin.is_package = True
                        plugin.package_name = getattr(entry.dist, 'name', None)
                        plugin._get_package_metadata()
                        collected_plugins.append(plugin)
                    except Exception as error:  # pragma: no cover
                        handle_error(error, do_raise=False, log_name='discovery')

        # Log collected plugins
        logger.info('Collected %s plugins', len(collected_plugins))
        logger.debug(', '.join([a.__module__ for a in collected_plugins]))

        return collected_plugins

    def discover_mixins(self):
        """Discover all mixins from plugins and register them."""
        collected_mixins = {}

        for plg in self.plugins.values():
            collected_mixins.update(plg.get_registered_mixins())

        self.mixin_modules = collected_mixins

    def install_plugin_file(self):
        """Make sure all plugins are installed in the current environment."""
        from plugin.installer import install_plugins_file, plugins_file_hash

        file_hash = plugins_file_hash()

        if file_hash != settings.PLUGIN_FILE_HASH:
            install_plugins_file()
            settings.PLUGIN_FILE_HASH = file_hash

    # endregion

    # region general internal loading / activating / deactivating / unloading
    def _init_plugin(self, plugin, configs: dict):
        """Initialise a single plugin.

        Args:
            plugin: Plugin module
            configs: Plugin configuration dictionary
            force_reload (bool, optional): Force reload of plugin. Defaults to False.
        """
        from InvenTree import version

        def safe_reference(plugin, key: str, active: bool = True):
            """Safe reference to plugin dicts."""
            if active:
                self.plugins[key] = plugin
            else:
                # Deactivate plugin in db (if currently set as active)
                if not settings.PLUGIN_TESTING and plugin.db.active:  # pragma: no cover
                    plugin.db.active = False
                    plugin.db.save(no_reload=True)
                self.plugins_inactive[key] = plugin.db
            self.plugins_full[key] = plugin

        # These checks only use attributes - never use plugin supplied functions -> that would lead to arbitrary code execution!!
        plg_name = plugin.NAME
        plg_key = slugify(
            plugin.SLUG if getattr(plugin, 'SLUG', None) else plg_name
        )  # keys are slugs!

        logger.info("Loading plugin '%s'", plg_key)

        if plg_key in configs:
            plg_db = configs[plg_key]
        else:
            plg_db = self.get_plugin_config(plg_key, plg_name)

        plugin.db = plg_db

        # Check if this is a 'builtin' plugin
        builtin = plugin.check_is_builtin()
        sample = plugin.check_is_sample()

        package_name = None

        # Extract plugin package name
        if getattr(plugin, 'is_package', False):
            package_name = getattr(plugin, 'package_name', None)

        # Auto-enable default builtin plugins
        if builtin and plg_db and plg_db.is_mandatory():
            if not plg_db.active:
                plg_db.active = True
                plg_db.save()

        # Save the package_name attribute to the plugin
        if plg_db.package_name != package_name:
            plg_db.package_name = package_name
            plg_db.save()

        # Determine if this plugin should be loaded:
        # - If PLUGIN_TESTING is enabled
        # - If this is a 'builtin' plugin
        # - If this plugin has been explicitly enabled by the user
        if settings.PLUGIN_TESTING or builtin or (plg_db and plg_db.active):
            # Initialize package - we can be sure that an admin has activated the plugin
            logger.debug('Loading plugin `%s`', plg_name)

            # If this is a third-party plugin, reload the source module
            # This is required to ensure that separate processes are using the same code
            if not builtin and not sample:
                plugin_name = plugin.__name__
                module_name = plugin.__module__

                if plugin_module := sys.modules.get(module_name):
                    logger.debug('Reloading plugin `%s`', plg_name)
                    # Reload the module
                    try:
                        importlib.reload(plugin_module)
                        plugin = getattr(plugin_module, plugin_name)
                    except ModuleNotFoundError:
                        # No module found - try to import it directly
                        try:
                            raw_module = _load_source(
                                module_name, plugin_module.__file__
                            )
                            plugin = getattr(raw_module, plugin_name)
                        except Exception:
                            pass
                    except Exception:
                        logger.exception('Failed to reload plugin `%s`', plg_name)

            try:
                t_start = time.time()
                plg_i: InvenTreePlugin = plugin()
                dt = time.time() - t_start
                logger.debug('Loaded plugin `%s` in %.3fs', plg_name, dt)
            except ModuleNotFoundError as e:
                raise e
            except Exception as error:
                handle_error(
                    error, log_name=f'{plg_name}:init_plugin'
                )  # log error and raise it -> disable plugin

                logger.warning('Plugin `%s` could not be loaded', plg_name)

            # Safe extra attributes
            plg_i.is_package = getattr(plg_i, 'is_package', False)

            plg_i.pk = plg_db.pk if plg_db else None
            plg_i.db = plg_db

            # Run version check for plugin
            if (plg_i.MIN_VERSION or plg_i.MAX_VERSION) and not plg_i.check_version():
                # Disable plugin
                safe_reference(plugin=plg_i, key=plg_key, active=False)

                p = plg_name
                v = version.inventreeVersion()
                _msg = _(
                    f"Plugin '{p}' is not compatible with the current InvenTree version {v}"
                )
                if v := plg_i.MIN_VERSION:
                    _msg += _(f'Plugin requires at least version {v}')
                if v := plg_i.MAX_VERSION:
                    _msg += _(f'Plugin requires at most version {v}')
                # Log to error stack
                log_registry_error(_msg, reference=f'{p}:init_plugin')
            else:
                safe_reference(plugin=plg_i, key=plg_key)
        else:  # pragma: no cover
            safe_reference(plugin=plugin, key=plg_key, active=False)

    def _init_plugins(self):
        """Initialise all found plugins.

        Args:
            disabled (str, optional): Loading path of disabled app. Defaults to None.

        Raises:
            error: IntegrationPluginError
        """
        # Imports need to be in this level to prevent early db model imports
        from plugin.models import PluginConfig

        logger.debug('Starting plugin initialization')

        # Fetch and cache list of existing plugin configuration instances
        plugin_configs = {cfg.key: cfg for cfg in PluginConfig.objects.all()}

        # Initialize plugins
        for plg in self.plugin_modules:
            # Attempt to load each individual plugin
            attempts = settings.PLUGIN_RETRY

            while attempts > 0:
                attempts -= 1

                try:
                    self._init_plugin(plg, plugin_configs)
                    break
                except Exception as error:
                    # Handle the error, log it and try again
                    if attempts == 0:
                        handle_error(error, log_name='init_plugins', do_raise=True)

                        logger.exception(
                            '[PLUGIN] Encountered an error with %s:\n%s',
                            error.path,
                            str(error),
                        )

        logger.debug('Finished plugin initialization')

    def __get_mixin_order(self):
        """Returns a list of mixin classes, in the order that they should be activated."""
        # Preset list of mixins
        order = self.DEFAULT_MIXIN_ORDER

        # Append mixins that are not defined in the default list
        order += [
            m.get('cls')
            for m in self.mixin_modules.values()
            if m.get('cls') not in order
        ]

        # Final list of mixins
        return order

    def _activate_plugins(
        self,
        force_reload=False,
        full_reload: bool = False,
        _internal: Optional[list] = None,
    ):
        """Run activation functions for all plugins.

        Args:
            force_reload (bool, optional): Also reload base apps. Defaults to False.
            full_reload (bool, optional): Reload everything - including plugin mechanism. Defaults to False.
        """
        # Collect mixins
        self.discover_mixins()

        # Activate integrations
        plugins = self.plugins.items()
        logger.info('Found %s active plugins', len(plugins))

        for mixin in self.__get_mixin_order():
            if hasattr(mixin, '_activate_mixin'):
                mixin._activate_mixin(
                    self,
                    plugins,
                    force_reload=force_reload,
                    full_reload=full_reload,
                    _internal=_internal,
                )

        logger.debug('Done activating')

    def _deactivate_plugins(self, force_reload: bool = False):
        """Run deactivation functions for all plugins.

        Args:
            force_reload (bool, optional): Also reload base apps. Defaults to False.
        """
        for mixin in reversed(self.__get_mixin_order()):
            if hasattr(mixin, '_deactivate_mixin'):
                mixin._deactivate_mixin(self, force_reload=force_reload)

        logger.debug('Finished deactivating plugins')

    # endregion

    # region mixin specific loading ...
    def _try_reload(self, cmd, *args, **kwargs):
        """Wrapper to try reloading the apps.

        Throws an custom error that gets handled by the loading function.
        """
        try:
            cmd(*args, **kwargs)
            return True, []
        except Exception as error:  # pragma: no cover
            handle_error(error, do_raise=False)

    def _reload_apps(
        self,
        force_reload: bool = False,
        full_reload: bool = False,
        _internal: Optional[list] = None,
    ):
        """Internal: reload apps using django internal functions.

        Args:
            force_reload (bool, optional): Also reload base apps. Defaults to False.
            full_reload (bool, optional): Reload everything - including plugin mechanism. Defaults to False.
            _internal (list, optional): Internal use only (for testing). Defaults to None.
        """
        loadable_apps = settings.INSTALLED_APPS
        if _internal:
            loadable_apps += _internal

        if force_reload:
            # we can not use the built in functions as we need to brute force the registry
            apps.app_configs = OrderedDict()
            apps.apps_ready = apps.models_ready = apps.loading = apps.ready = False
            apps.clear_cache()
            self._try_reload(apps.populate, loadable_apps)
        else:
            self._try_reload(apps.set_installed_apps, loadable_apps)

    def _clean_installed_apps(self):
        for plugin in self.installed_apps:
            if plugin in settings.INSTALLED_APPS:
                settings.INSTALLED_APPS.remove(plugin)

        self.installed_apps = []

    def _clean_registry(self):
        """Remove all plugins from registry."""
        self.plugins: dict[str, InvenTreePlugin] = {}
        self.plugins_inactive: dict[str, InvenTreePlugin] = {}
        self.plugins_full: dict[str, InvenTreePlugin] = {}

    def _update_urls(self):
        """Due to the order in which plugins are loaded, the patterns in urls.py may be out of date.

        This function updates the patterns in urls.py to ensure that the correct patterns are loaded,
        and then refreshes the django url cache.

        Note that we also have to refresh the admin site URLS,
        as any custom AppMixin plugins require admin integration
        """
        from InvenTree.urls import urlpatterns
        from plugin.urls import get_plugin_urls

        for index, url in enumerate(urlpatterns):
            app_name = getattr(url, 'app_name', None)

            admin_url = settings.INVENTREE_ADMIN_URL

            if app_name == 'admin':
                urlpatterns[index] = path(
                    f'{admin_url}/', admin.site.urls, name='inventree-admin'
                )

            if app_name == 'plugin':
                urlpatterns[index] = get_plugin_urls()

        # Refresh the URL cache
        clear_url_caches()

    # endregion

    # region plugin registry hash calculations
    def update_plugin_hash(self):
        """When the state of the plugin registry changes, update the hash."""
        self.registry_hash = self.calculate_plugin_hash()

        try:
            old_hash = get_global_setting(
                '_PLUGIN_REGISTRY_HASH', '', create=False, cache=False
            )
        except Exception:
            old_hash = ''

        if old_hash != self.registry_hash:
            try:
                logger.info(
                    'Updating plugin registry hash: %s', str(self.registry_hash)
                )
                set_global_setting(
                    '_PLUGIN_REGISTRY_HASH', self.registry_hash, change_user=None
                )
            except (OperationalError, ProgrammingError):
                # Exception if the database has not been migrated yet, or is not ready
                pass
            except Exception as exc:
                # Some other exception, we want to know about it
                logger.exception('Failed to update plugin registry hash: %s', str(exc))

    def plugin_settings_keys(self):
        """A list of keys which are used to store plugin settings."""
        return [
            'ENABLE_PLUGINS_APP',
            'ENABLE_PLUGINS_EVENTS',
            'ENABLE_PLUGINS_INTERFACE',
            'ENABLE_PLUGINS_NAVIGATION',
            'ENABLE_PLUGINS_SCHEDULE',
            'ENABLE_PLUGINS_URL',
            'ENABLE_PLUGINS_MAILS',
        ]

    def calculate_plugin_hash(self):
        """Calculate a 'hash' value for the current registry.

        This is used to detect changes in the plugin registry,
        and to inform other processes that the plugin registry has changed
        """
        from hashlib import md5

        data = md5()

        # Hash for all loaded plugins
        for slug, plug in self.plugins.items():
            data.update(str(slug).encode())
            data.update(str(plug.name).encode())
            data.update(str(plug.version).encode())
            data.update(str(plug.is_active()).encode())

        for k in self.plugin_settings_keys():
            try:
                val = get_global_setting(k, create=False)
                msg = f'{k}-{val}'

                data.update(msg.encode())
            except Exception:
                pass

        return str(data.hexdigest())

    @registry_entrypoint(default_value=False, check_reload=False)
    def check_reload(self):
        """Determine if the registry needs to be reloaded.

        Returns True if the registry has changed and was reloaded.
        """
        if not self.is_ready:
            logger.warning('registry.check_reload: Plugin registry is not ready')
            return False

        if settings.TESTING and not settings.PLUGIN_TESTING_RELOAD:
            # Skip if running during unit testing
            return False

        if not canAppAccessDatabase(
            allow_shell=True, allow_test=settings.PLUGIN_TESTING_RELOAD
        ):
            # Skip check if database cannot be accessed
            return False

        if InvenTree.cache.get_session_cache('plugin_registry_checked'):
            # Return early if the registry has already been checked (for this request)
            return False

        InvenTree.cache.set_session_cache('plugin_registry_checked', True)

        logger.debug('Checking plugin registry hash')

        # If not already cached, calculate the hash
        if not self.registry_hash:
            self.registry_hash = self.calculate_plugin_hash()

        try:
            reg_hash = get_global_setting('_PLUGIN_REGISTRY_HASH', '', create=False)
        except Exception as exc:
            logger.exception('Failed to retrieve plugin registry hash: %s', str(exc))
            return False

        if reg_hash and reg_hash != self.registry_hash:
            logger.info('Plugin registry hash has changed - reloading')
            self.reload_plugins(full_reload=True, force_reload=True, collect=True)
            return True
        return False

    # endregion


registry: PluginsRegistry = PluginsRegistry()


def call_plugin_function(plugin_name: str, function_name: str, *args, **kwargs):
    """Global helper function to call a specific member function of a plugin."""
    return registry.call_plugin_function(plugin_name, function_name, *args, **kwargs)


def _load_source(modname, filename):
    """Helper function to replace deprecated & removed imp.load_source.

    See https://docs.python.org/3/whatsnew/3.12.html#imp
    """
    if modname in sys.modules:
        del sys.modules[modname]

    # loader = importlib.machinery.SourceFileLoader(modname, filename)
    spec = importlib.util.spec_from_file_location(modname, filename)  # , loader=loader)
    module = importlib.util.module_from_spec(spec)

    sys.modules[module.__name__] = module

    if spec.loader:
        spec.loader.exec_module(module)

    return module<|MERGE_RESOLUTION|>--- conflicted
+++ resolved
@@ -100,11 +100,7 @@
         'parameter-exporter',
     ]
 
-<<<<<<< HEAD
-    ready: bool = False  # Marks if the registry is ready to be used
-=======
     ready: bool
->>>>>>> 20477fbf
 
     def __init__(self) -> None:
         """Initialize registry.
@@ -146,10 +142,6 @@
         This method should only be called once per application start,
         after all apps have been loaded and the registry is fully initialized.
         """
-<<<<<<< HEAD
-        self.ready = True
-
-=======
         from common.models import InvenTreeSetting
 
         self.ready = True
@@ -159,7 +151,6 @@
             # make sure all plugins are installed
             registry.install_plugin_file()
 
->>>>>>> 20477fbf
         # Perform initial plugin discovery
         self.reload_plugins(full_reload=True, force_reload=True, collect=True)
 
@@ -187,16 +178,6 @@
         Returns:
             InvenTreePlugin or None: The plugin instance if found, otherwise None.
         """
-<<<<<<< HEAD
-        if not self.is_ready:
-            logger.warning('registry.get_plugin: Plugin registry is not ready')
-            return None
-
-        # Check if the registry needs to be reloaded
-        self.check_reload()
-
-=======
->>>>>>> 20477fbf
         if slug not in self.plugins:
             logger.warning("Plugin registry has no record of plugin '%s'", slug)
             return None
@@ -253,16 +234,6 @@
             slug (str): Plugin slug
             state (bool): Plugin state - true = active, false = inactive
         """
-<<<<<<< HEAD
-        if not self.is_ready:
-            logger.warning('registry.set_plugin_state: Plugin registry is not ready')
-            return
-
-        # Check if the registry needs to be reloaded
-        self.check_reload()
-
-=======
->>>>>>> 20477fbf
         if slug not in self.plugins_full:
             logger.warning("Plugin registry has no record of plugin '%s'", slug)
             return
@@ -283,18 +254,6 @@
 
         Instead, any error messages are returned to the worker.
         """
-<<<<<<< HEAD
-        if not self.is_ready:
-            logger.warning(
-                'registry.call_plugin_function: Plugin registry is not ready'
-            )
-            return None
-
-        # Check if the registry needs to be reloaded
-        self.check_reload()
-
-=======
->>>>>>> 20477fbf
         raise_error = kwargs.pop('raise_error', True)
 
         plugin = self.get_plugin(slug)
@@ -326,16 +285,6 @@
             active (bool, optional): Filter by 'active' status of plugin. Defaults to True.
             builtin (bool, optional): Filter by 'builtin' status of plugin. Defaults to None.
         """
-<<<<<<< HEAD
-        if not self.is_ready:
-            logger.warning('registry.with_mixin: Plugin registry is not ready')
-            return []
-
-        # Check if the registry needs to be loaded
-        self.check_reload()
-
-=======
->>>>>>> 20477fbf
         mixin = str(mixin).lower().strip()
 
         result = []
