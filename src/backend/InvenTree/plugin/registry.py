"""Registry for loading and managing multiple plugins at run-time.

- Holds the class and the object that contains all code to maintain plugin states
- Manages setup and teardown of plugin class instances
"""

import importlib
import importlib.machinery
import importlib.util
<<<<<<< HEAD
import logging
=======
>>>>>>> 06961c6a
import os
import sys
import time
from collections import OrderedDict
from importlib.machinery import SourceFileLoader
from pathlib import Path
from threading import Lock
from typing import Any, Optional, Union

from django.apps import apps
from django.conf import settings
from django.contrib import admin
from django.db.utils import IntegrityError, OperationalError, ProgrammingError
from django.urls import clear_url_caches, path
from django.utils.text import slugify
from django.utils.translation import gettext_lazy as _

import structlog

import InvenTree.cache
from common.settings import get_global_setting, set_global_setting
from InvenTree.config import get_plugin_dir
from InvenTree.ready import canAppAccessDatabase

from .helpers import (
    IntegrationPluginError,
    get_entrypoints,
    get_plugins,
    handle_error,
    log_error,
)
from .plugin import InvenTreePlugin

logger = structlog.get_logger('inventree')


class PluginsRegistry:
    """The PluginsRegistry class."""

    from .base.integration.AppMixin import AppMixin
    from .base.integration.ScheduleMixin import ScheduleMixin
    from .base.integration.SettingsMixin import SettingsMixin
    from .base.integration.UrlsMixin import UrlsMixin

    DEFAULT_MIXIN_ORDER = [SettingsMixin, ScheduleMixin, AppMixin, UrlsMixin]

    def __init__(self) -> None:
        """Initialize registry.

        Set up all needed references for internal and external states.
        """
        # plugin registry
        self.plugins: dict[str, InvenTreePlugin] = {}  # List of active instances
        self.plugins_inactive: dict[
            str, InvenTreePlugin
        ] = {}  # List of inactive instances
        self.plugins_full: dict[
            str, InvenTreePlugin
        ] = {}  # List of all plugin instances

        # Keep an internal hash of the plugin registry state
        self.registry_hash = None

        self.plugin_modules: list[InvenTreePlugin] = []  # Holds all discovered plugins
        self.mixin_modules: dict[str, Any] = {}  # Holds all discovered mixins

        self.errors = {}  # Holds discovering errors

        self.loading_lock = Lock()  # Lock to prevent multiple loading at the same time

        # flags
        self.plugins_loaded = (
            False  # Marks if the registry fully loaded and all django apps are reloaded
        )
        self.apps_loading = True  # Marks if apps were reloaded yet

        self.installed_apps = []  # Holds all added plugin_paths

    @property
    def is_loading(self):
        """Return True if the plugin registry is currently loading."""
        return self.loading_lock.locked()

    def get_plugin(self, slug, active=None):
        """Lookup plugin by slug (unique key)."""
        # Check if the registry needs to be reloaded
        self.check_reload()

        if slug not in self.plugins:
            logger.warning("Plugin registry has no record of plugin '%s'", slug)
            return None

        plg = self.plugins[slug]

        if active is not None and active != plg.is_active():
            return None

        return plg

    def get_plugin_config(self, slug: str, name: Union[str, None] = None):
        """Return the matching PluginConfig instance for a given plugin.

        Args:
            slug: The plugin slug
            name: The plugin name (optional)
        """
        import InvenTree.ready
        from plugin.models import PluginConfig

        if InvenTree.ready.isImportingData():
            return None

        try:
            cfg = PluginConfig.objects.filter(key=slug).first()

            if not cfg:
                cfg = PluginConfig.objects.create(key=slug)

        except PluginConfig.DoesNotExist:
            return None
        except (IntegrityError, OperationalError, ProgrammingError):  # pragma: no cover
            return None

        if name and cfg.name != name:
            # Update the name if it has changed
            try:
                cfg.name = name
                cfg.save()
            except Exception:
                logger.exception('Failed to update plugin name')

        return cfg

    def set_plugin_state(self, slug, state):
        """Set the state(active/inactive) of a plugin.

        Args:
            slug (str): Plugin slug
            state (bool): Plugin state - true = active, false = inactive
        """
        # Check if the registry needs to be reloaded
        self.check_reload()

        if slug not in self.plugins_full:
            logger.warning("Plugin registry has no record of plugin '%s'", slug)
            return

        cfg = self.get_plugin_config(slug)
        cfg.active = state
        cfg.save()

        # Update the registry hash value
        self.update_plugin_hash()

    def call_plugin_function(self, slug: str, func: str, *args, **kwargs):
        """Call a member function (named by 'func') of the plugin named by 'slug'.

        As this is intended to be run by the background worker,
        we do not perform any try/except here.

        Instead, any error messages are returned to the worker.
        """
        # Check if the registry needs to be reloaded
        self.check_reload()

        raise_error = kwargs.pop('raise_error', True)

        plugin = self.get_plugin(slug)

        if not plugin:
            if raise_error:
                raise AttributeError(f"Plugin '{slug}' not found")
            return

        plugin_func = getattr(plugin, func)

        if not plugin_func or not callable(plugin_func):
            if raise_error:
                raise AttributeError(f"Plugin '{slug}' has no callable method '{func}'")
            return

        return plugin_func(*args, **kwargs)

    # region registry functions
    def with_mixin(self, mixin: str, active=True, builtin=None):
        """Returns reference to all plugins that have a specified mixin enabled.

        Args:
            mixin (str): Mixin name
            active (bool, optional): Filter by 'active' status of plugin. Defaults to True.
            builtin (bool, optional): Filter by 'builtin' status of plugin. Defaults to None.
        """
        # Check if the registry needs to be loaded
        self.check_reload()

        result = []

        for plugin in self.plugins.values():
            if plugin.mixin_enabled(mixin):
                if active is not None:
                    # Filter by 'active' status of plugin
                    if active != plugin.is_active():
                        continue

                if builtin is not None:
                    # Filter by 'builtin' status of plugin
                    if builtin != plugin.is_builtin:
                        continue

                result.append(plugin)

        return result

    # endregion

    # region loading / unloading
    def _load_plugins(
        self, full_reload: bool = False, _internal: Optional[list] = None
    ):
        """Load and activate all IntegrationPlugins.

        Args:
            full_reload (bool, optional): Reload everything - including plugin mechanism. Defaults to False.
            _internal (list, optional): Internal apps to reload (used for testing). Defaults to None
        """
        logger.info('Loading plugins')

        try:
            self._init_plugins()
            self._activate_plugins(full_reload=full_reload, _internal=_internal)
        except (OperationalError, ProgrammingError, IntegrityError):
            # Exception if the database has not been migrated yet, or is not ready
            pass
        except IntegrationPluginError:
            # Plugin specific error has already been handled
            pass

        # ensure plugins_loaded is True
        self.plugins_loaded = True

        logger.debug('Finished loading plugins')

        # Trigger plugins_loaded event
        if canAppAccessDatabase():
            from plugin.events import PluginEvents, trigger_event

            trigger_event(PluginEvents.PLUGINS_LOADED)

    def _unload_plugins(self, force_reload: bool = False):
        """Unload and deactivate all IntegrationPlugins.

        Args:
            force_reload (bool, optional): Also reload base apps. Defaults to False.
        """
        logger.info('Start unloading plugins')

        # remove all plugins from registry
        self._clean_registry()

        # deactivate all integrations
        self._deactivate_plugins(force_reload=force_reload)

        logger.info('Finished unloading plugins')

    def reload_plugins(
        self,
        full_reload: bool = False,
        force_reload: bool = False,
        collect: bool = False,
        _internal: Optional[list] = None,
    ):
        """Reload the plugin registry.

        This should be considered the single point of entry for loading plugins!

        Args:
            full_reload (bool, optional): Reload everything - including plugin mechanism. Defaults to False.
            force_reload (bool, optional): Also reload base apps. Defaults to False.
            collect (bool, optional): Collect plugins before reloading. Defaults to False.
            _internal (list, optional): Internal apps to reload (used for testing). Defaults to None
        """
        # Do not reload when currently loading
        if self.is_loading:
            logger.debug('Skipping reload - plugin registry is currently loading')
            return

        if self.loading_lock.acquire(blocking=False):
            logger.info(
                'Plugin Registry: Reloading plugins - Force: %s, Full: %s, Collect: %s',
                force_reload,
                full_reload,
                collect,
            )

            if collect and not settings.PLUGINS_INSTALL_DISABLED:
                logger.info('Collecting plugins')
                self.install_plugin_file()
                self.plugin_modules = self.collect_plugins()

            self.plugins_loaded = False
            self._unload_plugins(force_reload=force_reload)
            self.plugins_loaded = True
            self._load_plugins(full_reload=full_reload, _internal=_internal)

            self.update_plugin_hash()

            self.loading_lock.release()
            logger.info('Plugin Registry: Loaded %s plugins', len(self.plugins))

    def plugin_dirs(self):
        """Construct a list of directories from where plugins can be loaded."""
        # Builtin plugins are *always* loaded
        dirs = ['plugin.builtin']

        if settings.PLUGINS_ENABLED:
            # Any 'external' plugins are only loaded if PLUGINS_ENABLED is set to True

            if settings.TESTING or settings.DEBUG:
                # If in TEST or DEBUG mode, load plugins from the 'samples' directory
                dirs.append('plugin.samples')

            if settings.TESTING:
                custom_dirs = os.getenv('INVENTREE_PLUGIN_TEST_DIR', None)
            else:  # pragma: no cover
                custom_dirs = get_plugin_dir()

                # Load from user specified directories (unless in testing mode)
                dirs.append('plugins')

            if custom_dirs is not None:
                # Allow multiple plugin directories to be specified
                for pd_text in custom_dirs.split(','):
                    pd = Path(pd_text.strip()).absolute()

                    # Attempt to create the directory if it does not already exist
                    if not pd.exists():
                        try:
                            pd.mkdir(exist_ok=True)
                        except Exception:  # pragma: no cover
                            logger.exception(
                                "Could not create plugin directory '%s'", pd
                            )
                            continue

                    # Ensure the directory has an __init__.py file
                    init_filename = pd.joinpath('__init__.py')

                    if not init_filename.exists():
                        try:
                            init_filename.write_text('# InvenTree plugin directory\n')
                        except Exception:  # pragma: no cover
                            logger.exception(
                                "Could not create file '%s'", init_filename
                            )
                            continue

                    # By this point, we have confirmed that the directory at least exists
                    if pd.exists() and pd.is_dir():
                        # Convert to python dot-path
                        if pd.is_relative_to(settings.BASE_DIR):
                            pd_path = '.'.join(pd.relative_to(settings.BASE_DIR).parts)
                        else:
                            pd_path = str(pd)

                        # Add path
                        dirs.append(pd_path)
                        logger.info("Added plugin directory: '%s' as '%s'", pd, pd_path)

        return dirs

    def collect_plugins(self):
        """Collect plugins from all possible ways of loading. Returned as list."""
        collected_plugins = []

        # Collect plugins from paths
        for plugin_dir in self.plugin_dirs():
            logger.debug("Loading plugins from directory '%s'", plugin_dir)

            parent_path = None
            parent_obj = Path(plugin_dir)

            # If a "path" is provided, some special handling is required
            if parent_obj.name is not plugin_dir and len(parent_obj.parts) > 1:
                # Ensure PosixPath object is converted to a string, before passing to get_plugins
                parent_path = str(parent_obj.parent)
                plugin_dir = parent_obj.name

            # Gather Modules
            if parent_path:
                # On python 3.12 use new loader method
                if sys.version_info < (3, 12):
                    raw_module = _load_source(
<<<<<<< HEAD
                        plugin, str(parent_obj.joinpath('__init__.py'))
                    )
                else:
                    raw_module = SourceFileLoader(
                        plugin, str(parent_obj.joinpath('__init__.py'))
=======
                        plugin_dir, str(parent_obj.joinpath('__init__.py'))
                    )
                else:
                    raw_module = SourceFileLoader(
                        plugin_dir, str(parent_obj.joinpath('__init__.py'))
>>>>>>> 06961c6a
                    ).load_module()
            else:
                raw_module = importlib.import_module(plugin_dir)

            modules = get_plugins(raw_module, InvenTreePlugin, path=parent_path)

            for item in modules or []:
                collected_plugins.append(item)

        # From this point any plugins are considered "external" and only loaded if plugins are explicitly enabled
        if settings.PLUGINS_ENABLED:
            # Check if not running in testing mode and apps should be loaded from hooks
            if (not settings.PLUGIN_TESTING) or (
                settings.PLUGIN_TESTING and settings.PLUGIN_TESTING_SETUP
            ):
                # Collect plugins from setup entry points
                for entry in get_entrypoints():
                    try:
                        plugin = entry.load()
                        plugin.is_package = True
                        plugin.package_name = getattr(entry.dist, 'name', None)
                        plugin._get_package_metadata()
                        collected_plugins.append(plugin)
                    except Exception as error:  # pragma: no cover
                        handle_error(error, do_raise=False, log_name='discovery')

        # Log collected plugins
        logger.info('Collected %s plugins', len(collected_plugins))
        logger.debug(', '.join([a.__module__ for a in collected_plugins]))

        return collected_plugins

    def discover_mixins(self):
        """Discover all mixins from plugins and register them."""
        collected_mixins = {}

        for plg in self.plugins.values():
            collected_mixins.update(plg.get_registered_mixins())

        self.mixin_modules = collected_mixins

    def install_plugin_file(self):
        """Make sure all plugins are installed in the current environment."""
        from plugin.installer import install_plugins_file, plugins_file_hash

        file_hash = plugins_file_hash()

        if file_hash != settings.PLUGIN_FILE_HASH:
            install_plugins_file()
            settings.PLUGIN_FILE_HASH = file_hash

    # endregion

    # region general internal loading / activating / deactivating / unloading
    def _init_plugin(self, plugin, configs: dict):
        """Initialise a single plugin.

        Args:
            plugin: Plugin module
            configs: Plugin configuration dictionary
            force_reload (bool, optional): Force reload of plugin. Defaults to False.
        """
        from InvenTree import version

        def safe_reference(plugin, key: str, active: bool = True):
            """Safe reference to plugin dicts."""
            if active:
                self.plugins[key] = plugin
            else:
                # Deactivate plugin in db (if currently set as active)
                if not settings.PLUGIN_TESTING and plugin.db.active:  # pragma: no cover
                    plugin.db.active = False
                    plugin.db.save(no_reload=True)
                self.plugins_inactive[key] = plugin.db
            self.plugins_full[key] = plugin

        # These checks only use attributes - never use plugin supplied functions -> that would lead to arbitrary code execution!!
        plg_name = plugin.NAME
        plg_key = slugify(
            plugin.SLUG if getattr(plugin, 'SLUG', None) else plg_name
        )  # keys are slugs!

        logger.info("Loading plugin '%s'", plg_key)

        if plg_key in configs:
            plg_db = configs[plg_key]
        else:
            plg_db = self.get_plugin_config(plg_key, plg_name)

        plugin.db = plg_db

        # Check if this is a 'builtin' plugin
        builtin = plugin.check_is_builtin()
        sample = plugin.check_is_sample()

        package_name = None

        # Extract plugin package name
        if getattr(plugin, 'is_package', False):
            package_name = getattr(plugin, 'package_name', None)

        # Auto-enable builtin plugins
        if builtin and plg_db and not plg_db.active:
            plg_db.active = True
            plg_db.save()

        # Save the package_name attribute to the plugin
        if plg_db.package_name != package_name:
            plg_db.package_name = package_name
            plg_db.save()

        # Determine if this plugin should be loaded:
        # - If PLUGIN_TESTING is enabled
        # - If this is a 'builtin' plugin
        # - If this plugin has been explicitly enabled by the user
        if settings.PLUGIN_TESTING or builtin or (plg_db and plg_db.active):
            # Initialize package - we can be sure that an admin has activated the plugin
            logger.debug('Loading plugin `%s`', plg_name)

            # If this is a third-party plugin, reload the source module
            # This is required to ensure that separate processes are using the same code
            if not builtin and not sample:
                plugin_name = plugin.__name__
                module_name = plugin.__module__

                if plugin_module := sys.modules.get(module_name):
                    logger.debug('Reloading plugin `%s`', plg_name)
                    # Reload the module
                    try:
                        importlib.reload(plugin_module)
                        plugin = getattr(plugin_module, plugin_name)
                    except ModuleNotFoundError:
                        # No module found - try to import it directly
                        try:
                            raw_module = _load_source(
                                module_name, plugin_module.__file__
                            )
                            plugin = getattr(raw_module, plugin_name)
                        except Exception:
                            pass
                    except Exception:
                        logger.exception('Failed to reload plugin `%s`', plg_name)

            try:
                t_start = time.time()
                plg_i: InvenTreePlugin = plugin()
                dt = time.time() - t_start
                logger.debug('Loaded plugin `%s` in %.3fs', plg_name, dt)
            except ModuleNotFoundError as e:
                raise e
            except Exception as error:
                handle_error(
                    error, log_name='init'
                )  # log error and raise it -> disable plugin

                logger.warning('Plugin `%s` could not be loaded', plg_name)

            # Safe extra attributes
            plg_i.is_package = getattr(plg_i, 'is_package', False)

            plg_i.pk = plg_db.pk if plg_db else None
            plg_i.db = plg_db

            # Run version check for plugin
            if (plg_i.MIN_VERSION or plg_i.MAX_VERSION) and not plg_i.check_version():
                # Disable plugin
                safe_reference(plugin=plg_i, key=plg_key, active=False)

                p = plg_name
                v = version.inventreeVersion()
                _msg = _(
                    f"Plugin '{p}' is not compatible with the current InvenTree version {v}"
                )
                if v := plg_i.MIN_VERSION:
                    _msg += _(f'Plugin requires at least version {v}')
                if v := plg_i.MAX_VERSION:
                    _msg += _(f'Plugin requires at most version {v}')
                # Log to error stack
                log_error(_msg, reference='init')
            else:
                safe_reference(plugin=plg_i, key=plg_key)
        else:  # pragma: no cover
            safe_reference(plugin=plugin, key=plg_key, active=False)

    def _init_plugins(self):
        """Initialise all found plugins.

        Args:
            disabled (str, optional): Loading path of disabled app. Defaults to None.

        Raises:
            error: IntegrationPluginError
        """
        # Imports need to be in this level to prevent early db model imports
        from plugin.models import PluginConfig

        logger.debug('Starting plugin initialization')

        # Fetch and cache list of existing plugin configuration instances
        plugin_configs = {cfg.key: cfg for cfg in PluginConfig.objects.all()}

        # Initialize plugins
        for plg in self.plugin_modules:
            # Attempt to load each individual plugin
            attempts = settings.PLUGIN_RETRY

            while attempts > 0:
                attempts -= 1

                try:
                    self._init_plugin(plg, plugin_configs)
                    break
                except Exception as error:
                    # Handle the error, log it and try again
                    if attempts == 0:
                        handle_error(error, log_name='init', do_raise=True)

                        logger.exception(
                            '[PLUGIN] Encountered an error with %s:\n%s',
                            error.path,
                            str(error),
                        )

        logger.debug('Finished plugin initialization')

    def __get_mixin_order(self):
        """Returns a list of mixin classes, in the order that they should be activated."""
        # Preset list of mixins
        order = self.DEFAULT_MIXIN_ORDER

        # Append mixins that are not defined in the default list
        order += [
            m.get('cls')
            for m in self.mixin_modules.values()
            if m.get('cls') not in order
        ]

        # Final list of mixins
        return order

    def _activate_plugins(
        self,
        force_reload=False,
        full_reload: bool = False,
        _internal: Optional[list] = None,
    ):
        """Run activation functions for all plugins.

        Args:
            force_reload (bool, optional): Also reload base apps. Defaults to False.
            full_reload (bool, optional): Reload everything - including plugin mechanism. Defaults to False.
        """
        # Collect mixins
        self.discover_mixins()

        # Activate integrations
        plugins = self.plugins.items()
        logger.info('Found %s active plugins', len(plugins))

        for mixin in self.__get_mixin_order():
            if hasattr(mixin, '_activate_mixin'):
                mixin._activate_mixin(
                    self,
                    plugins,
                    force_reload=force_reload,
                    full_reload=full_reload,
                    _internal=_internal,
                )

        logger.debug('Done activating')

    def _deactivate_plugins(self, force_reload: bool = False):
        """Run deactivation functions for all plugins.

        Args:
            force_reload (bool, optional): Also reload base apps. Defaults to False.
        """
        for mixin in reversed(self.__get_mixin_order()):
            if hasattr(mixin, '_deactivate_mixin'):
                mixin._deactivate_mixin(self, force_reload=force_reload)

        logger.debug('Finished deactivating plugins')

    # endregion

    # region mixin specific loading ...
    def _try_reload(self, cmd, *args, **kwargs):
        """Wrapper to try reloading the apps.

        Throws an custom error that gets handled by the loading function.
        """
        try:
            cmd(*args, **kwargs)
            return True, []
        except Exception as error:  # pragma: no cover
            handle_error(error, do_raise=False)

    def _reload_apps(
        self,
        force_reload: bool = False,
        full_reload: bool = False,
        _internal: Optional[list] = None,
    ):
        """Internal: reload apps using django internal functions.

        Args:
            force_reload (bool, optional): Also reload base apps. Defaults to False.
            full_reload (bool, optional): Reload everything - including plugin mechanism. Defaults to False.
            _internal (list, optional): Internal use only (for testing). Defaults to None.
        """
        loadable_apps = settings.INSTALLED_APPS
        if _internal:
            loadable_apps += _internal

        if force_reload:
            # we can not use the built in functions as we need to brute force the registry
            apps.app_configs = OrderedDict()
            apps.apps_ready = apps.models_ready = apps.loading = apps.ready = False
            apps.clear_cache()
            self._try_reload(apps.populate, loadable_apps)
        else:
            self._try_reload(apps.set_installed_apps, loadable_apps)

    def _clean_installed_apps(self):
        for plugin in self.installed_apps:
            if plugin in settings.INSTALLED_APPS:
                settings.INSTALLED_APPS.remove(plugin)

        self.installed_apps = []

    def _clean_registry(self):
        """Remove all plugins from registry."""
        self.plugins: dict[str, InvenTreePlugin] = {}
        self.plugins_inactive: dict[str, InvenTreePlugin] = {}
        self.plugins_full: dict[str, InvenTreePlugin] = {}

    def _update_urls(self):
        """Due to the order in which plugins are loaded, the patterns in urls.py may be out of date.

        This function updates the patterns in urls.py to ensure that the correct patterns are loaded,
        and then refreshes the django url cache.

        Note that we also have to refresh the admin site URLS,
        as any custom AppMixin plugins require admin integration
        """
        from InvenTree.urls import urlpatterns
        from plugin.urls import get_plugin_urls

        for index, url in enumerate(urlpatterns):
            app_name = getattr(url, 'app_name', None)

            admin_url = settings.INVENTREE_ADMIN_URL

            if app_name == 'admin':
                urlpatterns[index] = path(
                    f'{admin_url}/', admin.site.urls, name='inventree-admin'
                )

            if app_name == 'plugin':
                urlpatterns[index] = get_plugin_urls()

        # Refresh the URL cache
        clear_url_caches()

    # endregion

    # region plugin registry hash calculations
    def update_plugin_hash(self):
        """When the state of the plugin registry changes, update the hash."""
        self.registry_hash = self.calculate_plugin_hash()

        try:
            old_hash = get_global_setting(
                '_PLUGIN_REGISTRY_HASH', '', create=False, cache=False
            )
        except Exception:
            old_hash = ''

        if old_hash != self.registry_hash:
            try:
                logger.info(
                    'Updating plugin registry hash: %s', str(self.registry_hash)
                )
                set_global_setting(
                    '_PLUGIN_REGISTRY_HASH', self.registry_hash, change_user=None
                )
            except (OperationalError, ProgrammingError):
                # Exception if the database has not been migrated yet, or is not ready
                pass
            except Exception as exc:
                # Some other exception, we want to know about it
                logger.exception('Failed to update plugin registry hash: %s', str(exc))

    def plugin_settings_keys(self):
        """A list of keys which are used to store plugin settings."""
        return [
            'ENABLE_PLUGINS_APP',
            'ENABLE_PLUGINS_EVENTS',
            'ENABLE_PLUGINS_INTERFACE',
            'ENABLE_PLUGINS_NAVIGATION',
            'ENABLE_PLUGINS_SCHEDULE',
            'ENABLE_PLUGINS_URL',
        ]

    def calculate_plugin_hash(self):
        """Calculate a 'hash' value for the current registry.

        This is used to detect changes in the plugin registry,
        and to inform other processes that the plugin registry has changed
        """
        from hashlib import md5

        data = md5()

        # Hash for all loaded plugins
        for slug, plug in self.plugins.items():
            data.update(str(slug).encode())
            data.update(str(plug.name).encode())
            data.update(str(plug.version).encode())
            data.update(str(plug.is_active()).encode())

        for k in self.plugin_settings_keys():
            try:
                val = get_global_setting(k, create=False)
                msg = f'{k}-{val}'

                data.update(msg.encode())
            except Exception:
                pass

        return str(data.hexdigest())

    def check_reload(self):
        """Determine if the registry needs to be reloaded.

        Returns True if the registry has changed and was reloaded.
        """
        if settings.TESTING:
            # Skip if running during unit testing
            return False

        if not canAppAccessDatabase(
            allow_shell=True, allow_test=settings.PLUGIN_TESTING_RELOAD
        ):
            # Skip check if database cannot be accessed
            return False

        if InvenTree.cache.get_session_cache('plugin_registry_checked'):
            # Return early if the registry has already been checked (for this request)
            return False

        InvenTree.cache.set_session_cache('plugin_registry_checked', True)

        logger.debug('Checking plugin registry hash')

        # If not already cached, calculate the hash
        if not self.registry_hash:
            self.registry_hash = self.calculate_plugin_hash()

        try:
            reg_hash = get_global_setting('_PLUGIN_REGISTRY_HASH', '', create=False)
        except Exception as exc:
            logger.exception('Failed to retrieve plugin registry hash: %s', str(exc))
            return False

        if reg_hash and reg_hash != self.registry_hash:
            logger.info('Plugin registry hash has changed - reloading')
            self.reload_plugins(full_reload=True, force_reload=True, collect=True)
            return True
        return False

    # endregion


registry: PluginsRegistry = PluginsRegistry()


def call_plugin_function(plugin_name: str, function_name: str, *args, **kwargs):
    """Global helper function to call a specific member function of a plugin."""
    return registry.call_plugin_function(plugin_name, function_name, *args, **kwargs)


def _load_source(modname, filename):
    """Helper function to replace deprecated & removed imp.load_source.

    See https://docs.python.org/3/whatsnew/3.12.html#imp
    """
<<<<<<< HEAD
    loader = importlib.machinery.SourceFileLoader(modname, filename)
    spec = importlib.util.spec_from_file_location(modname, filename, loader=loader)
    module = importlib.util.module_from_spec(spec)
    # The module is always executed and not cached in sys.modules.
    # Uncomment the following line to cache the module.
    # sys.modules[module.__name__] = module
    loader.exec_module(module)
=======
    if modname in sys.modules:
        del sys.modules[modname]

    # loader = importlib.machinery.SourceFileLoader(modname, filename)
    spec = importlib.util.spec_from_file_location(modname, filename)  # , loader=loader)
    module = importlib.util.module_from_spec(spec)

    sys.modules[module.__name__] = module

    if spec.loader:
        spec.loader.exec_module(module)

>>>>>>> 06961c6a
    return module<|MERGE_RESOLUTION|>--- conflicted
+++ resolved
@@ -7,10 +7,6 @@
 import importlib
 import importlib.machinery
 import importlib.util
-<<<<<<< HEAD
-import logging
-=======
->>>>>>> 06961c6a
 import os
 import sys
 import time
@@ -403,19 +399,11 @@
                 # On python 3.12 use new loader method
                 if sys.version_info < (3, 12):
                     raw_module = _load_source(
-<<<<<<< HEAD
-                        plugin, str(parent_obj.joinpath('__init__.py'))
-                    )
-                else:
-                    raw_module = SourceFileLoader(
-                        plugin, str(parent_obj.joinpath('__init__.py'))
-=======
                         plugin_dir, str(parent_obj.joinpath('__init__.py'))
                     )
                 else:
                     raw_module = SourceFileLoader(
                         plugin_dir, str(parent_obj.joinpath('__init__.py'))
->>>>>>> 06961c6a
                     ).load_module()
             else:
                 raw_module = importlib.import_module(plugin_dir)
@@ -903,15 +891,6 @@
 
     See https://docs.python.org/3/whatsnew/3.12.html#imp
     """
-<<<<<<< HEAD
-    loader = importlib.machinery.SourceFileLoader(modname, filename)
-    spec = importlib.util.spec_from_file_location(modname, filename, loader=loader)
-    module = importlib.util.module_from_spec(spec)
-    # The module is always executed and not cached in sys.modules.
-    # Uncomment the following line to cache the module.
-    # sys.modules[module.__name__] = module
-    loader.exec_module(module)
-=======
     if modname in sys.modules:
         del sys.modules[modname]
 
@@ -924,5 +903,4 @@
     if spec.loader:
         spec.loader.exec_module(module)
 
->>>>>>> 06961c6a
     return module