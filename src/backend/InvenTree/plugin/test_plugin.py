--- conflicted
+++ resolved
@@ -290,11 +290,7 @@
         )
 
         # There should be at least one load error with an intentional KeyError
-<<<<<<< HEAD
-        self.assertGreater(len(registry.errors.get('load')), 0)
-=======
         self.assertGreater(len(registry.errors.get('init')), 0)
->>>>>>> 06961c6a
         self.assertEqual(
             registry.errors.get('init')[0]['broken_sample'], "'This is a dummy error'"
         )
