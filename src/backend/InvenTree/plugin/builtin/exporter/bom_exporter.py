--- conflicted
+++ resolved
@@ -1,9 +1,6 @@
 """Multi-level BOM exporter plugin."""
 
-<<<<<<< HEAD
-=======
 from decimal import Decimal
->>>>>>> 9679e582
 from typing import Optional
 
 from django.utils.translation import gettext_lazy as _
@@ -201,13 +198,9 @@
 
         return self.bom_data
 
-<<<<<<< HEAD
-    def process_bom_row(self, bom_item, level, **kwargs) -> Optional[list]:
-=======
     def process_bom_row(
         self, bom_item, level: int = 1, multiplier: Optional[Decimal] = None, **kwargs
     ) -> list:
->>>>>>> 9679e582
         """Process a single BOM row.
 
         Arguments:
