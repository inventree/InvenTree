--- conflicted
+++ resolved
@@ -42,11 +42,8 @@
     'ScheduleMixin',
     'SettingsMixin',
     'SupplierBarcodeMixin',
-<<<<<<< HEAD
     'SupplierMixin',
-=======
     'TransitionMixin',
->>>>>>> f3ec708a
     'UrlsMixin',
     'UserInterfaceMixin',
     'ValidationMixin',
