"""Unit tests for the label printing mixin."""

import json
import os
from unittest import mock

from django.apps import apps
from django.urls import reverse

from pdfminer.high_level import extract_text
from PIL import Image

from InvenTree.config import get_testfolder_dir
from InvenTree.unit_test import InvenTreeAPITestCase
from part.models import Part
from plugin import InvenTreePlugin, PluginMixinEnum, registry
from plugin.base.label.mixins import LabelPrintingMixin
from plugin.helpers import MixinNotImplementedError
from report.models import LabelTemplate
from report.tests import PrintTestMixins
from stock.models import StockItem, StockLocation


class LabelMixinTests(PrintTestMixins, InvenTreeAPITestCase):
    """Test that the Label mixin operates correctly."""

    fixtures = ['category', 'part', 'location', 'stock']

    roles = 'all'
    plugin_ref = 'samplelabelprinter'

    @property
    def printing_url(self):
        """Return the label printing URL."""
        return reverse('api-label-print')

    def test_wrong_implementation(self):
        """Test that a wrong implementation raises an error."""

        class WrongPlugin(LabelPrintingMixin, InvenTreePlugin):
            pass

        with self.assertRaises(MixinNotImplementedError):
            plugin = WrongPlugin()
            plugin.print_label(filename='test')

    def test_installed(self):
        """Test that the sample printing plugin is installed."""
        # Get all label plugins
        plugins = registry.with_mixin(PluginMixinEnum.LABELS, active=None)
        self.assertEqual(len(plugins), 4)

        # But, it is not 'active'
        plugins = registry.with_mixin(PluginMixinEnum.LABELS, active=True)
<<<<<<< HEAD
        self.assertEqual(len(plugins), 2)
=======

        self.assertEqual(len(plugins), 2)
        slugs = [p.slug for p in plugins]
        self.assertIn('inventreelabel', slugs)
        self.assertIn('inventreelabelmachine', slugs)
>>>>>>> 31eabc9b

    def test_api(self):
        """Test that we can filter the API endpoint by mixin."""
        url = reverse('api-plugin-list')

        # Try POST (disallowed)
        response = self.client.post(url, {})
        self.assertEqual(response.status_code, 405)

        response = self.client.get(url, {'mixin': 'labels', 'active': True})

        # No results matching this query!
        self.assertEqual(len(response.data), 0)

        # What about inactive?
        response = self.client.get(url, {'mixin': 'labels', 'active': False})

        self.assertEqual(len(response.data), 0)

        self.do_activate_plugin()
        # Should be available via the API now
        response = self.client.get(url, {'mixin': 'labels', 'active': True})

        self.assertEqual(len(response.data), 3)

        labels = [item['key'] for item in response.data]

        self.assertIn('inventreelabel', labels)
        self.assertIn('inventreelabelmachine', labels)
        self.assertIn('samplelabelprinter', labels)

    def test_printing_process(self):
        """Test that a label can be printed."""
        # Ensure the labels were created
        apps.get_app_config('report').create_default_labels()
        apps.get_app_config('report').create_default_reports()

        test_path = get_testfolder_dir() / 'label'

        parts = Part.objects.all()[:2]

        template = LabelTemplate.objects.filter(enabled=True, model_type='part').first()

        self.assertIsNotNone(template)
        self.assertTrue(template.enabled)

        url = self.printing_url

        # Template does not exist
        response = self.post(
            url, {'template': 9999, 'plugin': 9999, 'items': []}, expected_code=400
        )

        self.assertIn('object does not exist', str(response.data['template']))
        self.assertIn('list may not be empty', str(response.data['items']))

        # Plugin is not a label plugin
        registry.set_plugin_state('digikeyplugin', True)
<<<<<<< HEAD
        registry.get_plugin('digikeyplugin').plugin_config()
=======
        no_valid_plg = registry.get_plugin('digikeyplugin').plugin_config()
>>>>>>> 31eabc9b

        response = self.post(
            url,
            {'template': template.pk, 'plugin': 'digikeyplugin', 'items': [1, 2, 3]},
            expected_code=400,
        )

        self.assertIn('Plugin does not support label printing', str(response.data))

        # Find available plugins
        plugins = registry.with_mixin(PluginMixinEnum.LABELS)
        self.assertGreater(len(plugins), 0)

        plugin = registry.get_plugin('samplelabelprinter', active=None)
        self.assertIsNotNone(plugin)
        config = plugin.plugin_config()

        # Ensure that the plugin is not active
        registry.set_plugin_state(plugin.slug, False)

        # Plugin is not active - should return error
        response = self.post(
            url,
            {'template': template.pk, 'plugin': config.key, 'items': [1, 2, 3]},
            expected_code=400,
        )
        self.assertIn('Plugin is not active', str(response.data['plugin']))

        # Active plugin
        self.do_activate_plugin()

        # Print one part
        response = self.post(
            url,
            {'template': template.pk, 'plugin': config.key, 'items': [parts[0].pk]},
            expected_code=201,
        )

        self.assertEqual(response.data['plugin'], 'samplelabelprinter')
        self.assertIsNone(response.data['output'])

        # Print multiple parts
        response = self.post(
            url,
            {
                'template': template.pk,
                'plugin': config.key,
                'items': [item.pk for item in parts],
            },
            expected_code=201,
        )

        self.assertEqual(response.data['plugin'], 'samplelabelprinter')
        self.assertIsNone(response.data['output'])

        # Print multiple parts without a plugin
        response = self.post(
            url,
            {'template': template.pk, 'items': [item.pk for item in parts]},
            expected_code=201,
        )

        self.assertEqual(response.data['plugin'], 'inventreelabel')
        self.assertIsNotNone(response.data['output'])

        data = json.loads(response.content)
        self.assertIn('output', data)

        # Print no part
        self.post(
            url,
            {'template': template.pk, 'plugin': plugin.pk, 'items': None},
            expected_code=400,
        )

        # Test that the labels have been printed
        # The sample labelling plugin simply prints to file
        self.assertTrue(os.path.exists(f'{test_path}.pdf'))

        # Read the raw .pdf data - ensure it contains some sensible information
        filetext = extract_text(f'{test_path}.pdf')
        matched = [part.name in filetext for part in parts]
        self.assertIn(True, matched)

        # Check that the .png file has already been created
        self.assertTrue(os.path.exists(f'{test_path}.png'))

        # And that it is a valid image file
        Image.open(f'{test_path}.png')

    def test_printing_options(self):
        """Test printing options."""
        # Ensure the labels were created
        apps.get_app_config('report').create_default_labels()

        # Lookup references
        parts = Part.objects.all()[:2]
        template = LabelTemplate.objects.filter(enabled=True, model_type='part').first()
        self.do_activate_plugin()
        plugin = registry.get_plugin(self.plugin_ref)

        # test options response
        options = self.options(
            self.printing_url, data={'plugin': plugin.slug}, expected_code=200
        ).json()
        self.assertIn('amount', options['actions']['POST'])

        with mock.patch.object(plugin, 'print_label') as print_label:
            # wrong value type
            res = self.post(
                self.printing_url,
                {
                    'plugin': plugin.slug,
                    'template': template.pk,
                    'items': [a.pk for a in parts],
                    'amount': '-no-valid-int-',
                },
                expected_code=400,
            ).json()
            self.assertIn('amount', res)
            print_label.assert_not_called()

            # correct value type
            self.post(
                self.printing_url,
                {
                    'template': template.pk,
                    'plugin': plugin.slug,
                    'items': [a.pk for a in parts],
                    'amount': 13,
                },
                expected_code=201,
            ).json()
            self.assertEqual(
                print_label.call_args.kwargs['printing_options'], {'amount': 13}
            )

    def test_printing_endpoints(self):
        """Cover the endpoints not covered by `test_printing_process`."""
        # Activate the label components
        apps.get_app_config('report').create_default_labels()
        self.do_activate_plugin()

        # Test StockItemLabel
        self.run_print_test(StockItem, 'stockitem')

        # Test StockLocationLabel
        self.run_print_test(StockLocation, 'stocklocation')

        # Test PartLabel
        self.run_print_test(Part, 'part')<|MERGE_RESOLUTION|>--- conflicted
+++ resolved
@@ -52,15 +52,11 @@
 
         # But, it is not 'active'
         plugins = registry.with_mixin(PluginMixinEnum.LABELS, active=True)
-<<<<<<< HEAD
-        self.assertEqual(len(plugins), 2)
-=======
 
         self.assertEqual(len(plugins), 2)
         slugs = [p.slug for p in plugins]
         self.assertIn('inventreelabel', slugs)
         self.assertIn('inventreelabelmachine', slugs)
->>>>>>> 31eabc9b
 
     def test_api(self):
         """Test that we can filter the API endpoint by mixin."""
@@ -119,11 +115,6 @@
 
         # Plugin is not a label plugin
         registry.set_plugin_state('digikeyplugin', True)
-<<<<<<< HEAD
-        registry.get_plugin('digikeyplugin').plugin_config()
-=======
-        no_valid_plg = registry.get_plugin('digikeyplugin').plugin_config()
->>>>>>> 31eabc9b
 
         response = self.post(
             url,
