--- conflicted
+++ resolved
@@ -229,13 +229,8 @@
         return None
 
     def validate_part_parameter(
-<<<<<<< HEAD
         self, parameter: generic.parameters.models.PartParameter, data: str
     ) -> None:
-=======
-        self, parameter: part.models.PartParameter, data: str
-    ) -> Optional[bool]:
->>>>>>> 874be992
         """Validate a parameter value.
 
         Arguments:
