--- conflicted
+++ resolved
@@ -220,11 +220,5 @@
             None or True (refer to class docstring)
 
         Raises:
-<<<<<<< HEAD
-            ValidationError if the proposed parameter value is objectionable
-        """
-=======
             ValidationError: If the proposed parameter value is objectionable
-        """
-        pass
->>>>>>> d1c83548
+        """