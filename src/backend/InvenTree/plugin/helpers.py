"""Helpers for plugin app."""

import inspect
import os
import pathlib
import pkgutil
import sys
import sysconfig
import traceback
from importlib.metadata import entry_points
from importlib.util import module_from_spec

from django.conf import settings
from django.core.exceptions import AppRegistryNotReady
from django.db.utils import IntegrityError

import structlog

logger = structlog.get_logger('inventree')


# region logging / errors
class IntegrationPluginError(Exception):
    """Error that encapsulates another error and adds the path / reference of the raising plugin."""

    def __init__(self, path, message):
        """Init a plugin error.

        Args:
            path: Path on which the error occurred - used to find out which plugin it was
            message: The original error message
        """
        self.path = path
        self.message = message

    def __str__(self):
        """Returns the error message."""
        return self.message  # pragma: no cover


class MixinImplementationError(ValueError):
    """Error if mixin was implemented wrong in plugin.

    Mostly raised if constant is missing
    """


class MixinNotImplementedError(NotImplementedError):
    """Error if necessary mixin function was not overwritten."""


def log_error(error, reference: str = 'general'):
    """Log an plugin error."""
    from plugin import registry

    # make sure the registry is set up
    if reference not in registry.errors:
        registry.errors[reference] = []

    # add error to stack
    registry.errors[reference].append(error)


def handle_error(error, do_raise: bool = True, do_log: bool = True, log_name: str = ''):
    """Handles an error and casts it as an IntegrationPluginError."""
    package_path = traceback.extract_tb(error.__traceback__)[-1].filename
    install_path = sysconfig.get_paths()['purelib']

    try:
        package_name = pathlib.Path(package_path).relative_to(install_path).parts[0]
    except ValueError:
        # is file - loaded -> form a name for that
        try:
            path_obj = pathlib.Path(package_path).relative_to(settings.BASE_DIR)
            path_parts = [*path_obj.parts]
            path_parts[-1] = path_parts[-1].replace(
                path_obj.suffix, ''
            )  # remove suffix

            # remove path prefixes
            if path_parts[0] == 'plugin':
                path_parts.remove('plugin')
                path_parts.pop(0)
            else:
                path_parts.remove('plugins')  # pragma: no cover

            package_name = '.'.join(path_parts)
        except Exception:
            package_name = package_path

    if do_log:
        log_kwargs = {}
        if log_name:
            log_kwargs['reference'] = log_name
        log_error({package_name: str(error)}, **log_kwargs)

    if do_raise:
        # do a straight raise if we are playing with environment variables at execution time, ignore the broken sample
        if (
            settings.TESTING_ENV
            and package_name != 'integration.broken_sample'
            and isinstance(error, IntegrityError)
        ):
            raise error  # pragma: no cover

        raise IntegrationPluginError(package_name, str(error))


def get_entrypoints():
    """Returns list for entrypoints for InvenTree plugins."""
    # on python before 3.12, we need to use importlib_metadata
    if sys.version_info < (3, 12):
        return entry_points().get('inventree_plugins', [])
    return entry_points(group='inventree_plugins')


# endregion


# region git-helpers
def get_git_log(path):
    """Get dict with info of the last commit to file named in path."""
    import datetime

    from dulwich.errors import NotGitRepository
    from dulwich.repo import Repo

    from InvenTree.ready import isInTestMode

    output = None
    path = os.path.abspath(path)

    if os.path.exists(path) and os.path.isfile(path):
        path = os.path.dirname(path)

    # only do this if we are not in test mode
    if not isInTestMode():  # pragma: no cover
        try:
            repo = Repo(path)
            head = repo.head()
            commit = repo[head]

            output = [
                head.decode(),
                commit.author.decode().split('<')[0][:-1],
                commit.author.decode().split('<')[1][:-1],
                datetime.datetime.fromtimestamp(commit.author_time).isoformat(),
                commit.message.decode().split('\n')[0],
            ]
        except KeyError:
            logger.debug('No HEAD tag found in git repo at path %s', path)
        except NotGitRepository:
            pass

    if not output:
        output = 5 * ['']  # pragma: no cover

    return {
        'hash': output[0],
        'author': output[1],
        'mail': output[2],
        'date': output[3],
        'message': output[4],
    }


# endregion


# region plugin finders
def get_modules(pkg, path=None):
    """Get all modules in a package."""
    context = {}

    if path is None:
        path = pkg.__path__
    elif type(path) is not list:
        path = [path]

<<<<<<< HEAD
    for finder, name, _ in pkgutil.walk_packages(path):
        try:
=======
    packages = pkgutil.walk_packages(path)

    while True:
        try:
            finder, name, _ = next(packages)
        except StopIteration:
            break
        except Exception as error:
            log_error({pkg.__name__: str(error)}, 'discovery')
            continue

        try:
>>>>>>> 06961c6a
            if sys.version_info < (3, 12):
                module = finder.find_module(name).load_module(name)
            else:
                spec = finder.find_spec(name)
                module = module_from_spec(spec)
                sys.modules[name] = module
                spec.loader.exec_module(module)
            pkg_names = getattr(module, '__all__', None)
            for k, v in vars(module).items():
                if not k.startswith('_') and (pkg_names is None or k in pkg_names):
                    context[k] = v
            context[name] = module
        except AppRegistryNotReady:  # pragma: no cover
            pass
        except Exception as error:
            # this 'protects' against malformed plugin modules by more or less silently failing

            # log to stack
            log_error({name: str(error)}, 'discovery')

    return [v for k, v in context.items()]


def get_classes(module) -> list:
    """Get all classes in a given module."""
    try:
        return inspect.getmembers(module, inspect.isclass)
    except Exception:
        log_error({module.__name__: 'Could not get classes'}, 'discovery')
        return []


def get_plugins(pkg, baseclass, path=None):
    """Return a list of all modules under a given package.

    - Modules must be a subclass of the provided 'baseclass'
    - Modules must have a non-empty NAME parameter
    """
    plugins = []

    modules = get_modules(pkg, path=path)

    # Iterate through each module in the package
    for mod in modules:
        # Iterate through each class in the module
        for item in get_classes(mod):
            plugin = item[1]
            if issubclass(plugin, baseclass) and plugin.NAME:
                plugins.append(plugin)

    return plugins


# endregion<|MERGE_RESOLUTION|>--- conflicted
+++ resolved
@@ -177,10 +177,6 @@
     elif type(path) is not list:
         path = [path]
 
-<<<<<<< HEAD
-    for finder, name, _ in pkgutil.walk_packages(path):
-        try:
-=======
     packages = pkgutil.walk_packages(path)
 
     while True:
@@ -193,7 +189,6 @@
             continue
 
         try:
->>>>>>> 06961c6a
             if sys.version_info < (3, 12):
                 module = finder.find_module(name).load_module(name)
             else:
