--- conflicted
+++ resolved
@@ -75,11 +75,8 @@
     SCHEDULE = 'schedule'
     SETTINGS = 'settings'
     SETTINGS_CONTENT = 'settingscontent'
-<<<<<<< HEAD
     SUPPLIER = 'supplier'
-=======
     STATE_TRANSITION = 'statetransition'
->>>>>>> f3ec708a
     SUPPLIER_BARCODE = 'supplier-barcode'
     URLS = 'urls'
     USER_INTERFACE = 'ui'
