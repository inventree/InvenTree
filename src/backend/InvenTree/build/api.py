"""JSON API for the Build app."""

from __future__ import annotations

from django.contrib.auth.models import User
from django.db.models import F, Q
from django.urls import include, path
from django.utils.translation import gettext_lazy as _

from django_filters import rest_framework as rest_filters
from rest_framework.exceptions import ValidationError

import build.admin
import build.serializers
import common.models
import part.models as part_models
from build.models import Build, BuildItem, BuildLine
from build.status_codes import BuildStatus, BuildStatusGroups
from generic.states.api import StatusView
from importer.mixins import DataExportViewMixin
from InvenTree.api import BulkDeleteMixin, MetadataView
from InvenTree.filters import SEARCH_ORDER_FILTER_ALIAS, InvenTreeDateFilter
from InvenTree.helpers import isNull, str2bool
from InvenTree.mixins import CreateAPI, ListCreateAPI, RetrieveUpdateDestroyAPI
from users.models import Owner


class BuildFilter(rest_filters.FilterSet):
    """Custom filterset for BuildList API endpoint."""

    class Meta:
        """Metaclass options."""

        model = Build
        fields = ['sales_order']

    status = rest_filters.NumberFilter(label=_('Order Status'), method='filter_status')

    def filter_status(self, queryset, name, value):
        """Filter by integer status code.

        Note: Also account for the possibility of a custom status code
        """
        q1 = Q(status=value, status_custom_key__isnull=True)
        q2 = Q(status_custom_key=value)

        return queryset.filter(q1 | q2).distinct()

    active = rest_filters.BooleanFilter(label='Build is active', method='filter_active')

    # 'outstanding' is an alias for 'active' here
    outstanding = rest_filters.BooleanFilter(
        label='Build is outstanding', method='filter_active'
    )

    def filter_active(self, queryset, name, value):
        """Filter the queryset to either include or exclude orders which are active."""
        if str2bool(value):
            return queryset.filter(status__in=BuildStatusGroups.ACTIVE_CODES)
        return queryset.exclude(status__in=BuildStatusGroups.ACTIVE_CODES)

    parent = rest_filters.ModelChoiceFilter(
        queryset=Build.objects.all(), label=_('Parent Build'), field_name='parent'
    )

    include_variants = rest_filters.BooleanFilter(
        label=_('Include Variants'), method='filter_include_variants'
    )

    def filter_include_variants(self, queryset, name, value):
        """Filter by whether or not to include variants of the selected part.

        Note:
        - This filter does nothing by itself, and requires the 'part' filter to be set.
        - Refer to the 'filter_part' method for more information.
        """
        return queryset

    part = rest_filters.ModelChoiceFilter(
        queryset=part_models.Part.objects.all(),
        field_name='part',
        method='filter_part',
        label=_('Part'),
    )

    def filter_part(self, queryset, name, part):
        """Filter by 'part' which is being built.

        Note:
        - If "include_variants" is True, include all variants of the selected part.
        - Otherwise, just filter by the selected part.
        """
        include_variants = str2bool(self.data.get('include_variants', False))

        if include_variants:
            return queryset.filter(part__in=part.get_descendants(include_self=True))
        else:
            return queryset.filter(part=part)

    category = rest_filters.ModelChoiceFilter(
        queryset=part_models.PartCategory.objects.all(),
        method='filter_category',
        label=_('Category'),
    )

    def filter_category(self, queryset, name, category):
        """Filter by part category (including sub-categories)."""
        categories = category.get_descendants(include_self=True)
        return queryset.filter(part__category__in=categories)

    ancestor = rest_filters.ModelChoiceFilter(
        queryset=Build.objects.all(),
        label=_('Ancestor Build'),
        method='filter_ancestor',
    )

    def filter_ancestor(self, queryset, name, parent):
        """Filter by 'parent' build order."""
        builds = parent.get_descendants(include_self=False)
        return queryset.filter(pk__in=[b.pk for b in builds])

    overdue = rest_filters.BooleanFilter(
        label='Build is overdue', method='filter_overdue'
    )

    def filter_overdue(self, queryset, name, value):
        """Filter the queryset to either include or exclude orders which are overdue."""
        if str2bool(value):
            return queryset.filter(Build.OVERDUE_FILTER)
        return queryset.exclude(Build.OVERDUE_FILTER)

    assigned_to_me = rest_filters.BooleanFilter(
        label=_('Assigned to me'), method='filter_assigned_to_me'
    )

    def filter_assigned_to_me(self, queryset, name, value):
        """Filter by orders which are assigned to the current user."""
        value = str2bool(value)

        # Work out who "me" is!
        owners = Owner.get_owners_matching_user(self.request.user)

        if value:
            return queryset.filter(responsible__in=owners)
        return queryset.exclude(responsible__in=owners)

    issued_by = rest_filters.ModelChoiceFilter(
        queryset=Owner.objects.all(), label=_('Issued By'), method='filter_issued_by'
    )

    def filter_issued_by(self, queryset, name, owner):
        """Filter by 'owner' which issued the order."""
        if owner.label() == 'user':
            user = User.objects.get(pk=owner.owner_id)
            return queryset.filter(issued_by=user)
        elif owner.label() == 'group':
            group = User.objects.filter(groups__pk=owner.owner_id)
            return queryset.filter(issued_by__in=group)
        else:
            return queryset.none()

    assigned_to = rest_filters.ModelChoiceFilter(
        queryset=Owner.objects.all(), field_name='responsible', label=_('Assigned To')
    )

    def filter_responsible(self, queryset, name, owner):
        """Filter by orders which are assigned to the specified owner."""
        owners = list(Owner.objects.filter(pk=owner))

        # if we query by a user, also find all ownerships through group memberships
        if len(owners) > 0 and owners[0].label() == 'user':
            owners = Owner.get_owners_matching_user(
                User.objects.get(pk=owners[0].owner_id)
            )

        return queryset.filter(responsible__in=owners)

    # Exact match for reference
    reference = rest_filters.CharFilter(
        label='Filter by exact reference', field_name='reference', lookup_expr='iexact'
    )

    project_code = rest_filters.ModelChoiceFilter(
        queryset=common.models.ProjectCode.objects.all(), field_name='project_code'
    )

    has_project_code = rest_filters.BooleanFilter(
        label='has_project_code', method='filter_has_project_code'
    )

    def filter_has_project_code(self, queryset, name, value):
        """Filter by whether or not the order has a project code."""
        if str2bool(value):
            return queryset.exclude(project_code=None)
        return queryset.filter(project_code=None)

    created_before = InvenTreeDateFilter(
        label=_('Created before'), field_name='creation_date', lookup_expr='lt'
    )

    created_after = InvenTreeDateFilter(
        label=_('Created after'), field_name='creation_date', lookup_expr='gt'
    )

    has_start_date = rest_filters.BooleanFilter(
        label=_('Has start date'), method='filter_has_start_date'
    )

    def filter_has_start_date(self, queryset, name, value):
        """Filter by whether or not the order has a start date."""
        return queryset.filter(start_date__isnull=not str2bool(value))

    start_date_before = InvenTreeDateFilter(
        label=_('Start date before'), field_name='start_date', lookup_expr='lt'
    )

    start_date_after = InvenTreeDateFilter(
        label=_('Start date after'), field_name='start_date', lookup_expr='gt'
    )

    has_target_date = rest_filters.BooleanFilter(
        label=_('Has target date'), method='filter_has_target_date'
    )

    def filter_has_target_date(self, queryset, name, value):
        """Filter by whether or not the order has a target date."""
        return queryset.filter(target_date__isnull=not str2bool(value))

    target_date_before = InvenTreeDateFilter(
        label=_('Target date before'), field_name='target_date', lookup_expr='lt'
    )

    target_date_after = InvenTreeDateFilter(
        label=_('Target date after'), field_name='target_date', lookup_expr='gt'
    )

    completed_before = InvenTreeDateFilter(
        label=_('Completed before'), field_name='completion_date', lookup_expr='lt'
    )

    completed_after = InvenTreeDateFilter(
        label=_('Completed after'), field_name='completion_date', lookup_expr='gt'
    )


class BuildMixin:
    """Mixin class for Build API endpoints."""

<<<<<<< HEAD
class BuildMixin:
    """Mixin class for Build API endpoints."""

=======
>>>>>>> 06961c6a
    queryset = Build.objects.all()
    serializer_class = build.serializers.BuildSerializer

    def get_queryset(self):
        """Return the queryset for the Build API endpoints."""
        queryset = super().get_queryset()

        queryset = queryset.prefetch_related(
            'responsible',
            'issued_by',
            'build_lines',
            'build_lines__bom_item',
            'build_lines__build',
            'part',
<<<<<<< HEAD
=======
            'part__pricing_data',
>>>>>>> 06961c6a
        )

        return queryset


<<<<<<< HEAD
class BuildList(APIDownloadMixin, BuildMixin, ListCreateAPI):
=======
class BuildList(DataExportViewMixin, BuildMixin, ListCreateAPI):
>>>>>>> 06961c6a
    """API endpoint for accessing a list of Build objects.

    - GET: Return list of objects (with filters)
    - POST: Create a new Build object
    """

    filterset_class = BuildFilter

    filter_backends = SEARCH_ORDER_FILTER_ALIAS

    ordering_fields = [
        'reference',
        'part__name',
        'status',
        'creation_date',
        'start_date',
        'target_date',
        'completion_date',
        'quantity',
        'completed',
        'issued_by',
        'responsible',
        'project_code',
        'priority',
        'level',
    ]

    ordering_field_aliases = {
        'reference': ['reference_int', 'reference'],
        'project_code': ['project_code__code'],
    }

    ordering = '-reference'

    search_fields = [
        'reference',
        'title',
        'part__name',
        'part__IPN',
        'part__description',
        'project_code__code',
        'priority',
    ]

    def get_queryset(self):
        """Override the queryset filtering, as some of the fields don't natively play nicely with DRF."""
        queryset = super().get_queryset().select_related('part')

        queryset = build.serializers.BuildSerializer.annotate_queryset(queryset)

        return queryset

    def filter_queryset(self, queryset):
        """Custom query filtering for the BuildList endpoint."""
        queryset = super().filter_queryset(queryset)

        params = self.request.query_params

        # exclude parent tree
        exclude_tree = params.get('exclude_tree', None)

        if exclude_tree is not None:
            try:
                build = Build.objects.get(pk=exclude_tree)

                queryset = queryset.exclude(
                    pk__in=[bld.pk for bld in build.get_descendants(include_self=True)]
                )

            except (ValueError, Build.DoesNotExist):
                pass

        # Filter by 'date range'
        min_date = params.get('min_date', None)
        max_date = params.get('max_date', None)

        if min_date is not None and max_date is not None:
            queryset = Build.filterByDate(queryset, min_date, max_date)

        return queryset

    def get_serializer(self, *args, **kwargs):
        """Add extra context information to the endpoint serializer."""
        try:
            part_detail = str2bool(self.request.GET.get('part_detail', True))
        except AttributeError:
            part_detail = True

        kwargs['part_detail'] = part_detail
        kwargs['create'] = True

        return self.serializer_class(*args, **kwargs)


class BuildDetail(BuildMixin, RetrieveUpdateDestroyAPI):
    """API endpoint for detail view of a Build object."""

    def destroy(self, request, *args, **kwargs):
        """Only allow deletion of a BuildOrder if the build status is CANCELLED."""
        build = self.get_object()

        if build.status != BuildStatus.CANCELLED:
            raise ValidationError({
                'non_field_errors': [
                    _('Build must be cancelled before it can be deleted')
                ]
            })

        return super().destroy(request, *args, **kwargs)


class BuildUnallocate(CreateAPI):
    """API endpoint for unallocating stock items from a build order.

    - The BuildOrder object is specified by the URL
    - "output" (StockItem) can optionally be specified
    - "bom_item" can optionally be specified
    """

    queryset = Build.objects.none()

    serializer_class = build.serializers.BuildUnallocationSerializer

    def get_serializer_context(self):
        """Add extra context information to the endpoint serializer."""
        ctx = super().get_serializer_context()

        try:
            ctx['build'] = Build.objects.get(pk=self.kwargs.get('pk', None))
        except Exception:
            pass

        ctx['request'] = self.request

        return ctx


class BuildLineFilter(rest_filters.FilterSet):
    """Custom filterset for the BuildLine API endpoint."""

    class Meta:
        """Meta information for the BuildLineFilter class."""

        model = BuildLine
        fields = ['build', 'bom_item']

    # Fields on related models
    consumable = rest_filters.BooleanFilter(
        label=_('Consumable'), field_name='bom_item__consumable'
    )
    optional = rest_filters.BooleanFilter(
        label=_('Optional'), field_name='bom_item__optional'
    )
    assembly = rest_filters.BooleanFilter(
        label=_('Assembly'), field_name='bom_item__sub_part__assembly'
    )
    tracked = rest_filters.BooleanFilter(
        label=_('Tracked'), field_name='bom_item__sub_part__trackable'
    )
    testable = rest_filters.BooleanFilter(
        label=_('Testable'), field_name='bom_item__sub_part__testable'
    )

    part = rest_filters.ModelChoiceFilter(
        queryset=part_models.Part.objects.all(),
        label=_('Part'),
        field_name='bom_item__sub_part',
    )

    order_outstanding = rest_filters.BooleanFilter(
        label=_('Order Outstanding'), method='filter_order_outstanding'
    )

    def filter_order_outstanding(self, queryset, name, value):
        """Filter by whether the associated BuildOrder is 'outstanding'."""
        if str2bool(value):
            return queryset.filter(build__status__in=BuildStatusGroups.ACTIVE_CODES)
        return queryset.exclude(build__status__in=BuildStatusGroups.ACTIVE_CODES)

    allocated = rest_filters.BooleanFilter(
        label=_('Allocated'), method='filter_allocated'
    )

    def filter_allocated(self, queryset, name, value):
        """Filter by whether each BuildLine is fully allocated."""
        if str2bool(value):
            return queryset.filter(allocated__gte=F('quantity'))
        return queryset.filter(allocated__lt=F('quantity'))

    available = rest_filters.BooleanFilter(
        label=_('Available'), method='filter_available'
    )

    def filter_available(self, queryset, name, value):
        """Filter by whether there is sufficient stock available for each BuildLine.

        To determine this, we need to know:

        - The quantity required for each BuildLine
        - The quantity available for each BuildLine (including variants and substitutes)
        - The quantity allocated for each BuildLine
        """
        flt = Q(
            quantity__lte=F('allocated')
            + F('available_stock')
            + F('available_substitute_stock')
            + F('available_variant_stock')
        )

        if str2bool(value):
            return queryset.filter(flt)
        return queryset.exclude(flt)


class BuildLineEndpoint:
    """Mixin class for BuildLine API endpoints."""

    queryset = BuildLine.objects.all()
    serializer_class = build.serializers.BuildLineSerializer

    def get_serializer(self, *args, **kwargs):
        """Return the serializer instance for this endpoint."""
        kwargs['context'] = self.get_serializer_context()

        try:
            params = self.request.query_params

            kwargs['part_detail'] = str2bool(params.get('part_detail', True))
            kwargs['build_detail'] = str2bool(params.get('build_detail', False))
        except AttributeError:
            pass

        return self.serializer_class(*args, **kwargs)

    def get_source_build(self) -> Build:
        """Return the source Build object for the BuildLine queryset.

        This source build is used to filter the available stock for each BuildLine.

        - If this is a "detail" view, use the build associated with the line
        - If this is a "list" view, use the build associated with the request
        """
        raise NotImplementedError(
            'get_source_build must be implemented in the child class'
        )

    def get_queryset(self):
        """Override queryset to select-related and annotate."""
        queryset = super().get_queryset()

        if not hasattr(self, 'source_build'):
            self.source_build = self.get_source_build()

        source_build = self.source_build

        return build.serializers.BuildLineSerializer.annotate_queryset(
            queryset, build=source_build
        )


class BuildLineList(BuildLineEndpoint, DataExportViewMixin, ListCreateAPI):
    """API endpoint for accessing a list of BuildLine objects."""

    filterset_class = BuildLineFilter
    filter_backends = SEARCH_ORDER_FILTER_ALIAS

    ordering_fields = [
        'part',
        'allocated',
        'reference',
        'quantity',
        'consumable',
        'optional',
        'unit_quantity',
        'available_stock',
        'trackable',
        'allow_variants',
        'inherited',
    ]

    ordering_field_aliases = {
        'part': 'bom_item__sub_part__name',
        'reference': 'bom_item__reference',
        'unit_quantity': 'bom_item__quantity',
        'consumable': 'bom_item__consumable',
        'optional': 'bom_item__optional',
        'trackable': 'bom_item__sub_part__trackable',
        'allow_variants': 'bom_item__allow_variants',
        'inherited': 'bom_item__inherited',
    }

    search_fields = [
        'bom_item__sub_part__name',
        'bom_item__sub_part__IPN',
        'bom_item__sub_part__description',
        'bom_item__reference',
    ]

    def get_source_build(self) -> Build | None:
        """Return the target build for the BuildLine queryset."""
        source_build = None

        try:
            build_id = self.request.query_params.get('build', None)
            if build_id:
                source_build = Build.objects.filter(pk=build_id).first()
        except (Build.DoesNotExist, AttributeError, ValueError):
            pass

        return source_build


class BuildLineDetail(BuildLineEndpoint, RetrieveUpdateDestroyAPI):
    """API endpoint for detail view of a BuildLine object."""

    def get_source_build(self) -> Build | None:
        """Return the target source location for the BuildLine queryset."""
        return None


class BuildOrderContextMixin:
    """Mixin class which adds build order as serializer context variable."""

    def get_serializer_context(self):
        """Add extra context information to the endpoint serializer."""
        ctx = super().get_serializer_context()

        ctx['request'] = self.request
        ctx['to_complete'] = True

        try:
            ctx['build'] = Build.objects.get(pk=self.kwargs.get('pk', None))
        except Exception:
            pass

        return ctx


class BuildOutputCreate(BuildOrderContextMixin, CreateAPI):
    """API endpoint for creating new build output(s)."""

    queryset = Build.objects.none()

    serializer_class = build.serializers.BuildOutputCreateSerializer


class BuildOutputScrap(BuildOrderContextMixin, CreateAPI):
    """API endpoint for scrapping build output(s)."""

    queryset = Build.objects.none()
    serializer_class = build.serializers.BuildOutputScrapSerializer

    def get_serializer_context(self):
        """Add extra context information to the endpoint serializer."""
        ctx = super().get_serializer_context()
        ctx['to_complete'] = False
        return ctx


class BuildOutputComplete(BuildOrderContextMixin, CreateAPI):
    """API endpoint for completing build outputs."""

    queryset = Build.objects.none()

    serializer_class = build.serializers.BuildOutputCompleteSerializer


class BuildOutputDelete(BuildOrderContextMixin, CreateAPI):
    """API endpoint for deleting multiple build outputs."""

    def get_serializer_context(self):
        """Add extra context information to the endpoint serializer."""
        ctx = super().get_serializer_context()

        ctx['to_complete'] = False

        return ctx

    queryset = Build.objects.none()

    serializer_class = build.serializers.BuildOutputDeleteSerializer


class BuildFinish(BuildOrderContextMixin, CreateAPI):
    """API endpoint for marking a build as finished (completed)."""

    queryset = Build.objects.none()
    serializer_class = build.serializers.BuildCompleteSerializer

    def get_queryset(self):
        """Return the queryset for the BuildFinish API endpoint."""
        queryset = super().get_queryset()
        queryset = queryset.prefetch_related('build_lines', 'build_lines__allocations')

        return queryset


class BuildAutoAllocate(BuildOrderContextMixin, CreateAPI):
    """API endpoint for 'automatically' allocating stock against a build order.

    - Only looks at 'untracked' parts
    - If stock exists in a single location, easy!
    - If user decides that stock items are "fungible", allocate against multiple stock items
    - If the user wants to, allocate substite parts if the primary parts are not available.
    """

    queryset = Build.objects.none()
    serializer_class = build.serializers.BuildAutoAllocationSerializer


class BuildAllocate(BuildOrderContextMixin, CreateAPI):
    """API endpoint to allocate stock items to a build order.

    - The BuildOrder object is specified by the URL
    - Items to allocate are specified as a list called "items" with the following options:
        - bom_item: pk value of a given BomItem object (must match the part associated with this build)
        - stock_item: pk value of a given StockItem object
        - quantity: quantity to allocate
        - output: StockItem (build order output) to allocate stock against (optional)
    """

    queryset = Build.objects.none()
    serializer_class = build.serializers.BuildAllocationSerializer


class BuildIssue(BuildOrderContextMixin, CreateAPI):
    """API endpoint for issuing a BuildOrder."""

    queryset = Build.objects.all()
    serializer_class = build.serializers.BuildIssueSerializer


class BuildHold(BuildOrderContextMixin, CreateAPI):
    """API endpoint for placing a BuildOrder on hold."""

    queryset = Build.objects.all()
    serializer_class = build.serializers.BuildHoldSerializer


class BuildCancel(BuildOrderContextMixin, CreateAPI):
    """API endpoint for cancelling a BuildOrder."""

    queryset = Build.objects.all()
    serializer_class = build.serializers.BuildCancelSerializer


class BuildItemDetail(RetrieveUpdateDestroyAPI):
    """API endpoint for detail view of a BuildItem object."""

    queryset = BuildItem.objects.all()
    serializer_class = build.serializers.BuildItemSerializer


class BuildItemFilter(rest_filters.FilterSet):
    """Custom filterset for the BuildItemList API endpoint."""

    class Meta:
        """Metaclass option."""

        model = BuildItem
        fields = ['build_line', 'stock_item', 'install_into']

    include_variants = rest_filters.BooleanFilter(
        label=_('Include Variants'), method='filter_include_variants'
    )

    def filter_include_variants(self, queryset, name, value):
        """Filter by whether or not to include variants of the selected part.

        Note:
        - This filter does nothing by itself, and requires the 'part' filter to be set.
        - Refer to the 'filter_part' method for more information.
        """
        return queryset

    part = rest_filters.ModelChoiceFilter(
        queryset=part_models.Part.objects.all(),
        label=_('Part'),
        method='filter_part',
        field_name='stock_item__part',
    )

    def filter_part(self, queryset, name, part):
        """Filter by 'part' which is being built.

        Note:
        - If "include_variants" is True, include all variants of the selected part.
        - Otherwise, just filter by the selected part.
        """
        include_variants = str2bool(self.data.get('include_variants', False))

        if include_variants:
            return queryset.filter(
                stock_item__part__in=part.get_descendants(include_self=True)
            )
        else:
            return queryset.filter(stock_item__part=part)

    build = rest_filters.ModelChoiceFilter(
        queryset=build.models.Build.objects.all(),
        label=_('Build Order'),
        field_name='build_line__build',
    )

    tracked = rest_filters.BooleanFilter(label='Tracked', method='filter_tracked')

    def filter_tracked(self, queryset, name, value):
        """Filter the queryset based on whether build items are tracked."""
        if str2bool(value):
            return queryset.exclude(install_into=None)
        return queryset.filter(install_into=None)


class BuildItemList(DataExportViewMixin, BulkDeleteMixin, ListCreateAPI):
    """API endpoint for accessing a list of BuildItem objects.

    - GET: Return list of objects
    - POST: Create a new BuildItem object
    """

    queryset = BuildItem.objects.all()
    serializer_class = build.serializers.BuildItemSerializer
    filterset_class = BuildItemFilter
    filter_backends = SEARCH_ORDER_FILTER_ALIAS

    def get_serializer(self, *args, **kwargs):
        """Returns a BuildItemSerializer instance based on the request."""
        try:
            params = self.request.query_params

            for key in [
                'part_detail',
                'location_detail',
                'stock_detail',
                'build_detail',
            ]:
                if key in params:
                    kwargs[key] = str2bool(params.get(key, False))
        except AttributeError:
            pass

        return self.serializer_class(*args, **kwargs)

    def get_queryset(self):
        """Override the queryset method, to perform custom prefetch."""
        queryset = super().get_queryset()

        queryset = queryset.select_related(
            'build_line',
            'build_line__build',
            'build_line__bom_item',
            'build_line__bom_item__part',
            'build_line__bom_item__sub_part',
            'install_into',
            'stock_item',
            'stock_item__location',
            'stock_item__part',
            'stock_item__supplier_part__part',
            'stock_item__supplier_part__supplier',
            'stock_item__supplier_part__manufacturer_part',
            'stock_item__supplier_part__manufacturer_part__manufacturer',
        ).prefetch_related('stock_item__location__tags')

        return queryset

    def filter_queryset(self, queryset):
        """Custom query filtering for the BuildItem list."""
        queryset = super().filter_queryset(queryset)

        params = self.request.query_params

        # Filter by output target
        output = params.get('output', None)

        if output:
            if isNull(output):
                queryset = queryset.filter(install_into=None)
            else:
                queryset = queryset.filter(install_into=output)

        return queryset

    ordering_fields = ['part', 'sku', 'quantity', 'location', 'reference', 'IPN']

    ordering_field_aliases = {
        'part': 'stock_item__part__name',
        'IPN': 'stock_item__part__IPN',
        'sku': 'stock_item__supplier_part__SKU',
        'location': 'stock_item__location__name',
        'reference': 'build_line__bom_item__reference',
    }

    search_fields = [
        'stock_item__supplier_part__SKU',
        'stock_item__part__name',
        'stock_item__part__IPN',
        'build_line__bom_item__reference',
    ]


build_api_urls = [
    # Build lines
    path(
        'line/',
        include([
            path('<int:pk>/', BuildLineDetail.as_view(), name='api-build-line-detail'),
            path('', BuildLineList.as_view(), name='api-build-line-list'),
        ]),
    ),
    # Build Items
    path(
        'item/',
        include([
            path(
                '<int:pk>/',
                include([
                    path(
                        'metadata/',
                        MetadataView.as_view(),
                        {'model': BuildItem},
                        name='api-build-item-metadata',
                    ),
                    path('', BuildItemDetail.as_view(), name='api-build-item-detail'),
                ]),
            ),
            path('', BuildItemList.as_view(), name='api-build-item-list'),
        ]),
    ),
    # Build Detail
    path(
        '<int:pk>/',
        include([
            path('allocate/', BuildAllocate.as_view(), name='api-build-allocate'),
            path(
                'auto-allocate/',
                BuildAutoAllocate.as_view(),
                name='api-build-auto-allocate',
            ),
            path(
                'complete/',
                BuildOutputComplete.as_view(),
                name='api-build-output-complete',
            ),
            path(
                'create-output/',
                BuildOutputCreate.as_view(),
                name='api-build-output-create',
            ),
            path(
                'delete-outputs/',
                BuildOutputDelete.as_view(),
                name='api-build-output-delete',
            ),
            path(
                'scrap-outputs/',
                BuildOutputScrap.as_view(),
                name='api-build-output-scrap',
            ),
            path('issue/', BuildIssue.as_view(), name='api-build-issue'),
            path('hold/', BuildHold.as_view(), name='api-build-hold'),
            path('finish/', BuildFinish.as_view(), name='api-build-finish'),
            path('cancel/', BuildCancel.as_view(), name='api-build-cancel'),
            path('unallocate/', BuildUnallocate.as_view(), name='api-build-unallocate'),
            path(
                'metadata/',
                MetadataView.as_view(),
                {'model': Build},
                name='api-build-metadata',
            ),
            path('', BuildDetail.as_view(), name='api-build-detail'),
        ]),
    ),
    # Build order status code information
    path(
        'status/',
        StatusView.as_view(),
        {StatusView.MODEL_REF: BuildStatus},
        name='api-build-status-codes',
    ),
    # Build List
    path('', BuildList.as_view(), name='api-build-list'),
]<|MERGE_RESOLUTION|>--- conflicted
+++ resolved
@@ -246,12 +246,6 @@
 class BuildMixin:
     """Mixin class for Build API endpoints."""
 
-<<<<<<< HEAD
-class BuildMixin:
-    """Mixin class for Build API endpoints."""
-
-=======
->>>>>>> 06961c6a
     queryset = Build.objects.all()
     serializer_class = build.serializers.BuildSerializer
 
@@ -266,20 +260,13 @@
             'build_lines__bom_item',
             'build_lines__build',
             'part',
-<<<<<<< HEAD
-=======
             'part__pricing_data',
->>>>>>> 06961c6a
         )
 
         return queryset
 
 
-<<<<<<< HEAD
-class BuildList(APIDownloadMixin, BuildMixin, ListCreateAPI):
-=======
 class BuildList(DataExportViewMixin, BuildMixin, ListCreateAPI):
->>>>>>> 06961c6a
     """API endpoint for accessing a list of Build objects.
 
     - GET: Return list of objects (with filters)
