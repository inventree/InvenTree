--- conflicted
+++ resolved
@@ -9,13 +9,7 @@
 from django.urls import include, path
 from django.utils.translation import gettext_lazy as _
 
-<<<<<<< HEAD
-from django_filters import (
-    rest_framework as rest_filters,  # type: ignore[possibly-unbound-import]
-)
-=======
 import django_filters.rest_framework.filters as rest_filters
->>>>>>> f8fd9f5f
 from django_filters.rest_framework.filterset import FilterSet
 from drf_spectacular.utils import extend_schema, extend_schema_field
 from rest_framework import serializers, status
