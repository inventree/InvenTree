"""Admin functionality for the BuildOrder app."""

from django.contrib import admin

<<<<<<< HEAD
from import_export import widgets
from import_export.admin import ImportExportModelAdmin
from import_export.fields import Field

import part.models
from build.models import Build, BuildItem, BuildLine
from InvenTree.admin import InvenTreeResource


class BuildResource(InvenTreeResource):
    """Class for managing import/export of Build data."""

    # For some reason, we need to specify the fields individually for this ModelResource,
    # but we don't for other ones.
    # TODO: 2022-05-12 - Need to investigate why this is the case!

    class Meta:
        """Metaclass options."""

        models = Build
        skip_unchanged = True
        report_skipped = False
        clean_model_instances = True
        exclude = ['lft', 'rght', 'tree_id', 'level', 'metadata']

    id = Field(attribute='pk', widget=widgets.IntegerWidget())

    reference = Field(attribute='reference')

    title = Field(attribute='title')

    part = Field(attribute='part', widget=widgets.ForeignKeyWidget(part.models.Part))

    part_name = Field(attribute='part__full_name', readonly=True)

    overdue = Field(
        attribute='is_overdue', readonly=True, widget=widgets.BooleanWidget()
    )

    completed = Field(attribute='completed', readonly=True)

    quantity = Field(attribute='quantity')

    status = Field(attribute='status')

    batch = Field(attribute='batch')

    notes = Field(attribute='notes')


@admin.register(Build)
class BuildAdmin(ImportExportModelAdmin):
    """Class for managing the Build model via the admin interface."""

    exclude = ['reference_int']
=======
from build.models import Build, BuildLine, BuildItem


@admin.register(Build)
class BuildAdmin(admin.ModelAdmin):
    """Class for managing the Build model via the admin interface"""

    exclude = [
        'reference_int',
    ]

    list_display = (
        'reference',
        'title',
        'part',
        'status',
        'batch',
        'quantity',
    )
>>>>>>> 8fcebefa

    list_display = ('reference', 'title', 'part', 'status', 'batch', 'quantity')

    search_fields = ['reference', 'title', 'part__name', 'part__description']

    autocomplete_fields = ['parent', 'part', 'sales_order', 'take_from', 'destination']


@admin.register(BuildItem)
class BuildItemAdmin(admin.ModelAdmin):
    """Class for managing the BuildItem model via the admin interface."""

    list_display = ('stock_item', 'quantity')

    autocomplete_fields = ['build_line', 'stock_item', 'install_into']


@admin.register(BuildLine)
class BuildLineAdmin(admin.ModelAdmin):
    """Class for managing the BuildLine model via the admin interface."""

    list_display = ('build', 'bom_item', 'quantity')

    search_fields = ['build__title', 'build__reference', 'bom_item__sub_part__name']<|MERGE_RESOLUTION|>--- conflicted
+++ resolved
@@ -2,83 +2,14 @@
 
 from django.contrib import admin
 
-<<<<<<< HEAD
-from import_export import widgets
-from import_export.admin import ImportExportModelAdmin
-from import_export.fields import Field
-
-import part.models
 from build.models import Build, BuildItem, BuildLine
-from InvenTree.admin import InvenTreeResource
-
-
-class BuildResource(InvenTreeResource):
-    """Class for managing import/export of Build data."""
-
-    # For some reason, we need to specify the fields individually for this ModelResource,
-    # but we don't for other ones.
-    # TODO: 2022-05-12 - Need to investigate why this is the case!
-
-    class Meta:
-        """Metaclass options."""
-
-        models = Build
-        skip_unchanged = True
-        report_skipped = False
-        clean_model_instances = True
-        exclude = ['lft', 'rght', 'tree_id', 'level', 'metadata']
-
-    id = Field(attribute='pk', widget=widgets.IntegerWidget())
-
-    reference = Field(attribute='reference')
-
-    title = Field(attribute='title')
-
-    part = Field(attribute='part', widget=widgets.ForeignKeyWidget(part.models.Part))
-
-    part_name = Field(attribute='part__full_name', readonly=True)
-
-    overdue = Field(
-        attribute='is_overdue', readonly=True, widget=widgets.BooleanWidget()
-    )
-
-    completed = Field(attribute='completed', readonly=True)
-
-    quantity = Field(attribute='quantity')
-
-    status = Field(attribute='status')
-
-    batch = Field(attribute='batch')
-
-    notes = Field(attribute='notes')
-
-
-@admin.register(Build)
-class BuildAdmin(ImportExportModelAdmin):
-    """Class for managing the Build model via the admin interface."""
-
-    exclude = ['reference_int']
-=======
-from build.models import Build, BuildLine, BuildItem
 
 
 @admin.register(Build)
 class BuildAdmin(admin.ModelAdmin):
-    """Class for managing the Build model via the admin interface"""
+    """Class for managing the Build model via the admin interface."""
 
-    exclude = [
-        'reference_int',
-    ]
-
-    list_display = (
-        'reference',
-        'title',
-        'part',
-        'status',
-        'batch',
-        'quantity',
-    )
->>>>>>> 8fcebefa
+    exclude = ['reference_int']
 
     list_display = ('reference', 'title', 'part', 'status', 'batch', 'quantity')
 
