--- conflicted
+++ resolved
@@ -1329,12 +1329,8 @@
             'build',
             'bom_item',
             'quantity',
-<<<<<<< HEAD
             'consumed',
             'allocations',
-
-=======
->>>>>>> 189f2303
             # Build detail fields
             'build_reference',
             # BOM item detail fields
@@ -1465,14 +1461,7 @@
     # Annotated (calculated) fields
 
     # Total quantity of allocated stock
-<<<<<<< HEAD
-    allocated = serializers.FloatField(
-        label=_('Allocated'),
-        read_only=True
-    )
-=======
-    allocated = serializers.FloatField(label=_('Allocated Stock'), read_only=True)
->>>>>>> 189f2303
+    allocated = serializers.FloatField(label=_('Allocated'), read_only=True)
 
     on_order = serializers.FloatField(label=_('On Order'), read_only=True)
 
