--- conflicted
+++ resolved
@@ -21,20 +21,7 @@
 from rest_framework import serializers
 from rest_framework.serializers import ValidationError
 
-<<<<<<< HEAD
-from InvenTree.serializers import InvenTreeModelSerializer, InvenTreeAttachmentSerializer
-from InvenTree.serializers import UserSerializer
-
-import InvenTree.helpers
-from InvenTree.serializers import InvenTreeDecimalField
-from InvenTree.status_codes import StockStatus
-
-from stock.models import generate_batch_code, StockItem, StockLocation
-from stock.serializers import StockItemSerializerBrief, LocationSerializer
-
-=======
 import build.tasks
->>>>>>> 06961c6a
 import common.models
 import company.serializers
 import InvenTree.helpers
@@ -391,12 +378,8 @@
         queryset=StockLocation.objects.all(),
         label=_('Location'),
         help_text=_('Stock location for build output'),
-<<<<<<< HEAD
-        required=False, allow_null=True
-=======
         required=False,
         allow_null=True,
->>>>>>> 06961c6a
     )
 
     def validate_serial_numbers(self, serial_numbers):
@@ -427,17 +410,10 @@
 
         if part.trackable and not serial_numbers:
             raise ValidationError({
-<<<<<<< HEAD
-                'serial_numbers': _('Serial numbers must be provided for trackable parts')
-            })
-
-        if serial_numbers:
-=======
                 'serial_numbers': _(
                     'Serial numbers must be provided for trackable parts'
                 )
             })
->>>>>>> 06961c6a
 
         if serial_numbers:
             try:
@@ -463,10 +439,7 @@
         """Generate the new build output(s)."""
         data = self.validated_data
 
-<<<<<<< HEAD
-=======
         request = self.context.get('request')
->>>>>>> 06961c6a
         build = self.get_build()
 
         build.create_build_output(
@@ -475,11 +448,7 @@
             batch=data.get('batch_code', ''),
             location=data.get('location', None),
             auto_allocate=data.get('auto_allocate', False),
-<<<<<<< HEAD
-            user=self.context['request'].user,
-=======
             user=request.user if request else None,
->>>>>>> 06961c6a
         )
 
 
@@ -752,11 +721,7 @@
         data = self.validated_data
 
         build.cancel_build(
-<<<<<<< HEAD
-            request.user,
-=======
             request.user if request else None,
->>>>>>> 06961c6a
             remove_allocated_stock=data.get('remove_allocated_stock', False),
             remove_incomplete_outputs=data.get('remove_incomplete_outputs', False),
         )
@@ -1164,12 +1129,7 @@
     )
 
     def save(self):
-<<<<<<< HEAD
-        """Perform the auto-allocation step"""
-
-=======
         """Perform the auto-allocation step."""
->>>>>>> 06961c6a
         import build.tasks
         import InvenTree.tasks
 
@@ -1184,15 +1144,6 @@
             exclude_location=data.get('exclude_location', None),
             interchangeable=data['interchangeable'],
             substitutes=data['substitutes'],
-<<<<<<< HEAD
-            optional_items=data['optional_items']
-        ):
-            raise ValidationError(_("Failed to start auto-allocation task"))
-
-
-class BuildItemSerializer(InvenTreeModelSerializer):
-    """Serializes a BuildItem object."""
-=======
             optional_items=data['optional_items'],
             group='build',
         ):
@@ -1219,7 +1170,6 @@
 
     # These fields are only used for data export
     export_only_fields = ['bom_part_id', 'bom_part_name']
->>>>>>> 06961c6a
 
     class Meta:
         """Serializer metaclass."""
