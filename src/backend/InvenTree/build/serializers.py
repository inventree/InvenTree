--- conflicted
+++ resolved
@@ -1302,12 +1302,9 @@
             'build',
             'bom_item',
             'quantity',
-<<<<<<< HEAD
             'consumed',
             'allocations',
-=======
             'part',
->>>>>>> 49824ddf
             # Build detail fields
             'build_reference',
             # BOM item detail fields
