"""JSON serializers for Build API."""

from decimal import Decimal

from django.core.exceptions import ValidationError as DjangoValidationError
from django.db import models, transaction
from django.db.models import (
    BooleanField,
    Case,
    Count,
    ExpressionWrapper,
    F,
    FloatField,
    Q,
    Sum,
    Value,
    When,
)
from django.db.models.functions import Coalesce
from django.utils.translation import gettext_lazy as _

from rest_framework import serializers
from rest_framework.serializers import ValidationError

import build.tasks
import common.models
import company.serializers
import InvenTree.helpers
import InvenTree.tasks
import part.filters
import part.serializers as part_serializers
from common.serializers import ProjectCodeSerializer
from common.settings import get_global_setting
from generic.states.fields import InvenTreeCustomStatusSerializerMixin
from importer.mixins import DataImportExportSerializerMixin
from InvenTree.serializers import (
    InvenTreeDecimalField,
    InvenTreeModelSerializer,
    NotesFieldMixin,
    UserSerializer,
)
from stock.generators import generate_batch_code
from stock.models import StockItem, StockLocation
from stock.serializers import LocationBriefSerializer, StockItemSerializerBrief
from stock.status_codes import StockStatus
from users.serializers import OwnerSerializer

from .models import Build, BuildItem, BuildLine
from .status_codes import BuildStatus


class BuildSerializer(NotesFieldMixin, DataImportExportSerializerMixin, InvenTreeCustomStatusSerializerMixin, InvenTreeModelSerializer):
    """Serializes a Build object."""

    class Meta:
        """Serializer metaclass"""
        model = Build
        fields = [
            'pk',
            'url',
            'title',
            'barcode_hash',
            'batch',
            'creation_date',
            'completed',
            'completion_date',
            'destination',
            'parent',
            'part',
            'part_name',
            'part_detail',
            'project_code',
            'project_code_label',
            'project_code_detail',
            'overdue',
            'reference',
            'sales_order',
            'quantity',
            'status',
            'status_text',
            'status_custom_key',
            'target_date',
            'take_from',
            'notes',
            'link',
            'issued_by',
            'issued_by_detail',
            'responsible',
            'responsible_detail',
            'priority',
            'level',

            # Additional fields used only for build order creation
            'create_child_builds',
        ]

        read_only_fields = [
            'completed',
            'creation_date',
            'completion_data',
            'status',
            'status_text',
            'level',
        ]

    reference = serializers.CharField(required=True)

    level = serializers.IntegerField(label=_('Build Level'), read_only=True)

    url = serializers.CharField(source='get_absolute_url', read_only=True)

    status_text = serializers.CharField(source='get_status_display', read_only=True)

    part_detail = part_serializers.PartBriefSerializer(source='part', many=False, read_only=True)

    part_name = serializers.CharField(source='part.name', read_only=True, label=_('Part Name'))

    quantity = InvenTreeDecimalField()

    overdue = serializers.BooleanField(required=False, read_only=True)

    issued_by_detail = UserSerializer(source='issued_by', read_only=True)

    responsible_detail = OwnerSerializer(source='responsible', read_only=True)

    barcode_hash = serializers.CharField(read_only=True)

    project_code_label = serializers.CharField(source='project_code.code', read_only=True, label=_('Project Code Label'))

    project_code_detail = ProjectCodeSerializer(source='project_code', many=False, read_only=True)

    create_child_builds = serializers.BooleanField(
        default=False, required=False, write_only=True,
        label=_('Create Child Builds'),
        help_text=_('Automatically generate child build orders'),
    )

    @staticmethod
    def annotate_queryset(queryset):
        """Add custom annotations to the BuildSerializer queryset, performing database queries as efficiently as possible.

        The following annotated fields are added:

        - overdue: True if the build is outstanding *and* the completion date has past
        """
        # Annotate a boolean 'overdue' flag

        queryset = queryset.annotate(
            overdue=Case(
                When(
                    Build.OVERDUE_FILTER, then=Value(True, output_field=BooleanField()),
                ),
                default=Value(False, output_field=BooleanField())
            )
        )

        return queryset

    def __init__(self, *args, **kwargs):
        """Determine if extra serializer fields are required"""
        part_detail = kwargs.pop('part_detail', True)
        create = kwargs.pop('create', False)

        super().__init__(*args, **kwargs)

        if not create:
            self.fields.pop('create_child_builds', None)

        if not part_detail:
            self.fields.pop('part_detail', None)

    def skip_create_fields(self):
        """Return a list of fields to skip during model creation."""
        return ['create_child_builds']

    def validate_reference(self, reference):
        """Custom validation for the Build reference field"""
        # Ensure the reference matches the required pattern
        Build.validate_reference_field(reference)

        return reference

    @transaction.atomic
    def create(self, validated_data):
        """Save the Build object."""

        build_order = super().create(validated_data)

        create_child_builds = self.validated_data.pop('create_child_builds', False)

        if create_child_builds:
            # Pass child build creation off to the background thread
            InvenTree.tasks.offload_task(
                build.tasks.create_child_builds,
                build_order.pk,
                group='build'
            )

        return build_order


class BuildOutputSerializer(serializers.Serializer):
    """Serializer for a "BuildOutput".

    Note that a "BuildOutput" is really just a StockItem which is "in production"!
    """

    class Meta:
        """Serializer metaclass"""
        fields = [
            'output',
        ]

    output = serializers.PrimaryKeyRelatedField(
        queryset=StockItem.objects.all(),
        many=False,
        allow_null=False,
        required=True,
        label=_('Build Output'),
    )

    def validate_output(self, output):
        """Perform validation for the output (StockItem) provided to the serializer"""
        build = self.context['build']

        # As this serializer can be used in multiple contexts, we need to work out why we are here
        to_complete = self.context.get('to_complete', False)

        # The stock item must point to the build
        if output.build != build:
            raise ValidationError(_("Build output does not match the parent build"))

        # The part must match!
        if output.part != build.part:
            raise ValidationError(_("Output part does not match BuildOrder part"))

        # The build output must be "in production"
        if not output.is_building:
            raise ValidationError(_("This build output has already been completed"))

        if to_complete:

            # The build output must have all tracked parts allocated
            if not build.is_output_fully_allocated(output):

                # Check if the user has specified that incomplete allocations are ok
                accept_incomplete = InvenTree.helpers.str2bool(self.context['request'].data.get('accept_incomplete_allocation', False))

                if not accept_incomplete:
                    raise ValidationError(_("This build output is not fully allocated"))

        return output


class BuildOutputQuantitySerializer(BuildOutputSerializer):
    """Serializer for a single build output, with additional quantity field"""

    class Meta:
        """Serializer metaclass"""
        fields = BuildOutputSerializer.Meta.fields + [
            'quantity',
        ]

    quantity = serializers.DecimalField(
        max_digits=15,
        decimal_places=5,
        min_value=Decimal(0),
        required=True,
        label=_('Quantity'),
        help_text=_('Enter quantity for build output'),
    )

    def validate(self, data):
        """Validate the serializer data"""
        data = super().validate(data)

        output = data.get('output')
        quantity = data.get('quantity')

        if quantity <= 0:
            raise ValidationError({
                'quantity': _('Quantity must be greater than zero')
            })

        if quantity > output.quantity:
            raise ValidationError({
                'quantity': _("Quantity cannot be greater than the output quantity")
            })

        return data


class BuildOutputCreateSerializer(serializers.Serializer):
    """Serializer for creating a new BuildOutput against a BuildOrder.

    URL pattern is "/api/build/<pk>/create-output/", where <pk> is the PK of a Build.

    The Build object is provided to the serializer context.
    """

    class Meta:
        """Serializer metaclass."""
        fields = [
            'quantity',
            'batch_code',
            'serial_numbers',
            'location',
            'auto_allocate',
        ]

    quantity = serializers.DecimalField(
        max_digits=15,
        decimal_places=5,
        min_value=Decimal(0),
        required=True,
        label=_('Quantity'),
        help_text=_('Enter quantity for build output'),
    )

    def get_build(self):
        """Return the Build instance associated with this serializer"""
        return self.context["build"]

    def get_part(self):
        """Return the Part instance associated with the build"""
        return self.get_build().part

    def validate_quantity(self, quantity):
        """Validate the provided quantity field"""
        if quantity <= 0:
            raise ValidationError(_("Quantity must be greater than zero"))

        part = self.get_part()

        if int(quantity) != quantity:
            # Quantity must be an integer value if the part being built is trackable
            if part.trackable:
                raise ValidationError(_("Integer quantity required for trackable parts"))

            if part.has_trackable_parts:
                raise ValidationError(_("Integer quantity required, as the bill of materials contains trackable parts"))

        return quantity

    batch_code = serializers.CharField(
        required=False,
        allow_blank=True,
        default=generate_batch_code,
        label=_('Batch Code'),
        help_text=_('Batch code for this build output'),
    )

    serial_numbers = serializers.CharField(
        allow_blank=True,
        required=False,
        label=_('Serial Numbers'),
        help_text=_('Enter serial numbers for build outputs'),
    )

    location = serializers.PrimaryKeyRelatedField(
        queryset=StockLocation.objects.all(),
        label=_('Location'),
        help_text=_('Stock location for build output'),
        required=False, allow_null=True
    )

    def validate_serial_numbers(self, serial_numbers):
        """Clean the provided serial number string"""
        serial_numbers = serial_numbers.strip()

        return serial_numbers

    auto_allocate = serializers.BooleanField(
        required=False,
        default=False,
        allow_null=True,
        label=_('Auto Allocate Serial Numbers'),
        help_text=_('Automatically allocate required items with matching serial numbers'),
    )

    def validate(self, data):
        """Perform form validation."""
        part = self.get_part()

        # Cache a list of serial numbers (to be used in the "save" method)
        self.serials = None

        quantity = data['quantity']
        serial_numbers = data.get('serial_numbers', '')

        if part.trackable and not serial_numbers:
            raise ValidationError({
                'serial_numbers': _('Serial numbers must be provided for trackable parts')
            })

        if serial_numbers:

            try:
                self.serials = InvenTree.helpers.extract_serial_numbers(
                    serial_numbers,
                    quantity,
                    part.get_latest_serial_number(),
                    part=part
                )
            except DjangoValidationError as e:
                raise ValidationError({
                    'serial_numbers': e.messages,
                })

            # Check for conflicting serial numbesr
            existing = part.find_conflicting_serial_numbers(self.serials)

            if len(existing) > 0:

                msg = _("The following serial numbers already exist or are invalid")
                msg += " : "
                msg += ",".join([str(e) for e in existing])

                raise ValidationError({
                    'serial_numbers': msg,
                })

        return data

    def save(self):
        """Generate the new build output(s)"""
        data = self.validated_data

        build = self.get_build()

        build.create_build_output(
            data['quantity'],
            serials=self.serials,
            batch=data.get('batch_code', ''),
            location=data.get('location', None),
            auto_allocate=data.get('auto_allocate', False),
            user=self.context['request'].user,
        )


class BuildOutputDeleteSerializer(serializers.Serializer):
    """DRF serializer for deleting (cancelling) one or more build outputs."""

    class Meta:
        """Serializer metaclass"""
        fields = [
            'outputs',
        ]

    outputs = BuildOutputSerializer(
        many=True,
        required=True,
    )

    def validate(self, data):
        """Perform data validation for this serializer"""
        data = super().validate(data)

        outputs = data.get('outputs', [])

        if len(outputs) == 0:
            raise ValidationError(_("A list of build outputs must be provided"))

        return data

    def save(self):
        """'save' the serializer to delete the build outputs."""
        data = self.validated_data
        outputs = data.get('outputs', [])

        build = self.context['build']

        with transaction.atomic():
            for item in outputs:
                output = item['output']
                build.delete_output(output)


class BuildOutputScrapSerializer(serializers.Serializer):
    """DRF serializer for scrapping one or more build outputs"""

    class Meta:
        """Serializer metaclass"""
        fields = [
            'outputs',
            'location',
            'notes',
        ]

    outputs = BuildOutputQuantitySerializer(
        many=True,
        required=True,
    )

    location = serializers.PrimaryKeyRelatedField(
        queryset=StockLocation.objects.all(),
        many=False,
        allow_null=False,
        required=True,
        label=_('Location'),
        help_text=_('Stock location for scrapped outputs'),
    )

    discard_allocations = serializers.BooleanField(
        required=False,
        default=False,
        label=_('Discard Allocations'),
        help_text=_('Discard any stock allocations for scrapped outputs'),
    )

    notes = serializers.CharField(
        label=_('Notes'),
        help_text=_('Reason for scrapping build output(s)'),
        required=True,
        allow_blank=False,
    )

    def validate(self, data):
        """Perform validation on the serializer data"""
        super().validate(data)
        outputs = data.get('outputs', [])

        if len(outputs) == 0:
            raise ValidationError(_("A list of build outputs must be provided"))

        return data

    def save(self):
        """Save the serializer to scrap the build outputs"""
        build = self.context['build']
        request = self.context['request']
        data = self.validated_data
        outputs = data.get('outputs', [])

        # Scrap the build outputs
        with transaction.atomic():
            for item in outputs:
                output = item['output']
                quantity = item['quantity']
                build.scrap_build_output(
                    output,
                    quantity,
                    data.get('location', None),
                    user=request.user,
                    notes=data.get('notes', ''),
                    discard_allocations=data.get('discard_allocations', False)
                )


class BuildOutputCompleteSerializer(serializers.Serializer):
    """DRF serializer for completing one or more build outputs."""

    class Meta:
        """Serializer metaclass"""
        fields = [
            'outputs',
            'location',
            'status_custom_key',
            'accept_incomplete_allocation',
            'notes',
        ]

    outputs = BuildOutputSerializer(
        many=True,
        required=True,
    )

    location = serializers.PrimaryKeyRelatedField(
        queryset=StockLocation.objects.all(),
        required=True,
        many=False,
        label=_("Location"),
        help_text=_("Location for completed build outputs"),
    )

    status_custom_key = serializers.ChoiceField(
        choices=StockStatus.items(),
        default=StockStatus.OK.value,
        label=_("Status"),
    )

    accept_incomplete_allocation = serializers.BooleanField(
        default=False,
        required=False,
        label=_('Accept Incomplete Allocation'),
        help_text=_('Complete outputs if stock has not been fully allocated'),
    )

    notes = serializers.CharField(
        label=_("Notes"),
        required=False,
        allow_blank=True,
    )

    def validate(self, data):
        """Perform data validation for this serializer"""
        super().validate(data)

        outputs = data.get('outputs', [])

        if common.settings.prevent_build_output_complete_on_incompleted_tests():
            errors = []
            for output in outputs:
                stock_item = output['output']
                if stock_item.hasRequiredTests() and not stock_item.passedAllRequiredTests():
                    serial = stock_item.serial
                    errors.append(_(f"Build output {serial} has not passed all required tests"))

            if errors:
                raise ValidationError(errors)

        if len(outputs) == 0:
            raise ValidationError(_("A list of build outputs must be provided"))

        return data

    def save(self):
        """Save the serializer to complete the build outputs."""
        build = self.context['build']
        request = self.context['request']

        data = self.validated_data

        location = data.get('location', None)
        status = data.get('status_custom_key', StockStatus.OK.value)
        notes = data.get('notes', '')

        outputs = data.get('outputs', [])

        # Cache some calculated values which can be passed to each output
        required_tests = outputs[0]['output'].part.getRequiredTests()
        prevent_on_incomplete = common.settings.prevent_build_output_complete_on_incompleted_tests()

        # Mark the specified build outputs as "complete"
        with transaction.atomic():
            for item in outputs:
                output = item['output']

                build.complete_build_output(
                    output,
                    request.user,
                    location=location,
                    status=status,
                    notes=notes,
                    required_tests=required_tests,
                    prevent_on_incomplete=prevent_on_incomplete,
                )


class BuildIssueSerializer(serializers.Serializer):
    """DRF serializer for issuing a build order."""

    class Meta:
        """Serializer metaclass"""
        fields = []

    def save(self):
        """Issue the specified build order"""
        build = self.context['build']
        build.issue_build()


class BuildHoldSerializer(serializers.Serializer):
    """DRF serializer for placing a BuildOrder on hold."""

    class Meta:
        """Serializer metaclass."""
        fields = []

    def save(self):
        """Place the specified build on hold."""
        build = self.context['build']

        build.hold_build()


class BuildCancelSerializer(serializers.Serializer):
    """DRF serializer class for cancelling an active BuildOrder"""

    class Meta:
        """Serializer metaclass"""
        fields = [
            'remove_allocated_stock',
            'remove_incomplete_outputs',
        ]

    def get_context_data(self):
        """Retrieve extra context data from this serializer"""
        build = self.context['build']

        return {
            'has_allocated_stock': build.is_partially_allocated(),
            'incomplete_outputs': build.incomplete_count,
            'completed_outputs': build.complete_count,
        }

    remove_allocated_stock = serializers.BooleanField(
        label=_('Consume Allocated Stock'),
        help_text=_('Consume any stock which has already been allocated to this build'),
        required=False,
        default=False,
    )

    remove_incomplete_outputs = serializers.BooleanField(
        label=_('Remove Incomplete Outputs'),
        help_text=_('Delete any build outputs which have not been completed'),
        required=False,
        default=False,
    )

    def save(self):
        """Cancel the specified build"""
        build = self.context['build']
        request = self.context['request']

        data = self.validated_data

        build.cancel_build(
            request.user,
            remove_allocated_stock=data.get('remove_allocated_stock', False),
            remove_incomplete_outputs=data.get('remove_incomplete_outputs', False),
        )


class OverallocationChoice():
    """Utility class to contain options for handling over allocated stock items."""

    REJECT = 'reject'
    ACCEPT = 'accept'
    TRIM = 'trim'

    OPTIONS = {
        REJECT: _('Not permitted'),
        ACCEPT: _('Accept as consumed by this build order'),
        TRIM: _('Deallocate before completing this build order'),
    }


class BuildCompleteSerializer(serializers.Serializer):
    """DRF serializer for marking a BuildOrder as complete."""

    class Meta:
        """Serializer metaclass"""
        fields = [
            'accept_overallocated',
            'accept_unallocated',
            'accept_incomplete',
        ]

    def get_context_data(self):
        """Retrieve extra context data for this serializer.

        This is so we can determine (at run time) whether the build is ready to be completed.
        """
        build = self.context['build']

        return {
            'overallocated': build.is_overallocated(),
            'allocated': build.are_untracked_parts_allocated,
            'remaining': build.remaining,
            'incomplete': build.incomplete_count,
        }

    accept_overallocated = serializers.ChoiceField(
        label=_('Overallocated Stock'),
        choices=list(OverallocationChoice.OPTIONS.items()),
        help_text=_('How do you want to handle extra stock items assigned to the build order'),
        required=False,
        default=OverallocationChoice.REJECT,
    )

    def validate_accept_overallocated(self, value):
        """Check if the 'accept_overallocated' field is required"""
        build = self.context['build']

        if build.is_overallocated() and value == OverallocationChoice.REJECT:
            raise ValidationError(_('Some stock items have been overallocated'))

        return value

    accept_unallocated = serializers.BooleanField(
        label=_('Accept Unallocated'),
        help_text=_('Accept that stock items have not been fully allocated to this build order'),
        required=False,
        default=False,
    )

    def validate_accept_unallocated(self, value):
        """Check if the 'accept_unallocated' field is required"""
        build = self.context['build']

        if not build.are_untracked_parts_allocated and not value:
            raise ValidationError(_('Required stock has not been fully allocated'))

        return value

    accept_incomplete = serializers.BooleanField(
        label=_('Accept Incomplete'),
        help_text=_('Accept that the required number of build outputs have not been completed'),
        required=False,
        default=False,
    )

    def validate_accept_incomplete(self, value):
        """Check if the 'accept_incomplete' field is required"""
        build = self.context['build']

        if build.remaining > 0 and not value:
            raise ValidationError(_('Required build quantity has not been completed'))

        return value

    def validate(self, data):
        """Perform validation of this serializer prior to saving"""
        build = self.context['build']

        if get_global_setting('BUILDORDER_REQUIRE_CLOSED_CHILDS') and build.has_open_child_builds:
            raise ValidationError(_("Build order has open child build orders"))

        if build.status != BuildStatus.PRODUCTION.value:
            raise ValidationError(_("Build order must be in production state"))

        if build.incomplete_count > 0:
            raise ValidationError(_("Build order has incomplete outputs"))

        return data

    def save(self):
        """Complete the specified build output"""
        request = self.context['request']
        build = self.context['build']

        data = self.validated_data

        build.complete_build(
            request.user,
            trim_allocated_stock=data.get('accept_overallocated', OverallocationChoice.REJECT) == OverallocationChoice.TRIM
        )


class BuildUnallocationSerializer(serializers.Serializer):
    """DRF serializer for unallocating stock from a BuildOrder.

    Allocated stock can be unallocated with a number of filters:

    - output: Filter against a particular build output (blank = untracked stock)
    - bom_item: Filter against a particular BOM line item
    """

    class Meta:
        """Serializer metaclass"""
        fields = [
            'build_line',
            'output',
        ]

    build_line = serializers.PrimaryKeyRelatedField(
        queryset=BuildLine.objects.all(),
        many=False,
        allow_null=True,
        required=False,
        label=_('Build Line'),
    )

    output = serializers.PrimaryKeyRelatedField(
        queryset=StockItem.objects.filter(
            is_building=True,
        ),
        many=False,
        allow_null=True,
        required=False,
        label=_("Build output"),
    )

    def validate_output(self, stock_item):
        """Validation for the output StockItem instance. Stock item must point to the same build order!"""
        build = self.context['build']

        if stock_item and stock_item.build != build:
            raise ValidationError(_("Build output must point to the same build"))

        return stock_item

    def save(self):
        """Save the serializer data.

        This performs the actual unallocation against the build order
        """
        build = self.context['build']

        data = self.validated_data

        build.deallocate_stock(
            build_line=data.get('build_line', None),
            output=data.get('output', None),
        )


class BuildAllocationItemSerializer(serializers.Serializer):
    """A serializer for allocating a single stock item against a build order."""

    class Meta:
        """Serializer metaclass"""
        fields = [
            'build_item',
            'stock_item',
            'quantity',
            'output',
        ]

    build_line = serializers.PrimaryKeyRelatedField(
        queryset=BuildLine.objects.all(),
        many=False,
        allow_null=False,
        required=True,
        label=_('Build Line Item'),
    )

    def validate_build_line(self, build_line):
        """Check if the parts match"""
        build = self.context['build']

        # BomItem should point to the same 'part' as the parent build
        if build.part != build_line.bom_item.part:

            # If not, it may be marked as "inherited" from a parent part
            if build_line.bom_item.inherited and build.part in build_line.bom_item.part.get_descendants(include_self=False):
                pass
            else:
                raise ValidationError(_("bom_item.part must point to the same part as the build order"))

        return build_line

    stock_item = serializers.PrimaryKeyRelatedField(
        queryset=StockItem.objects.all(),
        many=False,
        allow_null=False,
        required=True,
        label=_('Stock Item'),
    )

    def validate_stock_item(self, stock_item):
        """Perform validation of the stock_item field"""
        if not stock_item.in_stock:
            raise ValidationError(_("Item must be in stock"))

        return stock_item

    quantity = serializers.DecimalField(
        max_digits=15,
        decimal_places=5,
        min_value=Decimal(0),
        required=True
    )

    def validate_quantity(self, quantity):
        """Perform validation of the 'quantity' field"""
        if quantity <= 0:
            raise ValidationError(_("Quantity must be greater than zero"))

        return quantity

    output = serializers.PrimaryKeyRelatedField(
        queryset=StockItem.objects.filter(is_building=True),
        many=False,
        allow_null=True,
        required=False,
        label=_('Build Output'),
    )

    def validate(self, data):
        """Perform data validation for this item"""
        super().validate(data)

        build_line = data['build_line']
        stock_item = data['stock_item']
        quantity = data['quantity']
        output = data.get('output', None)

        # build = self.context['build']

        # TODO: Check that the "stock item" is valid for the referenced "sub_part"
        # Note: Because of allow_variants options, it may not be a direct match!

        # Check that the quantity does not exceed the available amount from the stock item
        q = stock_item.unallocated_quantity()

        if quantity > q:

            q = InvenTree.helpers.clean_decimal(q)

            raise ValidationError({
                'quantity': _(f"Available quantity ({q}) exceeded")
            })

        # Output *must* be set for trackable parts
        if output is None and build_line.bom_item.sub_part.trackable:
            raise ValidationError({
                'output': _('Build output must be specified for allocation of tracked parts'),
            })

        # Output *cannot* be set for un-tracked parts
        if output is not None and not build_line.bom_item.sub_part.trackable:

            raise ValidationError({
                'output': _('Build output cannot be specified for allocation of untracked parts'),
            })

        return data


class BuildAllocationSerializer(serializers.Serializer):
    """DRF serializer for allocation stock items against a build order."""

    class Meta:
        """Serializer metaclass"""
        fields = [
            'items',
        ]

    items = BuildAllocationItemSerializer(many=True)

    def validate(self, data):
        """Validation."""
        data = super().validate(data)

        items = data.get('items', [])

        if len(items) == 0:
            raise ValidationError(_('Allocation items must be provided'))

        return data

    def save(self):
        """Perform the allocation"""
        data = self.validated_data

        items = data.get('items', [])

        with transaction.atomic():
            for item in items:
                build_line = item['build_line']
                stock_item = item['stock_item']
                quantity = item['quantity']
                output = item.get('output', None)

                # Ignore allocation for consumable BOM items
                if build_line.bom_item.consumable:
                    continue

                params = {
                    "build_line": build_line,
                    "stock_item": stock_item,
                    "install_into": output,
                }

                try:
                    if build_item := BuildItem.objects.filter(**params).first():
                        # Find an existing BuildItem for this stock item
                        # If it exists, increase the quantity
                        build_item.quantity += quantity
                        build_item.save()
                    else:
                        # Create a new BuildItem to allocate stock
                        build_item = BuildItem.objects.create(
                            quantity=quantity,
                            **params
                        )
                except (ValidationError, DjangoValidationError) as exc:
                    # Catch model errors and re-throw as DRF errors
                    raise ValidationError(detail=serializers.as_serializer_error(exc))


class BuildAutoAllocationSerializer(serializers.Serializer):
    """DRF serializer for auto allocating stock items against a build order."""

    class Meta:
        """Serializer metaclass"""
        fields = [
            'location',
            'exclude_location',
            'interchangeable',
            'substitutes',
            'optional_items',
        ]

    location = serializers.PrimaryKeyRelatedField(
        queryset=StockLocation.objects.all(),
        many=False,
        allow_null=True,
        required=False,
        label=_('Source Location'),
        help_text=_('Stock location where parts are to be sourced (leave blank to take from any location)'),
    )

    exclude_location = serializers.PrimaryKeyRelatedField(
        queryset=StockLocation.objects.all(),
        many=False,
        allow_null=True,
        required=False,
        label=_('Exclude Location'),
        help_text=_('Exclude stock items from this selected location'),
    )

    interchangeable = serializers.BooleanField(
        default=False,
        label=_('Interchangeable Stock'),
        help_text=_('Stock items in multiple locations can be used interchangeably'),
    )

    substitutes = serializers.BooleanField(
        default=True,
        label=_('Substitute Stock'),
        help_text=_('Allow allocation of substitute parts'),
    )

    optional_items = serializers.BooleanField(
        default=False,
        label=_('Optional Items'),
        help_text=_('Allocate optional BOM items to build order'),
    )

    def save(self):
        """Perform the auto-allocation step"""

        import build.tasks
        import InvenTree.tasks

        data = self.validated_data

        build_order = self.context['build']

        if not InvenTree.tasks.offload_task(
            build.tasks.auto_allocate_build,
            build_order.pk,
            location=data.get('location', None),
            exclude_location=data.get('exclude_location', None),
            interchangeable=data['interchangeable'],
            substitutes=data['substitutes'],
            optional_items=data['optional_items'],
            group='build'
        ):
            raise ValidationError(_("Failed to start auto-allocation task"))


class BuildItemSerializer(DataImportExportSerializerMixin, InvenTreeModelSerializer):
    """Serializes a BuildItem object, which is an allocation of a stock item against a build order."""

    # These fields are only used for data export
    export_only_fields = [
        'bom_part_id',
        'bom_part_name',
        'build_reference',
        'sku',
        'mpn',
        'location_name',
        'part_id',
        'part_name',
        'part_ipn',
        'part_description',
        'available_quantity',
        'item_batch_code',
        'item_serial',
        'item_packaging',
    ]

    class Meta:
        """Serializer metaclass"""
        model = BuildItem
        fields = [
            'pk',
            'build',
            'build_line',
            'install_into',
            'stock_item',
            'quantity',
            'location',

            # Detail fields, can be included or excluded
            'build_detail',
            'location_detail',
            'part_detail',
            'stock_item_detail',
            'supplier_part_detail',

            # The following fields are only used for data export
            'bom_reference',
            'bom_part_id',
            'bom_part_name',
            'build_reference',
            'location_name',
            'mpn',
            'sku',
            'part_id',
            'part_name',
            'part_ipn',
            'part_description',
            'available_quantity',
            'item_batch_code',
            'item_serial_number',
            'item_packaging',
        ]

    def __init__(self, *args, **kwargs):
        """Determine which extra details fields should be included"""
        part_detail = kwargs.pop('part_detail', True)
        location_detail = kwargs.pop('location_detail', True)
        stock_detail = kwargs.pop('stock_detail', True)
        build_detail = kwargs.pop('build_detail', False)

        super().__init__(*args, **kwargs)

        if not part_detail:
            self.fields.pop('part_detail', None)

        if not location_detail:
            self.fields.pop('location_detail', None)

        if not stock_detail:
            self.fields.pop('stock_item_detail', None)

        if not build_detail:
            self.fields.pop('build_detail', None)

    # Export-only fields
    sku = serializers.CharField(source='stock_item.supplier_part.SKU', label=_('Supplier Part Number'), read_only=True)
    mpn = serializers.CharField(source='stock_item.supplier_part.manufacturer_part.MPN', label=_('Manufacturer Part Number'), read_only=True)
    location_name = serializers.CharField(source='stock_item.location.name', label=_('Location Name'), read_only=True)
    build_reference = serializers.CharField(source='build.reference', label=_('Build Reference'), read_only=True)
    bom_reference = serializers.CharField(source='build_line.bom_item.reference', label=_('BOM Reference'), read_only=True)
    item_packaging = serializers.CharField(source='stock_item.packaging', label=_('Packaging'), read_only=True)

    # Part detail fields
    part_id = serializers.PrimaryKeyRelatedField(source='stock_item.part', label=_('Part ID'), many=False, read_only=True)
    part_name = serializers.CharField(source='stock_item.part.name', label=_('Part Name'), read_only=True)
    part_ipn = serializers.CharField(source='stock_item.part.IPN', label=_('Part IPN'), read_only=True)
    part_description = serializers.CharField(source='stock_item.part.description', label=_('Part Description'), read_only=True)

    # BOM Item Part ID (it may be different to the allocated part)
    bom_part_id = serializers.PrimaryKeyRelatedField(source='build_line.bom_item.sub_part', label=_('BOM Part ID'), many=False, read_only=True)
    bom_part_name = serializers.CharField(source='build_line.bom_item.sub_part.name', label=_('BOM Part Name'), read_only=True)

    item_batch_code = serializers.CharField(source='stock_item.batch', label=_('Batch Code'), read_only=True)
    item_serial_number = serializers.CharField(source='stock_item.serial', label=_('Serial Number'), read_only=True)

    # Annotated fields
    build = serializers.PrimaryKeyRelatedField(source='build_line.build', many=False, read_only=True)

    # Extra (optional) detail fields
    part_detail = part_serializers.PartBriefSerializer(source='stock_item.part', many=False, read_only=True, pricing=False)
    stock_item_detail = StockItemSerializerBrief(source='stock_item', read_only=True)
    location = serializers.PrimaryKeyRelatedField(source='stock_item.location', many=False, read_only=True)
    location_detail = LocationBriefSerializer(source='stock_item.location', read_only=True)
    build_detail = BuildSerializer(source='build_line.build', many=False, read_only=True)
    supplier_part_detail = company.serializers.SupplierPartSerializer(source='stock_item.supplier_part', many=False, read_only=True, brief=True)

    quantity = InvenTreeDecimalField(label=_('Allocated Quantity'))
    available_quantity = InvenTreeDecimalField(source='stock_item.quantity', read_only=True, label=_('Available Quantity'))


class BuildLineSerializer(DataImportExportSerializerMixin, InvenTreeModelSerializer):
    """Serializer for a BuildItem object."""

    export_exclude_fields = [
        'allocations',
    ]

    export_only_fields = [
        'part_description',
        'part_category_name',
    ]

    class Meta:
        """Serializer metaclass"""

        model = BuildLine
        fields = [
            'pk',
            'build',
            'bom_item',
            'bom_item_detail',
            'part_detail',
            'quantity',
<<<<<<< HEAD
            'consumed',
            'allocations',
=======

            # Build detail fields
            'build_reference',
>>>>>>> 4308f0c2

            # BOM item detail fields
            'reference',
            'consumable',
            'optional',
            'testable',
            'trackable',
            'inherited',
            'allow_variants',

            # Part detail fields
            'part',
            'part_name',
            'part_IPN',
            'part_category_id',

            # Annotated fields
            'allocated',
            'in_production',
            'on_order',
            'available_stock',
            'available_substitute_stock',
            'available_variant_stock',
            'external_stock',

            # Related fields
            'allocations',

            # Extra fields only for data export
            'part_description',
            'part_category_name',
        ]

        read_only_fields = [
            'build',
            'bom_item',
            'allocations',
        ]

    # Build info fields
    build_reference = serializers.CharField(source='build.reference', label=_('Build Reference'), read_only=True)

    # Part info fields
    part = serializers.PrimaryKeyRelatedField(source='bom_item.sub_part', label=_('Part'), many=False, read_only=True)
    part_name = serializers.CharField(source='bom_item.sub_part.name', label=_('Part Name'), read_only=True)
    part_IPN = serializers.CharField(source='bom_item.sub_part.IPN', label=_('Part IPN'), read_only=True)

    part_description = serializers.CharField(source='bom_item.sub_part.description', label=_('Part Description'), read_only=True)
    part_category_id = serializers.PrimaryKeyRelatedField(source='bom_item.sub_part.category', label=_('Part Category ID'), read_only=True)
    part_category_name = serializers.CharField(source='bom_item.sub_part.category.name', label=_('Part Category Name'), read_only=True)

    allocations = BuildItemSerializer(many=True, read_only=True)

    # BOM item info fields
    reference = serializers.CharField(source='bom_item.reference', label=_('Reference'), read_only=True)
    consumable = serializers.BooleanField(source='bom_item.consumable', label=_('Consumable'), read_only=True)
    optional = serializers.BooleanField(source='bom_item.optional', label=_('Optional'), read_only=True)
    testable = serializers.BooleanField(source='bom_item.sub_part.testable', label=_('Testable'), read_only=True)
    trackable = serializers.BooleanField(source='bom_item.sub_part.trackable', label=_('Trackable'), read_only=True)
    inherited = serializers.BooleanField(source='bom_item.inherited', label=_('Inherited'), read_only=True)
    allow_variants = serializers.BooleanField(source='bom_item.allow_variants', label=_('Allow Variants'), read_only=True)

    quantity = serializers.FloatField(label=_('Quantity'))
    consumed = serializers.FloatField(label=_('Consumed'))

    bom_item = serializers.PrimaryKeyRelatedField(label=_('BOM Item'), read_only=True)

    # Foreign key fields
    bom_item_detail = part_serializers.BomItemSerializer(
        source='bom_item',
        many=False,
        read_only=True,
        pricing=False,
        substitutes=False,
        sub_part_detail=False,
        part_detail=False
    )

    part_detail = part_serializers.PartBriefSerializer(source='bom_item.sub_part', many=False, read_only=True, pricing=False)

    # Annotated (calculated) fields

    # Total quantity of allocated stock
    allocated = serializers.FloatField(
        label=_('Allocated'),
        read_only=True
    )

    on_order = serializers.FloatField(
        label=_('On Order'),
        read_only=True
    )

    in_production = serializers.FloatField(
        label=_('In Production'),
        read_only=True
    )

    external_stock = serializers.FloatField(read_only=True, label=_('External Stock'))
    available_stock = serializers.FloatField(read_only=True, label=_('Available Stock'))
    available_substitute_stock = serializers.FloatField(read_only=True, label=_('Available Substitute Stock'))
    available_variant_stock = serializers.FloatField(read_only=True, label=_('Available Variant Stock'))

    @staticmethod
    def annotate_queryset(queryset, build=None):
        """Add extra annotations to the queryset:

        - allocated: Total stock quantity allocated against this build line
        - available: Total stock available for allocation against this build line
        - on_order: Total stock on order for this build line
        - in_production: Total stock currently in production for this build line

        Arguments:
            queryset: The queryset to annotate
            build: The build order to filter against (optional)

        Note: If the 'build' is provided, we can use it to filter available stock, depending on the specified location for the build

        """
        queryset = queryset.select_related(
            'build',
            'bom_item',
            'bom_item__part',
            'bom_item__sub_part',
        )

        # Pre-fetch related fields
        queryset = queryset.prefetch_related(
            'allocations',
            'allocations__stock_item',
            'allocations__stock_item__part',
            'allocations__stock_item__location',

            'bom_item__sub_part__stock_items',
            'bom_item__sub_part__stock_items__allocations',
            'bom_item__sub_part__stock_items__sales_order_allocations',

            'bom_item__substitutes',
            'bom_item__substitutes__part__stock_items',
            'bom_item__substitutes__part__stock_items__allocations',
            'bom_item__substitutes__part__stock_items__sales_order_allocations',
        )

        # Defer expensive fields which we do not need for this serializer

        queryset = queryset.defer(
            'build__lft',
            'build__rght',
            'build__level',
            'build__tree_id',
            'build__destination',
            'build__take_from',
            'build__completed_by',
            'build__issued_by',
            'build__sales_order',
            'build__parent',
            'build__notes',
            'build__metadata',
            'build__responsible',
            'build__barcode_data',
            'build__barcode_hash',
            'build__project_code',
        ).defer(
            'bom_item__metadata'
        ).defer(
            'bom_item__part__lft',
            'bom_item__part__rght',
            'bom_item__part__level',
            'bom_item__part__tree_id',
            'bom_item__part__tags',
            'bom_item__part__notes',
            'bom_item__part__variant_of',
            'bom_item__part__revision_of',
            'bom_item__part__creation_user',
            'bom_item__part__bom_checked_by',
            'bom_item__part__default_supplier',
            'bom_item__part__responsible_owner',
        ).defer(
            'bom_item__sub_part__lft',
            'bom_item__sub_part__rght',
            'bom_item__sub_part__level',
            'bom_item__sub_part__tree_id',
            'bom_item__sub_part__tags',
            'bom_item__sub_part__notes',
            'bom_item__sub_part__variant_of',
            'bom_item__sub_part__revision_of',
            'bom_item__sub_part__creation_user',
            'bom_item__sub_part__bom_checked_by',
            'bom_item__sub_part__default_supplier',
            'bom_item__sub_part__responsible_owner',
        )

        # Annotate the "allocated" quantity
        queryset = queryset.annotate(
            allocated=Coalesce(
                Sum('allocations__quantity'), 0,
                output_field=models.DecimalField()
            )
        )

        ref = 'bom_item__sub_part__'

        stock_filter = None

        if build is not None and build.take_from is not None:
            location = build.take_from
            # Filter by locations below the specified location
            stock_filter = Q(
                location__tree_id=location.tree_id,
                location__lft__gte=location.lft,
                location__rght__lte=location.rght,
                location__level__gte=location.level,
            )

        # Annotate the "in_production" quantity
        queryset = queryset.annotate(
            in_production=part.filters.annotate_in_production_quantity(reference=ref)
        )

        # Annotate the "on_order" quantity
        queryset = queryset.annotate(
            on_order=part.filters.annotate_on_order_quantity(reference=ref),
        )

        # Annotate the "available" quantity
        queryset = queryset.alias(
            total_stock=part.filters.annotate_total_stock(reference=ref, filter=stock_filter),
            allocated_to_sales_orders=part.filters.annotate_sales_order_allocations(reference=ref),
            allocated_to_build_orders=part.filters.annotate_build_order_allocations(reference=ref),
        )

        # Calculate 'available_stock' based on previously annotated fields
        queryset = queryset.annotate(
            available_stock=ExpressionWrapper(
                F('total_stock') - F('allocated_to_sales_orders') - F('allocated_to_build_orders'),
                output_field=models.DecimalField(),
            )
        )

        external_stock_filter = Q(location__external=True)

        if stock_filter:
            external_stock_filter &= stock_filter

        # Add 'external stock' annotations
        queryset = queryset.annotate(
            external_stock=part.filters.annotate_total_stock(reference=ref, filter=external_stock_filter)
        )

        ref = 'bom_item__substitutes__part__'

        # Extract similar information for any 'substitute' parts
        queryset = queryset.alias(
            substitute_stock=part.filters.annotate_total_stock(reference=ref, filter=stock_filter),
            substitute_build_allocations=part.filters.annotate_build_order_allocations(reference=ref),
            substitute_sales_allocations=part.filters.annotate_sales_order_allocations(reference=ref)
        )

        # Calculate 'available_substitute_stock' field
        queryset = queryset.annotate(
            available_substitute_stock=ExpressionWrapper(
                F('substitute_stock') - F('substitute_build_allocations') - F('substitute_sales_allocations'),
                output_field=models.DecimalField(),
            )
        )

        # Annotate the queryset with 'available variant stock' information
        variant_stock_query = part.filters.variant_stock_query(reference='bom_item__sub_part__', filter=stock_filter)

        queryset = queryset.alias(
            variant_stock_total=part.filters.annotate_variant_quantity(variant_stock_query, reference='quantity'),
            variant_bo_allocations=part.filters.annotate_variant_quantity(variant_stock_query, reference='sales_order_allocations__quantity'),
            variant_so_allocations=part.filters.annotate_variant_quantity(variant_stock_query, reference='allocations__quantity'),
        )

        queryset = queryset.annotate(
            available_variant_stock=ExpressionWrapper(
                F('variant_stock_total') - F('variant_bo_allocations') - F('variant_so_allocations'),
                output_field=FloatField(),
            )
        )

        return queryset<|MERGE_RESOLUTION|>--- conflicted
+++ resolved
@@ -1281,14 +1281,11 @@
             'bom_item_detail',
             'part_detail',
             'quantity',
-<<<<<<< HEAD
             'consumed',
             'allocations',
-=======
 
             # Build detail fields
             'build_reference',
->>>>>>> 4308f0c2
 
             # BOM item detail fields
             'reference',
