"""Unit tests for the 'build' models."""

import logging
import uuid
from datetime import datetime, timedelta

from django.contrib.auth import get_user_model
from django.contrib.auth.models import Group
from django.core.exceptions import ValidationError
from django.db.models import Sum
from django.test import TestCase
from django.test.utils import override_settings

import build.tasks
import common.models
from build.models import Build, BuildItem, BuildLine, generate_next_build_reference
from build.status_codes import BuildStatus
from common.settings import set_global_setting
from InvenTree import status_codes as status
from InvenTree.unit_test import findOffloadedEvent
from part.models import BomItem, BomItemSubstitute, Part, PartTestTemplate
from stock.models import StockItem, StockItemTestResult
from users.models import Owner

<<<<<<< HEAD
import structlog
logger = structlog.get_logger('inventree')
=======
logger = logging.getLogger('inventree')
>>>>>>> c79fc281


class BuildTestBase(TestCase):
    """Run some tests to ensure that the Build model is working properly."""

    fixtures = ['users']

    @classmethod
    def setUpTestData(cls):
        """Initialize data to use for these tests.

        The base Part 'assembly' has a BOM consisting of three parts:

        - 5 x sub_part_1
        - 3 x sub_part_2
        - 2 x sub_part_3 (trackable)

        We will build 10x 'assembly' parts, in two build outputs:

        - 3 x output_1
        - 7 x output_2

        """
        super().setUpTestData()

        # Create a base "Part"
        cls.assembly = Part.objects.create(
            name='An assembled part',
            description='Why does it matter what my description is?',
            assembly=True,
            trackable=True,
            testable=True,
        )

        # create one build with one required test template
        cls.tested_part_with_required_test = Part.objects.create(
            name='Part having required tests',
            description='Why does it matter what my description is?',
            assembly=True,
            trackable=True,
            testable=True,
        )

        cls.test_template_required = PartTestTemplate.objects.create(
            part=cls.tested_part_with_required_test,
            test_name='Required test',
            description='Required test template description',
            required=True,
            requires_value=False,
            requires_attachment=False,
        )

        ref = generate_next_build_reference()

        cls.build_w_tests_trackable = Build.objects.create(
            reference=ref,
            title='This is a build',
            part=cls.tested_part_with_required_test,
            quantity=1,
            issued_by=get_user_model().objects.get(pk=1),
        )

        cls.stockitem_with_required_test = StockItem.objects.create(
            part=cls.tested_part_with_required_test,
            quantity=1,
            is_building=True,
            serial=uuid.uuid4(),
            build=cls.build_w_tests_trackable,
        )

        # now create a part with a non-required test template
        cls.tested_part_wo_required_test = Part.objects.create(
            name='Part with one non.required test',
            description='Why does it matter what my description is?',
            assembly=True,
            trackable=True,
            testable=True,
        )

        cls.test_template_non_required = PartTestTemplate.objects.create(
            part=cls.tested_part_wo_required_test,
            test_name='Required test template',
            description='Required test template description',
            required=False,
            requires_value=False,
            requires_attachment=False,
        )

        ref = generate_next_build_reference()

        cls.build_wo_tests_trackable = Build.objects.create(
            reference=ref,
            title='This is a build',
            part=cls.tested_part_wo_required_test,
            quantity=1,
            issued_by=get_user_model().objects.get(pk=1),
        )

        cls.stockitem_wo_required_test = StockItem.objects.create(
            part=cls.tested_part_wo_required_test,
            quantity=1,
            is_building=True,
            serial=uuid.uuid4(),
            build=cls.build_wo_tests_trackable,
        )

        cls.sub_part_1 = Part.objects.create(
            name='Widget A', description='A widget', component=True
        )

        cls.sub_part_2 = Part.objects.create(
            name='Widget B', description='A widget', component=True
        )

        cls.sub_part_3 = Part.objects.create(
            name='Widget C', description='A widget', component=True, trackable=True
        )

        # Create BOM item links for the parts
        cls.bom_item_1 = BomItem.objects.create(
            part=cls.assembly, sub_part=cls.sub_part_1, quantity=5
        )

        cls.bom_item_2 = BomItem.objects.create(
            part=cls.assembly, sub_part=cls.sub_part_2, quantity=3, optional=True
        )

        # sub_part_3 is trackable!
        cls.bom_item_3 = BomItem.objects.create(
            part=cls.assembly, sub_part=cls.sub_part_3, quantity=2
        )

        ref = generate_next_build_reference()

        # Create a "Build" object to make 10x objects
        cls.build = Build.objects.create(
            reference=ref,
            title='This is a build',
            part=cls.assembly,
            quantity=10,
            issued_by=get_user_model().objects.get(pk=1),
            status=BuildStatus.PENDING,
        )

        # Create some BuildLine items we can use later on
        cls.line_1 = BuildLine.objects.get(build=cls.build, bom_item=cls.bom_item_1)
        cls.line_2 = BuildLine.objects.get(build=cls.build, bom_item=cls.bom_item_2)
        cls.line_3 = BuildLine.objects.get(build=cls.build, bom_item=cls.bom_item_3)

        # Create some build output (StockItem) objects
        cls.output_1 = StockItem.objects.create(
            part=cls.assembly, quantity=3, is_building=True, build=cls.build
        )

        cls.output_2 = StockItem.objects.create(
            part=cls.assembly, quantity=7, is_building=True, build=cls.build
        )

        # Create some stock items to assign to the build
        cls.stock_1_1 = StockItem.objects.create(part=cls.sub_part_1, quantity=3)
        cls.stock_1_2 = StockItem.objects.create(part=cls.sub_part_1, quantity=100)

        cls.stock_2_1 = StockItem.objects.create(part=cls.sub_part_2, quantity=5)
        cls.stock_2_2 = StockItem.objects.create(part=cls.sub_part_2, quantity=5)
        cls.stock_2_3 = StockItem.objects.create(part=cls.sub_part_2, quantity=5)
        cls.stock_2_4 = StockItem.objects.create(part=cls.sub_part_2, quantity=5)
        cls.stock_2_5 = StockItem.objects.create(part=cls.sub_part_2, quantity=5)

        cls.stock_3_1 = StockItem.objects.create(part=cls.sub_part_3, quantity=1000)


class BuildTest(BuildTestBase):
    """Unit testing class for the Build model."""

    def test_ref_int(self):
        """Test the "integer reference" field used for natural sorting."""
        # Set build reference to new value
        set_global_setting(
            'BUILDORDER_REFERENCE_PATTERN', 'BO-{ref}-???', change_user=None
        )

        refs = {
            'BO-123-456': 123,
            'BO-456-123': 456,
            'BO-999-ABC': 999,
            'BO-123ABC-ABC': 123,
            'BO-ABC123-ABC': 123,
        }

        for ref, ref_int in refs.items():
            build = Build(
                reference=ref, quantity=1, part=self.assembly, title='Making some parts'
            )

            self.assertEqual(build.reference_int, 0)
            build.save()
            self.assertEqual(build.reference_int, ref_int)

        # Set build reference back to default value
        set_global_setting(
            'BUILDORDER_REFERENCE_PATTERN',
            'BO-{ref:04d}',  # noqa: RUF027
            change_user=None,
        )

    def test_ref_validation(self):
        """Test that the reference field validation works as expected."""
        # Default reference pattern = 'BO-{ref:04d}
        # These patterns should fail
        for ref in ['BO-1234x', 'BO1234', 'OB-1234', 'BO--1234']:
            with self.assertRaises(ValidationError):
                Build.objects.create(
                    part=self.assembly,
                    quantity=10,
                    reference=ref,
                    title='Invalid reference',
                )

        for ref in ['BO-1234', 'BO-9999', 'BO-123']:
            Build.objects.create(
                part=self.assembly, quantity=10, reference=ref, title='Valid reference'
            )

        # Try a new validator pattern
        set_global_setting('BUILDORDER_REFERENCE_PATTERN', '{ref}-BO', change_user=None)  # noqa: RUF027

        for ref in ['1234-BO', '9999-BO']:
            Build.objects.create(
                part=self.assembly, quantity=10, reference=ref, title='Valid reference'
            )

        # Set build reference back to default value
        set_global_setting(
            'BUILDORDER_REFERENCE_PATTERN',
            'BO-{ref:04d}',  # noqa: RUF027
            change_user=None,
        )

    def test_next_ref(self):
        """Test that the next reference is automatically generated."""
        set_global_setting(
            'BUILDORDER_REFERENCE_PATTERN', 'XYZ-{ref:06d}', change_user=None
        )

        build = Build.objects.create(
            part=self.assembly, quantity=5, reference='XYZ-987', title='Some thing'
        )

        self.assertEqual(build.reference_int, 987)

        # Now create one *without* specifying the reference
        build = Build.objects.create(
            part=self.assembly, quantity=1, title='Some new title'
        )

        self.assertEqual(build.reference, 'XYZ-000988')
        self.assertEqual(build.reference_int, 988)

        # Set build reference back to default value
        set_global_setting(
            'BUILDORDER_REFERENCE_PATTERN', 'BO-{ref:04d}', change_user=None
        )

    def test_init(self):
        """Perform some basic tests before we start the ball rolling."""
        self.assertEqual(StockItem.objects.count(), 12)

        # Build is PENDING
        self.assertEqual(self.build.status, status.BuildStatus.PENDING)

        self.assertTrue(self.build.is_active)
        self.assertTrue(self.build.can_hold)
        self.assertTrue(self.build.can_issue)

        # Build has two build outputs
        self.assertEqual(self.build.output_count, 2)

        # None of the build outputs have been completed
        for output in self.build.get_build_outputs().all():
            self.assertFalse(self.build.is_fully_allocated(output))

        self.assertFalse(self.line_1.is_fully_allocated())
        self.assertFalse(self.line_2.is_overallocated())

        self.assertEqual(self.line_1.allocated_quantity(), 0)

        self.assertFalse(self.build.is_complete)

    def test_build_item_clean(self):
        """Ensure that dodgy BuildItem objects cannot be created."""
        stock = StockItem.objects.create(part=self.assembly, quantity=99)

        # Create a BuiltItem which points to an invalid StockItem
        b = BuildItem(stock_item=stock, build_line=self.line_2, quantity=10)

        with self.assertRaises(ValidationError):
            b.save()

        # Create a BuildItem which has too much stock assigned
        b = BuildItem(
            stock_item=self.stock_1_1, build_line=self.line_1, quantity=9999999
        )

        with self.assertRaises(ValidationError):
            b.clean()

        # Negative stock? Not on my watch!
        b = BuildItem(stock_item=self.stock_1_1, build_line=self.line_1, quantity=-99)

        with self.assertRaises(ValidationError):
            b.clean()

        # Ok, what about we make one that does *not* fail?
        b = BuildItem(
            stock_item=self.stock_1_2,
            build_line=self.line_1,
            install_into=self.output_1,
            quantity=10,
        )
        b.save()

    def test_duplicate_bom_line(self):
        """Try to add a duplicate BOM item - it should be allowed."""
        BomItem.objects.create(
            part=self.assembly, sub_part=self.sub_part_1, quantity=99
        )

    def allocate_stock(self, output, allocations):
        """Allocate stock to this build, against a particular output.

        Args:
            output: StockItem object (or None)
            allocations: Map of {StockItem: quantity}
        """
        items_to_create = []

        for item, quantity in allocations.items():
            # Find an appropriate BuildLine to allocate against
            line = BuildLine.objects.filter(
                build=self.build, bom_item__sub_part=item.part
            ).first()

            items_to_create.append(
                BuildItem(
                    build_line=line,
                    stock_item=item,
                    quantity=quantity,
                    install_into=output,
                )
            )

        BuildItem.objects.bulk_create(items_to_create)

    def test_partial_allocation(self):
        """Test partial allocation of stock."""
        # Fully allocate tracked stock against build output 1
        self.allocate_stock(self.output_1, {self.stock_3_1: 6})

        self.assertTrue(self.build.is_output_fully_allocated(self.output_1))

        # Partially allocate tracked stock against build output 2
        self.allocate_stock(self.output_2, {self.stock_3_1: 1})

        self.assertFalse(self.build.is_output_fully_allocated(self.output_2))

        # Partially allocate untracked stock against build
        self.allocate_stock(None, {self.stock_1_1: 1, self.stock_2_1: 1})

        self.assertFalse(self.build.is_output_fully_allocated(None))

        # Find lines which are *not* fully allocated
        unallocated = self.build.unallocated_lines()

        self.assertEqual(len(unallocated), 3)

        self.allocate_stock(None, {self.stock_1_2: 100})

        self.assertFalse(self.build.is_fully_allocated(None))

        unallocated = self.build.unallocated_lines()

        self.assertEqual(len(unallocated), 2)

        self.build.deallocate_stock()

        unallocated = self.build.unallocated_lines(None)

        self.assertEqual(len(unallocated), 3)

        self.assertFalse(self.build.is_fully_allocated(tracked=False))

        self.stock_2_1.quantity = 500
        self.stock_2_1.save()

        # Now we "fully" allocate the untracked untracked items
        self.allocate_stock(None, {self.stock_1_2: 50, self.stock_2_1: 50})

        self.assertTrue(self.build.is_fully_allocated(tracked=False))

    def test_overallocation_and_trim(self):
        """Test overallocation of stock and trim function."""
        self.assertEqual(self.build.status, status.BuildStatus.PENDING)
        self.build.issue_build()
        self.assertEqual(self.build.status, status.BuildStatus.PRODUCTION)

        # Fully allocate tracked stock (not eligible for trimming)
        self.allocate_stock(self.output_1, {self.stock_3_1: 6})
        self.allocate_stock(self.output_2, {self.stock_3_1: 14})
        # Fully allocate part 1 (should be left alone)
        self.allocate_stock(None, {self.stock_1_1: 3, self.stock_1_2: 47})

        extra_2_1 = StockItem.objects.create(part=self.sub_part_2, quantity=6)
        extra_2_2 = StockItem.objects.create(part=self.sub_part_2, quantity=4)

        # Overallocate part 2 (30 needed)
        self.allocate_stock(
            None,
            {
                self.stock_2_1: 5,
                self.stock_2_2: 5,
                self.stock_2_3: 5,
                self.stock_2_4: 5,
                self.stock_2_5: 5,  # 25
                extra_2_1: 6,  # 31
                extra_2_2: 4,  # 35
            },
        )

        self.assertTrue(self.build.is_overallocated())

        self.build.trim_allocated_stock()
        self.assertFalse(self.build.is_overallocated())

        self.build.complete_build_output(self.output_1, None)
        self.build.complete_build_output(self.output_2, None)

        self.assertTrue(self.build.can_complete)

        n = StockItem.objects.filter(consumed_by=self.build).count()

        self.build.complete_build(None)

        self.assertEqual(self.build.status, status.BuildStatus.COMPLETE)

        # Check stock items are in expected state.
        self.assertEqual(StockItem.objects.get(pk=self.stock_1_2.pk).quantity, 53)

        # Total stock quantity has not been decreased
        items = StockItem.objects.filter(part=self.sub_part_2)
        self.assertEqual(items.aggregate(Sum('quantity'))['quantity__sum'], 35)

        # However, the "available" stock quantity has been decreased
        self.assertEqual(
            items.filter(consumed_by=None).aggregate(Sum('quantity'))['quantity__sum'],
            5,
        )

        # And the "consumed_by" quantity has been increased
        self.assertEqual(
            items.filter(consumed_by=self.build).aggregate(Sum('quantity'))[
                'quantity__sum'
            ],
            30,
        )

        self.assertEqual(StockItem.objects.get(pk=self.stock_3_1.pk).quantity, 980)

        # Check that the "consumed_by" item count has increased
        self.assertEqual(
            StockItem.objects.filter(consumed_by=self.build).count(), n + 8
        )

    def test_change_part(self):
        """Try to change target part after creating a build."""
        bo = Build.objects.create(
            reference='BO-9999',
            title='Some new build',
            part=self.assembly,
            quantity=5,
            issued_by=get_user_model().objects.get(pk=1),
        )

        assembly_2 = Part.objects.create(
            name='Another assembly', description='A different assembly', assembly=True
        )

        # Should not be able to change the part after the Build is saved
        with self.assertRaises(ValidationError):
            bo.part = assembly_2
            bo.clean()

    def test_cancel(self):
        """Test cancellation of the build."""
        # TODO
        """
        self.allocate_stock(50, 50, 200, self.output_1)
        self.build.cancel_build(None)

        self.assertEqual(BuildItem.objects.count(), 0)
        """

    def test_complete(self):
        """Test completion of a build output."""
        self.stock_1_1.quantity = 1000
        self.stock_1_1.save()

        self.stock_2_1.quantity = 30
        self.stock_2_1.save()

        self.build.issue_build()

        # Allocate non-tracked parts
        self.allocate_stock(
            None,
            {
                self.stock_1_1: self.stock_1_1.quantity,  # Allocate *all* stock from this item
                self.stock_1_2: 10,
                self.stock_2_1: 30,
            },
        )

        # Allocate tracked parts to output_1
        self.allocate_stock(self.output_1, {self.stock_3_1: 6})

        # Allocate tracked parts to output_2
        self.allocate_stock(self.output_2, {self.stock_3_1: 14})

        self.assertTrue(self.build.is_fully_allocated(None))
        self.assertTrue(self.build.is_fully_allocated(self.output_1))
        self.assertTrue(self.build.is_fully_allocated(self.output_2))

        self.build.complete_build_output(self.output_1, None)

        self.assertFalse(self.build.can_complete)

        self.build.complete_build_output(self.output_2, None)

        self.assertTrue(self.build.can_complete)

        self.build.complete_build(None)

        self.assertEqual(self.build.status, status.BuildStatus.COMPLETE)

        # the original BuildItem objects should have been deleted!
        self.assertEqual(BuildItem.objects.count(), 0)

        # New stock items should have been created!
        self.assertEqual(StockItem.objects.count(), 15)

        # This stock item has been marked as "consumed"
        item = StockItem.objects.get(pk=self.stock_1_1.pk)
        self.assertIsNotNone(item.consumed_by)
        self.assertFalse(item.in_stock)

        # And 10 new stock items created for the build output
        outputs = StockItem.objects.filter(build=self.build)

        self.assertEqual(outputs.count(), 2)

        for output in outputs:
            self.assertFalse(output.is_building)

    def test_complete_with_required_tests(self):
        """Test the prevention completion when a required test is missing feature."""
        # with required tests incompleted the save should fail
        set_global_setting(
            'PREVENT_BUILD_COMPLETION_HAVING_INCOMPLETED_TESTS', True, change_user=None
        )

        with self.assertRaises(ValidationError):
            self.build_w_tests_trackable.complete_build_output(
                self.stockitem_with_required_test, None
            )

        # let's complete the required test and see if it could be saved
        StockItemTestResult.objects.create(
            stock_item=self.stockitem_with_required_test,
            template=self.test_template_required,
            result=True,
        )

        self.build_w_tests_trackable.complete_build_output(
            self.stockitem_with_required_test, None
        )

        # let's see if a non required test could be saved
        self.build_wo_tests_trackable.complete_build_output(
            self.stockitem_wo_required_test, None
        )

    def test_overdue_notification(self):
        """Test sending of notifications when a build order is overdue."""
        self.build.target_date = datetime.now().date() - timedelta(days=1)
        self.build.save()

        # Check for overdue orders
        build.tasks.check_overdue_build_orders()

        message = common.models.NotificationMessage.objects.get(
            category='build.overdue_build_order', user__id=1
        )

        self.assertEqual(message.name, 'Overdue Build Order')

    def test_new_build_notification(self):
        """Test that a notification is sent when a new build is created."""
        Build.objects.create(
            reference='BO-9999',
            title='Some new build',
            part=self.assembly,
            quantity=5,
            issued_by=get_user_model().objects.get(pk=2),
            responsible=Owner.create(obj=Group.objects.get(pk=3)),
        )

        # Two notifications should have been sent
        messages = common.models.NotificationMessage.objects.filter(
            category='build.new_build'
        )

        self.assertEqual(messages.count(), 1)

        self.assertFalse(messages.filter(user__pk=2).exists())

        # Inactive users do not receive notifications
        self.assertFalse(messages.filter(user__pk=3).exists())

        self.assertTrue(messages.filter(user__pk=4).exists())

    @override_settings(
        TESTING_TABLE_EVENTS=True,
        PLUGIN_TESTING_EVENTS=True,
        PLUGIN_TESTING_EVENTS_ASYNC=True,
    )
    def test_events(self):
        """Test that build events are triggered correctly."""
        from django_q.models import OrmQ

        from build.events import BuildEvents

        set_global_setting('ENABLE_PLUGINS_EVENTS', True)

        OrmQ.objects.all().delete()

        # Create a new build
        build = Build.objects.create(
            reference='BO-9999',
            title='Some new build',
            part=self.assembly,
            quantity=5,
            issued_by=get_user_model().objects.get(pk=2),
            responsible=Owner.create(obj=Group.objects.get(pk=3)),
        )

        # Check that the 'build.created' event was triggered
        task = findOffloadedEvent(
            'build_build.created',
            matching_kwargs=['id', 'model'],
            reverse=True,
            clear_after=True,
        )

        # Assert that the task was found
        self.assertIsNotNone(task)

        # Check that the Build ID matches
        self.assertEqual(task.kwargs()['id'], build.pk)

        # Issue the build
        build.issue_build()

        # Check that the 'build.issued' event was triggered
        task = findOffloadedEvent(
            BuildEvents.ISSUED, matching_kwargs=['id'], clear_after=True
        )

        self.assertIsNotNone(task)

        set_global_setting('ENABLE_PLUGINS_EVENTS', False)

    def test_metadata(self):
        """Unit tests for the metadata field."""
        # Make sure a BuildItem exists before trying to run this test
        b = BuildItem(
            stock_item=self.stock_1_2,
            build_line=self.line_1,
            install_into=self.output_1,
            quantity=10,
        )
        b.save()

        for model in [Build, BuildItem]:
            p = model.objects.first()
            self.assertEqual(len(p.metadata.keys()), 0)

            self.assertIsNone(p.get_metadata('test'))
            self.assertEqual(p.get_metadata('test', backup_value=123), 123)

            # Test update via the set_metadata() method
            p.set_metadata('test', 3)
            self.assertEqual(p.get_metadata('test'), 3)

            for k in ['apple', 'banana', 'carrot', 'carrot', 'banana']:
                p.set_metadata(k, k)

            self.assertEqual(len(p.metadata.keys()), 4)


class AutoAllocationTests(BuildTestBase):
    """Tests for auto allocating stock against a build order."""

    def setUp(self):
        """Init routines for this unit test class."""
        super().setUp()

        # Add a "substitute" part for bom_item_2
        alt_part = Part.objects.create(
            name='alt part', description='An alternative part!', component=True
        )

        BomItemSubstitute.objects.create(bom_item=self.bom_item_2, part=alt_part)

        StockItem.objects.create(part=alt_part, quantity=500)

    def test_auto_allocate(self):
        """Run the 'auto-allocate' function. What do we expect to happen?

        There are two "untracked" parts:
            - sub_part_1 (quantity 5 per BOM = 50 required total) / 103 in stock (2 items)
            - sub_part_2 (quantity 3 per BOM = 30 required total) / 25 in stock (5 items)

        A "fully auto" allocation should allocate *all* of these stock items to the build
        """
        # No build item allocations have been made against the build
        self.assertEqual(self.build.allocated_stock.count(), 0)

        self.assertFalse(self.build.is_fully_allocated(tracked=False))

        # Stock is not interchangeable, nothing will happen
        self.build.auto_allocate_stock(interchangeable=False, substitutes=False)

        self.assertFalse(self.build.is_fully_allocated(tracked=False))

        self.assertEqual(self.build.allocated_stock.count(), 0)

        self.assertFalse(self.line_1.is_fully_allocated())
        self.assertFalse(self.line_2.is_fully_allocated())

        self.assertEqual(self.line_1.unallocated_quantity(), 50)
        self.assertEqual(self.line_2.unallocated_quantity(), 30)

        # This time we expect stock to be allocated!
        self.build.auto_allocate_stock(
            interchangeable=True, substitutes=False, optional_items=True
        )

        self.assertFalse(self.build.is_fully_allocated(tracked=False))

        self.assertEqual(self.build.allocated_stock.count(), 7)

        self.assertTrue(self.line_1.is_fully_allocated())
        self.assertFalse(self.line_2.is_fully_allocated())

        self.assertEqual(self.line_1.unallocated_quantity(), 0)
        self.assertEqual(self.line_2.unallocated_quantity(), 5)

        # This time, allow substitute parts to be used!
        self.build.auto_allocate_stock(interchangeable=True, substitutes=True)

        self.assertEqual(self.line_1.unallocated_quantity(), 0)
        self.assertEqual(self.line_2.unallocated_quantity(), 5)

        self.assertTrue(self.line_1.is_fully_allocated())
        self.assertFalse(self.line_2.is_fully_allocated())

    def test_fully_auto(self):
        """We should be able to auto-allocate against a build in a single go."""
        self.build.auto_allocate_stock(
            interchangeable=True, substitutes=True, optional_items=True
        )

        self.assertTrue(self.build.is_fully_allocated(tracked=False))

        self.assertEqual(self.line_1.unallocated_quantity(), 0)
        self.assertEqual(self.line_2.unallocated_quantity(), 0)<|MERGE_RESOLUTION|>--- conflicted
+++ resolved
@@ -1,6 +1,5 @@
 """Unit tests for the 'build' models."""
 
-import logging
 import uuid
 from datetime import datetime, timedelta
 
@@ -10,6 +9,8 @@
 from django.db.models import Sum
 from django.test import TestCase
 from django.test.utils import override_settings
+
+import structlog
 
 import build.tasks
 import common.models
@@ -22,12 +23,7 @@
 from stock.models import StockItem, StockItemTestResult
 from users.models import Owner
 
-<<<<<<< HEAD
-import structlog
 logger = structlog.get_logger('inventree')
-=======
-logger = logging.getLogger('inventree')
->>>>>>> c79fc281
 
 
 class BuildTestBase(TestCase):
