--- conflicted
+++ resolved
@@ -202,64 +202,7 @@
         )
 
 
-<<<<<<< HEAD
-@tracer.start_as_current_span('create_child_builds')
-def create_child_builds(build_id: int) -> None:
-    """Create child build orders for a given parent build.
-
-    - Will create a build order for each assembly part in the BOM
-    - Runs recursively, also creating child builds for each sub-assembly part
-    """
-    try:
-        build_order = build_models.Build.objects.get(pk=build_id)
-    except (build_models.Build.DoesNotExist, ValueError):
-        return
-
-    assembly_items = build_order.part.get_bom_items().filter(sub_part__assembly=True)
-
-    # Random delay, to reduce likelihood of race conditions from multiple build orders being created simultaneously
-    time.sleep(random.random())
-
-    with transaction.atomic():
-        # Atomic transaction to ensure that all child build orders are created together, or not at all
-        # This is critical to prevent duplicate child build orders being created (e.g. if the task is re-run)
-
-        sub_build_ids = []
-
-        for item in assembly_items:
-            quantity = item.quantity * build_order.quantity
-
-            # Check if the child build order has already been created
-            if build_models.Build.objects.filter(
-                part=item.sub_part,
-                parent=build_order,
-                quantity=quantity,
-                status__in=BuildStatusGroups.ACTIVE_CODES,
-            ).exists():
-                continue
-
-            sub_order = build_models.Build.objects.create(
-                part=item.sub_part,
-                quantity=quantity,
-                title=build_order.title,
-                batch=build_order.batch,
-                parent=build_order,
-                target_date=build_order.target_date,
-                sales_order=build_order.sales_order,
-                issued_by=build_order.issued_by,
-                responsible=build_order.responsible,
-            )
-
-            sub_build_ids.append(sub_order.pk)
-
-        for pk in sub_build_ids:
-            # Offload the child build order creation to the background task queue
-            InvenTree.tasks.offload_task(create_child_builds, pk, group='build')
-
-
 @tracer.start_as_current_span('notify_overdue_build_order')
-=======
->>>>>>> 6a23341f
 def notify_overdue_build_order(bo: build_models.Build):
     """Notify appropriate users that a Build has just become 'overdue'."""
     targets = []
