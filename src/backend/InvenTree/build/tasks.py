"""Background task definitions for the BuildOrder app."""

from datetime import timedelta
from decimal import Decimal

from django.contrib.auth.models import User
<<<<<<< HEAD
from django.db import transaction
=======
from django.template.loader import render_to_string
>>>>>>> b02bc384
from django.utils.translation import gettext_lazy as _

import structlog

import build.models as build_models
import common.notifications
import InvenTree.helpers
import InvenTree.helpers_email
import InvenTree.helpers_model
import InvenTree.tasks
import part.models as part_models
from build.events import BuildEvents
from build.status_codes import BuildStatusGroups
from InvenTree.ready import isImportingData
from plugin.events import trigger_event

logger = structlog.get_logger('inventree')


def auto_allocate_build(build_id: int, **kwargs):
    """Run auto-allocation for a specified BuildOrder."""
    build_order = build_models.Build.objects.filter(pk=build_id).first()

    if not build_order:
        logger.warning(
            'Could not auto-allocate BuildOrder <%s> - BuildOrder does not exist',
            build_id,
        )
        return

    build_order.auto_allocate_stock(**kwargs)


def complete_build_allocations(build_id: int, user_id: int):
    """Complete build allocations for a specified BuildOrder."""
    build_order = build_models.Build.objects.filter(pk=build_id).first()

    if user_id:
        try:
            user = User.objects.get(pk=user_id)
        except User.DoesNotExist:
            logger.warning(
                'Could not complete build allocations for BuildOrder <%s> - User does not exist',
                build_id,
            )
            return
    else:
        user = None

    if not build_order:
        logger.warning(
            'Could not complete build allocations for BuildOrder <%s> - BuildOrder does not exist',
            build_id,
        )
        return

    build_order.complete_allocations(user)


def update_build_order_lines(bom_item_pk: int):
    """Update all BuildOrderLineItem objects which reference a particular BomItem.

    This task is triggered when a BomItem is created or updated.
    """
    logger.info('Updating build order lines for BomItem %s', bom_item_pk)

    bom_item = part_models.BomItem.objects.filter(pk=bom_item_pk).first()

    # If the BomItem has been deleted, there is nothing to do
    if not bom_item:
        return

    assemblies = bom_item.get_assemblies()

    # Find all active builds which reference any of the parts
    builds = build_models.Build.objects.filter(
        part__in=list(assemblies), status__in=BuildStatusGroups.ACTIVE_CODES
    )

    # Iterate through each build, and update the relevant line items
    for bo in builds:
        # Try to find a matching build order line
        line = build_models.BuildLine.objects.filter(
            build=bo, bom_item=bom_item
        ).first()

        q = bom_item.get_required_quantity(bo.quantity)

        if line:
            # Ensure quantity is correct
            if line.quantity != q:
                line.quantity = q
                line.save()
        else:
            # Create a new line item
            build_models.BuildLine.objects.create(
                build=bo, bom_item=bom_item, quantity=q
            )

    if builds.count() > 0:
        logger.info(
            'Updated %s build orders for part %s', builds.count(), bom_item.part
        )


def check_build_stock(build: build_models.Build):
    """Check the required stock for a newly created build order.

    Send an email out to any subscribed users if stock is low.
    """
    # Do not notify if we are importing data
    if isImportingData():
        return

    # Iterate through each of the parts required for this build

    lines = []

    if not build:
        logger.error("Invalid build passed to 'build.tasks.check_build_stock'")
        return

    try:
        part = build.part
    except part_models.Part.DoesNotExist:
        # Note: This error may be thrown during unit testing...
        logger.exception("Invalid build.part passed to 'build.tasks.check_build_stock'")
        return

    for bom_item in part.get_bom_items():
        sub_part = bom_item.sub_part

        # The 'in stock' quantity depends on whether the bom_item allows variants
        in_stock = sub_part.get_stock_count(include_variants=bom_item.allow_variants)

        allocated = sub_part.allocation_count()

        available = max(0, in_stock - allocated)

        required = Decimal(bom_item.quantity) * Decimal(build.quantity)

        if available < required:
            # There is not sufficient stock for this part

            lines.append({
                'link': InvenTree.helpers_model.construct_absolute_url(
                    sub_part.get_absolute_url()
                ),
                'part': sub_part,
                'in_stock': in_stock,
                'allocated': allocated,
                'available': available,
                'required': required,
            })

    if len(lines) == 0:
        # Nothing to do
        return

    # Are there any users subscribed to these parts?
    targets = build.part.get_subscribers()

    if build.responsible:
        targets.append(build.responsible)

    name = _('Stock required for build order')

    context = {
        'build': build,
        'name': name,
        'part': build.part,
        'lines': lines,
        'link': InvenTree.helpers_model.construct_absolute_url(
            build.get_absolute_url()
        ),
        'message': _(f'Build order {build} requires additional stock'),
        'template': {'html': 'email/build_order_required_stock.html', 'subject': name},
    }

    common.notifications.trigger_notification(
        build, BuildEvents.STOCK_REQUIRED, targets=targets, context=context
    )


def notify_overdue_build_order(bo: build_models.Build):
    """Notify appropriate users that a Build has just become 'overdue'."""
    targets = []

    if bo.issued_by:
        targets.append(bo.issued_by)

    if bo.responsible:
        targets.append(bo.responsible)

    targets.extend(bo.part.get_subscribers())

    name = _('Overdue Build Order')

    context = {
        'order': bo,
        'name': name,
        'message': _(f'Build order {bo} is now overdue'),
        'link': InvenTree.helpers_model.construct_absolute_url(bo.get_absolute_url()),
        'template': {'html': 'email/overdue_build_order.html', 'subject': name},
    }

    event_name = BuildEvents.OVERDUE

    # Send a notification to the appropriate users
    common.notifications.trigger_notification(
        bo, event_name, targets=targets, context=context
    )

    # Register a matching event to the plugin system
    trigger_event(event_name, build_order=bo.pk)


@InvenTree.tasks.scheduled_task(InvenTree.tasks.ScheduledTask.DAILY)
def check_overdue_build_orders():
    """Check if any outstanding BuildOrders have just become overdue.

    - This check is performed daily
    - Look at the 'target_date' of any outstanding BuildOrder objects
    - If the 'target_date' expired *yesterday* then the order is just out of date
    """
    yesterday = InvenTree.helpers.current_date() - timedelta(days=1)

    overdue_orders = build_models.Build.objects.filter(
        target_date=yesterday, status__in=BuildStatusGroups.ACTIVE_CODES
    )

    for bo in overdue_orders:
        notify_overdue_build_order(bo)<|MERGE_RESOLUTION|>--- conflicted
+++ resolved
@@ -4,11 +4,6 @@
 from decimal import Decimal
 
 from django.contrib.auth.models import User
-<<<<<<< HEAD
-from django.db import transaction
-=======
-from django.template.loader import render_to_string
->>>>>>> b02bc384
 from django.utils.translation import gettext_lazy as _
 
 import structlog
