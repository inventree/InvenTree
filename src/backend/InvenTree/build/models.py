--- conflicted
+++ resolved
@@ -14,25 +14,12 @@
 from django.urls import reverse
 from django.utils.translation import gettext_lazy as _
 
+import structlog
 from mptt.exceptions import InvalidMove
 from mptt.models import MPTTModel, TreeForeignKey
 from rest_framework import serializers
 
-<<<<<<< HEAD
-from build.status_codes import BuildStatus, BuildStatusGroups
-from stock.status_codes import StockStatus, StockHistoryCode
-
-from build.events import BuildEvents
-from build.filters import annotate_allocated_quantity
-from build.validators import (
-    generate_next_build_reference,
-    validate_build_order_reference,
-)
-from generic.states import StateTransitionMixin
-
-=======
 import generic.states
->>>>>>> c79fc281
 import InvenTree.fields
 import InvenTree.helpers
 import InvenTree.helpers_model
@@ -60,9 +47,7 @@
 from plugin.events import trigger_event
 from stock.status_codes import StockHistoryCode, StockStatus
 
-import structlog
-
-logger = structlog.get_logger("inventree")
+logger = structlog.get_logger('inventree')
 
 
 class Build(
