--- conflicted
+++ resolved
@@ -224,11 +224,7 @@
                 "status": StockStatus.ATTENTION.value,
             },
             expected_code=201,
-<<<<<<< HEAD
-            max_query_count=550,  # TODO: Try to optimize this
-=======
             max_query_count=600,  # TODO: Try to optimize this
->>>>>>> dd9a6a8a
         )
 
         self.assertEqual(self.build.incomplete_outputs.count(), 0)
