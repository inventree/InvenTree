--- conflicted
+++ resolved
@@ -214,23 +214,10 @@
 
         def make_new_build(ref):
             """Make a new build order, and allocate stock to it."""
-<<<<<<< HEAD
-
-            data = self.post(
-                reverse('api-build-list'),
-                {
-                    'part': 100,
-                    'quantity': 10,
-                    'title': 'Test build',
-                    'reference': ref,
-                },
-                expected_code=201
-=======
             data = self.post(
                 reverse('api-build-list'),
                 {'part': 100, 'quantity': 10, 'title': 'Test build', 'reference': ref},
                 expected_code=201,
->>>>>>> 06961c6a
             ).data
 
             build = Build.objects.get(pk=data['pk'])
@@ -933,15 +920,7 @@
     def test_overallocated_requires_acceptance(self):
         """Test build order cannot complete with overallocated items."""
         # Try to complete the build (it should fail due to overallocation)
-<<<<<<< HEAD
-        response = self.post(
-            self.url,
-            {},
-            expected_code=400
-        )
-=======
         response = self.post(self.url, {}, expected_code=400)
->>>>>>> 06961c6a
         self.assertIn('accept_overallocated', response.data)
 
         # Check stock items have not reduced at all
