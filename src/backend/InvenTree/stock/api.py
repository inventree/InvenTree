"""JSON API for the Stock app."""

from collections import OrderedDict
from datetime import timedelta

from django.core.exceptions import ValidationError as DjangoValidationError
from django.db import transaction
from django.db.models import F, Q
from django.urls import include, path
from django.utils.translation import gettext_lazy as _

import django_filters.rest_framework.filters as rest_filters
from django_filters.rest_framework.filterset import FilterSet
from drf_spectacular.types import OpenApiTypes
from drf_spectacular.utils import extend_schema, extend_schema_field
from rest_framework import status
from rest_framework.generics import GenericAPIView
from rest_framework.response import Response
from rest_framework.serializers import ValidationError

import common.models
import common.settings
import InvenTree.helpers
import InvenTree.permissions
import stock.serializers as StockSerializers
from build.models import Build
from build.serializers import BuildSerializer
from company.models import Company, SupplierPart
from company.serializers import CompanySerializer
from data_exporter.mixins import DataExportViewMixin
from generic.states.api import StatusView
from InvenTree.api import (
    BulkCreateMixin,
    BulkUpdateMixin,
    ListCreateDestroyAPIView,
    MetadataView,
)
from InvenTree.fields import InvenTreeOutputOption, OutputConfiguration
from InvenTree.filters import (
    ORDER_FILTER_ALIAS,
    SEARCH_ORDER_FILTER,
    SEARCH_ORDER_FILTER_ALIAS,
    InvenTreeDateFilter,
    NumberOrNullFilter,
)
from InvenTree.helpers import extract_serial_numbers, generateTestKey, str2bool
from InvenTree.mixins import (
    CreateAPI,
    CustomRetrieveUpdateDestroyAPI,
    ListAPI,
    ListCreateAPI,
    OutputOptionsMixin,
    RetrieveAPI,
    RetrieveUpdateDestroyAPI,
    SerializerContextMixin,
)
from order.models import PurchaseOrder, ReturnOrder, SalesOrder
from order.serializers import (
    PurchaseOrderSerializer,
    ReturnOrderSerializer,
    SalesOrderSerializer,
)
from part.models import BomItem, Part, PartCategory
from part.serializers import PartBriefSerializer
from stock.generators import generate_batch_code, generate_serial_number
from stock.models import (
    StockItem,
    StockItemTestResult,
    StockItemTracking,
    StockLocation,
    StockLocationType,
)
from stock.status_codes import StockHistoryCode, StockStatus


class GenerateBatchCode(GenericAPIView):
    """API endpoint for generating batch codes."""

    permission_classes = [InvenTree.permissions.IsAuthenticatedOrReadScope]
    serializer_class = StockSerializers.GenerateBatchCodeSerializer

    def post(self, request, *args, **kwargs):
        """Generate a new batch code."""
        serializer = self.get_serializer(data=request.data)
        serializer.is_valid(raise_exception=True)

        data = {'batch_code': generate_batch_code(**serializer.validated_data)}

        return Response(data, status=status.HTTP_201_CREATED)


class GenerateSerialNumber(GenericAPIView):
    """API endpoint for generating serial numbers."""

    permission_classes = [InvenTree.permissions.IsAuthenticatedOrReadScope]
    serializer_class = StockSerializers.GenerateSerialNumberSerializer

    def post(self, request, *args, **kwargs):
        """Generate a new serial number."""
        serializer = self.get_serializer(data=request.data)
        serializer.is_valid(raise_exception=True)

        data = {'serial_number': generate_serial_number(**serializer.validated_data)}

        return Response(data, status=status.HTTP_201_CREATED)


class StockItemContextMixin:
    """Mixin class for adding StockItem object to serializer context."""

    role_required = 'stock.change'

    queryset = StockItem.objects.none()

    def get_serializer_context(self):
        """Extend serializer context."""
        context = super().get_serializer_context()
        context['request'] = self.request

        try:
            context['item'] = StockItem.objects.get(pk=self.kwargs.get('pk', None))
        except Exception:  # pragma: no cover
            pass

        return context


@extend_schema(responses={201: StockSerializers.StockItemSerializer(many=True)})
class StockItemSerialize(StockItemContextMixin, CreateAPI):
    """API endpoint for serializing a stock item."""

    serializer_class = StockSerializers.SerializeStockItemSerializer
    pagination_class = None

    def create(self, request, *args, **kwargs):
        """Serialize the provided StockItem."""
        serializer = self.get_serializer(data=request.data)
        serializer.is_valid(raise_exception=True)

        # Perform the actual serialization step
        items = serializer.save()

        queryset = StockSerializers.StockItemSerializer.annotate_queryset(items)

        response = StockSerializers.StockItemSerializer(
            queryset, many=True, context=self.get_serializer_context()
        )

        return Response(response.data, status=status.HTTP_201_CREATED)


class StockItemInstall(StockItemContextMixin, CreateAPI):
    """API endpoint for installing a particular stock item into this stock item.

    - stock_item.part must be in the BOM for this part
    - stock_item must currently be "in stock"
    - stock_item must be serialized (and not belong to another item)
    """

    serializer_class = StockSerializers.InstallStockItemSerializer


class StockItemUninstall(StockItemContextMixin, CreateAPI):
    """API endpoint for removing (uninstalling) items from this item."""

    serializer_class = StockSerializers.UninstallStockItemSerializer


class StockItemConvert(StockItemContextMixin, CreateAPI):
    """API endpoint for converting a stock item to a variant part."""

    serializer_class = StockSerializers.ConvertStockItemSerializer


class StockAdjustView(CreateAPI):
    """A generic class for handling stocktake actions.

    Subclasses exist for:

    - StockCount: count stock items
    - StockAdd: add stock items
    - StockRemove: remove stock items
    - StockTransfer: transfer stock items
    """

    queryset = StockItem.objects.none()

    def get_serializer_context(self):
        """Extend serializer context."""
        context = super().get_serializer_context()
        context['request'] = self.request

        return context


class StockChangeStatus(StockAdjustView):
    """API endpoint to change the status code of multiple StockItem objects."""

    serializer_class = StockSerializers.StockChangeStatusSerializer


class StockCount(StockAdjustView):
    """Endpoint for counting stock (performing a stocktake)."""

    serializer_class = StockSerializers.StockCountSerializer


class StockAdd(StockAdjustView):
    """Endpoint for adding a quantity of stock to an existing StockItem."""

    serializer_class = StockSerializers.StockAddSerializer


class StockRemove(StockAdjustView):
    """Endpoint for removing a quantity of stock from an existing StockItem."""

    serializer_class = StockSerializers.StockRemoveSerializer


class StockTransfer(StockAdjustView):
    """API endpoint for performing stock movements."""

    serializer_class = StockSerializers.StockTransferSerializer


class StockReturn(StockAdjustView):
    """API endpoint for returning items into stock.

    This API endpoint is for items that are initially considered "not in stock",
    and the user wants to return them to stock, marking them as
    "available" for further consumption or sale.
    """

    serializer_class = StockSerializers.StockReturnSerializer


class StockAssign(CreateAPI):
    """API endpoint for assigning stock to a particular customer."""

    queryset = StockItem.objects.all()
    serializer_class = StockSerializers.StockAssignmentSerializer

    def get_serializer_context(self):
        """Extend serializer context."""
        ctx = super().get_serializer_context()
        ctx['request'] = self.request

        return ctx


class StockMerge(CreateAPI):
    """API endpoint for merging multiple stock items."""

    queryset = StockItem.objects.none()
    serializer_class = StockSerializers.StockMergeSerializer

    def get_serializer_context(self):
        """Extend serializer context."""
        ctx = super().get_serializer_context()
        ctx['request'] = self.request
        return ctx


class StockLocationFilter(FilterSet):
    """Base class for custom API filters for the StockLocation endpoint."""

    class Meta:
        """Meta class options for this filterset."""

        model = StockLocation
        fields = ['name', 'structural', 'external']

    location_type = rest_filters.ModelChoiceFilter(
        queryset=StockLocationType.objects.all(), field_name='location_type'
    )

    has_location_type = rest_filters.BooleanFilter(
        label='has_location_type', method='filter_has_location_type'
    )

    def filter_has_location_type(self, queryset, name, value):
        """Filter by whether or not the location has a location type."""
        if str2bool(value):
            return queryset.exclude(location_type=None)
        return queryset.filter(location_type=None)

    depth = rest_filters.NumberFilter(
        label=_('Depth'), method='filter_depth', help_text=_('Filter by location depth')
    )

    def filter_depth(self, queryset, name, value):
        """Filter by the "depth" of the StockLocation.

        - This filter is used to limit the depth of the location tree
        - If the "parent" filter is also provided, the depth is calculated from the parent location
        """
        parent = self.data.get('parent', None)

        # Only filter if the parent filter is *not* provided
        if not parent:
            queryset = queryset.filter(level__lte=value)

        return queryset

    top_level = rest_filters.BooleanFilter(
        label=_('Top Level'),
        method='filter_top_level',
        help_text=_('Filter by top-level locations'),
    )

    def filter_top_level(self, queryset, name, value):
        """Filter by top-level locations."""
        cascade = str2bool(self.data.get('cascade', False))

        if value and not cascade:
            return queryset.filter(parent=None)

        return queryset

    cascade = rest_filters.BooleanFilter(
        label=_('Cascade'),
        method='filter_cascade',
        help_text=_('Include sub-locations in filtered results'),
    )

    def filter_cascade(self, queryset, name, value):
        """Filter by whether to include sub-locations in the filtered results.

        Note: If the "parent" filter is provided, we offload the logic to that method.
        """
        parent = self.data.get('parent', None)
        top_level = str2bool(self.data.get('top_level', None))

        # If the parent is *not* provided, update the results based on the "cascade" value
        if (not parent or top_level) and not value:
            # If "cascade" is False, only return top-level location
            queryset = queryset.filter(parent=None)

        return queryset

    parent = rest_filters.ModelChoiceFilter(
        queryset=StockLocation.objects.all(),
        method='filter_parent',
        label=_('Parent Location'),
        help_text=_('Filter by parent location'),
    )

    def filter_parent(self, queryset, name, value):
        """Filter by parent location.

        Note that the filtering behavior here varies,
        depending on whether the 'cascade' value is set.

        So, we have to check the "cascade" value here.
        """
        parent = value
        depth = self.data.get('depth', None)
        cascade = str2bool(self.data.get('cascade', False))

        if cascade:
            # Return recursive sub-locations
            queryset = queryset.filter(
                parent__in=parent.get_descendants(include_self=True)
            )
        else:
            # Return only direct children
            queryset = queryset.filter(parent=parent)

        if depth is not None:
            # Filter by depth from parent
            depth = int(depth)
            queryset = queryset.filter(level__lte=parent.level + depth)

        return queryset


class StockLocationMixin(SerializerContextMixin):
    """Mixin class for StockLocation API endpoints."""

    queryset = StockLocation.objects.all()
    serializer_class = StockSerializers.LocationSerializer

<<<<<<< HEAD
=======
    def get_serializer(self, *args, **kwargs):
        """Set context before returning serializer."""
        kwargs['context'] = self.get_serializer_context()

        return super().get_serializer(*args, **kwargs)

>>>>>>> 4f625601
    def get_queryset(self, *args, **kwargs):
        """Return annotated queryset for the StockLocationList endpoint."""
        queryset = super().get_queryset(*args, **kwargs)
        queryset = StockSerializers.LocationSerializer.annotate_queryset(queryset)
        return queryset


class StockLocationOutputOptions(OutputConfiguration):
    """Output options for StockLocation serializers."""

    OPTIONS = [
        InvenTreeOutputOption(
            description='Include detailed information about the BOM item linked to this build line.',
            flag='path_detail',
        )
    ]


class StockLocationList(
    DataExportViewMixin,
    BulkUpdateMixin,
    StockLocationMixin,
    OutputOptionsMixin,
    ListCreateAPI,
):
    """API endpoint for list view of StockLocation objects.

    - GET: Return list of StockLocation objects
    - POST: Create a new StockLocation
    """

    filterset_class = StockLocationFilter
    filter_backends = SEARCH_ORDER_FILTER
    output_options = StockLocationOutputOptions

    search_fields = ['name', 'description', 'pathstring', 'tags__name', 'tags__slug']

    ordering_fields = ['name', 'pathstring', 'items', 'level', 'tree_id', 'lft']

    ordering = ['tree_id', 'lft', 'name']


class StockLocationDetail(
    StockLocationMixin, OutputOptionsMixin, CustomRetrieveUpdateDestroyAPI
):
    """API endpoint for detail view of StockLocation object."""

    output_options = StockLocationOutputOptions

    def destroy(self, request, *args, **kwargs):
        """Delete a Stock location instance via the API."""
        delete_stock_items = str(request.data.get('delete_stock_items', 0)) == '1'
        delete_sub_locations = str(request.data.get('delete_sub_locations', 0)) == '1'

        return super().destroy(
            request,
            *args,
            **{
                **kwargs,
                'delete_sub_locations': delete_sub_locations,
                'delete_stock_items': delete_stock_items,
            },
        )


class StockLocationTree(ListAPI):
    """API endpoint for accessing a list of StockLocation objects, ready for rendering as a tree."""

    queryset = StockLocation.objects.all()
    serializer_class = StockSerializers.LocationTreeSerializer

    filter_backends = ORDER_FILTER_ALIAS

    ordering_fields = ['level', 'name', 'sublocations']

    # Order by tree level (top levels first) and then name
    ordering = ['level', 'name']

    ordering_field_aliases = {'level': ['level', 'name'], 'name': ['name', 'level']}

    def get_queryset(self, *args, **kwargs):
        """Return annotated queryset for the StockLocationTree endpoint."""
        queryset = super().get_queryset(*args, **kwargs)
        queryset = StockSerializers.LocationTreeSerializer.annotate_queryset(queryset)
        return queryset


class StockLocationTypeList(ListCreateAPI):
    """API endpoint for a list of StockLocationType objects.

    - GET: Return a list of all StockLocationType objects
    - POST: Create a StockLocationType
    """

    queryset = StockLocationType.objects.all()
    serializer_class = StockSerializers.StockLocationTypeSerializer

    filter_backends = SEARCH_ORDER_FILTER

    ordering_fields = ['name', 'location_count', 'icon']

    ordering = ['-location_count']

    search_fields = ['name']

    def get_queryset(self):
        """Override the queryset method to include location count."""
        queryset = super().get_queryset()
        queryset = StockSerializers.StockLocationTypeSerializer.annotate_queryset(
            queryset
        )

        return queryset


class StockLocationTypeDetail(RetrieveUpdateDestroyAPI):
    """API detail endpoint for a StockLocationType object.

    - GET: return a single StockLocationType
    - PUT: update a StockLocationType
    - PATCH: partial update a StockLocationType
    - DELETE: delete a StockLocationType
    """

    queryset = StockLocationType.objects.all()
    serializer_class = StockSerializers.StockLocationTypeSerializer

    def get_queryset(self):
        """Override the queryset method to include location count."""
        queryset = super().get_queryset()
        queryset = StockSerializers.StockLocationTypeSerializer.annotate_queryset(
            queryset
        )

        return queryset


class StockFilter(FilterSet):
    """FilterSet for StockItem LIST API."""

    class Meta:
        """Metaclass options for this filterset."""

        model = StockItem

        # Simple filter filters
        fields = [
            'supplier_part',
            'belongs_to',
            'build',
            'customer',
            'consumed_by',
            'sales_order',
            'purchase_order',
            'tags__name',
            'tags__slug',
        ]

    # Relationship filters
    manufacturer = rest_filters.ModelChoiceFilter(
        label='Manufacturer',
        queryset=Company.objects.all(),
        method='filter_manufacturer',
    )

    @extend_schema_field(OpenApiTypes.INT)
    def filter_manufacturer(self, queryset, name, company):
        """Filter by manufacturer."""
        return queryset.filter(
            Q(supplier_part__manufacturer_part__manufacturer__is_manufacturer=True)
            & Q(supplier_part__manufacturer_part__manufacturer=company)
        )

    supplier = rest_filters.ModelChoiceFilter(
        label=_('Supplier'),
        queryset=Company.objects.filter(is_supplier=True),
        field_name='supplier_part__supplier',
    )

    include_variants = rest_filters.BooleanFilter(
        label=_('Include Variants'), method='filter_include_variants'
    )

    def filter_include_variants(self, queryset, name, value):
        """Filter by whether or not to include variants of the selected part.

        Note:
        - This filter does nothing by itself, and requires the 'part' filter to be set.
        - Refer to the 'filter_part' method for more information.
        """
        return queryset

    part = rest_filters.ModelChoiceFilter(
        label=_('Part'), queryset=Part.objects.all(), method='filter_part'
    )

    def filter_part(self, queryset, name, part):
        """Filter StockItem list by provided Part instance.

        Note:
        - If "part" is a variant, include all variants of the selected part
        - Otherwise, filter by the selected part
        """
        include_variants = str2bool(self.data.get('include_variants', True))

        if include_variants:
            return queryset.filter(part__in=part.get_descendants(include_self=True))
        else:
            return queryset.filter(part=part)

    # Part name filters
    name = rest_filters.CharFilter(
        label=_('Part name (case insensitive)'),
        field_name='part__name',
        lookup_expr='iexact',
    )

    name_contains = rest_filters.CharFilter(
        label=_('Part name contains (case insensitive)'),
        field_name='part__name',
        lookup_expr='icontains',
    )

    name_regex = rest_filters.CharFilter(
        label=_('Part name (regex)'), field_name='part__name', lookup_expr='iregex'
    )

    # Part IPN filters
    IPN = rest_filters.CharFilter(
        label=_('Part IPN (case insensitive)'),
        field_name='part__IPN',
        lookup_expr='iexact',
    )

    IPN_contains = rest_filters.CharFilter(
        label=_('Part IPN contains (case insensitive)'),
        field_name='part__IPN',
        lookup_expr='icontains',
    )

    IPN_regex = rest_filters.CharFilter(
        label=_('Part IPN (regex)'), field_name='part__IPN', lookup_expr='iregex'
    )

    # Part attribute filters
    assembly = rest_filters.BooleanFilter(
        label=_('Assembly'), field_name='part__assembly'
    )

    active = rest_filters.BooleanFilter(label=_('Active'), field_name='part__active')
    salable = rest_filters.BooleanFilter(label=_('Salable'), field_name='part__salable')

    min_stock = rest_filters.NumberFilter(
        label=_('Minimum stock'), field_name='quantity', lookup_expr='gte'
    )

    max_stock = rest_filters.NumberFilter(
        label=_('Maximum stock'), field_name='quantity', lookup_expr='lte'
    )

    status = rest_filters.NumberFilter(label=_('Status Code'), method='filter_status')

    def filter_status(self, queryset, name, value):
        """Filter by integer status code.

        Note: Also account for the possibility of a custom status code.
        """
        q1 = Q(status=value, status_custom_key__isnull=True)
        q2 = Q(status_custom_key=value)

        return queryset.filter(q1 | q2).distinct()

    allocated = rest_filters.BooleanFilter(
        label='Is Allocated', method='filter_allocated'
    )

    def filter_allocated(self, queryset, name, value):
        """Filter by whether or not the stock item is 'allocated'."""
        if str2bool(value):
            # Filter StockItem with either build allocations or sales order allocations
            return queryset.filter(
                Q(sales_order_allocations__isnull=False) | Q(allocations__isnull=False)
            ).distinct()
        # Filter StockItem without build allocations or sales order allocations
        return queryset.filter(
            Q(sales_order_allocations__isnull=True) & Q(allocations__isnull=True)
        )

    expired = rest_filters.BooleanFilter(label='Expired', method='filter_expired')

    def filter_expired(self, queryset, name, value):
        """Filter by whether or not the stock item has expired."""
        if not common.settings.stock_expiry_enabled():
            return queryset

        if str2bool(value):
            return queryset.filter(StockItem.EXPIRED_FILTER)
        return queryset.exclude(StockItem.EXPIRED_FILTER)

    external = rest_filters.BooleanFilter(
        label=_('External Location'), method='filter_external'
    )

    def filter_external(self, queryset, name, value):
        """Filter by whether or not the stock item is located in an external location."""
        if str2bool(value):
            return queryset.filter(location__external=True)
        return queryset.exclude(location__external=True)

    in_stock = rest_filters.BooleanFilter(label='In Stock', method='filter_in_stock')

    def filter_in_stock(self, queryset, name, value):
        """Filter by if item is in stock."""
        if str2bool(value):
            return queryset.filter(StockItem.IN_STOCK_FILTER)
        return queryset.exclude(StockItem.IN_STOCK_FILTER)

    available = rest_filters.BooleanFilter(label='Available', method='filter_available')

    def filter_available(self, queryset, name, value):
        """Filter by whether the StockItem is "available" or not.

        Here, "available" means that the allocated quantity is less than the total quantity
        """
        if str2bool(value):
            # The 'quantity' field is greater than the calculated 'allocated' field
            # Note that the item must also be "in stock"
            return queryset.filter(StockItem.IN_STOCK_FILTER).filter(
                Q(quantity__gt=F('allocated'))
            )
        # The 'quantity' field is less than (or equal to) the calculated 'allocated' field
        return queryset.filter(Q(quantity__lte=F('allocated')))

    batch = rest_filters.CharFilter(
        label='Batch code filter (case insensitive)', lookup_expr='iexact'
    )

    batch_regex = rest_filters.CharFilter(
        label='Batch code filter (regex)', field_name='batch', lookup_expr='iregex'
    )

    is_building = rest_filters.BooleanFilter(label='In production')

    # Serial number filtering
    serial_gte = rest_filters.NumberFilter(
        label='Serial number GTE', field_name='serial_int', lookup_expr='gte'
    )
    serial_lte = rest_filters.NumberFilter(
        label='Serial number LTE', field_name='serial_int', lookup_expr='lte'
    )

    serial = rest_filters.CharFilter(
        label='Serial number', field_name='serial', lookup_expr='exact'
    )

    serialized = rest_filters.BooleanFilter(
        label='Has serial number', method='filter_serialized'
    )

    def filter_serialized(self, queryset, name, value):
        """Filter by whether the StockItem has a serial number (or not)."""
        q = Q(serial=None) | Q(serial='')

        if str2bool(value):
            return queryset.exclude(q)

        return queryset.filter(q).distinct()

    has_batch = rest_filters.BooleanFilter(
        label='Has batch code', method='filter_has_batch'
    )

    def filter_has_batch(self, queryset, name, value):
        """Filter by whether the StockItem has a batch code (or not)."""
        q = Q(batch=None) | Q(batch='')

        if str2bool(value):
            return queryset.exclude(q)

        return queryset.filter(q).distinct()

    tracked = rest_filters.BooleanFilter(label='Tracked', method='filter_tracked')

    def filter_tracked(self, queryset, name, value):
        """Filter by whether this stock item is *tracked*.

        Meaning either:
        - It has a serial number
        - It has a batch code
        """
        q_batch = Q(batch=None) | Q(batch='')
        q_serial = Q(serial=None) | Q(serial='')

        if str2bool(value):
            return queryset.exclude(q_batch & q_serial)

        return queryset.filter(q_batch).filter(q_serial).distinct()

    consumed = rest_filters.BooleanFilter(
        label=_('Consumed by Build Order'), method='filter_consumed'
    )

    def filter_consumed(self, queryset, name, value):
        """Filter by whether the stock item has been consumed by a build order."""
        if str2bool(value):
            return queryset.filter(consumed_by__isnull=False)
        return queryset.filter(consumed_by__isnull=True)

    installed = rest_filters.BooleanFilter(
        label=_('Installed in other stock item'), method='filter_installed'
    )

    def filter_installed(self, queryset, name, value):
        """Filter stock items by "belongs_to" field being empty."""
        if str2bool(value):
            return queryset.exclude(belongs_to=None)
        return queryset.filter(belongs_to=None)

    has_installed_items = rest_filters.BooleanFilter(
        label='Has installed items', method='filter_has_installed'
    )

    def filter_has_installed(self, queryset, name, value):
        """Filter stock items by "belongs_to" field being empty."""
        if str2bool(value):
            return queryset.filter(installed_items__gt=0)
        return queryset.filter(installed_items=0)

    has_child_items = rest_filters.BooleanFilter(
        label='Has child items', method='filter_has_child_items'
    )

    def filter_has_child_items(self, queryset, name, value):
        """Filter stock items by "belongs_to" field being empty."""
        if str2bool(value):
            return queryset.filter(child_items__gt=0)
        return queryset.filter(child_items=0)

    sent_to_customer = rest_filters.BooleanFilter(
        label='Sent to customer', method='filter_sent_to_customer'
    )

    def filter_sent_to_customer(self, queryset, name, value):
        """Filter by sent to customer."""
        if str2bool(value):
            return queryset.exclude(customer=None)
        return queryset.filter(customer=None)

    depleted = rest_filters.BooleanFilter(label='Depleted', method='filter_depleted')

    def filter_depleted(self, queryset, name, value):
        """Filter by depleted items."""
        if str2bool(value):
            return queryset.filter(quantity__lte=0)
        return queryset.exclude(quantity__lte=0)

    has_purchase_price = rest_filters.BooleanFilter(
        label='Has purchase price', method='filter_has_purchase_price'
    )

    def filter_has_purchase_price(self, queryset, name, value):
        """Filter by having a purchase price."""
        if str2bool(value):
            return queryset.exclude(purchase_price=None)
        return queryset.filter(purchase_price=None)

    ancestor = rest_filters.ModelChoiceFilter(
        label='Ancestor', queryset=StockItem.objects.all(), method='filter_ancestor'
    )

    @extend_schema_field(OpenApiTypes.INT)
    def filter_ancestor(self, queryset, name, ancestor):
        """Filter based on ancestor stock item."""
        return queryset.filter(parent__in=ancestor.get_descendants(include_self=True))

    category = rest_filters.ModelChoiceFilter(
        label=_('Category'),
        queryset=PartCategory.objects.all(),
        method='filter_category',
    )

    @extend_schema_field(OpenApiTypes.INT)
    def filter_category(self, queryset, name, category):
        """Filter based on part category."""
        child_categories = category.get_descendants(include_self=True)

        return queryset.filter(part__category__in=child_categories)

    bom_item = rest_filters.ModelChoiceFilter(
        label=_('BOM Item'), queryset=BomItem.objects.all(), method='filter_bom_item'
    )

    @extend_schema_field(OpenApiTypes.INT)
    def filter_bom_item(self, queryset, name, bom_item):
        """Filter based on BOM item."""
        return queryset.filter(bom_item.get_stock_filter())

    part_tree = rest_filters.ModelChoiceFilter(
        label=_('Part Tree'), queryset=Part.objects.all(), method='filter_part_tree'
    )

    @extend_schema_field(OpenApiTypes.INT)
    def filter_part_tree(self, queryset, name, part_tree):
        """Filter based on part tree."""
        return queryset.filter(part__tree_id=part_tree.tree_id)

    company = rest_filters.ModelChoiceFilter(
        label=_('Company'), queryset=Company.objects.all(), method='filter_company'
    )

    @extend_schema_field(OpenApiTypes.INT)
    def filter_company(self, queryset, name, company):
        """Filter by company (either manufacturer or supplier)."""
        return queryset.filter(
            Q(supplier_part__supplier=company)
            | Q(supplier_part__manufacturer_part__manufacturer=company)
        ).distinct()

    # Update date filters
    updated_before = InvenTreeDateFilter(
        label=_('Updated before'), field_name='updated', lookup_expr='lt'
    )

    updated_after = InvenTreeDateFilter(
        label=_('Updated after'), field_name='updated', lookup_expr='gt'
    )

    stocktake_before = InvenTreeDateFilter(
        label=_('Stocktake Before'), field_name='stocktake_date', lookup_expr='lt'
    )

    stocktake_after = InvenTreeDateFilter(
        label=_('Stocktake After'), field_name='stocktake_date', lookup_expr='gt'
    )

    # Stock "expiry" filters
    expiry_before = InvenTreeDateFilter(
        label=_('Expiry date before'), field_name='expiry_date', lookup_expr='lt'
    )

    expiry_after = InvenTreeDateFilter(
        label=_('Expiry date after'), field_name='expiry_date', lookup_expr='gt'
    )

    stale = rest_filters.BooleanFilter(label=_('Stale'), method='filter_stale')

    def filter_stale(self, queryset, name, value):
        """Filter by stale stock items."""
        stale_days = common.models.InvenTreeSetting.get_setting('STOCK_STALE_DAYS')

        if stale_days <= 0:
            # No filtering, does not make sense
            return queryset

        stale_date = InvenTree.helpers.current_date() + timedelta(days=stale_days)
        stale_filter = (
            StockItem.IN_STOCK_FILTER
            & ~Q(expiry_date=None)
            & Q(expiry_date__lt=stale_date)
        )

        if str2bool(value):
            return queryset.filter(stale_filter)
        else:
            return queryset.exclude(stale_filter)

    exclude_tree = rest_filters.NumberFilter(
        method='filter_exclude_tree',
        label=_('Exclude Tree'),
        help_text=_(
            'Provide a StockItem PK to exclude that item and all its descendants'
        ),
    )

    def filter_exclude_tree(self, queryset, name, value):
        """Exclude a StockItem and all of its descendants from the queryset."""
        try:
            root = StockItem.objects.get(pk=value)
            pks_to_exclude = [
                item.pk for item in root.get_descendants(include_self=True)
            ]
            return queryset.exclude(pk__in=pks_to_exclude)
        except (ValueError, StockItem.DoesNotExist):
            # If the value is invalid or the object doesn't exist, do nothing.
            return queryset

    cascade = rest_filters.BooleanFilter(
        method='filter_cascade',
        label=_('Cascade Locations'),
        help_text=_('If true, include items in child locations of the given location'),
    )

    location = NumberOrNullFilter(
        method='filter_location',
        label=_('Location'),
        help_text=_("Filter by numeric Location ID or the literal 'null'"),
    )

    def filter_cascade(self, queryset, name, value):
        """Dummy filter method for 'cascade'.

        - Ensures 'cascade' appears in API documentation
        - Does NOT actually filter the queryset directly
        """
        return queryset

    def filter_location(self, queryset, name, value):
        """Filter for location that also applies cascade logic."""
        cascade = str2bool(self.data.get('cascade', True))

        if value == 'null':
            if not cascade:
                return queryset.filter(location=None)
            return queryset

        if not cascade:
            return queryset.filter(location=value)

        try:
            loc_obj = StockLocation.objects.get(pk=value)
        except StockLocation.DoesNotExist:
            return queryset

        children = loc_obj.getUniqueChildren()
        return queryset.filter(location__in=children)


class StockApiMixin(SerializerContextMixin):
    """Mixin class for StockItem API endpoints."""

    serializer_class = StockSerializers.StockItemSerializer
    queryset = StockItem.objects.all()

    def get_queryset(self, *args, **kwargs):
        """Annotate queryset."""
        queryset = super().get_queryset(*args, **kwargs)
        queryset = StockSerializers.StockItemSerializer.annotate_queryset(queryset)

        return queryset

    def get_serializer_context(self):
        """Extend serializer context."""
        ctx = super().get_serializer_context()
        ctx['user'] = getattr(self.request, 'user', None)

        return ctx

<<<<<<< HEAD
=======
    def get_serializer(self, *args, **kwargs):
        """Set context before returning serializer."""
        kwargs['context'] = self.get_serializer_context()

        return super().get_serializer(*args, **kwargs)

>>>>>>> 4f625601

class StockList(DataExportViewMixin, StockApiMixin, ListCreateDestroyAPIView):
    """API endpoint for list view of Stock objects.

    - GET: Return a list of all StockItem objects (with optional query filters)
    - POST: Create a new StockItem
    - DELETE: Delete multiple StockItem objects
    """

    filterset_class = StockFilter

    def create(self, request, *args, **kwargs):
        """Create a new StockItem object via the API.

        We override the default 'create' implementation.

        If a location is *not* specified, but the linked *part* has a default location,
        we can pre-fill the location automatically.
        """
        user = request.user

        # Copy the request data, to side-step "mutability" issues
        data = OrderedDict()
        # Update with cleaned input data
        data.update(self.clean_data(request.data))

        quantity = data.get('quantity', None)

        if quantity is None:
            raise ValidationError({'quantity': _('Quantity is required')})

        try:
            part = Part.objects.get(pk=data.get('part', None))
        except (ValueError, Part.DoesNotExist):
            raise ValidationError({'part': _('Valid part must be supplied')})

        location = data.get('location', None)
        # Override location if not specified
        if location is None and part.default_location:
            data['location'] = part.default_location.pk

        expiry_date = data.get('expiry_date', None)

        # An expiry date was *not* specified - try to infer it!
        if expiry_date is None and part.default_expiry > 0:
            data['expiry_date'] = InvenTree.helpers.current_date() + timedelta(
                days=part.default_expiry
            )

        # Attempt to extract serial numbers from submitted data
        serials = None

        # Check if a set of serial numbers was provided
        serial_numbers = data.pop('serial_numbers', '')

        # Exclude 'serial' from submitted data
        # We use 'serial_numbers' for item creation
        data.pop('serial', None)

        # Check if the supplier_part has a package size defined, which is not 1
        if supplier_part_id := data.get('supplier_part', None):
            try:
                supplier_part = SupplierPart.objects.get(pk=supplier_part_id)
            except Exception:
                raise ValidationError({
                    'supplier_part': _('The given supplier part does not exist')
                })

            if supplier_part.base_quantity() != 1:
                # Skip this check if pack size is 1 - makes no difference
                # use_pack_size = True -> Multiply quantity by pack size
                # use_pack_size = False -> Use quantity as is
                if 'use_pack_size' not in data:
                    raise ValidationError({
                        'use_pack_size': _(
                            'The supplier part has a pack size defined, but flag use_pack_size not set'
                        )
                    })
                elif bool(data.get('use_pack_size')):
                    quantity = data['quantity'] = supplier_part.base_quantity(quantity)

                    # Divide purchase price by pack size, to save correct price per stock item
                    if (
                        data.get('purchase_price')
                        and supplier_part.pack_quantity_native
                    ):
                        try:
                            data['purchase_price'] = float(
                                data['purchase_price']
                            ) / float(supplier_part.pack_quantity_native)
                        except ValueError:  # pragma: no cover
                            pass

        # Now remove the flag from data, so that it doesn't interfere with saving
        # Do this regardless of results above
        data.pop('use_pack_size', None)

        # Extract 'status' flag from data
        status_raw = data.pop('status', None)
        status_custom = data.pop('status_custom_key', None)
        status_value = status_custom or status_raw

        # Assign serial numbers for a trackable part
        if serial_numbers:
            if not part.trackable:
                raise ValidationError({
                    'serial_numbers': [
                        _('Serial numbers cannot be supplied for a non-trackable part')
                    ]
                })

            # If serial numbers are specified, check that they match!
            try:
                serials = extract_serial_numbers(
                    serial_numbers, quantity, part.get_latest_serial_number(), part=part
                )

                # Determine if any of the specified serial numbers are invalid
                # Note "invalid" means either they already exist, or do not pass custom rules
                invalid = []
                errors = []

                try:
                    invalid = part.find_conflicting_serial_numbers(serials)
                except DjangoValidationError as exc:
                    errors.append(exc.message)

                if len(invalid) > 0:
                    msg = _('The following serial numbers already exist or are invalid')
                    msg += ' : '
                    msg += ','.join([str(e) for e in invalid])

                    errors.append(msg)

                if len(errors) > 0:
                    raise ValidationError({'serial_numbers': errors})

            except DjangoValidationError as e:
                raise ValidationError({
                    'quantity': e.messages,
                    'serial_numbers': e.messages,
                })

        if serials is not None:
            """If the stock item is going to be serialized, set the quantity to 1."""
            data['quantity'] = 1

        # De-serialize the provided data
        serializer = self.get_serializer(data=data)
        serializer.is_valid(raise_exception=True)

        # Extract location information
        location = serializer.validated_data.get('location', None)

        with transaction.atomic():
            if serials:
                # Create multiple serialized StockItem objects
                items = StockItem._create_serial_numbers(
                    serials, **serializer.validated_data
                )

                # Next, bulk-create stock tracking entries for the newly created items
                tracking = []

                for item in items:
                    if status_value and not item.compare_status(status_value):
                        item.set_status(status_value)
                        item.save()

                    if entry := item.add_tracking_entry(
                        StockHistoryCode.CREATED,
                        user,
                        deltas={'status': status_value},
                        location=location,
                        quantity=float(item.quantity),
                        commit=False,
                    ):
                        tracking.append(entry)

                StockItemTracking.objects.bulk_create(tracking)

                # Annotate the stock items with part information
                queryset = StockSerializers.StockItemSerializer.annotate_queryset(items)

                response = StockSerializers.StockItemSerializer(
                    queryset, many=True, context=self.get_serializer_context()
                )

                response_data = response.data

            else:
                # Create a single StockItem object
                # Note: This automatically creates a tracking entry
                item = serializer.save()

                if status_value and not item.compare_status(status_value):
                    item.set_status(status_value)

                item.save(user=user)

                response_data = [serializer.data]

        return Response(
            response_data,
            status=status.HTTP_201_CREATED,
            headers=self.get_success_headers(serializer.data),
        )

    filter_backends = SEARCH_ORDER_FILTER_ALIAS

    ordering_field_aliases = {
        'location': 'location__pathstring',
        'SKU': 'supplier_part__SKU',
        'MPN': 'supplier_part__manufacturer_part__MPN',
        'stock': ['quantity', 'serial_int', 'serial'],
    }

    ordering_fields = [
        'batch',
        'location',
        'part__name',
        'part__IPN',
        'updated',
        'stocktake_date',
        'expiry_date',
        'packaging',
        'quantity',
        'stock',
        'status',
        'SKU',
        'MPN',
    ]

    ordering = ['part__name', 'quantity', 'location']

    search_fields = [
        'serial',
        'batch',
        'part__name',
        'part__IPN',
        'part__description',
        'location__name',
        'tags__name',
        'tags__slug',
    ]


class StockDetail(StockApiMixin, RetrieveUpdateDestroyAPI):
    """API detail endpoint for a single StockItem instance."""


class StockItemSerialNumbers(RetrieveAPI):
    """View extra serial number information for a given stock item.

    Provides information on the "previous" and "next" stock items,
    based on the serial number of the given stock item.
    """

    queryset = StockItem.objects.all()
    serializer_class = StockSerializers.StockItemSerialNumbersSerializer


class StockItemTestResultMixin(SerializerContextMixin):
    """Mixin class for the StockItemTestResult API endpoints."""

    queryset = StockItemTestResult.objects.all()
    serializer_class = StockSerializers.StockItemTestResultSerializer

    def get_serializer_context(self):
        """Extend serializer context."""
        ctx = super().get_serializer_context()
        ctx['request'] = self.request
        return ctx

<<<<<<< HEAD
=======
    def get_serializer(self, *args, **kwargs):
        """Set context before returning serializer."""
        kwargs['context'] = self.get_serializer_context()

        return super().get_serializer(*args, **kwargs)

>>>>>>> 4f625601

class StockItemTestResultOutputOptions(OutputConfiguration):
    """Output options for StockItemTestResult endpoint."""

    OPTIONS = [
        InvenTreeOutputOption(flag='user_detail'),
        InvenTreeOutputOption(flag='template_detail'),
    ]


class StockItemTestResultDetail(
    StockItemTestResultMixin, OutputOptionsMixin, RetrieveUpdateDestroyAPI
):
    """Detail endpoint for StockItemTestResult."""

    output_options = StockItemTestResultOutputOptions


class StockItemTestResultFilter(FilterSet):
    """API filter for the StockItemTestResult list."""

    class Meta:
        """Metaclass options."""

        model = StockItemTestResult

        # Simple filter fields
        fields = ['user', 'template', 'result', 'value']

    build = rest_filters.ModelChoiceFilter(
        label='Build', queryset=Build.objects.all(), field_name='stock_item__build'
    )

    part = rest_filters.ModelChoiceFilter(
        label='Part', queryset=Part.objects.all(), field_name='stock_item__part'
    )

    required = rest_filters.BooleanFilter(
        label='Required', field_name='template__required'
    )

    enabled = rest_filters.BooleanFilter(
        label='Enabled', field_name='template__enabled'
    )

    test = rest_filters.CharFilter(
        label='Test name (case insensitive)', method='filter_test_name'
    )

    def filter_test_name(self, queryset, name, value):
        """Filter by test name.

        This method is provided for legacy support,
        where the StockItemTestResult model had a "test" field.
        Now the "test" name is stored against the PartTestTemplate model
        """
        key = generateTestKey(value)
        return queryset.filter(template__key=key)

    include_installed = rest_filters.BooleanFilter(
        method='filter_include_installed',
        label=_('Include Installed'),
        help_text=_(
            'If true, include test results for items installed underneath the given stock item'
        ),
    )

    stock_item = rest_filters.NumberFilter(
        method='filter_stock_item',
        label=_('Stock Item'),
        help_text=_('Filter by numeric Stock Item ID'),
    )

    def filter_include_installed(self, queryset, name, value):
        """Dummy filter method for 'include_installed'.

        - Ensures 'include_installed' appears in API documentation
        - Does NOT actually filter the queryset directly
        - The actual logic is handled in filter_stock_item method
        """
        return queryset

    def filter_stock_item(self, queryset, name, value):
        """Filter for stock_item that also applies include_installed logic."""
        include_installed = str2bool(self.data.get('include_installed', False))

        try:
            item = StockItem.objects.get(pk=value)

        except StockItem.DoesNotExist:
            raise ValidationError({
                'stock_item': _('Stock item with ID {id} does not exist').format(
                    id=value
                )
            })

        items = [item]

        if include_installed:
            # Include items which are installed "underneath" this item
            # Note that this function is recursive!
            installed_items = item.get_installed_items(cascade=True)
            items += list(installed_items)

        return queryset.filter(stock_item__in=items)


class StockItemTestResultList(
    BulkCreateMixin,
    StockItemTestResultMixin,
    OutputOptionsMixin,
    ListCreateDestroyAPIView,
):
    """API endpoint for listing (and creating) a StockItemTestResult object."""

    filterset_class = StockItemTestResultFilter
    filter_backends = SEARCH_ORDER_FILTER
    output_options = StockItemTestResultOutputOptions

    filterset_fields = ['user', 'template', 'result', 'value']
    ordering_fields = ['date', 'result']

    ordering = 'date'

    def perform_create(self, serializer):
        """Create a new test result object.

        Also, check if an attachment was uploaded alongside the test result,
        and save it to the database if it were.
        """
        # Capture the user information
        test_result = serializer.save()
        test_result.user = self.request.user
        test_result.save()


class StockTrackingDetail(RetrieveAPI):
    """Detail API endpoint for StockItemTracking model."""

    queryset = StockItemTracking.objects.all()
    serializer_class = StockSerializers.StockTrackingSerializer


<<<<<<< HEAD
class StockTrackingList(SerializerContextMixin, DataExportViewMixin, ListAPI):
=======
class StockTrackingOutputOptions(OutputConfiguration):
    """Output options for StockItemTracking endpoint."""

    OPTIONS = [
        InvenTreeOutputOption(flag='item_detail'),
        InvenTreeOutputOption(flag='user_detail'),
    ]


class StockTrackingList(DataExportViewMixin, OutputOptionsMixin, ListAPI):
>>>>>>> 4f625601
    """API endpoint for list view of StockItemTracking objects.

    StockItemTracking objects are read-only
    (they are created by internal model functionality)

    - GET: Return list of StockItemTracking objects
    """

    queryset = StockItemTracking.objects.all()
    serializer_class = StockSerializers.StockTrackingSerializer
    output_options = StockTrackingOutputOptions

<<<<<<< HEAD
=======
    def get_serializer(self, *args, **kwargs):
        """Set context before returning serializer."""
        kwargs['context'] = self.get_serializer_context()

        return super().get_serializer(*args, **kwargs)

>>>>>>> 4f625601
    def get_delta_model_map(self) -> dict:
        """Return a mapping of delta models to their respective models and serializers.

        This is used to generate additional context information for the historical data,
        with some attempt at caching so that we can reduce the number of database hits.
        """
        return {
            'part': (Part, PartBriefSerializer),
            'location': (StockLocation, StockSerializers.LocationSerializer),
            'customer': (Company, CompanySerializer),
            'purchaseorder': (PurchaseOrder, PurchaseOrderSerializer),
            'salesorder': (SalesOrder, SalesOrderSerializer),
            'returnorder': (ReturnOrder, ReturnOrderSerializer),
            'buildorder': (Build, BuildSerializer),
            'item': (StockItem, StockSerializers.StockItemSerializer),
            'stockitem': (StockItem, StockSerializers.StockItemSerializer),
        }

    def list(self, request, *args, **kwargs):
        """List all stock tracking entries."""
        queryset = self.filter_queryset(self.get_queryset())

        page = self.paginate_queryset(queryset)

        if page is not None:
            serializer = self.get_serializer(page, many=True)
        else:
            serializer = self.get_serializer(queryset, many=True)

        data = serializer.data

        delta_models = self.get_delta_model_map()

        # Construct a set of related models we need to lookup for later
        related_model_lookups = {key: set() for key in delta_models}

        # Run a first pass through the data to determine which related models we need to lookup
        for item in data:
            deltas = item['deltas'] or {}

            for key in delta_models:
                if key in deltas:
                    related_model_lookups[key].add(deltas[key])

        for key in delta_models:
            model, serializer = delta_models[key]

            # Fetch all related models in one go
            related_models = model.objects.filter(pk__in=related_model_lookups[key])

            # Construct a mapping of pk -> serialized data
            related_data = {obj.pk: serializer(obj).data for obj in related_models}

            # Now, update the data with the serialized data
            for item in data:
                deltas = item['deltas'] or {}

                if key in deltas:
                    item['deltas'][f'{key}_detail'] = related_data.get(
                        deltas[key], None
                    )

        if page is not None:
            return self.get_paginated_response(data)

        return Response(data)

    def create(self, request, *args, **kwargs):
        """Create a new StockItemTracking object.

        Here we override the default 'create' implementation,
        to save the user information associated with the request object.
        """
        # Clean up input data
        data = self.clean_data(request.data)

        serializer = self.get_serializer(data=data)
        serializer.is_valid(raise_exception=True)

        # Record the user who created this Part object
        item = serializer.save()
        item.user = request.user
        item.system = False

        # quantity field cannot be explicitly adjusted  here
        item.quantity = item.item.quantity
        item.save()

        headers = self.get_success_headers(serializer.data)
        return Response(
            serializer.data, status=status.HTTP_201_CREATED, headers=headers
        )

    filter_backends = SEARCH_ORDER_FILTER

    filterset_fields = ['item', 'user']

    ordering = '-date'

    ordering_fields = ['date']

    search_fields = ['notes']


stock_api_urls = [
    path(
        'location/',
        include([
            path('tree/', StockLocationTree.as_view(), name='api-location-tree'),
            # Stock location detail endpoints
            path(
                '<int:pk>/',
                include([
                    path(
                        'metadata/',
                        MetadataView.as_view(model=StockLocation),
                        name='api-location-metadata',
                    ),
                    path('', StockLocationDetail.as_view(), name='api-location-detail'),
                ]),
            ),
            path('', StockLocationList.as_view(), name='api-location-list'),
        ]),
    ),
    # Stock location type endpoints
    path(
        'location-type/',
        include([
            path(
                '<int:pk>/',
                include([
                    path(
                        'metadata/',
                        MetadataView.as_view(model=StockLocationType),
                        name='api-location-type-metadata',
                    ),
                    path(
                        '',
                        StockLocationTypeDetail.as_view(),
                        name='api-location-type-detail',
                    ),
                ]),
            ),
            path('', StockLocationTypeList.as_view(), name='api-location-type-list'),
        ]),
    ),
    # Endpoints for bulk stock adjustment actions
    path('count/', StockCount.as_view(), name='api-stock-count'),
    path('add/', StockAdd.as_view(), name='api-stock-add'),
    path('remove/', StockRemove.as_view(), name='api-stock-remove'),
    path('transfer/', StockTransfer.as_view(), name='api-stock-transfer'),
    path('return/', StockReturn.as_view(), name='api-stock-return'),
    path('assign/', StockAssign.as_view(), name='api-stock-assign'),
    path('merge/', StockMerge.as_view(), name='api-stock-merge'),
    path('change_status/', StockChangeStatus.as_view(), name='api-stock-change-status'),
    # StockItemTestResult API endpoints
    path(
        'test/',
        include([
            path(
                '<int:pk>/',
                include([
                    path(
                        'metadata/',
                        MetadataView.as_view(model=StockItemTestResult),
                        name='api-stock-test-result-metadata',
                    ),
                    path(
                        '',
                        StockItemTestResultDetail.as_view(),
                        name='api-stock-test-result-detail',
                    ),
                ]),
            ),
            path(
                '', StockItemTestResultList.as_view(), name='api-stock-test-result-list'
            ),
        ]),
    ),
    # StockItemTracking API endpoints
    path(
        'track/',
        include([
            path(
                '<int:pk>/',
                StockTrackingDetail.as_view(),
                name='api-stock-tracking-detail',
            ),
            # Stock tracking status code information
            path(
                'status/',
                StatusView.as_view(),
                {StatusView.MODEL_REF: StockHistoryCode},
                name='api-stock-tracking-status-codes',
            ),
            path('', StockTrackingList.as_view(), name='api-stock-tracking-list'),
        ]),
    ),
    # Detail views for a single stock item
    path(
        '<int:pk>/',
        include([
            path('convert/', StockItemConvert.as_view(), name='api-stock-item-convert'),
            path('install/', StockItemInstall.as_view(), name='api-stock-item-install'),
            path(
                'metadata/',
                MetadataView.as_view(model=StockItem),
                name='api-stock-item-metadata',
            ),
            path(
                'serialize/',
                StockItemSerialize.as_view(),
                name='api-stock-item-serialize',
            ),
            path(
                'uninstall/',
                StockItemUninstall.as_view(),
                name='api-stock-item-uninstall',
            ),
            path(
                'serial-numbers/',
                StockItemSerialNumbers.as_view(),
                name='api-stock-item-serial-numbers',
            ),
            path('', StockDetail.as_view(), name='api-stock-detail'),
        ]),
    ),
    # Stock item status code information
    path(
        'status/',
        StatusView.as_view(),
        {StatusView.MODEL_REF: StockStatus},
        name='api-stock-status-codes',
    ),
    # Anything else
    path('', StockList.as_view(), name='api-stock-list'),
]<|MERGE_RESOLUTION|>--- conflicted
+++ resolved
@@ -380,15 +380,6 @@
     queryset = StockLocation.objects.all()
     serializer_class = StockSerializers.LocationSerializer
 
-<<<<<<< HEAD
-=======
-    def get_serializer(self, *args, **kwargs):
-        """Set context before returning serializer."""
-        kwargs['context'] = self.get_serializer_context()
-
-        return super().get_serializer(*args, **kwargs)
-
->>>>>>> 4f625601
     def get_queryset(self, *args, **kwargs):
         """Return annotated queryset for the StockLocationList endpoint."""
         queryset = super().get_queryset(*args, **kwargs)
@@ -1036,15 +1027,6 @@
 
         return ctx
 
-<<<<<<< HEAD
-=======
-    def get_serializer(self, *args, **kwargs):
-        """Set context before returning serializer."""
-        kwargs['context'] = self.get_serializer_context()
-
-        return super().get_serializer(*args, **kwargs)
-
->>>>>>> 4f625601
 
 class StockList(DataExportViewMixin, StockApiMixin, ListCreateDestroyAPIView):
     """API endpoint for list view of Stock objects.
@@ -1319,15 +1301,6 @@
         ctx['request'] = self.request
         return ctx
 
-<<<<<<< HEAD
-=======
-    def get_serializer(self, *args, **kwargs):
-        """Set context before returning serializer."""
-        kwargs['context'] = self.get_serializer_context()
-
-        return super().get_serializer(*args, **kwargs)
-
->>>>>>> 4f625601
 
 class StockItemTestResultOutputOptions(OutputConfiguration):
     """Output options for StockItemTestResult endpoint."""
@@ -1471,9 +1444,6 @@
     serializer_class = StockSerializers.StockTrackingSerializer
 
 
-<<<<<<< HEAD
-class StockTrackingList(SerializerContextMixin, DataExportViewMixin, ListAPI):
-=======
 class StockTrackingOutputOptions(OutputConfiguration):
     """Output options for StockItemTracking endpoint."""
 
@@ -1483,8 +1453,9 @@
     ]
 
 
-class StockTrackingList(DataExportViewMixin, OutputOptionsMixin, ListAPI):
->>>>>>> 4f625601
+class StockTrackingList(
+    SerializerContextMixin, DataExportViewMixin, OutputOptionsMixin, ListAPI
+):
     """API endpoint for list view of StockItemTracking objects.
 
     StockItemTracking objects are read-only
@@ -1497,15 +1468,6 @@
     serializer_class = StockSerializers.StockTrackingSerializer
     output_options = StockTrackingOutputOptions
 
-<<<<<<< HEAD
-=======
-    def get_serializer(self, *args, **kwargs):
-        """Set context before returning serializer."""
-        kwargs['context'] = self.get_serializer_context()
-
-        return super().get_serializer(*args, **kwargs)
-
->>>>>>> 4f625601
     def get_delta_model_map(self) -> dict:
         """Return a mapping of delta models to their respective models and serializers.
 
