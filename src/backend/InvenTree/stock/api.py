"""JSON API for the Stock app."""

import json
from collections import OrderedDict
from datetime import timedelta

from django.core.exceptions import ValidationError as DjangoValidationError
from django.db import transaction
from django.db.models import F, Q
from django.http import JsonResponse
from django.urls import include, path
from django.utils.translation import gettext_lazy as _

from django_filters import rest_framework as rest_filters
from drf_spectacular.types import OpenApiTypes
from drf_spectacular.utils import extend_schema_field
from rest_framework import permissions, status
from rest_framework.generics import GenericAPIView
from rest_framework.response import Response
from rest_framework.serializers import ValidationError

import common.models
import common.settings
import InvenTree.helpers
import stock.serializers as StockSerializers
from build.models import Build
from build.serializers import BuildSerializer
from company.models import Company, SupplierPart
from company.serializers import CompanySerializer
from generic.states.api import StatusView
from importer.mixins import DataExportMixin
from InvenTree.api import AttachmentMixin, ListCreateDestroyAPIView, MetadataView
from InvenTree.filters import (
    ORDER_FILTER,
    SEARCH_ORDER_FILTER,
    SEARCH_ORDER_FILTER_ALIAS,
    InvenTreeDateFilter,
)
from InvenTree.helpers import (
    DownloadFile,
    extract_serial_numbers,
    generateTestKey,
    is_ajax,
    isNull,
    str2bool,
)
from InvenTree.mixins import (
    CreateAPI,
    CustomRetrieveUpdateDestroyAPI,
    ListAPI,
    ListCreateAPI,
    RetrieveAPI,
    RetrieveUpdateDestroyAPI,
)
from InvenTree.status_codes import StockHistoryCode, StockStatus
from order.models import PurchaseOrder, ReturnOrder, SalesOrder, SalesOrderAllocation
from order.serializers import (
    PurchaseOrderSerializer,
    ReturnOrderSerializer,
    SalesOrderSerializer,
)
from part.models import BomItem, Part, PartCategory
from part.serializers import PartBriefSerializer
from stock.admin import LocationResource, StockItemResource
from stock.generators import generate_batch_code, generate_serial_number
from stock.models import (
    StockItem,
    StockItemAttachment,
    StockItemTestResult,
    StockItemTracking,
    StockLocation,
    StockLocationType,
)


class GenerateBatchCode(GenericAPIView):
    """API endpoint for generating batch codes."""

    permission_classes = [permissions.IsAuthenticated]
    serializer_class = StockSerializers.GenerateBatchCodeSerializer

    def post(self, request, *args, **kwargs):
        """Generate a new batch code."""
        serializer = self.get_serializer(data=request.data)
        serializer.is_valid(raise_exception=True)

        data = {'batch_code': generate_batch_code(**serializer.validated_data)}

        return Response(data, status=status.HTTP_201_CREATED)


class GenerateSerialNumber(GenericAPIView):
    """API endpoint for generating serial numbers."""

    permission_classes = [permissions.IsAuthenticated]
    serializer_class = StockSerializers.GenerateSerialNumberSerializer

    def post(self, request, *args, **kwargs):
        """Generate a new serial number."""
        serializer = self.get_serializer(data=request.data)
        serializer.is_valid(raise_exception=True)

        data = {'serial_number': generate_serial_number(**serializer.validated_data)}

        return Response(data, status=status.HTTP_201_CREATED)


class StockDetail(RetrieveUpdateDestroyAPI):
    """API detail endpoint for Stock object.

    get:
    Return a single StockItem object

    post:
    Update a StockItem

    delete:
    Remove a StockItem
    """

    queryset = StockItem.objects.all()
    serializer_class = StockSerializers.StockItemSerializer

    def get_queryset(self, *args, **kwargs):
        """Annotate queryset."""
        queryset = super().get_queryset(*args, **kwargs)
        queryset = StockSerializers.StockItemSerializer.annotate_queryset(queryset)

        return queryset

    def get_serializer_context(self):
        """Extend serializer context."""
        ctx = super().get_serializer_context()
        ctx['user'] = getattr(self.request, 'user', None)

        return ctx

    def get_serializer(self, *args, **kwargs):
        """Set context before returning serializer."""
        kwargs['context'] = self.get_serializer_context()

        try:
            params = self.request.query_params

            kwargs['part_detail'] = str2bool(params.get('part_detail', True))
            kwargs['location_detail'] = str2bool(params.get('location_detail', True))
            kwargs['supplier_part_detail'] = str2bool(
                params.get('supplier_part_detail', True)
            )
            kwargs['path_detail'] = str2bool(params.get('path_detail', False))
        except AttributeError:
            pass

        return self.serializer_class(*args, **kwargs)


class StockItemContextMixin:
    """Mixin class for adding StockItem object to serializer context."""

    role_required = 'stock.change'

    queryset = StockItem.objects.none()

    def get_serializer_context(self):
        """Extend serializer context."""
        context = super().get_serializer_context()
        context['request'] = self.request

        try:
            context['item'] = StockItem.objects.get(pk=self.kwargs.get('pk', None))
        except Exception:
            pass

        return context


class StockItemSerialize(StockItemContextMixin, CreateAPI):
    """API endpoint for serializing a stock item."""

    serializer_class = StockSerializers.SerializeStockItemSerializer


class StockItemInstall(StockItemContextMixin, CreateAPI):
    """API endpoint for installing a particular stock item into this stock item.

    - stock_item.part must be in the BOM for this part
    - stock_item must currently be "in stock"
    - stock_item must be serialized (and not belong to another item)
    """

    serializer_class = StockSerializers.InstallStockItemSerializer


class StockItemUninstall(StockItemContextMixin, CreateAPI):
    """API endpoint for removing (uninstalling) items from this item."""

    serializer_class = StockSerializers.UninstallStockItemSerializer


class StockItemConvert(StockItemContextMixin, CreateAPI):
    """API endpoint for converting a stock item to a variant part."""

    serializer_class = StockSerializers.ConvertStockItemSerializer


class StockItemReturn(StockItemContextMixin, CreateAPI):
    """API endpoint for returning a stock item from a customer."""

    serializer_class = StockSerializers.ReturnStockItemSerializer


class StockAdjustView(CreateAPI):
    """A generic class for handling stocktake actions.

    Subclasses exist for:

    - StockCount: count stock items
    - StockAdd: add stock items
    - StockRemove: remove stock items
    - StockTransfer: transfer stock items
    """

    queryset = StockItem.objects.none()

    def get_serializer_context(self):
        """Extend serializer context."""
        context = super().get_serializer_context()
        context['request'] = self.request

        return context


class StockChangeStatus(StockAdjustView):
    """API endpoint to change the status code of multiple StockItem objects."""

    serializer_class = StockSerializers.StockChangeStatusSerializer


class StockCount(StockAdjustView):
    """Endpoint for counting stock (performing a stocktake)."""

    serializer_class = StockSerializers.StockCountSerializer


class StockAdd(StockAdjustView):
    """Endpoint for adding a quantity of stock to an existing StockItem."""

    serializer_class = StockSerializers.StockAddSerializer


class StockRemove(StockAdjustView):
    """Endpoint for removing a quantity of stock from an existing StockItem."""

    serializer_class = StockSerializers.StockRemoveSerializer


class StockTransfer(StockAdjustView):
    """API endpoint for performing stock movements."""

    serializer_class = StockSerializers.StockTransferSerializer


class StockAssign(CreateAPI):
    """API endpoint for assigning stock to a particular customer."""

    queryset = StockItem.objects.all()
    serializer_class = StockSerializers.StockAssignmentSerializer

    def get_serializer_context(self):
        """Extend serializer context."""
        ctx = super().get_serializer_context()
        ctx['request'] = self.request

        return ctx


class StockMerge(CreateAPI):
    """API endpoint for merging multiple stock items."""

    queryset = StockItem.objects.none()
    serializer_class = StockSerializers.StockMergeSerializer

    def get_serializer_context(self):
        """Extend serializer context."""
        ctx = super().get_serializer_context()
        ctx['request'] = self.request
        return ctx


class StockLocationFilter(rest_filters.FilterSet):
    """Base class for custom API filters for the StockLocation endpoint."""

    class Meta:
        """Meta class options for this filterset."""

        model = StockLocation
        fields = ['name', 'structural', 'external']

    location_type = rest_filters.ModelChoiceFilter(
        queryset=StockLocationType.objects.all(), field_name='location_type'
    )

    has_location_type = rest_filters.BooleanFilter(
        label='has_location_type', method='filter_has_location_type'
    )

    def filter_has_location_type(self, queryset, name, value):
        """Filter by whether or not the location has a location type."""
        if str2bool(value):
            return queryset.exclude(location_type=None)
        return queryset.filter(location_type=None)

    depth = rest_filters.NumberFilter(
        label=_('Depth'), method='filter_depth', help_text=_('Filter by location depth')
    )

    def filter_depth(self, queryset, name, value):
        """Filter by the "depth" of the StockLocation.

        - This filter is used to limit the depth of the location tree
        - If the "parent" filter is also provided, the depth is calculated from the parent location
        """
        parent = self.data.get('parent', None)

        # Only filter if the parent filter is *not* provided
        if not parent:
            queryset = queryset.filter(level__lte=value)

        return queryset

    cascade = rest_filters.BooleanFilter(
        label=_('Cascade'),
        method='filter_cascade',
        help_text=_('Include sub-locations in filtered results'),
    )

    def filter_cascade(self, queryset, name, value):
        """Filter by whether to include sub-locations in the filtered results.

        Note: If the "parent" filter is provided, we offload the logic to that method.
        """
        parent = self.data.get('parent', None)

        # If the parent is *not* provided, update the results based on the "cascade" value
        if not parent:
            if not value:
                # If "cascade" is False, only return top-level location
                queryset = queryset.filter(parent=None)

        return queryset

    parent = rest_filters.ModelChoiceFilter(
        queryset=StockLocation.objects.all(),
        method='filter_parent',
        label=_('Parent Location'),
        help_text=_('Filter by parent location'),
    )

    def filter_parent(self, queryset, name, value):
        """Filter by parent location.

        Note that the filtering behaviour here varies,
        depending on whether the 'cascade' value is set.

        So, we have to check the "cascade" value here.
        """
        parent = value
        depth = self.data.get('depth', None)
        cascade = str2bool(self.data.get('cascade', False))

        if cascade:
            # Return recursive sub-locations
            queryset = queryset.filter(
                parent__in=parent.get_descendants(include_self=True)
            )
        else:
            # Return only direct children
            queryset = queryset.filter(parent=parent)

        if depth is not None:
            # Filter by depth from parent
            depth = int(depth)
            queryset = queryset.filter(level__lte=parent.level + depth)

        return queryset


class StockLocationList(DataExportMixin, ListCreateAPI):
    """API endpoint for list view of StockLocation objects.

    - GET: Return list of StockLocation objects
    - POST: Create a new StockLocation
    """

    queryset = StockLocation.objects.all().prefetch_related('tags')
    serializer_class = StockSerializers.LocationSerializer
    filterset_class = StockLocationFilter

    def get_queryset(self, *args, **kwargs):
        """Return annotated queryset for the StockLocationList endpoint."""
        queryset = super().get_queryset(*args, **kwargs)
        queryset = StockSerializers.LocationSerializer.annotate_queryset(queryset)
        return queryset

    filter_backends = SEARCH_ORDER_FILTER

    search_fields = ['name', 'description', 'tags__name', 'tags__slug']

    ordering_fields = ['name', 'pathstring', 'items', 'level', 'tree_id', 'lft']

    ordering = ['tree_id', 'lft', 'name']


class StockLocationTree(ListAPI):
    """API endpoint for accessing a list of StockLocation objects, ready for rendering as a tree."""

    queryset = StockLocation.objects.all()
    serializer_class = StockSerializers.LocationTreeSerializer

    filter_backends = ORDER_FILTER

    ordering_fields = ['level', 'name', 'sublocations']

    # Order by tree level (top levels first) and then name
    ordering = ['level', 'name']

    def get_queryset(self, *args, **kwargs):
        """Return annotated queryset for the StockLocationTree endpoint."""
        queryset = super().get_queryset(*args, **kwargs)
        queryset = StockSerializers.LocationTreeSerializer.annotate_queryset(queryset)
        return queryset


class StockLocationTypeList(ListCreateAPI):
    """API endpoint for a list of StockLocationType objects.

    - GET: Return a list of all StockLocationType objects
    - POST: Create a StockLocationType
    """

    queryset = StockLocationType.objects.all()
    serializer_class = StockSerializers.StockLocationTypeSerializer

    filter_backends = SEARCH_ORDER_FILTER

    ordering_fields = ['name', 'location_count', 'icon']

    ordering = ['-location_count']

    search_fields = ['name']

    def get_queryset(self):
        """Override the queryset method to include location count."""
        queryset = super().get_queryset()
        queryset = StockSerializers.StockLocationTypeSerializer.annotate_queryset(
            queryset
        )

        return queryset


class StockLocationTypeDetail(RetrieveUpdateDestroyAPI):
    """API detail endpoint for a StockLocationType object.

    - GET: return a single StockLocationType
    - PUT: update a StockLocationType
    - PATCH: partial update a StockLocationType
    - DELETE: delete a StockLocationType
    """

    queryset = StockLocationType.objects.all()
    serializer_class = StockSerializers.StockLocationTypeSerializer

    def get_queryset(self):
        """Override the queryset method to include location count."""
        queryset = super().get_queryset()
        queryset = StockSerializers.StockLocationTypeSerializer.annotate_queryset(
            queryset
        )

        return queryset


class StockFilter(rest_filters.FilterSet):
    """FilterSet for StockItem LIST API."""

    class Meta:
        """Metaclass options for this filterset."""

        model = StockItem

        # Simple filter filters
        fields = [
            'supplier_part',
            'belongs_to',
            'build',
            'customer',
            'consumed_by',
            'sales_order',
            'purchase_order',
            'tags__name',
            'tags__slug',
        ]

    # Relationship filters
    manufacturer = rest_filters.ModelChoiceFilter(
        label='Manufacturer',
        queryset=Company.objects.all(),
        method='filter_manufacturer',
    )

    @extend_schema_field(OpenApiTypes.INT)
    def filter_manufacturer(self, queryset, name, company):
        """Filter by manufacturer."""
        return queryset.filter(
            Q(is_manufacturer=True) & Q(manufacturer_part__manufacturer=company)
        )

    supplier = rest_filters.ModelChoiceFilter(
        label='Supplier',
        queryset=Company.objects.filter(is_supplier=True),
        field_name='supplier_part__supplier',
    )

    # Part name filters
    name = rest_filters.CharFilter(
        label='Part name (case insensitive)',
        field_name='part__name',
        lookup_expr='iexact',
    )
    name_contains = rest_filters.CharFilter(
        label='Part name contains (case insensitive)',
        field_name='part__name',
        lookup_expr='icontains',
    )
    name_regex = rest_filters.CharFilter(
        label='Part name (regex)', field_name='part__name', lookup_expr='iregex'
    )

    # Part IPN filters
    IPN = rest_filters.CharFilter(
        label='Part IPN (case insensitive)',
        field_name='part__IPN',
        lookup_expr='iexact',
    )
    IPN_contains = rest_filters.CharFilter(
        label='Part IPN contains (case insensitive)',
        field_name='part__IPN',
        lookup_expr='icontains',
    )
    IPN_regex = rest_filters.CharFilter(
        label='Part IPN (regex)', field_name='part__IPN', lookup_expr='iregex'
    )

    # Part attribute filters
    assembly = rest_filters.BooleanFilter(label='Assembly', field_name='part__assembly')
    active = rest_filters.BooleanFilter(label='Active', field_name='part__active')
    salable = rest_filters.BooleanFilter(label='Salable', field_name='part__salable')

    min_stock = rest_filters.NumberFilter(
        label='Minimum stock', field_name='quantity', lookup_expr='gte'
    )
    max_stock = rest_filters.NumberFilter(
        label='Maximum stock', field_name='quantity', lookup_expr='lte'
    )

    status = rest_filters.NumberFilter(label='Status Code', method='filter_status')

    def filter_status(self, queryset, name, value):
        """Filter by integer status code."""
        return queryset.filter(status=value)

    allocated = rest_filters.BooleanFilter(
        label='Is Allocated', method='filter_allocated'
    )

    def filter_allocated(self, queryset, name, value):
        """Filter by whether or not the stock item is 'allocated'."""
        if str2bool(value):
            # Filter StockItem with either build allocations or sales order allocations
            return queryset.filter(
                Q(sales_order_allocations__isnull=False) | Q(allocations__isnull=False)
            ).distinct()
        # Filter StockItem without build allocations or sales order allocations
        return queryset.filter(
            Q(sales_order_allocations__isnull=True) & Q(allocations__isnull=True)
        )

    expired = rest_filters.BooleanFilter(label='Expired', method='filter_expired')

    def filter_expired(self, queryset, name, value):
        """Filter by whether or not the stock item has expired."""
        if not common.settings.stock_expiry_enabled():
            return queryset

        if str2bool(value):
            return queryset.filter(StockItem.EXPIRED_FILTER)
        return queryset.exclude(StockItem.EXPIRED_FILTER)

    external = rest_filters.BooleanFilter(
        label=_('External Location'), method='filter_external'
    )

    def filter_external(self, queryset, name, value):
        """Filter by whether or not the stock item is located in an external location."""
        if str2bool(value):
            return queryset.filter(location__external=True)
        return queryset.exclude(location__external=True)

    in_stock = rest_filters.BooleanFilter(label='In Stock', method='filter_in_stock')

    def filter_in_stock(self, queryset, name, value):
        """Filter by if item is in stock."""
        if str2bool(value):
            return queryset.filter(StockItem.IN_STOCK_FILTER)
        return queryset.exclude(StockItem.IN_STOCK_FILTER)

    available = rest_filters.BooleanFilter(label='Available', method='filter_available')

    def filter_available(self, queryset, name, value):
        """Filter by whether the StockItem is "available" or not.

        Here, "available" means that the allocated quantity is less than the total quantity
        """
        if str2bool(value):
            # The 'quantity' field is greater than the calculated 'allocated' field
            # Note that the item must also be "in stock"
            return queryset.filter(StockItem.IN_STOCK_FILTER).filter(
                Q(quantity__gt=F('allocated'))
            )
        # The 'quantity' field is less than (or equal to) the calculated 'allocated' field
        return queryset.filter(Q(quantity__lte=F('allocated')))

    batch = rest_filters.CharFilter(
        label='Batch code filter (case insensitive)', lookup_expr='iexact'
    )

    batch_regex = rest_filters.CharFilter(
        label='Batch code filter (regex)', field_name='batch', lookup_expr='iregex'
    )

    is_building = rest_filters.BooleanFilter(label='In production')

    # Serial number filtering
    serial_gte = rest_filters.NumberFilter(
        label='Serial number GTE', field_name='serial_int', lookup_expr='gte'
    )
    serial_lte = rest_filters.NumberFilter(
        label='Serial number LTE', field_name='serial_int', lookup_expr='lte'
    )

    serial = rest_filters.CharFilter(
        label='Serial number', field_name='serial', lookup_expr='exact'
    )

    serialized = rest_filters.BooleanFilter(
        label='Has serial number', method='filter_serialized'
    )

    def filter_serialized(self, queryset, name, value):
        """Filter by whether the StockItem has a serial number (or not)."""
        q = Q(serial=None) | Q(serial='')

        if str2bool(value):
            return queryset.exclude(q)

        return queryset.filter(q).distinct()

    has_batch = rest_filters.BooleanFilter(
        label='Has batch code', method='filter_has_batch'
    )

    def filter_has_batch(self, queryset, name, value):
        """Filter by whether the StockItem has a batch code (or not)."""
        q = Q(batch=None) | Q(batch='')

        if str2bool(value):
            return queryset.exclude(q)

        return queryset.filter(q).distinct()

    tracked = rest_filters.BooleanFilter(label='Tracked', method='filter_tracked')

    def filter_tracked(self, queryset, name, value):
        """Filter by whether this stock item is *tracked*.

        Meaning either:
        - It has a serial number
        - It has a batch code
        """
        q_batch = Q(batch=None) | Q(batch='')
        q_serial = Q(serial=None) | Q(serial='')

        if str2bool(value):
            return queryset.exclude(q_batch & q_serial)

        return queryset.filter(q_batch).filter(q_serial).distinct()

    installed = rest_filters.BooleanFilter(
        label='Installed in other stock item', method='filter_installed'
    )

    def filter_installed(self, queryset, name, value):
        """Filter stock items by "belongs_to" field being empty."""
        if str2bool(value):
            return queryset.exclude(belongs_to=None)
        return queryset.filter(belongs_to=None)

    has_installed_items = rest_filters.BooleanFilter(
        label='Has installed items', method='filter_has_installed'
    )

    def filter_has_installed(self, queryset, name, value):
        """Filter stock items by "belongs_to" field being empty."""
        if str2bool(value):
            return queryset.filter(installed_items__gt=0)
        return queryset.filter(installed_items=0)

    has_child_items = rest_filters.BooleanFilter(
        label='Has child items', method='filter_has_child_items'
    )

    def filter_has_child_items(self, queryset, name, value):
        """Filter stock items by "belongs_to" field being empty."""
        if str2bool(value):
            return queryset.filter(child_items__gt=0)
        return queryset.filter(child_items=0)

    sent_to_customer = rest_filters.BooleanFilter(
        label='Sent to customer', method='filter_sent_to_customer'
    )

    def filter_sent_to_customer(self, queryset, name, value):
        """Filter by sent to customer."""
        if str2bool(value):
            return queryset.exclude(customer=None)
        return queryset.filter(customer=None)

    depleted = rest_filters.BooleanFilter(label='Depleted', method='filter_depleted')

    def filter_depleted(self, queryset, name, value):
        """Filter by depleted items."""
        if str2bool(value):
            return queryset.filter(quantity__lte=0)
        return queryset.exclude(quantity__lte=0)

    has_purchase_price = rest_filters.BooleanFilter(
        label='Has purchase price', method='filter_has_purchase_price'
    )

    def filter_has_purchase_price(self, queryset, name, value):
        """Filter by having a purchase price."""
        if str2bool(value):
            return queryset.exclude(purchase_price=None)
        return queryset.filter(purchase_price=None)

    ancestor = rest_filters.ModelChoiceFilter(
        label='Ancestor', queryset=StockItem.objects.all(), method='filter_ancestor'
    )

    @extend_schema_field(OpenApiTypes.INT)
    def filter_ancestor(self, queryset, name, ancestor):
        """Filter based on ancestor stock item."""
        return queryset.filter(parent__in=ancestor.get_descendants(include_self=True))

    category = rest_filters.ModelChoiceFilter(
        label=_('Category'),
        queryset=PartCategory.objects.all(),
        method='filter_category',
    )

    @extend_schema_field(OpenApiTypes.INT)
    def filter_category(self, queryset, name, category):
        """Filter based on part category."""
        child_categories = category.get_descendants(include_self=True)

        return queryset.filter(part__category__in=child_categories)

    bom_item = rest_filters.ModelChoiceFilter(
        label=_('BOM Item'), queryset=BomItem.objects.all(), method='filter_bom_item'
    )

    @extend_schema_field(OpenApiTypes.INT)
    def filter_bom_item(self, queryset, name, bom_item):
        """Filter based on BOM item."""
        return queryset.filter(bom_item.get_stock_filter())

    part_tree = rest_filters.ModelChoiceFilter(
        label=_('Part Tree'), queryset=Part.objects.all(), method='filter_part_tree'
    )

    @extend_schema_field(OpenApiTypes.INT)
    def filter_part_tree(self, queryset, name, part_tree):
        """Filter based on part tree."""
        return queryset.filter(part__tree_id=part_tree.tree_id)

    company = rest_filters.ModelChoiceFilter(
        label=_('Company'), queryset=Company.objects.all(), method='filter_company'
    )

    @extend_schema_field(OpenApiTypes.INT)
    def filter_company(self, queryset, name, company):
        """Filter by company (either manufacturer or supplier)."""
        return queryset.filter(
            Q(supplier_part__supplier=company)
            | Q(supplier_part__manufacturer_part__manufacturer=company)
        ).distinct()

    # Update date filters
    updated_before = InvenTreeDateFilter(
        label='Updated before', field_name='updated', lookup_expr='lte'
    )
    updated_after = InvenTreeDateFilter(
        label='Updated after', field_name='updated', lookup_expr='gte'
    )

    # Stock "expiry" filters
    expiry_date_lte = InvenTreeDateFilter(
        label=_('Expiry date before'), field_name='expiry_date', lookup_expr='lte'
    )

    expiry_date_gte = InvenTreeDateFilter(
        label=_('Expiry date after'), field_name='expiry_date', lookup_expr='gte'
    )

    stale = rest_filters.BooleanFilter(label=_('Stale'), method='filter_stale')

    def filter_stale(self, queryset, name, value):
        """Filter by stale stock items."""
        stale_days = common.models.InvenTreeSetting.get_setting('STOCK_STALE_DAYS')

        if stale_days <= 0:
            # No filtering, does not make sense
            return queryset

        stale_date = InvenTree.helpers.current_date() + timedelta(days=stale_days)
        stale_filter = (
            StockItem.IN_STOCK_FILTER
            & ~Q(expiry_date=None)
            & Q(expiry_date__lt=stale_date)
        )

        if str2bool(value):
            return queryset.filter(stale_filter)
        else:
            return queryset.exclude(stale_filter)


class StockList(DataExportMixin, ListCreateDestroyAPIView):
    """API endpoint for list view of Stock objects.

    - GET: Return a list of all StockItem objects (with optional query filters)
    - POST: Create a new StockItem
    - DELETE: Delete multiple StockItem objects
    """

    serializer_class = StockSerializers.StockItemSerializer
    queryset = StockItem.objects.all()
    filterset_class = StockFilter

    def get_serializer(self, *args, **kwargs):
        """Set context before returning serializer.

        Extra detail may be provided to the serializer via query parameters:

        - part_detail: Include detail about the StockItem's part
        - location_detail: Include detail about the StockItem's location
        - supplier_part_detail: Include detail about the StockItem's supplier_part
        - tests: Include detail about the StockItem's test results
        """
        try:
            params = self.request.query_params

            for key in [
                'part_detail',
                'location_detail',
                'supplier_part_detail',
                'tests',
            ]:
                kwargs[key] = str2bool(params.get(key, False))
        except AttributeError:
            pass

        kwargs['context'] = self.get_serializer_context()

        return self.serializer_class(*args, **kwargs)

    def get_serializer_context(self):
        """Extend serializer context."""
        ctx = super().get_serializer_context()
        ctx['user'] = getattr(self.request, 'user', None)

        return ctx

    def create(self, request, *args, **kwargs):
        """Create a new StockItem object via the API.

        We override the default 'create' implementation.

        If a location is *not* specified, but the linked *part* has a default location,
        we can pre-fill the location automatically.
        """
        user = request.user

        # Copy the request data, to side-step "mutability" issues
        data = OrderedDict()
        # Update with cleaned input data
        data.update(self.clean_data(request.data))

        quantity = data.get('quantity', None)

        if quantity is None:
            raise ValidationError({'quantity': _('Quantity is required')})

        try:
            Part.objects.prefetch_related(None)
            part = Part.objects.get(pk=data.get('part', None))
        except (ValueError, Part.DoesNotExist):
            raise ValidationError({'part': _('Valid part must be supplied')})

        # Set default location (if not provided)
        if 'location' not in data:
            location = part.get_default_location()

            if location:
                data['location'] = location.pk

        expiry_date = data.get('expiry_date', None)

        # An expiry date was *not* specified - try to infer it!
        if expiry_date is None and part.default_expiry > 0:
            data['expiry_date'] = InvenTree.helpers.current_date() + timedelta(
                days=part.default_expiry
            )

        # Attempt to extract serial numbers from submitted data
        serials = None

        # Check if a set of serial numbers was provided
        serial_numbers = data.get('serial_numbers', '')

        # Check if the supplier_part has a package size defined, which is not 1
        if 'supplier_part' in data and data['supplier_part'] is not None:
            try:
                supplier_part = SupplierPart.objects.get(
                    pk=data.get('supplier_part', None)
                )
            except (ValueError, SupplierPart.DoesNotExist):
                raise ValidationError({
                    'supplier_part': _('The given supplier part does not exist')
                })

            if supplier_part.base_quantity() != 1:
                # Skip this check if pack size is 1 - makes no difference
                # use_pack_size = True -> Multiply quantity by pack size
                # use_pack_size = False -> Use quantity as is
                if 'use_pack_size' not in data:
                    raise ValidationError({
                        'use_pack_size': _(
                            'The supplier part has a pack size defined, but flag use_pack_size not set'
                        )
                    })
                else:
                    if bool(data.get('use_pack_size')):
                        quantity = data['quantity'] = supplier_part.base_quantity(
                            quantity
                        )

                        # Divide purchase price by pack size, to save correct price per stock item
                        if (
                            data['purchase_price']
                            and supplier_part.pack_quantity_native
                        ):
                            try:
                                data['purchase_price'] = float(
                                    data['purchase_price']
                                ) / float(supplier_part.pack_quantity_native)
                            except ValueError:
                                pass

        # Now remove the flag from data, so that it doesn't interfere with saving
        # Do this regardless of results above
        if 'use_pack_size' in data:
            data.pop('use_pack_size')

        # Assign serial numbers for a trackable part
        if serial_numbers:
            if not part.trackable:
                raise ValidationError({
                    'serial_numbers': [
                        _('Serial numbers cannot be supplied for a non-trackable part')
                    ]
                })

            # If serial numbers are specified, check that they match!
            try:
                serials = extract_serial_numbers(
                    serial_numbers, quantity, part.get_latest_serial_number()
                )

                # Determine if any of the specified serial numbers are invalid
                # Note "invalid" means either they already exist, or do not pass custom rules
                invalid = []
                errors = []

                for serial in serials:
                    try:
                        part.validate_serial_number(serial, raise_error=True)
                    except DjangoValidationError as exc:
                        # Catch raised error to extract specific error information
                        invalid.append(serial)

                        if exc.message not in errors:
                            errors.append(exc.message)

                if len(errors) > 0:
                    msg = _('The following serial numbers already exist or are invalid')
                    msg += ' : '
                    msg += ','.join([str(e) for e in invalid])

                    raise ValidationError({'serial_numbers': errors + [msg]})

            except DjangoValidationError as e:
                raise ValidationError({
                    'quantity': e.messages,
                    'serial_numbers': e.messages,
                })

        if serials is not None:
            """If the stock item is going to be serialized, set the quantity to 1."""
            data['quantity'] = 1

        # De-serialize the provided data
        serializer = self.get_serializer(data=data)
        serializer.is_valid(raise_exception=True)

        with transaction.atomic():
            # Create an initial StockItem object
            item = serializer.save()

            if serials:
                # Assign the first serial number to the "master" item
                item.serial = serials[0]

            # Save the item (with user information)
            item.save(user=user)

            if serials:
                for serial in serials[1:]:
                    # Create a duplicate stock item with the next serial number
                    item.pk = None
                    item.serial = serial

                    item.save(user=user)

                response_data = {'quantity': quantity, 'serial_numbers': serials}

            else:
                response_data = serializer.data

            return Response(
                response_data,
                status=status.HTTP_201_CREATED,
                headers=self.get_success_headers(serializer.data),
            )

<<<<<<< HEAD
    def list(self, request, *args, **kwargs):
        """Override the 'list' method, as the StockLocation objects are very expensive to serialize.

        So, we fetch and serialize the required StockLocation objects only as required.
        """
        queryset = self.filter_queryset(self.get_queryset())

        page = self.paginate_queryset(queryset)

        if page is not None:
            serializer = self.get_serializer(page, many=True)
        else:
            serializer = self.get_serializer(queryset, many=True)

        data = serializer.data

        """
        Determine the response type based on the request.
        a) For HTTP requests (e.g. via the browsable API) return a DRF response
        b) For AJAX requests, simply return a JSON rendered response.

        Note: b) is about 100x quicker than a), because the DRF framework adds a lot of cruft
        """

        if page is not None:
            return self.get_paginated_response(data)
        elif is_ajax(request):
            return JsonResponse(data, safe=False)
        return Response(data)
=======
    def download_queryset(self, queryset, export_format):
        """Download this queryset as a file.

        Uses the APIDownloadMixin mixin class
        """
        dataset = StockItemResource().export(queryset=queryset)

        filedata = dataset.export(export_format)

        filename = f'InvenTree_StockItems_{InvenTree.helpers.current_date().strftime("%d-%b-%Y")}.{export_format}'

        return DownloadFile(filedata, filename)
>>>>>>> 0e1b78d8

    def get_queryset(self, *args, **kwargs):
        """Annotate queryset before returning."""
        queryset = super().get_queryset(*args, **kwargs)

        queryset = StockSerializers.StockItemSerializer.annotate_queryset(queryset)

        return queryset

    def filter_queryset(self, queryset):
        """Custom filtering for the StockItem queryset."""
        params = self.request.query_params

        queryset = super().filter_queryset(queryset)

        # Exclude stock item tree
        exclude_tree = params.get('exclude_tree', None)

        if exclude_tree is not None:
            try:
                item = StockItem.objects.get(pk=exclude_tree)

                queryset = queryset.exclude(
                    pk__in=[it.pk for it in item.get_descendants(include_self=True)]
                )

            except (ValueError, StockItem.DoesNotExist):
                pass

        # Exclude StockItems which are already allocated to a particular SalesOrder
        exclude_so_allocation = params.get('exclude_so_allocation', None)

        if exclude_so_allocation is not None:
            try:
                order = SalesOrder.objects.get(pk=exclude_so_allocation)

                # Grab all the active SalesOrderAllocations for this order
                allocations = SalesOrderAllocation.objects.filter(
                    line__pk__in=[line.pk for line in order.lines.all()]
                )

                # Exclude any stock item which is already allocated to the sales order
                queryset = queryset.exclude(pk__in=[a.item.pk for a in allocations])

            except (ValueError, SalesOrder.DoesNotExist):
                pass

        # Does the client wish to filter by the Part ID?
        part_id = params.get('part', None)

        if part_id:
            try:
                part = Part.objects.get(pk=part_id)

                # Do we wish to filter *just* for this part, or also for parts *under* this one?
                include_variants = str2bool(params.get('include_variants', True))

                if include_variants:
                    # Filter by any parts "under" the given part
                    parts = part.get_descendants(include_self=True)

                    queryset = queryset.filter(part__in=parts)

                else:
                    queryset = queryset.filter(part=part)

            except (ValueError, Part.DoesNotExist):
                raise ValidationError({'part': 'Invalid Part ID specified'})

        # Does the client wish to filter by stock location?
        loc_id = params.get('location', None)

        cascade = str2bool(params.get('cascade', True))

        if loc_id is not None:
            # Filter by 'null' location (i.e. top-level items)
            if isNull(loc_id):
                if not cascade:
                    queryset = queryset.filter(location=None)
            else:
                try:
                    # If '?cascade=true' then include items which exist in sub-locations
                    if cascade:
                        location = StockLocation.objects.get(pk=loc_id)
                        queryset = queryset.filter(
                            location__in=location.getUniqueChildren()
                        )
                    else:
                        queryset = queryset.filter(location=loc_id)

                except (ValueError, StockLocation.DoesNotExist):
                    pass

        return queryset

    filter_backends = SEARCH_ORDER_FILTER_ALIAS

    ordering_field_aliases = {
        'location': 'location__pathstring',
        'SKU': 'supplier_part__SKU',
        'stock': ['quantity', 'serial_int', 'serial'],
    }

    ordering_fields = [
        'batch',
        'location',
        'part__name',
        'part__IPN',
        'updated',
        'stocktake_date',
        'expiry_date',
        'quantity',
        'stock',
        'status',
        'SKU',
    ]

    ordering = ['part__name', 'quantity', 'location']

    search_fields = [
        'serial',
        'batch',
        'part__name',
        'part__IPN',
        'part__description',
        'location__name',
        'tags__name',
        'tags__slug',
    ]


class StockAttachmentList(AttachmentMixin, ListCreateDestroyAPIView):
    """API endpoint for listing, creating and bulk deleting a StockItemAttachment (file upload)."""

    queryset = StockItemAttachment.objects.all()
    serializer_class = StockSerializers.StockItemAttachmentSerializer

    filterset_fields = ['stock_item']


class StockAttachmentDetail(AttachmentMixin, RetrieveUpdateDestroyAPI):
    """Detail endpoint for StockItemAttachment."""

    queryset = StockItemAttachment.objects.all()
    serializer_class = StockSerializers.StockItemAttachmentSerializer


class StockItemTestResultMixin:
    """Mixin class for the StockItemTestResult API endpoints."""

    queryset = StockItemTestResult.objects.all()
    serializer_class = StockSerializers.StockItemTestResultSerializer

    def get_serializer_context(self):
        """Extend serializer context."""
        ctx = super().get_serializer_context()
        ctx['request'] = self.request
        return ctx

    def get_serializer(self, *args, **kwargs):
        """Set context before returning serializer."""
        try:
            kwargs['user_detail'] = str2bool(
                self.request.query_params.get('user_detail', False)
            )
            kwargs['template_detail'] = str2bool(
                self.request.query_params.get('template_detail', False)
            )
        except Exception:
            pass

        kwargs['context'] = self.get_serializer_context()

        return self.serializer_class(*args, **kwargs)


class StockItemTestResultDetail(StockItemTestResultMixin, RetrieveUpdateDestroyAPI):
    """Detail endpoint for StockItemTestResult."""

    pass


class StockItemTestResultFilter(rest_filters.FilterSet):
    """API filter for the StockItemTestResult list."""

    class Meta:
        """Metaclass options."""

        model = StockItemTestResult

        # Simple filter fields
        fields = ['user', 'template', 'result', 'value']

    build = rest_filters.ModelChoiceFilter(
        label='Build', queryset=Build.objects.all(), field_name='stock_item__build'
    )

    part = rest_filters.ModelChoiceFilter(
        label='Part', queryset=Part.objects.all(), field_name='stock_item__part'
    )

    required = rest_filters.BooleanFilter(
        label='Required', field_name='template__required'
    )

    enabled = rest_filters.BooleanFilter(
        label='Enabled', field_name='template__enabled'
    )

    test = rest_filters.CharFilter(
        label='Test name (case insensitive)', method='filter_test_name'
    )

    def filter_test_name(self, queryset, name, value):
        """Filter by test name.

        This method is provided for legacy support,
        where the StockItemTestResult model had a "test" field.
        Now the "test" name is stored against the PartTestTemplate model
        """
        key = generateTestKey(value)
        return queryset.filter(template__key=key)


class StockItemTestResultList(StockItemTestResultMixin, ListCreateDestroyAPIView):
    """API endpoint for listing (and creating) a StockItemTestResult object."""

    filterset_class = StockItemTestResultFilter
    filter_backends = SEARCH_ORDER_FILTER

    filterset_fields = ['user', 'template', 'result', 'value']
    ordering_fields = ['date', 'result']

    ordering = 'date'

    def filter_queryset(self, queryset):
        """Filter by build or stock_item."""
        params = self.request.query_params

        queryset = super().filter_queryset(queryset)

        # Filter by stock item
        item = params.get('stock_item', None)

        if item is not None:
            try:
                item = StockItem.objects.get(pk=item)

                items = [item]

                # Do we wish to also include test results for 'installed' items?
                include_installed = str2bool(params.get('include_installed', False))

                if include_installed:
                    # Include items which are installed "underneath" this item
                    # Note that this function is recursive!
                    installed_items = item.get_installed_items(cascade=True)

                    items += list(installed_items)

                queryset = queryset.filter(stock_item__in=items)

            except (ValueError, StockItem.DoesNotExist):
                pass

        return queryset

    def perform_create(self, serializer):
        """Create a new test result object.

        Also, check if an attachment was uploaded alongside the test result,
        and save it to the database if it were.
        """
        # Capture the user information
        test_result = serializer.save()
        test_result.user = self.request.user
        test_result.save()


class StockTrackingDetail(RetrieveAPI):
    """Detail API endpoint for StockItemTracking model."""

    queryset = StockItemTracking.objects.all()
    serializer_class = StockSerializers.StockTrackingSerializer


class StockTrackingList(ListAPI):
    """API endpoint for list view of StockItemTracking objects.

    StockItemTracking objects are read-only
    (they are created by internal model functionality)

    - GET: Return list of StockItemTracking objects
    """

    queryset = StockItemTracking.objects.all()
    serializer_class = StockSerializers.StockTrackingSerializer

    def get_serializer(self, *args, **kwargs):
        """Set context before returning serializer."""
        try:
            kwargs['item_detail'] = str2bool(
                self.request.query_params.get('item_detail', False)
            )
        except Exception:
            pass

        try:
            kwargs['user_detail'] = str2bool(
                self.request.query_params.get('user_detail', False)
            )
        except Exception:
            pass

        kwargs['context'] = self.get_serializer_context()

        return self.serializer_class(*args, **kwargs)

    def list(self, request, *args, **kwargs):
        """List all stock tracking entries."""
        queryset = self.filter_queryset(self.get_queryset())

        page = self.paginate_queryset(queryset)

        if page is not None:
            serializer = self.get_serializer(page, many=True)
        else:
            serializer = self.get_serializer(queryset, many=True)

        data = serializer.data

        # Attempt to add extra context information to the historical data
        for item in data:
            deltas = item['deltas']

            if not deltas:
                deltas = {}

            # Add part detail
            if 'part' in deltas:
                try:
                    part = Part.objects.get(pk=deltas['part'])
                    serializer = PartBriefSerializer(part)
                    deltas['part_detail'] = serializer.data
                except Exception:
                    pass

            # Add location detail
            if 'location' in deltas:
                try:
                    location = StockLocation.objects.get(pk=deltas['location'])
                    serializer = StockSerializers.LocationSerializer(location)
                    deltas['location_detail'] = serializer.data
                except Exception:
                    pass

            # Add stockitem detail
            if 'stockitem' in deltas:
                try:
                    stockitem = StockItem.objects.get(pk=deltas['stockitem'])
                    serializer = StockSerializers.StockItemSerializer(stockitem)
                    deltas['stockitem_detail'] = serializer.data
                except Exception:
                    pass

            # Add customer detail
            if 'customer' in deltas:
                try:
                    customer = Company.objects.get(pk=deltas['customer'])
                    serializer = CompanySerializer(customer)
                    deltas['customer_detail'] = serializer.data
                except Exception:
                    pass

            # Add PurchaseOrder detail
            if 'purchaseorder' in deltas:
                try:
                    order = PurchaseOrder.objects.get(pk=deltas['purchaseorder'])
                    serializer = PurchaseOrderSerializer(order)
                    deltas['purchaseorder_detail'] = serializer.data
                except Exception:
                    pass

            # Add SalesOrder detail
            if 'salesorder' in deltas:
                try:
                    order = SalesOrder.objects.get(pk=deltas['salesorder'])
                    serializer = SalesOrderSerializer(order)
                    deltas['salesorder_detail'] = serializer.data
                except Exception:
                    pass

            # Add ReturnOrder detail
            if 'returnorder' in deltas:
                try:
                    order = ReturnOrder.objects.get(pk=deltas['returnorder'])
                    serializer = ReturnOrderSerializer(order)
                    deltas['returnorder_detail'] = serializer.data
                except Exception:
                    pass

            # Add BuildOrder detail
            if 'buildorder' in deltas:
                try:
                    order = Build.objects.get(pk=deltas['buildorder'])
                    serializer = BuildSerializer(order)
                    deltas['buildorder_detail'] = serializer.data
                except Exception:
                    pass

        if page is not None:
            return self.get_paginated_response(data)
        if is_ajax(request):
            return JsonResponse(data, safe=False)
        return Response(data)

    def create(self, request, *args, **kwargs):
        """Create a new StockItemTracking object.

        Here we override the default 'create' implementation,
        to save the user information associated with the request object.
        """
        # Clean up input data
        data = self.clean_data(request.data)

        serializer = self.get_serializer(data=data)
        serializer.is_valid(raise_exception=True)

        # Record the user who created this Part object
        item = serializer.save()
        item.user = request.user
        item.system = False

        # quantity field cannot be explicitly adjusted  here
        item.quantity = item.item.quantity
        item.save()

        headers = self.get_success_headers(serializer.data)
        return Response(
            serializer.data, status=status.HTTP_201_CREATED, headers=headers
        )

    filter_backends = SEARCH_ORDER_FILTER

    filterset_fields = ['item', 'user']

    ordering = '-date'

    ordering_fields = ['date']

    search_fields = ['title', 'notes']


class LocationDetail(CustomRetrieveUpdateDestroyAPI):
    """API endpoint for detail view of StockLocation object.

    - GET: Return a single StockLocation object
    - PATCH: Update a StockLocation object
    - DELETE: Remove a StockLocation object
    """

    queryset = StockLocation.objects.all()
    serializer_class = StockSerializers.LocationSerializer

    def get_serializer(self, *args, **kwargs):
        """Add extra context to serializer based on provided query parameters."""
        try:
            params = self.request.query_params

            kwargs['path_detail'] = str2bool(params.get('path_detail', False))
        except AttributeError:
            pass

        kwargs['context'] = self.get_serializer_context()

        return self.serializer_class(*args, **kwargs)

    def get_queryset(self, *args, **kwargs):
        """Return annotated queryset for the StockLocationList endpoint."""
        queryset = super().get_queryset(*args, **kwargs)
        queryset = StockSerializers.LocationSerializer.annotate_queryset(queryset)
        return queryset

    def destroy(self, request, *args, **kwargs):
        """Delete a Stock location instance via the API."""
        delete_stock_items = str(request.data.get('delete_stock_items', 0)) == '1'
        delete_sub_locations = str(request.data.get('delete_sub_locations', 0)) == '1'

        return super().destroy(
            request,
            *args,
            **dict(
                kwargs,
                delete_sub_locations=delete_sub_locations,
                delete_stock_items=delete_stock_items,
            ),
        )


stock_api_urls = [
    path(
        'location/',
        include([
            path('tree/', StockLocationTree.as_view(), name='api-location-tree'),
            # Stock location detail endpoints
            path(
                '<int:pk>/',
                include([
                    path(
                        'metadata/',
                        MetadataView.as_view(),
                        {'model': StockLocation},
                        name='api-location-metadata',
                    ),
                    path('', LocationDetail.as_view(), name='api-location-detail'),
                ]),
            ),
            path('', StockLocationList.as_view(), name='api-location-list'),
        ]),
    ),
    # Stock location type endpoints
    path(
        'location-type/',
        include([
            path(
                '<int:pk>/',
                include([
                    path(
                        'metadata/',
                        MetadataView.as_view(),
                        {'model': StockLocationType},
                        name='api-location-type-metadata',
                    ),
                    path(
                        '',
                        StockLocationTypeDetail.as_view(),
                        name='api-location-type-detail',
                    ),
                ]),
            ),
            path('', StockLocationTypeList.as_view(), name='api-location-type-list'),
        ]),
    ),
    # Endpoints for bulk stock adjustment actions
    path('count/', StockCount.as_view(), name='api-stock-count'),
    path('add/', StockAdd.as_view(), name='api-stock-add'),
    path('remove/', StockRemove.as_view(), name='api-stock-remove'),
    path('transfer/', StockTransfer.as_view(), name='api-stock-transfer'),
    path('assign/', StockAssign.as_view(), name='api-stock-assign'),
    path('merge/', StockMerge.as_view(), name='api-stock-merge'),
    path('change_status/', StockChangeStatus.as_view(), name='api-stock-change-status'),
    # StockItemAttachment API endpoints
    path(
        'attachment/',
        include([
            path(
                '<int:pk>/',
                StockAttachmentDetail.as_view(),
                name='api-stock-attachment-detail',
            ),
            path('', StockAttachmentList.as_view(), name='api-stock-attachment-list'),
        ]),
    ),
    # StockItemTestResult API endpoints
    path(
        'test/',
        include([
            path(
                '<int:pk>/',
                include([
                    path(
                        'metadata/',
                        MetadataView.as_view(),
                        {'model': StockItemTestResult},
                        name='api-stock-test-result-metadata',
                    ),
                    path(
                        '',
                        StockItemTestResultDetail.as_view(),
                        name='api-stock-test-result-detail',
                    ),
                ]),
            ),
            path(
                '', StockItemTestResultList.as_view(), name='api-stock-test-result-list'
            ),
        ]),
    ),
    # StockItemTracking API endpoints
    path(
        'track/',
        include([
            path(
                '<int:pk>/',
                StockTrackingDetail.as_view(),
                name='api-stock-tracking-detail',
            ),
            # Stock tracking status code information
            path(
                'status/',
                StatusView.as_view(),
                {StatusView.MODEL_REF: StockHistoryCode},
                name='api-stock-tracking-status-codes',
            ),
            path('', StockTrackingList.as_view(), name='api-stock-tracking-list'),
        ]),
    ),
    # Detail views for a single stock item
    path(
        '<int:pk>/',
        include([
            path('convert/', StockItemConvert.as_view(), name='api-stock-item-convert'),
            path('install/', StockItemInstall.as_view(), name='api-stock-item-install'),
            path(
                'metadata/',
                MetadataView.as_view(),
                {'model': StockItem},
                name='api-stock-item-metadata',
            ),
            path('return/', StockItemReturn.as_view(), name='api-stock-item-return'),
            path(
                'serialize/',
                StockItemSerialize.as_view(),
                name='api-stock-item-serialize',
            ),
            path(
                'uninstall/',
                StockItemUninstall.as_view(),
                name='api-stock-item-uninstall',
            ),
            path('', StockDetail.as_view(), name='api-stock-detail'),
        ]),
    ),
    # Stock item status code information
    path(
        'status/',
        StatusView.as_view(),
        {StatusView.MODEL_REF: StockStatus},
        name='api-stock-status-codes',
    ),
    # Anything else
    path('', StockList.as_view(), name='api-stock-list'),
]<|MERGE_RESOLUTION|>--- conflicted
+++ resolved
@@ -1064,37 +1064,6 @@
                 headers=self.get_success_headers(serializer.data),
             )
 
-<<<<<<< HEAD
-    def list(self, request, *args, **kwargs):
-        """Override the 'list' method, as the StockLocation objects are very expensive to serialize.
-
-        So, we fetch and serialize the required StockLocation objects only as required.
-        """
-        queryset = self.filter_queryset(self.get_queryset())
-
-        page = self.paginate_queryset(queryset)
-
-        if page is not None:
-            serializer = self.get_serializer(page, many=True)
-        else:
-            serializer = self.get_serializer(queryset, many=True)
-
-        data = serializer.data
-
-        """
-        Determine the response type based on the request.
-        a) For HTTP requests (e.g. via the browsable API) return a DRF response
-        b) For AJAX requests, simply return a JSON rendered response.
-
-        Note: b) is about 100x quicker than a), because the DRF framework adds a lot of cruft
-        """
-
-        if page is not None:
-            return self.get_paginated_response(data)
-        elif is_ajax(request):
-            return JsonResponse(data, safe=False)
-        return Response(data)
-=======
     def download_queryset(self, queryset, export_format):
         """Download this queryset as a file.
 
@@ -1107,7 +1076,6 @@
         filename = f'InvenTree_StockItems_{InvenTree.helpers.current_date().strftime("%d-%b-%Y")}.{export_format}'
 
         return DownloadFile(filedata, filename)
->>>>>>> 0e1b78d8
 
     def get_queryset(self, *args, **kwargs):
         """Annotate queryset before returning."""
