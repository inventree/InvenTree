"""Unit testing for the Stock API."""

import io
import os
import random
from datetime import datetime, timedelta
from enum import IntEnum

import django.http
from django.contrib.contenttypes.models import ContentType
from django.core.exceptions import ValidationError
from django.urls import reverse

import tablib
from djmoney.money import Money
from rest_framework import status

import build.models
import company.models
import part.models
from common.models import InvenTreeCustomUserStateModel, InvenTreeSetting
from common.settings import set_global_setting
from InvenTree.unit_test import InvenTreeAPITestCase
from part.models import Part, PartTestTemplate
from stock.models import (
    StockItem,
    StockItemTestResult,
    StockItemTracking,
    StockLocation,
    StockLocationType,
)
from stock.status_codes import StockHistoryCode, StockStatus


class StockAPITestCase(InvenTreeAPITestCase):
    """Mixin for stock api tests."""

    fixtures = [
        'category',
        'part',
        'test_templates',
        'bom',
        'company',
        'location',
        'supplier_part',
        'stock',
        'stock_tests',
    ]

    roles = [
        'stock.change',
        'stock.add',
        'stock_location.change',
        'stock_location.add',
        'stock_location.delete',
        'stock.delete',
    ]


class StockLocationTest(StockAPITestCase):
    """Series of API tests for the StockLocation API."""

    list_url = reverse('api-location-list')

    @classmethod
    def setUpTestData(cls):
        """Setup for all tests."""
        super().setUpTestData()

        # Add some stock locations
        StockLocation.objects.create(name='top', description='top category')

    def test_list(self):
        """Test the StockLocationList API endpoint."""
        test_cases = [
            ({}, 8, 'no parameters'),
            ({'parent': 1, 'cascade': False}, 2, 'Filter by parent, no cascading'),
            ({'parent': 1, 'cascade': True}, 2, 'Filter by parent, cascading'),
            ({'cascade': True, 'depth': 0}, 7, 'Cascade with no parent, depth=0'),
            ({'cascade': False, 'depth': 10}, 3, 'Cascade with no parent, depth=10'),
            (
                {'parent': 1, 'cascade': False, 'depth': 0},
                1,
                'Dont cascade with depth=0 and parent',
            ),
            (
                {'parent': 1, 'cascade': False, 'depth': 1},
                2,
                'Dont cascade even with depth=1 specified with parent',
            ),
            (
                {'parent': 1, 'cascade': True, 'depth': 1},
                2,
                'Cascade with depth=1 with parent',
            ),
            (
                {'exclude_tree': 1, 'cascade': True},
                8,
                'Should return everything except tree with pk=1',
            ),
        ]

        for params, res_len, description in test_cases:
            response = self.get(self.list_url, params, expected_code=200)
            self.assertEqual(len(response.data), res_len, description)

        # Check that the required fields are present
        fields = [
            'pk',
            'name',
            'description',
            'level',
            'parent',
            'items',
            'pathstring',
            'owner',
            'url',
            'icon',
            'location_type',
            'location_type_detail',
        ]

        response = self.get(self.list_url, expected_code=200)
        for result in response.data:
            for f in fields:
                self.assertIn(
                    f, result, f'"{f}" is missing in result of StockLocation list'
                )

    def test_add(self):
        """Test adding StockLocation."""
        # Check that we can add a new StockLocation
        data = {
            'parent': 1,
            'name': 'Location',
            'description': 'Another location for stock',
        }

        self.post(self.list_url, data, expected_code=201)

    def test_stock_location_delete(self):
        """Test stock location deletion with different parameters."""

        class Target(IntEnum):
            move_sub_locations_to_parent_move_stockitems_to_parent = (0,)
            move_sub_locations_to_parent_delete_stockitems = (1,)
            delete_sub_locations_move_stockitems_to_parent = (2,)
            delete_sub_locations_delete_stockitems = (3,)

        # First, construct a set of template / variant parts
        part = Part.objects.create(
            name='Part for stock item creation',
            description='Part for stock item creation',
            category=None,
            is_template=False,
        )

        for i in range(4):
            delete_sub_locations: bool = False
            delete_stock_items: bool = False

            if i in (
                Target.move_sub_locations_to_parent_delete_stockitems,
                Target.delete_sub_locations_delete_stockitems,
            ):
                delete_stock_items = True
            if i in (
                Target.delete_sub_locations_move_stockitems_to_parent,
                Target.delete_sub_locations_delete_stockitems,
            ):
                delete_sub_locations = True

            # Create a parent stock location
            parent_stock_location = StockLocation.objects.create(
                name='Parent stock location',
                description='This is the parent stock location where the sub categories and stock items are moved to',
                parent=None,
            )

            stocklocation_count_before = StockLocation.objects.count()
            stock_location_count_before = StockItem.objects.count()

            # Create a stock location to be deleted
            stock_location_to_delete = StockLocation.objects.create(
                name='Stock location to delete',
                description='This is the stock location to be deleted',
                parent=parent_stock_location,
            )

            url = reverse(
                'api-location-detail', kwargs={'pk': stock_location_to_delete.id}
            )

            stock_items = []
            # Create stock items in the location to be deleted
            for jj in range(3):
                stock_items.append(
                    StockItem.objects.create(
                        batch=f'Batch xyz {jj}',
                        location=stock_location_to_delete,
                        part=part,
                    )
                )

            child_stock_locations = []
            child_stock_locations_items = []
            # Create sub location under the stock location to be deleted
            for ii in range(3):
                child = StockLocation.objects.create(
                    name=f'Sub-location {ii}',
                    description='A sub-location of the deleted stock location',
                    parent=stock_location_to_delete,
                )
                child_stock_locations.append(child)

                # Create stock items in the sub locations
                for jj in range(3):
                    child_stock_locations_items.append(
                        StockItem.objects.create(
                            batch=f'B xyz {jj}', part=part, location=child
                        )
                    )

            # Delete the created stock location
            params = {}
            if delete_stock_items:
                params['delete_stock_items'] = '1'
            if delete_sub_locations:
                params['delete_sub_locations'] = '1'
            response = self.delete(url, params, expected_code=204)

            self.assertEqual(response.status_code, 204)

            if delete_stock_items:
                if i == Target.delete_sub_locations_delete_stockitems:
                    # Check if all sub-categories deleted
                    self.assertEqual(
                        StockItem.objects.count(), stock_location_count_before
                    )
                elif i == Target.move_sub_locations_to_parent_delete_stockitems:
                    # Check if all stock locations deleted
                    self.assertEqual(
                        StockItem.objects.count(),
                        stock_location_count_before + len(child_stock_locations_items),
                    )
            else:
                # Stock locations moved to the parent location
                for stock_item in stock_items:
                    stock_item.refresh_from_db()
                    self.assertEqual(stock_item.location, parent_stock_location)

                if delete_sub_locations:
                    for child_stock_location_item in child_stock_locations_items:
                        child_stock_location_item.refresh_from_db()
                        self.assertEqual(
                            child_stock_location_item.location, parent_stock_location
                        )

            if delete_sub_locations:
                # Check if all sub-locations are deleted
                self.assertEqual(
                    StockLocation.objects.count(), stocklocation_count_before
                )
            else:
                #  Check if all sub-locations moved to the parent
                for child in child_stock_locations:
                    child.refresh_from_db()
                    self.assertEqual(child.parent, parent_stock_location)

    def test_stock_location_structural(self):
        """Test the effectiveness of structural stock locations.

        Make sure:
        - Stock items cannot be created in structural locations
        - Stock items cannot be located to structural locations
        - Check that stock location change to structural fails if items located into it
        """
        # Create our structural stock location
        structural_location = StockLocation.objects.create(
            name='Structural stock location',
            description='This is the structural stock location',
            parent=None,
            structural=True,
        )

        stock_item_count_before = StockItem.objects.count()

        # Make sure that we get an error if we try to create a stock item in the structural location
        with self.assertRaises(ValidationError):
            item = StockItem.objects.create(
                batch='Stock item which shall not be created',
                location=structural_location,
            )

        # Ensure that the stock item really did not get created in the structural location
        self.assertEqual(stock_item_count_before, StockItem.objects.count())

        # Create a non-structural location for test stock location change
        non_structural_location = StockLocation.objects.create(
            name='Non-structural category',
            description='This is a non-structural category',
            parent=None,
            structural=False,
        )

        # Construct a part for stock item creation
        part = Part.objects.create(
            name='Part for stock item creation',
            description='Part for stock item creation',
            category=None,
            is_template=False,
        )

        # Create the test stock item located to a non-structural category
        item = StockItem.objects.create(
            batch='BBB', location=non_structural_location, part=part
        )

        # Try to relocate it to a structural location
        item.location = structural_location
        with self.assertRaises(ValidationError):
            item.save()

        # Ensure that the item did not get saved to the DB
        item.refresh_from_db()
        self.assertEqual(item.location.pk, non_structural_location.pk)

        # Try to change the non-structural location to structural while items located into it
        non_structural_location.structural = True
        with self.assertRaises(ValidationError):
            non_structural_location.full_clean()

    def test_stock_location_icon(self):
        """Test stock location icon inheritance from StockLocationType."""
        parent_location = StockLocation.objects.create(name='Parent location')

        location_type = StockLocationType.objects.create(
            name='Box', description='This is a very cool type of box', icon='fas fa-box'
        )
        location = StockLocation.objects.create(
            name='Test location',
            custom_icon='fas fa-microscope',
            location_type=location_type,
            parent=parent_location,
        )

        res = self.get(
            self.list_url, {'parent': str(parent_location.pk)}, expected_code=200
        ).json()
        self.assertEqual(
            res[0]['icon'],
            'fas fa-microscope',
            'Custom icon from location should be returned',
        )

        location.custom_icon = ''
        location.save()
        res = self.get(
            self.list_url, {'parent': str(parent_location.pk)}, expected_code=200
        ).json()
        self.assertEqual(
            res[0]['icon'],
            'fas fa-box',
            'Custom icon is None, therefore it should inherit the location type icon',
        )

        location_type.icon = ''
        location_type.save()
        res = self.get(
            self.list_url, {'parent': str(parent_location.pk)}, expected_code=200
        ).json()
        self.assertEqual(
            res[0]['icon'],
            '',
            'Custom icon and location type icon is None, None should be returned',
        )

    def test_stock_location_list_filter(self):
        """Test stock location list filters."""
        parent_location = StockLocation.objects.create(name='Parent location')

        location_type = StockLocationType.objects.create(
            name='Box', description='This is a very cool type of box', icon='fas fa-box'
        )
        location_type2 = StockLocationType.objects.create(
            name='Shelf',
            description='This is a very cool type of shelf',
            icon='fas fa-shapes',
        )
        StockLocation.objects.create(
            name='Test location w. type',
            location_type=location_type,
            parent=parent_location,
        )
        StockLocation.objects.create(
            name='Test location w. type 2',
            parent=parent_location,
            location_type=location_type2,
        )
        StockLocation.objects.create(
            name='Test location wo type', parent=parent_location
        )

        res = self.get(
            self.list_url,
            {'parent': str(parent_location.pk), 'has_location_type': '1'},
            expected_code=200,
        ).json()
        self.assertEqual(len(res), 2)
        self.assertEqual(res[0]['name'], 'Test location w. type')
        self.assertEqual(res[1]['name'], 'Test location w. type 2')

        res = self.get(
            self.list_url,
            {'parent': str(parent_location.pk), 'location_type': str(location_type.pk)},
            expected_code=200,
        ).json()
        self.assertEqual(len(res), 1)
        self.assertEqual(res[0]['name'], 'Test location w. type')

        res = self.get(
            self.list_url,
            {'parent': str(parent_location.pk), 'has_location_type': '0'},
            expected_code=200,
        ).json()
        self.assertEqual(len(res), 1)
        self.assertEqual(res[0]['name'], 'Test location wo type')

        res = self.get(
            self.list_url,
            {
                'parent': str(parent_location.pk),
                'has_location_type': '0',
                'cascade': False,
            },
            expected_code=200,
        ).json()

        self.assertEqual(len(res), 1)

    def test_stock_location_tree(self):
        """Test the StockLocationTree API endpoint."""
        # Create a number of new locations
        loc = None

        for idx in range(50):
            loc = StockLocation.objects.create(
                name=f'Location {idx}', description=f'Test location {idx}', parent=loc
            )

        StockLocation.objects.rebuild()

        with self.assertNumQueriesLessThan(12):
            response = self.get(reverse('api-location-tree'), expected_code=200)

        self.assertEqual(len(response.data), StockLocation.objects.count())

        for item in response.data:
            location = StockLocation.objects.get(pk=item['pk'])
            parent = location.parent.pk if location.parent else None
            sublocations = location.get_descendants(include_self=False).count()

            self.assertEqual(item['name'], location.name)
            self.assertEqual(item['parent'], parent)
            self.assertEqual(item['sublocations'], sublocations)


class StockLocationTypeTest(StockAPITestCase):
    """Tests for the StockLocationType API endpoints."""

    list_url = reverse('api-location-type-list')

    def test_list(self):
        """Test that the list endpoint works as expected."""
        location_types = [
            StockLocationType.objects.create(
                name='Type 1', description='Type 1 desc', icon='ti:package:outline'
            ),
            StockLocationType.objects.create(
                name='Type 2', description='Type 2 desc', icon='ti:package:outline'
            ),
            StockLocationType.objects.create(
                name='Type 3', description='Type 3 desc', icon='ti:package:outline'
            ),
        ]

        StockLocation.objects.create(name='Loc 1', location_type=location_types[0])
        StockLocation.objects.create(name='Loc 2', location_type=location_types[0])
        StockLocation.objects.create(name='Loc 3', location_type=location_types[1])

        res = self.get(self.list_url, expected_code=200).json()
        self.assertEqual(len(res), 3)
        self.assertCountEqual([r['location_count'] for r in res], [2, 1, 0])

    def test_delete(self):
        """Test that we can delete a location type via API."""
        location_type = StockLocationType.objects.create(
            name='Type 1', description='Type 1 desc', icon='ti:package:outline'
        )
        self.delete(
            reverse('api-location-type-detail', kwargs={'pk': location_type.pk}),
            expected_code=204,
        )
        self.assertEqual(StockLocationType.objects.count(), 0)

    def test_create(self):
        """Test that we can create a location type via API."""
        self.post(
            self.list_url,
            {'name': 'Test Type 1', 'description': 'Test desc 1', 'icon': 'fas fa-box'},
            expected_code=400,
        )

        self.post(
            self.list_url,
            {
                'name': 'Test Type 1',
                'description': 'Test desc 1',
                'icon': 'ti:package:outline',
            },
            expected_code=201,
        )

        self.assertIsNotNone(
            StockLocationType.objects.filter(name='Test Type 1').first()
        )

    def test_update(self):
        """Test that we can update a location type via API."""
        location_type = StockLocationType.objects.create(
            name='Type 1', description='Type 1 desc', icon='ti:package:outline'
        )
        self.patch(
            reverse('api-location-type-detail', kwargs={'pk': location_type.pk}),
            {'icon': 'fas fa-shapes'},
            expected_code=400,
        )

        res = self.patch(
            reverse('api-location-type-detail', kwargs={'pk': location_type.pk}),
            {'icon': 'ti:tag:outline'},
            expected_code=200,
        ).json()
        self.assertEqual(res['icon'], 'ti:tag:outline')


class StockItemListTest(StockAPITestCase):
    """Tests for the StockItem API LIST endpoint."""

    list_url = reverse('api-stock-list')

    def get_stock(self, **kwargs):
        """Filter stock and return JSON object."""
        response = self.client.get(self.list_url, format='json', data=kwargs)

        self.assertEqual(response.status_code, status.HTTP_200_OK)

        # Return JSON-ified data
        return response.data

    def test_top_level_filtering(self):
        """Test filtering against "top level" stock location."""
        # No filters, should return *all* items
        response = self.get(self.list_url, {}, expected_code=200)
        self.assertEqual(len(response.data), StockItem.objects.count())

        # Filter with "cascade=False" (but no location specified)
        # Should not result in any actual filtering
        response = self.get(self.list_url, {'cascade': False}, expected_code=200)
        self.assertEqual(len(response.data), StockItem.objects.count())

        # Filter with "cascade=False" for the top-level location
        response = self.get(
            self.list_url, {'location': 'null', 'cascade': False}, expected_code=200
        )
        self.assertLess(len(response.data), StockItem.objects.count())

        # Filter with "cascade=True"
        response = self.get(
            self.list_url, {'location': 'null', 'cascade': True}, expected_code=200
        )
        self.assertEqual(len(response.data), StockItem.objects.count())

    def test_get_stock_list(self):
        """List *all* StockItem objects."""
        response = self.get_stock()

        self.assertEqual(len(response), 29)

    def test_filter_by_part(self):
        """Filter StockItem by Part reference."""
        response = self.get_stock(part=25)

        self.assertEqual(len(response), 17)

        response = self.get_stock(part=10004)

        self.assertEqual(len(response), 12)

    def test_filter_by_ipn(self):
        """Filter StockItem by IPN reference."""
        response = self.get_stock(IPN='R.CH')
        self.assertEqual(len(response), 3)

    def test_filter_by_location(self):
        """Filter StockItem by StockLocation reference."""
        response = self.get_stock(location=5)
        self.assertEqual(len(response), 1)

        response = self.get_stock(location=1, cascade=0)
        self.assertEqual(len(response), 7)

        response = self.get_stock(location=1, cascade=1)
        self.assertEqual(len(response), 9)

        response = self.get_stock(location=7)
        self.assertEqual(len(response), 18)

    def test_filter_by_depleted(self):
        """Filter StockItem by depleted status."""
        response = self.get_stock(depleted=1)
        self.assertEqual(len(response), 1)

        response = self.get_stock(depleted=0)
        self.assertEqual(len(response), 28)

    def test_filter_by_in_stock(self):
        """Filter StockItem by 'in stock' status."""
        response = self.get_stock(in_stock=1)
        self.assertEqual(len(response), 26)

        response = self.get_stock(in_stock=0)
        self.assertEqual(len(response), 3)

    def test_filter_by_status(self):
        """Filter StockItem by 'status' field."""
        codes = {
            StockStatus.OK.value: 27,
            StockStatus.DESTROYED.value: 1,
            StockStatus.LOST.value: 1,
            StockStatus.DAMAGED.value: 0,
            StockStatus.REJECTED.value: 0,
        }

        for code in codes:
            num = codes[code]

            response = self.get_stock(status=code)
            self.assertEqual(len(response), num)

    def test_filter_by_batch(self):
        """Filter StockItem by batch code."""
        response = self.get_stock(batch='B123')
        self.assertEqual(len(response), 1)

    def test_filter_by_company(self):
        """Test that we can filter stock items by company."""
        for cmp in company.models.Company.objects.all():
            self.get_stock(company=cmp.pk)

    def test_filter_by_serialized(self):
        """Filter StockItem by serialized status."""
        response = self.get_stock(serialized=1)
        self.assertEqual(len(response), 12)

        for item in response:
            self.assertIsNotNone(item['serial'])

        response = self.get_stock(serialized=0)
        self.assertEqual(len(response), 17)

        for item in response:
            self.assertIsNone(item['serial'])

    def test_filter_top_level(self):
        """Filter StockItem by top level."""
        response = self.get_stock(top_level=True)
        self.assertEqual(len(response), 29)

        response = self.get_stock(top_level=False)
        self.assertEqual(len(response), 29)

    def test_filter_by_has_batch(self):
        """Test the 'has_batch' filter, which tests if the stock item has been assigned a batch code."""
        with_batch = self.get_stock(has_batch=1)
        without_batch = self.get_stock(has_batch=0)

        n_stock_items = StockItem.objects.all().count()

        # Total sum should equal the total count of stock items
        self.assertEqual(n_stock_items, len(with_batch) + len(without_batch))

        for item in with_batch:
            self.assertNotIn(item['batch'], [None, ''])

        for item in without_batch:
            self.assertIn(item['batch'], [None, ''])

    def test_filter_by_tracked(self):
        """Test the 'tracked' filter.

        This checks if the stock item has either a batch code *or* a serial number
        """
        tracked = self.get_stock(tracked=True)
        untracked = self.get_stock(tracked=False)

        n_stock_items = StockItem.objects.all().count()

        self.assertEqual(n_stock_items, len(tracked) + len(untracked))

        blank = [None, '']

        for item in tracked:
            self.assertTrue(item['batch'] not in blank or item['serial'] not in blank)

        for item in untracked:
            self.assertTrue(item['batch'] in blank and item['serial'] in blank)

    def test_filter_by_expired(self):
        """Filter StockItem by expiry status."""
        # First, we can assume that the 'stock expiry' feature is disabled
        response = self.get_stock(expired=1)
        self.assertEqual(len(response), 29)

        self.user.is_staff = True
        self.user.save()

        # Now, ensure that the expiry date feature is enabled!
        InvenTreeSetting.set_setting('STOCK_ENABLE_EXPIRY', True, self.user)

        response = self.get_stock(expired=1)
        self.assertEqual(len(response), 1)

        for item in response:
            self.assertTrue(item['expired'])

        response = self.get_stock(expired=0)
        self.assertEqual(len(response), 28)

        for item in response:
            self.assertFalse(item['expired'])

        # Mark some other stock items as expired
        today = datetime.now().date()

        for pk in [510, 511, 512]:
            item = StockItem.objects.get(pk=pk)
            item.expiry_date = today - timedelta(days=pk)
            item.save()

        response = self.get_stock(expired=1)
        self.assertEqual(len(response), 4)

        response = self.get_stock(expired=0)
        self.assertEqual(len(response), 25)

    def test_paginate(self):
        """Test that we can paginate results correctly."""
        for n in [1, 5, 10]:
            response = self.get_stock(limit=n)

            self.assertIn('count', response)
            self.assertIn('results', response)

            self.assertEqual(len(response['results']), n)

    def export_data(self, filters=None):
        """Helper to test exports."""
        if not filters:
            filters = {}

        filters['export'] = 'csv'

        response = self.client.get(self.list_url, data=filters)

        self.assertEqual(response.status_code, 200)

        self.assertIsInstance(response, django.http.response.StreamingHttpResponse)

        file_object = io.StringIO(response.getvalue().decode('utf-8'))

        dataset = tablib.Dataset().load(file_object, 'csv', headers=True)

        return dataset

    def test_export(self):
        """Test exporting of Stock data via the API."""
        dataset = self.export_data({})

        # Check that *all* stock item objects have been exported
        self.assertEqual(len(dataset), StockItem.objects.count())

        # Expected headers
        headers = [
            'Part',
            'Customer',
            'Stock Location',
            'Location Name',
            'Parent Item',
            'Quantity',
            'Status',
        ]

        for h in headers:
            self.assertIn(h, dataset.headers)

        excluded_headers = ['metadata']

        for h in excluded_headers:
            self.assertNotIn(h, dataset.headers)

        # Now, add a filter to the results
        dataset = self.export_data({'location': 1})

        self.assertEqual(len(dataset), 9)

        dataset = self.export_data({'part': 25})

        self.assertEqual(len(dataset), 17)

    def test_filter_by_allocated(self):
        """Test that we can filter by "allocated" status.

        Rules:
        - Only return stock items which are 'allocated'
        - Either to a build order or sales order
        - Test that the results are "distinct" (no duplicated results)
        - Ref: https://github.com/inventree/InvenTree/pull/5916
        """
        # Create a build order to allocate to
        assembly = part.models.Part.objects.create(
            name='F Assembly', description='Assembly for filter test', assembly=True
        )
        component = part.models.Part.objects.create(
            name='F Component', description='Component for filter test', component=True
        )
        bom_item = part.models.BomItem.objects.create(
            part=assembly, sub_part=component, quantity=10
        )

        # Create two build orders
        bo_1 = build.models.Build.objects.create(part=assembly, quantity=10)
        bo_2 = build.models.Build.objects.create(part=assembly, quantity=20)

        # Test that two distinct build line items are created automatically
        self.assertEqual(bo_1.build_lines.count(), 1)
        self.assertEqual(bo_2.build_lines.count(), 1)
        self.assertEqual(
            build.models.BuildLine.objects.filter(bom_item=bom_item).count(), 2
        )

        build_line_1 = bo_1.build_lines.first()
        build_line_2 = bo_2.build_lines.first()

        # Allocate stock
        location = StockLocation.objects.first()
        stock_1 = StockItem.objects.create(
            part=component, quantity=100, location=location
        )
        stock_2 = StockItem.objects.create(
            part=component, quantity=100, location=location
        )
        stock_3 = StockItem.objects.create(
            part=component, quantity=100, location=location
        )

        # Allocate stock_1 to two build orders
        build.models.BuildItem.objects.create(
            stock_item=stock_1, build_line=build_line_1, quantity=5
        )

        build.models.BuildItem.objects.create(
            stock_item=stock_1, build_line=build_line_2, quantity=5
        )

        # Allocate stock_2 to 1 build orders
        build.models.BuildItem.objects.create(
            stock_item=stock_2, build_line=build_line_1, quantity=5
        )

        url = reverse('api-stock-list')

        # 3 items when just filtering by part
        response = self.get(
            url, {'part': component.pk, 'in_stock': True}, expected_code=200
        )
        self.assertEqual(len(response.data), 3)

        # 1 item when filtering by "not allocated"
        response = self.get(
            url,
            {'part': component.pk, 'in_stock': True, 'allocated': False},
            expected_code=200,
        )

        self.assertEqual(len(response.data), 1)
        self.assertEqual(response.data[0]['pk'], stock_3.pk)

        # 2 items when filtering by "allocated"
        response = self.get(
            url,
            {'part': component.pk, 'in_stock': True, 'allocated': True},
            expected_code=200,
        )

        self.assertEqual(len(response.data), 2)

        ids = [item['pk'] for item in response.data]

        self.assertIn(stock_1.pk, ids)
        self.assertIn(stock_2.pk, ids)

    def test_query_count(self):
        """Test that the number of queries required to fetch stock items is reasonable."""
        # Create a bunch of StockItem objects
        prt = Part.objects.first()

        StockItem.objects.bulk_create([
            StockItem(part=prt, quantity=1, level=0, tree_id=0, lft=0, rght=0)
            for _ in range(100)
        ])

        # List *all* stock items
        self.get(self.list_url, {}, max_query_count=35)

        # List all stock items, with part detail
        self.get(self.list_url, {'part_detail': True}, max_query_count=35)

        # List all stock items, with supplier_part detail
        self.get(self.list_url, {'supplier_part_detail': True}, max_query_count=35)

        # List all stock items, with 'location' and 'tests' detail
        self.get(
            self.list_url, {'location_detail': True, 'tests': True}, max_query_count=35
        )

<<<<<<< HEAD
    def test_batch_generate_api(self):
        """Test helper API for batch management."""
        set_global_setting(
            'STOCK_BATCH_CODE_TEMPLATE', '{% if item %}{{ item.pk }}{% endif %}'
        )
        url = reverse('api-generate-batch-code')

        response = self.post(url)
        self.assertEqual(response.status_code, 201)
        self.assertIn('batch_code', response.data)
        self.assertEqual(len(response.data['batch_code']), 0)

        # With data
        response = self.post(url, {'item': 1})
        self.assertEqual(response.data['batch_code'], '1')

        # With full data
        response = self.post(url, {'item': 1, 'quantity': 2})
        self.assertEqual(response.data['batch_code'], '1')

    def test_serial_generate_api(self):
        """Test helper API for serial management."""
        url = reverse('api-generate-serial-number')

        # Generate serial number
        response = self.post(url)
        self.assertIn('serial_number', response.data)

        # With full data
        response = self.post(url, {'part': 1, 'quantity': 1})
        self.assertEqual(response.data['serial_number'], '1001')
        response = self.post(url, {'part': 1, 'quantity': 3})
        self.assertEqual(response.data['serial_number'], '1001,1002,1003')

        # Wrong quantities
        response = self.post(url, {'part': 1, 'quantity': 'abc'}, expected_code=400)
        self.assertEqual(response.data['quantity'], ['A valid integer is required.'])

        response = self.post(url, {'part': 1, 'quantity': -2}, expected_code=400)
        self.assertEqual(
            response.data['quantity'], ['Quantity must be greater than zero']
        )

=======
    def test_child_items(self):
        """Test that the 'child_items' annotation works as expected."""
        # Create a trackable part
        my_part = Part.objects.create(
            name='Test Part', description='Test Part Description', trackable=True
        )

        # Create an initial stock item
        parent_item = StockItem.objects.create(
            part=my_part, quantity=10, location=StockLocation.objects.first()
        )

        # Serialize this stock item
        parent_item.serializeStock(
            5, [1, 2, 3, 4, 5], user=self.user, notes='Some notes'
        )

        parent_item.refresh_from_db()

        # Check that the parent item has 5 child items
        self.assertEqual(parent_item.get_descendants(include_self=False).count(), 5)
        self.assertEqual(my_part.stock_items.count(), 6)

        # Fetch stock list via API
        response = self.get(reverse('api-stock-list'), {'part': my_part.pk})

        self.assertEqual(len(response.data), 6)

        # Fetch stock detail
        response = self.get(reverse('api-stock-detail', kwargs={'pk': parent_item.pk}))

        self.assertEqual(response.data['child_items'], 5)

        for child in parent_item.get_children():
            response = self.get(reverse('api-stock-detail', kwargs={'pk': child.pk}))

            self.assertEqual(response.data['parent'], parent_item.pk)
            self.assertEqual(response.data['quantity'], 1)
            self.assertEqual(response.data['child_items'], 0)

>>>>>>> a5f2273e

class CustomStockItemStatusTest(StockAPITestCase):
    """Tests for custom stock item statuses."""

    list_url = reverse('api-stock-list')

    def setUp(self):
        """Setup for all tests."""
        super().setUp()
        self.status = InvenTreeCustomUserStateModel.objects.create(
            key=11,
            name='OK - advanced',
            label='OK - adv.',
            color='secondary',
            logical_key=10,
            model=ContentType.objects.get(model='stockitem'),
            reference_status='StockStatus',
        )
        self.status2 = InvenTreeCustomUserStateModel.objects.create(
            key=51,
            name='attention 2',
            label='attention 2',
            color='secondary',
            logical_key=50,
            model=ContentType.objects.get(model='stockitem'),
            reference_status='StockStatus',
        )

    def test_custom_status(self):
        """Tests interaction with states."""
        # Create a stock item with the custom status code via the API
        response = self.post(
            self.list_url,
            {
                'name': 'Test Type 1',
                'description': 'Test desc 1',
                'quantity': 1,
                'part': 1,
                'status_custom_key': self.status.key,
            },
            expected_code=201,
        )
        self.assertEqual(response.data['status'], self.status.logical_key)
        self.assertEqual(response.data['status_custom_key'], self.status.key)
        pk = response.data['pk']

        # Update the stock item with another custom status code via the API
        response = self.patch(
            reverse('api-stock-detail', kwargs={'pk': pk}),
            {'status_custom_key': self.status2.key},
            expected_code=200,
        )
        self.assertEqual(response.data['status'], self.status2.logical_key)
        self.assertEqual(response.data['status_custom_key'], self.status2.key)

        # Try if status_custom_key is rewrite with status bying set
        response = self.patch(
            reverse('api-stock-detail', kwargs={'pk': pk}),
            {'status': self.status.logical_key},
            expected_code=200,
        )
        self.assertEqual(response.data['status'], self.status.logical_key)
        self.assertEqual(response.data['status_custom_key'], self.status.logical_key)

        # Create a stock item with a normal status code via the API
        response = self.post(
            self.list_url,
            {
                'name': 'Test Type 1',
                'description': 'Test desc 1',
                'quantity': 1,
                'part': 1,
                'status_key': self.status.key,
            },
            expected_code=201,
        )
        self.assertEqual(response.data['status'], self.status.logical_key)
        self.assertEqual(response.data['status_custom_key'], self.status.logical_key)

        # Test case with wrong key
        response = self.patch(
            reverse('api-stock-detail', kwargs={'pk': pk}),
            {'status_custom_key': 23456789},
            expected_code=400,
        )
        self.assertIn('Invalid choice', str(response.data))

    def test_options(self):
        """Test the StockItem OPTIONS endpoint to contain custom StockStatuses."""
        response = self.options(self.list_url)

        self.assertEqual(response.status_code, 200)

        # Check that the response contains the custom StockStatuses
        actions = response.data['actions']['POST']
        self.assertIn('status_custom_key', actions)
        status_custom_key = actions['status_custom_key']
        self.assertEqual(len(status_custom_key['choices']), 10)
        status = status_custom_key['choices'][1]
        self.assertEqual(status['value'], self.status.key)
        self.assertEqual(status['display_name'], self.status.label)


class StockItemTest(StockAPITestCase):
    """Series of API tests for the StockItem API."""

    list_url = reverse('api-stock-list')

    def setUp(self):
        """Setup for all tests."""
        super().setUp()
        # Create some stock locations
        top = StockLocation.objects.create(name='A', description='top')

        StockLocation.objects.create(name='B', description='location b', parent=top)
        StockLocation.objects.create(name='C', description='location c', parent=top)

    def test_create_default_location(self):
        """Test the default location functionality, if a 'location' is not specified in the creation request."""
        # The part 'R_4K7_0603' (pk=4) has a default location specified

        response = self.post(
            self.list_url, data={'part': 4, 'quantity': 10}, expected_code=201
        )

        self.assertEqual(response.data['location'], 2)

        # What if we explicitly set the location to a different value?

        response = self.post(
            self.list_url,
            data={'part': 4, 'quantity': 20, 'location': 1},
            expected_code=201,
        )
        self.assertEqual(response.data['location'], 1)

        # And finally, what if we set the location explicitly to None?

        response = self.post(
            self.list_url,
            data={'part': 4, 'quantity': 20, 'location': ''},
            expected_code=201,
        )

        self.assertEqual(response.data['location'], None)

    def test_stock_item_create(self):
        """Test creation of a StockItem via the API."""
        # POST with an empty part reference

        response = self.client.post(self.list_url, data={'quantity': 10, 'location': 1})

        self.assertContains(
            response,
            'Valid part must be supplied',
            status_code=status.HTTP_400_BAD_REQUEST,
        )

        # POST with an invalid part reference

        response = self.client.post(
            self.list_url, data={'quantity': 10, 'location': 1, 'part': 10000000}
        )

        self.assertContains(
            response,
            'Valid part must be supplied',
            status_code=status.HTTP_400_BAD_REQUEST,
        )

        # POST without quantity
        response = self.post(
            self.list_url, {'part': 1, 'location': 1}, expected_code=400
        )

        self.assertIn('Quantity is required', str(response.data))

        # POST with quantity and part and location
        response = self.post(
            self.list_url,
            data={'part': 1, 'location': 1, 'quantity': 10},
            expected_code=201,
        )

    def test_stock_item_create_withsupplierpart(self):
        """Test creation of a StockItem via the API, including SupplierPart data."""
        # POST with non-existent supplier part
        response = self.post(
            self.list_url,
            data={'part': 1, 'location': 1, 'quantity': 4, 'supplier_part': 1000991},
            expected_code=400,
        )

        self.assertIn('The given supplier part does not exist', str(response.data))

        # POST with valid supplier part, no pack size defined
        # Get current count of number of parts
        part_4 = part.models.Part.objects.get(pk=4)
        current_count = part_4.available_stock
        response = self.post(
            self.list_url,
            data={
                'part': 4,
                'location': 1,
                'quantity': 3,
                'supplier_part': 5,
                'purchase_price': 123.45,
                'purchase_price_currency': 'USD',
            },
            expected_code=201,
        )

        # Reload part, count stock again
        part_4 = part.models.Part.objects.get(pk=4)
        self.assertEqual(part_4.available_stock, current_count + 3)
        stock_4 = StockItem.objects.get(pk=response.data['pk'])
        self.assertEqual(stock_4.purchase_price, Money('123.450000', 'USD'))

        # POST with valid supplier part, no pack size defined
        # Send use_pack_size along, make sure this doesn't break stuff
        # Get current count of number of parts
        part_4 = part.models.Part.objects.get(pk=4)
        current_count = part_4.available_stock
        response = self.post(
            self.list_url,
            data={
                'part': 4,
                'location': 1,
                'quantity': 12,
                'supplier_part': 5,
                'use_pack_size': True,
                'purchase_price': 123.45,
                'purchase_price_currency': 'USD',
            },
            expected_code=201,
        )
        # Reload part, count stock again
        part_4 = part.models.Part.objects.get(pk=4)
        self.assertEqual(part_4.available_stock, current_count + 12)
        stock_4 = StockItem.objects.get(pk=response.data['pk'])
        self.assertEqual(stock_4.purchase_price, Money('123.450000', 'USD'))

        # POST with valid supplier part, WITH pack size defined - but ignore
        # Supplier part 6 is a 100-pack, otherwise same as SP 5
        current_count = part_4.available_stock
        response = self.post(
            self.list_url,
            data={
                'part': 4,
                'location': 1,
                'quantity': 3,
                'supplier_part': 6,
                'use_pack_size': False,
                'purchase_price': 123.45,
                'purchase_price_currency': 'USD',
            },
            expected_code=201,
        )
        # Reload part, count stock again
        part_4 = part.models.Part.objects.get(pk=4)
        self.assertEqual(part_4.available_stock, current_count + 3)
        stock_4 = StockItem.objects.get(pk=response.data['pk'])
        self.assertEqual(stock_4.purchase_price, Money('123.450000', 'USD'))

        # POST with valid supplier part, WITH pack size defined and used
        # Supplier part 6 is a 100-pack, otherwise same as SP 5
        current_count = part_4.available_stock
        response = self.post(
            self.list_url,
            data={
                'part': 4,
                'location': 1,
                'quantity': 3,
                'supplier_part': 6,
                'use_pack_size': True,
                'purchase_price': 123.45,
                'purchase_price_currency': 'USD',
            },
            expected_code=201,
        )
        # Reload part, count stock again
        part_4 = part.models.Part.objects.get(pk=4)
        self.assertEqual(part_4.available_stock, current_count + 3 * 100)
        stock_4 = StockItem.objects.get(pk=response.data['pk'])
        self.assertEqual(stock_4.purchase_price, Money('1.234500', 'USD'))

    def test_creation_with_serials(self):
        """Test that serialized stock items can be created via the API."""
        trackable_part = part.models.Part.objects.create(
            name='My part',
            description='A trackable part',
            trackable=True,
            default_location=StockLocation.objects.get(pk=1),
        )

        self.assertEqual(trackable_part.stock_entries().count(), 0)
        self.assertEqual(trackable_part.get_stock_count(), 0)

        # This should fail, incorrect serial number count
        self.post(
            self.list_url,
            data={'part': trackable_part.pk, 'quantity': 10, 'serial_numbers': '1-20'},
            expected_code=400,
        )

        response = self.post(
            self.list_url,
            data={'part': trackable_part.pk, 'quantity': 10, 'serial_numbers': '1-10'},
            expected_code=201,
        )

        data = response.data

        self.assertEqual(data['quantity'], 10)
        sn = data['serial_numbers']

        # Check that each serial number was created
        for i in range(1, 11):
            self.assertIn(str(i), sn)

            # Check the unique stock item has been created

            item = StockItem.objects.get(part=trackable_part, serial=str(i))

            # Item location should have been set automatically
            self.assertIsNotNone(item.location)

            self.assertEqual(str(i), item.serial)

        # There now should be 10 unique stock entries for this part
        self.assertEqual(trackable_part.stock_entries().count(), 10)
        self.assertEqual(trackable_part.get_stock_count(), 10)

    def test_default_expiry(self):
        """Test that the "default_expiry" functionality works via the API.

        - If an expiry_date is specified, use that
        - Otherwise, check if the referenced part has a default_expiry defined
            - If so, use that!
            - Otherwise, no expiry

        Notes:
            - Part <25> has a default_expiry of 10 days
        """
        # First test - create a new StockItem without an expiry date
        data = {'part': 4, 'quantity': 10}

        response = self.post(self.list_url, data, expected_code=201)

        self.assertIsNone(response.data['expiry_date'])

        # Second test - create a new StockItem with an explicit expiry date
        data['expiry_date'] = '2022-12-12'

        response = self.post(self.list_url, data, expected_code=201)

        self.assertIsNotNone(response.data['expiry_date'])
        self.assertEqual(response.data['expiry_date'], '2022-12-12')

        # Third test - create a new StockItem for a Part which has a default expiry time
        data = {'part': 25, 'quantity': 10}

        response = self.post(self.list_url, data, expected_code=201)

        # Expected expiry date is 10 days in the future
        expiry = datetime.now().date() + timedelta(10)

        self.assertEqual(response.data['expiry_date'], expiry.isoformat())

        # Test result when sending a blank value
        data['expiry_date'] = None

        response = self.post(self.list_url, data, expected_code=201)
        self.assertEqual(response.data['expiry_date'], expiry.isoformat())

    def test_purchase_price(self):
        """Test that we can correctly read and adjust purchase price information via the API."""
        url = reverse('api-stock-detail', kwargs={'pk': 1})

        data = self.get(url, expected_code=200).data

        # Check fixture values
        self.assertEqual(data['purchase_price'], '123.000000')
        self.assertEqual(data['purchase_price_currency'], 'AUD')

        # Update just the amount
        data = self.patch(url, {'purchase_price': 456}, expected_code=200).data

        self.assertEqual(data['purchase_price'], '456.000000')
        self.assertEqual(data['purchase_price_currency'], 'AUD')

        # Update the currency
        data = self.patch(
            url, {'purchase_price_currency': 'NZD'}, expected_code=200
        ).data

        self.assertEqual(data['purchase_price_currency'], 'NZD')

        # Clear the price field
        data = self.patch(url, {'purchase_price': None}, expected_code=200).data

        self.assertEqual(data['purchase_price'], None)

        # Invalid currency code
        data = self.patch(url, {'purchase_price_currency': 'xyz'}, expected_code=400)

        data = self.get(url).data
        self.assertEqual(data['purchase_price_currency'], 'NZD')

    def test_install(self):
        """Test that stock item can be installed into antoher item, via the API."""
        # Select the "parent" stock item
        parent_part = part.models.Part.objects.get(pk=100)

        item = StockItem.objects.create(
            part=parent_part, serial='12345688-1230', quantity=1
        )

        sub_part = part.models.Part.objects.get(pk=50)
        sub_item = StockItem.objects.create(part=sub_part, serial='xyz-123', quantity=1)

        n_entries = sub_item.tracking_info.count()

        self.assertIsNone(sub_item.belongs_to)

        url = reverse('api-stock-item-install', kwargs={'pk': item.pk})

        # Try to install an item that is *not* in the BOM for this part!
        response = self.post(
            url,
            {
                'stock_item': 520,
                'note': 'This should fail, as Item #522 is not in the BOM',
            },
            expected_code=400,
        )

        self.assertIn(
            'Selected part is not in the Bill of Materials', str(response.data)
        )

        # Now, try to install an item which *is* in the BOM for the parent part
        response = self.post(
            url,
            {'stock_item': sub_item.pk, 'note': 'This time, it should be good!'},
            expected_code=201,
        )

        sub_item.refresh_from_db()

        self.assertEqual(sub_item.belongs_to, item)

        self.assertEqual(n_entries + 1, sub_item.tracking_info.count())

        # Try to install again - this time, should fail because the StockItem is not available!
        response = self.post(
            url,
            {'stock_item': sub_item.pk, 'note': 'Expectation: failure!'},
            expected_code=400,
        )

        self.assertIn('Stock item is unavailable', str(response.data))

        # Now, try to uninstall via the API

        url = reverse('api-stock-item-uninstall', kwargs={'pk': sub_item.pk})

        self.post(url, {'location': 1}, expected_code=201)

        sub_item.refresh_from_db()

        self.assertIsNone(sub_item.belongs_to)
        self.assertEqual(sub_item.location.pk, 1)

    def test_return_from_customer(self):
        """Test that we can return a StockItem from a customer, via the API."""
        # Assign item to customer
        item = StockItem.objects.get(pk=521)
        customer = company.models.Company.objects.get(pk=4)

        item.customer = customer
        item.save()

        n_entries = item.tracking_info_count

        url = reverse('api-stock-item-return', kwargs={'pk': item.pk})

        # Empty POST will fail
        response = self.post(url, {}, expected_code=400)

        self.assertIn('This field is required', str(response.data['location']))

        # TODO: Return to this and work out why it is taking so long
        # Ref: https://github.com/inventree/InvenTree/pull/7157
        response = self.post(
            url,
            {'location': '1', 'notes': 'Returned from this customer for testing'},
            expected_code=201,
            max_query_time=5.0,
        )

        item.refresh_from_db()

        # A new stock tracking entry should have been created
        self.assertEqual(n_entries + 1, item.tracking_info_count)

        # The item is now in stock
        self.assertIsNone(item.customer)

    def test_convert_to_variant(self):
        """Test that we can convert a StockItem to a variant part via the API."""
        category = part.models.PartCategory.objects.get(pk=3)

        # First, construct a set of template / variant parts
        master_part = part.models.Part.objects.create(
            name='Master',
            description='Master part which has variants',
            category=category,
            is_template=True,
        )

        variants = []

        # Construct a set of variant parts
        for color in ['Red', 'Green', 'Blue', 'Yellow', 'Pink', 'Black']:
            variants.append(
                part.models.Part.objects.create(
                    name=f'{color} Variant',
                    description='Variant part with a specific color',
                    variant_of=master_part,
                    category=category,
                )
            )

        stock_item = StockItem.objects.create(part=master_part, quantity=1000)

        url = reverse('api-stock-item-convert', kwargs={'pk': stock_item.pk})

        # Attempt to convert to a part which does not exist
        response = self.post(url, {'part': 999999}, expected_code=400)

        self.assertIn('object does not exist', str(response.data['part']))

        # Attempt to convert to a part which is not a valid option
        response = self.post(url, {'part': 1}, expected_code=400)

        self.assertIn('Selected part is not a valid option', str(response.data['part']))

        for variant in variants:
            response = self.post(url, {'part': variant.pk}, expected_code=201)

            stock_item.refresh_from_db()
            self.assertEqual(stock_item.part, variant)

    def test_set_status(self):
        """Test API endpoint for setting StockItem status."""
        url = reverse('api-stock-change-status')

        prt = Part.objects.first()

        # Create a bunch of items
        items = [StockItem.objects.create(part=prt, quantity=10) for _ in range(10)]

        for item in items:
            item.refresh_from_db()
            self.assertEqual(item.status, StockStatus.OK.value)

        data = {
            'items': [item.pk for item in items],
            'status': StockStatus.DAMAGED.value,
        }

        self.post(url, data, expected_code=201)

        # Check that the item has been updated correctly
        for item in items:
            item.refresh_from_db()
            self.assertEqual(item.status, StockStatus.DAMAGED.value)
            self.assertEqual(item.tracking_info.count(), 1)

        # Same test, but with one item unchanged
        items[0].status = StockStatus.ATTENTION.value
        items[0].save()

        data['status'] = StockStatus.ATTENTION.value

        self.post(url, data, expected_code=201)

        for item in items:
            item.refresh_from_db()
            self.assertEqual(item.status, StockStatus.ATTENTION.value)
            self.assertEqual(item.tracking_info.count(), 2)

            tracking = item.tracking_info.last()
            self.assertEqual(tracking.tracking_type, StockHistoryCode.EDITED.value)


class StocktakeTest(StockAPITestCase):
    """Series of tests for the Stocktake API."""

    def test_action(self):
        """Test each stocktake action endpoint, for validation."""
        target = {
            'api-stock-count': '10.00000',
            'api-stock-add': '10.00000',
            'api-stock-remove': '10.00000',
        }
        for endpoint in ['api-stock-count', 'api-stock-add', 'api-stock-remove']:
            url = reverse(endpoint)

            data = {}

            # POST with a valid action
            response = self.post(url, data, expected_code=400)

            self.assertIn('This field is required', str(response.data['items']))

            data['items'] = [{'no': 'aa'}]

            # POST without a PK
            response = self.post(url, data, expected_code=400)

            self.assertIn('This field is required', str(response.data))

            # POST with an invalid PK
            data['items'] = [{'pk': 10}]

            response = self.post(url, data, expected_code=400)

            self.assertContains(
                response,
                'object does not exist',
                status_code=status.HTTP_400_BAD_REQUEST,
            )

            # POST with missing quantity value
            data['items'] = [{'pk': 1234}]

            response = self.post(url, data, expected_code=400)
            self.assertContains(
                response,
                'This field is required',
                status_code=status.HTTP_400_BAD_REQUEST,
            )

            # POST with an invalid quantity value
            data['items'] = [{'pk': 1234, 'quantity': '10x0d'}]

            response = self.post(url, data, expected_code=400)
            self.assertContains(
                response,
                'A valid number is required',
                status_code=status.HTTP_400_BAD_REQUEST,
            )

            data['items'] = [{'pk': 1234, 'quantity': '-1.234'}]

            response = self.post(url, data, expected_code=400)

            self.assertContains(
                response,
                'Ensure this value is greater than or equal to 0',
                status_code=status.HTTP_400_BAD_REQUEST,
            )

            # Valid POST
            data = {'items': [{'pk': 1234, 'quantity': 10}]}
            response = self.post(url, data, expected_code=201)
            self.assertEqual(response.data['items'][0]['pk'], 1234)
            self.assertEqual(response.data['items'][0]['quantity'], target[endpoint])

    def test_transfer(self):
        """Test stock transfers."""
        stock_item = StockItem.objects.get(pk=1234)

        # Mark this stock item as "quarantined" (cannot be moved)
        stock_item.status = StockStatus.QUARANTINED.value
        stock_item.save()

        InvenTreeSetting.set_setting('STOCK_ALLOW_OUT_OF_STOCK_TRANSFER', False)

        data = {
            'items': [{'pk': 1234, 'quantity': 10}],
            'location': 1,
            'notes': 'Moving to a new location',
        }

        url = reverse('api-stock-transfer')

        # First attempt should *fail* - stock item is quarantined
        response = self.post(url, data, expected_code=400)

        self.assertIn('cannot be moved as it is not in stock', str(response.data))

        # Now, allow transfer of "out of stock" items
        InvenTreeSetting.set_setting('STOCK_ALLOW_OUT_OF_STOCK_TRANSFER', True)

        # This should succeed
        response = self.post(url, data, expected_code=201)

        # Now try one which will fail due to a bad location
        data['location'] = 'not a location'

        response = self.post(url, data, expected_code=400)

        self.assertContains(
            response,
            'Incorrect type. Expected pk value',
            status_code=status.HTTP_400_BAD_REQUEST,
        )


class StockItemDeletionTest(StockAPITestCase):
    """Tests for stock item deletion via the API."""

    def test_delete(self):
        """Test stock item deletion."""
        n = StockItem.objects.count()

        # Create and then delete a bunch of stock items
        for idx in range(10):
            # Create new StockItem via the API
            response = self.post(
                reverse('api-stock-list'),
                {'part': 1, 'location': 1, 'quantity': idx},
                expected_code=201,
            )

            pk = response.data['pk']

            self.assertEqual(StockItem.objects.count(), n + 1)

            # Request deletion via the API
            self.delete(
                reverse('api-stock-detail', kwargs={'pk': pk}), expected_code=204
            )

        self.assertEqual(StockItem.objects.count(), n)


class StockTestResultTest(StockAPITestCase):
    """Tests for StockTestResult APIs."""

    def get_url(self):
        """Helper function to get test-result api url."""
        return reverse('api-stock-test-result-list')

    def test_list(self):
        """Test list endpoint."""
        url = self.get_url()
        response = self.client.get(url)

        self.assertEqual(response.status_code, status.HTTP_200_OK)
        self.assertGreaterEqual(len(response.data), 4)

        response = self.client.get(url, data={'stock_item': 105})
        self.assertEqual(response.status_code, status.HTTP_200_OK)
        self.assertGreaterEqual(len(response.data), 4)

    def test_post_fail(self):
        """Test failing posts."""
        # Attempt to post a new test result without specifying required data

        url = self.get_url()

        self.post(url, data={'test': 'A test', 'result': True}, expected_code=400)

        # This one should pass!
        self.post(
            url,
            data={'test': 'A test', 'stock_item': 105, 'result': True},
            expected_code=201,
        )

    def test_post(self):
        """Test creation of a new test result."""
        url = self.get_url()

        response = self.client.get(url)
        n = len(response.data)

        # Test upload using test name (legacy method)
        # Note that a new test template will be created
        data = {
            'stock_item': 105,
            'test': 'Checked Steam Valve',
            'result': False,
            'value': '150kPa',
            'notes': 'I guess there was just too much pressure?',
        }

        # First, test with TEST_UPLOAD_CREATE_TEMPLATE set to False
        InvenTreeSetting.set_setting('TEST_UPLOAD_CREATE_TEMPLATE', False, self.user)

        response = self.post(url, data, expected_code=400)

        # Again, with the setting enabled
        InvenTreeSetting.set_setting('TEST_UPLOAD_CREATE_TEMPLATE', True, self.user)

        response = self.post(url, data, expected_code=201)

        # Check that a new test template has been created
        test_template = PartTestTemplate.objects.get(key='checkedsteamvalve')

        response = self.client.get(url)
        self.assertEqual(len(response.data), n + 1)

        # And read out again
        response = self.client.get(url, data={'test': 'Checked Steam Valve'})

        self.assertEqual(len(response.data), 1)

        test = response.data[0]
        self.assertEqual(test['value'], '150kPa')
        self.assertEqual(test['user'], self.user.pk)

        # Test upload using template reference (new method)
        data = {
            'stock_item': 105,
            'template': test_template.pk,
            'result': True,
            'value': '75kPa',
        }

        response = self.post(url, data, expected_code=201)

        # Check that a new test template has been created
        self.assertEqual(test_template.test_results.all().count(), 2)

        # List test results against the template
        response = self.client.get(url, data={'template': test_template.pk})

        self.assertEqual(len(response.data), 2)

        for item in response.data:
            self.assertEqual(item['template'], test_template.pk)

    def test_post_bitmap(self):
        """2021-08-25.

        For some (unknown) reason, prior to fix https://github.com/inventree/InvenTree/pull/2018
        uploading a bitmap image would result in a failure.

        This test has been added to ensure that there is no regression.

        As a bonus this also tests the file-upload component
        """
        here = os.path.dirname(__file__)

        image_file = os.path.join(here, 'fixtures', 'test_image.bmp')

        with open(image_file, 'rb') as bitmap:
            data = {
                'stock_item': 105,
                'test': 'Temperature Test',
                'result': False,
                'value': '550C',
                'notes': 'I guess there was just too much heat?',
                'attachment': bitmap,
            }

            response = self.client.post(self.get_url(), data)

            self.assertEqual(response.status_code, 201)

            # Check that an attachment has been uploaded
            self.assertIsNotNone(response.data['attachment'])

    def test_bulk_delete(self):
        """Test that the BulkDelete endpoint works for this model."""
        n = StockItemTestResult.objects.count()

        tests = []

        url = reverse('api-stock-test-result-list')

        stock_item = StockItem.objects.get(pk=1)

        # Ensure the part is marked as "testable"
        p = stock_item.part
        p.testable = True
        p.save()

        # Create some objects (via the API)
        for _ii in range(50):
            response = self.post(
                url,
                {
                    'stock_item': stock_item.pk,
                    'test': f'Some test {_ii}',
                    'result': True,
                    'value': 'Test result value',
                },
            )

            tests.append(response.data['pk'])

        self.assertEqual(StockItemTestResult.objects.count(), n + 50)

        # Filter test results by part
        response = self.get(url, {'part': p.pk}, expected_code=200)
        self.assertEqual(len(response.data), 50)

        # Attempt a delete without providing items
        self.delete(url, {}, expected_code=400)

        # Now, let's delete all the newly created items with a single API request
        # However, we will provide incorrect filters
        response = self.delete(
            url, {'items': tests, 'filters': {'stock_item': 10}}, expected_code=204
        )

        self.assertEqual(StockItemTestResult.objects.count(), n + 50)

        # Try again, but with the correct filters this time
        response = self.delete(
            url, {'items': tests, 'filters': {'stock_item': 1}}, expected_code=204
        )

        self.assertEqual(StockItemTestResult.objects.count(), n)

    def test_value_choices(self):
        """Test that the 'value' field is correctly validated."""
        url = reverse('api-stock-test-result-list')

        test_template = PartTestTemplate.objects.first()

        test_template.choices = 'AA, BB, CC'
        test_template.save()

        stock_item = StockItem.objects.create(
            part=test_template.part, quantity=1, location=StockLocation.objects.first()
        )

        # Create result with invalid choice
        response = self.post(
            url,
            {
                'template': test_template.pk,
                'stock_item': stock_item.pk,
                'result': True,
                'value': 'DD',
            },
            expected_code=400,
        )

        self.assertIn('Invalid value for this test', str(response.data['value']))

        # Create result with valid choice
        response = self.post(
            url,
            {
                'template': test_template.pk,
                'stock_item': stock_item.pk,
                'result': True,
                'value': 'BB',
            },
            expected_code=201,
        )

        # Create result with unrestricted choice
        test_template.choices = ''
        test_template.save()

        response = self.post(
            url,
            {
                'template': test_template.pk,
                'stock_item': stock_item.pk,
                'result': False,
                'value': '12345',
            },
            expected_code=201,
        )


class StockTrackingTest(StockAPITestCase):
    """Tests for the StockTracking API endpoints."""

    fixtures = [
        *StockAPITestCase.fixtures,
        'build',
        'order',
        'return_order',
        'sales_order',
    ]

    @classmethod
    def setUpTestData(cls):
        """Initialize some test data for the StockTracking tests."""
        super().setUpTestData()

        import build.models
        import company.models
        import order.models
        import stock.models
        import stock.status_codes

        entries = []

        N_BO = build.models.Build.objects.count()
        N_PO = order.models.PurchaseOrder.objects.count()
        N_RO = order.models.ReturnOrder.objects.count()
        N_SO = order.models.SalesOrder.objects.count()

        N_COMPANY = company.models.Company.objects.count()
        N_LOCATION = stock.models.StockLocation.objects.count()

        # Generate a large quantity of tracking items
        # Note that the pk values are not guaranteed to exist in the database
        for item in StockItem.objects.all():
            for i in range(50):
                entries.append(
                    StockItemTracking(
                        item=item,
                        notes='This is a test entry',
                        tracking_type=stock.status_codes.StockHistoryCode.LEGACY.value,
                        deltas={
                            'quantity': 50 - i,
                            'buildorder': random.randint(0, N_BO + 1),
                            'purchaseorder': random.randint(0, N_PO + 1),
                            'returnorder': random.randint(0, N_RO + 1),
                            'salesorder': random.randint(0, N_SO + 1),
                            'customer': random.randint(0, N_COMPANY + 1),
                            'location': random.randint(0, N_LOCATION + 1),
                        },
                    )
                )

        StockItemTracking.objects.bulk_create(entries)

    def get_url(self):
        """Helper function to get stock tracking api url."""
        return reverse('api-stock-tracking-list')

    def test_count(self):
        """Test list endpoint with limit = 1."""
        url = self.get_url()

        N = StockItemTracking.objects.count()

        # Test counting
        response = self.get(url, {'limit': 1})
        self.assertEqual(response.data['count'], N)

    def test_list(self):
        """Test list endpoint."""
        url = self.get_url()

        N = StockItemTracking.objects.count()
        self.assertGreater(N, 1000)

        response = self.client.get(url, max_query_count=25)
        self.assertEqual(len(response.data), N)

        # Check expected delta values
        keys = ['quantity', 'returnorder', 'buildorder', 'customer']

        for item in response.data:
            deltas = item['deltas']

            for key in keys:
                self.assertIn(key, deltas)
                self.assertIsNotNone(deltas.get(key, None))


class StockAssignTest(StockAPITestCase):
    """Unit tests for the stock assignment API endpoint, where stock items are manually assigned to a customer."""

    URL = reverse('api-stock-assign')

    def test_invalid(self):
        """Test invalid assign."""
        # Test with empty data
        response = self.post(self.URL, data={}, expected_code=400)

        self.assertIn('This field is required', str(response.data['items']))
        self.assertIn('This field is required', str(response.data['customer']))

        # Test with an invalid customer
        response = self.post(self.URL, data={'customer': 999}, expected_code=400)

        self.assertIn('object does not exist', str(response.data['customer']))

        # Test with a company which is *not* a customer
        response = self.post(self.URL, data={'customer': 3}, expected_code=400)

        self.assertIn('company is not a customer', str(response.data['customer']))

        # Test with an empty items list
        response = self.post(
            self.URL, data={'items': [], 'customer': 4}, expected_code=400
        )

        self.assertIn('A list of stock items must be provided', str(response.data))

        stock_item = StockItem.objects.create(
            part=part.models.Part.objects.get(pk=1),
            status=StockStatus.DESTROYED.value,
            quantity=5,
        )

        response = self.post(
            self.URL,
            data={'items': [{'item': stock_item.pk}], 'customer': 4},
            expected_code=400,
        )

        self.assertIn('Item must be in stock', str(response.data['items'][0]))

    def test_valid(self):
        """Test valid assign."""
        stock_items = []

        for i in range(5):
            stock_item = StockItem.objects.create(
                part=part.models.Part.objects.get(pk=25), quantity=i + 5
            )

            stock_items.append({'item': stock_item.pk})

        customer = company.models.Company.objects.get(pk=4)

        self.assertEqual(customer.assigned_stock.count(), 0)

        response = self.post(
            self.URL, data={'items': stock_items, 'customer': 4}, expected_code=201
        )

        self.assertEqual(response.data['customer'], 4)

        # 5 stock items should now have been assigned to this customer
        self.assertEqual(customer.assigned_stock.count(), 5)


class StockMergeTest(StockAPITestCase):
    """Unit tests for merging stock items via the API."""

    URL = reverse('api-stock-merge')

    @classmethod
    def setUpTestData(cls):
        """Setup for all tests."""
        super().setUpTestData()

        cls.part = part.models.Part.objects.get(pk=25)
        cls.loc = StockLocation.objects.get(pk=1)
        cls.sp_1 = company.models.SupplierPart.objects.get(pk=100)
        cls.sp_2 = company.models.SupplierPart.objects.get(pk=101)

        cls.item_1 = StockItem.objects.create(
            part=cls.part, supplier_part=cls.sp_1, quantity=100
        )

        cls.item_2 = StockItem.objects.create(
            part=cls.part, supplier_part=cls.sp_2, quantity=100
        )

        cls.item_3 = StockItem.objects.create(
            part=cls.part, supplier_part=cls.sp_2, quantity=50
        )

    def test_missing_data(self):
        """Test responses which are missing required data."""
        # Post completely empty

        data = self.post(self.URL, {}, expected_code=400).data

        self.assertIn('This field is required', str(data['items']))
        self.assertIn('This field is required', str(data['location']))

        # Post with a location and empty items list
        data = self.post(self.URL, {'items': [], 'location': 1}, expected_code=400).data

        self.assertIn('At least two stock items', str(data))

    def test_invalid_data(self):
        """Test responses which have invalid data."""
        # Serialized stock items should be rejected
        data = self.post(
            self.URL,
            {'items': [{'item': 501}, {'item': 502}], 'location': 1},
            expected_code=400,
        ).data

        self.assertIn('Serialized stock cannot be merged', str(data))

        # Prevent item duplication

        data = self.post(
            self.URL,
            {'items': [{'item': 11}, {'item': 11}], 'location': 1},
            expected_code=400,
        ).data

        self.assertIn('Duplicate stock items', str(data))

        # Check for mismatching stock items
        data = self.post(
            self.URL,
            {'items': [{'item': 1234}, {'item': 11}], 'location': 1},
            expected_code=400,
        ).data

        self.assertIn('Stock items must refer to the same part', str(data))

        # Check for mismatching supplier parts
        payload = {
            'items': [{'item': self.item_1.pk}, {'item': self.item_2.pk}],
            'location': 1,
        }

        data = self.post(self.URL, payload, expected_code=400).data

        self.assertIn('Stock items must refer to the same supplier part', str(data))

    def test_valid_merge(self):
        """Test valid merging of stock items."""
        # Check initial conditions
        n = StockItem.objects.filter(part=self.part).count()
        self.assertEqual(self.item_1.quantity, 100)

        payload = {
            'items': [
                {'item': self.item_1.pk},
                {'item': self.item_2.pk},
                {'item': self.item_3.pk},
            ],
            'location': 1,
            'allow_mismatched_suppliers': True,
        }

        self.post(self.URL, payload, expected_code=201)

        self.item_1.refresh_from_db()

        # Stock quantity should have been increased!
        self.assertEqual(self.item_1.quantity, 250)

        # Total number of stock items has been reduced!
        self.assertEqual(StockItem.objects.filter(part=self.part).count(), n - 2)


class StockMetadataAPITest(InvenTreeAPITestCase):
    """Unit tests for the various metadata endpoints of API."""

    fixtures = [
        'category',
        'part',
        'test_templates',
        'bom',
        'company',
        'location',
        'supplier_part',
        'stock',
        'stock_tests',
    ]

    roles = ['stock.change', 'stock_location.change']

    def metatester(self, apikey, model):
        """Generic tester."""
        modeldata = model.objects.first()

        # Useless test unless a model object is found
        self.assertIsNotNone(modeldata)

        url = reverse(apikey, kwargs={'pk': modeldata.pk})

        # Metadata is initially null
        self.assertIsNone(modeldata.metadata)

        numstr = f'12{len(apikey)}'

        self.patch(
            url,
            {'metadata': {f'abc-{numstr}': f'xyz-{apikey}-{numstr}'}},
            expected_code=200,
        )

        # Refresh
        modeldata.refresh_from_db()
        self.assertEqual(
            modeldata.get_metadata(f'abc-{numstr}'), f'xyz-{apikey}-{numstr}'
        )

    def test_metadata(self):
        """Test all endpoints."""
        for apikey, model in {
            'api-location-metadata': StockLocation,
            'api-stock-test-result-metadata': StockItemTestResult,
            'api-stock-item-metadata': StockItem,
        }.items():
            self.metatester(apikey, model)


class StockStatisticsTest(StockAPITestCase):
    """Tests for the StockStatistics API endpoints."""

    fixtures = [*StockAPITestCase.fixtures, 'build']

    def test_test_statics(self):
        """Test the test statistics API endpoints."""
        part = Part.objects.first()
        response = self.get(
            reverse('api-test-statistics-by-part', kwargs={'pk': part.pk}),
            {},
            expected_code=200,
        )
        self.assertEqual(response.data, [{}])

        # Now trackable part
        part1 = Part.objects.filter(trackable=True).first()
        response = self.get(
            reverse(
                'api-test-statistics-by-part',
                kwargs={'pk': part1.stock_items.first().pk},
            ),
            {},
            expected_code=404,
        )
        self.assertIn('detail', response.data)

        # 105

        bld = build.models.Build.objects.first()
        url = reverse('api-test-statistics-by-build', kwargs={'pk': bld.pk})
        response = self.get(url, {}, expected_code=200)
        self.assertEqual(response.data, [{}])<|MERGE_RESOLUTION|>--- conflicted
+++ resolved
@@ -934,7 +934,6 @@
             self.list_url, {'location_detail': True, 'tests': True}, max_query_count=35
         )
 
-<<<<<<< HEAD
     def test_batch_generate_api(self):
         """Test helper API for batch management."""
         set_global_setting(
@@ -978,7 +977,6 @@
             response.data['quantity'], ['Quantity must be greater than zero']
         )
 
-=======
     def test_child_items(self):
         """Test that the 'child_items' annotation works as expected."""
         # Create a trackable part
@@ -1019,7 +1017,6 @@
             self.assertEqual(response.data['quantity'], 1)
             self.assertEqual(response.data['child_items'], 0)
 
->>>>>>> a5f2273e
 
 class CustomStockItemStatusTest(StockAPITestCase):
     """Tests for custom stock item statuses."""
