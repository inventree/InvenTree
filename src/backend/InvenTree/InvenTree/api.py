"""Main JSON interface views."""

import json
import sys
from pathlib import Path

from django.conf import settings
from django.db import transaction
from django.http import JsonResponse
from django.utils.translation import gettext_lazy as _

import structlog
from django_q.models import OrmQ
from drf_spectacular.utils import OpenApiResponse, extend_schema
from rest_framework import permissions, serializers
from rest_framework.generics import GenericAPIView
from rest_framework.response import Response
from rest_framework.serializers import ValidationError
from rest_framework.views import APIView

import InvenTree.version
import users.models
<<<<<<< HEAD
from common.settings import get_global_setting
from InvenTree.auth_overrides import registration_enabled
from InvenTree.mixins import ListCreateAPI
from InvenTree.sso import sso_registration_enabled
from InvenTree.templatetags.inventree_extras import plugins_info
=======
from InvenTree import helpers
from InvenTree.mixins import ListCreateAPI
>>>>>>> b2484c54
from part.models import Part
from plugin.serializers import MetadataSerializer
from users.models import ApiToken

from .helpers import plugins_info
from .helpers_email import is_email_configured
from .mixins import ListAPI, RetrieveUpdateAPI
from .status import check_system_health, is_worker_running
from .version import inventreeApiText

logger = structlog.get_logger('inventree')


class LicenseViewSerializer(serializers.Serializer):
    """Serializer for license information."""

    backend = serializers.CharField(help_text='Backend licenses texts', read_only=True)
    frontend = serializers.CharField(
        help_text='Frontend licenses texts', read_only=True
    )


class LicenseView(APIView):
    """Simple JSON endpoint for InvenTree license information."""

    permission_classes = [permissions.IsAuthenticated]

    def read_license_file(self, path: Path) -> list:
        """Extract license information from the provided file.

        Arguments:
            path: Path to the license file

        Returns: A list of items containing the license information
        """
        # Check if the file exists
        if not path.exists():
            logger.error("License file not found at '%s'", path)
            return []

        try:
            data = json.loads(path.read_text())
        except json.JSONDecodeError as e:
            logger.exception("Failed to parse license file '%s': %s", path, e)
            return []
        except Exception as e:
            logger.exception("Exception while reading license file '%s': %s", path, e)
            return []

        output = []
        names = set()

        # Ensure we do not have any duplicate 'name' values in the list
        for entry in data:
            name = None
            for key in entry:
                if key.lower() == 'name':
                    name = entry[key]
                    break

            if name is None or name in names:
                continue

            names.add(name)
            output.append({key.lower(): value for key, value in entry.items()})

        return output

    @extend_schema(responses={200: OpenApiResponse(response=LicenseViewSerializer)})
    def get(self, request, *args, **kwargs):
        """Return information about the InvenTree server."""
        backend = Path(__file__).parent.joinpath('licenses.txt')
        frontend = Path(__file__).parent.parent.joinpath(
            'web/static/web/.vite/dependencies.json'
        )
        return JsonResponse({
            'backend': self.read_license_file(backend),
            'frontend': self.read_license_file(frontend),
        })


class VersionViewSerializer(serializers.Serializer):
    """Serializer for a single version."""

    class VersionSerializer(serializers.Serializer):
        """Serializer for server version."""

        server = serializers.CharField()
        api = serializers.IntegerField()
        commit_hash = serializers.CharField()
        commit_date = serializers.CharField()
        commit_branch = serializers.CharField()
        python = serializers.CharField()
        django = serializers.CharField()

    class LinkSerializer(serializers.Serializer):
        """Serializer for all possible links."""

        doc = serializers.URLField()
        code = serializers.URLField()
        credit = serializers.URLField()
        app = serializers.URLField()
        bug = serializers.URLField()

    dev = serializers.BooleanField()
    up_to_date = serializers.BooleanField()
    version = VersionSerializer()
    links = LinkSerializer()


class VersionView(APIView):
    """Simple JSON endpoint for InvenTree version information."""

    permission_classes = [permissions.IsAdminUser]

    @extend_schema(responses={200: OpenApiResponse(response=VersionViewSerializer)})
    def get(self, request, *args, **kwargs):
        """Return information about the InvenTree server."""
        return JsonResponse({
            'dev': InvenTree.version.isInvenTreeDevelopmentVersion(),
            'up_to_date': InvenTree.version.isInvenTreeUpToDate(),
            'version': {
                'server': InvenTree.version.inventreeVersion(),
                'api': InvenTree.version.inventreeApiVersion(),
                'commit_hash': InvenTree.version.inventreeCommitHash(),
                'commit_date': InvenTree.version.inventreeCommitDate(),
                'commit_branch': InvenTree.version.inventreeBranch(),
                'python': InvenTree.version.inventreePythonVersion(),
                'django': InvenTree.version.inventreeDjangoVersion(),
            },
            'links': {
                'doc': InvenTree.version.inventreeDocUrl(),
                'code': InvenTree.version.inventreeGithubUrl(),
                'credit': InvenTree.version.inventreeCreditsUrl(),
                'app': InvenTree.version.inventreeAppUrl(),
                'bug': f'{InvenTree.version.inventreeGithubUrl()}issues',
            },
        })


class VersionInformationSerializer(serializers.Serializer):
    """Serializer for a single version."""

    version = serializers.CharField()
    date = serializers.CharField()
    gh = serializers.CharField()
    text = serializers.CharField()
    latest = serializers.BooleanField()

    class Meta:
        """Meta class for VersionInformationSerializer."""

        fields = '__all__'


class VersionApiSerializer(serializers.Serializer):
    """Serializer for the version api endpoint."""

    VersionInformationSerializer(many=True)


class VersionTextView(ListAPI):
    """Simple JSON endpoint for InvenTree version text."""

    serializer_class = VersionInformationSerializer

    permission_classes = [permissions.IsAdminUser]

    @extend_schema(responses={200: OpenApiResponse(response=VersionApiSerializer)})
    def list(self, request, *args, **kwargs):
        """Return information about the InvenTree server."""
        return JsonResponse(inventreeApiText())


class InfoApiSerializer(serializers.Serializer):
    """InvenTree server information - some information might be blanked if called without elevated credentials."""

<<<<<<< HEAD
    class SettingsSerializer(serializers.Serializer):
        """Serializer for InfoApiSerializer."""

        sso_registration = serializers.BooleanField()
        registration_enabled = serializers.BooleanField()
        password_forgotten_enabled = serializers.BooleanField()
=======
    class CustomizeSerializer(serializers.Serializer):
        """Serializer for customize field."""

        logo = serializers.CharField()
        splash = serializers.CharField()
        login_message = serializers.CharField()
        navbar_message = serializers
>>>>>>> b2484c54

    server = serializers.CharField(read_only=True)
    version = serializers.CharField(read_only=True)
    instance = serializers.CharField(read_only=True)
    apiVersion = serializers.IntegerField(read_only=True)  # noqa: N815
    worker_running = serializers.BooleanField(read_only=True)
    worker_count = serializers.IntegerField(read_only=True)
    worker_pending_tasks = serializers.IntegerField(read_only=True)
    plugins_enabled = serializers.BooleanField(read_only=True)
    plugins_install_disabled = serializers.BooleanField(read_only=True)
    active_plugins = serializers.JSONField(read_only=True)
    email_configured = serializers.BooleanField(read_only=True)
    debug_mode = serializers.BooleanField(read_only=True)
    docker_mode = serializers.BooleanField(read_only=True)
    default_locale = serializers.ChoiceField(
        choices=settings.LOCALE_CODES, read_only=True
    )
    customize = CustomizeSerializer(read_only=True)
    system_health = serializers.BooleanField(read_only=True)
    database = serializers.CharField(read_only=True)
    platform = serializers.CharField(read_only=True)
    installer = serializers.CharField(read_only=True)
    target = serializers.CharField(read_only=True)
    django_admin = serializers.CharField(read_only=True)
    settings = SettingsSerializer(read_only=True, many=False)


class InfoView(APIView):
    """JSON endpoint for InvenTree server information.

    Use to confirm that the server is running, etc.
    """

    permission_classes = [permissions.AllowAny]

    def worker_pending_tasks(self):
        """Return the current number of outstanding background tasks."""
        return OrmQ.objects.count()

    @extend_schema(
        responses={
            200: OpenApiResponse(
                response=InfoApiSerializer, description='InvenTree server information'
            )
        }
    )
    def get(self, request, *args, **kwargs):
        """Serve current server information."""
        is_staff = request.user.is_staff
        if not is_staff and request.user.is_anonymous:
            # Might be Token auth - check if so
            is_staff = self.check_auth_header(request)

        data = {
            'server': 'InvenTree',
            'version': InvenTree.version.inventreeVersion(),
            'instance': InvenTree.version.inventreeInstanceName(),
            'apiVersion': InvenTree.version.inventreeApiVersion(),
            'worker_running': is_worker_running(),
            'worker_count': settings.BACKGROUND_WORKER_COUNT,
            'worker_pending_tasks': self.worker_pending_tasks(),
            'plugins_enabled': settings.PLUGINS_ENABLED,
            'plugins_install_disabled': settings.PLUGINS_INSTALL_DISABLED,
            'active_plugins': plugins_info(),
            'email_configured': is_email_configured(),
            'debug_mode': settings.DEBUG,
            'docker_mode': settings.DOCKER,
            'default_locale': settings.LANGUAGE_CODE,
            'customize': {
                'logo': helpers.getLogoImage(),
                'splash': helpers.getSplashScreen(),
                'login_message': helpers.getCustomOption('login_message'),
                'navbar_message': helpers.getCustomOption('navbar_message'),
            },
            # Following fields are only available to staff users
            'system_health': check_system_health() if is_staff else None,
            'database': InvenTree.version.inventreeDatabase() if is_staff else None,
            'platform': InvenTree.version.inventreePlatform() if is_staff else None,
            'installer': InvenTree.version.inventreeInstaller() if is_staff else None,
            'target': InvenTree.version.inventreeTarget() if is_staff else None,
            'django_admin': settings.INVENTREE_ADMIN_URL
            if (is_staff and settings.INVENTREE_ADMIN_ENABLED)
            else None,
            'settings': {
                'sso_registration': sso_registration_enabled(),
                'registration_enabled': registration_enabled(),
                'password_forgotten_enabled': get_global_setting(
                    'LOGIN_ENABLE_PWD_FORGOT'
                ),
            },
        }

        return JsonResponse(data)

    def check_auth_header(self, request):
        """Check if user is authenticated via a token in the header."""
        from InvenTree.middleware import get_token_from_request

        if token := get_token_from_request(request):
            # Does the provided token match a valid user?
            try:
                token = ApiToken.objects.get(key=token)

                # Check if the token is active and the user is a staff member
                if token.active and token.user and token.user.is_staff:
                    return True
            except ApiToken.DoesNotExist:
                pass

        return False


class NotFoundView(APIView):
    """Simple JSON view when accessing an invalid API view."""

    permission_classes = [permissions.AllowAny]

    def not_found(self, request):
        """Return a 404 error."""
        return JsonResponse(
            {
                'detail': _('API endpoint not found'),
                'url': request.build_absolute_uri(),
            },
            status=404,
        )

    def options(self, request, *args, **kwargs):
        """Return 404."""
        return self.not_found(request)

    @extend_schema(exclude=True)
    def get(self, request, *args, **kwargs):
        """Return 404."""
        return self.not_found(request)

    @extend_schema(exclude=True)
    def post(self, request, *args, **kwargs):
        """Return 404."""
        return self.not_found(request)

    @extend_schema(exclude=True)
    def patch(self, request, *args, **kwargs):
        """Return 404."""
        return self.not_found(request)

    @extend_schema(exclude=True)
    def put(self, request, *args, **kwargs):
        """Return 404."""
        return self.not_found(request)

    @extend_schema(exclude=True)
    def delete(self, request, *args, **kwargs):
        """Return 404."""
        return self.not_found(request)


class BulkDeleteMixin:
    """Mixin class for enabling 'bulk delete' operations for various models.

    Bulk delete allows for multiple items to be deleted in a single API query,
    rather than using multiple API calls to the various detail endpoints.

    This is implemented for two major reasons:
    - Atomicity (guaranteed that either *all* items are deleted, or *none*)
    - Speed (single API call and DB query)
    """

    def validate_delete(self, queryset, request) -> None:
        """Perform validation right before deletion.

        Arguments:
            queryset: The queryset to be deleted
            request: The request object

        Returns:
            None

        Raises:
            ValidationError: If the deletion should not proceed
        """

    def filter_delete_queryset(self, queryset, request):
        """Provide custom filtering for the queryset *before* it is deleted.

        The default implementation does nothing, just returns the queryset.
        """
        return queryset

    def delete(self, request, *args, **kwargs):
        """Perform a DELETE operation against this list endpoint.

        We expect a list of primary-key (ID) values to be supplied as a JSON object, e.g.
        {
            items: [4, 8, 15, 16, 23, 42]
        }

        """
        model = self.serializer_class.Meta.model

        # Extract the items from the request body
        try:
            items = request.data.getlist('items', None)
        except AttributeError:
            items = request.data.get('items', None)

        # Extract the filters from the request body
        try:
            filters = request.data.getlist('filters', None)
        except AttributeError:
            filters = request.data.get('filters', None)

        if not items and not filters:
            raise ValidationError({
                'non_field_errors': [
                    'List of items or filters must be provided for bulk deletion'
                ]
            })

        if items and type(items) is not list:
            raise ValidationError({
                'items': ["'items' must be supplied as a list object"]
            })

        if filters and type(filters) is not dict:
            raise ValidationError({
                'filters': ["'filters' must be supplied as a dict object"]
            })

        # Keep track of how many items we deleted
        n_deleted = 0

        with transaction.atomic():
            # Start with *all* models and perform basic filtering
            queryset = model.objects.all()
            queryset = self.filter_delete_queryset(queryset, request)

            # Filter by provided item ID values
            if items:
                try:
                    queryset = queryset.filter(id__in=items)
                except Exception:
                    raise ValidationError({
                        'non_field_errors': _('Invalid items list provided')
                    })

            # Filter by provided filters
            if filters:
                try:
                    queryset = queryset.filter(**filters)
                except Exception:
                    raise ValidationError({
                        'non_field_errors': _('Invalid filters provided')
                    })

            if queryset.count() == 0:
                raise ValidationError({
                    'non_field_errors': _('No items found to delete')
                })

            # Run a final validation step (should raise an error if the deletion should not proceed)
            self.validate_delete(queryset, request)

            n_deleted = queryset.count()
            queryset.delete()

        return Response({'success': f'Deleted {n_deleted} items'}, status=204)


class ListCreateDestroyAPIView(BulkDeleteMixin, ListCreateAPI):
    """Custom API endpoint which provides BulkDelete functionality in addition to List and Create."""


class APISearchViewSerializer(serializers.Serializer):
    """Serializer for the APISearchView."""

    search = serializers.CharField()
    search_regex = serializers.BooleanField(default=False, required=False)
    search_whole = serializers.BooleanField(default=False, required=False)
    limit = serializers.IntegerField(default=1, required=False)
    offset = serializers.IntegerField(default=0, required=False)


class APISearchView(GenericAPIView):
    """A general-purpose 'search' API endpoint.

    Returns hits against a number of different models simultaneously,
    to consolidate multiple API requests into a single query.

    Is much more efficient and simplifies code!
    """

    permission_classes = [permissions.IsAuthenticated]
    serializer_class = APISearchViewSerializer

    def get_result_types(self):
        """Construct a list of search types we can return."""
        import build.api
        import company.api
        import order.api
        import part.api
        import stock.api

        return {
            'build': build.api.BuildList,
            'company': company.api.CompanyList,
            'manufacturerpart': company.api.ManufacturerPartList,
            'supplierpart': company.api.SupplierPartList,
            'part': part.api.PartList,
            'partcategory': part.api.CategoryList,
            'purchaseorder': order.api.PurchaseOrderList,
            'returnorder': order.api.ReturnOrderList,
            'salesorder': order.api.SalesOrderList,
            'stockitem': stock.api.StockList,
            'stocklocation': stock.api.StockLocationList,
        }

    def post(self, request, *args, **kwargs):
        """Perform search query against available models."""
        data = request.data

        results = {}

        # These parameters are passed through to the individual queries, with optional default values
        pass_through_params = {
            'search': '',
            'search_regex': False,
            'search_whole': False,
            'limit': 1,
            'offset': 0,
        }

        if 'search' not in data:
            raise ValidationError({'search': 'Search term must be provided'})

        for key, cls in self.get_result_types().items():
            # Only return results which are specifically requested
            if key in data:
                params = data[key]

                for k, v in pass_through_params.items():
                    params[k] = request.data.get(k, v)

                # Enforce json encoding
                params['format'] = 'json'

                # Ignore if the params are wrong
                if type(params) is not dict:
                    continue

                view = cls()

                # Override regular query params with specific ones for this search request
                request._request.GET = params
                view.request = request
                view.format_kwarg = 'format'

                # Check permissions and update results dict with particular query
                model = view.serializer_class.Meta.model
                app_label = model._meta.app_label
                model_name = model._meta.model_name
                table = f'{app_label}_{model_name}'

                try:
                    if users.models.RuleSet.check_table_permission(
                        request.user, table, 'view'
                    ):
                        results[key] = view.list(request, *args, **kwargs).data
                    else:
                        results[key] = {
                            'error': _(
                                'User does not have permission to view this model'
                            )
                        }
                except Exception as exc:
                    results[key] = {'error': str(exc)}

        return Response(results)


class MetadataView(RetrieveUpdateAPI):
    """Generic API endpoint for reading and editing metadata for a model."""

    MODEL_REF = 'model'

    def get_model_type(self):
        """Return the model type associated with this API instance."""
        model = self.kwargs.get(self.MODEL_REF, None)

        if 'lookup_field' in self.kwargs:
            # Set custom lookup field (instead of default 'pk' value) if supplied
            self.lookup_field = self.kwargs.pop('lookup_field')

        if model is None:
            raise ValidationError(
                f"MetadataView called without '{self.MODEL_REF}' parameter"
            )

        return model

    def get_permission_model(self):
        """Return the 'permission' model associated with this view."""
        return self.get_model_type()

    def get_queryset(self):
        """Return the queryset for this endpoint."""
        return self.get_model_type().objects.all()

    def get_serializer(self, *args, **kwargs):
        """Return MetadataSerializer instance."""
        # Detect if we are currently generating the OpenAPI schema
        if 'spectacular' in sys.argv:
            return MetadataSerializer(Part, *args, **kwargs)
        return MetadataSerializer(self.get_model_type(), *args, **kwargs)<|MERGE_RESOLUTION|>--- conflicted
+++ resolved
@@ -20,16 +20,11 @@
 
 import InvenTree.version
 import users.models
-<<<<<<< HEAD
 from common.settings import get_global_setting
+from InvenTree import helpers
 from InvenTree.auth_overrides import registration_enabled
 from InvenTree.mixins import ListCreateAPI
 from InvenTree.sso import sso_registration_enabled
-from InvenTree.templatetags.inventree_extras import plugins_info
-=======
-from InvenTree import helpers
-from InvenTree.mixins import ListCreateAPI
->>>>>>> b2484c54
 from part.models import Part
 from plugin.serializers import MetadataSerializer
 from users.models import ApiToken
@@ -207,14 +202,13 @@
 class InfoApiSerializer(serializers.Serializer):
     """InvenTree server information - some information might be blanked if called without elevated credentials."""
 
-<<<<<<< HEAD
     class SettingsSerializer(serializers.Serializer):
         """Serializer for InfoApiSerializer."""
 
         sso_registration = serializers.BooleanField()
         registration_enabled = serializers.BooleanField()
         password_forgotten_enabled = serializers.BooleanField()
-=======
+
     class CustomizeSerializer(serializers.Serializer):
         """Serializer for customize field."""
 
@@ -222,7 +216,6 @@
         splash = serializers.CharField()
         login_message = serializers.CharField()
         navbar_message = serializers
->>>>>>> b2484c54
 
     server = serializers.CharField(read_only=True)
     version = serializers.CharField(read_only=True)
