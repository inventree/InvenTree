"""Django settings for InvenTree project.

In practice the settings in this file should not be adjusted,
instead settings can be configured in the config.yaml file
located in the top level project directory.

This allows implementation configuration to be hidden from source control,
as well as separate configuration parameters from the more complex
database setup in this file.
"""

import logging
import os
import sys
from pathlib import Path
from zoneinfo import ZoneInfo, ZoneInfoNotFoundError

import django.conf.locale
import django.core.exceptions
from django.core.validators import URLValidator
from django.http import Http404, HttpResponseGone

import structlog
from corsheaders.defaults import default_headers as default_cors_headers
from dotenv import load_dotenv

from InvenTree.cache import get_cache_config, is_global_cache_enabled
from InvenTree.config import (
    get_boolean_setting,
    get_custom_file,
    get_oidc_private_key,
    get_setting,
)
from InvenTree.ready import isInMainThread
from InvenTree.sentry import default_sentry_dsn, init_sentry
from InvenTree.version import checkMinPythonVersion, inventreeApiVersion
from users.oauth2_scopes import oauth2_scopes

from . import config, locales

checkMinPythonVersion()

INVENTREE_BASE_URL = 'https://inventree.org'
INVENTREE_NEWS_URL = f'{INVENTREE_BASE_URL}/news/feed.atom'

# Determine if we are running in "test" mode e.g. "manage.py test"
TESTING = 'test' in sys.argv or 'TESTING' in os.environ

if TESTING:
    # Use a weaker password hasher for testing (improves testing speed)
    PASSWORD_HASHERS = ['django.contrib.auth.hashers.MD5PasswordHasher']

    # Enable slow-test-runner
    TEST_RUNNER = 'django_slowtests.testrunner.DiscoverSlowestTestsRunner'
    NUM_SLOW_TESTS = 25


# Are environment variables manipulated by tests? Needs to be set by testing code
TESTING_ENV = False

# New requirement for django 3.2+
DEFAULT_AUTO_FIELD = 'django.db.models.AutoField'

# Build paths inside the project like this: BASE_DIR.joinpath(...)
BASE_DIR = config.get_base_dir()

# Load configuration data
CONFIG = config.load_config_data(set_cache=True)

# Load VERSION data if it exists
version_file = BASE_DIR.parent.parent.parent.joinpath('VERSION')
if version_file.exists():
    load_dotenv(version_file)

# Default action is to run the system in Debug mode
# SECURITY WARNING: don't run with debug turned on in production!
DEBUG = get_boolean_setting('INVENTREE_DEBUG', 'debug', False)

# Configure logging settings
LOG_LEVEL = get_setting('INVENTREE_LOG_LEVEL', 'log_level', 'WARNING')
JSON_LOG = get_boolean_setting('INVENTREE_JSON_LOG', 'json_log', False)
WRITE_LOG = get_boolean_setting('INVENTREE_WRITE_LOG', 'write_log', False)
CONSOLE_LOG = get_boolean_setting('INVENTREE_CONSOLE_LOG', 'console_log', True)

logging.basicConfig(level=LOG_LEVEL, format='%(asctime)s %(levelname)s %(message)s')

if LOG_LEVEL not in ['DEBUG', 'INFO', 'WARNING', 'ERROR', 'CRITICAL']:
    LOG_LEVEL = 'WARNING'  # pragma: no cover
DEFAULT_LOG_HANDLER = ['console'] if CONSOLE_LOG else []
LOGGING = {
    'version': 1,
    'disable_existing_loggers': False,
    'filters': {
        'require_not_maintenance_mode_503': {
            '()': 'maintenance_mode.logging.RequireNotMaintenanceMode503'
        }
    },
    'formatters': {
        'json_formatter': {
            '()': structlog.stdlib.ProcessorFormatter,
            'processor': structlog.processors.JSONRenderer(),
        },
        'plain_console': {
            '()': structlog.stdlib.ProcessorFormatter,
            'processor': structlog.dev.ConsoleRenderer(),
        },
        'key_value': {
            '()': structlog.stdlib.ProcessorFormatter,
            'processor': structlog.processors.KeyValueRenderer(
                key_order=['timestamp', 'level', 'event', 'logger']
            ),
        },
    },
    'handlers': {
        'console': {'class': 'logging.StreamHandler', 'formatter': 'plain_console'}
    }
    if CONSOLE_LOG
    else {},
    'loggers': {
        'django_structlog': {'handlers': DEFAULT_LOG_HANDLER, 'level': LOG_LEVEL},
        'inventree': {'handlers': DEFAULT_LOG_HANDLER, 'level': LOG_LEVEL},
    },
}


# Add handlers
if WRITE_LOG and JSON_LOG:  # pragma: no cover
    LOGGING['handlers']['log_file'] = {
        'class': 'logging.handlers.WatchedFileHandler',
        'filename': str(BASE_DIR.joinpath('logs.json')),
        'formatter': 'json_formatter',
    }
    DEFAULT_LOG_HANDLER.append('log_file')
elif WRITE_LOG:  # pragma: no cover
    LOGGING['handlers']['log_file'] = {
        'class': 'logging.handlers.WatchedFileHandler',
        'filename': str(BASE_DIR.joinpath('logs.log')),
        'formatter': 'key_value',
    }
    DEFAULT_LOG_HANDLER.append('log_file')

structlog.configure(
    processors=[
        structlog.contextvars.merge_contextvars,
        structlog.stdlib.filter_by_level,
        structlog.processors.TimeStamper(fmt='iso'),
        structlog.stdlib.add_logger_name,
        structlog.stdlib.add_log_level,
        structlog.stdlib.PositionalArgumentsFormatter(),
        structlog.processors.StackInfoRenderer(),
        structlog.processors.format_exc_info,
        structlog.processors.UnicodeDecoder(),
        structlog.stdlib.ProcessorFormatter.wrap_for_formatter,
    ],
    logger_factory=structlog.stdlib.LoggerFactory(),
    cache_logger_on_first_use=True,
)
# Optionally add database-level logging
if get_setting('INVENTREE_DB_LOGGING', 'db_logging', False):
    LOGGING['loggers'] = {'django.db.backends': {'level': LOG_LEVEL or 'DEBUG'}}

# Get a logger instance for this setup file
logger = structlog.getLogger('inventree')

# Load SECRET_KEY
SECRET_KEY = config.get_secret_key()

# The filesystem location for served static files
STATIC_ROOT = config.get_static_dir()

# The filesystem location for uploaded media files
MEDIA_ROOT = config.get_media_dir()

# Needed for the parts importer, directly impacts the maximum parts that can be uploaded
DATA_UPLOAD_MAX_NUMBER_FIELDS = 10000

# Web URL endpoint for served static files
STATIC_URL = '/static/'

# Web URL endpoint for served media files
MEDIA_URL = '/media/'

# Are plugins enabled?
PLUGINS_ENABLED = get_boolean_setting(
    'INVENTREE_PLUGINS_ENABLED', 'plugins_enabled', False
)

PLUGINS_INSTALL_DISABLED = get_boolean_setting(
    'INVENTREE_PLUGIN_NOINSTALL', 'plugin_noinstall', False
)

PLUGIN_FILE = config.get_plugin_file()

# Plugin test settings
PLUGIN_TESTING = get_setting(
    'INVENTREE_PLUGIN_TESTING', 'PLUGIN_TESTING', TESTING
)  # Are plugins being tested?

PLUGIN_TESTING_SETUP = get_setting(
    'INVENTREE_PLUGIN_TESTING_SETUP', 'PLUGIN_TESTING_SETUP', False
)  # Load plugins from setup hooks in testing?

PLUGIN_TESTING_EVENTS = False  # Flag if events are tested right now
PLUGIN_TESTING_EVENTS_ASYNC = False  # Flag if events are tested asynchronously
PLUGIN_TESTING_RELOAD = False  # Flag if plugin reloading is in testing (check_reload)

PLUGIN_RETRY = get_setting(
    'INVENTREE_PLUGIN_RETRY', 'PLUGIN_RETRY', 3, typecast=int
)  # How often should plugin loading be tried?

# Hash of the plugin file (will be updated on each change)
PLUGIN_FILE_HASH = ''

STATICFILES_DIRS = []

# Append directory for compiled react files if debug server is running
if DEBUG and 'collectstatic' not in sys.argv:
    web_dir = BASE_DIR.joinpath('..', 'web', 'static').absolute()
    if web_dir.exists():
        STATICFILES_DIRS.append(web_dir)

    # Append directory for sample plugin static content (if in debug mode)
    if PLUGINS_ENABLED:
        logger.info('Adding plugin sample static content')
        STATICFILES_DIRS.append(BASE_DIR.joinpath('plugin', 'samples', 'static'))

# Database backup options
# Ref: https://django-dbbackup.readthedocs.io/en/master/configuration.html
DBBACKUP_SEND_EMAIL = False
DBBACKUP_STORAGE = get_setting(
    'INVENTREE_BACKUP_STORAGE',
    'backup_storage',
    'django.core.files.storage.FileSystemStorage',
)

# Default backup configuration
DBBACKUP_STORAGE_OPTIONS = get_setting(
    'INVENTREE_BACKUP_OPTIONS',
    'backup_options',
    default_value={'location': config.get_backup_dir()},
    typecast=dict,
)

INVENTREE_ADMIN_ENABLED = get_boolean_setting(
    'INVENTREE_ADMIN_ENABLED', config_key='admin_enabled', default_value=True
)

# Base URL for admin pages (default="admin")
INVENTREE_ADMIN_URL = get_setting(
    'INVENTREE_ADMIN_URL', config_key='admin_url', default_value='admin'
)

INSTALLED_APPS = [
    # Admin site integration
    'django.contrib.admin',
    'django.contrib.admindocs',
    # InvenTree apps
    'build.apps.BuildConfig',
    'common.apps.CommonConfig',
    'plugin.apps.PluginAppConfig',  # Plugin app runs before all apps that depend on the isPluginRegistryLoaded function
    'company.apps.CompanyConfig',
    'order.apps.OrderConfig',
    'part.apps.PartConfig',
    'report.apps.ReportConfig',
    'stock.apps.StockConfig',
    'users.apps.UsersConfig',
    'machine.apps.MachineConfig',
    'data_exporter.apps.DataExporterConfig',
    'importer.apps.ImporterConfig',
    'web',
    'generic',
    'InvenTree.apps.InvenTreeConfig',  # InvenTree app runs last
    # Core django modules
    'django.contrib.auth',
    'django.contrib.contenttypes',
    'django.contrib.sessions',
    'django.contrib.humanize',
    'whitenoise.runserver_nostatic',
    'django.contrib.messages',
    'django.contrib.staticfiles',
    'django.contrib.sites',
    # Maintenance
    'maintenance_mode',
    # Third part add-ons
    'django_filters',  # Extended filter functionality
    'rest_framework',  # DRF (Django Rest Framework)
    'corsheaders',  # Cross-origin Resource Sharing for DRF
    'django_cleanup.apps.CleanupConfig',  # Automatically delete orphaned MEDIA files
    'mptt',  # Modified Preorder Tree Traversal
    'markdownify',  # Markdown template rendering
    'djmoney',  # django-money integration
    'djmoney.contrib.exchange',  # django-money exchange rates
    'error_report',  # Error reporting in the admin interface
    'django_q',
    'dbbackup',  # Backups - django-dbbackup
    'taggit',  # Tagging
    'flags',  # Flagging - django-flags
    'django_structlog',  # Structured logging
    'allauth',  # Base app for SSO
    'allauth.account',  # Extend user with accounts
    'allauth.headless',  # APIs for auth
    'allauth.socialaccount',  # Use 'social' providers
    'allauth.mfa',  # MFA for for allauth
    'allauth.usersessions',  # DB sessions
    'django_otp',  # OTP is needed for MFA - base package
    'django_otp.plugins.otp_totp',  # Time based OTP
    'django_otp.plugins.otp_static',  # Backup codes
    'oauth2_provider',  # OAuth2 provider and API access
    'drf_spectacular',  # API documentation
    'django_ical',  # For exporting calendars
]

MIDDLEWARE = CONFIG.get(
    'middleware',
    [
        'django.middleware.security.SecurityMiddleware',
        'x_forwarded_for.middleware.XForwardedForMiddleware',
        'django.contrib.sessions.middleware.SessionMiddleware',
        'allauth.usersessions.middleware.UserSessionsMiddleware',  # DB user sessions
        'django.middleware.locale.LocaleMiddleware',
        'django.middleware.csrf.CsrfViewMiddleware',
        'corsheaders.middleware.CorsMiddleware',
        'whitenoise.middleware.WhiteNoiseMiddleware',
        'django.middleware.common.CommonMiddleware',
        'django.contrib.auth.middleware.AuthenticationMiddleware',
        'InvenTree.middleware.InvenTreeRemoteUserMiddleware',  # Remote / proxy auth
        'allauth.account.middleware.AccountMiddleware',
        'django.contrib.messages.middleware.MessageMiddleware',
        'django.middleware.clickjacking.XFrameOptionsMiddleware',
        'InvenTree.middleware.AuthRequiredMiddleware',
        'InvenTree.middleware.Check2FAMiddleware',  # Check if the user should be forced to use MFA
        'oauth2_provider.middleware.OAuth2TokenMiddleware',  # oauth2_provider
        'maintenance_mode.middleware.MaintenanceModeMiddleware',
        'InvenTree.middleware.InvenTreeExceptionProcessor',  # Error reporting
        'InvenTree.middleware.InvenTreeRequestCacheMiddleware',  # Request caching
        'django_structlog.middlewares.RequestMiddleware',  # Structured logging
    ],
)

# In DEBUG mode, add support for django-querycount
# Ref: https://github.com/bradmontgomery/django-querycount
if DEBUG and get_boolean_setting(
    'INVENTREE_DEBUG_QUERYCOUNT', 'debug_querycount', False
):
    MIDDLEWARE.append('querycount.middleware.QueryCountMiddleware')
    logger.debug('Running with debug_querycount middleware enabled')

QUERYCOUNT = {
    'THRESHOLDS': {
        'MEDIUM': 50,
        'HIGH': 200,
        'MIN_TIME_TO_LOG': 0.1,
        'MIN_QUERY_COUNT_TO_LOG': 25,
    },
    'IGNORE_REQUEST_PATTERNS': [r'^(?!\/(api)?(plugin)?\/).*'],
    'IGNORE_SQL_PATTERNS': [],
    'DISPLAY_DUPLICATES': 1,
    'RESPONSE_HEADER': 'X-Django-Query-Count',
}


AUTHENTICATION_BACKENDS = CONFIG.get(
    'authentication_backends',
    [
        'oauth2_provider.backends.OAuth2Backend',  # OAuth2 provider
        'django.contrib.auth.backends.RemoteUserBackend',  # proxy login
        'django.contrib.auth.backends.ModelBackend',
        'allauth.account.auth_backends.AuthenticationBackend',  # SSO login via external providers
        'sesame.backends.ModelBackend',  # Magic link login django-sesame
    ],
)

# LDAP support
LDAP_AUTH = get_boolean_setting('INVENTREE_LDAP_ENABLED', 'ldap.enabled', False)
if LDAP_AUTH:
    import django_auth_ldap.config
    import ldap

    AUTHENTICATION_BACKENDS.append('django_auth_ldap.backend.LDAPBackend')

    # debug mode to troubleshoot configuration
    LDAP_DEBUG = get_boolean_setting('INVENTREE_LDAP_DEBUG', 'ldap.debug', False)
    if LDAP_DEBUG:
        if 'loggers' not in LOGGING:
            LOGGING['loggers'] = {}
        LOGGING['loggers']['django_auth_ldap'] = {
            'level': 'DEBUG',
            'handlers': DEFAULT_LOG_HANDLER,
        }

    # get global options from dict and use ldap.OPT_* as keys and values
    global_options_dict = get_setting(
        'INVENTREE_LDAP_GLOBAL_OPTIONS',
        'ldap.global_options',
        default_value=None,
        typecast=dict,
    )
    global_options = {}
    for k, v in global_options_dict.items():
        # keys are always ldap.OPT_* constants
        k_attr = getattr(ldap, k, None)
        if not k.startswith('OPT_') or k_attr is None:
            print(f"[LDAP] ldap.global_options, key '{k}' not found, skipping...")
            continue

        # values can also be other strings, e.g. paths
        v_attr = v
        if v.startswith('OPT_'):
            v_attr = getattr(ldap, v, None)

        if v_attr is None:
            print(f"[LDAP] ldap.global_options, value key '{v}' not found, skipping...")
            continue

        global_options[k_attr] = v_attr
    AUTH_LDAP_GLOBAL_OPTIONS = global_options
    if LDAP_DEBUG:
        print('[LDAP] ldap.global_options =', global_options)

    AUTH_LDAP_SERVER_URI = get_setting('INVENTREE_LDAP_SERVER_URI', 'ldap.server_uri')
    AUTH_LDAP_START_TLS = get_boolean_setting(
        'INVENTREE_LDAP_START_TLS', 'ldap.start_tls', False
    )
    AUTH_LDAP_BIND_DN = get_setting('INVENTREE_LDAP_BIND_DN', 'ldap.bind_dn')
    AUTH_LDAP_BIND_PASSWORD = get_setting(
        'INVENTREE_LDAP_BIND_PASSWORD', 'ldap.bind_password'
    )
    AUTH_LDAP_USER_SEARCH = django_auth_ldap.config.LDAPSearch(
        get_setting('INVENTREE_LDAP_SEARCH_BASE_DN', 'ldap.search_base_dn'),
        ldap.SCOPE_SUBTREE,
        str(
            get_setting(
                'INVENTREE_LDAP_SEARCH_FILTER_STR',
                'ldap.search_filter_str',
                '(uid= %(user)s)',
            )
        ),
    )
    AUTH_LDAP_USER_DN_TEMPLATE = get_setting(
        'INVENTREE_LDAP_USER_DN_TEMPLATE', 'ldap.user_dn_template'
    )
    AUTH_LDAP_USER_ATTR_MAP = get_setting(
        'INVENTREE_LDAP_USER_ATTR_MAP',
        'ldap.user_attr_map',
        {'first_name': 'givenName', 'last_name': 'sn', 'email': 'mail'},
        dict,
    )
    AUTH_LDAP_ALWAYS_UPDATE_USER = get_boolean_setting(
        'INVENTREE_LDAP_ALWAYS_UPDATE_USER', 'ldap.always_update_user', True
    )
    AUTH_LDAP_CACHE_TIMEOUT = get_setting(
        'INVENTREE_LDAP_CACHE_TIMEOUT', 'ldap.cache_timeout', 3600, int
    )

    AUTH_LDAP_MIRROR_GROUPS = get_boolean_setting(
        'INVENTREE_LDAP_MIRROR_GROUPS', 'ldap.mirror_groups', False
    )
    AUTH_LDAP_GROUP_OBJECT_CLASS = get_setting(
        'INVENTREE_LDAP_GROUP_OBJECT_CLASS',
        'ldap.group_object_class',
        'groupOfUniqueNames',
        str,
    )
    AUTH_LDAP_GROUP_SEARCH = django_auth_ldap.config.LDAPSearch(
        get_setting('INVENTREE_LDAP_GROUP_SEARCH', 'ldap.group_search'),
        ldap.SCOPE_SUBTREE,
        f'(objectClass={AUTH_LDAP_GROUP_OBJECT_CLASS})',
    )
    AUTH_LDAP_GROUP_TYPE_CLASS = get_setting(
        'INVENTREE_LDAP_GROUP_TYPE_CLASS',
        'ldap.group_type_class',
        'GroupOfUniqueNamesType',
        str,
    )
    AUTH_LDAP_GROUP_TYPE_CLASS_ARGS = get_setting(
        'INVENTREE_LDAP_GROUP_TYPE_CLASS_ARGS', 'ldap.group_type_class_args', [], list
    )
    AUTH_LDAP_GROUP_TYPE_CLASS_KWARGS = get_setting(
        'INVENTREE_LDAP_GROUP_TYPE_CLASS_KWARGS',
        'ldap.group_type_class_kwargs',
        {'name_attr': 'cn'},
        dict,
    )
    AUTH_LDAP_GROUP_TYPE = getattr(django_auth_ldap.config, AUTH_LDAP_GROUP_TYPE_CLASS)(
        *AUTH_LDAP_GROUP_TYPE_CLASS_ARGS, **AUTH_LDAP_GROUP_TYPE_CLASS_KWARGS
    )
    AUTH_LDAP_REQUIRE_GROUP = get_setting(
        'INVENTREE_LDAP_REQUIRE_GROUP', 'ldap.require_group'
    )
    AUTH_LDAP_DENY_GROUP = get_setting('INVENTREE_LDAP_DENY_GROUP', 'ldap.deny_group')
    AUTH_LDAP_USER_FLAGS_BY_GROUP = get_setting(
        'INVENTREE_LDAP_USER_FLAGS_BY_GROUP',
        'ldap.user_flags_by_group',
        default_value=None,
        typecast=dict,
    )
    AUTH_LDAP_FIND_GROUP_PERMS = True

# Internal flag to determine if we are running in docker mode
DOCKER = get_boolean_setting('INVENTREE_DOCKER', default_value=False)

# Allow secure http developer server in debug mode
if DEBUG:
    INSTALLED_APPS.append('sslserver')

# InvenTree URL configuration
ROOT_URLCONF = 'InvenTree.urls'

TEMPLATES = [
    {
        'BACKEND': 'django.template.backends.django.DjangoTemplates',
        'DIRS': [BASE_DIR.joinpath('templates'), MEDIA_ROOT.joinpath('report')],
        'OPTIONS': {
            'context_processors': [
                'django.template.context_processors.debug',
                'django.template.context_processors.request',
                'django.template.context_processors.i18n',
                'django.contrib.auth.context_processors.auth',
                'django.contrib.messages.context_processors.messages',
            ],
            'loaders': [
                (
                    'InvenTree.template.InvenTreeTemplateLoader',
                    [
                        'plugin.template.PluginTemplateLoader',
                        'django.template.loaders.filesystem.Loader',
                        'django.template.loaders.app_directories.Loader',
                    ],
                )
            ],
        },
    }
]

OAUTH2_PROVIDER = {
    # default scopes
    'SCOPES': oauth2_scopes,
    # OIDC
    'OIDC_ENABLED': True,
    'OIDC_RSA_PRIVATE_KEY': get_oidc_private_key(),
    'PKCE_REQUIRED': False,
}

REST_FRAMEWORK = {
    'EXCEPTION_HANDLER': 'InvenTree.exceptions.exception_handler',
    'DATETIME_FORMAT': '%Y-%m-%d %H:%M',
    'DEFAULT_AUTHENTICATION_CLASSES': [
        'users.authentication.ApiTokenAuthentication',
        'rest_framework.authentication.BasicAuthentication',
        'rest_framework.authentication.SessionAuthentication',
        'oauth2_provider.contrib.rest_framework.OAuth2Authentication',
    ],
    'DEFAULT_PAGINATION_CLASS': 'rest_framework.pagination.LimitOffsetPagination',
    'DEFAULT_PERMISSION_CLASSES': [
        'rest_framework.permissions.IsAuthenticated',
        'rest_framework.permissions.DjangoModelPermissions',
        'InvenTree.permissions.RolePermission',
        'InvenTree.permissions.InvenTreeTokenMatchesOASRequirements',
    ],
    'DEFAULT_SCHEMA_CLASS': 'InvenTree.schema.ExtendedAutoSchema',
    'DEFAULT_METADATA_CLASS': 'InvenTree.metadata.InvenTreeMetadata',
    'DEFAULT_RENDERER_CLASSES': ['rest_framework.renderers.JSONRenderer'],
    'TOKEN_MODEL': 'users.models.ApiToken',
}

if DEBUG:
    # Enable browsable API if in DEBUG mode
    REST_FRAMEWORK['DEFAULT_RENDERER_CLASSES'].append(
        'rest_framework.renderers.BrowsableAPIRenderer'
    )

# JWT settings - rest_framework_simplejwt
USE_JWT = get_boolean_setting('INVENTREE_USE_JWT', 'use_jwt', False)
if USE_JWT:
    JWT_AUTH_COOKIE = 'inventree-auth'
    JWT_AUTH_REFRESH_COOKIE = 'inventree-token'
    INSTALLED_APPS.append('rest_framework_simplejwt')

# WSGI default setting
WSGI_APPLICATION = 'InvenTree.wsgi.application'

"""
Configure the database backend based on the user-specified values.

- Primarily this configuration happens in the config.yaml file
- However there may be reason to configure the DB via environmental variables
- The following code lets the user "mix and match" database configuration
"""

logger.debug('Configuring database backend:')

# Extract database configuration from the config.yaml file
db_config = CONFIG.get('database', None)

if not db_config:
    db_config = {}

# Environment variables take preference over config file!

db_keys = ['ENGINE', 'NAME', 'USER', 'PASSWORD', 'HOST', 'PORT']

for key in db_keys:
    # First, check the environment variables
    env_key = f'INVENTREE_DB_{key}'
    env_var = os.environ.get(env_key, None)

    if env_var:
        # Make use PORT is int
        if key == 'PORT':
            try:
                env_var = int(env_var)
            except ValueError:
                logger.exception('Invalid number for %s: %s', env_key, env_var)
        # Override configuration value
        db_config[key] = env_var

# Check that required database configuration options are specified
required_keys = ['ENGINE', 'NAME']

# Ensure all database keys are upper case
db_config = {key.upper(): value for key, value in db_config.items()}

for key in required_keys:
    if key not in db_config:  # pragma: no cover
        error_msg = f'Missing required database configuration value {key}'
        logger.error(error_msg)

        print('Error: ' + error_msg)
        sys.exit(-1)

"""
Special considerations for the database 'ENGINE' setting.
It can be specified in config.yaml (or envvar) as either (for example):
- sqlite3
- django.db.backends.sqlite3
- django.db.backends.postgresql
"""

db_engine = db_config['ENGINE'].lower()

# Correct common misspelling
if db_engine == 'sqlite':
    db_engine = 'sqlite3'  # pragma: no cover

if db_engine in ['sqlite3', 'postgresql', 'mysql']:
    # Prepend the required python module string
    db_engine = f'django.db.backends.{db_engine}'
    db_config['ENGINE'] = db_engine

db_name = db_config['NAME']
db_host = db_config.get('HOST', "''")

if 'sqlite' in db_engine:
    db_name = str(Path(db_name).resolve())
    db_config['NAME'] = db_name

logger.info('DB_ENGINE: %s', db_engine)
logger.info('DB_NAME: %s', db_name)
logger.info('DB_HOST: %s', db_host)

"""
In addition to base-level database configuration, we may wish to specify specific options to the database backend
Ref: https://docs.djangoproject.com/en/3.2/ref/settings/#std:setting-OPTIONS
"""

# 'OPTIONS' or 'options' can be specified in config.yaml
# Set useful sensible timeouts for a transactional webserver to communicate
# with its database server, that is, if the webserver is having issues
# connecting to the database server (such as a replica failover) don't sit and
# wait for possibly an hour or more, just tell the client something went wrong
# and let the client retry when they want to.
db_options = db_config.get('OPTIONS', db_config.get('options', None))

if db_options is None:
    db_options = {}

# Specific options for postgres backend
if 'postgres' in db_engine:  # pragma: no cover
    from django.db.backends.postgresql.psycopg_any import IsolationLevel

    # Connection timeout
    if 'connect_timeout' not in db_options:
        # The DB server is in the same data center, it should not take very
        # long to connect to the database server
        # # seconds, 2 is minimum allowed by libpq
        db_options['connect_timeout'] = int(
            get_setting('INVENTREE_DB_TIMEOUT', 'database.timeout', 2)
        )

    # Setup TCP keepalive
    # DB server is in the same DC, it should not become unresponsive for
    # very long. With the defaults below we wait 5 seconds for the network
    # issue to resolve itself.  It it that doesn't happen whatever happened
    # is probably fatal and no amount of waiting is going to fix it.
    # # 0 - TCP Keepalives disabled; 1 - enabled
    if 'keepalives' not in db_options:
        db_options['keepalives'] = int(
            get_setting('INVENTREE_DB_TCP_KEEPALIVES', 'database.tcp_keepalives', 1)
        )

    # Seconds after connection is idle to send keep alive
    if 'keepalives_idle' not in db_options:
        db_options['keepalives_idle'] = int(
            get_setting(
                'INVENTREE_DB_TCP_KEEPALIVES_IDLE', 'database.tcp_keepalives_idle', 1
            )
        )

    # Seconds after missing ACK to send another keep alive
    if 'keepalives_interval' not in db_options:
        db_options['keepalives_interval'] = int(
            get_setting(
                'INVENTREE_DB_TCP_KEEPALIVES_INTERVAL',
                'database.tcp_keepalives_internal',
                '1',
            )
        )

    # Number of missing ACKs before we close the connection
    if 'keepalives_count' not in db_options:
        db_options['keepalives_count'] = int(
            get_setting(
                'INVENTREE_DB_TCP_KEEPALIVES_COUNT',
                'database.tcp_keepalives_count',
                '5',
            )
        )

    # # Milliseconds for how long pending data should remain unacked
    # by the remote server
    # TODO: Supported starting in PSQL 11
    # "tcp_user_timeout": int(os.getenv("PGTCP_USER_TIMEOUT", "1000"),

    # Postgres's default isolation level is Read Committed which is
    # normally fine, but most developers think the database server is
    # actually going to do Serializable type checks on the queries to
    # protect against simultaneous changes.
    # https://www.postgresql.org/docs/devel/transaction-iso.html
    # https://docs.djangoproject.com/en/3.2/ref/databases/#isolation-level
    if 'isolation_level' not in db_options:
        serializable = get_boolean_setting(
            'INVENTREE_DB_ISOLATION_SERIALIZABLE', 'database.serializable', False
        )
        db_options['isolation_level'] = (
            IsolationLevel.SERIALIZABLE
            if serializable
            else IsolationLevel.READ_COMMITTED
        )

# Specific options for MySql / MariaDB backend
elif 'mysql' in db_engine:  # pragma: no cover
    # TODO TCP time outs and keepalives

    # MariaDB's default isolation level is Repeatable Read which is
    # normally fine, but most developers think the database server is
    # actually going to Serializable type checks on the queries to
    # protect against siumltaneous changes.
    # https://mariadb.com/kb/en/mariadb-transactions-and-isolation-levels-for-sql-server-users/#changing-the-isolation-level
    # https://docs.djangoproject.com/en/3.2/ref/databases/#mysql-isolation-level
    if 'isolation_level' not in db_options:
        serializable = get_boolean_setting(
            'INVENTREE_DB_ISOLATION_SERIALIZABLE', 'database.serializable', False
        )
        db_options['isolation_level'] = (
            'serializable' if serializable else 'read committed'
        )

# Specific options for sqlite backend
elif 'sqlite' in db_engine:
    # TODO: Verify timeouts are not an issue because no network is involved for SQLite

    # SQLite's default isolation level is Serializable due to SQLite's
    # single writer implementation.  Presumably as a result of this, it is
    # not possible to implement any lower isolation levels in SQLite.
    # https://www.sqlite.org/isolation.html
    pass

# Provide OPTIONS dict back to the database configuration dict
db_config['OPTIONS'] = db_options

# Set testing options for the database
db_config['TEST'] = {'CHARSET': 'utf8'}

# Set collation option for mysql test database
if 'mysql' in db_engine:
    db_config['TEST']['COLLATION'] = 'utf8_general_ci'  # pragma: no cover

DATABASES = {'default': db_config}

# login settings
REMOTE_LOGIN = get_boolean_setting(
    'INVENTREE_REMOTE_LOGIN', 'remote_login_enabled', False
)
REMOTE_LOGIN_HEADER = get_setting(
    'INVENTREE_REMOTE_LOGIN_HEADER', 'remote_login_header', 'REMOTE_USER'
)

# region Tracing / error tracking
inventree_tags = {
    'testing': TESTING,
    'docker': DOCKER,
    'debug': DEBUG,
    'remote': REMOTE_LOGIN,
}

# sentry.io integration for error reporting
SENTRY_ENABLED = get_boolean_setting(
    'INVENTREE_SENTRY_ENABLED', 'sentry_enabled', False
)

# Default Sentry DSN (can be overridden if user wants custom sentry integration)
SENTRY_DSN = get_setting('INVENTREE_SENTRY_DSN', 'sentry_dsn', default_sentry_dsn())
SENTRY_SAMPLE_RATE = float(
    get_setting('INVENTREE_SENTRY_SAMPLE_RATE', 'sentry_sample_rate', 0.1)
)

if SENTRY_ENABLED and SENTRY_DSN and not TESTING:  # pragma: no cover
    init_sentry(SENTRY_DSN, SENTRY_SAMPLE_RATE, inventree_tags)

# OpenTelemetry tracing
TRACING_ENABLED = get_boolean_setting(
    'INVENTREE_TRACING_ENABLED', 'tracing.enabled', False
)

if TRACING_ENABLED:  # pragma: no cover
    from InvenTree.tracing import setup_instruments, setup_tracing

    _t_endpoint = get_setting('INVENTREE_TRACING_ENDPOINT', 'tracing.endpoint', None)
    _t_headers = get_setting('INVENTREE_TRACING_HEADERS', 'tracing.headers', None, dict)

    if _t_headers is None:
        _t_headers = {}

    if _t_endpoint:
        logger.info('OpenTelemetry tracing enabled')

        _t_resources = get_setting(
            'INVENTREE_TRACING_RESOURCES',
            'tracing.resources',
            default_value=None,
            typecast=dict,
        )
        cstm_tags = {'inventree.env.' + k: v for k, v in inventree_tags.items()}
        tracing_resources = {**cstm_tags, **_t_resources}

        setup_tracing(
            _t_endpoint,
            _t_headers,
            resources_input=tracing_resources,
            console=get_boolean_setting(
                'INVENTREE_TRACING_CONSOLE', 'tracing.console', False
            ),
            auth=get_setting(
                'INVENTREE_TRACING_AUTH',
                'tracing.auth',
                default_value=None,
                typecast=dict,
            ),
            is_http=get_setting('INVENTREE_TRACING_IS_HTTP', 'tracing.is_http', True),
            append_http=get_boolean_setting(
                'INVENTREE_TRACING_APPEND_HTTP', 'tracing.append_http', True
            ),
        )
        # Run tracing/logging instrumentation
        setup_instruments()
    else:
        logger.warning('OpenTelemetry tracing not enabled because endpoint is not set')

# endregion

# Cache configuration
GLOBAL_CACHE_ENABLED = is_global_cache_enabled()

CACHES = {'default': get_cache_config(GLOBAL_CACHE_ENABLED)}

_q_worker_timeout = int(
    get_setting('INVENTREE_BACKGROUND_TIMEOUT', 'background.timeout', 90)
)


# Prevent running multiple background workers if global cache is disabled
# This is to prevent scheduling conflicts due to the lack of a shared cache
BACKGROUND_WORKER_COUNT = (
    int(get_setting('INVENTREE_BACKGROUND_WORKERS', 'background.workers', 4))
    if GLOBAL_CACHE_ENABLED
    else 1
)

# django-q background worker configuration
Q_CLUSTER = {
    'name': 'InvenTree',
    'label': 'Background Tasks',
    'workers': BACKGROUND_WORKER_COUNT,
    'timeout': _q_worker_timeout,
    'retry': max(120, _q_worker_timeout + 30),
    'max_attempts': int(
        get_setting('INVENTREE_BACKGROUND_MAX_ATTEMPTS', 'background.max_attempts', 5)
    ),
    'queue_limit': 50,
    'catch_up': False,
    'bulk': 10,
    'orm': 'default',
    'cache': 'default',
    'sync': False,
    'poll': 1.5,
}

# Configure django-q sentry integration
if SENTRY_ENABLED and SENTRY_DSN:
    Q_CLUSTER['error_reporter'] = {'sentry': {'dsn': SENTRY_DSN}}

if GLOBAL_CACHE_ENABLED:  # pragma: no cover
    # If using external redis cache, make the cache the broker for Django Q
    # as well
    Q_CLUSTER['django_redis'] = 'worker'


SILENCED_SYSTEM_CHECKS = ['templates.E003', 'templates.W003']

# Password validation
# https://docs.djangoproject.com/en/1.10/ref/settings/#auth-password-validators

AUTH_PASSWORD_VALIDATORS = [
    {
        'NAME': 'django.contrib.auth.password_validation.UserAttributeSimilarityValidator'
    },
    {'NAME': 'django.contrib.auth.password_validation.MinimumLengthValidator'},
    {'NAME': 'django.contrib.auth.password_validation.CommonPasswordValidator'},
    {'NAME': 'django.contrib.auth.password_validation.NumericPasswordValidator'},
]

# Extra (optional) URL validators
# See https://docs.djangoproject.com/en/2.2/ref/validators/#django.core.validators.URLValidator

EXTRA_URL_SCHEMES = get_setting('INVENTREE_EXTRA_URL_SCHEMES', 'extra_url_schemes', [])

if type(EXTRA_URL_SCHEMES) not in [list]:  # pragma: no cover
    logger.warning('extra_url_schemes not correctly formatted')
    EXTRA_URL_SCHEMES = []

LANGUAGES = locales.LOCALES

LOCALE_CODES = [lang[0] for lang in LANGUAGES]

# Internationalization
# https://docs.djangoproject.com/en/dev/topics/i18n/
LANGUAGE_CODE = get_setting('INVENTREE_LANGUAGE', 'language', 'en-us')

if (
    LANGUAGE_CODE not in LOCALE_CODES
    and LANGUAGE_CODE.split('-')[0] not in LOCALE_CODES
):  # pragma: no cover
    logger.warning(
        'Language code %s not supported - defaulting to en-us', LANGUAGE_CODE
    )
    LANGUAGE_CODE = 'en-us'

# Store language settings for 30 days
LANGUAGE_COOKIE_AGE = 2592000

# Testing interface translations
if get_boolean_setting('TEST_TRANSLATIONS', default_value=False):  # pragma: no cover
    # Set default language
    LANGUAGE_CODE = 'xx'

    # Add to language catalog
    LANGUAGES.append(('xx', 'Test'))

    # Add custom languages not provided by Django
    EXTRA_LANG_INFO = {'xx': {'code': 'xx', 'name': 'Test', 'name_local': 'Test'}}
    LANG_INFO = dict(django.conf.locale.LANG_INFO, **EXTRA_LANG_INFO)
    django.conf.locale.LANG_INFO = LANG_INFO

# Maximum number of decimal places for currency rendering
CURRENCY_DECIMAL_PLACES = 6

# Custom currency exchange backend
EXCHANGE_BACKEND = 'InvenTree.exchange.InvenTreeExchange'

# Email configuration options
EMAIL_BACKEND = get_setting(
    'INVENTREE_EMAIL_BACKEND',
    'email.backend',
    'django.core.mail.backends.smtp.EmailBackend',
)
EMAIL_HOST = get_setting('INVENTREE_EMAIL_HOST', 'email.host', '')
EMAIL_PORT = get_setting('INVENTREE_EMAIL_PORT', 'email.port', 25, typecast=int)
EMAIL_HOST_USER = get_setting('INVENTREE_EMAIL_USERNAME', 'email.username', '')
EMAIL_HOST_PASSWORD = get_setting('INVENTREE_EMAIL_PASSWORD', 'email.password', '')
EMAIL_SUBJECT_PREFIX = get_setting(
    'INVENTREE_EMAIL_PREFIX', 'email.prefix', '[InvenTree] '
)
EMAIL_USE_TLS = get_boolean_setting('INVENTREE_EMAIL_TLS', 'email.tls', False)
EMAIL_USE_SSL = get_boolean_setting('INVENTREE_EMAIL_SSL', 'email.ssl', False)

DEFAULT_FROM_EMAIL = get_setting('INVENTREE_EMAIL_SENDER', 'email.sender', '')

# If "from" email not specified, default to the username
if not DEFAULT_FROM_EMAIL:
    DEFAULT_FROM_EMAIL = get_setting('INVENTREE_EMAIL_USERNAME', 'email.username', '')

EMAIL_USE_LOCALTIME = False
EMAIL_TIMEOUT = 60

LOCALE_PATHS = (BASE_DIR.joinpath('locale/'),)

TIME_ZONE = get_setting('INVENTREE_TIMEZONE', 'timezone', 'UTC')

# Check that the timezone is valid
try:
    ZoneInfo(TIME_ZONE)
except ZoneInfoNotFoundError:  # pragma: no cover
    raise ValueError(f"Specified timezone '{TIME_ZONE}' is not valid")

USE_I18N = True

# Do not use native timezone support in "test" mode
# It generates a *lot* of cruft in the logs
USE_TZ = bool(not TESTING)

DATE_INPUT_FORMATS = ['%Y-%m-%d']

# Site URL can be specified statically, or via a run-time setting
SITE_URL = get_setting('INVENTREE_SITE_URL', 'site_url', None)

if SITE_URL:
    logger.info('Using Site URL: %s', SITE_URL)

    # Check that the site URL is valid
    try:
        validator = URLValidator()
        validator(SITE_URL)
    except Exception:
        msg = f"Invalid SITE_URL value: '{SITE_URL}'. InvenTree server cannot start."
        logger.error(msg)
        print(msg)
        sys.exit(-1)

else:
    logger.warning('No SITE_URL specified. Some features may not work correctly')
    logger.warning(
        'Specify a SITE_URL in the configuration file or via an environment variable'
    )

# Enable or disable multi-site framework
SITE_MULTI = get_boolean_setting('INVENTREE_SITE_MULTI', 'site_multi', False)

# If a SITE_ID is specified
SITE_ID = get_setting('INVENTREE_SITE_ID', 'site_id', 1 if SITE_MULTI else None)

# Load the allauth social backends
SOCIAL_BACKENDS = get_setting(
    'INVENTREE_SOCIAL_BACKENDS', 'social_backends', [], typecast=list
)

if not SITE_MULTI:
    INSTALLED_APPS.remove('django.contrib.sites')

# List of allowed hosts (default = allow all)
# Ref: https://docs.djangoproject.com/en/4.2/ref/settings/#allowed-hosts
ALLOWED_HOSTS = get_setting(
    'INVENTREE_ALLOWED_HOSTS',
    config_key='allowed_hosts',
    default_value=[],
    typecast=list,
)

if SITE_URL and SITE_URL not in ALLOWED_HOSTS:
    ALLOWED_HOSTS.append(SITE_URL)

if not ALLOWED_HOSTS:
    if DEBUG:
        logger.info(
            'No ALLOWED_HOSTS specified. Defaulting to ["*"] for debug mode. This is not recommended for production use'
        )
        ALLOWED_HOSTS = ['*']
    elif not TESTING:
        logger.error(
            'No ALLOWED_HOSTS specified. Please provide a list of allowed hosts, or specify INVENTREE_SITE_URL'
        )

        # Server cannot run without ALLOWED_HOSTS
        if isInMainThread():
            sys.exit(-1)

# Ensure that the ALLOWED_HOSTS do not contain any scheme info
for i, host in enumerate(ALLOWED_HOSTS):
    if '://' in host:
        ALLOWED_HOSTS[i] = host = host.split('://')[1]

    if ':' in host:
        ALLOWED_HOSTS[i] = host = host.split(':')[0]

# List of trusted origins for unsafe requests
# Ref: https://docs.djangoproject.com/en/4.2/ref/settings/#csrf-trusted-origins
CSRF_TRUSTED_ORIGINS = get_setting(
    'INVENTREE_TRUSTED_ORIGINS',
    config_key='trusted_origins',
    default_value=[],
    typecast=list,
)

# If a list of trusted is not specified, but a site URL has been specified, use that
if SITE_URL and SITE_URL not in CSRF_TRUSTED_ORIGINS:
    CSRF_TRUSTED_ORIGINS.append(SITE_URL)

if DEBUG:
    for origin in [
        'http://localhost',
        'http://*.localhost',
        'http://*localhost:8000',
        'http://*localhost:4173',
        'http://*localhost:5173',
    ]:
        if origin not in CSRF_TRUSTED_ORIGINS:
            CSRF_TRUSTED_ORIGINS.append(origin)

if (
    not TESTING and len(CSRF_TRUSTED_ORIGINS) == 0 and isInMainThread()
):  # pragma: no cover
    # Server thread cannot run without CSRF_TRUSTED_ORIGINS
    logger.error(
        'No CSRF_TRUSTED_ORIGINS specified. Please provide a list of trusted origins, or specify INVENTREE_SITE_URL'
    )
    sys.exit(-1)

COOKIE_MODE = (
    str(get_setting('INVENTREE_COOKIE_SAMESITE', 'cookie.samesite', 'False'))
    .lower()
    .strip()
)

# Valid modes (as per the django settings documentation)
valid_cookie_modes = ['lax', 'strict', 'none']

COOKIE_MODE = COOKIE_MODE.capitalize() if COOKIE_MODE in valid_cookie_modes else False

# Additional CSRF settings
CSRF_HEADER_NAME = 'HTTP_X_CSRFTOKEN'
CSRF_COOKIE_NAME = 'csrftoken'

CSRF_COOKIE_SAMESITE = COOKIE_MODE
SESSION_COOKIE_SAMESITE = COOKIE_MODE
LANGUAGE_COOKIE_SAMESITE = COOKIE_MODE

"""Set the SESSION_COOKIE_SECURE value based on the following rules:
- False if the server is running in DEBUG mode
- True if samesite cookie setting is set to 'None'
- Otherwise, use the value specified in the configuration file (or env var)
"""
COOKIE_SECURE = (
    False
    if DEBUG
    else (
        SESSION_COOKIE_SAMESITE == 'None'
        or get_boolean_setting(
            'INVENTREE_SESSION_COOKIE_SECURE', 'cookie.secure', False
        )
    )
)

CSRF_COOKIE_SECURE = COOKIE_SECURE
SESSION_COOKIE_SECURE = COOKIE_SECURE
LANGUAGE_COOKIE_SECURE = COOKIE_SECURE

# Ref: https://docs.djangoproject.com/en/4.2/ref/settings/#std-setting-SECURE_PROXY_SSL_HEADER
if ssl_header := get_boolean_setting(
    'INVENTREE_USE_X_FORWARDED_PROTO', 'use_x_forwarded_proto', False
):
    # The default header name is 'HTTP_X_FORWARDED_PROTO', but can be adjusted
    ssl_header_name = get_setting(
        'INVENTREE_X_FORWARDED_PROTO_NAME',
        'x_forwarded_proto_name',
        'HTTP_X_FORWARDED_PROTO',
    )
    SECURE_PROXY_SSL_HEADER = (ssl_header_name, 'https')

USE_X_FORWARDED_HOST = get_boolean_setting(
    'INVENTREE_USE_X_FORWARDED_HOST',
    config_key='use_x_forwarded_host',
    default_value=False,
)

USE_X_FORWARDED_PORT = get_boolean_setting(
    'INVENTREE_USE_X_FORWARDED_PORT',
    config_key='use_x_forwarded_port',
    default_value=False,
)

# Cross Origin Resource Sharing (CORS) options
# Refer to the django-cors-headers documentation for more information
# Ref: https://github.com/adamchainz/django-cors-headers


# Extract CORS options from configuration file
CORS_ALLOW_ALL_ORIGINS = get_boolean_setting(
    'INVENTREE_CORS_ORIGIN_ALLOW_ALL', config_key='cors.allow_all', default_value=DEBUG
)

CORS_ALLOW_CREDENTIALS = get_boolean_setting(
    'INVENTREE_CORS_ALLOW_CREDENTIALS',
    config_key='cors.allow_credentials',
    default_value=True,
)

# Only allow CORS access to the following URL endpoints
CORS_URLS_REGEX = r'^/(api|auth|media|plugin|static)/.*$'

CORS_ALLOWED_ORIGINS = get_setting(
    'INVENTREE_CORS_ORIGIN_WHITELIST',
    config_key='cors.whitelist',
    default_value=[],
    typecast=list,
)

# If no CORS origins are specified, but a site URL has been specified, use that
if SITE_URL and SITE_URL not in CORS_ALLOWED_ORIGINS:
    CORS_ALLOWED_ORIGINS.append(SITE_URL)

CORS_ALLOWED_ORIGIN_REGEXES = get_setting(
    'INVENTREE_CORS_ORIGIN_REGEX',
    config_key='cors.regex',
    default_value=[],
    typecast=list,
)

# Allow extra CORS headers in DEBUG mode
# Required for serving /static/ and /media/ files
if DEBUG:
    CORS_ALLOW_HEADERS = (*default_cors_headers, 'cache-control', 'pragma', 'expires')

# In debug mode allow CORS requests from localhost
# This allows connection from the frontend development server
if DEBUG:
    CORS_ALLOWED_ORIGIN_REGEXES.append(r'^http://localhost:\d+$')

if CORS_ALLOW_ALL_ORIGINS:
    logger.info('CORS: All origins allowed')
else:
    if CORS_ALLOWED_ORIGINS:
        logger.info('CORS: Whitelisted origins: %s', CORS_ALLOWED_ORIGINS)

    if CORS_ALLOWED_ORIGIN_REGEXES:
        logger.info('CORS: Whitelisted origin regexes: %s', CORS_ALLOWED_ORIGIN_REGEXES)

# Load settings for the frontend interface
FRONTEND_SETTINGS = config.get_frontend_settings(debug=DEBUG)
FRONTEND_URL_BASE = FRONTEND_SETTINGS['base_url']

# region auth
for app in SOCIAL_BACKENDS:
    # Ensure that the app starts with 'allauth.socialaccount.providers'
    social_prefix = 'allauth.socialaccount.providers.'

    if not app.startswith(social_prefix):  # pragma: no cover
        app = social_prefix + app

    INSTALLED_APPS.append(app)  # pragma: no cover

SOCIALACCOUNT_PROVIDERS = get_setting(
    'INVENTREE_SOCIAL_PROVIDERS', 'social_providers', None, typecast=dict
)

SOCIALACCOUNT_STORE_TOKENS = True

# Explicitly set empty URL prefix for OIDC
# The SOCIALACCOUNT_OPENID_CONNECT_URL_PREFIX setting was introduced in v0.60.0
# Ref: https://github.com/pennersr/django-allauth/blob/0.60.0/ChangeLog.rst#backwards-incompatible-changes
SOCIALACCOUNT_OPENID_CONNECT_URL_PREFIX = ''

# settings for allauth
ACCOUNT_EMAIL_CONFIRMATION_EXPIRE_DAYS = get_setting(
    'INVENTREE_LOGIN_CONFIRM_DAYS', 'login_confirm_days', 3, typecast=int
)
ACCOUNT_EMAIL_UNKNOWN_ACCOUNTS = False
ACCOUNT_EMAIL_NOTIFICATIONS = True
USERSESSIONS_TRACK_ACTIVITY = True

# allauth rate limiting: https://docs.allauth.org/en/latest/account/rate_limits.html
# The default login rate limit is "5/m/user,5/m/ip,5/m/key"
login_attempts = get_setting('INVENTREE_LOGIN_ATTEMPTS', 'login_attempts', 5)

try:
    login_attempts = int(login_attempts)
    login_attempts = f'{login_attempts}/m,{login_attempts}/m'
except ValueError:
    pass

ACCOUNT_RATE_LIMITS = {'login_failed': login_attempts}

# Default protocol for login
ACCOUNT_DEFAULT_HTTP_PROTOCOL = get_setting(
    'INVENTREE_LOGIN_DEFAULT_HTTP_PROTOCOL', 'login_default_protocol', None
)

if ACCOUNT_DEFAULT_HTTP_PROTOCOL is None:
    if SITE_URL and SITE_URL.startswith('https://'):
        # auto-detect HTTPS protocol
        ACCOUNT_DEFAULT_HTTP_PROTOCOL = 'https'
    else:
        # default to http
        ACCOUNT_DEFAULT_HTTP_PROTOCOL = 'http'

ACCOUNT_LOGOUT_ON_PASSWORD_CHANGE = True
ACCOUNT_PREVENT_ENUMERATION = True
ACCOUNT_EMAIL_SUBJECT_PREFIX = EMAIL_SUBJECT_PREFIX
# 2FA
REMOVE_SUCCESS_URL = 'settings'

# override forms / adapters
ACCOUNT_FORMS = {
    'login': 'InvenTree.auth_overrides.CustomLoginForm',
    'signup': 'InvenTree.auth_overrides.CustomSignupForm',
    'add_email': 'allauth.account.forms.AddEmailForm',
    'change_password': 'allauth.account.forms.ChangePasswordForm',
    'set_password': 'allauth.account.forms.SetPasswordForm',
    'reset_password': 'allauth.account.forms.ResetPasswordForm',
    'reset_password_from_key': 'allauth.account.forms.ResetPasswordKeyForm',
    'disconnect': 'allauth.socialaccount.forms.DisconnectForm',
}

SOCIALACCOUNT_ADAPTER = 'InvenTree.auth_overrides.CustomSocialAccountAdapter'
ACCOUNT_ADAPTER = 'InvenTree.auth_overrides.CustomAccountAdapter'
HEADLESS_ADAPTER = 'InvenTree.auth_overrides.CustomHeadlessAdapter'
ACCOUNT_LOGOUT_ON_PASSWORD_CHANGE = True

HEADLESS_ONLY = True
HEADLESS_TOKEN_STRATEGY = 'InvenTree.auth_overrides.DRFTokenStrategy'
MFA_ENABLED = get_boolean_setting(
    'INVENTREE_MFA_ENABLED', 'mfa_enabled', True
)  # TODO re-implement
MFA_SUPPORTED_TYPES = get_setting(
    'INVENTREE_MFA_SUPPORTED_TYPES',
    'mfa_supported_types',
    ['totp', 'recovery_codes'],
    typecast=list,
)

LOGOUT_REDIRECT_URL = get_setting(
    'INVENTREE_LOGOUT_REDIRECT_URL', 'logout_redirect_url', 'index'
)
# endregion auth

# Markdownify configuration
# Ref: https://django-markdownify.readthedocs.io/en/latest/settings.html

MARKDOWNIFY = {
    'default': {
        'BLEACH': True,
        'WHITELIST_ATTRS': ['href', 'src', 'alt'],
        'MARKDOWN_EXTENSIONS': ['markdown.extensions.extra'],
        'WHITELIST_TAGS': [
            'a',
            'abbr',
            'b',
            'blockquote',
            'code',
            'em',
            'h1',
            'h2',
            'h3',
            'h4',
            'h5',
            'hr',
            'i',
            'img',
            'li',
            'ol',
            'p',
            'pre',
            's',
            'strong',
            'table',
            'thead',
            'tbody',
            'th',
            'tr',
            'td',
            'ul',
        ],
    }
}

# Ignore these error types for in-database error logging
IGNORED_ERRORS = [Http404, HttpResponseGone, django.core.exceptions.PermissionDenied]

# Maintenance mode
MAINTENANCE_MODE_RETRY_AFTER = 10
MAINTENANCE_MODE_STATE_BACKEND = 'InvenTree.backends.InvenTreeMaintenanceModeBackend'

# Flag to allow table events during testing
TESTING_TABLE_EVENTS = False

# Flag to allow pricing recalculations during testing
TESTING_PRICING = False

# User interface customization values
CUSTOM_LOGO = get_custom_file(
    'INVENTREE_CUSTOM_LOGO', 'customize.logo', 'custom logo', lookup_media=True
)
CUSTOM_SPLASH = get_custom_file(
    'INVENTREE_CUSTOM_SPLASH', 'customize.splash', 'custom splash'
)

CUSTOMIZE = get_setting(
    'INVENTREE_CUSTOMIZE', 'customize', default_value=None, typecast=dict
)

if DEBUG:
    logger.info('InvenTree running with DEBUG enabled')

logger.info("MEDIA_ROOT: '%s'", MEDIA_ROOT)
logger.info("STATIC_ROOT: '%s'", STATIC_ROOT)

# Flags
FLAGS = {
    'EXPERIMENTAL': [
        {'condition': 'boolean', 'value': DEBUG},
        {'condition': 'parameter', 'value': 'experimental='},
    ],  # Should experimental features be turned on?
    'NEXT_GEN': [
        {'condition': 'parameter', 'value': 'ngen='}
    ],  # Should next-gen features be turned on?
    'OIDC': [{'condition': 'parameter', 'value': 'oidc='}],
}

# Get custom flags from environment/yaml
CUSTOM_FLAGS = get_setting('INVENTREE_FLAGS', 'flags', None, typecast=dict)
if CUSTOM_FLAGS:
    if not isinstance(CUSTOM_FLAGS, dict):
        logger.error('Invalid custom flags, must be valid dict: %s', str(CUSTOM_FLAGS))
    else:
        logger.info('Custom flags: %s', str(CUSTOM_FLAGS))
        FLAGS.update(CUSTOM_FLAGS)

# Magic login django-sesame
SESAME_MAX_AGE = 300
LOGIN_REDIRECT_URL = '/api/auth/login-redirect/'

# Configuration for API schema generation
SPECTACULAR_SETTINGS = {
    'TITLE': 'InvenTree API',
    'DESCRIPTION': 'API for InvenTree - the intuitive open source inventory management system',
    'LICENSE': {
        'name': 'MIT',
        'url': 'https://github.com/inventree/InvenTree/blob/master/LICENSE',
    },
    'EXTERNAL_DOCS': {
        'description': 'More information about InvenTree in the official docs',
        'url': 'https://docs.inventree.org',
    },
    'VERSION': str(inventreeApiVersion()),
    'SERVE_INCLUDE_SCHEMA': False,
    'SCHEMA_PATH_PREFIX': '/api/',
    'POSTPROCESSING_HOOKS': [
        'drf_spectacular.hooks.postprocess_schema_enums',
        'InvenTree.schema.postprocess_required_nullable',
    ],
<<<<<<< HEAD
    # oAuth2
    'OAUTH2_FLOWS': ['authorizationCode', 'clientCredentials'],
    'OAUTH2_AUTHORIZATION_URL': '/o/authorize/',
    'OAUTH2_TOKEN_URL': '/o/token/',
    'OAUTH2_REFRESH_URL': '/o/revoke_token/',
=======
    'ENUM_NAME_OVERRIDES': {
        'UserTypeEnum': 'users.models.UserProfile.UserType',
        'TemplateModelTypeEnum': 'report.models.ReportTemplateBase.ModelChoices',
        'AttachmentModelTypeEnum': 'common.models.Attachment.ModelChoices',
        'DataImportSessionModelTypeEnum': 'importer.models.DataImportSession.ModelChoices',
        # Allauth
        'UnauthorizedStatus': [[401, 401]],
        'IsTrueEnum': [[True, True]],
    },
>>>>>>> 2eb0331d
}

if SITE_URL and not TESTING:
    SPECTACULAR_SETTINGS['SERVERS'] = [{'url': SITE_URL}]<|MERGE_RESOLUTION|>--- conflicted
+++ resolved
@@ -1456,13 +1456,6 @@
         'drf_spectacular.hooks.postprocess_schema_enums',
         'InvenTree.schema.postprocess_required_nullable',
     ],
-<<<<<<< HEAD
-    # oAuth2
-    'OAUTH2_FLOWS': ['authorizationCode', 'clientCredentials'],
-    'OAUTH2_AUTHORIZATION_URL': '/o/authorize/',
-    'OAUTH2_TOKEN_URL': '/o/token/',
-    'OAUTH2_REFRESH_URL': '/o/revoke_token/',
-=======
     'ENUM_NAME_OVERRIDES': {
         'UserTypeEnum': 'users.models.UserProfile.UserType',
         'TemplateModelTypeEnum': 'report.models.ReportTemplateBase.ModelChoices',
@@ -1472,7 +1465,11 @@
         'UnauthorizedStatus': [[401, 401]],
         'IsTrueEnum': [[True, True]],
     },
->>>>>>> 2eb0331d
+    # oAuth2
+    'OAUTH2_FLOWS': ['authorizationCode', 'clientCredentials'],
+    'OAUTH2_AUTHORIZATION_URL': '/o/authorize/',
+    'OAUTH2_TOKEN_URL': '/o/token/',
+    'OAUTH2_REFRESH_URL': '/o/revoke_token/',
 }
 
 if SITE_URL and not TESTING:
