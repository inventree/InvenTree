--- conflicted
+++ resolved
@@ -339,33 +339,6 @@
     'anymail',  # For email sending/receiving via ESPs
 ]
 
-<<<<<<< HEAD
-default_middleware = [
-    'django.middleware.security.SecurityMiddleware',
-    'x_forwarded_for.middleware.XForwardedForMiddleware',
-    'django.contrib.sessions.middleware.SessionMiddleware',
-    'allauth.usersessions.middleware.UserSessionsMiddleware',  # DB user sessions
-    'django.middleware.locale.LocaleMiddleware',
-    'django.middleware.csrf.CsrfViewMiddleware',
-    'corsheaders.middleware.CorsMiddleware',
-    'whitenoise.middleware.WhiteNoiseMiddleware',
-    'django.middleware.common.CommonMiddleware',
-    'django.contrib.auth.middleware.AuthenticationMiddleware',
-    'InvenTree.middleware.InvenTreeRemoteUserMiddleware',  # Remote / proxy auth
-    'allauth.account.middleware.AccountMiddleware',
-    'django.contrib.messages.middleware.MessageMiddleware',
-    'django.middleware.clickjacking.XFrameOptionsMiddleware',
-    'InvenTree.middleware.AuthRequiredMiddleware',
-    'InvenTree.middleware.Check2FAMiddleware',  # Check if the user should be forced to use MFA
-    'oauth2_provider.middleware.OAuth2TokenMiddleware',  # oauth2_provider
-    'maintenance_mode.middleware.MaintenanceModeMiddleware',
-    'InvenTree.middleware.InvenTreeExceptionProcessor',  # Error reporting
-    'InvenTree.middleware.InvenTreeRequestCacheMiddleware',  # Request caching
-    'django_structlog.middlewares.RequestMiddleware',  # Structured logging
-]
-MIDDLEWARE = (
-    CONFIG.get('middleware', default_middleware) if CONFIG else default_middleware
-=======
 MIDDLEWARE = CONFIG.get(
     'middleware',
     [
@@ -392,7 +365,6 @@
         'InvenTree.middleware.InvenTreeHostSettingsMiddleware',  # Ensuring correct hosting/security settings
         'django_structlog.middlewares.RequestMiddleware',  # Structured logging
     ],
->>>>>>> 9679e582
 )
 
 # In DEBUG mode, add support for django-querycount
@@ -727,15 +699,10 @@
     db_options = {}
 
 # Specific options for postgres backend
-<<<<<<< HEAD
-if 'postgres' in db_engine:  # pragma: no cover
-    from django.db.backends.postgresql.psycopg_any import (  # type: ignore[unresolved-import]
-        IsolationLevel,
-    )
-=======
 if 'postgres' in DB_ENGINE:  # pragma: no cover
-    from django.db.backends.postgresql.psycopg_any import IsolationLevel
->>>>>>> 9679e582
+    from django.db.backends.postgresql.psycopg_any import (
+        IsolationLevel,  # type: ignore[unresolved-import]
+    )
 
     # Connection timeout
     if 'connect_timeout' not in db_options:
