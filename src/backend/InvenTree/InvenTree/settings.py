"""Django settings for InvenTree project.

In practice the settings in this file should not be adjusted,
instead settings can be configured in the config.yaml file
located in the top level project directory.

This allows implementation configuration to be hidden from source control,
as well as separate configuration parameters from the more complex
database setup in this file.
"""

import logging
import os
import sys
from pathlib import Path
from zoneinfo import ZoneInfo, ZoneInfoNotFoundError

import django.conf.locale
import django.core.exceptions
from django.core.validators import URLValidator
from django.http import Http404, HttpResponseGone

import structlog
from dotenv import load_dotenv

from InvenTree.cache import get_cache_config, is_global_cache_enabled
from InvenTree.config import get_boolean_setting, get_custom_file, get_setting
from InvenTree.ready import isInMainThread
from InvenTree.sentry import default_sentry_dsn, init_sentry
from InvenTree.version import checkMinPythonVersion, inventreeApiVersion

from . import config, locales

checkMinPythonVersion()

INVENTREE_BASE_URL = 'https://inventree.org'
INVENTREE_NEWS_URL = f'{INVENTREE_BASE_URL}/news/feed.atom'

# Determine if we are running in "test" mode e.g. "manage.py test"
TESTING = 'test' in sys.argv or 'TESTING' in os.environ

if TESTING:
    # Use a weaker password hasher for testing (improves testing speed)
    PASSWORD_HASHERS = ['django.contrib.auth.hashers.MD5PasswordHasher']

    # Enable slow-test-runner
    TEST_RUNNER = 'django_slowtests.testrunner.DiscoverSlowestTestsRunner'
    NUM_SLOW_TESTS = 25

    # Note: The following fix is "required" for docker build workflow
    # Note: 2022-12-12 still unsure why...
    if os.getenv('INVENTREE_DOCKER'):
        # Ensure that sys.path includes global python libs
        site_packages = '/usr/local/lib/python3.9/site-packages'

        if site_packages not in sys.path:
            print('Adding missing site-packages path:', site_packages)
            sys.path.append(site_packages)

# Are environment variables manipulated by tests? Needs to be set by testing code
TESTING_ENV = False

# New requirement for django 3.2+
DEFAULT_AUTO_FIELD = 'django.db.models.AutoField'

# Build paths inside the project like this: BASE_DIR.joinpath(...)
BASE_DIR = config.get_base_dir()

# Load configuration data
CONFIG = config.load_config_data(set_cache=True)

# Load VERSION data if it exists
version_file = BASE_DIR.parent.parent.parent.joinpath('VERSION')
if version_file.exists():
    print('load version from file')
    load_dotenv(version_file)

# Default action is to run the system in Debug mode
# SECURITY WARNING: don't run with debug turned on in production!
DEBUG = get_boolean_setting('INVENTREE_DEBUG', 'debug', False)

# Configure logging settings
LOG_LEVEL = get_setting('INVENTREE_LOG_LEVEL', 'log_level', 'WARNING')
JSON_LOG = get_boolean_setting('INVENTREE_JSON_LOG', 'json_log', False)
WRITE_LOG = get_boolean_setting('INVENTREE_WRITE_LOG', 'write_log', False)
CONSOLE_LOG = get_boolean_setting('INVENTREE_CONSOLE_LOG', 'console_log', True)

logging.basicConfig(level=LOG_LEVEL, format='%(asctime)s %(levelname)s %(message)s')

if LOG_LEVEL not in ['DEBUG', 'INFO', 'WARNING', 'ERROR', 'CRITICAL']:
    LOG_LEVEL = 'WARNING'  # pragma: no cover
DEFAULT_LOG_HANDLER = ['console'] if CONSOLE_LOG else []
LOGGING = {
    'version': 1,
    'disable_existing_loggers': False,
    'filters': {
        'require_not_maintenance_mode_503': {
            '()': 'maintenance_mode.logging.RequireNotMaintenanceMode503'
        }
    },
    'formatters': {
        'json_formatter': {
            '()': structlog.stdlib.ProcessorFormatter,
            'processor': structlog.processors.JSONRenderer(),
        },
        'plain_console': {
            '()': structlog.stdlib.ProcessorFormatter,
            'processor': structlog.dev.ConsoleRenderer(),
        },
        'key_value': {
            '()': structlog.stdlib.ProcessorFormatter,
            'processor': structlog.processors.KeyValueRenderer(
                key_order=['timestamp', 'level', 'event', 'logger']
            ),
        },
    },
    'handlers': {
        'console': {'class': 'logging.StreamHandler', 'formatter': 'plain_console'}
    }
    if CONSOLE_LOG
    else {},
    'loggers': {
        'django_structlog': {'handlers': DEFAULT_LOG_HANDLER, 'level': LOG_LEVEL},
        'inventree': {'handlers': DEFAULT_LOG_HANDLER, 'level': LOG_LEVEL},
    },
}


# Add handlers
if WRITE_LOG and JSON_LOG:  # pragma: no cover
    LOGGING['handlers']['log_file'] = {
        'class': 'logging.handlers.WatchedFileHandler',
        'filename': str(BASE_DIR.joinpath('logs.json')),
        'formatter': 'json_formatter',
    }
    DEFAULT_LOG_HANDLER.append('log_file')
elif WRITE_LOG:  # pragma: no cover
    LOGGING['handlers']['log_file'] = {
        'class': 'logging.handlers.WatchedFileHandler',
        'filename': str(BASE_DIR.joinpath('logs.log')),
        'formatter': 'key_value',
    }
    DEFAULT_LOG_HANDLER.append('log_file')

structlog.configure(
    processors=[
        structlog.contextvars.merge_contextvars,
        structlog.stdlib.filter_by_level,
        structlog.processors.TimeStamper(fmt='iso'),
        structlog.stdlib.add_logger_name,
        structlog.stdlib.add_log_level,
        structlog.stdlib.PositionalArgumentsFormatter(),
        structlog.processors.StackInfoRenderer(),
        structlog.processors.format_exc_info,
        structlog.processors.UnicodeDecoder(),
        structlog.stdlib.ProcessorFormatter.wrap_for_formatter,
    ],
    logger_factory=structlog.stdlib.LoggerFactory(),
    cache_logger_on_first_use=True,
)
# Optionally add database-level logging
if get_setting('INVENTREE_DB_LOGGING', 'db_logging', False):
    LOGGING['loggers'] = {'django.db.backends': {'level': LOG_LEVEL or 'DEBUG'}}

# Get a logger instance for this setup file
logger = structlog.getLogger('inventree')

# Load SECRET_KEY
SECRET_KEY = config.get_secret_key()

# The filesystem location for served static files
STATIC_ROOT = config.get_static_dir()

# The filesystem location for uploaded media files
MEDIA_ROOT = config.get_media_dir()

# Needed for the parts importer, directly impacts the maximum parts that can be uploaded
DATA_UPLOAD_MAX_NUMBER_FIELDS = 10000

# Web URL endpoint for served static files
STATIC_URL = '/static/'

# Web URL endpoint for served media files
MEDIA_URL = '/media/'

# Are plugins enabled?
PLUGINS_ENABLED = get_boolean_setting(
    'INVENTREE_PLUGINS_ENABLED', 'plugins_enabled', False
)

PLUGINS_INSTALL_DISABLED = get_boolean_setting(
    'INVENTREE_PLUGIN_NOINSTALL', 'plugin_noinstall', False
)

PLUGIN_FILE = config.get_plugin_file()

# Plugin test settings
PLUGIN_TESTING = get_setting(
    'INVENTREE_PLUGIN_TESTING', 'PLUGIN_TESTING', TESTING
)  # Are plugins being tested?

PLUGIN_TESTING_SETUP = get_setting(
    'INVENTREE_PLUGIN_TESTING_SETUP', 'PLUGIN_TESTING_SETUP', False
)  # Load plugins from setup hooks in testing?

PLUGIN_TESTING_EVENTS = False  # Flag if events are tested right now
PLUGIN_TESTING_EVENTS_ASYNC = False  # Flag if events are tested asynchronously

PLUGIN_RETRY = get_setting(
    'INVENTREE_PLUGIN_RETRY', 'PLUGIN_RETRY', 3, typecast=int
)  # How often should plugin loading be tried?

# Hash of the plugin file (will be updated on each change)
PLUGIN_FILE_HASH = ''

STATICFILES_DIRS = []

# Append directory for compiled react files if debug server is running
if DEBUG and 'collectstatic' not in sys.argv:
    web_dir = BASE_DIR.joinpath('..', 'web', 'static').absolute()
    if web_dir.exists():
        STATICFILES_DIRS.append(web_dir)

    # Append directory for sample plugin static content (if in debug mode)
    if PLUGINS_ENABLED:
        logger.info('Adding plugin sample static content')
        STATICFILES_DIRS.append(BASE_DIR.joinpath('plugin', 'samples', 'static'))

# Database backup options
# Ref: https://django-dbbackup.readthedocs.io/en/master/configuration.html
DBBACKUP_SEND_EMAIL = False
DBBACKUP_STORAGE = get_setting(
    'INVENTREE_BACKUP_STORAGE',
    'backup_storage',
    'django.core.files.storage.FileSystemStorage',
)

# Default backup configuration
DBBACKUP_STORAGE_OPTIONS = get_setting(
    'INVENTREE_BACKUP_OPTIONS',
    'backup_options',
    default_value={'location': config.get_backup_dir()},
    typecast=dict,
)

INVENTREE_ADMIN_ENABLED = get_boolean_setting(
    'INVENTREE_ADMIN_ENABLED', config_key='admin_enabled', default_value=True
)

# Base URL for admin pages (default="admin")
INVENTREE_ADMIN_URL = get_setting(
    'INVENTREE_ADMIN_URL', config_key='admin_url', default_value='admin'
)

INSTALLED_APPS = [
    # Admin site integration
    'django.contrib.admin',
    'django.contrib.admindocs',
    # InvenTree apps
    'build.apps.BuildConfig',
    'common.apps.CommonConfig',
    'company.apps.CompanyConfig',
    'plugin.apps.PluginAppConfig',  # Plugin app runs before all apps that depend on the isPluginRegistryLoaded function
    'order.apps.OrderConfig',
    'part.apps.PartConfig',
    'report.apps.ReportConfig',
    'stock.apps.StockConfig',
    'users.apps.UsersConfig',
    'machine.apps.MachineConfig',
    'importer.apps.ImporterConfig',
    'web',
    'generic',
    'InvenTree.apps.InvenTreeConfig',  # InvenTree app runs last
    # Core django modules
    'django.contrib.auth',
    'django.contrib.contenttypes',
    'django.contrib.sessions',
    'django.contrib.humanize',
    'whitenoise.runserver_nostatic',
    'django.contrib.messages',
    'django.contrib.staticfiles',
    'django.contrib.sites',
    # Maintenance
    'maintenance_mode',
    # Third part add-ons
    'django_filters',  # Extended filter functionality
    'rest_framework',  # DRF (Django Rest Framework)
    'corsheaders',  # Cross-origin Resource Sharing for DRF
    'django_cleanup.apps.CleanupConfig',  # Automatically delete orphaned MEDIA files
    'mptt',  # Modified Preorder Tree Traversal
    'markdownify',  # Markdown template rendering
    'djmoney',  # django-money integration
    'djmoney.contrib.exchange',  # django-money exchange rates
    'error_report',  # Error reporting in the admin interface
    'django_q',
    'dbbackup',  # Backups - django-dbbackup
    'taggit',  # Tagging
    'flags',  # Flagging - django-flags
    'django_structlog',  # Structured logging
    'allauth',  # Base app for SSO
    'allauth.account',  # Extend user with accounts
    'allauth.headless',  # APIs for auth
    'allauth.socialaccount',  # Use 'social' providers
    'allauth.mfa',  # MFA for for allauth
    'allauth.usersessions',  # DB sessions
    'django_otp',  # OTP is needed for MFA - base package
    'django_otp.plugins.otp_totp',  # Time based OTP
    'django_otp.plugins.otp_static',  # Backup codes
    'drf_spectacular',  # API documentation
    'django_ical',  # For exporting calendars
]

MIDDLEWARE = CONFIG.get(
    'middleware',
    [
        'django.middleware.security.SecurityMiddleware',
        'x_forwarded_for.middleware.XForwardedForMiddleware',
        'django.contrib.sessions.middleware.SessionMiddleware',
        'allauth.usersessions.middleware.UserSessionsMiddleware',  # DB user sessions
        'django.middleware.locale.LocaleMiddleware',
        'django.middleware.csrf.CsrfViewMiddleware',
        'corsheaders.middleware.CorsMiddleware',
        'whitenoise.middleware.WhiteNoiseMiddleware',
        'django.middleware.common.CommonMiddleware',
        'django.contrib.auth.middleware.AuthenticationMiddleware',
        'InvenTree.middleware.InvenTreeRemoteUserMiddleware',  # Remote / proxy auth
        'allauth.account.middleware.AccountMiddleware',
        'django.contrib.messages.middleware.MessageMiddleware',
        'django.middleware.clickjacking.XFrameOptionsMiddleware',
        'InvenTree.middleware.AuthRequiredMiddleware',
        'maintenance_mode.middleware.MaintenanceModeMiddleware',
        'InvenTree.middleware.InvenTreeExceptionProcessor',  # Error reporting
        'InvenTree.middleware.InvenTreeRequestCacheMiddleware',  # Request caching
        'django_structlog.middlewares.RequestMiddleware',  # Structured logging
    ],
)

# In DEBUG mode, add support for django-querycount
# Ref: https://github.com/bradmontgomery/django-querycount
if DEBUG and get_boolean_setting(
    'INVENTREE_DEBUG_QUERYCOUNT', 'debug_querycount', False
):
    MIDDLEWARE.append('querycount.middleware.QueryCountMiddleware')
    logger.debug('Running with debug_querycount middleware enabled')

QUERYCOUNT = {
    'THRESHOLDS': {
        'MEDIUM': 50,
        'HIGH': 200,
        'MIN_TIME_TO_LOG': 0.1,
        'MIN_QUERY_COUNT_TO_LOG': 25,
    },
    'IGNORE_REQUEST_PATTERNS': [r'^(?!\/(api)?(plugin)?\/).*'],
    'IGNORE_SQL_PATTERNS': [],
    'DISPLAY_DUPLICATES': 1,
    'RESPONSE_HEADER': 'X-Django-Query-Count',
}


AUTHENTICATION_BACKENDS = CONFIG.get(
    'authentication_backends',
    [
        'django.contrib.auth.backends.RemoteUserBackend',  # proxy login
        'django.contrib.auth.backends.ModelBackend',
        'allauth.account.auth_backends.AuthenticationBackend',  # SSO login via external providers
        'sesame.backends.ModelBackend',  # Magic link login django-sesame
    ],
)

# LDAP support
LDAP_AUTH = get_boolean_setting('INVENTREE_LDAP_ENABLED', 'ldap.enabled', False)
if LDAP_AUTH:
    import django_auth_ldap.config
    import ldap

    AUTHENTICATION_BACKENDS.append('django_auth_ldap.backend.LDAPBackend')

    # debug mode to troubleshoot configuration
    LDAP_DEBUG = get_boolean_setting('INVENTREE_LDAP_DEBUG', 'ldap.debug', False)
    if LDAP_DEBUG:
        if 'loggers' not in LOGGING:
            LOGGING['loggers'] = {}
        LOGGING['loggers']['django_auth_ldap'] = {
            'level': 'DEBUG',
            'handlers': DEFAULT_LOG_HANDLER,
        }

    # get global options from dict and use ldap.OPT_* as keys and values
    global_options_dict = get_setting(
        'INVENTREE_LDAP_GLOBAL_OPTIONS',
        'ldap.global_options',
        default_value=None,
        typecast=dict,
    )
    global_options = {}
    for k, v in global_options_dict.items():
        # keys are always ldap.OPT_* constants
        k_attr = getattr(ldap, k, None)
        if not k.startswith('OPT_') or k_attr is None:
            print(f"[LDAP] ldap.global_options, key '{k}' not found, skipping...")
            continue

        # values can also be other strings, e.g. paths
        v_attr = v
        if v.startswith('OPT_'):
            v_attr = getattr(ldap, v, None)

        if v_attr is None:
            print(f"[LDAP] ldap.global_options, value key '{v}' not found, skipping...")
            continue

        global_options[k_attr] = v_attr
    AUTH_LDAP_GLOBAL_OPTIONS = global_options
    if LDAP_DEBUG:
        print('[LDAP] ldap.global_options =', global_options)

    AUTH_LDAP_SERVER_URI = get_setting('INVENTREE_LDAP_SERVER_URI', 'ldap.server_uri')
    AUTH_LDAP_START_TLS = get_boolean_setting(
        'INVENTREE_LDAP_START_TLS', 'ldap.start_tls', False
    )
    AUTH_LDAP_BIND_DN = get_setting('INVENTREE_LDAP_BIND_DN', 'ldap.bind_dn')
    AUTH_LDAP_BIND_PASSWORD = get_setting(
        'INVENTREE_LDAP_BIND_PASSWORD', 'ldap.bind_password'
    )
    AUTH_LDAP_USER_SEARCH = django_auth_ldap.config.LDAPSearch(
        get_setting('INVENTREE_LDAP_SEARCH_BASE_DN', 'ldap.search_base_dn'),
        ldap.SCOPE_SUBTREE,
        str(
            get_setting(
                'INVENTREE_LDAP_SEARCH_FILTER_STR',
                'ldap.search_filter_str',
                '(uid= %(user)s)',
            )
        ),
    )
    AUTH_LDAP_USER_DN_TEMPLATE = get_setting(
        'INVENTREE_LDAP_USER_DN_TEMPLATE', 'ldap.user_dn_template'
    )
    AUTH_LDAP_USER_ATTR_MAP = get_setting(
        'INVENTREE_LDAP_USER_ATTR_MAP',
        'ldap.user_attr_map',
        {'first_name': 'givenName', 'last_name': 'sn', 'email': 'mail'},
        dict,
    )
    AUTH_LDAP_ALWAYS_UPDATE_USER = get_boolean_setting(
        'INVENTREE_LDAP_ALWAYS_UPDATE_USER', 'ldap.always_update_user', True
    )
    AUTH_LDAP_CACHE_TIMEOUT = get_setting(
        'INVENTREE_LDAP_CACHE_TIMEOUT', 'ldap.cache_timeout', 3600, int
    )

    AUTH_LDAP_MIRROR_GROUPS = get_boolean_setting(
        'INVENTREE_LDAP_MIRROR_GROUPS', 'ldap.mirror_groups', False
    )
    AUTH_LDAP_GROUP_OBJECT_CLASS = get_setting(
        'INVENTREE_LDAP_GROUP_OBJECT_CLASS',
        'ldap.group_object_class',
        'groupOfUniqueNames',
        str,
    )
    AUTH_LDAP_GROUP_SEARCH = django_auth_ldap.config.LDAPSearch(
        get_setting('INVENTREE_LDAP_GROUP_SEARCH', 'ldap.group_search'),
        ldap.SCOPE_SUBTREE,
        f'(objectClass={AUTH_LDAP_GROUP_OBJECT_CLASS})',
    )
    AUTH_LDAP_GROUP_TYPE_CLASS = get_setting(
        'INVENTREE_LDAP_GROUP_TYPE_CLASS',
        'ldap.group_type_class',
        'GroupOfUniqueNamesType',
        str,
    )
    AUTH_LDAP_GROUP_TYPE_CLASS_ARGS = get_setting(
        'INVENTREE_LDAP_GROUP_TYPE_CLASS_ARGS', 'ldap.group_type_class_args', [], list
    )
    AUTH_LDAP_GROUP_TYPE_CLASS_KWARGS = get_setting(
        'INVENTREE_LDAP_GROUP_TYPE_CLASS_KWARGS',
        'ldap.group_type_class_kwargs',
        {'name_attr': 'cn'},
        dict,
    )
    AUTH_LDAP_GROUP_TYPE = getattr(django_auth_ldap.config, AUTH_LDAP_GROUP_TYPE_CLASS)(
        *AUTH_LDAP_GROUP_TYPE_CLASS_ARGS, **AUTH_LDAP_GROUP_TYPE_CLASS_KWARGS
    )
    AUTH_LDAP_REQUIRE_GROUP = get_setting(
        'INVENTREE_LDAP_REQUIRE_GROUP', 'ldap.require_group'
    )
    AUTH_LDAP_DENY_GROUP = get_setting('INVENTREE_LDAP_DENY_GROUP', 'ldap.deny_group')
    AUTH_LDAP_USER_FLAGS_BY_GROUP = get_setting(
        'INVENTREE_LDAP_USER_FLAGS_BY_GROUP',
        'ldap.user_flags_by_group',
        default_value=None,
        typecast=dict,
    )
    AUTH_LDAP_FIND_GROUP_PERMS = True

# Internal flag to determine if we are running in docker mode
DOCKER = get_boolean_setting('INVENTREE_DOCKER', default_value=False)

# Allow secure http developer server in debug mode
if DEBUG:
    INSTALLED_APPS.append('sslserver')

# InvenTree URL configuration
ROOT_URLCONF = 'InvenTree.urls'

TEMPLATES = [
    {
        'BACKEND': 'django.template.backends.django.DjangoTemplates',
        'DIRS': [BASE_DIR.joinpath('templates'), MEDIA_ROOT.joinpath('report')],
        'OPTIONS': {
            'context_processors': [
                'django.template.context_processors.debug',
                'django.template.context_processors.request',
                'django.template.context_processors.i18n',
                'django.contrib.auth.context_processors.auth',
                'django.contrib.messages.context_processors.messages',
            ],
            'loaders': [
                (
                    'InvenTree.template.InvenTreeTemplateLoader',
                    [
                        'plugin.template.PluginTemplateLoader',
                        'django.template.loaders.filesystem.Loader',
                        'django.template.loaders.app_directories.Loader',
                    ],
                )
            ],
        },
    }
]

REST_FRAMEWORK = {
    'EXCEPTION_HANDLER': 'InvenTree.exceptions.exception_handler',
    'DATETIME_FORMAT': '%Y-%m-%d %H:%M',
    'DEFAULT_AUTHENTICATION_CLASSES': [
        'users.authentication.ApiTokenAuthentication',
        'rest_framework.authentication.BasicAuthentication',
        'rest_framework.authentication.SessionAuthentication',
    ],
    'DEFAULT_PAGINATION_CLASS': 'rest_framework.pagination.LimitOffsetPagination',
    'DEFAULT_PERMISSION_CLASSES': [
        'rest_framework.permissions.IsAuthenticated',
        'rest_framework.permissions.DjangoModelPermissions',
        'InvenTree.permissions.RolePermission',
    ],
    'DEFAULT_SCHEMA_CLASS': 'drf_spectacular.openapi.AutoSchema',
    'DEFAULT_METADATA_CLASS': 'InvenTree.metadata.InvenTreeMetadata',
    'DEFAULT_RENDERER_CLASSES': ['rest_framework.renderers.JSONRenderer'],
    'TOKEN_MODEL': 'users.models.ApiToken',
}

if DEBUG:
    # Enable browsable API if in DEBUG mode
    REST_FRAMEWORK['DEFAULT_RENDERER_CLASSES'].append(
        'rest_framework.renderers.BrowsableAPIRenderer'
    )

# JWT settings - rest_framework_simplejwt
USE_JWT = get_boolean_setting('INVENTREE_USE_JWT', 'use_jwt', False)
if USE_JWT:
    JWT_AUTH_COOKIE = 'inventree-auth'
    JWT_AUTH_REFRESH_COOKIE = 'inventree-token'
    INSTALLED_APPS.append('rest_framework_simplejwt')

# WSGI default setting
WSGI_APPLICATION = 'InvenTree.wsgi.application'

"""
Configure the database backend based on the user-specified values.

- Primarily this configuration happens in the config.yaml file
- However there may be reason to configure the DB via environmental variables
- The following code lets the user "mix and match" database configuration
"""

logger.debug('Configuring database backend:')

# Extract database configuration from the config.yaml file
db_config = CONFIG.get('database', None)

if not db_config:
    db_config = {}

# Environment variables take preference over config file!

db_keys = ['ENGINE', 'NAME', 'USER', 'PASSWORD', 'HOST', 'PORT']

for key in db_keys:
    # First, check the environment variables
    env_key = f'INVENTREE_DB_{key}'
    env_var = os.environ.get(env_key, None)

    if env_var:
        # Make use PORT is int
        if key == 'PORT':
            try:
                env_var = int(env_var)
            except ValueError:
                logger.exception('Invalid number for %s: %s', env_key, env_var)
        # Override configuration value
        db_config[key] = env_var

# Check that required database configuration options are specified
required_keys = ['ENGINE', 'NAME']

# Ensure all database keys are upper case
db_config = {key.upper(): value for key, value in db_config.items()}

for key in required_keys:
    if key not in db_config:  # pragma: no cover
        error_msg = f'Missing required database configuration value {key}'
        logger.error(error_msg)

        print('Error: ' + error_msg)
        sys.exit(-1)

"""
Special considerations for the database 'ENGINE' setting.
It can be specified in config.yaml (or envvar) as either (for example):
- sqlite3
- django.db.backends.sqlite3
- django.db.backends.postgresql
"""

db_engine = db_config['ENGINE'].lower()

# Correct common misspelling
if db_engine == 'sqlite':
    db_engine = 'sqlite3'  # pragma: no cover

if db_engine in ['sqlite3', 'postgresql', 'mysql']:
    # Prepend the required python module string
    db_engine = f'django.db.backends.{db_engine}'
    db_config['ENGINE'] = db_engine

db_name = db_config['NAME']
db_host = db_config.get('HOST', "''")

if 'sqlite' in db_engine:
    db_name = str(Path(db_name).resolve())
    db_config['NAME'] = db_name

logger.info('DB_ENGINE: %s', db_engine)
logger.info('DB_NAME: %s', db_name)
logger.info('DB_HOST: %s', db_host)

"""
In addition to base-level database configuration, we may wish to specify specific options to the database backend
Ref: https://docs.djangoproject.com/en/3.2/ref/settings/#std:setting-OPTIONS
"""

# 'OPTIONS' or 'options' can be specified in config.yaml
# Set useful sensible timeouts for a transactional webserver to communicate
# with its database server, that is, if the webserver is having issues
# connecting to the database server (such as a replica failover) don't sit and
# wait for possibly an hour or more, just tell the client something went wrong
# and let the client retry when they want to.
db_options = db_config.get('OPTIONS', db_config.get('options', None))

if db_options is None:
    db_options = {}

# Specific options for postgres backend
if 'postgres' in db_engine:  # pragma: no cover
    from django.db.backends.postgresql.psycopg_any import IsolationLevel

    # Connection timeout
    if 'connect_timeout' not in db_options:
        # The DB server is in the same data center, it should not take very
        # long to connect to the database server
        # # seconds, 2 is minimum allowed by libpq
        db_options['connect_timeout'] = int(
            get_setting('INVENTREE_DB_TIMEOUT', 'database.timeout', 2)
        )

    # Setup TCP keepalive
    # DB server is in the same DC, it should not become unresponsive for
    # very long. With the defaults below we wait 5 seconds for the network
    # issue to resolve itself.  It it that doesn't happen whatever happened
    # is probably fatal and no amount of waiting is going to fix it.
    # # 0 - TCP Keepalives disabled; 1 - enabled
    if 'keepalives' not in db_options:
        db_options['keepalives'] = int(
            get_setting('INVENTREE_DB_TCP_KEEPALIVES', 'database.tcp_keepalives', 1)
        )

    # Seconds after connection is idle to send keep alive
    if 'keepalives_idle' not in db_options:
        db_options['keepalives_idle'] = int(
            get_setting(
                'INVENTREE_DB_TCP_KEEPALIVES_IDLE', 'database.tcp_keepalives_idle', 1
            )
        )

    # Seconds after missing ACK to send another keep alive
    if 'keepalives_interval' not in db_options:
        db_options['keepalives_interval'] = int(
            get_setting(
                'INVENTREE_DB_TCP_KEEPALIVES_INTERVAL',
                'database.tcp_keepalives_internal',
                '1',
            )
        )

    # Number of missing ACKs before we close the connection
    if 'keepalives_count' not in db_options:
        db_options['keepalives_count'] = int(
            get_setting(
                'INVENTREE_DB_TCP_KEEPALIVES_COUNT',
                'database.tcp_keepalives_count',
                '5',
            )
        )

    # # Milliseconds for how long pending data should remain unacked
    # by the remote server
    # TODO: Supported starting in PSQL 11
    # "tcp_user_timeout": int(os.getenv("PGTCP_USER_TIMEOUT", "1000"),

    # Postgres's default isolation level is Read Committed which is
    # normally fine, but most developers think the database server is
    # actually going to do Serializable type checks on the queries to
    # protect against simultaneous changes.
    # https://www.postgresql.org/docs/devel/transaction-iso.html
    # https://docs.djangoproject.com/en/3.2/ref/databases/#isolation-level
    if 'isolation_level' not in db_options:
        serializable = get_boolean_setting(
            'INVENTREE_DB_ISOLATION_SERIALIZABLE', 'database.serializable', False
        )
        db_options['isolation_level'] = (
            IsolationLevel.SERIALIZABLE
            if serializable
            else IsolationLevel.READ_COMMITTED
        )

# Specific options for MySql / MariaDB backend
elif 'mysql' in db_engine:  # pragma: no cover
    # TODO TCP time outs and keepalives

    # MariaDB's default isolation level is Repeatable Read which is
    # normally fine, but most developers think the database server is
    # actually going to Serializable type checks on the queries to
    # protect against siumltaneous changes.
    # https://mariadb.com/kb/en/mariadb-transactions-and-isolation-levels-for-sql-server-users/#changing-the-isolation-level
    # https://docs.djangoproject.com/en/3.2/ref/databases/#mysql-isolation-level
    if 'isolation_level' not in db_options:
        serializable = get_boolean_setting(
            'INVENTREE_DB_ISOLATION_SERIALIZABLE', 'database.serializable', False
        )
        db_options['isolation_level'] = (
            'serializable' if serializable else 'read committed'
        )

# Specific options for sqlite backend
elif 'sqlite' in db_engine:
    # TODO: Verify timeouts are not an issue because no network is involved for SQLite

    # SQLite's default isolation level is Serializable due to SQLite's
    # single writer implementation.  Presumably as a result of this, it is
    # not possible to implement any lower isolation levels in SQLite.
    # https://www.sqlite.org/isolation.html
    pass

# Provide OPTIONS dict back to the database configuration dict
db_config['OPTIONS'] = db_options

# Set testing options for the database
db_config['TEST'] = {'CHARSET': 'utf8'}

# Set collation option for mysql test database
if 'mysql' in db_engine:
    db_config['TEST']['COLLATION'] = 'utf8_general_ci'  # pragma: no cover

DATABASES = {'default': db_config}

# login settings
REMOTE_LOGIN = get_boolean_setting(
    'INVENTREE_REMOTE_LOGIN', 'remote_login_enabled', False
)
REMOTE_LOGIN_HEADER = get_setting(
    'INVENTREE_REMOTE_LOGIN_HEADER', 'remote_login_header', 'REMOTE_USER'
)

# region Tracing / error tracking
inventree_tags = {
    'testing': TESTING,
    'docker': DOCKER,
    'debug': DEBUG,
    'remote': REMOTE_LOGIN,
}

# sentry.io integration for error reporting
SENTRY_ENABLED = get_boolean_setting(
    'INVENTREE_SENTRY_ENABLED', 'sentry_enabled', False
)

# Default Sentry DSN (can be overridden if user wants custom sentry integration)
SENTRY_DSN = get_setting('INVENTREE_SENTRY_DSN', 'sentry_dsn', default_sentry_dsn())
SENTRY_SAMPLE_RATE = float(
    get_setting('INVENTREE_SENTRY_SAMPLE_RATE', 'sentry_sample_rate', 0.1)
)

if SENTRY_ENABLED and SENTRY_DSN:  # pragma: no cover
    init_sentry(SENTRY_DSN, SENTRY_SAMPLE_RATE, inventree_tags)

# OpenTelemetry tracing
TRACING_ENABLED = get_boolean_setting(
    'INVENTREE_TRACING_ENABLED', 'tracing.enabled', False
)

if TRACING_ENABLED:  # pragma: no cover
    from InvenTree.tracing import setup_instruments, setup_tracing

    _t_endpoint = get_setting('INVENTREE_TRACING_ENDPOINT', 'tracing.endpoint', None)
    _t_headers = get_setting('INVENTREE_TRACING_HEADERS', 'tracing.headers', None, dict)

    if _t_headers is None:
        _t_headers = {}

    if _t_endpoint:
        logger.info('OpenTelemetry tracing enabled')

        _t_resources = get_setting(
            'INVENTREE_TRACING_RESOURCES',
            'tracing.resources',
            default_value=None,
            typecast=dict,
        )
        cstm_tags = {'inventree.env.' + k: v for k, v in inventree_tags.items()}
        tracing_resources = {**cstm_tags, **_t_resources}

        setup_tracing(
            _t_endpoint,
            _t_headers,
            resources_input=tracing_resources,
            console=get_boolean_setting(
                'INVENTREE_TRACING_CONSOLE', 'tracing.console', False
            ),
            auth=get_setting(
                'INVENTREE_TRACING_AUTH',
                'tracing.auth',
                default_value=None,
                typecast=dict,
            ),
            is_http=get_setting('INVENTREE_TRACING_IS_HTTP', 'tracing.is_http', True),
            append_http=get_boolean_setting(
                'INVENTREE_TRACING_APPEND_HTTP', 'tracing.append_http', True
            ),
        )
        # Run tracing/logging instrumentation
        setup_instruments()
    else:
        logger.warning('OpenTelemetry tracing not enabled because endpoint is not set')

# endregion

# Cache configuration
GLOBAL_CACHE_ENABLED = is_global_cache_enabled()

CACHES = {'default': get_cache_config(GLOBAL_CACHE_ENABLED)}

_q_worker_timeout = int(
    get_setting('INVENTREE_BACKGROUND_TIMEOUT', 'background.timeout', 90)
)


# Prevent running multiple background workers if global cache is disabled
# This is to prevent scheduling conflicts due to the lack of a shared cache
BACKGROUND_WORKER_COUNT = (
    int(get_setting('INVENTREE_BACKGROUND_WORKERS', 'background.workers', 4))
    if GLOBAL_CACHE_ENABLED
    else 1
)

# django-q background worker configuration
Q_CLUSTER = {
    'name': 'InvenTree',
    'label': 'Background Tasks',
    'workers': BACKGROUND_WORKER_COUNT,
    'timeout': _q_worker_timeout,
    'retry': max(120, _q_worker_timeout + 30),
    'max_attempts': int(
        get_setting('INVENTREE_BACKGROUND_MAX_ATTEMPTS', 'background.max_attempts', 5)
    ),
    'queue_limit': 50,
    'catch_up': False,
    'bulk': 10,
    'orm': 'default',
    'cache': 'default',
    'sync': False,
    'poll': 1.5,
}

# Configure django-q sentry integration
if SENTRY_ENABLED and SENTRY_DSN:
    Q_CLUSTER['error_reporter'] = {'sentry': {'dsn': SENTRY_DSN}}

if GLOBAL_CACHE_ENABLED:  # pragma: no cover
    # If using external redis cache, make the cache the broker for Django Q
    # as well
    Q_CLUSTER['django_redis'] = 'worker'


SILENCED_SYSTEM_CHECKS = ['templates.E003', 'templates.W003']

# Password validation
# https://docs.djangoproject.com/en/1.10/ref/settings/#auth-password-validators

AUTH_PASSWORD_VALIDATORS = [
    {
        'NAME': 'django.contrib.auth.password_validation.UserAttributeSimilarityValidator'
    },
    {'NAME': 'django.contrib.auth.password_validation.MinimumLengthValidator'},
    {'NAME': 'django.contrib.auth.password_validation.CommonPasswordValidator'},
    {'NAME': 'django.contrib.auth.password_validation.NumericPasswordValidator'},
]

# Extra (optional) URL validators
# See https://docs.djangoproject.com/en/2.2/ref/validators/#django.core.validators.URLValidator

EXTRA_URL_SCHEMES = get_setting('INVENTREE_EXTRA_URL_SCHEMES', 'extra_url_schemes', [])

if type(EXTRA_URL_SCHEMES) not in [list]:  # pragma: no cover
    logger.warning('extra_url_schemes not correctly formatted')
    EXTRA_URL_SCHEMES = []

LANGUAGES = locales.LOCALES

LOCALE_CODES = [lang[0] for lang in LANGUAGES]

# Internationalization
# https://docs.djangoproject.com/en/dev/topics/i18n/
LANGUAGE_CODE = get_setting('INVENTREE_LANGUAGE', 'language', 'en-us')

if (
    LANGUAGE_CODE not in LOCALE_CODES
    and LANGUAGE_CODE.split('-')[0] not in LOCALE_CODES
):  # pragma: no cover
    logger.warning(
        'Language code %s not supported - defaulting to en-us', LANGUAGE_CODE
    )
    LANGUAGE_CODE = 'en-us'

# Store language settings for 30 days
LANGUAGE_COOKIE_AGE = 2592000

# Testing interface translations
if get_boolean_setting('TEST_TRANSLATIONS', default_value=False):  # pragma: no cover
    # Set default language
    LANGUAGE_CODE = 'xx'

    # Add to language catalog
    LANGUAGES.append(('xx', 'Test'))

    # Add custom languages not provided by Django
    EXTRA_LANG_INFO = {'xx': {'code': 'xx', 'name': 'Test', 'name_local': 'Test'}}
    LANG_INFO = dict(django.conf.locale.LANG_INFO, **EXTRA_LANG_INFO)
    django.conf.locale.LANG_INFO = LANG_INFO

# Maximum number of decimal places for currency rendering
CURRENCY_DECIMAL_PLACES = 6

# Custom currency exchange backend
EXCHANGE_BACKEND = 'InvenTree.exchange.InvenTreeExchange'

# Email configuration options
EMAIL_BACKEND = get_setting(
    'INVENTREE_EMAIL_BACKEND',
    'email.backend',
    'django.core.mail.backends.smtp.EmailBackend',
)
EMAIL_HOST = get_setting('INVENTREE_EMAIL_HOST', 'email.host', '')
EMAIL_PORT = get_setting('INVENTREE_EMAIL_PORT', 'email.port', 25, typecast=int)
EMAIL_HOST_USER = get_setting('INVENTREE_EMAIL_USERNAME', 'email.username', '')
EMAIL_HOST_PASSWORD = get_setting('INVENTREE_EMAIL_PASSWORD', 'email.password', '')
EMAIL_SUBJECT_PREFIX = get_setting(
    'INVENTREE_EMAIL_PREFIX', 'email.prefix', '[InvenTree] '
)
EMAIL_USE_TLS = get_boolean_setting('INVENTREE_EMAIL_TLS', 'email.tls', False)
EMAIL_USE_SSL = get_boolean_setting('INVENTREE_EMAIL_SSL', 'email.ssl', False)

DEFAULT_FROM_EMAIL = get_setting('INVENTREE_EMAIL_SENDER', 'email.sender', '')

# If "from" email not specified, default to the username
if not DEFAULT_FROM_EMAIL:
    DEFAULT_FROM_EMAIL = get_setting('INVENTREE_EMAIL_USERNAME', 'email.username', '')

EMAIL_USE_LOCALTIME = False
EMAIL_TIMEOUT = 60

LOCALE_PATHS = (BASE_DIR.joinpath('locale/'),)

TIME_ZONE = get_setting('INVENTREE_TIMEZONE', 'timezone', 'UTC')

# Check that the timezone is valid
try:
    ZoneInfo(TIME_ZONE)
except ZoneInfoNotFoundError:  # pragma: no cover
    raise ValueError(f"Specified timezone '{TIME_ZONE}' is not valid")

USE_I18N = True

# Do not use native timezone support in "test" mode
# It generates a *lot* of cruft in the logs
USE_TZ = bool(not TESTING)

DATE_INPUT_FORMATS = ['%Y-%m-%d']

# Site URL can be specified statically, or via a run-time setting
SITE_URL = get_setting('INVENTREE_SITE_URL', 'site_url', None)

if SITE_URL:
    logger.info('Using Site URL: %s', SITE_URL)

    # Check that the site URL is valid
    try:
        validator = URLValidator()
        validator(SITE_URL)
    except Exception:
        msg = f"Invalid SITE_URL value: '{SITE_URL}'. InvenTree server cannot start."
        logger.error(msg)
        print(msg)
        sys.exit(-1)

else:
    logger.warning('No SITE_URL specified. Some features may not work correctly')
    logger.warning(
        'Specify a SITE_URL in the configuration file or via an environment variable'
    )

# Enable or disable multi-site framework
SITE_MULTI = get_boolean_setting('INVENTREE_SITE_MULTI', 'site_multi', False)

# If a SITE_ID is specified
SITE_ID = get_setting('INVENTREE_SITE_ID', 'site_id', 1 if SITE_MULTI else None)

# Load the allauth social backends
SOCIAL_BACKENDS = get_setting(
    'INVENTREE_SOCIAL_BACKENDS', 'social_backends', [], typecast=list
)

if not SITE_MULTI:
    INSTALLED_APPS.remove('django.contrib.sites')

# List of allowed hosts (default = allow all)
# Ref: https://docs.djangoproject.com/en/4.2/ref/settings/#allowed-hosts
ALLOWED_HOSTS = get_setting(
    'INVENTREE_ALLOWED_HOSTS',
    config_key='allowed_hosts',
    default_value=[],
    typecast=list,
)

if SITE_URL and SITE_URL not in ALLOWED_HOSTS:
    ALLOWED_HOSTS.append(SITE_URL)

if not ALLOWED_HOSTS:
    if DEBUG:
        logger.info(
            'No ALLOWED_HOSTS specified. Defaulting to ["*"] for debug mode. This is not recommended for production use'
        )
        ALLOWED_HOSTS = ['*']
    elif not TESTING:
        logger.error(
            'No ALLOWED_HOSTS specified. Please provide a list of allowed hosts, or specify INVENTREE_SITE_URL'
        )

        # Server cannot run without ALLOWED_HOSTS
        if isInMainThread():
            sys.exit(-1)

# Ensure that the ALLOWED_HOSTS do not contain any scheme info
for i, host in enumerate(ALLOWED_HOSTS):
    if '://' in host:
        ALLOWED_HOSTS[i] = host = host.split('://')[1]

    if ':' in host:
        ALLOWED_HOSTS[i] = host = host.split(':')[0]

# List of trusted origins for unsafe requests
# Ref: https://docs.djangoproject.com/en/4.2/ref/settings/#csrf-trusted-origins
CSRF_TRUSTED_ORIGINS = get_setting(
    'INVENTREE_TRUSTED_ORIGINS',
    config_key='trusted_origins',
    default_value=[],
    typecast=list,
)

# If a list of trusted is not specified, but a site URL has been specified, use that
if SITE_URL and SITE_URL not in CSRF_TRUSTED_ORIGINS:
    CSRF_TRUSTED_ORIGINS.append(SITE_URL)

if DEBUG:
    for origin in [
        'http://localhost',
        'http://*.localhost',
        'http://*localhost:8000',
        'http://*localhost:5173',
    ]:
        if origin not in CSRF_TRUSTED_ORIGINS:
            CSRF_TRUSTED_ORIGINS.append(origin)

if (
    not TESTING and len(CSRF_TRUSTED_ORIGINS) == 0 and isInMainThread()
):  # pragma: no cover
    # Server thread cannot run without CSRF_TRUSTED_ORIGINS
    logger.error(
        'No CSRF_TRUSTED_ORIGINS specified. Please provide a list of trusted origins, or specify INVENTREE_SITE_URL'
    )
    sys.exit(-1)

COOKIE_MODE = (
    str(get_setting('INVENTREE_COOKIE_SAMESITE', 'cookie.samesite', 'False'))
    .lower()
    .strip()
)

# Valid modes (as per the django settings documentation)
valid_cookie_modes = ['lax', 'strict', 'none']

COOKIE_MODE = COOKIE_MODE.capitalize() if COOKIE_MODE in valid_cookie_modes else False

# Additional CSRF settings
CSRF_HEADER_NAME = 'HTTP_X_CSRFTOKEN'
CSRF_COOKIE_NAME = 'csrftoken'

CSRF_COOKIE_SAMESITE = COOKIE_MODE
SESSION_COOKIE_SAMESITE = COOKIE_MODE
LANGUAGE_COOKIE_SAMESITE = COOKIE_MODE

"""Set the SESSION_COOKIE_SECURE value based on the following rules:
- False if the server is running in DEBUG mode
- True if samesite cookie setting is set to 'None'
- Otherwise, use the value specified in the configuration file (or env var)
"""
COOKIE_SECURE = (
    False
    if DEBUG
    else (
        SESSION_COOKIE_SAMESITE == 'None'
        or get_boolean_setting(
            'INVENTREE_SESSION_COOKIE_SECURE', 'cookie.secure', False
        )
    )
)

CSRF_COOKIE_SECURE = COOKIE_SECURE
SESSION_COOKIE_SECURE = COOKIE_SECURE
LANGUAGE_COOKIE_SECURE = COOKIE_SECURE

# Ref: https://docs.djangoproject.com/en/4.2/ref/settings/#std-setting-SECURE_PROXY_SSL_HEADER
if ssl_header := get_boolean_setting(
    'INVENTREE_USE_X_FORWARDED_PROTO', 'use_x_forwarded_proto', False
):
    # The default header name is 'HTTP_X_FORWARDED_PROTO', but can be adjusted
    ssl_header_name = get_setting(
        'INVENTREE_X_FORWARDED_PROTO_NAME',
        'x_forwarded_proto_name',
        'HTTP_X_FORWARDED_PROTO',
    )
    SECURE_PROXY_SSL_HEADER = (ssl_header_name, 'https')

USE_X_FORWARDED_HOST = get_boolean_setting(
    'INVENTREE_USE_X_FORWARDED_HOST',
    config_key='use_x_forwarded_host',
    default_value=False,
)

USE_X_FORWARDED_PORT = get_boolean_setting(
    'INVENTREE_USE_X_FORWARDED_PORT',
    config_key='use_x_forwarded_port',
    default_value=False,
)

# Cross Origin Resource Sharing (CORS) options
# Refer to the django-cors-headers documentation for more information
# Ref: https://github.com/adamchainz/django-cors-headers


# Extract CORS options from configuration file
CORS_ALLOW_ALL_ORIGINS = get_boolean_setting(
    'INVENTREE_CORS_ORIGIN_ALLOW_ALL', config_key='cors.allow_all', default_value=DEBUG
)

CORS_ALLOW_CREDENTIALS = get_boolean_setting(
    'INVENTREE_CORS_ALLOW_CREDENTIALS',
    config_key='cors.allow_credentials',
    default_value=True,
)

# Only allow CORS access to the following URL endpoints
CORS_URLS_REGEX = r'^/(api|auth|media|plugin|static)/.*$'

CORS_ALLOWED_ORIGINS = get_setting(
    'INVENTREE_CORS_ORIGIN_WHITELIST',
    config_key='cors.whitelist',
    default_value=[],
    typecast=list,
)

# If no CORS origins are specified, but a site URL has been specified, use that
if SITE_URL and SITE_URL not in CORS_ALLOWED_ORIGINS:
    CORS_ALLOWED_ORIGINS.append(SITE_URL)

CORS_ALLOWED_ORIGIN_REGEXES = get_setting(
    'INVENTREE_CORS_ORIGIN_REGEX',
    config_key='cors.regex',
    default_value=[],
    typecast=list,
)

# In debug mode allow CORS requests from localhost
# This allows connection from the frontend development server
if DEBUG:
    CORS_ALLOWED_ORIGIN_REGEXES.append(r'^http://localhost:\d+$')

if CORS_ALLOW_ALL_ORIGINS:
    logger.info('CORS: All origins allowed')
else:
    if CORS_ALLOWED_ORIGINS:
        logger.info('CORS: Whitelisted origins: %s', CORS_ALLOWED_ORIGINS)

    if CORS_ALLOWED_ORIGIN_REGEXES:
        logger.info('CORS: Whitelisted origin regexes: %s', CORS_ALLOWED_ORIGIN_REGEXES)

# Load settings for the frontend interface
FRONTEND_SETTINGS = config.get_frontend_settings(debug=DEBUG)
FRONTEND_URL_BASE = FRONTEND_SETTINGS['base_url']

# region auth
for app in SOCIAL_BACKENDS:
    # Ensure that the app starts with 'allauth.socialaccount.providers'
    social_prefix = 'allauth.socialaccount.providers.'

    if not app.startswith(social_prefix):  # pragma: no cover
        app = social_prefix + app

    INSTALLED_APPS.append(app)  # pragma: no cover

SOCIALACCOUNT_PROVIDERS = get_setting(
    'INVENTREE_SOCIAL_PROVIDERS', 'social_providers', None, typecast=dict
)

SOCIALACCOUNT_STORE_TOKENS = True

# Explicitly set empty URL prefix for OIDC
# The SOCIALACCOUNT_OPENID_CONNECT_URL_PREFIX setting was introduced in v0.60.0
# Ref: https://github.com/pennersr/django-allauth/blob/0.60.0/ChangeLog.rst#backwards-incompatible-changes
SOCIALACCOUNT_OPENID_CONNECT_URL_PREFIX = ''

# settings for allauth
ACCOUNT_EMAIL_CONFIRMATION_EXPIRE_DAYS = get_setting(
    'INVENTREE_LOGIN_CONFIRM_DAYS', 'login_confirm_days', 3, typecast=int
)
ACCOUNT_EMAIL_UNKNOWN_ACCOUNTS = False
ACCOUNT_EMAIL_NOTIFICATIONS = True
USERSESSIONS_TRACK_ACTIVITY = True

# allauth rate limiting: https://docs.allauth.org/en/latest/account/rate_limits.html
# The default login rate limit is "5/m/user,5/m/ip,5/m/key"
login_attempts = get_setting('INVENTREE_LOGIN_ATTEMPTS', 'login_attempts', 5)

try:
    login_attempts = int(login_attempts)
    login_attempts = f'{login_attempts}/m,{login_attempts}/m'
except ValueError:
    pass

ACCOUNT_RATE_LIMITS = {'login_failed': login_attempts}

# Default protocol for login
ACCOUNT_DEFAULT_HTTP_PROTOCOL = get_setting(
    'INVENTREE_LOGIN_DEFAULT_HTTP_PROTOCOL', 'login_default_protocol', None
)

if ACCOUNT_DEFAULT_HTTP_PROTOCOL is None:
    if SITE_URL and SITE_URL.startswith('https://'):
        # auto-detect HTTPS protocol
        ACCOUNT_DEFAULT_HTTP_PROTOCOL = 'https'
    else:
        # default to http
        ACCOUNT_DEFAULT_HTTP_PROTOCOL = 'http'

ACCOUNT_LOGOUT_ON_PASSWORD_CHANGE = True
ACCOUNT_PREVENT_ENUMERATION = True
ACCOUNT_EMAIL_SUBJECT_PREFIX = EMAIL_SUBJECT_PREFIX
# 2FA
REMOVE_SUCCESS_URL = 'settings'

# override forms / adapters
ACCOUNT_FORMS = {
    'login': 'InvenTree.auth_overrides.CustomLoginForm',
    'signup': 'InvenTree.auth_overrides.CustomSignupForm',
    'add_email': 'allauth.account.forms.AddEmailForm',
    'change_password': 'allauth.account.forms.ChangePasswordForm',
    'set_password': 'allauth.account.forms.SetPasswordForm',
    'reset_password': 'allauth.account.forms.ResetPasswordForm',
    'reset_password_from_key': 'allauth.account.forms.ResetPasswordKeyForm',
    'disconnect': 'allauth.socialaccount.forms.DisconnectForm',
}

SOCIALACCOUNT_ADAPTER = 'InvenTree.auth_overrides.CustomSocialAccountAdapter'
ACCOUNT_ADAPTER = 'InvenTree.auth_overrides.CustomAccountAdapter'
HEADLESS_ADAPTER = 'InvenTree.auth_overrides.CustomHeadlessAdapter'
ACCOUNT_LOGOUT_ON_PASSWORD_CHANGE = True

HEADLESS_ONLY = True
HEADLESS_TOKEN_STRATEGY = 'InvenTree.auth_overrides.DRFTokenStrategy'
MFA_ENABLED = get_boolean_setting(
    'INVENTREE_MFA_ENABLED', 'mfa_enabled', True
)  # TODO re-implement
MFA_SUPPORTED_TYPES = get_setting(
    'INVENTREE_MFA_SUPPORTED_TYPES',
    'mfa_supported_types',
    ['totp', 'recovery_codes'],
    typecast=list,
)

LOGOUT_REDIRECT_URL = get_setting(
    'INVENTREE_LOGOUT_REDIRECT_URL', 'logout_redirect_url', 'index'
)
# endregion auth

# Markdownify configuration
# Ref: https://django-markdownify.readthedocs.io/en/latest/settings.html

MARKDOWNIFY = {
    'default': {
        'BLEACH': True,
        'WHITELIST_ATTRS': ['href', 'src', 'alt'],
        'MARKDOWN_EXTENSIONS': ['markdown.extensions.extra'],
        'WHITELIST_TAGS': [
            'a',
            'abbr',
            'b',
            'blockquote',
            'code',
            'em',
            'h1',
            'h2',
            'h3',
            'h4',
            'h5',
            'hr',
            'i',
            'img',
            'li',
            'ol',
            'p',
            'pre',
            's',
            'strong',
            'table',
            'thead',
            'tbody',
            'th',
            'tr',
            'td',
            'ul',
        ],
    }
}

<<<<<<< HEAD
# Ignore these error typeps for in-database error logging
IGNORED_ERRORS = [Http404, HttpResponseGone, django.core.exceptions.PermissionDenied]
=======
# Ignore these error types for in-database error logging
IGNORED_ERRORS = [Http404, django.core.exceptions.PermissionDenied]
>>>>>>> d69592ad

# Maintenance mode
MAINTENANCE_MODE_RETRY_AFTER = 10
MAINTENANCE_MODE_STATE_BACKEND = 'InvenTree.backends.InvenTreeMaintenanceModeBackend'

# Flag to allow table events during testing
TESTING_TABLE_EVENTS = False

# Flag to allow pricing recalculations during testing
TESTING_PRICING = False

# User interface customization values
CUSTOM_LOGO = get_custom_file(
    'INVENTREE_CUSTOM_LOGO', 'customize.logo', 'custom logo', lookup_media=True
)
CUSTOM_SPLASH = get_custom_file(
    'INVENTREE_CUSTOM_SPLASH', 'customize.splash', 'custom splash'
)

CUSTOMIZE = get_setting(
    'INVENTREE_CUSTOMIZE', 'customize', default_value=None, typecast=dict
)

if DEBUG:
    logger.info('InvenTree running with DEBUG enabled')

logger.info("MEDIA_ROOT: '%s'", MEDIA_ROOT)
logger.info("STATIC_ROOT: '%s'", STATIC_ROOT)

# Flags
FLAGS = {
    'EXPERIMENTAL': [
        {'condition': 'boolean', 'value': DEBUG},
        {'condition': 'parameter', 'value': 'experimental='},
    ],  # Should experimental features be turned on?
    'NEXT_GEN': [
        {'condition': 'parameter', 'value': 'ngen='}
    ],  # Should next-gen features be turned on?
}

# Get custom flags from environment/yaml
CUSTOM_FLAGS = get_setting('INVENTREE_FLAGS', 'flags', None, typecast=dict)
if CUSTOM_FLAGS:
    if not isinstance(CUSTOM_FLAGS, dict):
        logger.error('Invalid custom flags, must be valid dict: %s', str(CUSTOM_FLAGS))
    else:
        logger.info('Custom flags: %s', str(CUSTOM_FLAGS))
        FLAGS.update(CUSTOM_FLAGS)

# Magic login django-sesame
SESAME_MAX_AGE = 300
LOGIN_REDIRECT_URL = '/api/auth/login-redirect/'

# Configuration for API schema generation
SPECTACULAR_SETTINGS = {
    'TITLE': 'InvenTree API',
    'DESCRIPTION': 'API for InvenTree - the intuitive open source inventory management system',
    'LICENSE': {
        'name': 'MIT',
        'url': 'https://github.com/inventree/InvenTree/blob/master/LICENSE',
    },
    'EXTERNAL_DOCS': {
        'description': 'More information about InvenTree in the official docs',
        'url': 'https://docs.inventree.org',
    },
    'VERSION': str(inventreeApiVersion()),
    'SERVE_INCLUDE_SCHEMA': False,
    'SCHEMA_PATH_PREFIX': '/api/',
}

if SITE_URL and not TESTING:
    SPECTACULAR_SETTINGS['SERVERS'] = [{'url': SITE_URL}]<|MERGE_RESOLUTION|>--- conflicted
+++ resolved
@@ -1361,13 +1361,8 @@
     }
 }
 
-<<<<<<< HEAD
-# Ignore these error typeps for in-database error logging
+# Ignore these error types for in-database error logging
 IGNORED_ERRORS = [Http404, HttpResponseGone, django.core.exceptions.PermissionDenied]
-=======
-# Ignore these error types for in-database error logging
-IGNORED_ERRORS = [Http404, django.core.exceptions.PermissionDenied]
->>>>>>> d69592ad
 
 # Maintenance mode
 MAINTENANCE_MODE_RETRY_AFTER = 10
