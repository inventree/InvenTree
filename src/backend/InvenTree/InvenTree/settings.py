--- conflicted
+++ resolved
@@ -574,34 +574,6 @@
         'rest_framework.renderers.BrowsableAPIRenderer'
     )
 
-<<<<<<< HEAD
-=======
-# JWT switch
-USE_JWT = get_boolean_setting('INVENTREE_USE_JWT', 'use_jwt', False)
-REST_USE_JWT = USE_JWT
-
-# dj-rest-auth
-REST_AUTH = {
-    'SESSION_LOGIN': True,
-    'TOKEN_MODEL': 'users.models.ApiToken',
-    'TOKEN_CREATOR': 'users.models.default_create_token',
-    'USE_JWT': USE_JWT,
-    'REGISTER_SERIALIZER': 'InvenTree.auth_overrides.RegisterSerializer',
-}
-
-OLD_PASSWORD_FIELD_ENABLED = True
-
-# JWT settings - rest_framework_simplejwt
-if USE_JWT:
-    JWT_AUTH_COOKIE = 'inventree-auth'
-    JWT_AUTH_REFRESH_COOKIE = 'inventree-token'
-    REST_FRAMEWORK['DEFAULT_AUTHENTICATION_CLASSES'].append(
-        'dj_rest_auth.jwt_auth.JWTCookieAuthentication'
-    )
-    INSTALLED_APPS.append('rest_framework_simplejwt')
-
-
->>>>>>> c79fc281
 # WSGI default setting
 WSGI_APPLICATION = 'InvenTree.wsgi.application'
 
