--- conflicted
+++ resolved
@@ -1454,18 +1454,15 @@
     'VERSION': str(inventreeApiVersion()),
     'SERVE_INCLUDE_SCHEMA': False,
     'SCHEMA_PATH_PREFIX': '/api/',
-<<<<<<< HEAD
+    'POSTPROCESSING_HOOKS': [
+        'drf_spectacular.hooks.postprocess_schema_enums',
+        'InvenTree.schema.postprocess_required_nullable',
+    ],
     # oAuth2
     'OAUTH2_FLOWS': ['authorizationCode', 'clientCredentials'],
     'OAUTH2_AUTHORIZATION_URL': '/o/authorize/',
     'OAUTH2_TOKEN_URL': '/o/token/',
     'OAUTH2_REFRESH_URL': '/o/revoke_token/',
-=======
-    'POSTPROCESSING_HOOKS': [
-        'drf_spectacular.hooks.postprocess_schema_enums',
-        'InvenTree.schema.postprocess_required_nullable',
-    ],
->>>>>>> ddc3cd32
 }
 
 if SITE_URL and not TESTING:
