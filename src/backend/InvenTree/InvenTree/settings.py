"""Django settings for InvenTree project.

In practice the settings in this file should not be adjusted,
instead settings can be configured in the config.yaml file
located in the top level project directory.

This allows implementation configuration to be hidden from source control,
as well as separate configuration parameters from the more complex
database setup in this file.
"""

import logging
import os
import sys
from pathlib import Path

import django.conf.locale
import django.core.exceptions
from django.core.validators import URLValidator
from django.http import Http404

import structlog
from dotenv import load_dotenv
from zoneinfo import ZoneInfo, ZoneInfoNotFoundError

from InvenTree.cache import get_cache_config, is_global_cache_enabled
from InvenTree.config import get_boolean_setting, get_custom_file, get_setting
from InvenTree.ready import isInMainThread
from InvenTree.sentry import default_sentry_dsn, init_sentry
from InvenTree.version import checkMinPythonVersion, inventreeApiVersion

from . import config, locales

checkMinPythonVersion()

INVENTREE_BASE_URL = 'https://inventree.org'
INVENTREE_NEWS_URL = f'{INVENTREE_BASE_URL}/news/feed.atom'

# Determine if we are running in "test" mode e.g. "manage.py test"
TESTING = 'test' in sys.argv or 'TESTING' in os.environ

if TESTING:
    # Use a weaker password hasher for testing (improves testing speed)
    PASSWORD_HASHERS = ['django.contrib.auth.hashers.MD5PasswordHasher']

    # Enable slow-test-runner
    TEST_RUNNER = 'django_slowtests.testrunner.DiscoverSlowestTestsRunner'
    NUM_SLOW_TESTS = 25

    # Note: The following fix is "required" for docker build workflow
    # Note: 2022-12-12 still unsure why...
    if os.getenv('INVENTREE_DOCKER'):
        # Ensure that sys.path includes global python libs
        site_packages = '/usr/local/lib/python3.9/site-packages'

        if site_packages not in sys.path:
            print('Adding missing site-packages path:', site_packages)
            sys.path.append(site_packages)

# Are environment variables manipulated by tests? Needs to be set by testing code
TESTING_ENV = False

# New requirement for django 3.2+
DEFAULT_AUTO_FIELD = 'django.db.models.AutoField'

# Build paths inside the project like this: BASE_DIR.joinpath(...)
BASE_DIR = config.get_base_dir()

# Load configuration data
CONFIG = config.load_config_data(set_cache=True)

# Load VERSION data if it exists
version_file = BASE_DIR.parent.joinpath('VERSION')
if version_file.exists():
    print('load version from file')
    load_dotenv(version_file)

# Default action is to run the system in Debug mode
# SECURITY WARNING: don't run with debug turned on in production!
DEBUG = get_boolean_setting('INVENTREE_DEBUG', 'debug', True)

# Configure logging settings
LOG_LEVEL = get_setting('INVENTREE_LOG_LEVEL', 'log_level', 'WARNING')
JSON_LOG = get_boolean_setting('INVENTREE_JSON_LOG', 'json_log', False)
WRITE_LOG = get_boolean_setting('INVENTREE_WRITE_LOG', 'write_log', False)

logging.basicConfig(level=LOG_LEVEL, format='%(asctime)s %(levelname)s %(message)s')

if LOG_LEVEL not in ['DEBUG', 'INFO', 'WARNING', 'ERROR', 'CRITICAL']:
    LOG_LEVEL = 'WARNING'  # pragma: no cover
LOGGING = {
    'version': 1,
    'disable_existing_loggers': False,
    'filters': {
        'require_not_maintenance_mode_503': {
            '()': 'maintenance_mode.logging.RequireNotMaintenanceMode503'
        }
    },
    'formatters': {
        'json_formatter': {
            '()': structlog.stdlib.ProcessorFormatter,
            'processor': structlog.processors.JSONRenderer(),
        },
        'plain_console': {
            '()': structlog.stdlib.ProcessorFormatter,
            'processor': structlog.dev.ConsoleRenderer(),
        },
        'key_value': {
            '()': structlog.stdlib.ProcessorFormatter,
            'processor': structlog.processors.KeyValueRenderer(
                key_order=['timestamp', 'level', 'event', 'logger']
            ),
        },
    },
    'handlers': {
        'console': {'class': 'logging.StreamHandler', 'formatter': 'plain_console'}
    },
    'loggers': {
        'django_structlog': {'handlers': ['console'], 'level': LOG_LEVEL},
        'inventree': {'handlers': ['console'], 'level': LOG_LEVEL},
    },
}


# Add handlers
if WRITE_LOG and JSON_LOG:  # pragma: no cover
    LOGGING['handlers']['log_file'] = {
        'class': 'logging.handlers.WatchedFileHandler',
        'filename': str(BASE_DIR.joinpath('logs.json')),
        'formatter': 'json_formatter',
    }
    LOGGING['loggers']['django_structlog']['handlers'] += ['log_file']
elif WRITE_LOG:  # pragma: no cover
    LOGGING['handlers']['log_file'] = {
        'class': 'logging.handlers.WatchedFileHandler',
        'filename': str(BASE_DIR.joinpath('logs.log')),
        'formatter': 'key_value',
    }
    LOGGING['loggers']['django_structlog']['handlers'] += ['log_file']

structlog.configure(
    processors=[
        structlog.contextvars.merge_contextvars,
        structlog.stdlib.filter_by_level,
        structlog.processors.TimeStamper(fmt='iso'),
        structlog.stdlib.add_logger_name,
        structlog.stdlib.add_log_level,
        structlog.stdlib.PositionalArgumentsFormatter(),
        structlog.processors.StackInfoRenderer(),
        structlog.processors.format_exc_info,
        structlog.processors.UnicodeDecoder(),
        structlog.stdlib.ProcessorFormatter.wrap_for_formatter,
    ],
    logger_factory=structlog.stdlib.LoggerFactory(),
    cache_logger_on_first_use=True,
)
# Optionally add database-level logging
if get_setting('INVENTREE_DB_LOGGING', 'db_logging', False):
    LOGGING['loggers'] = {'django.db.backends': {'level': LOG_LEVEL or 'DEBUG'}}

# Get a logger instance for this setup file
logger = structlog.getLogger('inventree')

# Load SECRET_KEY
SECRET_KEY = config.get_secret_key()

# The filesystem location for served static files
STATIC_ROOT = config.get_static_dir()

# The filesystem location for uploaded meadia files
MEDIA_ROOT = config.get_media_dir()

# Needed for the parts importer, directly impacts the maximum parts that can be uploaded
DATA_UPLOAD_MAX_NUMBER_FIELDS = 10000

# Web URL endpoint for served static files
STATIC_URL = '/static/'

# Web URL endpoint for served media files
MEDIA_URL = '/media/'

# Are plugins enabled?
PLUGINS_ENABLED = get_boolean_setting(
    'INVENTREE_PLUGINS_ENABLED', 'plugins_enabled', False
)

PLUGINS_INSTALL_DISABLED = get_boolean_setting(
    'INVENTREE_PLUGIN_NOINSTALL', 'plugin_noinstall', False
)

PLUGIN_FILE = config.get_plugin_file()

# Plugin test settings
PLUGIN_TESTING = get_setting(
    'INVENTREE_PLUGIN_TESTING', 'PLUGIN_TESTING', TESTING
)  # Are plugins being tested?

PLUGIN_TESTING_SETUP = get_setting(
    'INVENTREE_PLUGIN_TESTING_SETUP', 'PLUGIN_TESTING_SETUP', False
)  # Load plugins from setup hooks in testing?

PLUGIN_TESTING_EVENTS = False  # Flag if events are tested right now
PLUGIN_TESTING_EVENTS_ASYNC = False  # Flag if events are tested asynchronously

PLUGIN_RETRY = get_setting(
    'INVENTREE_PLUGIN_RETRY', 'PLUGIN_RETRY', 3, typecast=int
)  # How often should plugin loading be tried?

# Hash of the plugin file (will be updated on each change)
PLUGIN_FILE_HASH = ''

STATICFILES_DIRS = []

# Append directory for compiled react files if debug server is running
if DEBUG and 'collectstatic' not in sys.argv:
    web_dir = BASE_DIR.joinpath('..', 'web', 'static').absolute()
    if web_dir.exists():
        STATICFILES_DIRS.append(web_dir)

    # Append directory for sample plugin static content (if in debug mode)
    if PLUGINS_ENABLED:
        print('Adding plugin sample static content')
        STATICFILES_DIRS.append(BASE_DIR.joinpath('plugin', 'samples', 'static'))

        print('-', STATICFILES_DIRS[-1])

# Database backup options
# Ref: https://django-dbbackup.readthedocs.io/en/master/configuration.html
DBBACKUP_SEND_EMAIL = False
DBBACKUP_STORAGE = get_setting(
    'INVENTREE_BACKUP_STORAGE',
    'backup_storage',
    'django.core.files.storage.FileSystemStorage',
)

# Default backup configuration
DBBACKUP_STORAGE_OPTIONS = get_setting(
    'INVENTREE_BACKUP_OPTIONS',
    'backup_options',
    default_value={'location': config.get_backup_dir()},
    typecast=dict,
)

INVENTREE_ADMIN_ENABLED = get_boolean_setting(
    'INVENTREE_ADMIN_ENABLED', config_key='admin_enabled', default_value=True
)

# Base URL for admin pages (default="admin")
INVENTREE_ADMIN_URL = get_setting(
    'INVENTREE_ADMIN_URL', config_key='admin_url', default_value='admin'
)

INSTALLED_APPS = [
    # Admin site integration
    'django.contrib.admin',
    # InvenTree apps
    'build.apps.BuildConfig',
    'common.apps.CommonConfig',
    'company.apps.CompanyConfig',
    'plugin.apps.PluginAppConfig',  # Plugin app runs before all apps that depend on the isPluginRegistryLoaded function
    'order.apps.OrderConfig',
    'part.apps.PartConfig',
    'report.apps.ReportConfig',
    'stock.apps.StockConfig',
    'users.apps.UsersConfig',
    'machine.apps.MachineConfig',
    'importer.apps.ImporterConfig',
    'web',
    'generic',
    'InvenTree.apps.InvenTreeConfig',  # InvenTree app runs last
    # Core django modules
    'django.contrib.auth',
    'django.contrib.contenttypes',
    'django.contrib.sessions',
    'django.contrib.humanize',
    'whitenoise.runserver_nostatic',
    'django.contrib.messages',
    'django.contrib.staticfiles',
    'django.contrib.sites',
    # Maintenance
    'maintenance_mode',
    # Third part add-ons
    'django_filters',  # Extended filter functionality
    'rest_framework',  # DRF (Django Rest Framework)
    'corsheaders',  # Cross-origin Resource Sharing for DRF
    'import_export',  # Import / export tables to file
    'django_cleanup.apps.CleanupConfig',  # Automatically delete orphaned MEDIA files
    'mptt',  # Modified Preorder Tree Traversal
    'markdownify',  # Markdown template rendering
    'djmoney',  # django-money integration
    'djmoney.contrib.exchange',  # django-money exchange rates
    'error_report',  # Error reporting in the admin interface
    'django_q',
    'dbbackup',  # Backups - django-dbbackup
    'taggit',  # Tagging
    'flags',  # Flagging - django-flags
    'django_structlog',  # Structured logging
    'allauth',  # Base app for SSO
    'allauth.account',  # Extend user with accounts
    'allauth.headless',  # APIs for auth
    'allauth.socialaccount',  # Use 'social' providers
    'allauth.mfa',  # MFA for for allauth
    'allauth.usersessions',  # DB sessions
    'django_otp',  # OTP is needed for MFA - base package
    'django_otp.plugins.otp_totp',  # Time based OTP
    'django_otp.plugins.otp_static',  # Backup codes
    'drf_spectacular',  # API documentation
    'django_ical',  # For exporting calendars
]

MIDDLEWARE = CONFIG.get(
    'middleware',
    [
        'django.middleware.security.SecurityMiddleware',
        'x_forwarded_for.middleware.XForwardedForMiddleware',
        'django.contrib.sessions.middleware.SessionMiddleware',
        'allauth.usersessions.middleware.UserSessionsMiddleware',  # DB user sessions
        'django.middleware.locale.LocaleMiddleware',
        'django.middleware.csrf.CsrfViewMiddleware',
        'corsheaders.middleware.CorsMiddleware',
        'whitenoise.middleware.WhiteNoiseMiddleware',
        'django.middleware.common.CommonMiddleware',
        'django.contrib.auth.middleware.AuthenticationMiddleware',
        'InvenTree.middleware.InvenTreeRemoteUserMiddleware',  # Remote / proxy auth
        'allauth.account.middleware.AccountMiddleware',
        'django.contrib.messages.middleware.MessageMiddleware',
        'django.middleware.clickjacking.XFrameOptionsMiddleware',
        'InvenTree.middleware.AuthRequiredMiddleware',
        'maintenance_mode.middleware.MaintenanceModeMiddleware',
        'InvenTree.middleware.InvenTreeExceptionProcessor',  # Error reporting
        'django_structlog.middlewares.RequestMiddleware',  # Structured logging
    ],
)

# In DEBUG mode, add support for django-querycount
# Ref: https://github.com/bradmontgomery/django-querycount
if DEBUG and get_boolean_setting(
    'INVENTREE_DEBUG_QUERYCOUNT', 'debug_querycount', False
):
    MIDDLEWARE.append('querycount.middleware.QueryCountMiddleware')
    logger.debug('Running with debug_querycount middleware enabled')

QUERYCOUNT = {
    'THRESHOLDS': {
        'MEDIUM': 50,
        'HIGH': 200,
        'MIN_TIME_TO_LOG': 0.1,
        'MIN_QUERY_COUNT_TO_LOG': 25,
    },
    'IGNORE_REQUEST_PATTERNS': [r'^(?!\/(api)?(plugin)?\/).*'],
    'IGNORE_SQL_PATTERNS': [],
    'DISPLAY_DUPLICATES': 1,
    'RESPONSE_HEADER': 'X-Django-Query-Count',
}

ADMIN_SHELL_ENABLE = False
ADMIN_SHELL_IMPORT_DJANGO = False
ADMIN_SHELL_IMPORT_MODELS = False

# In DEBUG mode, add support for django-admin-shell
# Ref: https://github.com/djk2/django-admin-shell
if (
    DEBUG
    and INVENTREE_ADMIN_ENABLED
    and not TESTING
    and get_boolean_setting('INVENTREE_DEBUG_SHELL', 'debug_shell', False)
):
    try:
        import django_admin_shell  # noqa: F401

        INSTALLED_APPS.append('django_admin_shell')
        ADMIN_SHELL_ENABLE = True

        logger.warning('Admin shell is enabled')
    except ModuleNotFoundError:
        logger.warning(
            'django-admin-shell is not installed - Admin shell is not enabled'
        )

AUTHENTICATION_BACKENDS = CONFIG.get(
    'authentication_backends',
    [
        'django.contrib.auth.backends.RemoteUserBackend',  # proxy login
        'django.contrib.auth.backends.ModelBackend',
        'allauth.account.auth_backends.AuthenticationBackend',  # SSO login via external providers
        'sesame.backends.ModelBackend',  # Magic link login django-sesame
    ],
)

# LDAP support
LDAP_AUTH = get_boolean_setting('INVENTREE_LDAP_ENABLED', 'ldap.enabled', False)
if LDAP_AUTH:
    import django_auth_ldap.config
    import ldap

    AUTHENTICATION_BACKENDS.append('django_auth_ldap.backend.LDAPBackend')

    # debug mode to troubleshoot configuration
    LDAP_DEBUG = get_boolean_setting('INVENTREE_LDAP_DEBUG', 'ldap.debug', False)
    if LDAP_DEBUG:
        if 'loggers' not in LOGGING:
            LOGGING['loggers'] = {}
        LOGGING['loggers']['django_auth_ldap'] = {
            'level': 'DEBUG',
            'handlers': ['console'],
        }

    # get global options from dict and use ldap.OPT_* as keys and values
    global_options_dict = get_setting(
        'INVENTREE_LDAP_GLOBAL_OPTIONS',
        'ldap.global_options',
        default_value=None,
        typecast=dict,
    )
    global_options = {}
    for k, v in global_options_dict.items():
        # keys are always ldap.OPT_* constants
        k_attr = getattr(ldap, k, None)
        if not k.startswith('OPT_') or k_attr is None:
            print(f"[LDAP] ldap.global_options, key '{k}' not found, skipping...")
            continue

        # values can also be other strings, e.g. paths
        v_attr = v
        if v.startswith('OPT_'):
            v_attr = getattr(ldap, v, None)

        if v_attr is None:
            print(f"[LDAP] ldap.global_options, value key '{v}' not found, skipping...")
            continue

        global_options[k_attr] = v_attr
    AUTH_LDAP_GLOBAL_OPTIONS = global_options
    if LDAP_DEBUG:
        print('[LDAP] ldap.global_options =', global_options)

    AUTH_LDAP_SERVER_URI = get_setting('INVENTREE_LDAP_SERVER_URI', 'ldap.server_uri')
    AUTH_LDAP_START_TLS = get_boolean_setting(
        'INVENTREE_LDAP_START_TLS', 'ldap.start_tls', False
    )
    AUTH_LDAP_BIND_DN = get_setting('INVENTREE_LDAP_BIND_DN', 'ldap.bind_dn')
    AUTH_LDAP_BIND_PASSWORD = get_setting(
        'INVENTREE_LDAP_BIND_PASSWORD', 'ldap.bind_password'
    )
    AUTH_LDAP_USER_SEARCH = django_auth_ldap.config.LDAPSearch(
        get_setting('INVENTREE_LDAP_SEARCH_BASE_DN', 'ldap.search_base_dn'),
        ldap.SCOPE_SUBTREE,
        str(
            get_setting(
                'INVENTREE_LDAP_SEARCH_FILTER_STR',
                'ldap.search_filter_str',
                '(uid= %(user)s)',
            )
        ),
    )
    AUTH_LDAP_USER_DN_TEMPLATE = get_setting(
        'INVENTREE_LDAP_USER_DN_TEMPLATE', 'ldap.user_dn_template'
    )
    AUTH_LDAP_USER_ATTR_MAP = get_setting(
        'INVENTREE_LDAP_USER_ATTR_MAP',
        'ldap.user_attr_map',
        {'first_name': 'givenName', 'last_name': 'sn', 'email': 'mail'},
        dict,
    )
    AUTH_LDAP_ALWAYS_UPDATE_USER = get_boolean_setting(
        'INVENTREE_LDAP_ALWAYS_UPDATE_USER', 'ldap.always_update_user', True
    )
    AUTH_LDAP_CACHE_TIMEOUT = get_setting(
        'INVENTREE_LDAP_CACHE_TIMEOUT', 'ldap.cache_timeout', 3600, int
    )

    AUTH_LDAP_MIRROR_GROUPS = get_boolean_setting(
        'INVENTREE_LDAP_MIRROR_GROUPS', 'ldap.mirror_groups', False
    )
    AUTH_LDAP_GROUP_OBJECT_CLASS = get_setting(
        'INVENTREE_LDAP_GROUP_OBJECT_CLASS',
        'ldap.group_object_class',
        'groupOfUniqueNames',
        str,
    )
    AUTH_LDAP_GROUP_SEARCH = django_auth_ldap.config.LDAPSearch(
        get_setting('INVENTREE_LDAP_GROUP_SEARCH', 'ldap.group_search'),
        ldap.SCOPE_SUBTREE,
        f'(objectClass={AUTH_LDAP_GROUP_OBJECT_CLASS})',
    )
    AUTH_LDAP_GROUP_TYPE_CLASS = get_setting(
        'INVENTREE_LDAP_GROUP_TYPE_CLASS',
        'ldap.group_type_class',
        'GroupOfUniqueNamesType',
        str,
    )
    AUTH_LDAP_GROUP_TYPE_CLASS_ARGS = get_setting(
        'INVENTREE_LDAP_GROUP_TYPE_CLASS_ARGS', 'ldap.group_type_class_args', [], list
    )
    AUTH_LDAP_GROUP_TYPE_CLASS_KWARGS = get_setting(
        'INVENTREE_LDAP_GROUP_TYPE_CLASS_KWARGS',
        'ldap.group_type_class_kwargs',
        {'name_attr': 'cn'},
        dict,
    )
    AUTH_LDAP_GROUP_TYPE = getattr(django_auth_ldap.config, AUTH_LDAP_GROUP_TYPE_CLASS)(
        *AUTH_LDAP_GROUP_TYPE_CLASS_ARGS, **AUTH_LDAP_GROUP_TYPE_CLASS_KWARGS
    )
    AUTH_LDAP_REQUIRE_GROUP = get_setting(
        'INVENTREE_LDAP_REQUIRE_GROUP', 'ldap.require_group'
    )
    AUTH_LDAP_DENY_GROUP = get_setting('INVENTREE_LDAP_DENY_GROUP', 'ldap.deny_group')
    AUTH_LDAP_USER_FLAGS_BY_GROUP = get_setting(
        'INVENTREE_LDAP_USER_FLAGS_BY_GROUP',
        'ldap.user_flags_by_group',
        default_value=None,
        typecast=dict,
    )
    AUTH_LDAP_FIND_GROUP_PERMS = True

# Internal flag to determine if we are running in docker mode
DOCKER = get_boolean_setting('INVENTREE_DOCKER', default_value=False)

# Allow secure http developer server in debug mode
if DEBUG:
    INSTALLED_APPS.append('sslserver')

# InvenTree URL configuration
ROOT_URLCONF = 'InvenTree.urls'

TEMPLATES = [
    {
        'BACKEND': 'django.template.backends.django.DjangoTemplates',
        'DIRS': [BASE_DIR.joinpath('templates'), MEDIA_ROOT.joinpath('report')],
        'OPTIONS': {
            'context_processors': [
                'django.template.context_processors.debug',
                'django.template.context_processors.request',
                'django.template.context_processors.i18n',
                'django.contrib.auth.context_processors.auth',
                'django.contrib.messages.context_processors.messages',
            ],
            'loaders': [
                (
                    'InvenTree.template.InvenTreeTemplateLoader',
                    [
                        'plugin.template.PluginTemplateLoader',
                        'django.template.loaders.filesystem.Loader',
                        'django.template.loaders.app_directories.Loader',
                    ],
                )
            ],
        },
    }
]

REST_FRAMEWORK = {
    'EXCEPTION_HANDLER': 'InvenTree.exceptions.exception_handler',
    'DATETIME_FORMAT': '%Y-%m-%d %H:%M',
    'DEFAULT_AUTHENTICATION_CLASSES': [
        'users.authentication.ApiTokenAuthentication',
        'rest_framework.authentication.BasicAuthentication',
        'rest_framework.authentication.SessionAuthentication',
    ],
    'DEFAULT_PAGINATION_CLASS': 'rest_framework.pagination.LimitOffsetPagination',
    'DEFAULT_PERMISSION_CLASSES': [
        'rest_framework.permissions.IsAuthenticated',
        'rest_framework.permissions.DjangoModelPermissions',
        'InvenTree.permissions.RolePermission',
    ],
    'DEFAULT_SCHEMA_CLASS': 'drf_spectacular.openapi.AutoSchema',
    'DEFAULT_METADATA_CLASS': 'InvenTree.metadata.InvenTreeMetadata',
    'DEFAULT_RENDERER_CLASSES': ['rest_framework.renderers.JSONRenderer'],
    'TOKEN_MODEL': 'users.models.ApiToken',
}

if DEBUG:
    # Enable browsable API if in DEBUG mode
    REST_FRAMEWORK['DEFAULT_RENDERER_CLASSES'].append(
        'rest_framework.renderers.BrowsableAPIRenderer'
    )

<<<<<<< HEAD
=======
# JWT switch
USE_JWT = get_boolean_setting('INVENTREE_USE_JWT', 'use_jwt', False)
REST_USE_JWT = USE_JWT

# dj-rest-auth
REST_AUTH = {
    'SESSION_LOGIN': True,
    'TOKEN_MODEL': 'users.models.ApiToken',
    'TOKEN_CREATOR': 'users.models.default_create_token',
    'USE_JWT': USE_JWT,
}

OLD_PASSWORD_FIELD_ENABLED = True
REST_AUTH_REGISTER_SERIALIZERS = {
    'REGISTER_SERIALIZER': 'InvenTree.auth_overrides.CustomRegisterSerializer'
}

# JWT settings - rest_framework_simplejwt
if USE_JWT:
    JWT_AUTH_COOKIE = 'inventree-auth'
    JWT_AUTH_REFRESH_COOKIE = 'inventree-token'
    REST_FRAMEWORK['DEFAULT_AUTHENTICATION_CLASSES'].append(
        'dj_rest_auth.jwt_auth.JWTCookieAuthentication'
    )
    INSTALLED_APPS.append('rest_framework_simplejwt')


>>>>>>> aa905166
# WSGI default setting
WSGI_APPLICATION = 'InvenTree.wsgi.application'

"""
Configure the database backend based on the user-specified values.

- Primarily this configuration happens in the config.yaml file
- However there may be reason to configure the DB via environmental variables
- The following code lets the user "mix and match" database configuration
"""

logger.debug('Configuring database backend:')

# Extract database configuration from the config.yaml file
db_config = CONFIG.get('database', None)

if not db_config:
    db_config = {}

# Environment variables take preference over config file!

db_keys = ['ENGINE', 'NAME', 'USER', 'PASSWORD', 'HOST', 'PORT']

for key in db_keys:
    # First, check the environment variables
    env_key = f'INVENTREE_DB_{key}'
    env_var = os.environ.get(env_key, None)

    if env_var:
        # Make use PORT is int
        if key == 'PORT':
            try:
                env_var = int(env_var)
            except ValueError:
                logger.exception('Invalid number for %s: %s', env_key, env_var)
        # Override configuration value
        db_config[key] = env_var

# Check that required database configuration options are specified
required_keys = ['ENGINE', 'NAME']

# Ensure all database keys are upper case
db_config = {key.upper(): value for key, value in db_config.items()}

for key in required_keys:
    if key not in db_config:  # pragma: no cover
        error_msg = f'Missing required database configuration value {key}'
        logger.error(error_msg)

        print('Error: ' + error_msg)
        sys.exit(-1)

"""
Special considerations for the database 'ENGINE' setting.
It can be specified in config.yaml (or envvar) as either (for example):
- sqlite3
- django.db.backends.sqlite3
- django.db.backends.postgresql
"""

db_engine = db_config['ENGINE'].lower()

# Correct common misspelling
if db_engine == 'sqlite':
    db_engine = 'sqlite3'  # pragma: no cover

if db_engine in ['sqlite3', 'postgresql', 'mysql']:
    # Prepend the required python module string
    db_engine = f'django.db.backends.{db_engine}'
    db_config['ENGINE'] = db_engine

db_name = db_config['NAME']
db_host = db_config.get('HOST', "''")

if 'sqlite' in db_engine:
    db_name = str(Path(db_name).resolve())
    db_config['NAME'] = db_name

logger.info('DB_ENGINE: %s', db_engine)
logger.info('DB_NAME: %s', db_name)
logger.info('DB_HOST: %s', db_host)

"""
In addition to base-level database configuration, we may wish to specify specific options to the database backend
Ref: https://docs.djangoproject.com/en/3.2/ref/settings/#std:setting-OPTIONS
"""

# 'OPTIONS' or 'options' can be specified in config.yaml
# Set useful sensible timeouts for a transactional webserver to communicate
# with its database server, that is, if the webserver is having issues
# connecting to the database server (such as a replica failover) don't sit and
# wait for possibly an hour or more, just tell the client something went wrong
# and let the client retry when they want to.
db_options = db_config.get('OPTIONS', db_config.get('options', None))

if db_options is None:
    db_options = {}

# Specific options for postgres backend
if 'postgres' in db_engine:  # pragma: no cover
    from django.db.backends.postgresql.psycopg_any import IsolationLevel

    # Connection timeout
    if 'connect_timeout' not in db_options:
        # The DB server is in the same data center, it should not take very
        # long to connect to the database server
        # # seconds, 2 is minimum allowed by libpq
        db_options['connect_timeout'] = int(
            get_setting('INVENTREE_DB_TIMEOUT', 'database.timeout', 2)
        )

    # Setup TCP keepalive
    # DB server is in the same DC, it should not become unresponsive for
    # very long. With the defaults below we wait 5 seconds for the network
    # issue to resolve itself.  It it that doesn't happen whatever happened
    # is probably fatal and no amount of waiting is going to fix it.
    # # 0 - TCP Keepalives disabled; 1 - enabled
    if 'keepalives' not in db_options:
        db_options['keepalives'] = int(
            get_setting('INVENTREE_DB_TCP_KEEPALIVES', 'database.tcp_keepalives', 1)
        )

    # Seconds after connection is idle to send keep alive
    if 'keepalives_idle' not in db_options:
        db_options['keepalives_idle'] = int(
            get_setting(
                'INVENTREE_DB_TCP_KEEPALIVES_IDLE', 'database.tcp_keepalives_idle', 1
            )
        )

    # Seconds after missing ACK to send another keep alive
    if 'keepalives_interval' not in db_options:
        db_options['keepalives_interval'] = int(
            get_setting(
                'INVENTREE_DB_TCP_KEEPALIVES_INTERVAL',
                'database.tcp_keepalives_internal',
                '1',
            )
        )

    # Number of missing ACKs before we close the connection
    if 'keepalives_count' not in db_options:
        db_options['keepalives_count'] = int(
            get_setting(
                'INVENTREE_DB_TCP_KEEPALIVES_COUNT',
                'database.tcp_keepalives_count',
                '5',
            )
        )

    # # Milliseconds for how long pending data should remain unacked
    # by the remote server
    # TODO: Supported starting in PSQL 11
    # "tcp_user_timeout": int(os.getenv("PGTCP_USER_TIMEOUT", "1000"),

    # Postgres's default isolation level is Read Committed which is
    # normally fine, but most developers think the database server is
    # actually going to do Serializable type checks on the queries to
    # protect against simultaneous changes.
    # https://www.postgresql.org/docs/devel/transaction-iso.html
    # https://docs.djangoproject.com/en/3.2/ref/databases/#isolation-level
    if 'isolation_level' not in db_options:
        serializable = get_boolean_setting(
            'INVENTREE_DB_ISOLATION_SERIALIZABLE', 'database.serializable', False
        )
        db_options['isolation_level'] = (
            IsolationLevel.SERIALIZABLE
            if serializable
            else IsolationLevel.READ_COMMITTED
        )

# Specific options for MySql / MariaDB backend
elif 'mysql' in db_engine:  # pragma: no cover
    # TODO TCP time outs and keepalives

    # MariaDB's default isolation level is Repeatable Read which is
    # normally fine, but most developers think the database server is
    # actually going to Serializable type checks on the queries to
    # protect against siumltaneous changes.
    # https://mariadb.com/kb/en/mariadb-transactions-and-isolation-levels-for-sql-server-users/#changing-the-isolation-level
    # https://docs.djangoproject.com/en/3.2/ref/databases/#mysql-isolation-level
    if 'isolation_level' not in db_options:
        serializable = get_boolean_setting(
            'INVENTREE_DB_ISOLATION_SERIALIZABLE', 'database.serializable', False
        )
        db_options['isolation_level'] = (
            'serializable' if serializable else 'read committed'
        )

# Specific options for sqlite backend
elif 'sqlite' in db_engine:
    # TODO: Verify timeouts are not an issue because no network is involved for SQLite

    # SQLite's default isolation level is Serializable due to SQLite's
    # single writer implementation.  Presumably as a result of this, it is
    # not possible to implement any lower isolation levels in SQLite.
    # https://www.sqlite.org/isolation.html
    pass

# Provide OPTIONS dict back to the database configuration dict
db_config['OPTIONS'] = db_options

# Set testing options for the database
db_config['TEST'] = {'CHARSET': 'utf8'}

# Set collation option for mysql test database
if 'mysql' in db_engine:
    db_config['TEST']['COLLATION'] = 'utf8_general_ci'  # pragma: no cover

DATABASES = {'default': db_config}

# login settings
REMOTE_LOGIN = get_boolean_setting(
    'INVENTREE_REMOTE_LOGIN', 'remote_login_enabled', False
)
REMOTE_LOGIN_HEADER = get_setting(
    'INVENTREE_REMOTE_LOGIN_HEADER', 'remote_login_header', 'REMOTE_USER'
)

# region Tracing / error tracking
inventree_tags = {
    'testing': TESTING,
    'docker': DOCKER,
    'debug': DEBUG,
    'remote': REMOTE_LOGIN,
}

# sentry.io integration for error reporting
SENTRY_ENABLED = get_boolean_setting(
    'INVENTREE_SENTRY_ENABLED', 'sentry_enabled', False
)

# Default Sentry DSN (can be overridden if user wants custom sentry integration)
SENTRY_DSN = get_setting('INVENTREE_SENTRY_DSN', 'sentry_dsn', default_sentry_dsn())
SENTRY_SAMPLE_RATE = float(
    get_setting('INVENTREE_SENTRY_SAMPLE_RATE', 'sentry_sample_rate', 0.1)
)

if SENTRY_ENABLED and SENTRY_DSN:  # pragma: no cover
    init_sentry(SENTRY_DSN, SENTRY_SAMPLE_RATE, inventree_tags)

# OpenTelemetry tracing
TRACING_ENABLED = get_boolean_setting(
    'INVENTREE_TRACING_ENABLED', 'tracing.enabled', False
)

if TRACING_ENABLED:  # pragma: no cover
    from InvenTree.tracing import setup_instruments, setup_tracing

    _t_endpoint = get_setting('INVENTREE_TRACING_ENDPOINT', 'tracing.endpoint', None)
    _t_headers = get_setting('INVENTREE_TRACING_HEADERS', 'tracing.headers', None, dict)

    if _t_headers is None:
        _t_headers = {}

    if _t_endpoint:
        logger.info('OpenTelemetry tracing enabled')

        _t_resources = get_setting(
            'INVENTREE_TRACING_RESOURCES',
            'tracing.resources',
            default_value=None,
            typecast=dict,
        )
        cstm_tags = {'inventree.env.' + k: v for k, v in inventree_tags.items()}
        tracing_resources = {**cstm_tags, **_t_resources}

        setup_tracing(
            _t_endpoint,
            _t_headers,
            resources_input=tracing_resources,
            console=get_boolean_setting(
                'INVENTREE_TRACING_CONSOLE', 'tracing.console', False
            ),
            auth=get_setting(
                'INVENTREE_TRACING_AUTH',
                'tracing.auth',
                default_value=None,
                typecast=dict,
            ),
            is_http=get_setting('INVENTREE_TRACING_IS_HTTP', 'tracing.is_http', True),
            append_http=get_boolean_setting(
                'INVENTREE_TRACING_APPEND_HTTP', 'tracing.append_http', True
            ),
        )
        # Run tracing/logging instrumentation
        setup_instruments()
    else:
        logger.warning('OpenTelemetry tracing not enabled because endpoint is not set')

# endregion

# Cache configuration
GLOBAL_CACHE_ENABLED = is_global_cache_enabled()

CACHES = {'default': get_cache_config(GLOBAL_CACHE_ENABLED)}

_q_worker_timeout = int(
    get_setting('INVENTREE_BACKGROUND_TIMEOUT', 'background.timeout', 90)
)


# Prevent running multiple background workers if global cache is disabled
# This is to prevent scheduling conflicts due to the lack of a shared cache
BACKGROUND_WORKER_COUNT = (
    int(get_setting('INVENTREE_BACKGROUND_WORKERS', 'background.workers', 4))
    if GLOBAL_CACHE_ENABLED
    else 1
)

# django-q background worker configuration
Q_CLUSTER = {
    'name': 'InvenTree',
    'label': 'Background Tasks',
    'workers': BACKGROUND_WORKER_COUNT,
    'timeout': _q_worker_timeout,
    'retry': max(120, _q_worker_timeout + 30),
    'max_attempts': int(
        get_setting('INVENTREE_BACKGROUND_MAX_ATTEMPTS', 'background.max_attempts', 5)
    ),
    'queue_limit': 50,
    'catch_up': False,
    'bulk': 10,
    'orm': 'default',
    'cache': 'default',
    'sync': False,
    'poll': 1.5,
}

# Configure django-q sentry integration
if SENTRY_ENABLED and SENTRY_DSN:
    Q_CLUSTER['error_reporter'] = {'sentry': {'dsn': SENTRY_DSN}}

if GLOBAL_CACHE_ENABLED:  # pragma: no cover
    # If using external redis cache, make the cache the broker for Django Q
    # as well
    Q_CLUSTER['django_redis'] = 'worker'

SILENCED_SYSTEM_CHECKS = ['templates.E003', 'templates.W003']

# Password validation
# https://docs.djangoproject.com/en/1.10/ref/settings/#auth-password-validators

AUTH_PASSWORD_VALIDATORS = [
    {
        'NAME': 'django.contrib.auth.password_validation.UserAttributeSimilarityValidator'
    },
    {'NAME': 'django.contrib.auth.password_validation.MinimumLengthValidator'},
    {'NAME': 'django.contrib.auth.password_validation.CommonPasswordValidator'},
    {'NAME': 'django.contrib.auth.password_validation.NumericPasswordValidator'},
]

# Extra (optional) URL validators
# See https://docs.djangoproject.com/en/2.2/ref/validators/#django.core.validators.URLValidator

EXTRA_URL_SCHEMES = get_setting('INVENTREE_EXTRA_URL_SCHEMES', 'extra_url_schemes', [])

if type(EXTRA_URL_SCHEMES) not in [list]:  # pragma: no cover
    logger.warning('extra_url_schemes not correctly formatted')
    EXTRA_URL_SCHEMES = []

LANGUAGES = locales.LOCALES

LOCALE_CODES = [lang[0] for lang in LANGUAGES]

# Internationalization
# https://docs.djangoproject.com/en/dev/topics/i18n/
LANGUAGE_CODE = get_setting('INVENTREE_LANGUAGE', 'language', 'en-us')

if (
    LANGUAGE_CODE not in LOCALE_CODES
    and LANGUAGE_CODE.split('-')[0] not in LOCALE_CODES
):  # pragma: no cover
    logger.warning(
        'Language code %s not supported - defaulting to en-us', LANGUAGE_CODE
    )
    LANGUAGE_CODE = 'en-us'

# Store language settings for 30 days
LANGUAGE_COOKIE_AGE = 2592000

# Testing interface translations
if get_boolean_setting('TEST_TRANSLATIONS', default_value=False):  # pragma: no cover
    # Set default language
    LANGUAGE_CODE = 'xx'

    # Add to language catalog
    LANGUAGES.append(('xx', 'Test'))

    # Add custom languages not provided by Django
    EXTRA_LANG_INFO = {'xx': {'code': 'xx', 'name': 'Test', 'name_local': 'Test'}}
    LANG_INFO = dict(django.conf.locale.LANG_INFO, **EXTRA_LANG_INFO)
    django.conf.locale.LANG_INFO = LANG_INFO

# Maximum number of decimal places for currency rendering
CURRENCY_DECIMAL_PLACES = 6

# Custom currency exchange backend
EXCHANGE_BACKEND = 'InvenTree.exchange.InvenTreeExchange'

# Email configuration options
EMAIL_BACKEND = get_setting(
    'INVENTREE_EMAIL_BACKEND',
    'email.backend',
    'django.core.mail.backends.smtp.EmailBackend',
)
EMAIL_HOST = get_setting('INVENTREE_EMAIL_HOST', 'email.host', '')
EMAIL_PORT = get_setting('INVENTREE_EMAIL_PORT', 'email.port', 25, typecast=int)
EMAIL_HOST_USER = get_setting('INVENTREE_EMAIL_USERNAME', 'email.username', '')
EMAIL_HOST_PASSWORD = get_setting('INVENTREE_EMAIL_PASSWORD', 'email.password', '')
EMAIL_SUBJECT_PREFIX = get_setting(
    'INVENTREE_EMAIL_PREFIX', 'email.prefix', '[InvenTree] '
)
EMAIL_USE_TLS = get_boolean_setting('INVENTREE_EMAIL_TLS', 'email.tls', False)
EMAIL_USE_SSL = get_boolean_setting('INVENTREE_EMAIL_SSL', 'email.ssl', False)

DEFAULT_FROM_EMAIL = get_setting('INVENTREE_EMAIL_SENDER', 'email.sender', '')

# If "from" email not specified, default to the username
if not DEFAULT_FROM_EMAIL:
    DEFAULT_FROM_EMAIL = get_setting('INVENTREE_EMAIL_USERNAME', 'email.username', '')

EMAIL_USE_LOCALTIME = False
EMAIL_TIMEOUT = 60

LOCALE_PATHS = (BASE_DIR.joinpath('locale/'),)

TIME_ZONE = get_setting('INVENTREE_TIMEZONE', 'timezone', 'UTC')

# Check that the timezone is valid
try:
    ZoneInfo(TIME_ZONE)
except ZoneInfoNotFoundError:  # pragma: no cover
    raise ValueError(f"Specified timezone '{TIME_ZONE}' is not valid")

USE_I18N = True

# Do not use native timezone support in "test" mode
# It generates a *lot* of cruft in the logs
USE_TZ = bool(not TESTING)

DATE_INPUT_FORMATS = ['%Y-%m-%d']

# Use database transactions when importing / exporting data
IMPORT_EXPORT_USE_TRANSACTIONS = True

# Site URL can be specified statically, or via a run-time setting
SITE_URL = get_setting('INVENTREE_SITE_URL', 'site_url', None)

if SITE_URL:
    logger.info('Using Site URL: %s', SITE_URL)

    # Check that the site URL is valid
    try:
        validator = URLValidator()
        validator(SITE_URL)
    except Exception:
        print(f"Invalid SITE_URL value: '{SITE_URL}'. InvenTree server cannot start.")
        sys.exit(-1)

# Enable or disable multi-site framework
SITE_MULTI = get_boolean_setting('INVENTREE_SITE_MULTI', 'site_multi', False)

# If a SITE_ID is specified
SITE_ID = get_setting('INVENTREE_SITE_ID', 'site_id', 1 if SITE_MULTI else None)

# Load the allauth social backends
SOCIAL_BACKENDS = get_setting(
    'INVENTREE_SOCIAL_BACKENDS', 'social_backends', [], typecast=list
)

if not SITE_MULTI:
    INSTALLED_APPS.remove('django.contrib.sites')

# List of allowed hosts (default = allow all)
# Ref: https://docs.djangoproject.com/en/4.2/ref/settings/#allowed-hosts
ALLOWED_HOSTS = get_setting(
    'INVENTREE_ALLOWED_HOSTS',
    config_key='allowed_hosts',
    default_value=[],
    typecast=list,
)

if SITE_URL and SITE_URL not in ALLOWED_HOSTS:
    ALLOWED_HOSTS.append(SITE_URL)

if not ALLOWED_HOSTS:
    if DEBUG:
        logger.info(
            'No ALLOWED_HOSTS specified. Defaulting to ["*"] for debug mode. This is not recommended for production use'
        )
        ALLOWED_HOSTS = ['*']
    elif not TESTING:
        logger.error(
            'No ALLOWED_HOSTS specified. Please provide a list of allowed hosts, or specify INVENTREE_SITE_URL'
        )

        # Server cannot run without ALLOWED_HOSTS
        if isInMainThread():
            sys.exit(-1)

# Ensure that the ALLOWED_HOSTS do not contain any scheme info
for i, host in enumerate(ALLOWED_HOSTS):
    if '://' in host:
        ALLOWED_HOSTS[i] = host = host.split('://')[1]

    if ':' in host:
        ALLOWED_HOSTS[i] = host = host.split(':')[0]

# List of trusted origins for unsafe requests
# Ref: https://docs.djangoproject.com/en/4.2/ref/settings/#csrf-trusted-origins
CSRF_TRUSTED_ORIGINS = get_setting(
    'INVENTREE_TRUSTED_ORIGINS',
    config_key='trusted_origins',
    default_value=[],
    typecast=list,
)

# If a list of trusted is not specified, but a site URL has been specified, use that
if SITE_URL and SITE_URL not in CSRF_TRUSTED_ORIGINS:
    CSRF_TRUSTED_ORIGINS.append(SITE_URL)

if DEBUG:
    for origin in [
        'http://localhost',
        'http://*.localhost',
        'http://*localhost:8000',
        'http://*localhost:5173',
    ]:
        if origin not in CSRF_TRUSTED_ORIGINS:
            CSRF_TRUSTED_ORIGINS.append(origin)

if (
    not TESTING and len(CSRF_TRUSTED_ORIGINS) == 0 and isInMainThread()
):  # pragma: no cover
    # Server thread cannot run without CSRF_TRUSTED_ORIGINS
    logger.error(
        'No CSRF_TRUSTED_ORIGINS specified. Please provide a list of trusted origins, or specify INVENTREE_SITE_URL'
    )
    sys.exit(-1)

COOKIE_MODE = (
    str(get_setting('INVENTREE_COOKIE_SAMESITE', 'cookie.samesite', 'False'))
    .lower()
    .strip()
)

# Valid modes (as per the django settings documentation)
valid_cookie_modes = ['lax', 'strict', 'none']

if not DEBUG and not TESTING and COOKIE_MODE in valid_cookie_modes:
    # Set the cookie mode (in production mode only)
    COOKIE_MODE = COOKIE_MODE.capitalize()
else:
    # Default to False, as per the Django settings
    COOKIE_MODE = False

# Additional CSRF settings
CSRF_HEADER_NAME = 'HTTP_X_CSRFTOKEN'
CSRF_COOKIE_NAME = 'csrftoken'

CSRF_COOKIE_SAMESITE = COOKIE_MODE
SESSION_COOKIE_SAMESITE = COOKIE_MODE

"""Set the SESSION_COOKIE_SECURE value based on the following rules:
- False if the server is running in DEBUG mode
- True if samesite cookie setting is set to 'None'
- Otherwise, use the value specified in the configuration file (or env var)
"""
SESSION_COOKIE_SECURE = (
    False
    if DEBUG
    else (
        SESSION_COOKIE_SAMESITE == 'None'
        or get_boolean_setting('INVENTREE_SESSION_COOKIE_SECURE', 'cookie.secure', True)
    )
)

USE_X_FORWARDED_HOST = get_boolean_setting(
    'INVENTREE_USE_X_FORWARDED_HOST',
    config_key='use_x_forwarded_host',
    default_value=False,
)

USE_X_FORWARDED_PORT = get_boolean_setting(
    'INVENTREE_USE_X_FORWARDED_PORT',
    config_key='use_x_forwarded_port',
    default_value=False,
)

# Cross Origin Resource Sharing (CORS) options
# Refer to the django-cors-headers documentation for more information
# Ref: https://github.com/adamchainz/django-cors-headers

# Extract CORS options from configuration file
CORS_ALLOW_ALL_ORIGINS = get_boolean_setting(
    'INVENTREE_CORS_ORIGIN_ALLOW_ALL', config_key='cors.allow_all', default_value=DEBUG
)

CORS_ALLOW_CREDENTIALS = get_boolean_setting(
    'INVENTREE_CORS_ALLOW_CREDENTIALS',
    config_key='cors.allow_credentials',
    default_value=True,
)

# Only allow CORS access to the following URL endpoints
CORS_URLS_REGEX = r'^/(api|auth|media|static)/.*$'

CORS_ALLOWED_ORIGINS = get_setting(
    'INVENTREE_CORS_ORIGIN_WHITELIST',
    config_key='cors.whitelist',
    default_value=[],
    typecast=list,
)

# If no CORS origins are specified, but a site URL has been specified, use that
if SITE_URL and SITE_URL not in CORS_ALLOWED_ORIGINS:
    CORS_ALLOWED_ORIGINS.append(SITE_URL)

CORS_ALLOWED_ORIGIN_REGEXES = get_setting(
    'INVENTREE_CORS_ORIGIN_REGEX',
    config_key='cors.regex',
    default_value=[],
    typecast=list,
)

# In debug mode allow CORS requests from localhost
# This allows connection from the frontend development server
if DEBUG:
    CORS_ALLOWED_ORIGIN_REGEXES.append(r'^http://localhost:\d+$')

if CORS_ALLOW_ALL_ORIGINS:
    logger.info('CORS: All origins allowed')
else:
    if CORS_ALLOWED_ORIGINS:
        logger.info('CORS: Whitelisted origins: %s', CORS_ALLOWED_ORIGINS)

    if CORS_ALLOWED_ORIGIN_REGEXES:
        logger.info('CORS: Whitelisted origin regexes: %s', CORS_ALLOWED_ORIGIN_REGEXES)

for app in SOCIAL_BACKENDS:
    # Ensure that the app starts with 'allauth.socialaccount.providers'
    social_prefix = 'allauth.socialaccount.providers.'

    if not app.startswith(social_prefix):  # pragma: no cover
        app = social_prefix + app

    INSTALLED_APPS.append(app)  # pragma: no cover

SOCIALACCOUNT_PROVIDERS = get_setting(
    'INVENTREE_SOCIAL_PROVIDERS', 'social_providers', None, typecast=dict
)

SOCIALACCOUNT_STORE_TOKENS = True

# Explicitly set empty URL prefix for OIDC
# The SOCIALACCOUNT_OPENID_CONNECT_URL_PREFIX setting was introduced in v0.60.0
# Ref: https://github.com/pennersr/django-allauth/blob/0.60.0/ChangeLog.rst#backwards-incompatible-changes
SOCIALACCOUNT_OPENID_CONNECT_URL_PREFIX = ''

# settings for allauth
ACCOUNT_EMAIL_CONFIRMATION_EXPIRE_DAYS = get_setting(
    'INVENTREE_LOGIN_CONFIRM_DAYS', 'login_confirm_days', 3, typecast=int
)
USERSESSIONS_TRACK_ACTIVITY = True

# allauth rate limiting: https://docs.allauth.org/en/latest/account/rate_limits.html
# The default login rate limit is "5/m/user,5/m/ip,5/m/key"
login_attempts = get_setting('INVENTREE_LOGIN_ATTEMPTS', 'login_attempts', 5)

try:
    login_attempts = int(login_attempts)
    login_attempts = f'{login_attempts}/m,{login_attempts}/m'
except ValueError:
    pass

ACCOUNT_RATE_LIMITS = {'login_failed': login_attempts}

# Default protocol for login
ACCOUNT_DEFAULT_HTTP_PROTOCOL = get_setting(
    'INVENTREE_LOGIN_DEFAULT_HTTP_PROTOCOL', 'login_default_protocol', None
)

if ACCOUNT_DEFAULT_HTTP_PROTOCOL is None:
    if SITE_URL and SITE_URL.startswith('https://'):
        # auto-detect HTTPS prtoocol
        ACCOUNT_DEFAULT_HTTP_PROTOCOL = 'https'
    else:
        # default to http
        ACCOUNT_DEFAULT_HTTP_PROTOCOL = 'http'

ACCOUNT_LOGOUT_ON_PASSWORD_CHANGE = True
ACCOUNT_PREVENT_ENUMERATION = True
ACCOUNT_EMAIL_SUBJECT_PREFIX = EMAIL_SUBJECT_PREFIX
# 2FA
REMOVE_SUCCESS_URL = 'settings'

# override forms / adapters
ACCOUNT_FORMS = {
    'login': 'InvenTree.auth_overrides.CustomLoginForm',
    'signup': 'InvenTree.auth_overrides.CustomSignupForm',
    'add_email': 'allauth.account.forms.AddEmailForm',
    'change_password': 'allauth.account.forms.ChangePasswordForm',
    'set_password': 'allauth.account.forms.SetPasswordForm',
    'reset_password': 'allauth.account.forms.ResetPasswordForm',
    'reset_password_from_key': 'allauth.account.forms.ResetPasswordKeyForm',
    'disconnect': 'allauth.socialaccount.forms.DisconnectForm',
}

<<<<<<< HEAD
SOCIALACCOUNT_ADAPTER = 'InvenTree.forms.CustomSocialAccountAdapter'
ACCOUNT_ADAPTER = 'InvenTree.forms.CustomAccountAdapter'
ACCOUNT_LOGOUT_ON_PASSWORD_CHANGE = True

HEADLESS_FRONTEND_URLS = {
    'account_confirm_email': 'https://app.project.org/account/verify-email/{key}',
    'account_reset_password_from_key': 'https://app.org/account/password/reset/key/{key}',
    'account_signup': 'https://app.org/account/signup',
}
HEADLESS_ONLY = not ENABLE_CLASSIC_FRONTEND
=======
ALLAUTH_2FA_FORMS = {'setup': 'InvenTree.auth_overrides.CustomTOTPDeviceForm'}
# Determine if multi-factor authentication is enabled for this server (default = True)
MFA_ENABLED = get_boolean_setting('INVENTREE_MFA_ENABLED', 'mfa_enabled', True)

SOCIALACCOUNT_ADAPTER = 'InvenTree.auth_overrides.CustomSocialAccountAdapter'
ACCOUNT_ADAPTER = 'InvenTree.auth_overrides.CustomAccountAdapter'
>>>>>>> aa905166

# Markdownify configuration
# Ref: https://django-markdownify.readthedocs.io/en/latest/settings.html

MARKDOWNIFY = {
    'default': {
        'BLEACH': True,
        'WHITELIST_ATTRS': ['href', 'src', 'alt'],
        'MARKDOWN_EXTENSIONS': ['markdown.extensions.extra'],
        'WHITELIST_TAGS': [
            'a',
            'abbr',
            'b',
            'blockquote',
            'code',
            'em',
            'h1',
            'h2',
            'h3',
            'h4',
            'h5',
            'hr',
            'i',
            'img',
            'li',
            'ol',
            'p',
            'pre',
            's',
            'strong',
            'table',
            'thead',
            'tbody',
            'th',
            'tr',
            'td',
            'ul',
        ],
    }
}

# Ignore these error typeps for in-database error logging
IGNORED_ERRORS = [Http404, django.core.exceptions.PermissionDenied]

# Maintenance mode
MAINTENANCE_MODE_RETRY_AFTER = 10
MAINTENANCE_MODE_STATE_BACKEND = 'InvenTree.backends.InvenTreeMaintenanceModeBackend'

# Flag to allow table events during testing
TESTING_TABLE_EVENTS = False

# Flag to allow pricing recalculations during testing
TESTING_PRICING = False

# User interface customization values
CUSTOM_LOGO = get_custom_file(
    'INVENTREE_CUSTOM_LOGO', 'customize.logo', 'custom logo', lookup_media=True
)
CUSTOM_SPLASH = get_custom_file(
    'INVENTREE_CUSTOM_SPLASH', 'customize.splash', 'custom splash'
)

CUSTOMIZE = get_setting(
    'INVENTREE_CUSTOMIZE', 'customize', default_value=None, typecast=dict
)

# Load settings for the frontend interface
FRONTEND_SETTINGS = config.get_frontend_settings(debug=DEBUG)
FRONTEND_URL_BASE = FRONTEND_SETTINGS.get('base_url', 'platform')

if DEBUG:
    logger.info('InvenTree running with DEBUG enabled')

logger.info("MEDIA_ROOT: '%s'", MEDIA_ROOT)
logger.info("STATIC_ROOT: '%s'", STATIC_ROOT)

# Flags
FLAGS = {
    'EXPERIMENTAL': [
        {'condition': 'boolean', 'value': DEBUG},
        {'condition': 'parameter', 'value': 'experimental='},
    ],  # Should experimental features be turned on?
    'NEXT_GEN': [
        {'condition': 'parameter', 'value': 'ngen='}
    ],  # Should next-gen features be turned on?
}

# Get custom flags from environment/yaml
CUSTOM_FLAGS = get_setting('INVENTREE_FLAGS', 'flags', None, typecast=dict)
if CUSTOM_FLAGS:
    if not isinstance(CUSTOM_FLAGS, dict):
        logger.error('Invalid custom flags, must be valid dict: %s', str(CUSTOM_FLAGS))
    else:
        logger.info('Custom flags: %s', str(CUSTOM_FLAGS))
        FLAGS.update(CUSTOM_FLAGS)

# Magic login django-sesame
SESAME_MAX_AGE = 300
LOGIN_REDIRECT_URL = '/api/auth/login-redirect/'

# Configuratino for API schema generation
SPECTACULAR_SETTINGS = {
    'TITLE': 'InvenTree API',
    'DESCRIPTION': 'API for InvenTree - the intuitive open source inventory management system',
    'LICENSE': {
        'name': 'MIT',
        'url': 'https://github.com/inventree/InvenTree/blob/master/LICENSE',
    },
    'EXTERNAL_DOCS': {
        'description': 'More information about InvenTree in the official docs',
        'url': 'https://docs.inventree.org',
    },
    'VERSION': str(inventreeApiVersion()),
    'SERVE_INCLUDE_SCHEMA': False,
    'SCHEMA_PATH_PREFIX': '/api/',
}

if SITE_URL and not TESTING:
    SPECTACULAR_SETTINGS['SERVERS'] = [{'url': SITE_URL}]<|MERGE_RESOLUTION|>--- conflicted
+++ resolved
@@ -575,36 +575,6 @@
         'rest_framework.renderers.BrowsableAPIRenderer'
     )
 
-<<<<<<< HEAD
-=======
-# JWT switch
-USE_JWT = get_boolean_setting('INVENTREE_USE_JWT', 'use_jwt', False)
-REST_USE_JWT = USE_JWT
-
-# dj-rest-auth
-REST_AUTH = {
-    'SESSION_LOGIN': True,
-    'TOKEN_MODEL': 'users.models.ApiToken',
-    'TOKEN_CREATOR': 'users.models.default_create_token',
-    'USE_JWT': USE_JWT,
-}
-
-OLD_PASSWORD_FIELD_ENABLED = True
-REST_AUTH_REGISTER_SERIALIZERS = {
-    'REGISTER_SERIALIZER': 'InvenTree.auth_overrides.CustomRegisterSerializer'
-}
-
-# JWT settings - rest_framework_simplejwt
-if USE_JWT:
-    JWT_AUTH_COOKIE = 'inventree-auth'
-    JWT_AUTH_REFRESH_COOKIE = 'inventree-token'
-    REST_FRAMEWORK['DEFAULT_AUTHENTICATION_CLASSES'].append(
-        'dj_rest_auth.jwt_auth.JWTCookieAuthentication'
-    )
-    INSTALLED_APPS.append('rest_framework_simplejwt')
-
-
->>>>>>> aa905166
 # WSGI default setting
 WSGI_APPLICATION = 'InvenTree.wsgi.application'
 
@@ -1314,25 +1284,17 @@
     'disconnect': 'allauth.socialaccount.forms.DisconnectForm',
 }
 
-<<<<<<< HEAD
-SOCIALACCOUNT_ADAPTER = 'InvenTree.forms.CustomSocialAccountAdapter'
-ACCOUNT_ADAPTER = 'InvenTree.forms.CustomAccountAdapter'
+SOCIALACCOUNT_ADAPTER = 'InvenTree.auth_overrides.CustomSocialAccountAdapter'
+ACCOUNT_ADAPTER = 'InvenTree.auth_overrides.CustomAccountAdapter'
 ACCOUNT_LOGOUT_ON_PASSWORD_CHANGE = True
 
 HEADLESS_FRONTEND_URLS = {
-    'account_confirm_email': 'https://app.project.org/account/verify-email/{key}',
-    'account_reset_password_from_key': 'https://app.org/account/password/reset/key/{key}',
+    'account_confirm_email': 'https://app.project.org/account/verify-email/{key}',  # noqa: RUF027
+    'account_reset_password_from_key': 'https://app.org/account/password/reset/key/{key}',  # noqa: RUF027
     'account_signup': 'https://app.org/account/signup',
 }
-HEADLESS_ONLY = not ENABLE_CLASSIC_FRONTEND
-=======
-ALLAUTH_2FA_FORMS = {'setup': 'InvenTree.auth_overrides.CustomTOTPDeviceForm'}
-# Determine if multi-factor authentication is enabled for this server (default = True)
+HEADLESS_ONLY = True
 MFA_ENABLED = get_boolean_setting('INVENTREE_MFA_ENABLED', 'mfa_enabled', True)
-
-SOCIALACCOUNT_ADAPTER = 'InvenTree.auth_overrides.CustomSocialAccountAdapter'
-ACCOUNT_ADAPTER = 'InvenTree.auth_overrides.CustomAccountAdapter'
->>>>>>> aa905166
 
 # Markdownify configuration
 # Ref: https://django-markdownify.readthedocs.io/en/latest/settings.html
