"""Django settings for InvenTree project.

In practice the settings in this file should not be adjusted,
instead settings can be configured in the config.yaml file
located in the top level project directory.

This allows implementation configuration to be hidden from source control,
as well as separate configuration parameters from the more complex
database setup in this file.
"""

import logging
import os
import sys
from pathlib import Path

import django.conf.locale
import django.core.exceptions
from django.core.validators import URLValidator
from django.http import Http404

import pytz
import structlog
from dotenv import load_dotenv

from InvenTree.cache import get_cache_config, is_global_cache_enabled
from InvenTree.config import get_boolean_setting, get_custom_file, get_setting
from InvenTree.ready import isInMainThread
from InvenTree.sentry import default_sentry_dsn, init_sentry
from InvenTree.version import checkMinPythonVersion, inventreeApiVersion

from . import config, locales

checkMinPythonVersion()

INVENTREE_BASE_URL = 'https://inventree.org'
INVENTREE_NEWS_URL = f'{INVENTREE_BASE_URL}/news/feed.atom'

# Determine if we are running in "test" mode e.g. "manage.py test"
TESTING = 'test' in sys.argv or 'TESTING' in os.environ

if TESTING:
    # Use a weaker password hasher for testing (improves testing speed)
    PASSWORD_HASHERS = ['django.contrib.auth.hashers.MD5PasswordHasher']

    # Enable slow-test-runner
    TEST_RUNNER = 'django_slowtests.testrunner.DiscoverSlowestTestsRunner'
    NUM_SLOW_TESTS = 25

    # Note: The following fix is "required" for docker build workflow
    # Note: 2022-12-12 still unsure why...
    if os.getenv('INVENTREE_DOCKER'):
        # Ensure that sys.path includes global python libs
        site_packages = '/usr/local/lib/python3.9/site-packages'

        if site_packages not in sys.path:
            print('Adding missing site-packages path:', site_packages)
            sys.path.append(site_packages)

# Are environment variables manipulated by tests? Needs to be set by testing code
TESTING_ENV = False

# New requirement for django 3.2+
DEFAULT_AUTO_FIELD = 'django.db.models.AutoField'

# Build paths inside the project like this: BASE_DIR.joinpath(...)
BASE_DIR = config.get_base_dir()

# Load configuration data
CONFIG = config.load_config_data(set_cache=True)

# Load VERSION data if it exists
version_file = BASE_DIR.parent.joinpath('VERSION')
if version_file.exists():
    print('load version from file')
    load_dotenv(version_file)

# Default action is to run the system in Debug mode
# SECURITY WARNING: don't run with debug turned on in production!
DEBUG = get_boolean_setting('INVENTREE_DEBUG', 'debug', True)

# Configure logging settings
LOG_LEVEL = get_setting('INVENTREE_LOG_LEVEL', 'log_level', 'WARNING')
JSON_LOG = get_boolean_setting('INVENTREE_JSON_LOG', 'json_log', False)
WRITE_LOG = get_boolean_setting('INVENTREE_WRITE_LOG', 'write_log', False)

logging.basicConfig(level=LOG_LEVEL, format='%(asctime)s %(levelname)s %(message)s')

if LOG_LEVEL not in ['DEBUG', 'INFO', 'WARNING', 'ERROR', 'CRITICAL']:
    LOG_LEVEL = 'WARNING'  # pragma: no cover
LOGGING = {
    'version': 1,
    'disable_existing_loggers': False,
    'filters': {
        'require_not_maintenance_mode_503': {
            '()': 'maintenance_mode.logging.RequireNotMaintenanceMode503'
        }
    },
    'formatters': {
        'json_formatter': {
            '()': structlog.stdlib.ProcessorFormatter,
            'processor': structlog.processors.JSONRenderer(),
        },
        'plain_console': {
            '()': structlog.stdlib.ProcessorFormatter,
            'processor': structlog.dev.ConsoleRenderer(),
        },
        'key_value': {
            '()': structlog.stdlib.ProcessorFormatter,
            'processor': structlog.processors.KeyValueRenderer(
                key_order=['timestamp', 'level', 'event', 'logger']
            ),
        },
    },
    'handlers': {
        'console': {'class': 'logging.StreamHandler', 'formatter': 'plain_console'}
    },
    'loggers': {
        'django_structlog': {'handlers': ['console'], 'level': LOG_LEVEL},
        'inventree': {'handlers': ['console'], 'level': LOG_LEVEL},
    },
}


# Add handlers
if WRITE_LOG and JSON_LOG:  # pragma: no cover
    LOGGING['handlers']['log_file'] = {
        'class': 'logging.handlers.WatchedFileHandler',
        'filename': str(BASE_DIR.joinpath('logs.json')),
        'formatter': 'json_formatter',
    }
    LOGGING['loggers']['django_structlog']['handlers'] += ['log_file']
elif WRITE_LOG:  # pragma: no cover
    LOGGING['handlers']['log_file'] = {
        'class': 'logging.handlers.WatchedFileHandler',
        'filename': str(BASE_DIR.joinpath('logs.log')),
        'formatter': 'key_value',
    }
    LOGGING['loggers']['django_structlog']['handlers'] += ['log_file']

structlog.configure(
    processors=[
        structlog.contextvars.merge_contextvars,
        structlog.stdlib.filter_by_level,
        structlog.processors.TimeStamper(fmt='iso'),
        structlog.stdlib.add_logger_name,
        structlog.stdlib.add_log_level,
        structlog.stdlib.PositionalArgumentsFormatter(),
        structlog.processors.StackInfoRenderer(),
        structlog.processors.format_exc_info,
        structlog.processors.UnicodeDecoder(),
        structlog.stdlib.ProcessorFormatter.wrap_for_formatter,
    ],
    logger_factory=structlog.stdlib.LoggerFactory(),
    cache_logger_on_first_use=True,
)
# Optionally add database-level logging
if get_setting('INVENTREE_DB_LOGGING', 'db_logging', False):
    LOGGING['loggers'] = {'django.db.backends': {'level': LOG_LEVEL or 'DEBUG'}}

# Get a logger instance for this setup file
logger = structlog.getLogger('inventree')

# Load SECRET_KEY
SECRET_KEY = config.get_secret_key()

# The filesystem location for served static files
STATIC_ROOT = config.get_static_dir()

# The filesystem location for uploaded meadia files
MEDIA_ROOT = config.get_media_dir()

# Needed for the parts importer, directly impacts the maximum parts that can be uploaded
DATA_UPLOAD_MAX_NUMBER_FIELDS = 10000

# Web URL endpoint for served static files
STATIC_URL = '/static/'

# Web URL endpoint for served media files
MEDIA_URL = '/media/'

# Are plugins enabled?
PLUGINS_ENABLED = get_boolean_setting(
    'INVENTREE_PLUGINS_ENABLED', 'plugins_enabled', False
)

PLUGINS_INSTALL_DISABLED = get_boolean_setting(
    'INVENTREE_PLUGIN_NOINSTALL', 'plugin_noinstall', False
)

PLUGIN_FILE = config.get_plugin_file()

# Plugin test settings
PLUGIN_TESTING = get_setting(
    'INVENTREE_PLUGIN_TESTING', 'PLUGIN_TESTING', TESTING
)  # Are plugins being tested?

PLUGIN_TESTING_SETUP = get_setting(
    'INVENTREE_PLUGIN_TESTING_SETUP', 'PLUGIN_TESTING_SETUP', False
)  # Load plugins from setup hooks in testing?

PLUGIN_TESTING_EVENTS = False  # Flag if events are tested right now
PLUGIN_TESTING_EVENTS_ASYNC = False  # Flag if events are tested asynchronously

PLUGIN_RETRY = get_setting(
    'INVENTREE_PLUGIN_RETRY', 'PLUGIN_RETRY', 3, typecast=int
)  # How often should plugin loading be tried?

# Hash of the plugin file (will be updated on each change)
PLUGIN_FILE_HASH = ''

STATICFILES_DIRS = []

# Append directory for compiled react files if debug server is running
if DEBUG and 'collectstatic' not in sys.argv:
    web_dir = BASE_DIR.joinpath('..', 'web', 'static').absolute()
    if web_dir.exists():
        STATICFILES_DIRS.append(web_dir)

    # Append directory for sample plugin static content (if in debug mode)
    if PLUGINS_ENABLED:
        print('Adding plugin sample static content')
        STATICFILES_DIRS.append(BASE_DIR.joinpath('plugin', 'samples', 'static'))

        print('-', STATICFILES_DIRS[-1])

# Database backup options
# Ref: https://django-dbbackup.readthedocs.io/en/master/configuration.html
DBBACKUP_SEND_EMAIL = False
DBBACKUP_STORAGE = get_setting(
    'INVENTREE_BACKUP_STORAGE',
    'backup_storage',
    'django.core.files.storage.FileSystemStorage',
)

# Default backup configuration
DBBACKUP_STORAGE_OPTIONS = get_setting(
    'INVENTREE_BACKUP_OPTIONS',
    'backup_options',
    default_value={'location': config.get_backup_dir()},
    typecast=dict,
)

INVENTREE_ADMIN_ENABLED = get_boolean_setting(
    'INVENTREE_ADMIN_ENABLED', config_key='admin_enabled', default_value=True
)

# Base URL for admin pages (default="admin")
INVENTREE_ADMIN_URL = get_setting(
    'INVENTREE_ADMIN_URL', config_key='admin_url', default_value='admin'
)

INSTALLED_APPS = [
    # Admin site integration
    'django.contrib.admin',
    # InvenTree apps
    'build.apps.BuildConfig',
    'common.apps.CommonConfig',
    'company.apps.CompanyConfig',
    'plugin.apps.PluginAppConfig',  # Plugin app runs before all apps that depend on the isPluginRegistryLoaded function
    'order.apps.OrderConfig',
    'part.apps.PartConfig',
    'report.apps.ReportConfig',
    'stock.apps.StockConfig',
    'users.apps.UsersConfig',
    'machine.apps.MachineConfig',
    'importer.apps.ImporterConfig',
    'web',
    'generic',
    'InvenTree.apps.InvenTreeConfig',  # InvenTree app runs last
    # Core django modules
    'django.contrib.auth',
    'django.contrib.contenttypes',
    'user_sessions',  # db user sessions
    'whitenoise.runserver_nostatic',
    'django.contrib.messages',
    'django.contrib.staticfiles',
    'django.contrib.sites',
    # Maintenance
    'maintenance_mode',
    # Third part add-ons
    'django_filters',  # Extended filter functionality
    'rest_framework',  # DRF (Django Rest Framework)
    'corsheaders',  # Cross-origin Resource Sharing for DRF
<<<<<<< HEAD
    'crispy_forms',  # Improved form rendering
=======
    'import_export',  # Import / export tables to file
>>>>>>> 9f1d1abd
    'django_cleanup.apps.CleanupConfig',  # Automatically delete orphaned MEDIA files
    'mptt',  # Modified Preorder Tree Traversal
    'markdownify',  # Markdown template rendering
    'djmoney',  # django-money integration
    'djmoney.contrib.exchange',  # django-money exchange rates
    'error_report',  # Error reporting in the admin interface
    'django_q',
    'dbbackup',  # Backups - django-dbbackup
    'taggit',  # Tagging
    'flags',  # Flagging - django-flags
    'django_structlog',  # Structured logging
    'allauth',  # Base app for SSO
    'allauth.account',  # Extend user with accounts
    'allauth.socialaccount',  # Use 'social' providers
    'django_otp',  # OTP is needed for MFA - base package
    'django_otp.plugins.otp_totp',  # Time based OTP
    'django_otp.plugins.otp_static',  # Backup codes
    'allauth_2fa',  # MFA flow for allauth
    'dj_rest_auth',  # Authentication APIs - dj-rest-auth
    'dj_rest_auth.registration',  # Registration APIs - dj-rest-auth'
    'drf_spectacular',  # API documentation
    'django_ical',  # For exporting calendars
]

MIDDLEWARE = CONFIG.get(
    'middleware',
    [
        'django.middleware.security.SecurityMiddleware',
        'x_forwarded_for.middleware.XForwardedForMiddleware',
        'user_sessions.middleware.SessionMiddleware',  # db user sessions
        'django.middleware.locale.LocaleMiddleware',
        'django.middleware.csrf.CsrfViewMiddleware',
        'corsheaders.middleware.CorsMiddleware',
        'whitenoise.middleware.WhiteNoiseMiddleware',
        'django.middleware.common.CommonMiddleware',
        'django.contrib.auth.middleware.AuthenticationMiddleware',
        'InvenTree.middleware.InvenTreeRemoteUserMiddleware',  # Remote / proxy auth
        'django_otp.middleware.OTPMiddleware',  # MFA support
        'InvenTree.middleware.CustomAllauthTwoFactorMiddleware',  # Flow control for allauth
        'allauth.account.middleware.AccountMiddleware',
        'django.contrib.messages.middleware.MessageMiddleware',
        'django.middleware.clickjacking.XFrameOptionsMiddleware',
        'InvenTree.middleware.AuthRequiredMiddleware',
        'InvenTree.middleware.Check2FAMiddleware',  # Check if the user should be forced to use MFA
        'maintenance_mode.middleware.MaintenanceModeMiddleware',
        'InvenTree.middleware.InvenTreeExceptionProcessor',  # Error reporting
        'django_structlog.middlewares.RequestMiddleware',  # Structured logging
    ],
)

# In DEBUG mode, add support for django-querycount
# Ref: https://github.com/bradmontgomery/django-querycount
if DEBUG and get_boolean_setting(
    'INVENTREE_DEBUG_QUERYCOUNT', 'debug_querycount', False
):
    MIDDLEWARE.append('querycount.middleware.QueryCountMiddleware')
    logger.debug('Running with debug_querycount middleware enabled')

QUERYCOUNT = {
    'THRESHOLDS': {
        'MEDIUM': 50,
        'HIGH': 200,
        'MIN_TIME_TO_LOG': 0.1,
        'MIN_QUERY_COUNT_TO_LOG': 25,
    },
    'IGNORE_REQUEST_PATTERNS': [r'^(?!\/(api)?(plugin)?\/).*'],
    'IGNORE_SQL_PATTERNS': [],
    'DISPLAY_DUPLICATES': 1,
    'RESPONSE_HEADER': 'X-Django-Query-Count',
}

ADMIN_SHELL_ENABLE = False
ADMIN_SHELL_IMPORT_DJANGO = False
ADMIN_SHELL_IMPORT_MODELS = False

# In DEBUG mode, add support for django-admin-shell
# Ref: https://github.com/djk2/django-admin-shell
if (
    DEBUG
    and INVENTREE_ADMIN_ENABLED
    and not TESTING
    and get_boolean_setting('INVENTREE_DEBUG_SHELL', 'debug_shell', False)
):
    try:
        import django_admin_shell  # noqa: F401

        INSTALLED_APPS.append('django_admin_shell')
        ADMIN_SHELL_ENABLE = True

        logger.warning('Admin shell is enabled')
    except ModuleNotFoundError:
        logger.warning(
            'django-admin-shell is not installed - Admin shell is not enabled'
        )

AUTHENTICATION_BACKENDS = CONFIG.get(
    'authentication_backends',
    [
        'django.contrib.auth.backends.RemoteUserBackend',  # proxy login
        'django.contrib.auth.backends.ModelBackend',
        'allauth.account.auth_backends.AuthenticationBackend',  # SSO login via external providers
        'sesame.backends.ModelBackend',  # Magic link login django-sesame
    ],
)

# LDAP support
LDAP_AUTH = get_boolean_setting('INVENTREE_LDAP_ENABLED', 'ldap.enabled', False)
if LDAP_AUTH:
    import django_auth_ldap.config
    import ldap

    AUTHENTICATION_BACKENDS.append('django_auth_ldap.backend.LDAPBackend')

    # debug mode to troubleshoot configuration
    LDAP_DEBUG = get_boolean_setting('INVENTREE_LDAP_DEBUG', 'ldap.debug', False)
    if LDAP_DEBUG:
        if 'loggers' not in LOGGING:
            LOGGING['loggers'] = {}
        LOGGING['loggers']['django_auth_ldap'] = {
            'level': 'DEBUG',
            'handlers': ['console'],
        }

    # get global options from dict and use ldap.OPT_* as keys and values
    global_options_dict = get_setting(
        'INVENTREE_LDAP_GLOBAL_OPTIONS',
        'ldap.global_options',
        default_value=None,
        typecast=dict,
    )
    global_options = {}
    for k, v in global_options_dict.items():
        # keys are always ldap.OPT_* constants
        k_attr = getattr(ldap, k, None)
        if not k.startswith('OPT_') or k_attr is None:
            print(f"[LDAP] ldap.global_options, key '{k}' not found, skipping...")
            continue

        # values can also be other strings, e.g. paths
        v_attr = v
        if v.startswith('OPT_'):
            v_attr = getattr(ldap, v, None)

        if v_attr is None:
            print(f"[LDAP] ldap.global_options, value key '{v}' not found, skipping...")
            continue

        global_options[k_attr] = v_attr
    AUTH_LDAP_GLOBAL_OPTIONS = global_options
    if LDAP_DEBUG:
        print('[LDAP] ldap.global_options =', global_options)

    AUTH_LDAP_SERVER_URI = get_setting('INVENTREE_LDAP_SERVER_URI', 'ldap.server_uri')
    AUTH_LDAP_START_TLS = get_boolean_setting(
        'INVENTREE_LDAP_START_TLS', 'ldap.start_tls', False
    )
    AUTH_LDAP_BIND_DN = get_setting('INVENTREE_LDAP_BIND_DN', 'ldap.bind_dn')
    AUTH_LDAP_BIND_PASSWORD = get_setting(
        'INVENTREE_LDAP_BIND_PASSWORD', 'ldap.bind_password'
    )
    AUTH_LDAP_USER_SEARCH = django_auth_ldap.config.LDAPSearch(
        get_setting('INVENTREE_LDAP_SEARCH_BASE_DN', 'ldap.search_base_dn'),
        ldap.SCOPE_SUBTREE,
        str(
            get_setting(
                'INVENTREE_LDAP_SEARCH_FILTER_STR',
                'ldap.search_filter_str',
                '(uid= %(user)s)',
            )
        ),
    )
    AUTH_LDAP_USER_DN_TEMPLATE = get_setting(
        'INVENTREE_LDAP_USER_DN_TEMPLATE', 'ldap.user_dn_template'
    )
    AUTH_LDAP_USER_ATTR_MAP = get_setting(
        'INVENTREE_LDAP_USER_ATTR_MAP',
        'ldap.user_attr_map',
        {'first_name': 'givenName', 'last_name': 'sn', 'email': 'mail'},
        dict,
    )
    AUTH_LDAP_ALWAYS_UPDATE_USER = get_boolean_setting(
        'INVENTREE_LDAP_ALWAYS_UPDATE_USER', 'ldap.always_update_user', True
    )
    AUTH_LDAP_CACHE_TIMEOUT = get_setting(
        'INVENTREE_LDAP_CACHE_TIMEOUT', 'ldap.cache_timeout', 3600, int
    )

    AUTH_LDAP_MIRROR_GROUPS = get_boolean_setting(
        'INVENTREE_LDAP_MIRROR_GROUPS', 'ldap.mirror_groups', False
    )
    AUTH_LDAP_GROUP_OBJECT_CLASS = get_setting(
        'INVENTREE_LDAP_GROUP_OBJECT_CLASS',
        'ldap.group_object_class',
        'groupOfUniqueNames',
        str,
    )
    AUTH_LDAP_GROUP_SEARCH = django_auth_ldap.config.LDAPSearch(
        get_setting('INVENTREE_LDAP_GROUP_SEARCH', 'ldap.group_search'),
        ldap.SCOPE_SUBTREE,
        f'(objectClass={AUTH_LDAP_GROUP_OBJECT_CLASS})',
    )
    AUTH_LDAP_GROUP_TYPE_CLASS = get_setting(
        'INVENTREE_LDAP_GROUP_TYPE_CLASS',
        'ldap.group_type_class',
        'GroupOfUniqueNamesType',
        str,
    )
    AUTH_LDAP_GROUP_TYPE_CLASS_ARGS = get_setting(
        'INVENTREE_LDAP_GROUP_TYPE_CLASS_ARGS', 'ldap.group_type_class_args', [], list
    )
    AUTH_LDAP_GROUP_TYPE_CLASS_KWARGS = get_setting(
        'INVENTREE_LDAP_GROUP_TYPE_CLASS_KWARGS',
        'ldap.group_type_class_kwargs',
        {'name_attr': 'cn'},
        dict,
    )
    AUTH_LDAP_GROUP_TYPE = getattr(django_auth_ldap.config, AUTH_LDAP_GROUP_TYPE_CLASS)(
        *AUTH_LDAP_GROUP_TYPE_CLASS_ARGS, **AUTH_LDAP_GROUP_TYPE_CLASS_KWARGS
    )
    AUTH_LDAP_REQUIRE_GROUP = get_setting(
        'INVENTREE_LDAP_REQUIRE_GROUP', 'ldap.require_group'
    )
    AUTH_LDAP_DENY_GROUP = get_setting('INVENTREE_LDAP_DENY_GROUP', 'ldap.deny_group')
    AUTH_LDAP_USER_FLAGS_BY_GROUP = get_setting(
        'INVENTREE_LDAP_USER_FLAGS_BY_GROUP',
        'ldap.user_flags_by_group',
        default_value=None,
        typecast=dict,
    )
    AUTH_LDAP_FIND_GROUP_PERMS = True

# Internal flag to determine if we are running in docker mode
DOCKER = get_boolean_setting('INVENTREE_DOCKER', default_value=False)

# Allow secure http developer server in debug mode
if DEBUG:
    INSTALLED_APPS.append('sslserver')

# InvenTree URL configuration
ROOT_URLCONF = 'InvenTree.urls'

TEMPLATES = [
    {
        'BACKEND': 'django.template.backends.django.DjangoTemplates',
        'DIRS': [BASE_DIR.joinpath('templates'), MEDIA_ROOT.joinpath('report')],
        'OPTIONS': {
            'context_processors': [
                'django.template.context_processors.debug',
                'django.template.context_processors.request',
                'django.template.context_processors.i18n',
                'django.contrib.auth.context_processors.auth',
                'django.contrib.messages.context_processors.messages',
            ],
            'loaders': [
                (
                    'InvenTree.template.InvenTreeTemplateLoader',
                    [
                        'plugin.template.PluginTemplateLoader',
                        'django.template.loaders.filesystem.Loader',
                        'django.template.loaders.app_directories.Loader',
                    ],
                )
            ],
        },
    }
]

REST_FRAMEWORK = {
    'EXCEPTION_HANDLER': 'InvenTree.exceptions.exception_handler',
    'DATETIME_FORMAT': '%Y-%m-%d %H:%M',
    'DEFAULT_AUTHENTICATION_CLASSES': [
        'users.authentication.ApiTokenAuthentication',
        'rest_framework.authentication.BasicAuthentication',
        'rest_framework.authentication.SessionAuthentication',
    ],
    'DEFAULT_PAGINATION_CLASS': 'rest_framework.pagination.LimitOffsetPagination',
    'DEFAULT_PERMISSION_CLASSES': [
        'rest_framework.permissions.IsAuthenticated',
        'rest_framework.permissions.DjangoModelPermissions',
        'InvenTree.permissions.RolePermission',
    ],
    'DEFAULT_SCHEMA_CLASS': 'drf_spectacular.openapi.AutoSchema',
    'DEFAULT_METADATA_CLASS': 'InvenTree.metadata.InvenTreeMetadata',
    'DEFAULT_RENDERER_CLASSES': ['rest_framework.renderers.JSONRenderer'],
    'TOKEN_MODEL': 'users.models.ApiToken',
}

if DEBUG:
    # Enable browsable API if in DEBUG mode
    REST_FRAMEWORK['DEFAULT_RENDERER_CLASSES'].append(
        'rest_framework.renderers.BrowsableAPIRenderer'
    )

# JWT switch
USE_JWT = get_boolean_setting('INVENTREE_USE_JWT', 'use_jwt', False)
REST_USE_JWT = USE_JWT

# dj-rest-auth
REST_AUTH = {
    'SESSION_LOGIN': True,
    'TOKEN_MODEL': 'users.models.ApiToken',
    'TOKEN_CREATOR': 'users.models.default_create_token',
    'USE_JWT': USE_JWT,
}

OLD_PASSWORD_FIELD_ENABLED = True
REST_AUTH_REGISTER_SERIALIZERS = {
    'REGISTER_SERIALIZER': 'InvenTree.auth_overrides.CustomRegisterSerializer'
}

# JWT settings - rest_framework_simplejwt
if USE_JWT:
    JWT_AUTH_COOKIE = 'inventree-auth'
    JWT_AUTH_REFRESH_COOKIE = 'inventree-token'
    REST_FRAMEWORK['DEFAULT_AUTHENTICATION_CLASSES'].append(
        'dj_rest_auth.jwt_auth.JWTCookieAuthentication'
    )
    INSTALLED_APPS.append('rest_framework_simplejwt')


# WSGI default setting
WSGI_APPLICATION = 'InvenTree.wsgi.application'

"""
Configure the database backend based on the user-specified values.

- Primarily this configuration happens in the config.yaml file
- However there may be reason to configure the DB via environmental variables
- The following code lets the user "mix and match" database configuration
"""

logger.debug('Configuring database backend:')

# Extract database configuration from the config.yaml file
db_config = CONFIG.get('database', None)

if not db_config:
    db_config = {}

# Environment variables take preference over config file!

db_keys = ['ENGINE', 'NAME', 'USER', 'PASSWORD', 'HOST', 'PORT']

for key in db_keys:
    # First, check the environment variables
    env_key = f'INVENTREE_DB_{key}'
    env_var = os.environ.get(env_key, None)

    if env_var:
        # Make use PORT is int
        if key == 'PORT':
            try:
                env_var = int(env_var)
            except ValueError:
                logger.exception('Invalid number for %s: %s', env_key, env_var)
        # Override configuration value
        db_config[key] = env_var

# Check that required database configuration options are specified
required_keys = ['ENGINE', 'NAME']

# Ensure all database keys are upper case
db_config = {key.upper(): value for key, value in db_config.items()}

for key in required_keys:
    if key not in db_config:  # pragma: no cover
        error_msg = f'Missing required database configuration value {key}'
        logger.error(error_msg)

        print('Error: ' + error_msg)
        sys.exit(-1)

"""
Special considerations for the database 'ENGINE' setting.
It can be specified in config.yaml (or envvar) as either (for example):
- sqlite3
- django.db.backends.sqlite3
- django.db.backends.postgresql
"""

db_engine = db_config['ENGINE'].lower()

# Correct common misspelling
if db_engine == 'sqlite':
    db_engine = 'sqlite3'  # pragma: no cover

if db_engine in ['sqlite3', 'postgresql', 'mysql']:
    # Prepend the required python module string
    db_engine = f'django.db.backends.{db_engine}'
    db_config['ENGINE'] = db_engine

db_name = db_config['NAME']
db_host = db_config.get('HOST', "''")

if 'sqlite' in db_engine:
    db_name = str(Path(db_name).resolve())
    db_config['NAME'] = db_name

logger.info('DB_ENGINE: %s', db_engine)
logger.info('DB_NAME: %s', db_name)
logger.info('DB_HOST: %s', db_host)

"""
In addition to base-level database configuration, we may wish to specify specific options to the database backend
Ref: https://docs.djangoproject.com/en/3.2/ref/settings/#std:setting-OPTIONS
"""

# 'OPTIONS' or 'options' can be specified in config.yaml
# Set useful sensible timeouts for a transactional webserver to communicate
# with its database server, that is, if the webserver is having issues
# connecting to the database server (such as a replica failover) don't sit and
# wait for possibly an hour or more, just tell the client something went wrong
# and let the client retry when they want to.
db_options = db_config.get('OPTIONS', db_config.get('options', None))

if db_options is None:
    db_options = {}

# Specific options for postgres backend
if 'postgres' in db_engine:  # pragma: no cover
    from django.db.backends.postgresql.psycopg_any import IsolationLevel

    # Connection timeout
    if 'connect_timeout' not in db_options:
        # The DB server is in the same data center, it should not take very
        # long to connect to the database server
        # # seconds, 2 is minimum allowed by libpq
        db_options['connect_timeout'] = int(
            get_setting('INVENTREE_DB_TIMEOUT', 'database.timeout', 2)
        )

    # Setup TCP keepalive
    # DB server is in the same DC, it should not become unresponsive for
    # very long. With the defaults below we wait 5 seconds for the network
    # issue to resolve itself.  It it that doesn't happen whatever happened
    # is probably fatal and no amount of waiting is going to fix it.
    # # 0 - TCP Keepalives disabled; 1 - enabled
    if 'keepalives' not in db_options:
        db_options['keepalives'] = int(
            get_setting('INVENTREE_DB_TCP_KEEPALIVES', 'database.tcp_keepalives', 1)
        )

    # Seconds after connection is idle to send keep alive
    if 'keepalives_idle' not in db_options:
        db_options['keepalives_idle'] = int(
            get_setting(
                'INVENTREE_DB_TCP_KEEPALIVES_IDLE', 'database.tcp_keepalives_idle', 1
            )
        )

    # Seconds after missing ACK to send another keep alive
    if 'keepalives_interval' not in db_options:
        db_options['keepalives_interval'] = int(
            get_setting(
                'INVENTREE_DB_TCP_KEEPALIVES_INTERVAL',
                'database.tcp_keepalives_internal',
                '1',
            )
        )

    # Number of missing ACKs before we close the connection
    if 'keepalives_count' not in db_options:
        db_options['keepalives_count'] = int(
            get_setting(
                'INVENTREE_DB_TCP_KEEPALIVES_COUNT',
                'database.tcp_keepalives_count',
                '5',
            )
        )

    # # Milliseconds for how long pending data should remain unacked
    # by the remote server
    # TODO: Supported starting in PSQL 11
    # "tcp_user_timeout": int(os.getenv("PGTCP_USER_TIMEOUT", "1000"),

    # Postgres's default isolation level is Read Committed which is
    # normally fine, but most developers think the database server is
    # actually going to do Serializable type checks on the queries to
    # protect against simultaneous changes.
    # https://www.postgresql.org/docs/devel/transaction-iso.html
    # https://docs.djangoproject.com/en/3.2/ref/databases/#isolation-level
    if 'isolation_level' not in db_options:
        serializable = get_boolean_setting(
            'INVENTREE_DB_ISOLATION_SERIALIZABLE', 'database.serializable', False
        )
        db_options['isolation_level'] = (
            IsolationLevel.SERIALIZABLE
            if serializable
            else IsolationLevel.READ_COMMITTED
        )

# Specific options for MySql / MariaDB backend
elif 'mysql' in db_engine:  # pragma: no cover
    # TODO TCP time outs and keepalives

    # MariaDB's default isolation level is Repeatable Read which is
    # normally fine, but most developers think the database server is
    # actually going to Serializable type checks on the queries to
    # protect against siumltaneous changes.
    # https://mariadb.com/kb/en/mariadb-transactions-and-isolation-levels-for-sql-server-users/#changing-the-isolation-level
    # https://docs.djangoproject.com/en/3.2/ref/databases/#mysql-isolation-level
    if 'isolation_level' not in db_options:
        serializable = get_boolean_setting(
            'INVENTREE_DB_ISOLATION_SERIALIZABLE', 'database.serializable', False
        )
        db_options['isolation_level'] = (
            'serializable' if serializable else 'read committed'
        )

# Specific options for sqlite backend
elif 'sqlite' in db_engine:
    # TODO: Verify timeouts are not an issue because no network is involved for SQLite

    # SQLite's default isolation level is Serializable due to SQLite's
    # single writer implementation.  Presumably as a result of this, it is
    # not possible to implement any lower isolation levels in SQLite.
    # https://www.sqlite.org/isolation.html
    pass

# Provide OPTIONS dict back to the database configuration dict
db_config['OPTIONS'] = db_options

# Set testing options for the database
db_config['TEST'] = {'CHARSET': 'utf8'}

# Set collation option for mysql test database
if 'mysql' in db_engine:
    db_config['TEST']['COLLATION'] = 'utf8_general_ci'  # pragma: no cover

DATABASES = {'default': db_config}

# login settings
REMOTE_LOGIN = get_boolean_setting(
    'INVENTREE_REMOTE_LOGIN', 'remote_login_enabled', False
)
REMOTE_LOGIN_HEADER = get_setting(
    'INVENTREE_REMOTE_LOGIN_HEADER', 'remote_login_header', 'REMOTE_USER'
)

# region Tracing / error tracking
inventree_tags = {
    'testing': TESTING,
    'docker': DOCKER,
    'debug': DEBUG,
    'remote': REMOTE_LOGIN,
}

# sentry.io integration for error reporting
SENTRY_ENABLED = get_boolean_setting(
    'INVENTREE_SENTRY_ENABLED', 'sentry_enabled', False
)

# Default Sentry DSN (can be overridden if user wants custom sentry integration)
SENTRY_DSN = get_setting('INVENTREE_SENTRY_DSN', 'sentry_dsn', default_sentry_dsn())
SENTRY_SAMPLE_RATE = float(
    get_setting('INVENTREE_SENTRY_SAMPLE_RATE', 'sentry_sample_rate', 0.1)
)

if SENTRY_ENABLED and SENTRY_DSN:  # pragma: no cover
    init_sentry(SENTRY_DSN, SENTRY_SAMPLE_RATE, inventree_tags)

# OpenTelemetry tracing
TRACING_ENABLED = get_boolean_setting(
    'INVENTREE_TRACING_ENABLED', 'tracing.enabled', False
)

if TRACING_ENABLED:  # pragma: no cover
    from InvenTree.tracing import setup_instruments, setup_tracing

    _t_endpoint = get_setting('INVENTREE_TRACING_ENDPOINT', 'tracing.endpoint', None)
    _t_headers = get_setting('INVENTREE_TRACING_HEADERS', 'tracing.headers', None, dict)

    if _t_headers is None:
        _t_headers = {}

    if _t_endpoint:
        logger.info('OpenTelemetry tracing enabled')

        _t_resources = get_setting(
            'INVENTREE_TRACING_RESOURCES',
            'tracing.resources',
            default_value=None,
            typecast=dict,
        )
        cstm_tags = {'inventree.env.' + k: v for k, v in inventree_tags.items()}
        tracing_resources = {**cstm_tags, **_t_resources}

        setup_tracing(
            _t_endpoint,
            _t_headers,
            resources_input=tracing_resources,
            console=get_boolean_setting(
                'INVENTREE_TRACING_CONSOLE', 'tracing.console', False
            ),
            auth=get_setting(
                'INVENTREE_TRACING_AUTH',
                'tracing.auth',
                default_value=None,
                typecast=dict,
            ),
            is_http=get_setting('INVENTREE_TRACING_IS_HTTP', 'tracing.is_http', True),
            append_http=get_boolean_setting(
                'INVENTREE_TRACING_APPEND_HTTP', 'tracing.append_http', True
            ),
        )
        # Run tracing/logging instrumentation
        setup_instruments()
    else:
        logger.warning('OpenTelemetry tracing not enabled because endpoint is not set')

# endregion

# Cache configuration
GLOBAL_CACHE_ENABLED = is_global_cache_enabled()

CACHES = {'default': get_cache_config(GLOBAL_CACHE_ENABLED)}

_q_worker_timeout = int(
    get_setting('INVENTREE_BACKGROUND_TIMEOUT', 'background.timeout', 90)
)


# Prevent running multiple background workers if global cache is disabled
# This is to prevent scheduling conflicts due to the lack of a shared cache
BACKGROUND_WORKER_COUNT = (
    int(get_setting('INVENTREE_BACKGROUND_WORKERS', 'background.workers', 4))
    if GLOBAL_CACHE_ENABLED
    else 1
)

# django-q background worker configuration
Q_CLUSTER = {
    'name': 'InvenTree',
    'label': 'Background Tasks',
    'workers': BACKGROUND_WORKER_COUNT,
    'timeout': _q_worker_timeout,
    'retry': max(120, _q_worker_timeout + 30),
    'max_attempts': int(
        get_setting('INVENTREE_BACKGROUND_MAX_ATTEMPTS', 'background.max_attempts', 5)
    ),
    'queue_limit': 50,
    'catch_up': False,
    'bulk': 10,
    'orm': 'default',
    'cache': 'default',
    'sync': False,
    'poll': 1.5,
}

# Configure django-q sentry integration
if SENTRY_ENABLED and SENTRY_DSN:
    Q_CLUSTER['error_reporter'] = {'sentry': {'dsn': SENTRY_DSN}}

if GLOBAL_CACHE_ENABLED:  # pragma: no cover
    # If using external redis cache, make the cache the broker for Django Q
    # as well
    Q_CLUSTER['django_redis'] = 'worker'

# database user sessions
SESSION_ENGINE = 'user_sessions.backends.db'
LOGOUT_REDIRECT_URL = get_setting(
    'INVENTREE_LOGOUT_REDIRECT_URL', 'logout_redirect_url', 'index'
)

SILENCED_SYSTEM_CHECKS = ['admin.E410', 'templates.E003', 'templates.W003']

# Password validation
# https://docs.djangoproject.com/en/1.10/ref/settings/#auth-password-validators

AUTH_PASSWORD_VALIDATORS = [
    {
        'NAME': 'django.contrib.auth.password_validation.UserAttributeSimilarityValidator'
    },
    {'NAME': 'django.contrib.auth.password_validation.MinimumLengthValidator'},
    {'NAME': 'django.contrib.auth.password_validation.CommonPasswordValidator'},
    {'NAME': 'django.contrib.auth.password_validation.NumericPasswordValidator'},
]

# Extra (optional) URL validators
# See https://docs.djangoproject.com/en/2.2/ref/validators/#django.core.validators.URLValidator

EXTRA_URL_SCHEMES = get_setting('INVENTREE_EXTRA_URL_SCHEMES', 'extra_url_schemes', [])

if type(EXTRA_URL_SCHEMES) not in [list]:  # pragma: no cover
    logger.warning('extra_url_schemes not correctly formatted')
    EXTRA_URL_SCHEMES = []

LANGUAGES = locales.LOCALES

LOCALE_CODES = [lang[0] for lang in LANGUAGES]

# Internationalization
# https://docs.djangoproject.com/en/dev/topics/i18n/
LANGUAGE_CODE = get_setting('INVENTREE_LANGUAGE', 'language', 'en-us')

if (
    LANGUAGE_CODE not in LOCALE_CODES
    and LANGUAGE_CODE.split('-')[0] not in LOCALE_CODES
):  # pragma: no cover
    logger.warning(
        'Language code %s not supported - defaulting to en-us', LANGUAGE_CODE
    )
    LANGUAGE_CODE = 'en-us'

# Store language settings for 30 days
LANGUAGE_COOKIE_AGE = 2592000

# Testing interface translations
if get_boolean_setting('TEST_TRANSLATIONS', default_value=False):  # pragma: no cover
    # Set default language
    LANGUAGE_CODE = 'xx'

    # Add to language catalog
    LANGUAGES.append(('xx', 'Test'))

    # Add custom languages not provided by Django
    EXTRA_LANG_INFO = {'xx': {'code': 'xx', 'name': 'Test', 'name_local': 'Test'}}
    LANG_INFO = dict(django.conf.locale.LANG_INFO, **EXTRA_LANG_INFO)
    django.conf.locale.LANG_INFO = LANG_INFO

# Maximum number of decimal places for currency rendering
CURRENCY_DECIMAL_PLACES = 6

# Custom currency exchange backend
EXCHANGE_BACKEND = 'InvenTree.exchange.InvenTreeExchange'

# Email configuration options
EMAIL_BACKEND = get_setting(
    'INVENTREE_EMAIL_BACKEND',
    'email.backend',
    'django.core.mail.backends.smtp.EmailBackend',
)
EMAIL_HOST = get_setting('INVENTREE_EMAIL_HOST', 'email.host', '')
EMAIL_PORT = get_setting('INVENTREE_EMAIL_PORT', 'email.port', 25, typecast=int)
EMAIL_HOST_USER = get_setting('INVENTREE_EMAIL_USERNAME', 'email.username', '')
EMAIL_HOST_PASSWORD = get_setting('INVENTREE_EMAIL_PASSWORD', 'email.password', '')
EMAIL_SUBJECT_PREFIX = get_setting(
    'INVENTREE_EMAIL_PREFIX', 'email.prefix', '[InvenTree] '
)
EMAIL_USE_TLS = get_boolean_setting('INVENTREE_EMAIL_TLS', 'email.tls', False)
EMAIL_USE_SSL = get_boolean_setting('INVENTREE_EMAIL_SSL', 'email.ssl', False)

DEFAULT_FROM_EMAIL = get_setting('INVENTREE_EMAIL_SENDER', 'email.sender', '')

# If "from" email not specified, default to the username
if not DEFAULT_FROM_EMAIL:
    DEFAULT_FROM_EMAIL = get_setting('INVENTREE_EMAIL_USERNAME', 'email.username', '')

EMAIL_USE_LOCALTIME = False
EMAIL_TIMEOUT = 60

LOCALE_PATHS = (BASE_DIR.joinpath('locale/'),)

TIME_ZONE = get_setting('INVENTREE_TIMEZONE', 'timezone', 'UTC')

# Check that the timezone is valid
try:
    pytz.timezone(TIME_ZONE)
except pytz.exceptions.UnknownTimeZoneError:  # pragma: no cover
    raise ValueError(f"Specified timezone '{TIME_ZONE}' is not valid")

USE_I18N = True

# Do not use native timezone support in "test" mode
# It generates a *lot* of cruft in the logs
USE_TZ = bool(not TESTING)

DATE_INPUT_FORMATS = ['%Y-%m-%d']

<<<<<<< HEAD
# crispy forms use the bootstrap templates
CRISPY_TEMPLATE_PACK = 'bootstrap4'
=======
# Use database transactions when importing / exporting data
IMPORT_EXPORT_USE_TRANSACTIONS = True
>>>>>>> 9f1d1abd

# Site URL can be specified statically, or via a run-time setting
SITE_URL = get_setting('INVENTREE_SITE_URL', 'site_url', None)

if SITE_URL:
    logger.info('Using Site URL: %s', SITE_URL)

    # Check that the site URL is valid
    try:
        validator = URLValidator()
        validator(SITE_URL)
    except Exception:
        print(f"Invalid SITE_URL value: '{SITE_URL}'. InvenTree server cannot start.")
        sys.exit(-1)

# Enable or disable multi-site framework
SITE_MULTI = get_boolean_setting('INVENTREE_SITE_MULTI', 'site_multi', False)

# If a SITE_ID is specified
SITE_ID = get_setting('INVENTREE_SITE_ID', 'site_id', 1 if SITE_MULTI else None)

# Load the allauth social backends
SOCIAL_BACKENDS = get_setting(
    'INVENTREE_SOCIAL_BACKENDS', 'social_backends', [], typecast=list
)

if not SITE_MULTI:
    INSTALLED_APPS.remove('django.contrib.sites')

# List of allowed hosts (default = allow all)
# Ref: https://docs.djangoproject.com/en/4.2/ref/settings/#allowed-hosts
ALLOWED_HOSTS = get_setting(
    'INVENTREE_ALLOWED_HOSTS',
    config_key='allowed_hosts',
    default_value=[],
    typecast=list,
)

if SITE_URL and SITE_URL not in ALLOWED_HOSTS:
    ALLOWED_HOSTS.append(SITE_URL)

if not ALLOWED_HOSTS:
    if DEBUG:
        logger.info(
            'No ALLOWED_HOSTS specified. Defaulting to ["*"] for debug mode. This is not recommended for production use'
        )
        ALLOWED_HOSTS = ['*']
    elif not TESTING:
        logger.error(
            'No ALLOWED_HOSTS specified. Please provide a list of allowed hosts, or specify INVENTREE_SITE_URL'
        )

        # Server cannot run without ALLOWED_HOSTS
        if isInMainThread():
            sys.exit(-1)

# Ensure that the ALLOWED_HOSTS do not contain any scheme info
for i, host in enumerate(ALLOWED_HOSTS):
    if '://' in host:
        ALLOWED_HOSTS[i] = host = host.split('://')[1]

    if ':' in host:
        ALLOWED_HOSTS[i] = host = host.split(':')[0]

# List of trusted origins for unsafe requests
# Ref: https://docs.djangoproject.com/en/4.2/ref/settings/#csrf-trusted-origins
CSRF_TRUSTED_ORIGINS = get_setting(
    'INVENTREE_TRUSTED_ORIGINS',
    config_key='trusted_origins',
    default_value=[],
    typecast=list,
)

# If a list of trusted is not specified, but a site URL has been specified, use that
if SITE_URL and SITE_URL not in CSRF_TRUSTED_ORIGINS:
    CSRF_TRUSTED_ORIGINS.append(SITE_URL)

if DEBUG:
    for origin in [
        'http://localhost',
        'http://*.localhost',
        'http://*localhost:8000',
        'http://*localhost:5173',
    ]:
        if origin not in CSRF_TRUSTED_ORIGINS:
            CSRF_TRUSTED_ORIGINS.append(origin)

if (
    not TESTING and len(CSRF_TRUSTED_ORIGINS) == 0 and isInMainThread()
):  # pragma: no cover
    # Server thread cannot run without CSRF_TRUSTED_ORIGINS
    logger.error(
        'No CSRF_TRUSTED_ORIGINS specified. Please provide a list of trusted origins, or specify INVENTREE_SITE_URL'
    )
    sys.exit(-1)

COOKIE_MODE = (
    str(get_setting('INVENTREE_COOKIE_SAMESITE', 'cookie.samesite', 'False'))
    .lower()
    .strip()
)

# Valid modes (as per the django settings documentation)
valid_cookie_modes = ['lax', 'strict', 'none']

if not DEBUG and not TESTING and COOKIE_MODE in valid_cookie_modes:
    # Set the cookie mode (in production mode only)
    COOKIE_MODE = COOKIE_MODE.capitalize()
else:
    # Default to False, as per the Django settings
    COOKIE_MODE = False

# Additional CSRF settings
CSRF_HEADER_NAME = 'HTTP_X_CSRFTOKEN'
CSRF_COOKIE_NAME = 'csrftoken'

CSRF_COOKIE_SAMESITE = COOKIE_MODE
SESSION_COOKIE_SAMESITE = COOKIE_MODE

"""Set the SESSION_COOKIE_SECURE value based on the following rules:
- False if the server is running in DEBUG mode
- True if samesite cookie setting is set to 'None'
- Otherwise, use the value specified in the configuration file (or env var)
"""
SESSION_COOKIE_SECURE = (
    False
    if DEBUG
    else (
        SESSION_COOKIE_SAMESITE == 'None'
        or get_boolean_setting('INVENTREE_SESSION_COOKIE_SECURE', 'cookie.secure', True)
    )
)

USE_X_FORWARDED_HOST = get_boolean_setting(
    'INVENTREE_USE_X_FORWARDED_HOST',
    config_key='use_x_forwarded_host',
    default_value=False,
)

USE_X_FORWARDED_PORT = get_boolean_setting(
    'INVENTREE_USE_X_FORWARDED_PORT',
    config_key='use_x_forwarded_port',
    default_value=False,
)

# Cross Origin Resource Sharing (CORS) options
# Refer to the django-cors-headers documentation for more information
# Ref: https://github.com/adamchainz/django-cors-headers

# Extract CORS options from configuration file
CORS_ALLOW_ALL_ORIGINS = get_boolean_setting(
    'INVENTREE_CORS_ORIGIN_ALLOW_ALL', config_key='cors.allow_all', default_value=DEBUG
)

CORS_ALLOW_CREDENTIALS = get_boolean_setting(
    'INVENTREE_CORS_ALLOW_CREDENTIALS',
    config_key='cors.allow_credentials',
    default_value=True,
)

# Only allow CORS access to the following URL endpoints
CORS_URLS_REGEX = r'^/(api|auth|media|static)/.*$'

CORS_ALLOWED_ORIGINS = get_setting(
    'INVENTREE_CORS_ORIGIN_WHITELIST',
    config_key='cors.whitelist',
    default_value=[],
    typecast=list,
)

# If no CORS origins are specified, but a site URL has been specified, use that
if SITE_URL and SITE_URL not in CORS_ALLOWED_ORIGINS:
    CORS_ALLOWED_ORIGINS.append(SITE_URL)

CORS_ALLOWED_ORIGIN_REGEXES = get_setting(
    'INVENTREE_CORS_ORIGIN_REGEX',
    config_key='cors.regex',
    default_value=[],
    typecast=list,
)

# In debug mode allow CORS requests from localhost
# This allows connection from the frontend development server
if DEBUG:
    CORS_ALLOWED_ORIGIN_REGEXES.append(r'^http://localhost:\d+$')

if CORS_ALLOW_ALL_ORIGINS:
    logger.info('CORS: All origins allowed')
else:
    if CORS_ALLOWED_ORIGINS:
        logger.info('CORS: Whitelisted origins: %s', CORS_ALLOWED_ORIGINS)

    if CORS_ALLOWED_ORIGIN_REGEXES:
        logger.info('CORS: Whitelisted origin regexes: %s', CORS_ALLOWED_ORIGIN_REGEXES)

for app in SOCIAL_BACKENDS:
    # Ensure that the app starts with 'allauth.socialaccount.providers'
    social_prefix = 'allauth.socialaccount.providers.'

    if not app.startswith(social_prefix):  # pragma: no cover
        app = social_prefix + app

    INSTALLED_APPS.append(app)  # pragma: no cover

SOCIALACCOUNT_PROVIDERS = get_setting(
    'INVENTREE_SOCIAL_PROVIDERS', 'social_providers', None, typecast=dict
)

SOCIALACCOUNT_STORE_TOKENS = True

# Explicitly set empty URL prefix for OIDC
# The SOCIALACCOUNT_OPENID_CONNECT_URL_PREFIX setting was introduced in v0.60.0
# Ref: https://github.com/pennersr/django-allauth/blob/0.60.0/ChangeLog.rst#backwards-incompatible-changes
SOCIALACCOUNT_OPENID_CONNECT_URL_PREFIX = ''

# settings for allauth
ACCOUNT_EMAIL_CONFIRMATION_EXPIRE_DAYS = get_setting(
    'INVENTREE_LOGIN_CONFIRM_DAYS', 'login_confirm_days', 3, typecast=int
)

# allauth rate limiting: https://docs.allauth.org/en/latest/account/rate_limits.html
# The default login rate limit is "5/m/user,5/m/ip,5/m/key"
login_attempts = get_setting('INVENTREE_LOGIN_ATTEMPTS', 'login_attempts', 5)

try:
    login_attempts = int(login_attempts)
    login_attempts = f'{login_attempts}/m,{login_attempts}/m'
except ValueError:
    pass

ACCOUNT_RATE_LIMITS = {'login_failed': login_attempts}

# Default protocol for login
ACCOUNT_DEFAULT_HTTP_PROTOCOL = get_setting(
    'INVENTREE_LOGIN_DEFAULT_HTTP_PROTOCOL', 'login_default_protocol', None
)

if ACCOUNT_DEFAULT_HTTP_PROTOCOL is None:
    if SITE_URL and SITE_URL.startswith('https://'):
        # auto-detect HTTPS prtoocol
        ACCOUNT_DEFAULT_HTTP_PROTOCOL = 'https'
    else:
        # default to http
        ACCOUNT_DEFAULT_HTTP_PROTOCOL = 'http'

ACCOUNT_LOGOUT_ON_PASSWORD_CHANGE = True
ACCOUNT_PREVENT_ENUMERATION = True
ACCOUNT_EMAIL_SUBJECT_PREFIX = EMAIL_SUBJECT_PREFIX
# 2FA
REMOVE_SUCCESS_URL = 'settings'

# override forms / adapters
ACCOUNT_FORMS = {
    'login': 'InvenTree.auth_overrides.CustomLoginForm',
    'signup': 'InvenTree.auth_overrides.CustomSignupForm',
    'add_email': 'allauth.account.forms.AddEmailForm',
    'change_password': 'allauth.account.forms.ChangePasswordForm',
    'set_password': 'allauth.account.forms.SetPasswordForm',
    'reset_password': 'allauth.account.forms.ResetPasswordForm',
    'reset_password_from_key': 'allauth.account.forms.ResetPasswordKeyForm',
    'disconnect': 'allauth.socialaccount.forms.DisconnectForm',
}

ALLAUTH_2FA_FORMS = {'setup': 'InvenTree.auth_overrides.CustomTOTPDeviceForm'}
# Determine if multi-factor authentication is enabled for this server (default = True)
MFA_ENABLED = get_boolean_setting('INVENTREE_MFA_ENABLED', 'mfa_enabled', True)

SOCIALACCOUNT_ADAPTER = 'InvenTree.auth_overrides.CustomSocialAccountAdapter'
ACCOUNT_ADAPTER = 'InvenTree.auth_overrides.CustomAccountAdapter'

# Markdownify configuration
# Ref: https://django-markdownify.readthedocs.io/en/latest/settings.html

MARKDOWNIFY = {
    'default': {
        'BLEACH': True,
        'WHITELIST_ATTRS': ['href', 'src', 'alt'],
        'MARKDOWN_EXTENSIONS': ['markdown.extensions.extra'],
        'WHITELIST_TAGS': [
            'a',
            'abbr',
            'b',
            'blockquote',
            'code',
            'em',
            'h1',
            'h2',
            'h3',
            'h4',
            'h5',
            'hr',
            'i',
            'img',
            'li',
            'ol',
            'p',
            'pre',
            's',
            'strong',
            'table',
            'thead',
            'tbody',
            'th',
            'tr',
            'td',
            'ul',
        ],
    }
}

# Ignore these error typeps for in-database error logging
IGNORED_ERRORS = [Http404, django.core.exceptions.PermissionDenied]

# Maintenance mode
MAINTENANCE_MODE_RETRY_AFTER = 10
MAINTENANCE_MODE_STATE_BACKEND = 'InvenTree.backends.InvenTreeMaintenanceModeBackend'

# Flag to allow table events during testing
TESTING_TABLE_EVENTS = False

# Flag to allow pricing recalculations during testing
TESTING_PRICING = False

# User interface customization values
CUSTOM_LOGO = get_custom_file(
    'INVENTREE_CUSTOM_LOGO', 'customize.logo', 'custom logo', lookup_media=True
)
CUSTOM_SPLASH = get_custom_file(
    'INVENTREE_CUSTOM_SPLASH', 'customize.splash', 'custom splash'
)

CUSTOMIZE = get_setting(
    'INVENTREE_CUSTOMIZE', 'customize', default_value=None, typecast=dict
)

# Load settings for the frontend interface
FRONTEND_SETTINGS = config.get_frontend_settings(debug=DEBUG)
FRONTEND_URL_BASE = FRONTEND_SETTINGS.get('base_url', 'platform')

if DEBUG:
    logger.info('InvenTree running with DEBUG enabled')

logger.info("MEDIA_ROOT: '%s'", MEDIA_ROOT)
logger.info("STATIC_ROOT: '%s'", STATIC_ROOT)

# Flags
FLAGS = {
    'EXPERIMENTAL': [
        {'condition': 'boolean', 'value': DEBUG},
        {'condition': 'parameter', 'value': 'experimental='},
    ],  # Should experimental features be turned on?
    'NEXT_GEN': [
        {'condition': 'parameter', 'value': 'ngen='}
    ],  # Should next-gen features be turned on?
}

# Get custom flags from environment/yaml
CUSTOM_FLAGS = get_setting('INVENTREE_FLAGS', 'flags', None, typecast=dict)
if CUSTOM_FLAGS:
    if not isinstance(CUSTOM_FLAGS, dict):
        logger.error('Invalid custom flags, must be valid dict: %s', str(CUSTOM_FLAGS))
    else:
        logger.info('Custom flags: %s', str(CUSTOM_FLAGS))
        FLAGS.update(CUSTOM_FLAGS)

# Magic login django-sesame
SESAME_MAX_AGE = 300
LOGIN_REDIRECT_URL = '/api/auth/login-redirect/'

# Configuratino for API schema generation
SPECTACULAR_SETTINGS = {
    'TITLE': 'InvenTree API',
    'DESCRIPTION': 'API for InvenTree - the intuitive open source inventory management system',
    'LICENSE': {
        'name': 'MIT',
        'url': 'https://github.com/inventree/InvenTree/blob/master/LICENSE',
    },
    'EXTERNAL_DOCS': {
        'description': 'More information about InvenTree in the official docs',
        'url': 'https://docs.inventree.org',
    },
    'VERSION': str(inventreeApiVersion()),
    'SERVE_INCLUDE_SCHEMA': False,
    'SCHEMA_PATH_PREFIX': '/api/',
}

if SITE_URL and not TESTING:
    SPECTACULAR_SETTINGS['SERVERS'] = [{'url': SITE_URL}]<|MERGE_RESOLUTION|>--- conflicted
+++ resolved
@@ -282,11 +282,6 @@
     'django_filters',  # Extended filter functionality
     'rest_framework',  # DRF (Django Rest Framework)
     'corsheaders',  # Cross-origin Resource Sharing for DRF
-<<<<<<< HEAD
-    'crispy_forms',  # Improved form rendering
-=======
-    'import_export',  # Import / export tables to file
->>>>>>> 9f1d1abd
     'django_cleanup.apps.CleanupConfig',  # Automatically delete orphaned MEDIA files
     'mptt',  # Modified Preorder Tree Traversal
     'markdownify',  # Markdown template rendering
@@ -1055,14 +1050,6 @@
 USE_TZ = bool(not TESTING)
 
 DATE_INPUT_FORMATS = ['%Y-%m-%d']
-
-<<<<<<< HEAD
-# crispy forms use the bootstrap templates
-CRISPY_TEMPLATE_PACK = 'bootstrap4'
-=======
-# Use database transactions when importing / exporting data
-IMPORT_EXPORT_USE_TRANSACTIONS = True
->>>>>>> 9f1d1abd
 
 # Site URL can be specified statically, or via a run-time setting
 SITE_URL = get_setting('INVENTREE_SITE_URL', 'site_url', None)
