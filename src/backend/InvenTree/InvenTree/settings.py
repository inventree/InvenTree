"""Django settings for InvenTree project.

In practice the settings in this file should not be adjusted,
instead settings can be configured in the config.yaml file
located in the top level project directory.

This allows implementation configuration to be hidden from source control,
as well as separate configuration parameters from the more complex
database setup in this file.
"""

import logging
import os
import socket
import sys
from pathlib import Path

import django.conf.locale
import django.core.exceptions
from django.core.validators import URLValidator
from django.http import Http404
from django.utils.translation import gettext_lazy as _

import moneyed
import pytz
from dotenv import load_dotenv

from InvenTree.config import get_boolean_setting, get_custom_file, get_setting
from InvenTree.ready import isInMainThread
from InvenTree.sentry import default_sentry_dsn, init_sentry
from InvenTree.version import checkMinPythonVersion, inventreeApiVersion

from . import config, locales

checkMinPythonVersion()

INVENTREE_NEWS_URL = 'https://inventree.org/news/feed.atom'

# Determine if we are running in "test" mode e.g. "manage.py test"
TESTING = 'test' in sys.argv or 'TESTING' in os.environ

if TESTING:
    # Use a weaker password hasher for testing (improves testing speed)
    PASSWORD_HASHERS = ['django.contrib.auth.hashers.MD5PasswordHasher']

    # Enable slow-test-runner
    TEST_RUNNER = 'django_slowtests.testrunner.DiscoverSlowestTestsRunner'
    NUM_SLOW_TESTS = 25

    # Note: The following fix is "required" for docker build workflow
    # Note: 2022-12-12 still unsure why...
    if os.getenv('INVENTREE_DOCKER'):
        # Ensure that sys.path includes global python libs
        site_packages = '/usr/local/lib/python3.9/site-packages'

        if site_packages not in sys.path:
            print('Adding missing site-packages path:', site_packages)
            sys.path.append(site_packages)

# Are environment variables manipulated by tests? Needs to be set by testing code
TESTING_ENV = False

# New requirement for django 3.2+
DEFAULT_AUTO_FIELD = 'django.db.models.AutoField'

# Build paths inside the project like this: BASE_DIR.joinpath(...)
BASE_DIR = config.get_base_dir()

# Load configuration data
CONFIG = config.load_config_data(set_cache=True)

# Load VERSION data if it exists
version_file = BASE_DIR.parent.joinpath('VERSION')
if version_file.exists():
    print('load version from file')
    load_dotenv(version_file)

# Default action is to run the system in Debug mode
# SECURITY WARNING: don't run with debug turned on in production!
DEBUG = get_boolean_setting('INVENTREE_DEBUG', 'debug', True)

ENABLE_CLASSIC_FRONTEND = get_boolean_setting(
    'INVENTREE_CLASSIC_FRONTEND', 'classic_frontend', True
)

# Disable CUI parts if CUI tests are disabled
if TESTING and '--exclude-tag=cui' in sys.argv:
    ENABLE_CLASSIC_FRONTEND = False
ENABLE_PLATFORM_FRONTEND = get_boolean_setting(
    'INVENTREE_PLATFORM_FRONTEND', 'platform_frontend', True
)

# Configure logging settings
log_level = get_setting('INVENTREE_LOG_LEVEL', 'log_level', 'WARNING')

logging.basicConfig(level=log_level, format='%(asctime)s %(levelname)s %(message)s')

if log_level not in ['DEBUG', 'INFO', 'WARNING', 'ERROR', 'CRITICAL']:
    log_level = 'WARNING'  # pragma: no cover

LOGGING = {
    'version': 1,
    'disable_existing_loggers': False,
    'handlers': {'console': {'class': 'logging.StreamHandler'}},
    'root': {'handlers': ['console'], 'level': log_level},
    'filters': {
        'require_not_maintenance_mode_503': {
            '()': 'maintenance_mode.logging.RequireNotMaintenanceMode503'
        }
    },
}

# Optionally add database-level logging
if get_setting('INVENTREE_DB_LOGGING', 'db_logging', False):
    LOGGING['loggers'] = {'django.db.backends': {'level': log_level or 'DEBUG'}}

# Get a logger instance for this setup file
logger = logging.getLogger('inventree')

# Load SECRET_KEY
SECRET_KEY = config.get_secret_key()

# The filesystem location for served static files
STATIC_ROOT = config.get_static_dir()

# The filesystem location for uploaded meadia files
MEDIA_ROOT = config.get_media_dir()

# Needed for the parts importer, directly impacts the maximum parts that can be uploaded
DATA_UPLOAD_MAX_NUMBER_FIELDS = 10000

# Web URL endpoint for served static files
STATIC_URL = '/static/'

# Web URL endpoint for served media files
MEDIA_URL = '/media/'

STATICFILES_DIRS = []

# Translated Template settings
STATICFILES_I18_PREFIX = 'i18n'
STATICFILES_I18_SRC = BASE_DIR.joinpath('templates', 'js', 'translated')
STATICFILES_I18_TRG = BASE_DIR.joinpath('InvenTree', 'static_i18n')

# Create the target directory if it does not exist
if not STATICFILES_I18_TRG.exists():
    STATICFILES_I18_TRG.mkdir(parents=True)

STATICFILES_DIRS.append(STATICFILES_I18_TRG)
STATICFILES_I18_TRG = STATICFILES_I18_TRG.joinpath(STATICFILES_I18_PREFIX)

# Append directory for compiled react files if debug server is running
if DEBUG and 'collectstatic' not in sys.argv:
    web_dir = BASE_DIR.joinpath('..', 'web', 'static').absolute()
    if web_dir.exists():
        STATICFILES_DIRS.append(web_dir)

STATFILES_I18_PROCESSORS = ['InvenTree.context.status_codes']

# Color Themes Directory
STATIC_COLOR_THEMES_DIR = STATIC_ROOT.joinpath('css', 'color-themes').resolve()

# Database backup options
# Ref: https://django-dbbackup.readthedocs.io/en/master/configuration.html
DBBACKUP_SEND_EMAIL = False
DBBACKUP_STORAGE = get_setting(
    'INVENTREE_BACKUP_STORAGE',
    'backup_storage',
    'django.core.files.storage.FileSystemStorage',
)

# Default backup configuration
DBBACKUP_STORAGE_OPTIONS = get_setting(
    'INVENTREE_BACKUP_OPTIONS', 'backup_options', None
)
if DBBACKUP_STORAGE_OPTIONS is None:
    DBBACKUP_STORAGE_OPTIONS = {'location': config.get_backup_dir()}

INVENTREE_ADMIN_ENABLED = get_boolean_setting(
    'INVENTREE_ADMIN_ENABLED', config_key='admin_enabled', default_value=True
)

# Base URL for admin pages (default="admin")
INVENTREE_ADMIN_URL = get_setting(
    'INVENTREE_ADMIN_URL', config_key='admin_url', default_value='admin'
)

INSTALLED_APPS = [
    # Admin site integration
    'django.contrib.admin',
    # InvenTree apps
    'build.apps.BuildConfig',
    'common.apps.CommonConfig',
    'company.apps.CompanyConfig',
    'plugin.apps.PluginAppConfig',  # Plugin app runs before all apps that depend on the isPluginRegistryLoaded function
<<<<<<< HEAD
    'importer.apps.ImporterConfig',
    'label.apps.LabelConfig',
=======
>>>>>>> 0e1b78d8
    'order.apps.OrderConfig',
    'part.apps.PartConfig',
    'report.apps.ReportConfig',
    'stock.apps.StockConfig',
    'users.apps.UsersConfig',
    'machine.apps.MachineConfig',
    'web',
    'generic',
    'InvenTree.apps.InvenTreeConfig',  # InvenTree app runs last
    # Core django modules
    'django.contrib.auth',
    'django.contrib.contenttypes',
    'user_sessions',  # db user sessions
    'whitenoise.runserver_nostatic',
    'django.contrib.messages',
    'django.contrib.staticfiles',
    'django.contrib.sites',
    # Maintenance
    'maintenance_mode',
    # Third part add-ons
    'django_filters',  # Extended filter functionality
    'rest_framework',  # DRF (Django Rest Framework)
    'corsheaders',  # Cross-origin Resource Sharing for DRF
    'crispy_forms',  # Improved form rendering
    'import_export',  # Import / export tables to file
    'django_cleanup.apps.CleanupConfig',  # Automatically delete orphaned MEDIA files
    'mptt',  # Modified Preorder Tree Traversal
    'markdownify',  # Markdown template rendering
    'djmoney',  # django-money integration
    'djmoney.contrib.exchange',  # django-money exchange rates
    'error_report',  # Error reporting in the admin interface
    'django_q',
    'formtools',  # Form wizard tools
    'dbbackup',  # Backups - django-dbbackup
    'taggit',  # Tagging
    'flags',  # Flagging - django-flags
    'allauth',  # Base app for SSO
    'allauth.account',  # Extend user with accounts
    'allauth.socialaccount',  # Use 'social' providers
    'django_otp',  # OTP is needed for MFA - base package
    'django_otp.plugins.otp_totp',  # Time based OTP
    'django_otp.plugins.otp_static',  # Backup codes
    'allauth_2fa',  # MFA flow for allauth
    'dj_rest_auth',  # Authentication APIs - dj-rest-auth
    'dj_rest_auth.registration',  # Registration APIs - dj-rest-auth'
    'drf_spectacular',  # API documentation
    'django_ical',  # For exporting calendars
]

MIDDLEWARE = CONFIG.get(
    'middleware',
    [
        'django.middleware.security.SecurityMiddleware',
        'x_forwarded_for.middleware.XForwardedForMiddleware',
        'user_sessions.middleware.SessionMiddleware',  # db user sessions
        'django.middleware.locale.LocaleMiddleware',
        'django.middleware.csrf.CsrfViewMiddleware',
        'corsheaders.middleware.CorsMiddleware',
        'whitenoise.middleware.WhiteNoiseMiddleware',
        'django.middleware.common.CommonMiddleware',
        'django.contrib.auth.middleware.AuthenticationMiddleware',
        'InvenTree.middleware.InvenTreeRemoteUserMiddleware',  # Remote / proxy auth
        'django_otp.middleware.OTPMiddleware',  # MFA support
        'InvenTree.middleware.CustomAllauthTwoFactorMiddleware',  # Flow control for allauth
        'allauth.account.middleware.AccountMiddleware',
        'django.contrib.messages.middleware.MessageMiddleware',
        'django.middleware.clickjacking.XFrameOptionsMiddleware',
        'InvenTree.middleware.AuthRequiredMiddleware',
        'InvenTree.middleware.Check2FAMiddleware',  # Check if the user should be forced to use MFA
        'maintenance_mode.middleware.MaintenanceModeMiddleware',
        'InvenTree.middleware.InvenTreeExceptionProcessor',  # Error reporting
    ],
)

# In DEBUG mode, add support for django-querycount
# Ref: https://github.com/bradmontgomery/django-querycount
if DEBUG and get_boolean_setting(
    'INVENTREE_DEBUG_QUERYCOUNT', 'debug_querycount', False
):
    MIDDLEWARE.append('querycount.middleware.QueryCountMiddleware')

QUERYCOUNT = {
    'THRESHOLDS': {
        'MEDIUM': 50,
        'HIGH': 200,
        'MIN_TIME_TO_LOG': 0,
        'MIN_QUERY_COUNT_TO_LOG': 0,
    },
    'IGNORE_REQUEST_PATTERNS': ['^(?!\/(api)?(plugin)?\/).*'],
    'IGNORE_SQL_PATTERNS': [],
    'DISPLAY_DUPLICATES': 1,
    'RESPONSE_HEADER': 'X-Django-Query-Count',
}

ADMIN_SHELL_ENABLE = False
ADMIN_SHELL_IMPORT_DJANGO = False
ADMIN_SHELL_IMPORT_MODELS = False

# In DEBUG mode, add support for django-admin-shell
# Ref: https://github.com/djk2/django-admin-shell
if (
    DEBUG
    and INVENTREE_ADMIN_ENABLED
    and get_boolean_setting('INVENTREE_DEBUG_SHELL', 'debug_shell', False)
):  # noqa
    try:
        import django_admin_shell

        INSTALLED_APPS.append('django_admin_shell')
        ADMIN_SHELL_ENABLE = True

        logger.warning('Admin shell is enabled')
    except ModuleNotFoundError:
        logger.warning(
            'django-admin-shell is not installed - Admin shell is not enabled'
        )

AUTHENTICATION_BACKENDS = CONFIG.get(
    'authentication_backends',
    [
        'django.contrib.auth.backends.RemoteUserBackend',  # proxy login
        'django.contrib.auth.backends.ModelBackend',
        'allauth.account.auth_backends.AuthenticationBackend',  # SSO login via external providers
        'sesame.backends.ModelBackend',  # Magic link login django-sesame
    ],
)

# LDAP support
LDAP_AUTH = get_boolean_setting('INVENTREE_LDAP_ENABLED', 'ldap.enabled', False)
if LDAP_AUTH:
    import ldap
    from django_auth_ldap.config import GroupOfUniqueNamesType, LDAPSearch

    AUTHENTICATION_BACKENDS.append('django_auth_ldap.backend.LDAPBackend')

    # debug mode to troubleshoot configuration
    LDAP_DEBUG = get_boolean_setting('INVENTREE_LDAP_DEBUG', 'ldap.debug', False)
    if LDAP_DEBUG:
        if 'loggers' not in LOGGING:
            LOGGING['loggers'] = {}
        LOGGING['loggers']['django_auth_ldap'] = {
            'level': 'DEBUG',
            'handlers': ['console'],
        }

    # get global options from dict and use ldap.OPT_* as keys and values
    global_options_dict = get_setting(
        'INVENTREE_LDAP_GLOBAL_OPTIONS',
        'ldap.global_options',
        default_value=None,
        typecast=dict,
    )
    global_options = {}
    for k, v in global_options_dict.items():
        # keys are always ldap.OPT_* constants
        k_attr = getattr(ldap, k, None)
        if not k.startswith('OPT_') or k_attr is None:
            print(f"[LDAP] ldap.global_options, key '{k}' not found, skipping...")
            continue

        # values can also be other strings, e.g. paths
        v_attr = v
        if v.startswith('OPT_'):
            v_attr = getattr(ldap, v, None)

        if v_attr is None:
            print(f"[LDAP] ldap.global_options, value key '{v}' not found, skipping...")
            continue

        global_options[k_attr] = v_attr
    AUTH_LDAP_GLOBAL_OPTIONS = global_options
    if LDAP_DEBUG:
        print('[LDAP] ldap.global_options =', global_options)

    AUTH_LDAP_SERVER_URI = get_setting('INVENTREE_LDAP_SERVER_URI', 'ldap.server_uri')
    AUTH_LDAP_START_TLS = get_boolean_setting(
        'INVENTREE_LDAP_START_TLS', 'ldap.start_tls', False
    )
    AUTH_LDAP_BIND_DN = get_setting('INVENTREE_LDAP_BIND_DN', 'ldap.bind_dn')
    AUTH_LDAP_BIND_PASSWORD = get_setting(
        'INVENTREE_LDAP_BIND_PASSWORD', 'ldap.bind_password'
    )
    AUTH_LDAP_USER_SEARCH = LDAPSearch(
        get_setting('INVENTREE_LDAP_SEARCH_BASE_DN', 'ldap.search_base_dn'),
        ldap.SCOPE_SUBTREE,
        str(
            get_setting(
                'INVENTREE_LDAP_SEARCH_FILTER_STR',
                'ldap.search_filter_str',
                '(uid= %(user)s)',
            )
        ),
    )
    AUTH_LDAP_USER_DN_TEMPLATE = get_setting(
        'INVENTREE_LDAP_USER_DN_TEMPLATE', 'ldap.user_dn_template'
    )
    AUTH_LDAP_USER_ATTR_MAP = get_setting(
        'INVENTREE_LDAP_USER_ATTR_MAP',
        'ldap.user_attr_map',
        {'first_name': 'givenName', 'last_name': 'sn', 'email': 'mail'},
        dict,
    )
    AUTH_LDAP_ALWAYS_UPDATE_USER = get_boolean_setting(
        'INVENTREE_LDAP_ALWAYS_UPDATE_USER', 'ldap.always_update_user', True
    )
    AUTH_LDAP_CACHE_TIMEOUT = get_setting(
        'INVENTREE_LDAP_CACHE_TIMEOUT', 'ldap.cache_timeout', 3600, int
    )

    AUTH_LDAP_GROUP_SEARCH = LDAPSearch(
        get_setting('INVENTREE_LDAP_GROUP_SEARCH', 'ldap.group_search'),
        ldap.SCOPE_SUBTREE,
        '(objectClass=groupOfUniqueNames)',
    )
    AUTH_LDAP_GROUP_TYPE = GroupOfUniqueNamesType(name_attr='cn')
    AUTH_LDAP_REQUIRE_GROUP = get_setting(
        'INVENTREE_LDAP_REQUIRE_GROUP', 'ldap.require_group'
    )
    AUTH_LDAP_DENY_GROUP = get_setting('INVENTREE_LDAP_DENY_GROUP', 'ldap.deny_group')
    AUTH_LDAP_USER_FLAGS_BY_GROUP = get_setting(
        'INVENTREE_LDAP_USER_FLAGS_BY_GROUP',
        'ldap.user_flags_by_group',
        default_value=None,
        typecast=dict,
    )
    AUTH_LDAP_FIND_GROUP_PERMS = True

# Internal flag to determine if we are running in docker mode
DOCKER = get_boolean_setting('INVENTREE_DOCKER', default_value=False)

# Allow secure http developer server in debug mode
if DEBUG:
    INSTALLED_APPS.append('sslserver')

# InvenTree URL configuration
ROOT_URLCONF = 'InvenTree.urls'

TEMPLATES = [
    {
        'BACKEND': 'django.template.backends.django.DjangoTemplates',
        'DIRS': [BASE_DIR.joinpath('templates'), MEDIA_ROOT.joinpath('report')],
        'OPTIONS': {
            'context_processors': [
                'django.template.context_processors.debug',
                'django.template.context_processors.request',
                'django.template.context_processors.i18n',
                'django.contrib.auth.context_processors.auth',
                'django.contrib.messages.context_processors.messages',
                # Custom InvenTree context processors
                'InvenTree.context.health_status',
                'InvenTree.context.status_codes',
                'InvenTree.context.user_roles',
            ],
            'loaders': [
                (
                    'InvenTree.template.InvenTreeTemplateLoader',
                    [
                        'plugin.template.PluginTemplateLoader',
                        'django.template.loaders.filesystem.Loader',
                        'django.template.loaders.app_directories.Loader',
                    ],
                )
            ],
        },
    }
]

REST_FRAMEWORK = {
    'EXCEPTION_HANDLER': 'InvenTree.exceptions.exception_handler',
    'DATETIME_FORMAT': '%Y-%m-%d %H:%M',
    'DEFAULT_AUTHENTICATION_CLASSES': [
        'users.authentication.ApiTokenAuthentication',
        'rest_framework.authentication.BasicAuthentication',
        'rest_framework.authentication.SessionAuthentication',
    ],
    'DEFAULT_PAGINATION_CLASS': 'rest_framework.pagination.LimitOffsetPagination',
    'DEFAULT_PERMISSION_CLASSES': [
        'rest_framework.permissions.IsAuthenticated',
        'rest_framework.permissions.DjangoModelPermissions',
        'InvenTree.permissions.RolePermission',
    ],
    'DEFAULT_SCHEMA_CLASS': 'drf_spectacular.openapi.AutoSchema',
    'DEFAULT_METADATA_CLASS': 'InvenTree.metadata.InvenTreeMetadata',
    'DEFAULT_RENDERER_CLASSES': ['rest_framework.renderers.JSONRenderer'],
    'TOKEN_MODEL': 'users.models.ApiToken',
}

if DEBUG:
    # Enable browsable API if in DEBUG mode
    REST_FRAMEWORK['DEFAULT_RENDERER_CLASSES'].append(
        'rest_framework.renderers.BrowsableAPIRenderer'
    )

# JWT switch
USE_JWT = get_boolean_setting('INVENTREE_USE_JWT', 'use_jwt', False)
REST_USE_JWT = USE_JWT

# dj-rest-auth
REST_AUTH = {
    'SESSION_LOGIN': True,
    'TOKEN_MODEL': 'users.models.ApiToken',
    'TOKEN_CREATOR': 'users.models.default_create_token',
    'USE_JWT': USE_JWT,
}

OLD_PASSWORD_FIELD_ENABLED = True
REST_AUTH_REGISTER_SERIALIZERS = {
    'REGISTER_SERIALIZER': 'InvenTree.forms.CustomRegisterSerializer'
}

# JWT settings - rest_framework_simplejwt
if USE_JWT:
    JWT_AUTH_COOKIE = 'inventree-auth'
    JWT_AUTH_REFRESH_COOKIE = 'inventree-token'
    REST_FRAMEWORK['DEFAULT_AUTHENTICATION_CLASSES'].append(
        'dj_rest_auth.jwt_auth.JWTCookieAuthentication'
    )
    INSTALLED_APPS.append('rest_framework_simplejwt')


# WSGI default setting
WSGI_APPLICATION = 'InvenTree.wsgi.application'

"""
Configure the database backend based on the user-specified values.

- Primarily this configuration happens in the config.yaml file
- However there may be reason to configure the DB via environmental variables
- The following code lets the user "mix and match" database configuration
"""

logger.debug('Configuring database backend:')

# Extract database configuration from the config.yaml file
db_config = CONFIG.get('database', None)

if not db_config:
    db_config = {}

# Environment variables take preference over config file!

db_keys = ['ENGINE', 'NAME', 'USER', 'PASSWORD', 'HOST', 'PORT']

for key in db_keys:
    # First, check the environment variables
    env_key = f'INVENTREE_DB_{key}'
    env_var = os.environ.get(env_key, None)

    if env_var:
        # Make use PORT is int
        if key == 'PORT':
            try:
                env_var = int(env_var)
            except ValueError:
                logger.exception('Invalid number for %s: %s', env_key, env_var)
        # Override configuration value
        db_config[key] = env_var

# Check that required database configuration options are specified
required_keys = ['ENGINE', 'NAME']

for key in required_keys:
    if key not in db_config:  # pragma: no cover
        error_msg = f'Missing required database configuration value {key}'
        logger.error(error_msg)

        print('Error: ' + error_msg)
        sys.exit(-1)

"""
Special considerations for the database 'ENGINE' setting.
It can be specified in config.yaml (or envvar) as either (for example):
- sqlite3
- django.db.backends.sqlite3
- django.db.backends.postgresql
"""

db_engine = db_config['ENGINE'].lower()

# Correct common misspelling
if db_engine == 'sqlite':
    db_engine = 'sqlite3'  # pragma: no cover

if db_engine in ['sqlite3', 'postgresql', 'mysql']:
    # Prepend the required python module string
    db_engine = f'django.db.backends.{db_engine}'
    db_config['ENGINE'] = db_engine

db_name = db_config['NAME']
db_host = db_config.get('HOST', "''")

if 'sqlite' in db_engine:
    db_name = str(Path(db_name).resolve())
    db_config['NAME'] = db_name

logger.info('DB_ENGINE: %s', db_engine)
logger.info('DB_NAME: %s', db_name)
logger.info('DB_HOST: %s', db_host)

"""
In addition to base-level database configuration, we may wish to specify specific options to the database backend
Ref: https://docs.djangoproject.com/en/3.2/ref/settings/#std:setting-OPTIONS
"""

# 'OPTIONS' or 'options' can be specified in config.yaml
# Set useful sensible timeouts for a transactional webserver to communicate
# with its database server, that is, if the webserver is having issues
# connecting to the database server (such as a replica failover) don't sit and
# wait for possibly an hour or more, just tell the client something went wrong
# and let the client retry when they want to.
db_options = db_config.get('OPTIONS', db_config.get('options', None))

if db_options is None:
    db_options = {}

# Specific options for postgres backend
if 'postgres' in db_engine:  # pragma: no cover
    from django.db.backends.postgresql.psycopg_any import IsolationLevel

    # Connection timeout
    if 'connect_timeout' not in db_options:
        # The DB server is in the same data center, it should not take very
        # long to connect to the database server
        # # seconds, 2 is minimum allowed by libpq
        db_options['connect_timeout'] = int(
            get_setting('INVENTREE_DB_TIMEOUT', 'database.timeout', 2)
        )

    # Setup TCP keepalive
    # DB server is in the same DC, it should not become unresponsive for
    # very long. With the defaults below we wait 5 seconds for the network
    # issue to resolve itself.  It it that doesn't happen whatever happened
    # is probably fatal and no amount of waiting is going to fix it.
    # # 0 - TCP Keepalives disabled; 1 - enabled
    if 'keepalives' not in db_options:
        db_options['keepalives'] = int(
            get_setting('INVENTREE_DB_TCP_KEEPALIVES', 'database.tcp_keepalives', 1)
        )

    # Seconds after connection is idle to send keep alive
    if 'keepalives_idle' not in db_options:
        db_options['keepalives_idle'] = int(
            get_setting(
                'INVENTREE_DB_TCP_KEEPALIVES_IDLE', 'database.tcp_keepalives_idle', 1
            )
        )

    # Seconds after missing ACK to send another keep alive
    if 'keepalives_interval' not in db_options:
        db_options['keepalives_interval'] = int(
            get_setting(
                'INVENTREE_DB_TCP_KEEPALIVES_INTERVAL',
                'database.tcp_keepalives_internal',
                '1',
            )
        )

    # Number of missing ACKs before we close the connection
    if 'keepalives_count' not in db_options:
        db_options['keepalives_count'] = int(
            get_setting(
                'INVENTREE_DB_TCP_KEEPALIVES_COUNT',
                'database.tcp_keepalives_count',
                '5',
            )
        )

    # # Milliseconds for how long pending data should remain unacked
    # by the remote server
    # TODO: Supported starting in PSQL 11
    # "tcp_user_timeout": int(os.getenv("PGTCP_USER_TIMEOUT", "1000"),

    # Postgres's default isolation level is Read Committed which is
    # normally fine, but most developers think the database server is
    # actually going to do Serializable type checks on the queries to
    # protect against simultaneous changes.
    # https://www.postgresql.org/docs/devel/transaction-iso.html
    # https://docs.djangoproject.com/en/3.2/ref/databases/#isolation-level
    if 'isolation_level' not in db_options:
        serializable = get_boolean_setting(
            'INVENTREE_DB_ISOLATION_SERIALIZABLE', 'database.serializable', False
        )
        db_options['isolation_level'] = (
            IsolationLevel.SERIALIZABLE
            if serializable
            else IsolationLevel.READ_COMMITTED
        )

# Specific options for MySql / MariaDB backend
elif 'mysql' in db_engine:  # pragma: no cover
    # TODO TCP time outs and keepalives

    # MariaDB's default isolation level is Repeatable Read which is
    # normally fine, but most developers think the database server is
    # actually going to Serializable type checks on the queries to
    # protect against siumltaneous changes.
    # https://mariadb.com/kb/en/mariadb-transactions-and-isolation-levels-for-sql-server-users/#changing-the-isolation-level
    # https://docs.djangoproject.com/en/3.2/ref/databases/#mysql-isolation-level
    if 'isolation_level' not in db_options:
        serializable = get_boolean_setting(
            'INVENTREE_DB_ISOLATION_SERIALIZABLE', 'database.serializable', False
        )
        db_options['isolation_level'] = (
            'serializable' if serializable else 'read committed'
        )

# Specific options for sqlite backend
elif 'sqlite' in db_engine:
    # TODO: Verify timeouts are not an issue because no network is involved for SQLite

    # SQLite's default isolation level is Serializable due to SQLite's
    # single writer implementation.  Presumably as a result of this, it is
    # not possible to implement any lower isolation levels in SQLite.
    # https://www.sqlite.org/isolation.html
    pass

# Provide OPTIONS dict back to the database configuration dict
db_config['OPTIONS'] = db_options

# Set testing options for the database
db_config['TEST'] = {'CHARSET': 'utf8'}

# Set collation option for mysql test database
if 'mysql' in db_engine:
    db_config['TEST']['COLLATION'] = 'utf8_general_ci'  # pragma: no cover

DATABASES = {'default': db_config}

# login settings
REMOTE_LOGIN = get_boolean_setting(
    'INVENTREE_REMOTE_LOGIN', 'remote_login_enabled', False
)
REMOTE_LOGIN_HEADER = get_setting(
    'INVENTREE_REMOTE_LOGIN_HEADER', 'remote_login_header', 'REMOTE_USER'
)

# region Tracing / error tracking
inventree_tags = {
    'testing': TESTING,
    'docker': DOCKER,
    'debug': DEBUG,
    'remote': REMOTE_LOGIN,
}

# sentry.io integration for error reporting
SENTRY_ENABLED = get_boolean_setting(
    'INVENTREE_SENTRY_ENABLED', 'sentry_enabled', False
)

# Default Sentry DSN (can be overridden if user wants custom sentry integration)
SENTRY_DSN = get_setting('INVENTREE_SENTRY_DSN', 'sentry_dsn', default_sentry_dsn())
SENTRY_SAMPLE_RATE = float(
    get_setting('INVENTREE_SENTRY_SAMPLE_RATE', 'sentry_sample_rate', 0.1)
)

if SENTRY_ENABLED and SENTRY_DSN:  # pragma: no cover
    init_sentry(SENTRY_DSN, SENTRY_SAMPLE_RATE, inventree_tags)

# OpenTelemetry tracing
TRACING_ENABLED = get_boolean_setting(
    'INVENTREE_TRACING_ENABLED', 'tracing.enabled', False
)

if TRACING_ENABLED:  # pragma: no cover
    from InvenTree.tracing import setup_instruments, setup_tracing

    _t_endpoint = get_setting('INVENTREE_TRACING_ENDPOINT', 'tracing.endpoint', None)
    _t_headers = get_setting('INVENTREE_TRACING_HEADERS', 'tracing.headers', None, dict)

    if _t_headers is None:
        _t_headers = {}

    if _t_endpoint:
        logger.info('OpenTelemetry tracing enabled')

        _t_resources = get_setting(
            'INVENTREE_TRACING_RESOURCES',
            'tracing.resources',
            default_value=None,
            typecast=dict,
        )
        cstm_tags = {'inventree.env.' + k: v for k, v in inventree_tags.items()}
        tracing_resources = {**cstm_tags, **_t_resources}

        setup_tracing(
            _t_endpoint,
            _t_headers,
            resources_input=tracing_resources,
            console=get_boolean_setting(
                'INVENTREE_TRACING_CONSOLE', 'tracing.console', False
            ),
            auth=get_setting(
                'INVENTREE_TRACING_AUTH',
                'tracing.auth',
                default_value=None,
                typecast=dict,
            ),
            is_http=get_setting('INVENTREE_TRACING_IS_HTTP', 'tracing.is_http', True),
            append_http=get_boolean_setting(
                'INVENTREE_TRACING_APPEND_HTTP', 'tracing.append_http', True
            ),
        )
        # Run tracing/logging instrumentation
        setup_instruments()
    else:
        logger.warning('OpenTelemetry tracing not enabled because endpoint is not set')

# endregion

# Cache configuration
cache_host = get_setting('INVENTREE_CACHE_HOST', 'cache.host', None)
cache_port = get_setting('INVENTREE_CACHE_PORT', 'cache.port', '6379', typecast=int)

if cache_host:  # pragma: no cover
    # We are going to rely upon a possibly non-localhost for our cache,
    # so don't wait too long for the cache as nothing in the cache should be
    # irreplaceable.
    _cache_options = {
        'CLIENT_CLASS': 'django_redis.client.DefaultClient',
        'SOCKET_CONNECT_TIMEOUT': int(os.getenv('CACHE_CONNECT_TIMEOUT', '2')),
        'SOCKET_TIMEOUT': int(os.getenv('CACHE_SOCKET_TIMEOUT', '2')),
        'CONNECTION_POOL_KWARGS': {
            'socket_keepalive': config.is_true(os.getenv('CACHE_TCP_KEEPALIVE', '1')),
            'socket_keepalive_options': {
                socket.TCP_KEEPCNT: int(os.getenv('CACHE_KEEPALIVES_COUNT', '5')),
                socket.TCP_KEEPIDLE: int(os.getenv('CACHE_KEEPALIVES_IDLE', '1')),
                socket.TCP_KEEPINTVL: int(os.getenv('CACHE_KEEPALIVES_INTERVAL', '1')),
                socket.TCP_USER_TIMEOUT: int(
                    os.getenv('CACHE_TCP_USER_TIMEOUT', '1000')
                ),
            },
        },
    }
    CACHES = {
        'default': {
            'BACKEND': 'django_redis.cache.RedisCache',
            'LOCATION': f'redis://{cache_host}:{cache_port}/0',
            'OPTIONS': _cache_options,
        }
    }
else:
    CACHES = {'default': {'BACKEND': 'django.core.cache.backends.locmem.LocMemCache'}}

_q_worker_timeout = int(
    get_setting('INVENTREE_BACKGROUND_TIMEOUT', 'background.timeout', 90)
)

# django-q background worker configuration
Q_CLUSTER = {
    'name': 'InvenTree',
    'label': 'Background Tasks',
    'workers': int(
        get_setting('INVENTREE_BACKGROUND_WORKERS', 'background.workers', 4)
    ),
    'timeout': _q_worker_timeout,
    'retry': max(120, _q_worker_timeout + 30),
    'max_attempts': int(
        get_setting('INVENTREE_BACKGROUND_MAX_ATTEMPTS', 'background.max_attempts', 5)
    ),
    'queue_limit': 50,
    'catch_up': False,
    'bulk': 10,
    'orm': 'default',
    'cache': 'default',
    'sync': False,
    'poll': 1.5,
}

# Configure django-q sentry integration
if SENTRY_ENABLED and SENTRY_DSN:
    Q_CLUSTER['error_reporter'] = {'sentry': {'dsn': SENTRY_DSN}}

if cache_host:  # pragma: no cover
    # If using external redis cache, make the cache the broker for Django Q
    # as well
    Q_CLUSTER['django_redis'] = 'worker'

# database user sessions
SESSION_ENGINE = 'user_sessions.backends.db'
LOGOUT_REDIRECT_URL = get_setting(
    'INVENTREE_LOGOUT_REDIRECT_URL', 'logout_redirect_url', 'index'
)

SILENCED_SYSTEM_CHECKS = ['admin.E410', 'templates.E003', 'templates.W003']

# Password validation
# https://docs.djangoproject.com/en/1.10/ref/settings/#auth-password-validators

AUTH_PASSWORD_VALIDATORS = [
    {
        'NAME': 'django.contrib.auth.password_validation.UserAttributeSimilarityValidator'
    },
    {'NAME': 'django.contrib.auth.password_validation.MinimumLengthValidator'},
    {'NAME': 'django.contrib.auth.password_validation.CommonPasswordValidator'},
    {'NAME': 'django.contrib.auth.password_validation.NumericPasswordValidator'},
]

# Extra (optional) URL validators
# See https://docs.djangoproject.com/en/2.2/ref/validators/#django.core.validators.URLValidator

EXTRA_URL_SCHEMES = get_setting('INVENTREE_EXTRA_URL_SCHEMES', 'extra_url_schemes', [])

if type(EXTRA_URL_SCHEMES) not in [list]:  # pragma: no cover
    logger.warning('extra_url_schemes not correctly formatted')
    EXTRA_URL_SCHEMES = []

LANGUAGES = locales.LOCALES

LOCALE_CODES = [lang[0] for lang in LANGUAGES]

# Internationalization
# https://docs.djangoproject.com/en/dev/topics/i18n/
LANGUAGE_CODE = get_setting('INVENTREE_LANGUAGE', 'language', 'en-us')

if (
    LANGUAGE_CODE not in LOCALE_CODES
    and LANGUAGE_CODE.split('-')[0] not in LOCALE_CODES
):  # pragma: no cover
    logger.warning(
        'Language code %s not supported - defaulting to en-us', LANGUAGE_CODE
    )
    LANGUAGE_CODE = 'en-us'

# Store language settings for 30 days
LANGUAGE_COOKIE_AGE = 2592000

# Testing interface translations
if get_boolean_setting('TEST_TRANSLATIONS', default_value=False):  # pragma: no cover
    # Set default language
    LANGUAGE_CODE = 'xx'

    # Add to language catalog
    LANGUAGES.append(('xx', 'Test'))

    # Add custom languages not provided by Django
    EXTRA_LANG_INFO = {'xx': {'code': 'xx', 'name': 'Test', 'name_local': 'Test'}}
    LANG_INFO = dict(django.conf.locale.LANG_INFO, **EXTRA_LANG_INFO)
    django.conf.locale.LANG_INFO = LANG_INFO

# Currencies available for use
CURRENCIES = get_setting(
    'INVENTREE_CURRENCIES',
    'currencies',
    ['AUD', 'CAD', 'CNY', 'EUR', 'GBP', 'JPY', 'NZD', 'USD'],
    typecast=list,
)

# Ensure that at least one currency value is available
if len(CURRENCIES) == 0:  # pragma: no cover
    logger.warning('No currencies selected: Defaulting to USD')
    CURRENCIES = ['USD']

# Maximum number of decimal places for currency rendering
CURRENCY_DECIMAL_PLACES = 6

# Check that each provided currency is supported
for currency in CURRENCIES:
    if currency not in moneyed.CURRENCIES:  # pragma: no cover
        logger.error("Currency code '%s' is not supported", currency)
        sys.exit(1)

# Custom currency exchange backend
EXCHANGE_BACKEND = 'InvenTree.exchange.InvenTreeExchange'

# Email configuration options
EMAIL_BACKEND = get_setting(
    'INVENTREE_EMAIL_BACKEND',
    'email.backend',
    'django.core.mail.backends.smtp.EmailBackend',
)
EMAIL_HOST = get_setting('INVENTREE_EMAIL_HOST', 'email.host', '')
EMAIL_PORT = get_setting('INVENTREE_EMAIL_PORT', 'email.port', 25, typecast=int)
EMAIL_HOST_USER = get_setting('INVENTREE_EMAIL_USERNAME', 'email.username', '')
EMAIL_HOST_PASSWORD = get_setting('INVENTREE_EMAIL_PASSWORD', 'email.password', '')
EMAIL_SUBJECT_PREFIX = get_setting(
    'INVENTREE_EMAIL_PREFIX', 'email.prefix', '[InvenTree] '
)
EMAIL_USE_TLS = get_boolean_setting('INVENTREE_EMAIL_TLS', 'email.tls', False)
EMAIL_USE_SSL = get_boolean_setting('INVENTREE_EMAIL_SSL', 'email.ssl', False)

DEFAULT_FROM_EMAIL = get_setting('INVENTREE_EMAIL_SENDER', 'email.sender', '')

# If "from" email not specified, default to the username
if not DEFAULT_FROM_EMAIL:
    DEFAULT_FROM_EMAIL = get_setting('INVENTREE_EMAIL_USERNAME', 'email.username', '')

EMAIL_USE_LOCALTIME = False
EMAIL_TIMEOUT = 60

LOCALE_PATHS = (BASE_DIR.joinpath('locale/'),)

TIME_ZONE = get_setting('INVENTREE_TIMEZONE', 'timezone', 'UTC')

# Check that the timezone is valid
try:
    pytz.timezone(TIME_ZONE)
except pytz.exceptions.UnknownTimeZoneError:  # pragma: no cover
    raise ValueError(f"Specified timezone '{TIME_ZONE}' is not valid")

USE_I18N = True

# Do not use native timezone support in "test" mode
# It generates a *lot* of cruft in the logs
if not TESTING:
    USE_TZ = True  # pragma: no cover
else:
    USE_TZ = False

DATE_INPUT_FORMATS = ['%Y-%m-%d']

# crispy forms use the bootstrap templates
CRISPY_TEMPLATE_PACK = 'bootstrap4'

# Use database transactions when importing / exporting data
IMPORT_EXPORT_USE_TRANSACTIONS = True

# Site URL can be specified statically, or via a run-time setting
SITE_URL = get_setting('INVENTREE_SITE_URL', 'site_url', None)

if SITE_URL:
    logger.info('Using Site URL: %s', SITE_URL)

    # Check that the site URL is valid
    try:
        validator = URLValidator()
        validator(SITE_URL)
    except Exception:
        print(f"Invalid SITE_URL value: '{SITE_URL}'. InvenTree server cannot start.")
        sys.exit(-1)

# Enable or disable multi-site framework
SITE_MULTI = get_boolean_setting('INVENTREE_SITE_MULTI', 'site_multi', False)

# If a SITE_ID is specified
SITE_ID = get_setting('INVENTREE_SITE_ID', 'site_id', 1 if SITE_MULTI else None)

# Load the allauth social backends
SOCIAL_BACKENDS = get_setting(
    'INVENTREE_SOCIAL_BACKENDS', 'social_backends', [], typecast=list
)

if not SITE_MULTI:
    INSTALLED_APPS.remove('django.contrib.sites')

# List of allowed hosts (default = allow all)
# Ref: https://docs.djangoproject.com/en/4.2/ref/settings/#allowed-hosts
ALLOWED_HOSTS = get_setting(
    'INVENTREE_ALLOWED_HOSTS',
    config_key='allowed_hosts',
    default_value=[],
    typecast=list,
)

if SITE_URL and SITE_URL not in ALLOWED_HOSTS:
    ALLOWED_HOSTS.append(SITE_URL)

if not ALLOWED_HOSTS:
    if DEBUG:
        logger.info(
            'No ALLOWED_HOSTS specified. Defaulting to ["*"] for debug mode. This is not recommended for production use'
        )
        ALLOWED_HOSTS = ['*']
    elif not TESTING:
        logger.error(
            'No ALLOWED_HOSTS specified. Please provide a list of allowed hosts, or specify INVENTREE_SITE_URL'
        )

        # Server cannot run without ALLOWED_HOSTS
        if isInMainThread():
            sys.exit(-1)

# Ensure that the ALLOWED_HOSTS do not contain any scheme info
for i, host in enumerate(ALLOWED_HOSTS):
    if '://' in host:
        ALLOWED_HOSTS[i] = host = host.split('://')[1]

    if ':' in host:
        ALLOWED_HOSTS[i] = host = host.split(':')[0]

# List of trusted origins for unsafe requests
# Ref: https://docs.djangoproject.com/en/4.2/ref/settings/#csrf-trusted-origins
CSRF_TRUSTED_ORIGINS = get_setting(
    'INVENTREE_TRUSTED_ORIGINS',
    config_key='trusted_origins',
    default_value=[],
    typecast=list,
)

# If a list of trusted is not specified, but a site URL has been specified, use that
if SITE_URL and SITE_URL not in CSRF_TRUSTED_ORIGINS:
    CSRF_TRUSTED_ORIGINS.append(SITE_URL)

if DEBUG:
    for origin in [
        'http://localhost',
        'http://*.localhost',
        'http://*localhost:8000',
        'http://*localhost:5173',
    ]:
        if origin not in CSRF_TRUSTED_ORIGINS:
            CSRF_TRUSTED_ORIGINS.append(origin)

if (
    not TESTING and len(CSRF_TRUSTED_ORIGINS) == 0 and isInMainThread()
):  # pragma: no cover
    # Server thread cannot run without CSRF_TRUSTED_ORIGINS
    logger.error(
        'No CSRF_TRUSTED_ORIGINS specified. Please provide a list of trusted origins, or specify INVENTREE_SITE_URL'
    )
    sys.exit(-1)

COOKIE_MODE = (
    str(get_setting('INVENTREE_COOKIE_SAMESITE', 'cookie.samesite', 'None'))
    .lower()
    .strip()
)

valid_cookie_modes = {'lax': 'Lax', 'strict': 'Strict', 'none': None, 'null': None}

if COOKIE_MODE not in valid_cookie_modes.keys():
    logger.error('Invalid cookie samesite mode: %s', COOKIE_MODE)
    sys.exit(-1)

COOKIE_MODE = valid_cookie_modes[COOKIE_MODE.lower()]

# Additional CSRF settings
CSRF_HEADER_NAME = 'HTTP_X_CSRFTOKEN'
CSRF_COOKIE_NAME = 'csrftoken'
CSRF_COOKIE_SAMESITE = COOKIE_MODE
SESSION_COOKIE_SAMESITE = COOKIE_MODE
SESSION_COOKIE_SECURE = get_boolean_setting(
    'INVENTREE_SESSION_COOKIE_SECURE', 'cookie.secure', False
)

USE_X_FORWARDED_HOST = get_boolean_setting(
    'INVENTREE_USE_X_FORWARDED_HOST',
    config_key='use_x_forwarded_host',
    default_value=False,
)

USE_X_FORWARDED_PORT = get_boolean_setting(
    'INVENTREE_USE_X_FORWARDED_PORT',
    config_key='use_x_forwarded_port',
    default_value=False,
)

# Cross Origin Resource Sharing (CORS) options
# Refer to the django-cors-headers documentation for more information
# Ref: https://github.com/adamchainz/django-cors-headers

# Extract CORS options from configuration file
CORS_ALLOW_ALL_ORIGINS = get_boolean_setting(
    'INVENTREE_CORS_ORIGIN_ALLOW_ALL', config_key='cors.allow_all', default_value=DEBUG
)

CORS_ALLOW_CREDENTIALS = get_boolean_setting(
    'INVENTREE_CORS_ALLOW_CREDENTIALS',
    config_key='cors.allow_credentials',
    default_value=True,
)

# Only allow CORS access to the following URL endpoints
CORS_URLS_REGEX = r'^/(api|auth|media|static)/.*$'

CORS_ALLOWED_ORIGINS = get_setting(
    'INVENTREE_CORS_ORIGIN_WHITELIST',
    config_key='cors.whitelist',
    default_value=[],
    typecast=list,
)

# If no CORS origins are specified, but a site URL has been specified, use that
if SITE_URL and SITE_URL not in CORS_ALLOWED_ORIGINS:
    CORS_ALLOWED_ORIGINS.append(SITE_URL)

CORS_ALLOWED_ORIGIN_REGEXES = get_setting(
    'INVENTREE_CORS_ORIGIN_REGEX',
    config_key='cors.regex',
    default_value=[],
    typecast=list,
)

# In debug mode allow CORS requests from localhost
# This allows connection from the frontend development server
if DEBUG:
    CORS_ALLOWED_ORIGIN_REGEXES.append(r'^http://localhost:\d+$')

if CORS_ALLOW_ALL_ORIGINS:
    logger.info('CORS: All origins allowed')
else:
    if CORS_ALLOWED_ORIGINS:
        logger.info('CORS: Whitelisted origins: %s', CORS_ALLOWED_ORIGINS)

    if CORS_ALLOWED_ORIGIN_REGEXES:
        logger.info('CORS: Whitelisted origin regexes: %s', CORS_ALLOWED_ORIGIN_REGEXES)

for app in SOCIAL_BACKENDS:
    # Ensure that the app starts with 'allauth.socialaccount.providers'
    social_prefix = 'allauth.socialaccount.providers.'

    if not app.startswith(social_prefix):  # pragma: no cover
        app = social_prefix + app

    INSTALLED_APPS.append(app)  # pragma: no cover

SOCIALACCOUNT_PROVIDERS = get_setting(
    'INVENTREE_SOCIAL_PROVIDERS', 'social_providers', None, typecast=dict
)

SOCIALACCOUNT_STORE_TOKENS = True

# Explicitly set empty URL prefix for OIDC
# The SOCIALACCOUNT_OPENID_CONNECT_URL_PREFIX setting was introduced in v0.60.0
# Ref: https://github.com/pennersr/django-allauth/blob/0.60.0/ChangeLog.rst#backwards-incompatible-changes
SOCIALACCOUNT_OPENID_CONNECT_URL_PREFIX = ''

# settings for allauth
ACCOUNT_EMAIL_CONFIRMATION_EXPIRE_DAYS = get_setting(
    'INVENTREE_LOGIN_CONFIRM_DAYS', 'login_confirm_days', 3, typecast=int
)

# allauth rate limiting: https://docs.allauth.org/en/latest/account/rate_limits.html
# The default login rate limit is "5/m/user,5/m/ip,5/m/key"
login_attempts = get_setting('INVENTREE_LOGIN_ATTEMPTS', 'login_attempts', 5)

try:
    login_attempts = int(login_attempts)
    login_attempts = f'{login_attempts}/m,{login_attempts}/m'
except ValueError:
    pass

ACCOUNT_RATE_LIMITS = {'login_failed': login_attempts}

# Default protocol for login
ACCOUNT_DEFAULT_HTTP_PROTOCOL = get_setting(
    'INVENTREE_LOGIN_DEFAULT_HTTP_PROTOCOL', 'login_default_protocol', None
)

if ACCOUNT_DEFAULT_HTTP_PROTOCOL is None:
    if SITE_URL and SITE_URL.startswith('https://'):
        # auto-detect HTTPS prtoocol
        ACCOUNT_DEFAULT_HTTP_PROTOCOL = 'https'
    else:
        # default to http
        ACCOUNT_DEFAULT_HTTP_PROTOCOL = 'http'

ACCOUNT_LOGOUT_ON_PASSWORD_CHANGE = True
ACCOUNT_PREVENT_ENUMERATION = True
ACCOUNT_EMAIL_SUBJECT_PREFIX = EMAIL_SUBJECT_PREFIX
# 2FA
REMOVE_SUCCESS_URL = 'settings'

# override forms / adapters
ACCOUNT_FORMS = {
    'login': 'InvenTree.forms.CustomLoginForm',
    'signup': 'InvenTree.forms.CustomSignupForm',
    'add_email': 'allauth.account.forms.AddEmailForm',
    'change_password': 'allauth.account.forms.ChangePasswordForm',
    'set_password': 'allauth.account.forms.SetPasswordForm',
    'reset_password': 'allauth.account.forms.ResetPasswordForm',
    'reset_password_from_key': 'allauth.account.forms.ResetPasswordKeyForm',
    'disconnect': 'allauth.socialaccount.forms.DisconnectForm',
}

SOCIALACCOUNT_ADAPTER = 'InvenTree.forms.CustomSocialAccountAdapter'
ACCOUNT_ADAPTER = 'InvenTree.forms.CustomAccountAdapter'

# Markdownify configuration
# Ref: https://django-markdownify.readthedocs.io/en/latest/settings.html

MARKDOWNIFY = {
    'default': {
        'BLEACH': True,
        'WHITELIST_ATTRS': ['href', 'src', 'alt'],
        'MARKDOWN_EXTENSIONS': ['markdown.extensions.extra'],
        'WHITELIST_TAGS': [
            'a',
            'abbr',
            'b',
            'blockquote',
            'em',
            'h1',
            'h2',
            'h3',
            'i',
            'img',
            'li',
            'ol',
            'p',
            'strong',
            'ul',
            'table',
            'thead',
            'tbody',
            'th',
            'tr',
            'td',
        ],
    }
}

# Ignore these error typeps for in-database error logging
IGNORED_ERRORS = [Http404, django.core.exceptions.PermissionDenied]

# Maintenance mode
MAINTENANCE_MODE_RETRY_AFTER = 10
MAINTENANCE_MODE_STATE_BACKEND = 'InvenTree.backends.InvenTreeMaintenanceModeBackend'

# Are plugins enabled?
PLUGINS_ENABLED = get_boolean_setting(
    'INVENTREE_PLUGINS_ENABLED', 'plugins_enabled', False
)
PLUGINS_INSTALL_DISABLED = get_boolean_setting(
    'INVENTREE_PLUGIN_NOINSTALL', 'plugin_noinstall', False
)

PLUGIN_FILE = config.get_plugin_file()

# Plugin test settings
PLUGIN_TESTING = get_setting(
    'INVENTREE_PLUGIN_TESTING', 'PLUGIN_TESTING', TESTING
)  # Are plugins being tested?
PLUGIN_TESTING_SETUP = get_setting(
    'INVENTREE_PLUGIN_TESTING_SETUP', 'PLUGIN_TESTING_SETUP', False
)  # Load plugins from setup hooks in testing?
PLUGIN_TESTING_EVENTS = False  # Flag if events are tested right now
PLUGIN_RETRY = get_setting(
    'INVENTREE_PLUGIN_RETRY', 'PLUGIN_RETRY', 5
)  # How often should plugin loading be tried?
PLUGIN_FILE_CHECKED = False  # Was the plugin file checked?

# Flag to allow table events during testing
TESTING_TABLE_EVENTS = False

# User interface customization values
CUSTOM_LOGO = get_custom_file(
    'INVENTREE_CUSTOM_LOGO', 'customize.logo', 'custom logo', lookup_media=True
)
CUSTOM_SPLASH = get_custom_file(
    'INVENTREE_CUSTOM_SPLASH', 'customize.splash', 'custom splash'
)

CUSTOMIZE = get_setting(
    'INVENTREE_CUSTOMIZE', 'customize', default_value=None, typecast=dict
)

# Load settings for the frontend interface
FRONTEND_SETTINGS = config.get_frontend_settings(debug=DEBUG)
FRONTEND_URL_BASE = FRONTEND_SETTINGS.get('base_url', 'platform')

if DEBUG:
    logger.info('InvenTree running with DEBUG enabled')

logger.info("MEDIA_ROOT: '%s'", MEDIA_ROOT)
logger.info("STATIC_ROOT: '%s'", STATIC_ROOT)

# Flags
FLAGS = {
    'EXPERIMENTAL': [
        {'condition': 'boolean', 'value': DEBUG},
        {'condition': 'parameter', 'value': 'experimental='},
    ],  # Should experimental features be turned on?
    'NEXT_GEN': [
        {'condition': 'parameter', 'value': 'ngen='}
    ],  # Should next-gen features be turned on?
}

# Get custom flags from environment/yaml
CUSTOM_FLAGS = get_setting('INVENTREE_FLAGS', 'flags', None, typecast=dict)
if CUSTOM_FLAGS:
    if not isinstance(CUSTOM_FLAGS, dict):
        logger.error('Invalid custom flags, must be valid dict: %s', str(CUSTOM_FLAGS))
    else:
        logger.info('Custom flags: %s', str(CUSTOM_FLAGS))
        FLAGS.update(CUSTOM_FLAGS)

# Magic login django-sesame
SESAME_MAX_AGE = 300
LOGIN_REDIRECT_URL = '/api/auth/login-redirect/'

# Configuratino for API schema generation
SPECTACULAR_SETTINGS = {
    'TITLE': 'InvenTree API',
    'DESCRIPTION': 'API for InvenTree - the intuitive open source inventory management system',
    'LICENSE': {
        'name': 'MIT',
        'url': 'https://github.com/inventree/InvenTree/blob/master/LICENSE',
    },
    'EXTERNAL_DOCS': {
        'description': 'More information about InvenTree in the official docs',
        'url': 'https://docs.inventree.org',
    },
    'VERSION': str(inventreeApiVersion()),
    'SERVE_INCLUDE_SCHEMA': False,
    'SCHEMA_PATH_PREFIX': '/api/',
}

if SITE_URL and not TESTING:
    SPECTACULAR_SETTINGS['SERVERS'] = [{'url': SITE_URL}]<|MERGE_RESOLUTION|>--- conflicted
+++ resolved
@@ -193,11 +193,7 @@
     'common.apps.CommonConfig',
     'company.apps.CompanyConfig',
     'plugin.apps.PluginAppConfig',  # Plugin app runs before all apps that depend on the isPluginRegistryLoaded function
-<<<<<<< HEAD
     'importer.apps.ImporterConfig',
-    'label.apps.LabelConfig',
-=======
->>>>>>> 0e1b78d8
     'order.apps.OrderConfig',
     'part.apps.PartConfig',
     'report.apps.ReportConfig',
