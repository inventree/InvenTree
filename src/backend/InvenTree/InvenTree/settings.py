"""Django settings for InvenTree project.

In practice the settings in this file should not be adjusted,
instead settings can be configured in the config.yaml file
located in the top level project directory.

This allows implementation configuration to be hidden from source control,
as well as separate configuration parameters from the more complex
database setup in this file.
"""

import logging
import os
import sys
from pathlib import Path
from typing import Optional
from zoneinfo import ZoneInfo, ZoneInfoNotFoundError

import django.conf.locale
import django.core.exceptions
from django.core.validators import URLValidator
from django.http import Http404, HttpResponseGone

import structlog
from corsheaders.defaults import default_headers as default_cors_headers

import InvenTree.backup
from InvenTree.cache import get_cache_config, is_global_cache_enabled
from InvenTree.config import (
    get_boolean_setting,
    get_custom_file,
    get_oidc_private_key,
    get_setting,
)
from InvenTree.ready import isInMainThread
from InvenTree.sentry import default_sentry_dsn, init_sentry
from InvenTree.version import (
    checkMinPythonVersion,
    inventreeApiVersion,
    inventreeCommitHash,
)
from users.oauth2_scopes import oauth2_scopes

from . import config, locales

try:
    import django_stubs_ext

    django_stubs_ext.monkeypatch()  # pragma: no cover
except ImportError:  # pragma: no cover
    pass

checkMinPythonVersion()

INVENTREE_BASE_URL = 'https://inventree.org'
INVENTREE_NEWS_URL = f'{INVENTREE_BASE_URL}/news/feed.atom'

# Determine if we are running in "test" mode e.g. "manage.py test"
TESTING = 'test' in sys.argv or 'TESTING' in os.environ

if TESTING:
    # Use a weaker password hasher for testing (improves testing speed)
    PASSWORD_HASHERS = ['django.contrib.auth.hashers.MD5PasswordHasher']

    # Enable slow-test-runner
    TEST_RUNNER = 'django_slowtests.testrunner.DiscoverSlowestTestsRunner'
    NUM_SLOW_TESTS = 25


# Are environment variables manipulated by tests? Needs to be set by testing code
TESTING_ENV = False
# Are we bypassing exceptions?
TESTING_BYPASS_MAILCHECK = False  # Bypass email disablement for tests

# New requirement for django 3.2+
DEFAULT_AUTO_FIELD = 'django.db.models.AutoField'

# Build paths inside the project like this: BASE_DIR.joinpath(...)
BASE_DIR = config.get_base_dir()

# Load configuration data
CONFIG = config.load_config_data(set_cache=True)
config.load_version_file()

# Default action is to run the system in Debug mode
# SECURITY WARNING: don't run with debug turned on in production!
DEBUG = get_boolean_setting('INVENTREE_DEBUG', 'debug', False)

# Configure logging settings
LOG_LEVEL = get_setting('INVENTREE_LOG_LEVEL', 'log_level', 'WARNING')
JSON_LOG = get_boolean_setting('INVENTREE_JSON_LOG', 'json_log', False)
WRITE_LOG = get_boolean_setting('INVENTREE_WRITE_LOG', 'write_log', False)
CONSOLE_LOG = get_boolean_setting('INVENTREE_CONSOLE_LOG', 'console_log', True)

logging.basicConfig(level=LOG_LEVEL, format='%(asctime)s %(levelname)s %(message)s')

if LOG_LEVEL not in ['DEBUG', 'INFO', 'WARNING', 'ERROR', 'CRITICAL']:
    LOG_LEVEL = 'WARNING'  # pragma: no cover
DEFAULT_LOG_HANDLER = ['console'] if CONSOLE_LOG else []
LOGGING = {
    'version': 1,
    'disable_existing_loggers': False,
    'filters': {
        'require_not_maintenance_mode_503': {
            '()': 'maintenance_mode.logging.RequireNotMaintenanceMode503'
        }
    },
    'formatters': {
        'json_formatter': {
            '()': structlog.stdlib.ProcessorFormatter,
            'processor': structlog.processors.JSONRenderer(),
        },
        'plain_console': {
            '()': structlog.stdlib.ProcessorFormatter,
            'processor': structlog.dev.ConsoleRenderer(),
        },
        'key_value': {
            '()': structlog.stdlib.ProcessorFormatter,
            'processor': structlog.processors.KeyValueRenderer(
                key_order=['timestamp', 'level', 'event', 'logger']
            ),
        },
    },
    'handlers': {
        'console': {'class': 'logging.StreamHandler', 'formatter': 'plain_console'}
    }
    if CONSOLE_LOG
    else {},
    'loggers': {
        'django_structlog': {'handlers': DEFAULT_LOG_HANDLER, 'level': LOG_LEVEL},
        'inventree': {'handlers': DEFAULT_LOG_HANDLER, 'level': LOG_LEVEL},
    },
}


# Add handlers
if WRITE_LOG and JSON_LOG:  # pragma: no cover
    LOGGING['handlers']['log_file'] = {
        'class': 'logging.handlers.WatchedFileHandler',
        'filename': str(BASE_DIR.joinpath('logs.json')),
        'formatter': 'json_formatter',
    }
    DEFAULT_LOG_HANDLER.append('log_file')
elif WRITE_LOG:  # pragma: no cover
    LOGGING['handlers']['log_file'] = {
        'class': 'logging.handlers.WatchedFileHandler',
        'filename': str(BASE_DIR.joinpath('logs.log')),
        'formatter': 'key_value',
    }
    DEFAULT_LOG_HANDLER.append('log_file')

structlog.configure(
    processors=[
        structlog.contextvars.merge_contextvars,
        structlog.stdlib.filter_by_level,
        structlog.processors.TimeStamper(fmt='iso'),
        structlog.stdlib.add_logger_name,
        structlog.stdlib.add_log_level,
        structlog.stdlib.PositionalArgumentsFormatter(),
        structlog.processors.StackInfoRenderer(),
        structlog.processors.format_exc_info,
        structlog.processors.UnicodeDecoder(),
        structlog.stdlib.ProcessorFormatter.wrap_for_formatter,
    ],
    logger_factory=structlog.stdlib.LoggerFactory(),
    cache_logger_on_first_use=True,
)
# Optionally add database-level logging
if get_setting('INVENTREE_DB_LOGGING', 'db_logging', False):  # pragma: no cover
    LOGGING['loggers'] = {'django.db.backends': {'level': LOG_LEVEL or 'DEBUG'}}

# Get a logger instance for this setup file
logger = structlog.getLogger('inventree')

# Load SECRET_KEY
SECRET_KEY = config.get_secret_key()

# The filesystem location for served static files
STATIC_ROOT = config.get_static_dir()

# The filesystem location for uploaded media files
MEDIA_ROOT = config.get_media_dir()

# Needed for the parts importer, directly impacts the maximum parts that can be uploaded
DATA_UPLOAD_MAX_NUMBER_FIELDS = 10000

# Web URL endpoint for served static files
STATIC_URL = '/static/'

# Web URL endpoint for served media files
MEDIA_URL = '/media/'

# Are plugins enabled?
PLUGINS_ENABLED = get_boolean_setting(
    'INVENTREE_PLUGINS_ENABLED', 'plugins_enabled', False
)

PLUGINS_MANDATORY = get_setting(
    'INVENTREE_PLUGINS_MANDATORY', 'plugins_mandatory', typecast=list, default_value=[]
)

PLUGINS_INSTALL_DISABLED = get_boolean_setting(
    'INVENTREE_PLUGIN_NOINSTALL', 'plugin_noinstall', False
)

PLUGIN_FILE = config.get_plugin_file()

# Plugin test settings
PLUGIN_TESTING = get_setting(
    'INVENTREE_PLUGIN_TESTING', 'PLUGIN_TESTING', TESTING
)  # Are plugins being tested?

PLUGIN_TESTING_SETUP = get_setting(
    'INVENTREE_PLUGIN_TESTING_SETUP', 'PLUGIN_TESTING_SETUP', False
)  # Load plugins from setup hooks in testing?

PLUGIN_TESTING_EVENTS = False  # Flag if events are tested right now
PLUGIN_TESTING_EVENTS_ASYNC = False  # Flag if events are tested asynchronously
PLUGIN_TESTING_RELOAD = False  # Flag if plugin reloading is in testing (check_reload)

# Plugin development settings
PLUGIN_DEV_SLUG = (
    get_setting('INVENTREE_PLUGIN_DEV_SLUG', 'plugin_dev.slug') if DEBUG else None
)

PLUGIN_DEV_HOST = get_setting(
    'INVENTREE_PLUGIN_DEV_HOST', 'plugin_dev.host', 'http://localhost:5174'
)  # Host for the plugin development server

PLUGIN_RETRY = get_setting(
    'INVENTREE_PLUGIN_RETRY', 'PLUGIN_RETRY', 3, typecast=int
)  # How often should plugin loading be tried?

# Hash of the plugin file (will be updated on each change)
PLUGIN_FILE_HASH = ''

STATICFILES_DIRS = []

# Append directory for compiled react files if debug server is running
if DEBUG and 'collectstatic' not in sys.argv:
    web_dir = BASE_DIR.joinpath('..', 'web', 'static').absolute()
    if web_dir.exists():
        STATICFILES_DIRS.append(web_dir)

    # Append directory for sample plugin static content (if in debug mode)
    if PLUGINS_ENABLED:
        logger.info('Adding plugin sample static content')
        STATICFILES_DIRS.append(BASE_DIR.joinpath('plugin', 'samples', 'static'))

# Database backup options
# Ref: https://archmonger.github.io/django-dbbackup/latest/configuration/

# For core backup functionality, refer to the STORAGES["dbbackup"] entry (below)

DBBACKUP_DATE_FORMAT = InvenTree.backup.backup_date_format()
DBBACKUP_FILENAME_TEMPLATE = InvenTree.backup.backup_filename_template()
DBBACKUP_MEDIA_FILENAME_TEMPLATE = InvenTree.backup.backup_media_filename_template()

DBBACKUP_GPG_RECIPIENT = InvenTree.backup.backup_gpg_recipient()

DBBACKUP_SEND_EMAIL = InvenTree.backup.backup_email_on_error()
DBBACKUP_EMAIL_SUBJECT_PREFIX = InvenTree.backup.backup_email_prefix()

DBBACKUP_CONNECTORS = {'default': InvenTree.backup.get_backup_connector_options()}

# Data storage options
STORAGES = {
    'default': {'BACKEND': 'django.core.files.storage.FileSystemStorage'},
    'staticfiles': {'BACKEND': 'django.contrib.staticfiles.storage.StaticFilesStorage'},
    'dbbackup': {
        'BACKEND': InvenTree.backup.get_backup_storage_backend(),
        'OPTIONS': InvenTree.backup.get_backup_storage_options(),
    },
}

# Enable django admin interface?
INVENTREE_ADMIN_ENABLED = get_boolean_setting(
    'INVENTREE_ADMIN_ENABLED', config_key='admin_enabled', default_value=True
)

# Base URL for admin pages (default="admin")
INVENTREE_ADMIN_URL = get_setting(
    'INVENTREE_ADMIN_URL', config_key='admin_url', default_value='admin'
)

INSTALLED_APPS = [
    # Admin site integration
    'django.contrib.admin',
    'django.contrib.admindocs',
    # InvenTree apps
    'build.apps.BuildConfig',
    'common.apps.CommonConfig',
    'plugin.apps.PluginAppConfig',  # Plugin app runs before all apps that depend on the isPluginRegistryLoaded function
    'company.apps.CompanyConfig',
    'order.apps.OrderConfig',
    'part.apps.PartConfig',
    'report.apps.ReportConfig',
    'stock.apps.StockConfig',
    'users.apps.UsersConfig',
    'machine.apps.MachineConfig',
    'data_exporter.apps.DataExporterConfig',
    'importer.apps.ImporterConfig',
    'web',
    'generic',
    'InvenTree.apps.InvenTreeConfig',  # InvenTree app runs last
    # Core django modules
    'django.contrib.auth',
    'django.contrib.contenttypes',
    'django.contrib.sessions',
    'django.contrib.humanize',
    'whitenoise.runserver_nostatic',
    'django.contrib.messages',
    'django.contrib.staticfiles',
    'django.contrib.sites',
    # Maintenance
    'maintenance_mode',
    # Third part add-ons
    'django_filters',  # Extended filter functionality
    'rest_framework',  # DRF (Django Rest Framework)
    'corsheaders',  # Cross-origin Resource Sharing for DRF
    'django_cleanup.apps.CleanupConfig',  # Automatically delete orphaned MEDIA files
    'mptt',  # Modified Preorder Tree Traversal
    'markdownify',  # Markdown template rendering
    'djmoney',  # django-money integration
    'djmoney.contrib.exchange',  # django-money exchange rates
    'error_report',  # Error reporting in the admin interface
    'django_q',
    'dbbackup',  # Backups - django-dbbackup
    'taggit',  # Tagging
    'flags',  # Flagging - django-flags
    'django_structlog',  # Structured logging
    'allauth',  # Base app for SSO
    'allauth.account',  # Extend user with accounts
    'allauth.headless',  # APIs for auth
    'allauth.socialaccount',  # Use 'social' providers
    'allauth.mfa',  # MFA for for allauth
    'allauth.usersessions',  # DB sessions
    'django_otp',  # OTP is needed for MFA - base package
    'django_otp.plugins.otp_totp',  # Time based OTP
    'django_otp.plugins.otp_static',  # Backup codes
    'oauth2_provider',  # OAuth2 provider and API access
    'drf_spectacular',  # API documentation
    'django_ical',  # For exporting calendars
    'django_mailbox',  # For email import
    'anymail',  # For email sending/receiving via ESPs
    'storages',
]

MIDDLEWARE = CONFIG.get(
    'middleware',
    [
        'django.middleware.security.SecurityMiddleware',
        'x_forwarded_for.middleware.XForwardedForMiddleware',
        'django.contrib.sessions.middleware.SessionMiddleware',
        'allauth.usersessions.middleware.UserSessionsMiddleware',  # DB user sessions
        'django.middleware.locale.LocaleMiddleware',
        'django.middleware.csrf.CsrfViewMiddleware',
        'corsheaders.middleware.CorsMiddleware',
        'whitenoise.middleware.WhiteNoiseMiddleware',
        'django.middleware.common.CommonMiddleware',
        'django.contrib.auth.middleware.AuthenticationMiddleware',
        'InvenTree.middleware.InvenTreeRemoteUserMiddleware',  # Remote / proxy auth
        'allauth.account.middleware.AccountMiddleware',
        'django.contrib.messages.middleware.MessageMiddleware',
        'django.middleware.clickjacking.XFrameOptionsMiddleware',
        'InvenTree.middleware.AuthRequiredMiddleware',
        'InvenTree.middleware.Check2FAMiddleware',  # Check if the user should be forced to use MFA
        'oauth2_provider.middleware.OAuth2TokenMiddleware',  # oauth2_provider
        'maintenance_mode.middleware.MaintenanceModeMiddleware',
        'InvenTree.middleware.InvenTreeExceptionProcessor',  # Error reporting
        'InvenTree.middleware.InvenTreeRequestCacheMiddleware',  # Request caching
        'InvenTree.middleware.InvenTreeHostSettingsMiddleware',  # Ensuring correct hosting/security settings
        'django_structlog.middlewares.RequestMiddleware',  # Structured logging
    ],
)

# In DEBUG mode, add support for django-querycount
# Ref: https://github.com/bradmontgomery/django-querycount
if DEBUG and get_boolean_setting(  # pragma: no cover
    'INVENTREE_DEBUG_QUERYCOUNT', 'debug_querycount', False
):
    MIDDLEWARE.append('querycount.middleware.QueryCountMiddleware')
    logger.debug('Running with debug_querycount middleware enabled')

QUERYCOUNT = {
    'THRESHOLDS': {
        'MEDIUM': 50,
        'HIGH': 200,
        'MIN_TIME_TO_LOG': 0.1,
        'MIN_QUERY_COUNT_TO_LOG': 25,
    },
    'IGNORE_REQUEST_PATTERNS': [r'^(?!\/(api)?(plugin)?\/).*'],
    'IGNORE_SQL_PATTERNS': [],
    'DISPLAY_DUPLICATES': 1,
    'RESPONSE_HEADER': 'X-Django-Query-Count',
}


default_auth_backends = [
    'oauth2_provider.backends.OAuth2Backend',  # OAuth2 provider
    'django.contrib.auth.backends.RemoteUserBackend',  # proxy login
    'django.contrib.auth.backends.ModelBackend',
    'allauth.account.auth_backends.AuthenticationBackend',  # SSO login via external providers
    'sesame.backends.ModelBackend',  # Magic link login django-sesame
]

AUTHENTICATION_BACKENDS = (
    CONFIG.get('authentication_backends', default_auth_backends)
    if CONFIG
    else default_auth_backends
)

# LDAP support
LDAP_AUTH = get_boolean_setting('INVENTREE_LDAP_ENABLED', 'ldap.enabled', False)
if LDAP_AUTH:  # pragma: no cover
    import django_auth_ldap.config  # type: ignore[unresolved-import]
    import ldap  # type: ignore[unresolved-import]

    AUTHENTICATION_BACKENDS.append('django_auth_ldap.backend.LDAPBackend')

    # debug mode to troubleshoot configuration
    LDAP_DEBUG = get_boolean_setting('INVENTREE_LDAP_DEBUG', 'ldap.debug', False)
    if LDAP_DEBUG:
        if 'loggers' not in LOGGING:
            LOGGING['loggers'] = {}
        LOGGING['loggers']['django_auth_ldap'] = {
            'level': 'DEBUG',
            'handlers': DEFAULT_LOG_HANDLER,
        }

    # get global options from dict and use ldap.OPT_* as keys and values
    global_options_dict = get_setting(
        'INVENTREE_LDAP_GLOBAL_OPTIONS',
        'ldap.global_options',
        default_value=None,
        typecast=dict,
    )
    global_options = {}
    for k, v in global_options_dict.items():
        # keys are always ldap.OPT_* constants
        k_attr = getattr(ldap, k, None)
        if not k.startswith('OPT_') or k_attr is None:
            print(f"[LDAP] ldap.global_options, key '{k}' not found, skipping...")
            continue

        # values can also be other strings, e.g. paths
        v_attr = v
        if v.startswith('OPT_'):
            v_attr = getattr(ldap, v, None)

        if v_attr is None:
            print(f"[LDAP] ldap.global_options, value key '{v}' not found, skipping...")
            continue

        global_options[k_attr] = v_attr
    AUTH_LDAP_GLOBAL_OPTIONS = global_options
    if LDAP_DEBUG:
        print('[LDAP] ldap.global_options =', global_options)

    AUTH_LDAP_SERVER_URI = get_setting('INVENTREE_LDAP_SERVER_URI', 'ldap.server_uri')
    AUTH_LDAP_START_TLS = get_boolean_setting(
        'INVENTREE_LDAP_START_TLS', 'ldap.start_tls', False
    )
    AUTH_LDAP_BIND_DN = get_setting('INVENTREE_LDAP_BIND_DN', 'ldap.bind_dn')
    AUTH_LDAP_BIND_PASSWORD = get_setting(
        'INVENTREE_LDAP_BIND_PASSWORD', 'ldap.bind_password'
    )
    AUTH_LDAP_USER_SEARCH = django_auth_ldap.config.LDAPSearch(
        get_setting('INVENTREE_LDAP_SEARCH_BASE_DN', 'ldap.search_base_dn'),
        ldap.SCOPE_SUBTREE,  # type: ignore[unresolved-attribute]
        str(
            get_setting(
                'INVENTREE_LDAP_SEARCH_FILTER_STR',
                'ldap.search_filter_str',
                '(uid= %(user)s)',
            )
        ),
    )
    AUTH_LDAP_USER_DN_TEMPLATE = get_setting(
        'INVENTREE_LDAP_USER_DN_TEMPLATE', 'ldap.user_dn_template'
    )
    AUTH_LDAP_USER_ATTR_MAP = get_setting(
        'INVENTREE_LDAP_USER_ATTR_MAP',
        'ldap.user_attr_map',
        {'first_name': 'givenName', 'last_name': 'sn', 'email': 'mail'},
        dict,
    )
    AUTH_LDAP_ALWAYS_UPDATE_USER = get_boolean_setting(
        'INVENTREE_LDAP_ALWAYS_UPDATE_USER', 'ldap.always_update_user', True
    )
    AUTH_LDAP_CACHE_TIMEOUT = get_setting(
        'INVENTREE_LDAP_CACHE_TIMEOUT', 'ldap.cache_timeout', 3600, int
    )

    AUTH_LDAP_MIRROR_GROUPS = get_boolean_setting(
        'INVENTREE_LDAP_MIRROR_GROUPS', 'ldap.mirror_groups', False
    )
    AUTH_LDAP_GROUP_OBJECT_CLASS = get_setting(
        'INVENTREE_LDAP_GROUP_OBJECT_CLASS',
        'ldap.group_object_class',
        'groupOfUniqueNames',
        str,
    )
    AUTH_LDAP_GROUP_SEARCH = django_auth_ldap.config.LDAPSearch(
        get_setting('INVENTREE_LDAP_GROUP_SEARCH', 'ldap.group_search'),
        ldap.SCOPE_SUBTREE,  # type: ignore[unresolved-attribute]
        f'(objectClass={AUTH_LDAP_GROUP_OBJECT_CLASS})',
    )
    AUTH_LDAP_GROUP_TYPE_CLASS = get_setting(
        'INVENTREE_LDAP_GROUP_TYPE_CLASS',
        'ldap.group_type_class',
        'GroupOfUniqueNamesType',
        str,
    )
    AUTH_LDAP_GROUP_TYPE_CLASS_ARGS = get_setting(
        'INVENTREE_LDAP_GROUP_TYPE_CLASS_ARGS', 'ldap.group_type_class_args', [], list
    )
    AUTH_LDAP_GROUP_TYPE_CLASS_KWARGS = get_setting(
        'INVENTREE_LDAP_GROUP_TYPE_CLASS_KWARGS',
        'ldap.group_type_class_kwargs',
        {'name_attr': 'cn'},
        dict,
    )
    AUTH_LDAP_GROUP_TYPE = getattr(django_auth_ldap.config, AUTH_LDAP_GROUP_TYPE_CLASS)(
        *AUTH_LDAP_GROUP_TYPE_CLASS_ARGS, **AUTH_LDAP_GROUP_TYPE_CLASS_KWARGS
    )
    AUTH_LDAP_REQUIRE_GROUP = get_setting(
        'INVENTREE_LDAP_REQUIRE_GROUP', 'ldap.require_group'
    )
    AUTH_LDAP_DENY_GROUP = get_setting('INVENTREE_LDAP_DENY_GROUP', 'ldap.deny_group')
    AUTH_LDAP_USER_FLAGS_BY_GROUP = get_setting(
        'INVENTREE_LDAP_USER_FLAGS_BY_GROUP',
        'ldap.user_flags_by_group',
        default_value=None,
        typecast=dict,
    )
    AUTH_LDAP_FIND_GROUP_PERMS = True

# Internal flag to determine if we are running in docker mode
DOCKER = get_boolean_setting('INVENTREE_DOCKER', default_value=False)

# Allow secure http developer server in debug mode
if DEBUG:
    INSTALLED_APPS.append('sslserver')

# InvenTree URL configuration
ROOT_URLCONF = 'InvenTree.urls'

TEMPLATES = [
    {
        'BACKEND': 'django.template.backends.django.DjangoTemplates',
        'DIRS': [BASE_DIR.joinpath('templates'), MEDIA_ROOT.joinpath('report')],
        'OPTIONS': {
            'context_processors': [
                'django.template.context_processors.debug',
                'django.template.context_processors.request',
                'django.template.context_processors.i18n',
                'django.contrib.auth.context_processors.auth',
                'django.contrib.messages.context_processors.messages',
            ],
            'loaders': [
                (
                    'InvenTree.template.InvenTreeTemplateLoader',
                    [
                        'plugin.template.PluginTemplateLoader',
                        'django.template.loaders.filesystem.Loader',
                        'django.template.loaders.app_directories.Loader',
                    ],
                )
            ],
        },
    }
]

REST_FRAMEWORK = {
    'EXCEPTION_HANDLER': 'InvenTree.exceptions.exception_handler',
    'DATETIME_FORMAT': '%Y-%m-%d %H:%M',
    'DEFAULT_AUTHENTICATION_CLASSES': [
        'users.authentication.ApiTokenAuthentication',
        'rest_framework.authentication.BasicAuthentication',
        'rest_framework.authentication.SessionAuthentication',
        'users.authentication.ExtendedOAuth2Authentication',
    ],
    'DEFAULT_PAGINATION_CLASS': 'rest_framework.pagination.LimitOffsetPagination',
    'DEFAULT_PERMISSION_CLASSES': [
        'rest_framework.permissions.IsAuthenticated',
        'rest_framework.permissions.DjangoModelPermissions',
        'InvenTree.permissions.RolePermission',
        'InvenTree.permissions.InvenTreeTokenMatchesOASRequirements',
    ],
    'DEFAULT_SCHEMA_CLASS': 'InvenTree.schema.ExtendedAutoSchema',
    'DEFAULT_METADATA_CLASS': 'InvenTree.metadata.InvenTreeMetadata',
    'DEFAULT_RENDERER_CLASSES': ['rest_framework.renderers.JSONRenderer'],
    'TOKEN_MODEL': 'users.models.ApiToken',
}

if DEBUG:
    # Enable browsable API if in DEBUG mode
    REST_FRAMEWORK['DEFAULT_RENDERER_CLASSES'].append(
        'rest_framework.renderers.BrowsableAPIRenderer'
    )

# JWT settings - rest_framework_simplejwt
USE_JWT = get_boolean_setting('INVENTREE_USE_JWT', 'use_jwt', False)
if USE_JWT:
    JWT_AUTH_COOKIE = 'inventree-auth'
    JWT_AUTH_REFRESH_COOKIE = 'inventree-token'
    INSTALLED_APPS.append('rest_framework_simplejwt')

# WSGI default setting
WSGI_APPLICATION = 'InvenTree.wsgi.application'

"""
Configure the database backend based on the user-specified values.

- Primarily this configuration happens in the config.yaml file
- However there may be reason to configure the DB via environmental variables
- The following code lets the user "mix and match" database configuration
"""

logger.debug('Configuring database backend:')

# Extract database configuration from the config.yaml file
db_config = CONFIG.get('database', None) if CONFIG else None

if not db_config:
    db_config = {}

# Environment variables take preference over config file!

db_keys = ['ENGINE', 'NAME', 'USER', 'PASSWORD', 'HOST', 'PORT']

for key in db_keys:
    # First, check the environment variables
    env_key = f'INVENTREE_DB_{key}'
    env_var = os.environ.get(env_key, None)

    if env_var:
        # Make use PORT is int
        if key == 'PORT':
            try:
                env_var = int(env_var)
            except ValueError:
                logger.exception('Invalid number for %s: %s', env_key, env_var)
        # Override configuration value
        db_config[key] = env_var

# Check that required database configuration options are specified
required_keys = ['ENGINE', 'NAME']

# Ensure all database keys are upper case
db_config = {key.upper(): value for key, value in db_config.items()}

for key in required_keys:
    if key not in db_config:  # pragma: no cover
        error_msg = (
            f'Missing required database configuration value `INVENTREE_DB_{key}`'
        )
        logger.error(error_msg)

        print('Error: ' + error_msg)
        sys.exit(-1)

"""
Special considerations for the database 'ENGINE' setting.
It can be specified in config.yaml (or envvar) as either (for example):
- sqlite3
- django.db.backends.sqlite3
- django.db.backends.postgresql
"""

DB_ENGINE = db_config['ENGINE'].lower()

# Correct common misspelling
if DB_ENGINE == 'sqlite':
    DB_ENGINE = 'sqlite3'  # pragma: no cover

if DB_ENGINE in ['sqlite3', 'postgresql', 'mysql']:
    # Prepend the required python module string
    DB_ENGINE = f'django.db.backends.{DB_ENGINE}'
    db_config['ENGINE'] = DB_ENGINE

db_name = db_config['NAME']
db_host = db_config.get('HOST', "''")

if 'sqlite' in DB_ENGINE:
    db_name = str(Path(db_name).resolve())
    db_config['NAME'] = db_name

logger.info('DB_ENGINE: %s', DB_ENGINE)
logger.info('DB_NAME: %s', db_name)
logger.info('DB_HOST: %s', db_host)

"""
In addition to base-level database configuration, we may wish to specify specific options to the database backend
Ref: https://docs.djangoproject.com/en/3.2/ref/settings/#std:setting-OPTIONS
"""

# 'OPTIONS' or 'options' can be specified in config.yaml
# Set useful sensible timeouts for a transactional webserver to communicate
# with its database server, that is, if the webserver is having issues
# connecting to the database server (such as a replica failover) don't sit and
# wait for possibly an hour or more, just tell the client something went wrong
# and let the client retry when they want to.
db_options = db_config.get('OPTIONS', db_config.get('options', None))

if db_options is None:
    db_options = {}

# Specific options for postgres backend
if 'postgres' in DB_ENGINE:  # pragma: no cover
    from django.db.backends.postgresql.psycopg_any import (  # type: ignore[unresolved-import]
        IsolationLevel,
    )

    # Connection timeout
    if 'connect_timeout' not in db_options:
        # The DB server is in the same data center, it should not take very
        # long to connect to the database server
        # # seconds, 2 is minimum allowed by libpq
        db_options['connect_timeout'] = int(
            get_setting('INVENTREE_DB_TIMEOUT', 'database.timeout', 2)
        )

    # Setup TCP keepalive
    # DB server is in the same DC, it should not become unresponsive for
    # very long. With the defaults below we wait 5 seconds for the network
    # issue to resolve itself.  It it that doesn't happen whatever happened
    # is probably fatal and no amount of waiting is going to fix it.
    # # 0 - TCP Keepalives disabled; 1 - enabled
    if 'keepalives' not in db_options:
        db_options['keepalives'] = int(
            get_setting('INVENTREE_DB_TCP_KEEPALIVES', 'database.tcp_keepalives', 1)
        )

    # Seconds after connection is idle to send keep alive
    if 'keepalives_idle' not in db_options:
        db_options['keepalives_idle'] = int(
            get_setting(
                'INVENTREE_DB_TCP_KEEPALIVES_IDLE', 'database.tcp_keepalives_idle', 1
            )
        )

    # Seconds after missing ACK to send another keep alive
    if 'keepalives_interval' not in db_options:
        db_options['keepalives_interval'] = int(
            get_setting(
                'INVENTREE_DB_TCP_KEEPALIVES_INTERVAL',
                'database.tcp_keepalives_internal',
                '1',
            )
        )

    # Number of missing ACKs before we close the connection
    if 'keepalives_count' not in db_options:
        db_options['keepalives_count'] = int(
            get_setting(
                'INVENTREE_DB_TCP_KEEPALIVES_COUNT',
                'database.tcp_keepalives_count',
                '5',
            )
        )

    # # Milliseconds for how long pending data should remain unacked
    # by the remote server
    # TODO: Supported starting in PSQL 11
    # "tcp_user_timeout": int(os.getenv("PGTCP_USER_TIMEOUT", "1000"),

    # Postgres's default isolation level is Read Committed which is
    # normally fine, but most developers think the database server is
    # actually going to do Serializable type checks on the queries to
    # protect against simultaneous changes.
    # https://www.postgresql.org/docs/devel/transaction-iso.html
    # https://docs.djangoproject.com/en/3.2/ref/databases/#isolation-level
    if 'isolation_level' not in db_options:
        serializable = get_boolean_setting(
            'INVENTREE_DB_ISOLATION_SERIALIZABLE', 'database.serializable', False
        )
        db_options['isolation_level'] = (
            IsolationLevel.SERIALIZABLE
            if serializable
            else IsolationLevel.READ_COMMITTED
        )

# Specific options for MySql / MariaDB backend
elif 'mysql' in DB_ENGINE:  # pragma: no cover
    # TODO TCP time outs and keepalives

    # MariaDB's default isolation level is Repeatable Read which is
    # normally fine, but most developers think the database server is
    # actually going to Serializable type checks on the queries to
    # protect against siumltaneous changes.
    # https://mariadb.com/kb/en/mariadb-transactions-and-isolation-levels-for-sql-server-users/#changing-the-isolation-level
    # https://docs.djangoproject.com/en/3.2/ref/databases/#mysql-isolation-level
    if 'isolation_level' not in db_options:
        serializable = get_boolean_setting(
            'INVENTREE_DB_ISOLATION_SERIALIZABLE', 'database.serializable', False
        )
        db_options['isolation_level'] = (
            'serializable' if serializable else 'read committed'
        )

# Specific options for sqlite backend
elif 'sqlite' in DB_ENGINE:
    # TODO: Verify timeouts are not an issue because no network is involved for SQLite

    # SQLite's default isolation level is Serializable due to SQLite's
    # single writer implementation.  Presumably as a result of this, it is
    # not possible to implement any lower isolation levels in SQLite.
    # https://www.sqlite.org/isolation.html
    pass

# Provide OPTIONS dict back to the database configuration dict
db_config['OPTIONS'] = db_options

# Set testing options for the database
db_config['TEST'] = {'CHARSET': 'utf8'}

# Set collation option for mysql test database
if 'mysql' in DB_ENGINE:
    db_config['TEST']['COLLATION'] = 'utf8_general_ci'  # pragma: no cover

DATABASES = {'default': db_config}

# login settings
REMOTE_LOGIN = get_boolean_setting(
    'INVENTREE_REMOTE_LOGIN', 'remote_login_enabled', False
)
REMOTE_LOGIN_HEADER = get_setting(
    'INVENTREE_REMOTE_LOGIN_HEADER', 'remote_login_header', 'REMOTE_USER'
)

# region Tracing / error tracking
inventree_tags = {
    'testing': TESTING,
    'docker': DOCKER,
    'debug': DEBUG,
    'remote': REMOTE_LOGIN,
    'commit': inventreeCommitHash(),
}

# sentry.io integration for error reporting
SENTRY_ENABLED = not TESTING and get_boolean_setting(
    'INVENTREE_SENTRY_ENABLED', 'sentry_enabled', False
)

# Default Sentry DSN (can be overridden if user wants custom sentry integration)
SENTRY_DSN = get_setting('INVENTREE_SENTRY_DSN', 'sentry_dsn', default_sentry_dsn())
SENTRY_SAMPLE_RATE = float(
    get_setting('INVENTREE_SENTRY_SAMPLE_RATE', 'sentry_sample_rate', 0.1)
)

if SENTRY_ENABLED and SENTRY_DSN and not TESTING:  # pragma: no cover
    init_sentry(SENTRY_DSN, SENTRY_SAMPLE_RATE, inventree_tags)

# OpenTelemetry tracing
TRACING_ENABLED = get_boolean_setting(
    'INVENTREE_TRACING_ENABLED', 'tracing.enabled', False
)
TRACING_DETAILS: Optional[dict] = None

if TRACING_ENABLED:  # pragma: no cover
    from InvenTree.tracing import setup_instruments, setup_tracing

    _t_endpoint = get_setting('INVENTREE_TRACING_ENDPOINT', 'tracing.endpoint', None)
    _t_headers = get_setting('INVENTREE_TRACING_HEADERS', 'tracing.headers', None, dict)

    if _t_headers is None:
        _t_headers = {}

    if _t_endpoint:
        logger.info('OpenTelemetry tracing enabled')

        TRACING_DETAILS = (
            TRACING_DETAILS
            if TRACING_DETAILS
            else {
                'endpoint': _t_endpoint,
                'headers': _t_headers,
                'resources_input': {
                    **{'inventree.env.' + k: v for k, v in inventree_tags.items()},
                    **get_setting(
                        'INVENTREE_TRACING_RESOURCES',
                        'tracing.resources',
                        default_value=None,
                        typecast=dict,
                    ),
                },
                'console': get_boolean_setting(
                    'INVENTREE_TRACING_CONSOLE', 'tracing.console', False
                ),
                'auth': get_setting(
                    'INVENTREE_TRACING_AUTH',
                    'tracing.auth',
                    default_value=None,
                    typecast=dict,
                ),
                'is_http': get_setting(
                    'INVENTREE_TRACING_IS_HTTP', 'tracing.is_http', True
                ),
                'append_http': get_boolean_setting(
                    'INVENTREE_TRACING_APPEND_HTTP', 'tracing.append_http', True
                ),
            }
        )

        # Run tracing/logging instrumentation
        setup_tracing(**TRACING_DETAILS)
        setup_instruments(DB_ENGINE)
    else:
        logger.warning('OpenTelemetry tracing not enabled because endpoint is not set')

# endregion

# Cache configuration
GLOBAL_CACHE_ENABLED = is_global_cache_enabled()

CACHES = {'default': get_cache_config(GLOBAL_CACHE_ENABLED)}

_q_worker_timeout = int(
    get_setting('INVENTREE_BACKGROUND_TIMEOUT', 'background.timeout', 90)
)


# Prevent running multiple background workers if global cache is disabled
# This is to prevent scheduling conflicts due to the lack of a shared cache
BACKGROUND_WORKER_COUNT = (
    int(get_setting('INVENTREE_BACKGROUND_WORKERS', 'background.workers', 4))
    if GLOBAL_CACHE_ENABLED
    else 1
)

# django-q background worker configuration
Q_CLUSTER = {
    'name': 'InvenTree',
    'label': 'Background Tasks',
    'workers': BACKGROUND_WORKER_COUNT,
    'timeout': _q_worker_timeout,
    'retry': max(120, _q_worker_timeout + 30),
    'max_attempts': int(
        get_setting('INVENTREE_BACKGROUND_MAX_ATTEMPTS', 'background.max_attempts', 5)
    ),
    'queue_limit': 50,
    'catch_up': False,
    'bulk': 10,
    'orm': 'default',
    'cache': 'default',
    'sync': False,
    'poll': 1.5,
}

# Configure django-q sentry integration
if SENTRY_ENABLED and SENTRY_DSN:  # pragma: no cover
    Q_CLUSTER['error_reporter'] = {'sentry': {'dsn': SENTRY_DSN}}

if GLOBAL_CACHE_ENABLED:  # pragma: no cover
    # If using external redis cache, make the cache the broker for Django Q
    # as well
    Q_CLUSTER['django_redis'] = 'worker'


SILENCED_SYSTEM_CHECKS = ['templates.E003', 'templates.W003']

# Password validation
# https://docs.djangoproject.com/en/1.10/ref/settings/#auth-password-validators

AUTH_PASSWORD_VALIDATORS = [
    {
        'NAME': 'django.contrib.auth.password_validation.UserAttributeSimilarityValidator'
    },
    {'NAME': 'django.contrib.auth.password_validation.MinimumLengthValidator'},
    {'NAME': 'django.contrib.auth.password_validation.CommonPasswordValidator'},
    {'NAME': 'django.contrib.auth.password_validation.NumericPasswordValidator'},
]

# Extra (optional) URL validators
# See https://docs.djangoproject.com/en/2.2/ref/validators/#django.core.validators.URLValidator

EXTRA_URL_SCHEMES = get_setting('INVENTREE_EXTRA_URL_SCHEMES', 'extra_url_schemes', [])

if type(EXTRA_URL_SCHEMES) not in [list]:  # pragma: no cover
    logger.warning('extra_url_schemes not correctly formatted')
    EXTRA_URL_SCHEMES = []

LANGUAGES = locales.LOCALES

LOCALE_CODES = [lang[0] for lang in LANGUAGES]

# Internationalization
# https://docs.djangoproject.com/en/dev/topics/i18n/
LANGUAGE_CODE = get_setting('INVENTREE_LANGUAGE', 'language', 'en-us')

if (
    LANGUAGE_CODE not in LOCALE_CODES
    and LANGUAGE_CODE.split('-')[0] not in LOCALE_CODES
):  # pragma: no cover
    logger.warning(
        'Language code %s not supported - defaulting to en-us', LANGUAGE_CODE
    )
    LANGUAGE_CODE = 'en-us'

# Store language settings for 30 days
LANGUAGE_COOKIE_AGE = 2592000

# Testing interface translations
if get_boolean_setting('TEST_TRANSLATIONS', default_value=False):  # pragma: no cover
    # Set default language
    LANGUAGE_CODE = 'xx'

    # Add to language catalog
    LANGUAGES.append(('xx', 'Test'))

    # Add custom languages not provided by Django
    EXTRA_LANG_INFO = {'xx': {'code': 'xx', 'name': 'Test', 'name_local': 'Test'}}
    LANG_INFO = dict(django.conf.locale.LANG_INFO, **EXTRA_LANG_INFO)
    django.conf.locale.LANG_INFO = LANG_INFO

# Maximum number of decimal places for currency rendering
CURRENCY_DECIMAL_PLACES = 6

# Custom currency exchange backend
EXCHANGE_BACKEND = 'InvenTree.exchange.InvenTreeExchange'

# region email
# Email configuration options
EMAIL_BACKEND = 'InvenTree.backends.InvenTreeMailLoggingBackend'
INTERNAL_EMAIL_BACKEND = get_setting(
    'INVENTREE_EMAIL_BACKEND',
    'email.backend',
    'django.core.mail.backends.smtp.EmailBackend',
)
# SMTP backend
EMAIL_HOST = get_setting('INVENTREE_EMAIL_HOST', 'email.host', '')
EMAIL_PORT = get_setting('INVENTREE_EMAIL_PORT', 'email.port', 25, typecast=int)
EMAIL_HOST_USER = get_setting('INVENTREE_EMAIL_USERNAME', 'email.username', '')
EMAIL_HOST_PASSWORD = get_setting('INVENTREE_EMAIL_PASSWORD', 'email.password', '')
EMAIL_USE_TLS = get_boolean_setting('INVENTREE_EMAIL_TLS', 'email.tls', False)
EMAIL_USE_SSL = get_boolean_setting('INVENTREE_EMAIL_SSL', 'email.ssl', False)
# Anymail
if INTERNAL_EMAIL_BACKEND.startswith('anymail.backends.'):
    ANYMAIL = get_setting('INVENTREE_ANYMAIL', 'email.anymail', None, dict)

EMAIL_SUBJECT_PREFIX = get_setting(
    'INVENTREE_EMAIL_PREFIX', 'email.prefix', '[InvenTree] '
)
DEFAULT_FROM_EMAIL = get_setting('INVENTREE_EMAIL_SENDER', 'email.sender', '')

# If "from" email not specified, default to the username
if not DEFAULT_FROM_EMAIL:
    DEFAULT_FROM_EMAIL = get_setting('INVENTREE_EMAIL_USERNAME', 'email.username', '')

EMAIL_USE_LOCALTIME = False
EMAIL_TIMEOUT = 60
# endregion email

LOCALE_PATHS = (BASE_DIR.joinpath('locale/'),)

TIME_ZONE = get_setting('INVENTREE_TIMEZONE', 'timezone', 'UTC')

# Check that the timezone is valid
try:
    ZoneInfo(TIME_ZONE)
except ZoneInfoNotFoundError:  # pragma: no cover
    raise ValueError(f"Specified timezone '{TIME_ZONE}' is not valid")

USE_I18N = True

# Do not use native timezone support in "test" mode
# It generates a *lot* of cruft in the logs
USE_TZ = bool(not TESTING)

DATE_INPUT_FORMATS = ['%Y-%m-%d']

# Site URL can be specified statically, or via a run-time setting
SITE_URL = get_setting('INVENTREE_SITE_URL', 'site_url', None)
SITE_LAX_PROTOCOL_CHECK = get_boolean_setting(
    'INVENTREE_SITE_LAX_PROTOCOL', 'site_lax_protocol', True
)

if SITE_URL:
    SITE_URL = str(SITE_URL).strip().rstrip('/')
    logger.info('Using Site URL: %s', SITE_URL)

    # Check that the site URL is valid
    try:
        validator = URLValidator()
        validator(SITE_URL)
    except Exception:
        msg = f"Invalid SITE_URL value: '{SITE_URL}'. InvenTree server cannot start."
        logger.error(msg)
        print(msg)
        sys.exit(-1)

else:
    logger.warning('No SITE_URL specified. Some features may not work correctly')
    logger.warning(
        'Specify a SITE_URL in the configuration file or via an environment variable'
    )

# Enable or disable multi-site framework
SITE_MULTI = get_boolean_setting('INVENTREE_SITE_MULTI', 'site_multi', False)

# If a SITE_ID is specified
SITE_ID = get_setting('INVENTREE_SITE_ID', 'site_id', 1 if SITE_MULTI else None)

# Load the allauth social backends
SOCIAL_BACKENDS = get_setting(
    'INVENTREE_SOCIAL_BACKENDS', 'social_backends', [], typecast=list
)

if not SITE_MULTI:
    INSTALLED_APPS.remove('django.contrib.sites')

# List of allowed hosts (default = allow all)
# Ref: https://docs.djangoproject.com/en/4.2/ref/settings/#allowed-hosts
ALLOWED_HOSTS = get_setting(
    'INVENTREE_ALLOWED_HOSTS',
    config_key='allowed_hosts',
    default_value=[],
    typecast=list,
)

if SITE_URL and SITE_URL not in ALLOWED_HOSTS:
    ALLOWED_HOSTS.append(SITE_URL)

if not ALLOWED_HOSTS:
    if DEBUG:
        logger.info(
            'No ALLOWED_HOSTS specified. Defaulting to ["*"] for debug mode. This is not recommended for production use'
        )
        ALLOWED_HOSTS = ['*']
    elif not TESTING:
        logger.error(
            'No ALLOWED_HOSTS specified. Please provide a list of allowed hosts, or specify INVENTREE_SITE_URL'
        )

        # Server cannot run without ALLOWED_HOSTS
        if isInMainThread():
            sys.exit(-1)

# Ensure that the ALLOWED_HOSTS do not contain any scheme info
for i, host in enumerate(ALLOWED_HOSTS):
    if '://' in host:
        ALLOWED_HOSTS[i] = host = host.split('://')[1]

    if ':' in host:
        ALLOWED_HOSTS[i] = host = host.split(':')[0]

# List of trusted origins for unsafe requests
# Ref: https://docs.djangoproject.com/en/4.2/ref/settings/#csrf-trusted-origins
CSRF_TRUSTED_ORIGINS = get_setting(
    'INVENTREE_TRUSTED_ORIGINS',
    config_key='trusted_origins',
    default_value=[],
    typecast=list,
)

# If a list of trusted is not specified, but a site URL has been specified, use that
if SITE_URL and SITE_URL not in CSRF_TRUSTED_ORIGINS:
    CSRF_TRUSTED_ORIGINS.append(SITE_URL)

if DEBUG:
    for origin in [
        'http://localhost',
        'http://*.localhost',
        'http://*localhost:8000',
        'http://*localhost:4173',
        'http://*localhost:5173',
    ]:
        if origin not in CSRF_TRUSTED_ORIGINS:
            CSRF_TRUSTED_ORIGINS.append(origin)

if (
    not TESTING and len(CSRF_TRUSTED_ORIGINS) == 0 and isInMainThread()
):  # pragma: no cover
    # Server thread cannot run without CSRF_TRUSTED_ORIGINS
    logger.error(
        'No CSRF_TRUSTED_ORIGINS specified. Please provide a list of trusted origins, or specify INVENTREE_SITE_URL'
    )
    sys.exit(-1)

COOKIE_MODE = (
    str(get_setting('INVENTREE_COOKIE_SAMESITE', 'cookie.samesite', 'False'))
    .lower()
    .strip()
)

# Valid modes (as per the django settings documentation)
valid_cookie_modes = ['lax', 'strict', 'none']

COOKIE_MODE = COOKIE_MODE.capitalize() if COOKIE_MODE in valid_cookie_modes else False

# Additional CSRF settings
CSRF_HEADER_NAME = 'HTTP_X_CSRFTOKEN'
CSRF_COOKIE_NAME = 'csrftoken'

CSRF_COOKIE_SAMESITE = COOKIE_MODE
SESSION_COOKIE_SAMESITE = COOKIE_MODE
LANGUAGE_COOKIE_SAMESITE = COOKIE_MODE

"""Set the SESSION_COOKIE_SECURE value based on the following rules:
- False if the server is running in DEBUG mode
- True if samesite cookie setting is set to 'None'
- Otherwise, use the value specified in the configuration file (or env var)
"""
COOKIE_SECURE = (
    False
    if DEBUG
    else (
        SESSION_COOKIE_SAMESITE == 'None'
        or get_boolean_setting(
            'INVENTREE_SESSION_COOKIE_SECURE', 'cookie.secure', False
        )
    )
)

CSRF_COOKIE_SECURE = COOKIE_SECURE
SESSION_COOKIE_SECURE = COOKIE_SECURE
LANGUAGE_COOKIE_SECURE = COOKIE_SECURE

# Ref: https://docs.djangoproject.com/en/4.2/ref/settings/#std-setting-SECURE_PROXY_SSL_HEADER
if ssl_header := get_boolean_setting(
    'INVENTREE_USE_X_FORWARDED_PROTO', 'use_x_forwarded_proto', False
):
    # The default header name is 'HTTP_X_FORWARDED_PROTO', but can be adjusted
    ssl_header_name = get_setting(
        'INVENTREE_X_FORWARDED_PROTO_NAME',
        'x_forwarded_proto_name',
        'HTTP_X_FORWARDED_PROTO',
    )
    SECURE_PROXY_SSL_HEADER = (ssl_header_name, 'https')

USE_X_FORWARDED_HOST = get_boolean_setting(
    'INVENTREE_USE_X_FORWARDED_HOST',
    config_key='use_x_forwarded_host',
    default_value=False,
)

USE_X_FORWARDED_PORT = get_boolean_setting(
    'INVENTREE_USE_X_FORWARDED_PORT',
    config_key='use_x_forwarded_port',
    default_value=False,
)

# Cross Origin Resource Sharing (CORS) options
# Refer to the django-cors-headers documentation for more information
# Ref: https://github.com/adamchainz/django-cors-headers


# Extract CORS options from configuration file
CORS_ALLOW_ALL_ORIGINS = get_boolean_setting(
    'INVENTREE_CORS_ORIGIN_ALLOW_ALL', config_key='cors.allow_all', default_value=DEBUG
)

CORS_ALLOW_CREDENTIALS = get_boolean_setting(
    'INVENTREE_CORS_ALLOW_CREDENTIALS',
    config_key='cors.allow_credentials',
    default_value=True,
)

# Only allow CORS access to the following URL endpoints
CORS_URLS_REGEX = r'^/(api|auth|media|plugin|static)/.*$'

CORS_ALLOWED_ORIGINS = get_setting(
    'INVENTREE_CORS_ORIGIN_WHITELIST',
    config_key='cors.whitelist',
    default_value=[],
    typecast=list,
)

# If no CORS origins are specified, but a site URL has been specified, use that
if SITE_URL and SITE_URL not in CORS_ALLOWED_ORIGINS:
    CORS_ALLOWED_ORIGINS.append(SITE_URL)

CORS_ALLOWED_ORIGIN_REGEXES = get_setting(
    'INVENTREE_CORS_ORIGIN_REGEX',
    config_key='cors.regex',
    default_value=[],
    typecast=list,
)

# Allow extra CORS headers in DEBUG mode
# Required for serving /static/ and /media/ files
if DEBUG:
    CORS_ALLOW_HEADERS = (*default_cors_headers, 'cache-control', 'pragma', 'expires')

# In debug mode allow CORS requests from localhost
# This allows connection from the frontend development server
if DEBUG:
    CORS_ALLOWED_ORIGIN_REGEXES.append(r'^http://localhost:\d+$')

if CORS_ALLOW_ALL_ORIGINS:
    logger.info('CORS: All origins allowed')
else:
    if CORS_ALLOWED_ORIGINS:
        logger.info('CORS: Whitelisted origins: %s', CORS_ALLOWED_ORIGINS)

    if CORS_ALLOWED_ORIGIN_REGEXES:
        logger.info('CORS: Whitelisted origin regexes: %s', CORS_ALLOWED_ORIGIN_REGEXES)

# Load settings for the frontend interface
FRONTEND_SETTINGS = config.get_frontend_settings(debug=DEBUG)
FRONTEND_URL_BASE = FRONTEND_SETTINGS['base_url']

# region auth
for app in SOCIAL_BACKENDS:  # pragma: no cover
    # Ensure that the app starts with 'allauth.socialaccount.providers'
    social_prefix = 'allauth.socialaccount.providers.'

    if not app.startswith(social_prefix):
        app = social_prefix + app

    INSTALLED_APPS.append(app)

SOCIALACCOUNT_PROVIDERS = get_setting(
    'INVENTREE_SOCIAL_PROVIDERS', 'social_providers', None, typecast=dict
)

SOCIALACCOUNT_STORE_TOKENS = True

# Explicitly set empty URL prefix for OIDC
# The SOCIALACCOUNT_OPENID_CONNECT_URL_PREFIX setting was introduced in v0.60.0
# Ref: https://github.com/pennersr/django-allauth/blob/0.60.0/ChangeLog.rst#backwards-incompatible-changes
SOCIALACCOUNT_OPENID_CONNECT_URL_PREFIX = ''

# settings for allauth
ACCOUNT_EMAIL_CONFIRMATION_EXPIRE_DAYS = get_setting(
    'INVENTREE_LOGIN_CONFIRM_DAYS', 'login_confirm_days', 3, typecast=int
)
ACCOUNT_EMAIL_UNKNOWN_ACCOUNTS = False
ACCOUNT_EMAIL_NOTIFICATIONS = True
USERSESSIONS_TRACK_ACTIVITY = True

# allauth rate limiting: https://docs.allauth.org/en/latest/account/rate_limits.html
# The default login rate limit is "5/m/user,5/m/ip,5/m/key"
login_attempts = get_setting('INVENTREE_LOGIN_ATTEMPTS', 'login_attempts', 5)

try:
    login_attempts = int(login_attempts)
    login_attempts = f'{login_attempts}/m,{login_attempts}/m'
except ValueError:  # pragma: no cover
    pass

ACCOUNT_RATE_LIMITS = {'login_failed': login_attempts}

# Default protocol for login
ACCOUNT_DEFAULT_HTTP_PROTOCOL = get_setting(
    'INVENTREE_LOGIN_DEFAULT_HTTP_PROTOCOL', 'login_default_protocol', None
)

if ACCOUNT_DEFAULT_HTTP_PROTOCOL is None:
    if SITE_URL and SITE_URL.startswith('https://'):
        # auto-detect HTTPS protocol
        ACCOUNT_DEFAULT_HTTP_PROTOCOL = 'https'
    else:
        # default to http
        ACCOUNT_DEFAULT_HTTP_PROTOCOL = 'http'

ACCOUNT_LOGOUT_ON_PASSWORD_CHANGE = True
ACCOUNT_PREVENT_ENUMERATION = True
ACCOUNT_EMAIL_SUBJECT_PREFIX = EMAIL_SUBJECT_PREFIX
# 2FA
REMOVE_SUCCESS_URL = 'settings'

# override forms / adapters
ACCOUNT_FORMS = {
    'login': 'InvenTree.auth_overrides.CustomLoginForm',
    'signup': 'InvenTree.auth_overrides.CustomSignupForm',
    'add_email': 'allauth.account.forms.AddEmailForm',
    'change_password': 'allauth.account.forms.ChangePasswordForm',
    'set_password': 'allauth.account.forms.SetPasswordForm',
    'reset_password': 'allauth.account.forms.ResetPasswordForm',
    'reset_password_from_key': 'allauth.account.forms.ResetPasswordKeyForm',
    'disconnect': 'allauth.socialaccount.forms.DisconnectForm',
}

SOCIALACCOUNT_ADAPTER = 'InvenTree.auth_overrides.CustomSocialAccountAdapter'
ACCOUNT_ADAPTER = 'InvenTree.auth_overrides.CustomAccountAdapter'
HEADLESS_ADAPTER = 'InvenTree.auth_overrides.CustomHeadlessAdapter'
ACCOUNT_LOGOUT_ON_PASSWORD_CHANGE = True

HEADLESS_ONLY = True
HEADLESS_CLIENTS = 'browser'
MFA_ENABLED = get_boolean_setting(
    'INVENTREE_MFA_ENABLED', 'mfa_enabled', True
)  # TODO re-implement
MFA_SUPPORTED_TYPES = get_setting(
    'INVENTREE_MFA_SUPPORTED_TYPES',
    'mfa_supported_types',
    ['totp', 'recovery_codes'],
    typecast=list,
)
MFA_TRUST_ENABLED = True

LOGOUT_REDIRECT_URL = get_setting(
    'INVENTREE_LOGOUT_REDIRECT_URL', 'logout_redirect_url', 'index'
)
# endregion auth

# Markdownify configuration
# Ref: https://django-markdownify.readthedocs.io/en/latest/settings.html

MARKDOWNIFY = {
    'default': {
        'BLEACH': True,
        'WHITELIST_ATTRS': ['href', 'src', 'alt'],
        'MARKDOWN_EXTENSIONS': ['markdown.extensions.extra'],
        'WHITELIST_TAGS': [
            'a',
            'abbr',
            'b',
            'blockquote',
            'code',
            'em',
            'h1',
            'h2',
            'h3',
            'h4',
            'h5',
            'hr',
            'i',
            'img',
            'li',
            'ol',
            'p',
            'pre',
            's',
            'strong',
            'table',
            'thead',
            'tbody',
            'th',
            'tr',
            'td',
            'ul',
        ],
    }
}

# Ignore these error types for in-database error logging
IGNORED_ERRORS = [Http404, HttpResponseGone, django.core.exceptions.PermissionDenied]

# Maintenance mode
MAINTENANCE_MODE_RETRY_AFTER = 10
MAINTENANCE_MODE_STATE_BACKEND = 'InvenTree.backends.InvenTreeMaintenanceModeBackend'

# Flag to allow table events during testing
TESTING_TABLE_EVENTS = False

# Flag to allow pricing recalculations during testing
TESTING_PRICING = False

# Global settings overrides
# If provided, these values will override any "global" settings (and prevent them from being set)
GLOBAL_SETTINGS_OVERRIDES = get_setting(
    'INVENTREE_GLOBAL_SETTINGS', 'global_settings', typecast=dict
)

# Override site URL setting
if SITE_URL:
    GLOBAL_SETTINGS_OVERRIDES['INVENTREE_BASE_URL'] = SITE_URL

if len(GLOBAL_SETTINGS_OVERRIDES) > 0:
    logger.info(
        'INVE-I1: Global settings overrides: %s', str(GLOBAL_SETTINGS_OVERRIDES)
    )
    for key in GLOBAL_SETTINGS_OVERRIDES:
        # Set the global setting
        logger.debug('- Override value for %s = ********', key)

# User interface customization values
CUSTOM_LOGO = get_custom_file(
    'INVENTREE_CUSTOM_LOGO', 'customize.logo', 'custom logo', lookup_media=True
)
CUSTOM_SPLASH = get_custom_file(
    'INVENTREE_CUSTOM_SPLASH', 'customize.splash', 'custom splash'
)

CUSTOMIZE = get_setting(
    'INVENTREE_CUSTOMIZE', 'customize', default_value=None, typecast=dict
)

if DEBUG:
    logger.info('InvenTree running with DEBUG enabled')

logger.info("MEDIA_ROOT: '%s'", MEDIA_ROOT)
logger.info("STATIC_ROOT: '%s'", STATIC_ROOT)

# Flags
FLAGS = {
    'EXPERIMENTAL': [
        {'condition': 'boolean', 'value': DEBUG},
        {'condition': 'parameter', 'value': 'experimental='},
    ],  # Should experimental features be turned on?
    'NEXT_GEN': [
        {'condition': 'parameter', 'value': 'ngen='}
    ],  # Should next-gen features be turned on?
    'OIDC': [{'condition': 'parameter', 'value': 'oidc='}],
}

# Get custom flags from environment/yaml
CUSTOM_FLAGS = get_setting('INVENTREE_FLAGS', 'flags', None, typecast=dict)
if CUSTOM_FLAGS:  # pragma: no cover
    if not isinstance(CUSTOM_FLAGS, dict):
        logger.error('Invalid custom flags, must be valid dict: %s', str(CUSTOM_FLAGS))
    else:
        logger.info('Custom flags: %s', str(CUSTOM_FLAGS))
        FLAGS.update(CUSTOM_FLAGS)

# Magic login django-sesame
SESAME_MAX_AGE = 300
LOGIN_REDIRECT_URL = '/api/auth/login-redirect/'

# Configuration for API schema generation / oAuth2
SPECTACULAR_SETTINGS = {
    'TITLE': 'InvenTree API',
    'DESCRIPTION': 'API for InvenTree - the intuitive open source inventory management system',
    'LICENSE': {
        'name': 'MIT',
        'url': 'https://github.com/inventree/InvenTree/blob/master/LICENSE',
    },
    'EXTERNAL_DOCS': {
        'description': 'More information about InvenTree in the official docs',
        'url': 'https://docs.inventree.org',
    },
    'VERSION': str(inventreeApiVersion()),
    'SERVE_INCLUDE_SCHEMA': False,
    'SCHEMA_PATH_PREFIX': '/api/',
    'POSTPROCESSING_HOOKS': [
        'drf_spectacular.hooks.postprocess_schema_enums',
        'InvenTree.schema.postprocess_required_nullable',
        'InvenTree.schema.postprocess_print_stats',
    ],
    'ENUM_NAME_OVERRIDES': {
        'UserTypeEnum': 'users.models.UserProfile.UserType',
        'TemplateModelTypeEnum': 'report.models.ReportTemplateBase.ModelChoices',
        'AttachmentModelTypeEnum': 'common.models.Attachment.ModelChoices',
        'DataImportSessionModelTypeEnum': 'importer.models.DataImportSession.ModelChoices',
        # Allauth
        'UnauthorizedStatus': [[401, 401]],
        'IsTrueEnum': [[True, True]],
    },
    # oAuth2
    'OAUTH2_FLOWS': ['authorizationCode', 'clientCredentials'],
    'OAUTH2_AUTHORIZATION_URL': '/o/authorize/',
    'OAUTH2_TOKEN_URL': '/o/token/',
    'OAUTH2_REFRESH_URL': '/o/revoke_token/',
}
OAUTH2_PROVIDER = {
    # default scopes
    'SCOPES': oauth2_scopes,
    # OIDC
    'OIDC_ENABLED': True,
    'OIDC_RSA_PRIVATE_KEY': get_oidc_private_key(),
    'PKCE_REQUIRED': False,
}
OAUTH2_CHECK_EXCLUDED = [  # This setting mutes schema checks for these rule/method combinations
    '/api/email/generate/:post',
    '/api/webhook/{endpoint}/:post',
]

<<<<<<< HEAD
if SITE_URL and not TESTING:
    SPECTACULAR_SETTINGS['SERVERS'] = [{'url': SITE_URL}]

# Storage backends
STORAGE_TARGET = get_setting(
    'INVENTREE_STORAGE_TARGET', 'storage.target', 'local', typecast=str
)
STORAGE_OPTIONS = {}
if STORAGE_TARGET == 's3':
    s3_bucket = get_setting(
        'INVENTREE_S3_BUCKET_NAME', 'storage.s3.bucket_name', None, typecast=str
    )
    s3_acl = get_setting(
        'INVENTREE_S3_DEFAULT_ACL', 'storage.s3.default_acl', None, typecast=str
    )
    s3_endpoint = get_setting(
        'INVENTREE_S3_ENDPOINT_URL', 'storage.s3.endpoint_url', None, typecast=str
    )
    s3_location = get_setting(
        'INVENTREE_S3_LOCATION', 'storage.s3.location', 'inventree-server', typecast=str
    )

    MEDIA_URL = f'{s3_endpoint}/{s3_bucket}/{s3_location}/'
    PRESIGNED_URL_EXPIRATION = 600
    STORAGE_OPTIONS = {
        'access_key': get_setting(
            'INVENTREE_S3_ACCESS_KEY', 'storage.s3.access_key', None, typecast=str
        ),
        'secret_key': get_setting(
            'INVENTREE_S3_SECRET_KEY', 'storage.s3.secret_key', None, typecast=str
        ),
        'bucket_name': s3_bucket,
        'default_acl': s3_acl,
        'region_name': get_setting(
            'INVENTREE_S3_REGION_NAME', 'storage.s3.region_name', None, typecast=str
        ),
        'endpoint_url': s3_endpoint,
        'verify': get_boolean_setting(
            'INVENTREE_S3_VERIFY_SSL', 'storage.s3.verify_ssl', True
        ),
        'location': s3_location,
        'file_overwrite': get_boolean_setting(
            'INVENTREE_S3_OVERWRITE', 'storage.s3.overwrite', True
        ),
        'addressing_style': 'virtual'
        if get_boolean_setting('INVENTREE_S3_VIRTUAL', 'storage.s3.virtual', False)
        else 'path',
        'object_parameters': {'CacheControl': 'public,max-age=86400'},
    }
elif STORAGE_TARGET == 'sftp':
    STORAGE_OPTIONS = {
        'host': get_setting('INVENTREE_SFTP_HOST', 'sftp.host', None, typecast=str),
        'uid': get_setting('INVENTREE_SFTP_UID', 'sftp.uid', None, typecast=int),
        'gid': get_setting('INVENTREE_SFTP_GID', 'sftp.gid', None, typecast=int),
        'location': get_setting(
            'INVENTREE_SFTP_LOCATION', 'sftp.location', 'inventree-server', typecast=str
        ),
        'params': get_setting(
            'INVENTREE_SFTP_PARAMS', 'sftp.params', {}, typecast=dict
        ),
    }
backend_map = {
    'local': 'django.core.files.storage.FileSystemStorage',
    's3': 'storages.backends.s3.S3Storage',
    'sftp': 'storages.backends.sftpstorage.SFTPStorage',
}
STORAGES = {
    'default': {
        'BACKEND': backend_map.get(
            STORAGE_TARGET, 'django.core.files.storage.FileSystemStorage'
        ),
        'OPTIONS': STORAGE_OPTIONS,
    },
    'staticfiles': {'BACKEND': 'whitenoise.storage.CompressedStaticFilesStorage'},
}
=======
if SITE_URL and not TESTING:  # pragma: no cover
    SPECTACULAR_SETTINGS['SERVERS'] = [{'url': SITE_URL}]
>>>>>>> 548f05e6
<|MERGE_RESOLUTION|>--- conflicted
+++ resolved
@@ -1559,8 +1559,7 @@
     '/api/webhook/{endpoint}/:post',
 ]
 
-<<<<<<< HEAD
-if SITE_URL and not TESTING:
+if SITE_URL and not TESTING:  # pragma: no cover
     SPECTACULAR_SETTINGS['SERVERS'] = [{'url': SITE_URL}]
 
 # Storage backends
@@ -1634,8 +1633,4 @@
         'OPTIONS': STORAGE_OPTIONS,
     },
     'staticfiles': {'BACKEND': 'whitenoise.storage.CompressedStaticFilesStorage'},
-}
-=======
-if SITE_URL and not TESTING:  # pragma: no cover
-    SPECTACULAR_SETTINGS['SERVERS'] = [{'url': SITE_URL}]
->>>>>>> 548f05e6
+}