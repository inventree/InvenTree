"""Django settings for InvenTree project.

In practice the settings in this file should not be adjusted,
instead settings can be configured in the config.yaml file
located in the top level project directory.

This allows implementation configuration to be hidden from source control,
as well as separate configuration parameters from the more complex
database setup in this file.
"""

import logging
import os
import sys
from pathlib import Path

import django.conf.locale
import django.core.exceptions
from django.core.validators import URLValidator
from django.http import Http404

import pytz
from dotenv import load_dotenv

from InvenTree.cache import get_cache_config, is_global_cache_enabled
from InvenTree.config import get_boolean_setting, get_custom_file, get_setting
from InvenTree.ready import isInMainThread
from InvenTree.sentry import default_sentry_dsn, init_sentry
from InvenTree.version import checkMinPythonVersion, inventreeApiVersion

from . import config, locales

checkMinPythonVersion()

INVENTREE_BASE_URL = 'https://inventree.org'
INVENTREE_NEWS_URL = f'{INVENTREE_BASE_URL}/news/feed.atom'

# Determine if we are running in "test" mode e.g. "manage.py test"
TESTING = 'test' in sys.argv or 'TESTING' in os.environ

if TESTING:
    # Use a weaker password hasher for testing (improves testing speed)
    PASSWORD_HASHERS = ['django.contrib.auth.hashers.MD5PasswordHasher']

    # Enable slow-test-runner
    TEST_RUNNER = 'django_slowtests.testrunner.DiscoverSlowestTestsRunner'
    NUM_SLOW_TESTS = 25

    # Note: The following fix is "required" for docker build workflow
    # Note: 2022-12-12 still unsure why...
    if os.getenv('INVENTREE_DOCKER'):
        # Ensure that sys.path includes global python libs
        site_packages = '/usr/local/lib/python3.9/site-packages'

        if site_packages not in sys.path:
            print('Adding missing site-packages path:', site_packages)
            sys.path.append(site_packages)

# Are environment variables manipulated by tests? Needs to be set by testing code
TESTING_ENV = False

# New requirement for django 3.2+
DEFAULT_AUTO_FIELD = 'django.db.models.AutoField'

# Build paths inside the project like this: BASE_DIR.joinpath(...)
BASE_DIR = config.get_base_dir()

# Load configuration data
CONFIG = config.load_config_data(set_cache=True)

# Load VERSION data if it exists
version_file = BASE_DIR.parent.joinpath('VERSION')
if version_file.exists():
    print('load version from file')
    load_dotenv(version_file)

# Default action is to run the system in Debug mode
# SECURITY WARNING: don't run with debug turned on in production!
DEBUG = get_boolean_setting('INVENTREE_DEBUG', 'debug', True)

<<<<<<< HEAD
=======
ENABLE_CLASSIC_FRONTEND = get_boolean_setting(
    'INVENTREE_CLASSIC_FRONTEND', 'classic_frontend', True
)

# Disable CUI parts if CUI tests are disabled
if TESTING and '--exclude-tag=cui' in sys.argv:
    ENABLE_CLASSIC_FRONTEND = False

ENABLE_PLATFORM_FRONTEND = get_boolean_setting(
    'INVENTREE_PLATFORM_FRONTEND', 'platform_frontend', True
)

>>>>>>> 03c34178
# Configure logging settings
log_level = get_setting('INVENTREE_LOG_LEVEL', 'log_level', 'WARNING')

logging.basicConfig(level=log_level, format='%(asctime)s %(levelname)s %(message)s')

if log_level not in ['DEBUG', 'INFO', 'WARNING', 'ERROR', 'CRITICAL']:
    log_level = 'WARNING'  # pragma: no cover

LOGGING = {
    'version': 1,
    'disable_existing_loggers': False,
    'handlers': {'console': {'class': 'logging.StreamHandler'}},
    'root': {'handlers': ['console'], 'level': log_level},
    'filters': {
        'require_not_maintenance_mode_503': {
            '()': 'maintenance_mode.logging.RequireNotMaintenanceMode503'
        }
    },
}

# Optionally add database-level logging
if get_setting('INVENTREE_DB_LOGGING', 'db_logging', False):
    LOGGING['loggers'] = {'django.db.backends': {'level': log_level or 'DEBUG'}}

# Get a logger instance for this setup file
logger = logging.getLogger('inventree')

# Load SECRET_KEY
SECRET_KEY = config.get_secret_key()

# The filesystem location for served static files
STATIC_ROOT = config.get_static_dir()

# The filesystem location for uploaded meadia files
MEDIA_ROOT = config.get_media_dir()

# Needed for the parts importer, directly impacts the maximum parts that can be uploaded
DATA_UPLOAD_MAX_NUMBER_FIELDS = 10000

# Web URL endpoint for served static files
STATIC_URL = '/static/'

# Web URL endpoint for served media files
MEDIA_URL = '/media/'

# Are plugins enabled?
PLUGINS_ENABLED = get_boolean_setting(
    'INVENTREE_PLUGINS_ENABLED', 'plugins_enabled', False
)

PLUGINS_INSTALL_DISABLED = get_boolean_setting(
    'INVENTREE_PLUGIN_NOINSTALL', 'plugin_noinstall', False
)

PLUGIN_FILE = config.get_plugin_file()

# Plugin test settings
PLUGIN_TESTING = get_setting(
    'INVENTREE_PLUGIN_TESTING', 'PLUGIN_TESTING', TESTING
)  # Are plugins being tested?

PLUGIN_TESTING_SETUP = get_setting(
    'INVENTREE_PLUGIN_TESTING_SETUP', 'PLUGIN_TESTING_SETUP', False
)  # Load plugins from setup hooks in testing?

PLUGIN_TESTING_EVENTS = False  # Flag if events are tested right now

PLUGIN_RETRY = get_setting(
    'INVENTREE_PLUGIN_RETRY', 'PLUGIN_RETRY', 3, typecast=int
)  # How often should plugin loading be tried?

PLUGIN_FILE_CHECKED = False  # Was the plugin file checked?

STATICFILES_DIRS = []

# Translated Template settings
STATICFILES_I18_PREFIX = 'i18n'
STATICFILES_I18_SRC = BASE_DIR.joinpath('templates', 'js', 'translated')
STATICFILES_I18_TRG = BASE_DIR.joinpath('InvenTree', 'static_i18n')

# Create the target directory if it does not exist
if not STATICFILES_I18_TRG.exists():
    STATICFILES_I18_TRG.mkdir(parents=True)

STATICFILES_DIRS.append(STATICFILES_I18_TRG)
STATICFILES_I18_TRG = STATICFILES_I18_TRG.joinpath(STATICFILES_I18_PREFIX)

# Append directory for compiled react files if debug server is running
if DEBUG and 'collectstatic' not in sys.argv:
    web_dir = BASE_DIR.joinpath('..', 'web', 'static').absolute()
    if web_dir.exists():
        STATICFILES_DIRS.append(web_dir)

    # Append directory for sample plugin static content (if in debug mode)
    if PLUGINS_ENABLED:
        print('Adding plugin sample static content')
        STATICFILES_DIRS.append(BASE_DIR.joinpath('plugin', 'samples', 'static'))

        print('-', STATICFILES_DIRS[-1])
STATFILES_I18_PROCESSORS = ['InvenTree.context.status_codes']

# Color Themes Directory
STATIC_COLOR_THEMES_DIR = STATIC_ROOT.joinpath('css', 'color-themes').resolve()

# Database backup options
# Ref: https://django-dbbackup.readthedocs.io/en/master/configuration.html
DBBACKUP_SEND_EMAIL = False
DBBACKUP_STORAGE = get_setting(
    'INVENTREE_BACKUP_STORAGE',
    'backup_storage',
    'django.core.files.storage.FileSystemStorage',
)

# Default backup configuration
DBBACKUP_STORAGE_OPTIONS = get_setting(
    'INVENTREE_BACKUP_OPTIONS',
    'backup_options',
    default_value={'location': config.get_backup_dir()},
    typecast=dict,
)

INVENTREE_ADMIN_ENABLED = get_boolean_setting(
    'INVENTREE_ADMIN_ENABLED', config_key='admin_enabled', default_value=True
)

# Base URL for admin pages (default="admin")
INVENTREE_ADMIN_URL = get_setting(
    'INVENTREE_ADMIN_URL', config_key='admin_url', default_value='admin'
)

INSTALLED_APPS = [
    # Admin site integration
    'django.contrib.admin',
    # InvenTree apps
    'build.apps.BuildConfig',
    'common.apps.CommonConfig',
    'company.apps.CompanyConfig',
    'plugin.apps.PluginAppConfig',  # Plugin app runs before all apps that depend on the isPluginRegistryLoaded function
    'order.apps.OrderConfig',
    'part.apps.PartConfig',
    'report.apps.ReportConfig',
    'stock.apps.StockConfig',
    'users.apps.UsersConfig',
    'machine.apps.MachineConfig',
    'importer.apps.ImporterConfig',
    'web',
    'generic',
    'InvenTree.apps.InvenTreeConfig',  # InvenTree app runs last
    # Core django modules
    'django.contrib.auth',
    'django.contrib.contenttypes',
    'user_sessions',  # db user sessions
    'whitenoise.runserver_nostatic',
    'django.contrib.messages',
    'django.contrib.staticfiles',
    'django.contrib.sites',
    # Maintenance
    'maintenance_mode',
    # Third part add-ons
    'django_filters',  # Extended filter functionality
    'rest_framework',  # DRF (Django Rest Framework)
    'corsheaders',  # Cross-origin Resource Sharing for DRF
    'crispy_forms',  # Improved form rendering
    'import_export',  # Import / export tables to file
    'django_cleanup.apps.CleanupConfig',  # Automatically delete orphaned MEDIA files
    'mptt',  # Modified Preorder Tree Traversal
    'markdownify',  # Markdown template rendering
    'djmoney',  # django-money integration
    'djmoney.contrib.exchange',  # django-money exchange rates
    'error_report',  # Error reporting in the admin interface
    'django_q',
    'formtools',  # Form wizard tools
    'dbbackup',  # Backups - django-dbbackup
    'taggit',  # Tagging
    'flags',  # Flagging - django-flags
    'allauth',  # Base app for SSO
    'allauth.account',  # Extend user with accounts
    'allauth.socialaccount',  # Use 'social' providers
    'django_otp',  # OTP is needed for MFA - base package
    'django_otp.plugins.otp_totp',  # Time based OTP
    'django_otp.plugins.otp_static',  # Backup codes
    'allauth_2fa',  # MFA flow for allauth
    'dj_rest_auth',  # Authentication APIs - dj-rest-auth
    'dj_rest_auth.registration',  # Registration APIs - dj-rest-auth'
    'drf_spectacular',  # API documentation
    'django_ical',  # For exporting calendars
]

MIDDLEWARE = CONFIG.get(
    'middleware',
    [
        'django.middleware.security.SecurityMiddleware',
        'x_forwarded_for.middleware.XForwardedForMiddleware',
        'user_sessions.middleware.SessionMiddleware',  # db user sessions
        'django.middleware.locale.LocaleMiddleware',
        'django.middleware.csrf.CsrfViewMiddleware',
        'corsheaders.middleware.CorsMiddleware',
        'whitenoise.middleware.WhiteNoiseMiddleware',
        'django.middleware.common.CommonMiddleware',
        'django.contrib.auth.middleware.AuthenticationMiddleware',
        'InvenTree.middleware.InvenTreeRemoteUserMiddleware',  # Remote / proxy auth
        'django_otp.middleware.OTPMiddleware',  # MFA support
        'InvenTree.middleware.CustomAllauthTwoFactorMiddleware',  # Flow control for allauth
        'allauth.account.middleware.AccountMiddleware',
        'django.contrib.messages.middleware.MessageMiddleware',
        'django.middleware.clickjacking.XFrameOptionsMiddleware',
        'InvenTree.middleware.AuthRequiredMiddleware',
        'InvenTree.middleware.Check2FAMiddleware',  # Check if the user should be forced to use MFA
        'maintenance_mode.middleware.MaintenanceModeMiddleware',
        'InvenTree.middleware.InvenTreeExceptionProcessor',  # Error reporting
    ],
)

# In DEBUG mode, add support for django-querycount
# Ref: https://github.com/bradmontgomery/django-querycount
if DEBUG and get_boolean_setting(
    'INVENTREE_DEBUG_QUERYCOUNT', 'debug_querycount', False
):
    MIDDLEWARE.append('querycount.middleware.QueryCountMiddleware')
    logger.debug('Running with debug_querycount middleware enabled')

QUERYCOUNT = {
    'THRESHOLDS': {
        'MEDIUM': 50,
        'HIGH': 200,
        'MIN_TIME_TO_LOG': 0.1,
        'MIN_QUERY_COUNT_TO_LOG': 25,
    },
    'IGNORE_REQUEST_PATTERNS': [r'^(?!\/(api)?(plugin)?\/).*'],
    'IGNORE_SQL_PATTERNS': [],
    'DISPLAY_DUPLICATES': 1,
    'RESPONSE_HEADER': 'X-Django-Query-Count',
}

ADMIN_SHELL_ENABLE = False
ADMIN_SHELL_IMPORT_DJANGO = False
ADMIN_SHELL_IMPORT_MODELS = False

# In DEBUG mode, add support for django-admin-shell
# Ref: https://github.com/djk2/django-admin-shell
if (
    DEBUG
    and INVENTREE_ADMIN_ENABLED
    and not TESTING
    and get_boolean_setting('INVENTREE_DEBUG_SHELL', 'debug_shell', False)
):
    try:
        import django_admin_shell  # noqa: F401

        INSTALLED_APPS.append('django_admin_shell')
        ADMIN_SHELL_ENABLE = True

        logger.warning('Admin shell is enabled')
    except ModuleNotFoundError:
        logger.warning(
            'django-admin-shell is not installed - Admin shell is not enabled'
        )

AUTHENTICATION_BACKENDS = CONFIG.get(
    'authentication_backends',
    [
        'django.contrib.auth.backends.RemoteUserBackend',  # proxy login
        'django.contrib.auth.backends.ModelBackend',
        'allauth.account.auth_backends.AuthenticationBackend',  # SSO login via external providers
        'sesame.backends.ModelBackend',  # Magic link login django-sesame
    ],
)

# LDAP support
LDAP_AUTH = get_boolean_setting('INVENTREE_LDAP_ENABLED', 'ldap.enabled', False)
if LDAP_AUTH:
    import django_auth_ldap.config
    import ldap

    AUTHENTICATION_BACKENDS.append('django_auth_ldap.backend.LDAPBackend')

    # debug mode to troubleshoot configuration
    LDAP_DEBUG = get_boolean_setting('INVENTREE_LDAP_DEBUG', 'ldap.debug', False)
    if LDAP_DEBUG:
        if 'loggers' not in LOGGING:
            LOGGING['loggers'] = {}
        LOGGING['loggers']['django_auth_ldap'] = {
            'level': 'DEBUG',
            'handlers': ['console'],
        }

    # get global options from dict and use ldap.OPT_* as keys and values
    global_options_dict = get_setting(
        'INVENTREE_LDAP_GLOBAL_OPTIONS',
        'ldap.global_options',
        default_value=None,
        typecast=dict,
    )
    global_options = {}
    for k, v in global_options_dict.items():
        # keys are always ldap.OPT_* constants
        k_attr = getattr(ldap, k, None)
        if not k.startswith('OPT_') or k_attr is None:
            print(f"[LDAP] ldap.global_options, key '{k}' not found, skipping...")
            continue

        # values can also be other strings, e.g. paths
        v_attr = v
        if v.startswith('OPT_'):
            v_attr = getattr(ldap, v, None)

        if v_attr is None:
            print(f"[LDAP] ldap.global_options, value key '{v}' not found, skipping...")
            continue

        global_options[k_attr] = v_attr
    AUTH_LDAP_GLOBAL_OPTIONS = global_options
    if LDAP_DEBUG:
        print('[LDAP] ldap.global_options =', global_options)

    AUTH_LDAP_SERVER_URI = get_setting('INVENTREE_LDAP_SERVER_URI', 'ldap.server_uri')
    AUTH_LDAP_START_TLS = get_boolean_setting(
        'INVENTREE_LDAP_START_TLS', 'ldap.start_tls', False
    )
    AUTH_LDAP_BIND_DN = get_setting('INVENTREE_LDAP_BIND_DN', 'ldap.bind_dn')
    AUTH_LDAP_BIND_PASSWORD = get_setting(
        'INVENTREE_LDAP_BIND_PASSWORD', 'ldap.bind_password'
    )
    AUTH_LDAP_USER_SEARCH = django_auth_ldap.config.LDAPSearch(
        get_setting('INVENTREE_LDAP_SEARCH_BASE_DN', 'ldap.search_base_dn'),
        ldap.SCOPE_SUBTREE,
        str(
            get_setting(
                'INVENTREE_LDAP_SEARCH_FILTER_STR',
                'ldap.search_filter_str',
                '(uid= %(user)s)',
            )
        ),
    )
    AUTH_LDAP_USER_DN_TEMPLATE = get_setting(
        'INVENTREE_LDAP_USER_DN_TEMPLATE', 'ldap.user_dn_template'
    )
    AUTH_LDAP_USER_ATTR_MAP = get_setting(
        'INVENTREE_LDAP_USER_ATTR_MAP',
        'ldap.user_attr_map',
        {'first_name': 'givenName', 'last_name': 'sn', 'email': 'mail'},
        dict,
    )
    AUTH_LDAP_ALWAYS_UPDATE_USER = get_boolean_setting(
        'INVENTREE_LDAP_ALWAYS_UPDATE_USER', 'ldap.always_update_user', True
    )
    AUTH_LDAP_CACHE_TIMEOUT = get_setting(
        'INVENTREE_LDAP_CACHE_TIMEOUT', 'ldap.cache_timeout', 3600, int
    )

    AUTH_LDAP_MIRROR_GROUPS = get_boolean_setting(
        'INVENTREE_LDAP_MIRROR_GROUPS', 'ldap.mirror_groups', False
    )
    AUTH_LDAP_GROUP_OBJECT_CLASS = get_setting(
        'INVENTREE_LDAP_GROUP_OBJECT_CLASS',
        'ldap.group_object_class',
        'groupOfUniqueNames',
        str,
    )
    AUTH_LDAP_GROUP_SEARCH = django_auth_ldap.config.LDAPSearch(
        get_setting('INVENTREE_LDAP_GROUP_SEARCH', 'ldap.group_search'),
        ldap.SCOPE_SUBTREE,
        f'(objectClass={AUTH_LDAP_GROUP_OBJECT_CLASS})',
    )
    AUTH_LDAP_GROUP_TYPE_CLASS = get_setting(
        'INVENTREE_LDAP_GROUP_TYPE_CLASS',
        'ldap.group_type_class',
        'GroupOfUniqueNamesType',
        str,
    )
    AUTH_LDAP_GROUP_TYPE_CLASS_ARGS = get_setting(
        'INVENTREE_LDAP_GROUP_TYPE_CLASS_ARGS', 'ldap.group_type_class_args', [], list
    )
    AUTH_LDAP_GROUP_TYPE_CLASS_KWARGS = get_setting(
        'INVENTREE_LDAP_GROUP_TYPE_CLASS_KWARGS',
        'ldap.group_type_class_kwargs',
        {'name_attr': 'cn'},
        dict,
    )
    AUTH_LDAP_GROUP_TYPE = getattr(django_auth_ldap.config, AUTH_LDAP_GROUP_TYPE_CLASS)(
        *AUTH_LDAP_GROUP_TYPE_CLASS_ARGS, **AUTH_LDAP_GROUP_TYPE_CLASS_KWARGS
    )
    AUTH_LDAP_REQUIRE_GROUP = get_setting(
        'INVENTREE_LDAP_REQUIRE_GROUP', 'ldap.require_group'
    )
    AUTH_LDAP_DENY_GROUP = get_setting('INVENTREE_LDAP_DENY_GROUP', 'ldap.deny_group')
    AUTH_LDAP_USER_FLAGS_BY_GROUP = get_setting(
        'INVENTREE_LDAP_USER_FLAGS_BY_GROUP',
        'ldap.user_flags_by_group',
        default_value=None,
        typecast=dict,
    )
    AUTH_LDAP_FIND_GROUP_PERMS = True

# Internal flag to determine if we are running in docker mode
DOCKER = get_boolean_setting('INVENTREE_DOCKER', default_value=False)

# Allow secure http developer server in debug mode
if DEBUG:
    INSTALLED_APPS.append('sslserver')

# InvenTree URL configuration
ROOT_URLCONF = 'InvenTree.urls'

TEMPLATES = [
    {
        'BACKEND': 'django.template.backends.django.DjangoTemplates',
        'DIRS': [BASE_DIR.joinpath('templates'), MEDIA_ROOT.joinpath('report')],
        'OPTIONS': {
            'context_processors': [
                'django.template.context_processors.debug',
                'django.template.context_processors.request',
                'django.template.context_processors.i18n',
                'django.contrib.auth.context_processors.auth',
                'django.contrib.messages.context_processors.messages',
                # Custom InvenTree context processors
                'InvenTree.context.health_status',
                'InvenTree.context.status_codes',
                'InvenTree.context.user_roles',
            ],
            'loaders': [
                (
                    'InvenTree.template.InvenTreeTemplateLoader',
                    [
                        'plugin.template.PluginTemplateLoader',
                        'django.template.loaders.filesystem.Loader',
                        'django.template.loaders.app_directories.Loader',
                    ],
                )
            ],
        },
    }
]

REST_FRAMEWORK = {
    'EXCEPTION_HANDLER': 'InvenTree.exceptions.exception_handler',
    'DATETIME_FORMAT': '%Y-%m-%d %H:%M',
    'DEFAULT_AUTHENTICATION_CLASSES': [
        'users.authentication.ApiTokenAuthentication',
        'rest_framework.authentication.BasicAuthentication',
        'rest_framework.authentication.SessionAuthentication',
    ],
    'DEFAULT_PAGINATION_CLASS': 'rest_framework.pagination.LimitOffsetPagination',
    'DEFAULT_PERMISSION_CLASSES': [
        'rest_framework.permissions.IsAuthenticated',
        'rest_framework.permissions.DjangoModelPermissions',
        'InvenTree.permissions.RolePermission',
    ],
    'DEFAULT_SCHEMA_CLASS': 'drf_spectacular.openapi.AutoSchema',
    'DEFAULT_METADATA_CLASS': 'InvenTree.metadata.InvenTreeMetadata',
    'DEFAULT_RENDERER_CLASSES': ['rest_framework.renderers.JSONRenderer'],
    'TOKEN_MODEL': 'users.models.ApiToken',
}

if DEBUG:
    # Enable browsable API if in DEBUG mode
    REST_FRAMEWORK['DEFAULT_RENDERER_CLASSES'].append(
        'rest_framework.renderers.BrowsableAPIRenderer'
    )

# JWT switch
USE_JWT = get_boolean_setting('INVENTREE_USE_JWT', 'use_jwt', False)
REST_USE_JWT = USE_JWT

# dj-rest-auth
REST_AUTH = {
    'SESSION_LOGIN': True,
    'TOKEN_MODEL': 'users.models.ApiToken',
    'TOKEN_CREATOR': 'users.models.default_create_token',
    'USE_JWT': USE_JWT,
}

OLD_PASSWORD_FIELD_ENABLED = True
REST_AUTH_REGISTER_SERIALIZERS = {
    'REGISTER_SERIALIZER': 'InvenTree.forms.CustomRegisterSerializer'
}

# JWT settings - rest_framework_simplejwt
if USE_JWT:
    JWT_AUTH_COOKIE = 'inventree-auth'
    JWT_AUTH_REFRESH_COOKIE = 'inventree-token'
    REST_FRAMEWORK['DEFAULT_AUTHENTICATION_CLASSES'].append(
        'dj_rest_auth.jwt_auth.JWTCookieAuthentication'
    )
    INSTALLED_APPS.append('rest_framework_simplejwt')


# WSGI default setting
WSGI_APPLICATION = 'InvenTree.wsgi.application'

"""
Configure the database backend based on the user-specified values.

- Primarily this configuration happens in the config.yaml file
- However there may be reason to configure the DB via environmental variables
- The following code lets the user "mix and match" database configuration
"""

logger.debug('Configuring database backend:')

# Extract database configuration from the config.yaml file
db_config = CONFIG.get('database', None)

if not db_config:
    db_config = {}

# Environment variables take preference over config file!

db_keys = ['ENGINE', 'NAME', 'USER', 'PASSWORD', 'HOST', 'PORT']

for key in db_keys:
    # First, check the environment variables
    env_key = f'INVENTREE_DB_{key}'
    env_var = os.environ.get(env_key, None)

    if env_var:
        # Make use PORT is int
        if key == 'PORT':
            try:
                env_var = int(env_var)
            except ValueError:
                logger.exception('Invalid number for %s: %s', env_key, env_var)
        # Override configuration value
        db_config[key] = env_var

# Check that required database configuration options are specified
required_keys = ['ENGINE', 'NAME']

# Ensure all database keys are upper case
db_config = {key.upper(): value for key, value in db_config.items()}

for key in required_keys:
    if key not in db_config:  # pragma: no cover
        error_msg = f'Missing required database configuration value {key}'
        logger.error(error_msg)

        print('Error: ' + error_msg)
        sys.exit(-1)

"""
Special considerations for the database 'ENGINE' setting.
It can be specified in config.yaml (or envvar) as either (for example):
- sqlite3
- django.db.backends.sqlite3
- django.db.backends.postgresql
"""

db_engine = db_config['ENGINE'].lower()

# Correct common misspelling
if db_engine == 'sqlite':
    db_engine = 'sqlite3'  # pragma: no cover

if db_engine in ['sqlite3', 'postgresql', 'mysql']:
    # Prepend the required python module string
    db_engine = f'django.db.backends.{db_engine}'
    db_config['ENGINE'] = db_engine

db_name = db_config['NAME']
db_host = db_config.get('HOST', "''")

if 'sqlite' in db_engine:
    db_name = str(Path(db_name).resolve())
    db_config['NAME'] = db_name

logger.info('DB_ENGINE: %s', db_engine)
logger.info('DB_NAME: %s', db_name)
logger.info('DB_HOST: %s', db_host)

"""
In addition to base-level database configuration, we may wish to specify specific options to the database backend
Ref: https://docs.djangoproject.com/en/3.2/ref/settings/#std:setting-OPTIONS
"""

# 'OPTIONS' or 'options' can be specified in config.yaml
# Set useful sensible timeouts for a transactional webserver to communicate
# with its database server, that is, if the webserver is having issues
# connecting to the database server (such as a replica failover) don't sit and
# wait for possibly an hour or more, just tell the client something went wrong
# and let the client retry when they want to.
db_options = db_config.get('OPTIONS', db_config.get('options', None))

if db_options is None:
    db_options = {}

# Specific options for postgres backend
if 'postgres' in db_engine:  # pragma: no cover
    from django.db.backends.postgresql.psycopg_any import IsolationLevel

    # Connection timeout
    if 'connect_timeout' not in db_options:
        # The DB server is in the same data center, it should not take very
        # long to connect to the database server
        # # seconds, 2 is minimum allowed by libpq
        db_options['connect_timeout'] = int(
            get_setting('INVENTREE_DB_TIMEOUT', 'database.timeout', 2)
        )

    # Setup TCP keepalive
    # DB server is in the same DC, it should not become unresponsive for
    # very long. With the defaults below we wait 5 seconds for the network
    # issue to resolve itself.  It it that doesn't happen whatever happened
    # is probably fatal and no amount of waiting is going to fix it.
    # # 0 - TCP Keepalives disabled; 1 - enabled
    if 'keepalives' not in db_options:
        db_options['keepalives'] = int(
            get_setting('INVENTREE_DB_TCP_KEEPALIVES', 'database.tcp_keepalives', 1)
        )

    # Seconds after connection is idle to send keep alive
    if 'keepalives_idle' not in db_options:
        db_options['keepalives_idle'] = int(
            get_setting(
                'INVENTREE_DB_TCP_KEEPALIVES_IDLE', 'database.tcp_keepalives_idle', 1
            )
        )

    # Seconds after missing ACK to send another keep alive
    if 'keepalives_interval' not in db_options:
        db_options['keepalives_interval'] = int(
            get_setting(
                'INVENTREE_DB_TCP_KEEPALIVES_INTERVAL',
                'database.tcp_keepalives_internal',
                '1',
            )
        )

    # Number of missing ACKs before we close the connection
    if 'keepalives_count' not in db_options:
        db_options['keepalives_count'] = int(
            get_setting(
                'INVENTREE_DB_TCP_KEEPALIVES_COUNT',
                'database.tcp_keepalives_count',
                '5',
            )
        )

    # # Milliseconds for how long pending data should remain unacked
    # by the remote server
    # TODO: Supported starting in PSQL 11
    # "tcp_user_timeout": int(os.getenv("PGTCP_USER_TIMEOUT", "1000"),

    # Postgres's default isolation level is Read Committed which is
    # normally fine, but most developers think the database server is
    # actually going to do Serializable type checks on the queries to
    # protect against simultaneous changes.
    # https://www.postgresql.org/docs/devel/transaction-iso.html
    # https://docs.djangoproject.com/en/3.2/ref/databases/#isolation-level
    if 'isolation_level' not in db_options:
        serializable = get_boolean_setting(
            'INVENTREE_DB_ISOLATION_SERIALIZABLE', 'database.serializable', False
        )
        db_options['isolation_level'] = (
            IsolationLevel.SERIALIZABLE
            if serializable
            else IsolationLevel.READ_COMMITTED
        )

# Specific options for MySql / MariaDB backend
elif 'mysql' in db_engine:  # pragma: no cover
    # TODO TCP time outs and keepalives

    # MariaDB's default isolation level is Repeatable Read which is
    # normally fine, but most developers think the database server is
    # actually going to Serializable type checks on the queries to
    # protect against siumltaneous changes.
    # https://mariadb.com/kb/en/mariadb-transactions-and-isolation-levels-for-sql-server-users/#changing-the-isolation-level
    # https://docs.djangoproject.com/en/3.2/ref/databases/#mysql-isolation-level
    if 'isolation_level' not in db_options:
        serializable = get_boolean_setting(
            'INVENTREE_DB_ISOLATION_SERIALIZABLE', 'database.serializable', False
        )
        db_options['isolation_level'] = (
            'serializable' if serializable else 'read committed'
        )

# Specific options for sqlite backend
elif 'sqlite' in db_engine:
    # TODO: Verify timeouts are not an issue because no network is involved for SQLite

    # SQLite's default isolation level is Serializable due to SQLite's
    # single writer implementation.  Presumably as a result of this, it is
    # not possible to implement any lower isolation levels in SQLite.
    # https://www.sqlite.org/isolation.html
    pass

# Provide OPTIONS dict back to the database configuration dict
db_config['OPTIONS'] = db_options

# Set testing options for the database
db_config['TEST'] = {'CHARSET': 'utf8'}

# Set collation option for mysql test database
if 'mysql' in db_engine:
    db_config['TEST']['COLLATION'] = 'utf8_general_ci'  # pragma: no cover

DATABASES = {'default': db_config}

# login settings
REMOTE_LOGIN = get_boolean_setting(
    'INVENTREE_REMOTE_LOGIN', 'remote_login_enabled', False
)
REMOTE_LOGIN_HEADER = get_setting(
    'INVENTREE_REMOTE_LOGIN_HEADER', 'remote_login_header', 'REMOTE_USER'
)

# region Tracing / error tracking
inventree_tags = {
    'testing': TESTING,
    'docker': DOCKER,
    'debug': DEBUG,
    'remote': REMOTE_LOGIN,
}

# sentry.io integration for error reporting
SENTRY_ENABLED = get_boolean_setting(
    'INVENTREE_SENTRY_ENABLED', 'sentry_enabled', False
)

# Default Sentry DSN (can be overridden if user wants custom sentry integration)
SENTRY_DSN = get_setting('INVENTREE_SENTRY_DSN', 'sentry_dsn', default_sentry_dsn())
SENTRY_SAMPLE_RATE = float(
    get_setting('INVENTREE_SENTRY_SAMPLE_RATE', 'sentry_sample_rate', 0.1)
)

if SENTRY_ENABLED and SENTRY_DSN:  # pragma: no cover
    init_sentry(SENTRY_DSN, SENTRY_SAMPLE_RATE, inventree_tags)

# OpenTelemetry tracing
TRACING_ENABLED = get_boolean_setting(
    'INVENTREE_TRACING_ENABLED', 'tracing.enabled', False
)

if TRACING_ENABLED:  # pragma: no cover
    from InvenTree.tracing import setup_instruments, setup_tracing

    _t_endpoint = get_setting('INVENTREE_TRACING_ENDPOINT', 'tracing.endpoint', None)
    _t_headers = get_setting('INVENTREE_TRACING_HEADERS', 'tracing.headers', None, dict)

    if _t_headers is None:
        _t_headers = {}

    if _t_endpoint:
        logger.info('OpenTelemetry tracing enabled')

        _t_resources = get_setting(
            'INVENTREE_TRACING_RESOURCES',
            'tracing.resources',
            default_value=None,
            typecast=dict,
        )
        cstm_tags = {'inventree.env.' + k: v for k, v in inventree_tags.items()}
        tracing_resources = {**cstm_tags, **_t_resources}

        setup_tracing(
            _t_endpoint,
            _t_headers,
            resources_input=tracing_resources,
            console=get_boolean_setting(
                'INVENTREE_TRACING_CONSOLE', 'tracing.console', False
            ),
            auth=get_setting(
                'INVENTREE_TRACING_AUTH',
                'tracing.auth',
                default_value=None,
                typecast=dict,
            ),
            is_http=get_setting('INVENTREE_TRACING_IS_HTTP', 'tracing.is_http', True),
            append_http=get_boolean_setting(
                'INVENTREE_TRACING_APPEND_HTTP', 'tracing.append_http', True
            ),
        )
        # Run tracing/logging instrumentation
        setup_instruments()
    else:
        logger.warning('OpenTelemetry tracing not enabled because endpoint is not set')

# endregion

# Cache configuration
GLOBAL_CACHE_ENABLED = is_global_cache_enabled()

CACHES = {'default': get_cache_config(GLOBAL_CACHE_ENABLED)}

_q_worker_timeout = int(
    get_setting('INVENTREE_BACKGROUND_TIMEOUT', 'background.timeout', 90)
)


# Prevent running multiple background workers if global cache is disabled
# This is to prevent scheduling conflicts due to the lack of a shared cache
BACKGROUND_WORKER_COUNT = (
    int(get_setting('INVENTREE_BACKGROUND_WORKERS', 'background.workers', 4))
    if GLOBAL_CACHE_ENABLED
    else 1
)

# django-q background worker configuration
Q_CLUSTER = {
    'name': 'InvenTree',
    'label': 'Background Tasks',
    'workers': BACKGROUND_WORKER_COUNT,
    'timeout': _q_worker_timeout,
    'retry': max(120, _q_worker_timeout + 30),
    'max_attempts': int(
        get_setting('INVENTREE_BACKGROUND_MAX_ATTEMPTS', 'background.max_attempts', 5)
    ),
    'queue_limit': 50,
    'catch_up': False,
    'bulk': 10,
    'orm': 'default',
    'cache': 'default',
    'sync': False,
    'poll': 1.5,
}

# Configure django-q sentry integration
if SENTRY_ENABLED and SENTRY_DSN:
    Q_CLUSTER['error_reporter'] = {'sentry': {'dsn': SENTRY_DSN}}

if GLOBAL_CACHE_ENABLED:  # pragma: no cover
    # If using external redis cache, make the cache the broker for Django Q
    # as well
    Q_CLUSTER['django_redis'] = 'worker'

# database user sessions
SESSION_ENGINE = 'user_sessions.backends.db'
LOGOUT_REDIRECT_URL = get_setting(
    'INVENTREE_LOGOUT_REDIRECT_URL', 'logout_redirect_url', 'index'
)

SILENCED_SYSTEM_CHECKS = ['admin.E410', 'templates.E003', 'templates.W003']

# Password validation
# https://docs.djangoproject.com/en/1.10/ref/settings/#auth-password-validators

AUTH_PASSWORD_VALIDATORS = [
    {
        'NAME': 'django.contrib.auth.password_validation.UserAttributeSimilarityValidator'
    },
    {'NAME': 'django.contrib.auth.password_validation.MinimumLengthValidator'},
    {'NAME': 'django.contrib.auth.password_validation.CommonPasswordValidator'},
    {'NAME': 'django.contrib.auth.password_validation.NumericPasswordValidator'},
]

# Extra (optional) URL validators
# See https://docs.djangoproject.com/en/2.2/ref/validators/#django.core.validators.URLValidator

EXTRA_URL_SCHEMES = get_setting('INVENTREE_EXTRA_URL_SCHEMES', 'extra_url_schemes', [])

if type(EXTRA_URL_SCHEMES) not in [list]:  # pragma: no cover
    logger.warning('extra_url_schemes not correctly formatted')
    EXTRA_URL_SCHEMES = []

LANGUAGES = locales.LOCALES

LOCALE_CODES = [lang[0] for lang in LANGUAGES]

# Internationalization
# https://docs.djangoproject.com/en/dev/topics/i18n/
LANGUAGE_CODE = get_setting('INVENTREE_LANGUAGE', 'language', 'en-us')

if (
    LANGUAGE_CODE not in LOCALE_CODES
    and LANGUAGE_CODE.split('-')[0] not in LOCALE_CODES
):  # pragma: no cover
    logger.warning(
        'Language code %s not supported - defaulting to en-us', LANGUAGE_CODE
    )
    LANGUAGE_CODE = 'en-us'

# Store language settings for 30 days
LANGUAGE_COOKIE_AGE = 2592000

# Testing interface translations
if get_boolean_setting('TEST_TRANSLATIONS', default_value=False):  # pragma: no cover
    # Set default language
    LANGUAGE_CODE = 'xx'

    # Add to language catalog
    LANGUAGES.append(('xx', 'Test'))

    # Add custom languages not provided by Django
    EXTRA_LANG_INFO = {'xx': {'code': 'xx', 'name': 'Test', 'name_local': 'Test'}}
    LANG_INFO = dict(django.conf.locale.LANG_INFO, **EXTRA_LANG_INFO)
    django.conf.locale.LANG_INFO = LANG_INFO

# Maximum number of decimal places for currency rendering
CURRENCY_DECIMAL_PLACES = 6

# Custom currency exchange backend
EXCHANGE_BACKEND = 'InvenTree.exchange.InvenTreeExchange'

# Email configuration options
EMAIL_BACKEND = get_setting(
    'INVENTREE_EMAIL_BACKEND',
    'email.backend',
    'django.core.mail.backends.smtp.EmailBackend',
)
EMAIL_HOST = get_setting('INVENTREE_EMAIL_HOST', 'email.host', '')
EMAIL_PORT = get_setting('INVENTREE_EMAIL_PORT', 'email.port', 25, typecast=int)
EMAIL_HOST_USER = get_setting('INVENTREE_EMAIL_USERNAME', 'email.username', '')
EMAIL_HOST_PASSWORD = get_setting('INVENTREE_EMAIL_PASSWORD', 'email.password', '')
EMAIL_SUBJECT_PREFIX = get_setting(
    'INVENTREE_EMAIL_PREFIX', 'email.prefix', '[InvenTree] '
)
EMAIL_USE_TLS = get_boolean_setting('INVENTREE_EMAIL_TLS', 'email.tls', False)
EMAIL_USE_SSL = get_boolean_setting('INVENTREE_EMAIL_SSL', 'email.ssl', False)

DEFAULT_FROM_EMAIL = get_setting('INVENTREE_EMAIL_SENDER', 'email.sender', '')

# If "from" email not specified, default to the username
if not DEFAULT_FROM_EMAIL:
    DEFAULT_FROM_EMAIL = get_setting('INVENTREE_EMAIL_USERNAME', 'email.username', '')

EMAIL_USE_LOCALTIME = False
EMAIL_TIMEOUT = 60

LOCALE_PATHS = (BASE_DIR.joinpath('locale/'),)

TIME_ZONE = get_setting('INVENTREE_TIMEZONE', 'timezone', 'UTC')

# Check that the timezone is valid
try:
    pytz.timezone(TIME_ZONE)
except pytz.exceptions.UnknownTimeZoneError:  # pragma: no cover
    raise ValueError(f"Specified timezone '{TIME_ZONE}' is not valid")

USE_I18N = True

# Do not use native timezone support in "test" mode
# It generates a *lot* of cruft in the logs
USE_TZ = bool(not TESTING)

DATE_INPUT_FORMATS = ['%Y-%m-%d']

# crispy forms use the bootstrap templates
CRISPY_TEMPLATE_PACK = 'bootstrap4'

# Use database transactions when importing / exporting data
IMPORT_EXPORT_USE_TRANSACTIONS = True

# Site URL can be specified statically, or via a run-time setting
SITE_URL = get_setting('INVENTREE_SITE_URL', 'site_url', None)

if SITE_URL:
    logger.info('Using Site URL: %s', SITE_URL)

    # Check that the site URL is valid
    try:
        validator = URLValidator()
        validator(SITE_URL)
    except Exception:
        print(f"Invalid SITE_URL value: '{SITE_URL}'. InvenTree server cannot start.")
        sys.exit(-1)

# Enable or disable multi-site framework
SITE_MULTI = get_boolean_setting('INVENTREE_SITE_MULTI', 'site_multi', False)

# If a SITE_ID is specified
SITE_ID = get_setting('INVENTREE_SITE_ID', 'site_id', 1 if SITE_MULTI else None)

# Load the allauth social backends
SOCIAL_BACKENDS = get_setting(
    'INVENTREE_SOCIAL_BACKENDS', 'social_backends', [], typecast=list
)

if not SITE_MULTI:
    INSTALLED_APPS.remove('django.contrib.sites')

# List of allowed hosts (default = allow all)
# Ref: https://docs.djangoproject.com/en/4.2/ref/settings/#allowed-hosts
ALLOWED_HOSTS = get_setting(
    'INVENTREE_ALLOWED_HOSTS',
    config_key='allowed_hosts',
    default_value=[],
    typecast=list,
)

if SITE_URL and SITE_URL not in ALLOWED_HOSTS:
    ALLOWED_HOSTS.append(SITE_URL)

if not ALLOWED_HOSTS:
    if DEBUG:
        logger.info(
            'No ALLOWED_HOSTS specified. Defaulting to ["*"] for debug mode. This is not recommended for production use'
        )
        ALLOWED_HOSTS = ['*']
    elif not TESTING:
        logger.error(
            'No ALLOWED_HOSTS specified. Please provide a list of allowed hosts, or specify INVENTREE_SITE_URL'
        )

        # Server cannot run without ALLOWED_HOSTS
        if isInMainThread():
            sys.exit(-1)

# Ensure that the ALLOWED_HOSTS do not contain any scheme info
for i, host in enumerate(ALLOWED_HOSTS):
    if '://' in host:
        ALLOWED_HOSTS[i] = host = host.split('://')[1]

    if ':' in host:
        ALLOWED_HOSTS[i] = host = host.split(':')[0]

# List of trusted origins for unsafe requests
# Ref: https://docs.djangoproject.com/en/4.2/ref/settings/#csrf-trusted-origins
CSRF_TRUSTED_ORIGINS = get_setting(
    'INVENTREE_TRUSTED_ORIGINS',
    config_key='trusted_origins',
    default_value=[],
    typecast=list,
)

# If a list of trusted is not specified, but a site URL has been specified, use that
if SITE_URL and SITE_URL not in CSRF_TRUSTED_ORIGINS:
    CSRF_TRUSTED_ORIGINS.append(SITE_URL)

if DEBUG:
    for origin in [
        'http://localhost',
        'http://*.localhost',
        'http://*localhost:8000',
        'http://*localhost:5173',
    ]:
        if origin not in CSRF_TRUSTED_ORIGINS:
            CSRF_TRUSTED_ORIGINS.append(origin)

if (
    not TESTING and len(CSRF_TRUSTED_ORIGINS) == 0 and isInMainThread()
):  # pragma: no cover
    # Server thread cannot run without CSRF_TRUSTED_ORIGINS
    logger.error(
        'No CSRF_TRUSTED_ORIGINS specified. Please provide a list of trusted origins, or specify INVENTREE_SITE_URL'
    )
    sys.exit(-1)

COOKIE_MODE = (
    str(get_setting('INVENTREE_COOKIE_SAMESITE', 'cookie.samesite', 'False'))
    .lower()
    .strip()
)

# Valid modes (as per the django settings documentation)
valid_cookie_modes = ['lax', 'strict', 'none']

if not DEBUG and not TESTING and COOKIE_MODE in valid_cookie_modes:
    # Set the cookie mode (in production mode only)
    COOKIE_MODE = COOKIE_MODE.capitalize()
else:
    # Default to False, as per the Django settings
    COOKIE_MODE = False

# Additional CSRF settings
CSRF_HEADER_NAME = 'HTTP_X_CSRFTOKEN'
CSRF_COOKIE_NAME = 'csrftoken'

CSRF_COOKIE_SAMESITE = COOKIE_MODE
SESSION_COOKIE_SAMESITE = COOKIE_MODE

"""Set the SESSION_COOKIE_SECURE value based on the following rules:
- False if the server is running in DEBUG mode
- True if samesite cookie setting is set to 'None'
- Otherwise, use the value specified in the configuration file (or env var)
"""
SESSION_COOKIE_SECURE = (
    False
    if DEBUG
    else (
        SESSION_COOKIE_SAMESITE == 'None'
        or get_boolean_setting('INVENTREE_SESSION_COOKIE_SECURE', 'cookie.secure', True)
    )
)

USE_X_FORWARDED_HOST = get_boolean_setting(
    'INVENTREE_USE_X_FORWARDED_HOST',
    config_key='use_x_forwarded_host',
    default_value=False,
)

USE_X_FORWARDED_PORT = get_boolean_setting(
    'INVENTREE_USE_X_FORWARDED_PORT',
    config_key='use_x_forwarded_port',
    default_value=False,
)

# Cross Origin Resource Sharing (CORS) options
# Refer to the django-cors-headers documentation for more information
# Ref: https://github.com/adamchainz/django-cors-headers

# Extract CORS options from configuration file
CORS_ALLOW_ALL_ORIGINS = get_boolean_setting(
    'INVENTREE_CORS_ORIGIN_ALLOW_ALL', config_key='cors.allow_all', default_value=DEBUG
)

CORS_ALLOW_CREDENTIALS = get_boolean_setting(
    'INVENTREE_CORS_ALLOW_CREDENTIALS',
    config_key='cors.allow_credentials',
    default_value=True,
)

# Only allow CORS access to the following URL endpoints
CORS_URLS_REGEX = r'^/(api|auth|media|static)/.*$'

CORS_ALLOWED_ORIGINS = get_setting(
    'INVENTREE_CORS_ORIGIN_WHITELIST',
    config_key='cors.whitelist',
    default_value=[],
    typecast=list,
)

# If no CORS origins are specified, but a site URL has been specified, use that
if SITE_URL and SITE_URL not in CORS_ALLOWED_ORIGINS:
    CORS_ALLOWED_ORIGINS.append(SITE_URL)

CORS_ALLOWED_ORIGIN_REGEXES = get_setting(
    'INVENTREE_CORS_ORIGIN_REGEX',
    config_key='cors.regex',
    default_value=[],
    typecast=list,
)

# In debug mode allow CORS requests from localhost
# This allows connection from the frontend development server
if DEBUG:
    CORS_ALLOWED_ORIGIN_REGEXES.append(r'^http://localhost:\d+$')

if CORS_ALLOW_ALL_ORIGINS:
    logger.info('CORS: All origins allowed')
else:
    if CORS_ALLOWED_ORIGINS:
        logger.info('CORS: Whitelisted origins: %s', CORS_ALLOWED_ORIGINS)

    if CORS_ALLOWED_ORIGIN_REGEXES:
        logger.info('CORS: Whitelisted origin regexes: %s', CORS_ALLOWED_ORIGIN_REGEXES)

for app in SOCIAL_BACKENDS:
    # Ensure that the app starts with 'allauth.socialaccount.providers'
    social_prefix = 'allauth.socialaccount.providers.'

    if not app.startswith(social_prefix):  # pragma: no cover
        app = social_prefix + app

    INSTALLED_APPS.append(app)  # pragma: no cover

SOCIALACCOUNT_PROVIDERS = get_setting(
    'INVENTREE_SOCIAL_PROVIDERS', 'social_providers', None, typecast=dict
)

SOCIALACCOUNT_STORE_TOKENS = True

# Explicitly set empty URL prefix for OIDC
# The SOCIALACCOUNT_OPENID_CONNECT_URL_PREFIX setting was introduced in v0.60.0
# Ref: https://github.com/pennersr/django-allauth/blob/0.60.0/ChangeLog.rst#backwards-incompatible-changes
SOCIALACCOUNT_OPENID_CONNECT_URL_PREFIX = ''

# settings for allauth
ACCOUNT_EMAIL_CONFIRMATION_EXPIRE_DAYS = get_setting(
    'INVENTREE_LOGIN_CONFIRM_DAYS', 'login_confirm_days', 3, typecast=int
)

# allauth rate limiting: https://docs.allauth.org/en/latest/account/rate_limits.html
# The default login rate limit is "5/m/user,5/m/ip,5/m/key"
login_attempts = get_setting('INVENTREE_LOGIN_ATTEMPTS', 'login_attempts', 5)

try:
    login_attempts = int(login_attempts)
    login_attempts = f'{login_attempts}/m,{login_attempts}/m'
except ValueError:
    pass

ACCOUNT_RATE_LIMITS = {'login_failed': login_attempts}

# Default protocol for login
ACCOUNT_DEFAULT_HTTP_PROTOCOL = get_setting(
    'INVENTREE_LOGIN_DEFAULT_HTTP_PROTOCOL', 'login_default_protocol', None
)

if ACCOUNT_DEFAULT_HTTP_PROTOCOL is None:
    if SITE_URL and SITE_URL.startswith('https://'):
        # auto-detect HTTPS prtoocol
        ACCOUNT_DEFAULT_HTTP_PROTOCOL = 'https'
    else:
        # default to http
        ACCOUNT_DEFAULT_HTTP_PROTOCOL = 'http'

ACCOUNT_LOGOUT_ON_PASSWORD_CHANGE = True
ACCOUNT_PREVENT_ENUMERATION = True
ACCOUNT_EMAIL_SUBJECT_PREFIX = EMAIL_SUBJECT_PREFIX
# 2FA
REMOVE_SUCCESS_URL = 'settings'

# override forms / adapters
ACCOUNT_FORMS = {
    'login': 'InvenTree.forms.CustomLoginForm',
    'signup': 'InvenTree.forms.CustomSignupForm',
    'add_email': 'allauth.account.forms.AddEmailForm',
    'change_password': 'allauth.account.forms.ChangePasswordForm',
    'set_password': 'allauth.account.forms.SetPasswordForm',
    'reset_password': 'allauth.account.forms.ResetPasswordForm',
    'reset_password_from_key': 'allauth.account.forms.ResetPasswordKeyForm',
    'disconnect': 'allauth.socialaccount.forms.DisconnectForm',
}
ALLAUTH_2FA_FORMS = {'setup': 'InvenTree.forms.CustomTOTPDeviceForm'}
# Determine if multi-factor authentication is enabled for this server (default = True)
MFA_ENABLED = get_boolean_setting('INVENTREE_MFA_ENABLED', 'mfa_enabled', True)

SOCIALACCOUNT_ADAPTER = 'InvenTree.forms.CustomSocialAccountAdapter'
ACCOUNT_ADAPTER = 'InvenTree.forms.CustomAccountAdapter'

# Markdownify configuration
# Ref: https://django-markdownify.readthedocs.io/en/latest/settings.html

MARKDOWNIFY = {
    'default': {
        'BLEACH': True,
        'WHITELIST_ATTRS': ['href', 'src', 'alt'],
        'MARKDOWN_EXTENSIONS': ['markdown.extensions.extra'],
        'WHITELIST_TAGS': [
            'a',
            'abbr',
            'b',
            'blockquote',
            'code',
            'em',
            'h1',
            'h2',
            'h3',
            'h4',
            'h5',
            'hr',
            'i',
            'img',
            'li',
            'ol',
            'p',
            'pre',
            's',
            'strong',
            'table',
            'thead',
            'tbody',
            'th',
            'tr',
            'td',
            'ul',
        ],
    }
}

# Ignore these error typeps for in-database error logging
IGNORED_ERRORS = [Http404, django.core.exceptions.PermissionDenied]

# Maintenance mode
MAINTENANCE_MODE_RETRY_AFTER = 10
MAINTENANCE_MODE_STATE_BACKEND = 'InvenTree.backends.InvenTreeMaintenanceModeBackend'

# Flag to allow table events during testing
TESTING_TABLE_EVENTS = False

# Flag to allow pricing recalculations during testing
TESTING_PRICING = False

# User interface customization values
CUSTOM_LOGO = get_custom_file(
    'INVENTREE_CUSTOM_LOGO', 'customize.logo', 'custom logo', lookup_media=True
)
CUSTOM_SPLASH = get_custom_file(
    'INVENTREE_CUSTOM_SPLASH', 'customize.splash', 'custom splash'
)

CUSTOMIZE = get_setting(
    'INVENTREE_CUSTOMIZE', 'customize', default_value=None, typecast=dict
)

# Load settings for the frontend interface
FRONTEND_SETTINGS = config.get_frontend_settings(debug=DEBUG)
FRONTEND_URL_BASE = FRONTEND_SETTINGS.get('base_url', 'platform')

if DEBUG:
    logger.info('InvenTree running with DEBUG enabled')

logger.info("MEDIA_ROOT: '%s'", MEDIA_ROOT)
logger.info("STATIC_ROOT: '%s'", STATIC_ROOT)

# Flags
FLAGS = {
    'EXPERIMENTAL': [
        {'condition': 'boolean', 'value': DEBUG},
        {'condition': 'parameter', 'value': 'experimental='},
    ],  # Should experimental features be turned on?
    'NEXT_GEN': [
        {'condition': 'parameter', 'value': 'ngen='}
    ],  # Should next-gen features be turned on?
}

# Get custom flags from environment/yaml
CUSTOM_FLAGS = get_setting('INVENTREE_FLAGS', 'flags', None, typecast=dict)
if CUSTOM_FLAGS:
    if not isinstance(CUSTOM_FLAGS, dict):
        logger.error('Invalid custom flags, must be valid dict: %s', str(CUSTOM_FLAGS))
    else:
        logger.info('Custom flags: %s', str(CUSTOM_FLAGS))
        FLAGS.update(CUSTOM_FLAGS)

# Magic login django-sesame
SESAME_MAX_AGE = 300
LOGIN_REDIRECT_URL = '/api/auth/login-redirect/'

# Configuratino for API schema generation
SPECTACULAR_SETTINGS = {
    'TITLE': 'InvenTree API',
    'DESCRIPTION': 'API for InvenTree - the intuitive open source inventory management system',
    'LICENSE': {
        'name': 'MIT',
        'url': 'https://github.com/inventree/InvenTree/blob/master/LICENSE',
    },
    'EXTERNAL_DOCS': {
        'description': 'More information about InvenTree in the official docs',
        'url': 'https://docs.inventree.org',
    },
    'VERSION': str(inventreeApiVersion()),
    'SERVE_INCLUDE_SCHEMA': False,
    'SCHEMA_PATH_PREFIX': '/api/',
}

if SITE_URL and not TESTING:
    SPECTACULAR_SETTINGS['SERVERS'] = [{'url': SITE_URL}]<|MERGE_RESOLUTION|>--- conflicted
+++ resolved
@@ -78,21 +78,6 @@
 # SECURITY WARNING: don't run with debug turned on in production!
 DEBUG = get_boolean_setting('INVENTREE_DEBUG', 'debug', True)
 
-<<<<<<< HEAD
-=======
-ENABLE_CLASSIC_FRONTEND = get_boolean_setting(
-    'INVENTREE_CLASSIC_FRONTEND', 'classic_frontend', True
-)
-
-# Disable CUI parts if CUI tests are disabled
-if TESTING and '--exclude-tag=cui' in sys.argv:
-    ENABLE_CLASSIC_FRONTEND = False
-
-ENABLE_PLATFORM_FRONTEND = get_boolean_setting(
-    'INVENTREE_PLATFORM_FRONTEND', 'platform_frontend', True
-)
-
->>>>>>> 03c34178
 # Configure logging settings
 log_level = get_setting('INVENTREE_LOG_LEVEL', 'log_level', 'WARNING')
 
