--- conflicted
+++ resolved
@@ -1,16 +1,15 @@
 """InvenTree API version information."""
 
 # InvenTree API version
-<<<<<<< HEAD
-INVENTREE_API_VERSION = 330
-=======
-INVENTREE_API_VERSION = 332
->>>>>>> ac181140
+INVENTREE_API_VERSION = 333
 
 """Increment this API version number whenever there is a significant change to the API that any clients need to know about."""
 
 
 INVENTREE_API_TEXT = """
+v330 - 2025-04-06 : https://github.com/inventree/InvenTree/pull/9312
+    - Adds "external" flag for BuildOrder
+
 v332 - 2025-04-02 : https://github.com/inventree/InvenTree/pull/9393
     - Adds 'search_notes' parameter to all searchable API endpoints
 
@@ -21,9 +20,6 @@
 v330 - 2025-03-31 : https://github.com/inventree/InvenTree/pull/9420
     - Deconflict operation id between single and bulk destroy operations
     - Add request body definition for bulk destroy operations
-
-v330 - 2025-03-31 : https://github.com/inventree/InvenTree/pull/9312
-    - Adds "external" flag for BuildOrder
 
 v329 - 2025-03-30 : https://github.com/inventree/InvenTree/pull/9399
     - Convert url path regex-specified PKs to int
