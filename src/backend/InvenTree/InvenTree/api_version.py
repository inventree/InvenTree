--- conflicted
+++ resolved
@@ -1,20 +1,18 @@
 """InvenTree API version information."""
 
 # InvenTree API version
-INVENTREE_API_VERSION = 340
+INVENTREE_API_VERSION = 341
 
 """Increment this API version number whenever there is a significant change to the API that any clients need to know about."""
 
 
 INVENTREE_API_TEXT = """
 
-<<<<<<< HEAD
-v340 -> 2025-04-18 : https://github.com/inventree/InvenTree/pull/9532
+v341 -> 2025-04-21 : https://github.com/inventree/InvenTree/pull/9532
     - Adds "merge" field to the ReportTemplate model
-=======
+
 v340 -> 2025-04-15 : https://github.com/inventree/InvenTree/pull/9546
     - Add nullable to various fields to make them not required
->>>>>>> e249a216
 
 v339 -> 2025-04-15 : https://github.com/inventree/InvenTree/pull/9283
     - Remove need for source in /plugins/ui/features
