"""InvenTree API version information."""

# InvenTree API version
<<<<<<< HEAD
INVENTREE_API_VERSION = 196
=======
INVENTREE_API_VERSION = 320

>>>>>>> 06961c6a
"""Increment this API version number whenever there is a significant change to the API that any clients need to know about."""


INVENTREE_API_TEXT = """

<<<<<<< HEAD
=======
v320 - 2025-03-05 : https://github.com/inventree/InvenTree/pull/9243
    - Link fields are now up to 2000 chars long

v319 - 2025-03-04 : https://github.com/inventree/InvenTree/pull/9199
    - Add detail API endpoint for the LabelOutput model
    - Add detail API endpoint for the ReportOutput model

v318 - 2025-02-25 : https://github.com/inventree/InvenTree/pull/9116
    - Adds user profile API endpoints

v317 - 2025-02-26 : https://github.com/inventree/InvenTree/pull/9143
    - Default 'overdue' field to False in Build serializer
    - Add allow_null to various fields in Build, Settings, Order, Part, and Stock serializers
    - Add type hints to Users model to properly type fields

v316 - 2025-02-26 : https://github.com/inventree/InvenTree/pull/9185
    - Allow 'icon' field to be nullified in the PartCategory API
    - Allow 'custom_icon' field to be nullified in the StockLocation API

v315 - 2025-02-22 : https://github.com/inventree/InvenTree/pull/9150
    - Remove outdated 'url' field from some API endpoints

v314 - 2025-02-17 : https://github.com/inventree/InvenTree/pull/6293
    - Removes a considerable amount of old auth endpoints
    - Introduces allauth-provided auth endpoints

v313 - 2025-02-17 : https://github.com/inventree/InvenTree/pull/9087
    - Adds instance id optionally to the info view endpoint

v312 - 2025-02-15 : https://github.com/inventree/InvenTree/pull/9079
    - Remove old API endpoints associated with legacy BOM import functionality

v311 - 2025-02-14 : https://github.com/inventree/InvenTree/pull/9076
    - Adds "model_filters" attribute to settings API

v310 - 2025-02-14 : https://github.com/inventree/InvenTree/pull/9077
    - Adds 'is_variant' filter to the Part list API

v309 - 2025-02-02 : https://github.com/inventree/InvenTree/pull/9008
    - Bug fixes for the "Part" serializer
    - Fixes for data import API endpoints

v308 - 2025-02-01 : https://github.com/inventree/InvenTree/pull/9003
    - Adds extra detail to the ReportOutput and LabelOutput API endpoints
    - Allows ordering of output list endpoints

v307 - 2025-01-29 : https://github.com/inventree/InvenTree/pull/8969
    - Extend Info Endpoint to include customizations

v306 - 2025-01-28 : https://github.com/inventree/InvenTree/pull/8966
    - Adds "start_date" to PurchasesOrder API
    - Adds "start_date" to SalesOrder API
    - Adds "start_date" to ReturnOrder API
    - Updated API filters

v305 - 2025-01-26 : https://github.com/inventree/InvenTree/pull/8950
    - Bug fixes for the SupplierPart API
    - Refactoring for data export via API

v304 - 2025-01-22 : https://github.com/inventree/InvenTree/pull/8940
    - Adds "category" filter to build list API

v303 - 2025-01-20 : https://github.com/inventree/InvenTree/pull/8915
    - Adds "start_date" field to Build model and API endpoints
    - Adds additional API filtering and sorting options for Build list

v302 - 2025-01-18 : https://github.com/inventree/InvenTree/pull/8905
    - Fix schema definition on the /label/print endpoint

v301 - 2025-01-14 : https://github.com/inventree/InvenTree/pull/8894
    - Remove ui preferences from the API

v300 - 2025-01-13 : https://github.com/inventree/InvenTree/pull/8886
    - Allow null value for 'expiry_date' field introduced in #8867

v299 - 2025-01-10 : https://github.com/inventree/InvenTree/pull/8867
    - Adds 'expiry_date' field to the PurchaseOrderReceive API endpoint
    - Adds 'default_expiry` field to the PartBriefSerializer, affecting API endpoints which use it

v298 - 2025-01-07 : https://github.com/inventree/InvenTree/pull/8848
    - Adds 'created_by' field to PurchaseOrder API endpoints
    - Adds 'created_by' field to SalesOrder API endpoints
    - Adds 'created_by' field to ReturnOrder API endpoints

v297 - 2024-12-29 : https://github.com/inventree/InvenTree/pull/8438
    - Adjustments to the CustomUserState API endpoints and serializers

v296 - 2024-12-25 : https://github.com/inventree/InvenTree/pull/8732
    - Adjust default "part_detail" behavior for StockItem API endpoints

v295 - 2024-12-23 : https://github.com/inventree/InvenTree/pull/8746
    - Improve API documentation for build APIs

v294 - 2024-12-23 : https://github.com/inventree/InvenTree/pull/8738
    - Extends registration API documentation

v293 - 2024-12-14 : https://github.com/inventree/InvenTree/pull/8658
    - Adds new fields to the supplier barcode API endpoints

v292 - 2024-12-03 : https://github.com/inventree/InvenTree/pull/8625
    - Add "on_order" and "in_stock" annotations to SupplierPart API
    - Enhanced filtering for the SupplierPart API

v291 - 2024-11-30 : https://github.com/inventree/InvenTree/pull/8596
    - Allow null / empty values for plugin settings

v290 - 2024-11-29 : https://github.com/inventree/InvenTree/pull/8590
    - Adds "quantity" field to ReturnOrderLineItem model and API

v289 - 2024-11-27 : https://github.com/inventree/InvenTree/pull/8570
    - Enable status change when transferring stock items

v288 - 2024-11-27 : https://github.com/inventree/InvenTree/pull/8574
    - Adds "consumed" filter to StockItem API

v287 - 2024-11-27 : https://github.com/inventree/InvenTree/pull/8571
    - Adds ability to set stock status when returning items from a customer

v286 - 2024-11-26 : https://github.com/inventree/InvenTree/pull/8054
    - Adds "SelectionList" and "SelectionListEntry" API endpoints

v285 - 2024-11-25 : https://github.com/inventree/InvenTree/pull/8559
    - Adds better description for registration endpoints

v284 - 2024-11-25 : https://github.com/inventree/InvenTree/pull/8544
    - Adds new date filters to the StockItem API
    - Adds new date filters to the BuildOrder API
    - Adds new date filters to the SalesOrder API
    - Adds new date filters to the PurchaseOrder API
    - Adds new date filters to the ReturnOrder API

v283 - 2024-11-20 : https://github.com/inventree/InvenTree/pull/8524
    - Adds "note" field to the PartRelated API endpoint

v282 - 2024-11-19 : https://github.com/inventree/InvenTree/pull/8487
    - Remove the "test statistics" API endpoints
    - This is now provided via a custom plugin

v281 - 2024-11-15 : https://github.com/inventree/InvenTree/pull/8480
    - Fixes StockHistory API data serialization

v280 - 2024-11-10 : https://github.com/inventree/InvenTree/pull/8461
    - Makes schema for API information endpoint more informing
    - Removes general not found endpoint

v279 - 2024-11-09 : https://github.com/inventree/InvenTree/pull/8458
    - Adds "order_outstanding" and "part" filters to the BuildLine API endpoint
    - Adds "order_outstanding" filter to the SalesOrderLineItem API endpoint

v278 - 2024-11-07 : https://github.com/inventree/InvenTree/pull/8445
    - Updates to the SalesOrder API endpoints
    - Add "shipment count" information to the SalesOrder API endpoints
    - Allow null value for SalesOrderAllocation.shipment field
    - Additional filtering options for allocation endpoints

v277 - 2024-11-01 : https://github.com/inventree/InvenTree/pull/8278
    - Allow build order list to be filtered by "outstanding" (alias for "active")

v276 - 2024-10-31 : https://github.com/inventree/InvenTree/pull/8403
    - Adds 'destination' field to the PurchaseOrder model and API endpoints

v275 - 2024-10-31 : https://github.com/inventree/InvenTree/pull/8396
    - Adds SKU and MPN fields to the StockItem serializer
    - Additional export options for the StockItem serializer

v274 - 2024-10-29 : https://github.com/inventree/InvenTree/pull/8392
    - Add more detailed information to NotificationEntry API serializer

v273 - 2024-10-28 : https://github.com/inventree/InvenTree/pull/8376
    - Fixes for the BuildLine API endpoint

v272 - 2024-10-25 : https://github.com/inventree/InvenTree/pull/8343
    - Adjustments to BuildLine API serializers

v271 - 2024-10-22 : https://github.com/inventree/InvenTree/pull/8331
    - Fixes for SalesOrderLineItem endpoints

v270 - 2024-10-19 : https://github.com/inventree/InvenTree/pull/8307
    - Adds missing date fields from order API endpoint(s)

v269 - 2024-10-16 : https://github.com/inventree/InvenTree/pull/8295
    - Adds "include_variants" filter to the BuildOrder API endpoint
    - Adds "include_variants" filter to the SalesOrder API endpoint
    - Adds "include_variants" filter to the PurchaseOrderLineItem API endpoint
    - Adds "include_variants" filter to the ReturnOrder API endpoint

268 - 2024-10-11 : https://github.com/inventree/InvenTree/pull/8274
    - Adds "in_stock" attribute to the StockItem serializer

267 - 2024-10-8 : https://github.com/inventree/InvenTree/pull/8250
    - Remove "allocations" field from the SalesOrderShipment API endpoint(s)
    - Add "allocated_items" field to the SalesOrderShipment API endpoint(s)

266 - 2024-10-07 : https://github.com/inventree/InvenTree/pull/8249
    - Tweak SalesOrderShipment API for more efficient data retrieval

265 - 2024-10-07 : https://github.com/inventree/InvenTree/pull/8228
    - Adds API endpoint for providing custom admin integration details for plugins

264 - 2024-10-03 : https://github.com/inventree/InvenTree/pull/8231
    - Adds Sales Order Shipment attachment model type

263 - 2024-09-30 : https://github.com/inventree/InvenTree/pull/8194
    - Adds Sales Order Shipment report

262 - 2024-09-30 : https://github.com/inventree/InvenTree/pull/8220
    - Tweak permission requirements for uninstalling plugins via API

261 - 2024-09-26 : https://github.com/inventree/InvenTree/pull/8184
    - Fixes for BuildOrder API serializers

v260 - 2024-09-26 : https://github.com/inventree/InvenTree/pull/8190
    - Adds facility for server-side context data to be passed to client-side plugins

v259 - 2024-09-20 : https://github.com/inventree/InvenTree/pull/8137
    - Implements new API endpoint for enabling custom UI features via plugins

v258 - 2024-09-24 : https://github.com/inventree/InvenTree/pull/8163
    - Enhances the existing PartScheduling API endpoint
    - Adds a formal DRF serializer to the endpoint

v257 - 2024-09-22 : https://github.com/inventree/InvenTree/pull/8150
    - Adds API endpoint for reporting barcode scan history

v256 - 2024-09-19 : https://github.com/inventree/InvenTree/pull/7704
    - Adjustments for "stocktake" (stock history) API endpoints

v255 - 2024-09-19 : https://github.com/inventree/InvenTree/pull/8145
    - Enables copying line items when duplicating an order

v254 - 2024-09-14 : https://github.com/inventree/InvenTree/pull/7470
    - Implements new API endpoints for enabling custom UI functionality via plugins

v253 - 2024-09-14 : https://github.com/inventree/InvenTree/pull/7944
    - Adjustments for user API endpoints

v252 - 2024-09-13 : https://github.com/inventree/InvenTree/pull/8040
    - Add endpoint for listing all known units

v251 - 2024-09-06 : https://github.com/inventree/InvenTree/pull/8018
    - Adds "attach_to_model" field to the ReportTemplate model

v250 - 2024-09-04 : https://github.com/inventree/InvenTree/pull/8069
    - Fixes 'revision' field definition in Part serializer

v249 - 2024-08-23 : https://github.com/inventree/InvenTree/pull/7978
    - Sort status enums

v248 - 2024-08-23 : https://github.com/inventree/InvenTree/pull/7965
    - Small adjustments to labels for new custom status fields

v247 - 2024-08-22 : https://github.com/inventree/InvenTree/pull/7956
    - Adjust "attachment" field on StockItemTestResult serializer
    - Allow null values for attachment

v246 - 2024-08-21 : https://github.com/inventree/InvenTree/pull/7862
    - Adds custom status fields to various serializers
    - Adds endpoints to admin custom status fields

v245 - 2024-08-21 : https://github.com/inventree/InvenTree/pull/7520
    - Documented pagination fields (no functional changes)

v244 - 2024-08-21 : https://github.com/inventree/InvenTree/pull/7941
    - Adds "create_child_builds" field to the Build API
    - Write-only field to create child builds from the API
    - Only available when creating a new build order

v243 - 2024-08-21 : https://github.com/inventree/InvenTree/pull/7940
    - Expose "ancestor" filter to the BuildOrder API

v242 - 2024-08-20 : https://github.com/inventree/InvenTree/pull/7932
    - Adds "level" attribute to BuildOrder serializer
    - Allow ordering of BuildOrder API by "level" attribute
    - Allow "parent" filter for BuildOrder API to have "cascade=True" option

v241 - 2024-08-18 : https://github.com/inventree/InvenTree/pull/7906
    - Adjusts required fields for the MeUserDetail endpoint

v240 - 2024-08-16 : https://github.com/inventree/InvenTree/pull/7900
    - Adjust "issued_by" filter for the BuildOrder list endpoint
    - Adjust "assigned_to" filter for the BuildOrder list endpoint

v239 - 2024-08-15 : https://github.com/inventree/InvenTree/pull/7888
    - Adds "testable" field to the Part model
    - Adds associated filters to various API endpoints

v238 - 2024-08-14 : https://github.com/inventree/InvenTree/pull/7874
    - Add "assembly" filter to BuildLine API endpoint

v237 - 2024-08-13 : https://github.com/inventree/InvenTree/pull/7863
    - Reimplement "bulk delete" operation for Attachment model
    - Fix permission checks for Attachment API endpoints

v236 - 2024-08-10 : https://github.com/inventree/InvenTree/pull/7844
    - Adds "supplier_name" to the PurchaseOrder API serializer

v235 - 2024-08-08 : https://github.com/inventree/InvenTree/pull/7837
    - Adds "on_order" quantity to SalesOrderLineItem serializer
    - Adds "building" quantity to SalesOrderLineItem serializer

v234 - 2024-08-08 : https://github.com/inventree/InvenTree/pull/7829
    - Fixes bug in the plugin metadata endpoint

v233 - 2024-08-04 : https://github.com/inventree/InvenTree/pull/7807
    - Adds new endpoints for managing state of build orders
    - Adds new endpoints for managing state of purchase orders
    - Adds new endpoints for managing state of sales orders
    - Adds new endpoints for managing state of return orders

v232 - 2024-08-03 : https://github.com/inventree/InvenTree/pull/7793
    - Allow ordering of SalesOrderShipment API by 'shipment_date' and 'delivery_date'

v231 - 2024-08-03 : https://github.com/inventree/InvenTree/pull/7794
    - Optimize BuildItem and BuildLine serializers to improve API efficiency

v230 - 2024-05-05 : https://github.com/inventree/InvenTree/pull/7164
    - Adds test statistics endpoint

v229 - 2024-07-31 : https://github.com/inventree/InvenTree/pull/7775
    - Add extra exportable fields to the BomItem serializer

v228 - 2024-07-18 : https://github.com/inventree/InvenTree/pull/7684
    - Adds "icon" field to the PartCategory.path and StockLocation.path API
    - Adds icon packages API endpoint

v227 - 2024-07-19 : https://github.com/inventree/InvenTree/pull/7693/
    - Adds endpoints to list and revoke the tokens issued to the current user

v226 - 2024-07-15 : https://github.com/inventree/InvenTree/pull/7648
    - Adds barcode generation API endpoint

v225 - 2024-07-17 : https://github.com/inventree/InvenTree/pull/7671
    - Adds "filters" field to DataImportSession API

v224 - 2024-07-14 : https://github.com/inventree/InvenTree/pull/7667
    - Add notes field to ManufacturerPart and SupplierPart API endpoints

v223 - 2024-07-14 : https://github.com/inventree/InvenTree/pull/7649
    - Allow adjustment of "packaging" field when receiving items against a purchase order

v222 - 2024-07-14 : https://github.com/inventree/InvenTree/pull/7635
    - Adjust the BomItem API endpoint to improve data import process

v221 - 2024-07-13 : https://github.com/inventree/InvenTree/pull/7636
    - Adds missing fields from StockItemBriefSerializer
    - Adds missing fields from PartBriefSerializer
    - Adds extra exportable fields to BuildItemSerializer

v220 - 2024-07-11 : https://github.com/inventree/InvenTree/pull/7585
    - Adds "revision_of" field to Part serializer
    - Adds new API filters for "revision" status

v219 - 2024-07-11 : https://github.com/inventree/InvenTree/pull/7611
    - Adds new fields to the BuildItem API endpoints
    - Adds new ordering / filtering options to the BuildItem API endpoints

v218 - 2024-07-11 : https://github.com/inventree/InvenTree/pull/7619
    - Adds "can_build" field to the BomItem API

v217 - 2024-07-09 : https://github.com/inventree/InvenTree/pull/7599
    - Fixes bug in "project_code" field for order API endpoints

v216 - 2024-07-08 : https://github.com/inventree/InvenTree/pull/7595
    - Moves API endpoint for contenttype lookup by model name

v215 - 2024-07-09 : https://github.com/inventree/InvenTree/pull/7591
    - Adds additional fields to the BuildLine serializer

v214 - 2024-07-08 : https://github.com/inventree/InvenTree/pull/7587
    - Adds "default_location_detail" field to the Part API

v213 - 2024-07-06 : https://github.com/inventree/InvenTree/pull/7527
    - Adds 'locked' field to Part API

v212 - 2024-07-06 : https://github.com/inventree/InvenTree/pull/7562
    - Makes API generation more robust (no functional changes)

v211 - 2024-06-26 : https://github.com/inventree/InvenTree/pull/6911
    - Adds API endpoints for managing data import and export

v210 - 2024-06-26 : https://github.com/inventree/InvenTree/pull/7518
    - Adds translatable text to User API fields

v209 - 2024-06-26 : https://github.com/inventree/InvenTree/pull/7514
    - Add "top_level" filter to PartCategory API endpoint
    - Add "top_level" filter to StockLocation API endpoint

v208 - 2024-06-19 : https://github.com/inventree/InvenTree/pull/7479
    - Adds documentation for the user roles API endpoint (no functional changes)

v207 - 2024-06-09 : https://github.com/inventree/InvenTree/pull/7420
    - Moves all "Attachment" models into a single table
    - All "Attachment" operations are now performed at /api/attachment/
    - Add permissions information to /api/user/roles/ endpoint

v206 - 2024-06-08 : https://github.com/inventree/InvenTree/pull/7417
    - Adds "choices" field to the PartTestTemplate model

v205 - 2024-06-03 : https://github.com/inventree/InvenTree/pull/7284
    - Added model_type and model_id fields to the "NotesImage" serializer

v204 - 2024-06-03 : https://github.com/inventree/InvenTree/pull/7393
    - Fixes previous API update which resulted in inconsistent ordering of currency codes

v203 - 2024-06-03 : https://github.com/inventree/InvenTree/pull/7390
    - Currency codes are now configurable as a run-time setting

v202 - 2024-05-27 : https://github.com/inventree/InvenTree/pull/7343
    - Adjust "required" attribute of Part.category field to be optional

v201 - 2024-05-21 : https://github.com/inventree/InvenTree/pull/7074
    - Major refactor of the report template / report printing interface
    - This is a *breaking change* to the report template API

v200 - 2024-05-20 : https://github.com/inventree/InvenTree/pull/7000
    - Adds API endpoint for generating custom batch codes
    - Adds API endpoint for generating custom serial numbers

v199 - 2024-05-20 : https://github.com/inventree/InvenTree/pull/7264
    - Expose "bom_valid" filter for the Part API
    - Expose "starred" filter for the Part API

v198 - 2024-05-19 : https://github.com/inventree/InvenTree/pull/7258
    - Fixed lookup field conflicts in the plugins API

v197 - 2024-05-14 : https://github.com/inventree/InvenTree/pull/7224
    - Refactor the plugin API endpoints to use the plugin "key" for lookup, rather than the PK value

>>>>>>> 06961c6a
v196 - 2024-05-05 : https://github.com/inventree/InvenTree/pull/7160
    - Adds "location" field to BuildOutputComplete API endpoint

v195 - 2024-05-03 : https://github.com/inventree/InvenTree/pull/7153
    - Fixes bug in BuildOrderCancel API endpoint

v194 - 2024-05-01 : https://github.com/inventree/InvenTree/pull/7147
    -  Adds field description to the currency_exchange_retrieve API call

v193 - 2024-04-30 : https://github.com/inventree/InvenTree/pull/7144
    - Adds "assigned_to" filter to PurchaseOrder / SalesOrder / ReturnOrder API endpoints

v192 - 2024-04-23 : https://github.com/inventree/InvenTree/pull/7106
    - Adds 'trackable' ordering option to BuildLineLabel API endpoint

v191 - 2024-04-22 : https://github.com/inventree/InvenTree/pull/7079
    - Adds API endpoints for Contenttype model

v190 - 2024-04-19 : https://github.com/inventree/InvenTree/pull/7024
    - Adds "active" field to the Company API endpoints
    - Allow company list to be filtered by "active" status

v189 - 2024-04-19 : https://github.com/inventree/InvenTree/pull/7066
    - Adds "currency" field to CompanyBriefSerializer class

v188 - 2024-04-16 : https://github.com/inventree/InvenTree/pull/6970
    - Adds session authentication support for the API
    - Improvements for login / logout endpoints for better support of React web interface

v187 - 2024-04-10 : https://github.com/inventree/InvenTree/pull/6985
    - Allow Part list endpoint to be sorted by pricing_min and pricing_max values
    - Allow BomItem list endpoint to be sorted by pricing_min and pricing_max values
    - Allow InternalPrice and SalePrice endpoints to be sorted by quantity
    - Adds total pricing values to BomItem serializer

v186 - 2024-03-26 : https://github.com/inventree/InvenTree/pull/6855
    - Adds license information to the API

v185 - 2024-03-24 : https://github.com/inventree/InvenTree/pull/6836
    - Remove /plugin/activate endpoint
    - Update docstrings and typing for various API endpoints (no functional changes)

v184 - 2024-03-17 : https://github.com/inventree/InvenTree/pull/10464
    - Add additional fields for tests (start/end datetime, test station)

v183 - 2024-03-14 : https://github.com/inventree/InvenTree/pull/5972
    - Adds "category_default_location" annotated field to part serializer
    - Adds "part_detail.category_default_location" annotated field to stock item serializer
    - Adds "part_detail.category_default_location" annotated field to purchase order line serializer
    - Adds "parent_default_location" annotated field to category serializer

v182 - 2024-03-13 : https://github.com/inventree/InvenTree/pull/6714
    - Expose ReportSnippet model to the /report/snippet/ API endpoint
    - Expose ReportAsset model to the /report/asset/ API endpoint

v181 - 2024-02-21 : https://github.com/inventree/InvenTree/pull/6541
    - Adds "width" and "height" fields to the LabelTemplate API endpoint
    - Adds "page_size" and "landscape" fields to the ReportTemplate API endpoint

v180 - 2024-3-02 : https://github.com/inventree/InvenTree/pull/6463
    - Tweaks to API documentation to allow automatic documentation generation

v179 - 2024-03-01 : https://github.com/inventree/InvenTree/pull/6605
    - Adds "subcategories" count to PartCategory serializer
    - Adds "sublocations" count to StockLocation serializer
    - Adds "image" field to PartBrief serializer
    - Adds "image" field to CompanyBrief serializer

v178 - 2024-02-29 : https://github.com/inventree/InvenTree/pull/6604
    - Adds "external_stock" field to the Part API endpoint
    - Adds "external_stock" field to the BomItem API endpoint
    - Adds "external_stock" field to the BuildLine API endpoint
    - Stock quantities represented in the BuildLine API endpoint are now filtered by Build.source_location

v177 - 2024-02-27 : https://github.com/inventree/InvenTree/pull/6581
    - Adds "subcategories" count to PartCategoryTree serializer
    - Adds "sublocations" count to StockLocationTree serializer

v176 - 2024-02-26 : https://github.com/inventree/InvenTree/pull/6535
    - Adds the field "plugins_install_disabled" to the Server info API endpoint

v175 - 2024-02-21 : https://github.com/inventree/InvenTree/pull/6538
    - Adds "parts" count to PartParameterTemplate serializer

v174 - 2024-02-21 : https://github.com/inventree/InvenTree/pull/6536
    - Expose PartCategory filters to the API documentation
    - Expose StockLocation filters to the API documentation

v173 - 2024-02-20 : https://github.com/inventree/InvenTree/pull/6483
    - Adds "merge_items" to the PurchaseOrderLine create API endpoint
    - Adds "auto_pricing" to the PurchaseOrderLine create/update API endpoint

v172 - 2024-02-20 : https://github.com/inventree/InvenTree/pull/6526
    - Adds "enabled" field to the PartTestTemplate API endpoint
    - Adds "enabled" filter to the PartTestTemplate list
    - Adds "enabled" filter to the StockItemTestResult list

v171 - 2024-02-19 : https://github.com/inventree/InvenTree/pull/6516
    - Adds "key" as a filterable parameter to PartTestTemplate list endpoint

v170 -> 2024-02-19 : https://github.com/inventree/InvenTree/pull/6514
    - Adds "has_results" filter to the PartTestTemplate list endpoint

v169 -> 2024-02-14 : https://github.com/inventree/InvenTree/pull/6430
    - Adds 'key' field to PartTestTemplate API endpoint
    - Adds annotated 'results' field to PartTestTemplate API endpoint
    - Adds 'template' field to StockItemTestResult API endpoint

v168 -> 2024-02-14 : https://github.com/inventree/InvenTree/pull/4824
    - Adds machine CRUD API endpoints
    - Adds machine settings API endpoints
    - Adds machine restart API endpoint
    - Adds machine types/drivers list API endpoints
    - Adds machine registry status API endpoint
    - Adds 'required' field to the global Settings API
    - Discover sub-sub classes of the StatusCode API

v167 -> 2024-02-07: https://github.com/inventree/InvenTree/pull/6440
    - Fixes for OpenAPI schema generation

v166 -> 2024-02-04 : https://github.com/inventree/InvenTree/pull/6400
    - Adds package_name to plugin API
    - Adds mechanism for uninstalling plugins via the API

v165 -> 2024-01-28 : https://github.com/inventree/InvenTree/pull/6040
    - Adds supplier_part.name, part.creation_user, part.required_for_sales_order

v164 -> 2024-01-24 : https://github.com/inventree/InvenTree/pull/6343
    - Adds "building" quantity to BuildLine API serializer

v163 -> 2024-01-22 : https://github.com/inventree/InvenTree/pull/6314
    - Extends API endpoint to expose auth configuration information for signin pages

v162 -> 2024-01-14 : https://github.com/inventree/InvenTree/pull/6230
    - Adds API endpoints to provide information on background tasks

v161 -> 2024-01-13 : https://github.com/inventree/InvenTree/pull/6222
    - Adds API endpoint for system error information

v160 -> 2023-12-11 : https://github.com/inventree/InvenTree/pull/6072
    - Adds API endpoint for allocating stock items against a sales order via barcode scan

v159 -> 2023-12-08 : https://github.com/inventree/InvenTree/pull/6056
    - Adds API endpoint for reloading plugin registry

v158 -> 2023-11-21 : https://github.com/inventree/InvenTree/pull/5953
    - Adds API endpoint for listing all settings of a particular plugin
    - Adds API endpoint for registry status (errors)

v157 -> 2023-12-02 : https://github.com/inventree/InvenTree/pull/6021
    - Add write-only "existing_image" field to Part API serializer

v156 -> 2023-11-26 : https://github.com/inventree/InvenTree/pull/5982
    - Add POST endpoint for report and label creation

v155 -> 2023-11-24 : https://github.com/inventree/InvenTree/pull/5979
    - Add "creation_date" field to Part instance serializer

v154 -> 2023-11-21 : https://github.com/inventree/InvenTree/pull/5944
    - Adds "responsible" field to the ProjectCode table

v153 -> 2023-11-21 : https://github.com/inventree/InvenTree/pull/5956
    - Adds override_min and override_max fields to part pricing API

v152 -> 2023-11-20 : https://github.com/inventree/InvenTree/pull/5949
    - Adds barcode support for ManufacturerPart model
    - Adds API endpoint for adding parts to purchase order using barcode scan

v151 -> 2023-11-13 : https://github.com/inventree/InvenTree/pull/5906
    - Allow user list API to be filtered by user active status
    - Allow owner list API to be filtered by user active status

v150 -> 2023-11-07: https://github.com/inventree/InvenTree/pull/5875
    - Extended user API endpoints to enable ordering
    - Extended user API endpoints to enable user role changes
    - Added endpoint to create a new user

v149 -> 2023-11-07 : https://github.com/inventree/InvenTree/pull/5876
    - Add 'building' quantity to BomItem serializer
    - Add extra ordering options for the BomItem list API

v148 -> 2023-11-06 : https://github.com/inventree/InvenTree/pull/5872
    - Allow "quantity" to be specified when installing an item into another item

v147 -> 2023-11-04: https://github.com/inventree/InvenTree/pull/5860
    - Adds "completed_lines" field to SalesOrder API endpoint
    - Adds "completed_lines" field to PurchaseOrder API endpoint

v146 -> 2023-11-02: https://github.com/inventree/InvenTree/pull/5822
    - Extended SSO Provider endpoint to contain if a provider is configured
    - Adds API endpoints for Email Address model

v145 -> 2023-10-30: https://github.com/inventree/InvenTree/pull/5786
    - Allow printing labels via POST including printing options in the body

v144 -> 2023-10-23: https://github.com/inventree/InvenTree/pull/5811
    - Adds version information API endpoint

v143 -> 2023-10-29: https://github.com/inventree/InvenTree/pull/5810
    - Extends the status endpoint to include information about system status and health

v142 -> 2023-10-20: https://github.com/inventree/InvenTree/pull/5759
    - Adds generic API endpoints for looking up status models

v141 -> 2023-10-23 : https://github.com/inventree/InvenTree/pull/5774
    - Changed 'part.responsible' from User to Owner

v140 -> 2023-10-20 : https://github.com/inventree/InvenTree/pull/5664
    - Expand API token functionality
    - Multiple API tokens can be generated per user

v139 -> 2023-10-11 : https://github.com/inventree/InvenTree/pull/5509
    - Add new BarcodePOReceive endpoint to receive line items by scanning supplier barcodes

v138 -> 2023-10-11 : https://github.com/inventree/InvenTree/pull/5679
    - Settings keys are no longer case sensitive
    - Include settings units in API serializer

v137 -> 2023-10-04 : https://github.com/inventree/InvenTree/pull/5588
    - Adds StockLocationType API endpoints
    - Adds custom_icon, location_type to StockLocation endpoint

v136 -> 2023-09-23 : https://github.com/inventree/InvenTree/pull/5595
    - Adds structural to StockLocation and PartCategory tree endpoints

v135 -> 2023-09-19 : https://github.com/inventree/InvenTree/pull/5569
    - Adds location path detail to StockLocation and StockItem API endpoints
    - Adds category path detail to PartCategory and Part API endpoints

v134 -> 2023-09-11 : https://github.com/inventree/InvenTree/pull/5525
    - Allow "Attachment" list endpoints to be searched by attachment, link and comment fields

v133 -> 2023-09-08 : https://github.com/inventree/InvenTree/pull/5518
    - Add extra optional fields which can be used for StockAdjustment endpoints

v132 -> 2023-09-07 : https://github.com/inventree/InvenTree/pull/5515
    - Add 'issued_by' filter to BuildOrder API list endpoint

v131 -> 2023-08-09 : https://github.com/inventree/InvenTree/pull/5415
    - Annotate 'available_variant_stock' to the SalesOrderLine serializer

v130 -> 2023-07-14 : https://github.com/inventree/InvenTree/pull/5251
    - Refactor label printing interface

v129 -> 2023-07-06 : https://github.com/inventree/InvenTree/pull/5189
    - Changes 'serial_lte' and 'serial_gte' stock filters to point to 'serial_int' field

v128 -> 2023-07-06 : https://github.com/inventree/InvenTree/pull/5186
    - Adds 'available' filter for BuildLine API endpoint

v127 -> 2023-06-24 : https://github.com/inventree/InvenTree/pull/5094
    - Enhancements for the PartParameter API endpoints

v126 -> 2023-06-19 : https://github.com/inventree/InvenTree/pull/5075
    - Adds API endpoint for setting the "category" for multiple parts simultaneously

v125 -> 2023-06-17 : https://github.com/inventree/InvenTree/pull/5064
    - Adds API endpoint for setting the "status" field for multiple stock items simultaneously

v124 -> 2023-06-17 : https://github.com/inventree/InvenTree/pull/5057
    - Add "created_before" and "created_after" filters to the Part API

v123 -> 2023-06-15 : https://github.com/inventree/InvenTree/pull/5019
    - Add Metadata to: Plugin Config

v122 -> 2023-06-14 : https://github.com/inventree/InvenTree/pull/5034
    - Adds new BuildLineLabel label type

v121 -> 2023-06-14 : https://github.com/inventree/InvenTree/pull/4808
    - Adds "ProjectCode" link to Build model

v120 -> 2023-06-07 : https://github.com/inventree/InvenTree/pull/4855
    - Major overhaul of the build order API
    - Adds new BuildLine model

v119 -> 2023-06-01 : https://github.com/inventree/InvenTree/pull/4898
    - Add Metadata to:  Part test templates, Part parameters, Part category parameter templates, BOM item substitute, Related Parts, Stock item test result

v118 -> 2023-06-01 : https://github.com/inventree/InvenTree/pull/4935
    - Adds extra fields for the PartParameterTemplate model

v117 -> 2023-05-22 : https://github.com/inventree/InvenTree/pull/4854
    - Part.units model now supports physical units (e.g. "kg", "m", "mm", etc)
    - Replaces SupplierPart "pack_size" field with "pack_quantity"
    - New field supports physical units, and allows for conversion between compatible units

v116 -> 2023-05-18 : https://github.com/inventree/InvenTree/pull/4823
    - Updates to part parameter implementation, to use physical units

v115 -> 2023-05-18 : https://github.com/inventree/InvenTree/pull/4846
    - Adds ability to partially scrap a build output

v114 -> 2023-05-16 : https://github.com/inventree/InvenTree/pull/4825
    - Adds "delivery_date" to shipments

v113 -> 2023-05-13 : https://github.com/inventree/InvenTree/pull/4800
    - Adds API endpoints for scrapping a build output

v112 -> 2023-05-13: https://github.com/inventree/InvenTree/pull/4741
    - Adds flag use_pack_size to the stock addition API, which allows adding packs

v111 -> 2023-05-02 : https://github.com/inventree/InvenTree/pull/4367
    - Adds tags to the Part serializer
    - Adds tags to the SupplierPart serializer
    - Adds tags to the ManufacturerPart serializer
    - Adds tags to the StockItem serializer
    - Adds tags to the StockLocation serializer

v110 -> 2023-04-26 : https://github.com/inventree/InvenTree/pull/4698
    - Adds 'order_currency' field for PurchaseOrder / SalesOrder endpoints

v109 -> 2023-04-19 : https://github.com/inventree/InvenTree/pull/4636
    - Adds API endpoints for the "ProjectCode" model

v108 -> 2023-04-17 : https://github.com/inventree/InvenTree/pull/4615
    - Adds functionality to upload images for rendering in markdown notes

v107 -> 2023-04-04 : https://github.com/inventree/InvenTree/pull/4575
    - Adds barcode support for PurchaseOrder model
    - Adds barcode support for ReturnOrder model
    - Adds barcode support for SalesOrder model
    - Adds barcode support for BuildOrder model

v106 -> 2023-04-03 : https://github.com/inventree/InvenTree/pull/4566
    - Adds 'search_regex' parameter to all searchable API endpoints

v105 -> 2023-03-31 : https://github.com/inventree/InvenTree/pull/4543
    - Adds API endpoints for status label information on various models

v104 -> 2023-03-23 : https://github.com/inventree/InvenTree/pull/4488
    - Adds various endpoints for new "ReturnOrder" models
    - Adds various endpoints for new "ReturnOrderReport" templates
    - Exposes API endpoints for "Contact" model

v103 -> 2023-03-17 : https://github.com/inventree/InvenTree/pull/4410
    - Add metadata to several more models

v102 -> 2023-03-18 : https://github.com/inventree/InvenTree/pull/4505
- Adds global search API endpoint for consolidated search results

v101 -> 2023-03-07 : https://github.com/inventree/InvenTree/pull/4462
    - Adds 'total_in_stock' to Part serializer, and supports API ordering

v100 -> 2023-03-04 : https://github.com/inventree/InvenTree/pull/4452
     - Adds bulk delete of PurchaseOrderLineItems to API

v99 -> 2023-03-03 : https://github.com/inventree/InvenTree/pull/4445
    - Adds sort by "responsible" to PurchaseOrderAPI

v98 -> 2023-02-24 : https://github.com/inventree/InvenTree/pull/4408
    - Adds "responsible" filter to Build API

v97 -> 2023-02-20 : https://github.com/inventree/InvenTree/pull/4377
    - Adds "external" attribute to StockLocation model

v96 -> 2023-02-16 : https://github.com/inventree/InvenTree/pull/4345
    - Adds stocktake report generation functionality

v95 -> 2023-02-16 : https://github.com/inventree/InvenTree/pull/4346
    - Adds "CompanyAttachment" model (and associated API endpoints)

v94 -> 2023-02-10 : https://github.com/inventree/InvenTree/pull/4327
    - Adds API endpoints for the "Group" auth model

v93 -> 2023-02-03 : https://github.com/inventree/InvenTree/pull/4300
    - Adds extra information to the currency exchange endpoint
    - Adds API endpoint for manually updating exchange rates

v92 -> 2023-02-02 : https://github.com/inventree/InvenTree/pull/4293
    - Adds API endpoint for currency exchange information

v91 -> 2023-01-31 : https://github.com/inventree/InvenTree/pull/4281
    - Improves the API endpoint for creating new Part instances

v90 -> 2023-01-25 : https://github.com/inventree/InvenTree/pull/4186/files
    - Adds a dedicated endpoint to activate a plugin

v89 -> 2023-01-25 : https://github.com/inventree/InvenTree/pull/4214
    - Adds updated field to SupplierPart API
    - Adds API date ordering for supplier part list

v88 -> 2023-01-17: https://github.com/inventree/InvenTree/pull/4225
    - Adds 'priority' field to Build model and api endpoints

v87 -> 2023-01-04 : https://github.com/inventree/InvenTree/pull/4067
    - Add API date filter for stock table on Expiry date

v86 -> 2022-12-22 : https://github.com/inventree/InvenTree/pull/4069
    - Adds API endpoints for part stocktake

v85 -> 2022-12-21 : https://github.com/inventree/InvenTree/pull/3858
    - Add endpoints serving ICS calendars for purchase and sales orders through API

v84 -> 2022-12-21: https://github.com/inventree/InvenTree/pull/4083
    - Add support for listing PO, BO, SO by their reference

v83 -> 2022-11-19 : https://github.com/inventree/InvenTree/pull/3949
    - Add support for structural Stock locations

v82 -> 2022-11-16 : https://github.com/inventree/InvenTree/pull/3931
    - Add support for structural Part categories

v81 -> 2022-11-08 : https://github.com/inventree/InvenTree/pull/3710
    - Adds cached pricing information to Part API
    - Adds cached pricing information to BomItem API
    - Allows Part and BomItem list endpoints to be filtered by 'has_pricing'
    - Remove calculated 'price_string' values from API endpoints
    - Allows PurchaseOrderLineItem API endpoint to be filtered by 'has_pricing'
    - Allows SalesOrderLineItem API endpoint to be filtered by 'has_pricing'
    - Allows SalesOrderLineItem API endpoint to be filtered by 'order_status'
    - Adds more information to SupplierPriceBreak serializer

v80 -> 2022-11-07 : https://github.com/inventree/InvenTree/pull/3906
    - Adds 'barcode_hash' to Part API serializer
    - Adds 'barcode_hash' to StockLocation API serializer
    - Adds 'barcode_hash' to SupplierPart API serializer

v79 -> 2022-11-03 : https://github.com/inventree/InvenTree/pull/3895
    - Add metadata to Company

v78 -> 2022-10-25 : https://github.com/inventree/InvenTree/pull/3854
    - Make PartCategory to be filtered by name and description

v77 -> 2022-10-12 : https://github.com/inventree/InvenTree/pull/3772
    - Adds model permission checks for barcode assignment actions

v76 -> 2022-09-10 : https://github.com/inventree/InvenTree/pull/3640
    - Refactor of barcode data on the API
    - StockItem.uid renamed to StockItem.barcode_hash

v75 -> 2022-09-05 : https://github.com/inventree/InvenTree/pull/3644
    - Adds "pack_size" attribute to SupplierPart API serializer

v74 -> 2022-08-28 : https://github.com/inventree/InvenTree/pull/3615
    - Add confirmation field for completing PurchaseOrder if the order has incomplete lines
    - Add confirmation field for completing SalesOrder if the order has incomplete lines

v73 -> 2022-08-24 : https://github.com/inventree/InvenTree/pull/3605
    - Add 'description' field to PartParameterTemplate model

v72 -> 2022-08-18 : https://github.com/inventree/InvenTree/pull/3567
    - Allow PurchaseOrder to be duplicated via the API

v71 -> 2022-08-18 : https://github.com/inventree/InvenTree/pull/3564
    - Updates to the "part scheduling" API endpoint

v70 -> 2022-08-02 : https://github.com/inventree/InvenTree/pull/3451
    - Adds a 'depth' parameter to the PartCategory list API
    - Adds a 'depth' parameter to the StockLocation list API

v69 -> 2022-08-01 : https://github.com/inventree/InvenTree/pull/3443
    - Updates the PartCategory list API:
        - Improve query efficiency: O(n) becomes O(1)
        - Rename 'parts' field to 'part_count'
    - Updates the StockLocation list API:
        - Improve query efficiency: O(n) becomes O(1)

v68 -> 2022-07-27 : https://github.com/inventree/InvenTree/pull/3417
    - Allows SupplierPart list to be filtered by SKU value
    - Allows SupplierPart list to be filtered by MPN value

v67 -> 2022-07-25 : https://github.com/inventree/InvenTree/pull/3395
    - Adds a 'requirements' endpoint for Part instance
    - Provides information on outstanding order requirements for a given part

v66 -> 2022-07-24 : https://github.com/inventree/InvenTree/pull/3393
    - Part images can now be downloaded from a remote URL via the API
    - Company images can now be downloaded from a remote URL via the API

v65 -> 2022-07-15 : https://github.com/inventree/InvenTree/pull/3335
    - Annotates 'in_stock' quantity to the SupplierPart API

v64 -> 2022-07-08 : https://github.com/inventree/InvenTree/pull/3310
    - Annotate 'on_order' quantity to BOM list API
    - Allow BOM List API endpoint to be filtered by "on_order" parameter

v63 -> 2022-07-06 : https://github.com/inventree/InvenTree/pull/3301
    - Allow BOM List API endpoint to be filtered by "available_stock" parameter

v62 -> 2022-07-05 : https://github.com/inventree/InvenTree/pull/3296
    - Allows search on BOM List API endpoint
    - Allows ordering on BOM List API endpoint

v61 -> 2022-06-12 : https://github.com/inventree/InvenTree/pull/3183
    - Migrate the "Convert Stock Item" form class to use the API
    - There is now an API endpoint for converting a stock item to a valid variant

v60 -> 2022-06-08 : https://github.com/inventree/InvenTree/pull/3148
    - Add availability data fields to the SupplierPart model

v59 -> 2022-06-07 : https://github.com/inventree/InvenTree/pull/3154
    - Adds further improvements to BulkDelete mixin class
    - Fixes multiple bugs in custom OPTIONS metadata implementation
    - Adds 'bulk delete' for Notifications

v58 -> 2022-06-06 : https://github.com/inventree/InvenTree/pull/3146
    - Adds a BulkDelete API mixin class for fast, safe deletion of multiple objects with a single API request

v57 -> 2022-06-05 : https://github.com/inventree/InvenTree/pull/3130
    - Transfer PartCategoryTemplateParameter actions to the API

v56 -> 2022-06-02 : https://github.com/inventree/InvenTree/pull/3123
    - Expose the PartParameterTemplate model to use the API

v55 -> 2022-06-02 : https://github.com/inventree/InvenTree/pull/3120
    - Converts the 'StockItemReturn' functionality to make use of the API

v54 -> 2022-06-02 : https://github.com/inventree/InvenTree/pull/3117
    - Adds 'available_stock' annotation on the SalesOrderLineItem API
    - Adds (well, fixes) 'overdue' annotation on the SalesOrderLineItem API

v53 -> 2022-06-01 : https://github.com/inventree/InvenTree/pull/3110
    - Adds extra search fields to the BuildOrder list API endpoint

v52 -> 2022-05-31 : https://github.com/inventree/InvenTree/pull/3103
    - Allow part list API to be searched by supplier SKU

v51 -> 2022-05-24 : https://github.com/inventree/InvenTree/pull/3058
    - Adds new fields to the SalesOrderShipment model

v50 -> 2022-05-18 : https://github.com/inventree/InvenTree/pull/2912
    - Implement Attachments for manufacturer parts

v49 -> 2022-05-09 : https://github.com/inventree/InvenTree/pull/2957
    - Allows filtering of plugin list by 'active' status
    - Allows filtering of plugin list by 'mixin' support
    - Adds endpoint to "identify" or "locate" stock items and locations (using plugins)

v48 -> 2022-05-12 : https://github.com/inventree/InvenTree/pull/2977
    - Adds "export to file" functionality for PurchaseOrder API endpoint
    - Adds "export to file" functionality for SalesOrder API endpoint
    - Adds "export to file" functionality for BuildOrder API endpoint

v47 -> 2022-05-10 : https://github.com/inventree/InvenTree/pull/2964
    - Fixes barcode API error response when scanning a StockItem which does not exist
    - Fixes barcode API error response when scanning a StockLocation which does not exist

v46 -> 2022-05-09
    - Fixes read permissions on settings API
    - Allows non-staff users to read global settings via the API

v45 -> 2022-05-08 : https://github.com/inventree/InvenTree/pull/2944
    - Settings are now accessed via the API using their unique key, not their PK
    - This allows the settings to be accessed without prior knowledge of the PK

v44 -> 2022-05-04 : https://github.com/inventree/InvenTree/pull/2931
    - Converting more server-side rendered forms to the API
    - Exposes more core functionality to API endpoints

v43 -> 2022-04-26 : https://github.com/inventree/InvenTree/pull/2875
    - Adds API detail endpoint for PartSalePrice model
    - Adds API detail endpoint for PartInternalPrice model

v42 -> 2022-04-26 : https://github.com/inventree/InvenTree/pull/2833
    - Adds variant stock information to the Part and BomItem serializers

v41 -> 2022-04-26
    - Fixes 'variant_of' filter for Part list endpoint

v40 -> 2022-04-19
    - Adds ability to filter StockItem list by "tracked" parameter
        - This checks the serial number or batch code fields

v39 -> 2022-04-18
    - Adds ability to filter StockItem list by "has_batch" parameter

v38 -> 2022-04-14 : https://github.com/inventree/InvenTree/pull/2828
    - Adds the ability to include stock test results for "installed items"

v37 -> 2022-04-07 : https://github.com/inventree/InvenTree/pull/2806
    - Adds extra stock availability information to the BomItem serializer

v36 -> 2022-04-03
    - Adds ability to filter part list endpoint by unallocated_stock argument

v35 -> 2022-04-01 : https://github.com/inventree/InvenTree/pull/2797
    - Adds stock allocation information to the Part API
    - Adds calculated field for "unallocated_quantity"

v34 -> 2022-03-25
    - Change permissions for "plugin list" API endpoint (now allows any authenticated user)

v33 -> 2022-03-24
    - Adds "plugins_enabled" information to root API endpoint

v32 -> 2022-03-19
    - Adds "parameters" detail to Part API endpoint (use &parameters=true)
    - Adds ability to filter PartParameterTemplate API by Part instance
    - Adds ability to filter PartParameterTemplate API by PartCategory instance

v31 -> 2022-03-14
    - Adds "updated" field to SupplierPriceBreakList and SupplierPriceBreakDetail API endpoints

v30 -> 2022-03-09
    - Adds "exclude_location" field to BuildAutoAllocation API endpoint
    - Allows BuildItem API endpoint to be filtered by BomItem relation

v29 -> 2022-03-08
    - Adds "scheduling" endpoint for predicted stock scheduling information

v28 -> 2022-03-04
    - Adds an API endpoint for auto allocation of stock items against a build order
    - Ref: https://github.com/inventree/InvenTree/pull/2713

v27 -> 2022-02-28
    - Adds target_date field to individual line items for purchase orders and sales orders

v26 -> 2022-02-17
    - Adds API endpoint for uploading a BOM file and extracting data

v25 -> 2022-02-17
    - Adds ability to filter "part" list endpoint by "in_bom_for" argument

v24 -> 2022-02-10
    - Adds API endpoint for deleting (cancelling) build order outputs

v23 -> 2022-02-02
    - Adds API endpoints for managing plugin classes
    - Adds API endpoints for managing plugin settings

v22 -> 2021-12-20
    - Adds API endpoint to "merge" multiple stock items

v21 -> 2021-12-04
    - Adds support for multiple "Shipments" against a SalesOrder
    - Refactors process for stock allocation against a SalesOrder

v20 -> 2021-12-03
    - Adds ability to filter POLineItem endpoint by "base_part"
    - Adds optional "order_detail" to POLineItem list endpoint

v19 -> 2021-12-02
    - Adds the ability to filter the StockItem API by "part_tree"
    - Returns only stock items which match a particular part.tree_id field

v18 -> 2021-11-15
    - Adds the ability to filter BomItem API by "uses" field
    - This returns a list of all BomItems which "use" the specified part
    - Includes inherited BomItem objects

v17 -> 2021-11-09
    - Adds API endpoints for GLOBAL and USER settings objects
    - Ref: https://github.com/inventree/InvenTree/pull/2275

v16 -> 2021-10-17
    - Adds API endpoint for completing build order outputs

v15 -> 2021-10-06
    - Adds detail endpoint for SalesOrderAllocation model
    - Allows use of the API forms interface for adjusting SalesOrderAllocation objects

v14 -> 2021-10-05
    - Stock adjustment actions API is improved, using native DRF serializer support
    - However adjustment actions now only support 'pk' as a lookup field

v13 -> 2021-10-05
    - Adds API endpoint to allocate stock items against a BuildOrder
    - Updates StockItem API with improved filtering against BomItem data

v12 -> 2021-09-07
    - Adds API endpoint to receive stock items against a PurchaseOrder

v11 -> 2021-08-26
    - Adds "units" field to PartBriefSerializer
    - This allows units to be introspected from the "part_detail" field in the StockItem serializer

v10 -> 2021-08-23
    - Adds "purchase_price_currency" to StockItem serializer
    - Adds "purchase_price_string" to StockItem serializer
    - Purchase price is now writable for StockItem serializer

v9  -> 2021-08-09
    - Adds "price_string" to part pricing serializers

v8  -> 2021-07-19
    - Refactors the API interface for SupplierPart and ManufacturerPart models
    - ManufacturerPart objects can no longer be created via the SupplierPart API endpoint

v7  -> 2021-07-03
    - Introduced the concept of "API forms" in https://github.com/inventree/InvenTree/pull/1716
    - API OPTIONS endpoints provide comprehensive field metadata
    - Multiple new API endpoints added for database models

v6  -> 2021-06-23
    - Part and Company images can now be directly uploaded via the REST API

v5  -> 2021-06-21
    - Adds API interface for manufacturer part parameters

v4  -> 2021-06-01
    - BOM items can now accept "variant stock" to be assigned against them
    - Many slight API tweaks were needed to get this to work properly!

v3  -> 2021-05-22:
    - The updated StockItem "history tracking" now uses a different interface

"""<|MERGE_RESOLUTION|>--- conflicted
+++ resolved
@@ -1,19 +1,13 @@
 """InvenTree API version information."""
 
 # InvenTree API version
-<<<<<<< HEAD
-INVENTREE_API_VERSION = 196
-=======
 INVENTREE_API_VERSION = 320
 
->>>>>>> 06961c6a
 """Increment this API version number whenever there is a significant change to the API that any clients need to know about."""
 
 
 INVENTREE_API_TEXT = """
 
-<<<<<<< HEAD
-=======
 v320 - 2025-03-05 : https://github.com/inventree/InvenTree/pull/9243
     - Link fields are now up to 2000 chars long
 
@@ -442,7 +436,6 @@
 v197 - 2024-05-14 : https://github.com/inventree/InvenTree/pull/7224
     - Refactor the plugin API endpoints to use the plugin "key" for lookup, rather than the PK value
 
->>>>>>> 06961c6a
 v196 - 2024-05-05 : https://github.com/inventree/InvenTree/pull/7160
     - Adds "location" field to BuildOutputComplete API endpoint
 
