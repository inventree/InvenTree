"""InvenTree API version information."""

# InvenTree API version
INVENTREE_API_VERSION = 413

"""Increment this API version number whenever there is a significant change to the API that any clients need to know about."""

INVENTREE_API_TEXT = """

<<<<<<< HEAD
v413 -> 2025-06-20 : https://github.com/inventree/InvenTree/pull/10629
    - Add enums for all ordering fields in schema - no functional changes
=======
v413 -> 2025-10-20 : https://github.com/inventree/InvenTree/pull/10624
    - Upstream fixes to django-allauth schema - no functional changes
>>>>>>> a02d1011

v412 -> 2025-10-19 : https://github.com/inventree/InvenTree/pull/10549
    - added a new query parameter for the PartsList api: price_breaks (default: false)

v411 -> 2025-06-19 : https://github.com/inventree/InvenTree/pull/10630
    - Editorialy changes to machine api - no functional changes

v410 -> 2025-06-12 : https://github.com/inventree/InvenTree/pull/9761
    - Add supplier search and import API endpoints
    - Add part parameter bulk create API endpoint

v409 -> 2025-10-17 : https://github.com/inventree/InvenTree/pull/10601
    - Adds ability to filter StockList API by manufacturer part ID

v408 -> 2025-10-13: https://github.com/inventree/InvenTree/pull/10561
    - Allow search of assembly fields in BOM API endpoint

v407 -> 2025-10-09: https://github.com/inventree/InvenTree/pull/10538
    - Breaking: Set error status code for plugin action call instead of just returning error data

v406 -> 2025-10-08: https://github.com/inventree/InvenTree/pull/10532
    - Set return type for background task overview
    - Implement serializer for part serial number detail

v405 -> 2025-10-07: https://github.com/inventree/InvenTree/pull/10530
    - Add response to generic/status endpoint
    - Fix logic for generic status model lookup to allow searching by class name string

v404 -> 2025-10-06: https://github.com/inventree/InvenTree/pull/10497
    - Add minimum_stock to PartBrief api response

v403 -> 2025-10-06: https://github.com/inventree/InvenTree/pull/10499
    - Adds ability to partially scrap a build output
    - Adds ability to partially complete a build output

v402 -> 2025-10-05 : https://github.com/inventree/InvenTree/pull/10495
    - Refactors 'part_detail' param in BuildList API endpoint
    - Refactors 'order_detail' param in GeneralExtraLineList API endpoint
    - Refactors 'part_detail', 'template_detail' param in PartParameterList / PartParameterDetail API endpoint

v401 -> 2025-10-05 : https://github.com/inventree/InvenTree/pull/10381
    - Adds machine properties to machine API endpoints

v400 -> 2025-10-05 : https://github.com/inventree/InvenTree/pull/10486
    - Adds return datatypes for admin/config and flags entpoints

v399 -> 2025-10-05 : https://github.com/inventree/InvenTree/pull/10445
    - Refactors 'customer_detail' param in SalesOrder API endpoint
    - Refactors 'customer_detail' param in ReturnOrder API endpoint
    - Refactors 'supplier_detail' param in PurchaseOrder API endpoint
    - Refactors 'part_detail' and 'order_detail' params in PurchaseOrderLineItem API endpoint
    - Refactors 'part_detail', 'item_detail' and 'order_detail' params in ReturnOrderLineItem API endpoint
    - Refactors 'part_detail', 'order_detail' and 'customer_detail' params in SalesOrderLineItem API endpoint
    - Refactors 'part_detail', 'item_detail', 'order_detail', 'location_detail' and 'customer_detail' params in SalesOrderAllocation API endpoint

v398 -> 2025-10-05 : https://github.com/inventree/InvenTree/pull/10487
    - Refactors 'part_detail', 'path_detail', 'supplier_part_detail', 'location_detail' and 'tests' params in Stock API endpoint

v397 -> 2025-10-01 : https://github.com/inventree/InvenTree/pull/10444
    - Refactors 'path_detail' param in StockLocation API endpoint
    - Refactors 'user_detail' and 'template_detail' params in StockItemTestResult API endpoint
    - Refactors 'item_detail' and 'user_detail' params in StockTracking API endpoint
    - Refactors 'include_installed' and 'stock_item' params in StockItemTestResult API endpoint

v396 -> 2025-10-01 : https://github.com/inventree/InvenTree/pull/10443
    - Refactors 'part_detail', 'manufacturer_detail' and 'pretty' params in Manufacturer API endpoint
    - Refactors 'manufacturer_part_detail' param in ManufacturerPartParameter API endpoint
    - Refactors 'part_detail' and 'supplier_detail' param in SupplierPriceBreak API endpoint

v395 -> 2025-10-01 : https://github.com/inventree/InvenTree/pull/10441
    - Refactors 'parameters', 'category_detail', 'location_detail' and 'path_detail' params in Part API endpoint
    - Refactors 'can_build', 'part_detail', 'sub_part_detail' and 'path_detail' params in BOM API endpoint
    - Refactors 'path_detail' params in user Category API endpoint
    - Refactors 'exclude_id', 'related' and 'exclude_related' params in Part API endpoint

v394 -> 2025-10-01 : https://github.com/inventree/InvenTree/pull/10438
    - Refactors 'bom_item_detail', 'assembly_detail', 'part_detail', 'build_detail' and 'allocations' params in BuildLine API endpoint
    - Refactors 'part_detail', 'location_detail', 'stock_detail' and 'build_detail' params in BuildItem API endpoint

v393 -> 2025-10-01 : https://github.com/inventree/InvenTree/pull/10437
    - Refactors 'user_detail', 'permission_detail', 'role_detail' params in user GroupList API endpoint

v392 -> 2025-09-22 : https://github.com/inventree/InvenTree/pull/10374
    - Refactors 'part_detail', 'supplier_detail', 'manufacturer_detail'and 'pretty' params in SupplierPartList API endpoint

v391 -> 2025-09-06 : https://github.com/inventree/InvenTree/pull/10279
    - Refactors 'exclude_tree', 'cascade', and 'location' filters in StockList API endpoint

v390 -> 2025-09-03 : https://github.com/inventree/InvenTree/pull/10257
    - Fixes limitation on adding virtual parts to a SalesOrder
    - Additional query filter options for BomItem API endpoint

v389 -> 2025-08-27 : https://github.com/inventree/InvenTree/pull/10214
    - Adds "output" filter to the BuildItem API endpoint
    - Removes undocumented 'output' query parameter handling

v388 -> 2025-08-23 : https://github.com/inventree/InvenTree/pull/10213
    - Disable paging on PurchaseOrderReceive call

v387 -> 2025-08-19 : https://github.com/inventree/InvenTree/pull/10188
    - Adds "update_records" field to the DataImportSession API

v386 -> 2025-08-11 : https://github.com/inventree/InvenTree/pull/8191
    - Adds "consumed" field to the BuildItem API
    - Adds API endpoint to consume stock against a BuildOrder

v385 -> 2025-08-15 : https://github.com/inventree/InvenTree/pull/10174
    - Adjust return type of PurchaseOrderReceive API serializer
    - Now returns list of of the created stock items when receiving

v384 -> 2025-08-08 : https://github.com/inventree/InvenTree/pull/9969
    - Bump allauth

v383 -> 2025-08-08 : https://github.com/inventree/InvenTree/pull/9969
    - Correctly apply changes listed in v358
    - Breaking: StockCreate now always returns a list of StockItem

v382 -> 2025-08-07 : https://github.com/inventree/InvenTree/pull/10146
    - Adds ability to "bulk create" test results via the API
    - Removes legacy functionality to auto-create test result templates based on provided test names

v381 -> 2025-08-06 : https://github.com/inventree/InvenTree/pull/10132
    - Refactor the "return stock item" API endpoint to align with other stock adjustment actions

v380 -> 2025-08-06 : https://github.com/inventree/InvenTree/pull/10135
    - Fixes "issued_by" filter for the BuildOrder list API endpoint

v380 -> 2025-08-06 : https://github.com/inventree/InvenTree/pull/10132
    - Refactor the "return stock item" API endpoint to align with other stock adjustment actions

v380 -> 2025-08-06 : https://github.com/inventree/InvenTree/pull/10135
    - Fixes "issued_by" filter for the BuildOrder list API endpoint

v379 -> 2025-08-04 : https://github.com/inventree/InvenTree/pull/10124
    - Removes "PartStocktakeReport" model and associated API endpoints
    - Remove "last_stocktake" field from the Part model
    - Remove "user" field from PartStocktake model
    - Remove "note" field from PartStocktake model

v378 -> 2025-08-01 : https://github.com/inventree/InvenTree/pull/10111
    - Adds "scheduled_to_build" annotated field to BuildLine serializer

v377 -> 2025-08-01 : https://github.com/inventree/InvenTree/pull/10109
    - Allow email records to be deleted via the API

v376 -> 2025-08-01 : https://github.com/inventree/InvenTree/pull/10108
    - Fix search fields for ReturnOrderLineItem API list endpoint

v375 -> 2025-07-28 : https://github.com/inventree/InvenTree/pull/10095
    - Sorts searched fields to keep API stable

v374 -> 2025-07-28 : https://github.com/inventree/InvenTree/pull/10092
    - Add nullable to a few details fields that lack it
    - Add the list of searched fields to the search parameter comments

v373 -> 2025-06-21 : https://github.com/inventree/InvenTree/pull/9735
    - Adds PluginUserSetting model (and associated endpoints)
    - Remove NotificationSetting model (and associated endpoints)

v372 -> 2025-07-19 : https://github.com/inventree/InvenTree/pull/10056
    - Adds BOM validation information to the Part API

v371 -> 2025-07-18 : https://github.com/inventree/InvenTree/pull/10042
    - Adds "setup_quantity" and "attrition" fields to BomItem API endpoints
    - Remove "overage" field from BomItem API endpoints
    - Adds "rounding_multiple" field to BomItem API endpoints

v370 -> 2025-07-17 : https://github.com/inventree/InvenTree/pull/10036
    - Adds optional "assembly_detail" information to BuildLine API endpoint
    - Adds "include_variants" filter to SalesOrderLineItem API endpoint
    - Improves the "PartRequirements" API endpoint to include variant aggregations

v369 -> 2025-07-15 : https://github.com/inventree/InvenTree/pull/10023
    - Adds "note", "updated", "updated_by" fields to the PartParameter API endpoints

v368 -> 2025-07-11 : https://github.com/inventree/InvenTree/pull/9673
    - Adds 'tax_id' to company model
    - Adds 'tax_id' to search fields in the 'CompanyList' API endpoint

v367 -> 2025-07-10 : https://github.com/inventree/InvenTree/pull/10001
    - Adds OAuth2 scopes for importer sessions

v366 -> 2025-07-09 : https://github.com/inventree/InvenTree/pull/9987
    - Adds "category" filter to BomItem API endpoint

v365 -> 2025-07-09 : https://github.com/inventree/InvenTree/pull/9984
    - Allow filtering of DataOutput API by "user" field
    - Allow individual deletion of DataOutput objects via the API

v364 -> 2025-07-06 : https://github.com/inventree/InvenTree/pull/9962
    - Fix permissions for the DataImportSession API endpoints

v363 -> 2025-07-04 : https://github.com/inventree/InvenTree/pull/9954
    - Adds "user_detail" field to the ApiToken serializer

v362 -> 2025-07-02 : https://github.com/inventree/InvenTree/pull/9939
    - Allow filtering of BuildItem API by "location" of StockItem
    - Allow filtering of SalesOrderAllocation API by "location" of StockItem

v361 -> 2025-07-03 : https://github.com/inventree/InvenTree/pull/9944
    - Enable SalesOrderAllocation list to be filtered by part IPN value
    - Enable SalesOrderAllocation list to be ordered by part MPN value

v360 -> 2025-07-02 : https://github.com/inventree/InvenTree/pull/9937
    - Provide more detailed StockItem information in the BuildItem serializer
    - Provide more detailed StockItem information in the SalesOrderAllocation serializer

v359 -> 2025-07-01 : https://github.com/inventree/InvenTree/pull/9909
    - Fixes annotated types for various part fields

v358 -> 2025-06-25 : https://github.com/inventree/InvenTree/pull/9857
    - Provide list of generated stock items against "StockItemSerialize" API endpoint
    - Provide list of generated stock items against "StockList" API endpoint
    - Provide list of generated stock items against "BuildOutputCreate" API endpoint

v357 -> 2025-06-25 : https://github.com/inventree/InvenTree/pull/9856
    - Adds "units" field to PluginSetting API endpoints

v356 -> 2025-06-20 : https://github.com/inventree/InvenTree/pull/9817
    - Enable generation of reports against the Company model type

v355 -> 2025-06-20 : https://github.com/inventree/InvenTree/pull/9811
    - Removes legacy "PartScheduling" API endpoints

v354 -> 2025-06-09 : https://github.com/inventree/InvenTree/pull/9532
    - Adds "merge" field to the ReportTemplate model

v353 -> 2025-06-19 : https://github.com/inventree/InvenTree/pull/9608
    - Adds email endpoints

v352 -> 2025-06-18 : https://github.com/inventree/InvenTree/pull/9803
    - Make PurchaseOrderLineItem link to BuildOrder reference nullable
    - Add valid fields to ordering field descriptions

v351 -> 2025-06-18 : https://github.com/inventree/InvenTree/pull/9602
    - Adds password reset API endpoint for admin users

v350 -> 2025-06-17 : https://github.com/inventree/InvenTree/pull/9798
    - Adds "can_build" field to the part requirements API endpoint
    - Remove "allocated" and "required" fields from the part requirements API endpoint
    - Add detailed serializer to the part requirements API endpoint

v349 -> 2025-06-13 : https://github.com/inventree/InvenTree/pull/9574
    - Remove the 'create_child_builds' flag from the BuildOrder creation API endpoint

v348 -> 2025-06-12 : https://github.com/inventree/InvenTree/pull/9312
    - Adds "external" flag for BuildOrder
    - Adds link between PurchaseOrderLineItem and BuildOrder

v347 -> 2025-06-12 : https://github.com/inventree/InvenTree/pull/9764
    - Adds "copy_tests" field to the DuplicatePart API endpoint

v346 -> 2025-06-07 : https://github.com/inventree/InvenTree/pull/9718
    - Adds "read_only" field to the GlobalSettings API endpoint(s)

v345 -> 2025-06-07 : https://github.com/inventree/InvenTree/pull/9745
    - Adds barcode information to SalesOrderShipment API endpoint

v344 -> 2025-06-02 : https://github.com/inventree/InvenTree/pull/9714
    - Updates allauth version and adds device trust as a factor

v343 -> 2025-06-02 : https://github.com/inventree/InvenTree/pull/9717
    - Add ISO currency codes to the description text for currency options

v342 -> 2025-05-09 : https://github.com/inventree/InvenTree/pull/9651
    - Fix serializer to match Generate API for serial numbers

v341 -> 2025-04-21 : https://github.com/inventree/InvenTree/pull/9547
    - Require pagination limit on list queries

v340 -> 2025-04-15 : https://github.com/inventree/InvenTree/pull/9546
    - Add nullable to various fields to make them not required

v339 -> 2025-04-15 : https://github.com/inventree/InvenTree/pull/9283
    - Remove need for source in /plugins/ui/features

v338 -> 2025-04-15 : https://github.com/inventree/InvenTree/pull/9333
    - Adds oAuth2 support for the API

v337 -> 2025-04-15 : https://github.com/inventree/InvenTree/pull/9505
    - Adds API endpoint with extra serial number information for a given StockItem object

v336 -> 2025-04-10 : https://github.com/inventree/InvenTree/pull/9492
    - Fixed query and response serialization for units_all and version_text
    - Fixed LicenseView and VersionInformation serialization

v335 -> 2025-04-09 : https://github.com/inventree/InvenTree/pull/9476
    - Adds "roles" detail to the Group API endpoint
    - Adds "users" detail to the Group API endpoint
    - Adds "groups" detail to the User API endpoint

v334 -> 2025-04-08 : https://github.com/inventree/InvenTree/pull/9453
    - Fixes various operationId and enum collisions and help texts

v333 -> 2025-04-03 : https://github.com/inventree/InvenTree/pull/9452
    - Currency string is no longer restricted to a hardcoded enum
    - Customizable status keys are no longer hardcoded enum values

v332 -> 2025-04-02 : https://github.com/inventree/InvenTree/pull/9393
    - Adds 'search_notes' parameter to all searchable API endpoints

v331 -> 2025-04-01 : https://github.com/inventree/InvenTree/pull/9437
    - Set correct types on various formerly-string PK fields as well permissions
    - Include metadata request and response types

v330 -> 2025-03-31 : https://github.com/inventree/InvenTree/pull/9420
    - Deconflict operation id between single and bulk destroy operations
    - Add request body definition for bulk destroy operations

v329 -> 2025-03-30 : https://github.com/inventree/InvenTree/pull/9399
    - Convert url path regex-specified PKs to int

v328 -> 2025-03-29 : https://github.com/inventree/InvenTree/pull/9407
    - Updates schema to include paging arguments

v327 -> 2025-03-20 : https://github.com/inventree/InvenTree/pull/9339
    - Adds "is_mandatory" field to the Plugin API
    - Adds ability to filter by "mandatory" status in the Plugin API

v326 -> 2025-03-18 : https://github.com/inventree/InvenTree/pull/9096
    - Overhaul the data-export API functionality
    - Allow customization of data exporting via plugins
    - Consolidate LabelOutput and ReportOutput API endpoints into single DataOutput endpoint

v325 -> 2024-03-17 : https://github.com/inventree/InvenTree/pull/9244
    - Adds the option for superusers to list all user tokens
    - Make list endpoints sortable, filterable and searchable

v324 -> 2025-03-17 : https://github.com/inventree/InvenTree/pull/9320
    - Adds BulkUpdate support for the SalesOrderAllocation model
    - Adds BulkUpdate support for the PartCategory model
    - Adds BulkUpdate support for the StockLocation model

v323 -> 2025-03-17 : https://github.com/inventree/InvenTree/pull/9313
    - Adds BulkUpdate support to the Part API endpoint
    - Remove legacy API endpoint to set part category for multiple parts

v322 -> 2025-03-16 : https://github.com/inventree/InvenTree/pull/8933
    - Add min_date and max_date query filters for orders, for use in calendar views

v321 -> 2025-03-06 : https://github.com/inventree/InvenTree/pull/9236
    - Adds conditionally-returned fields to the schema to match API behavior
    - Removes required flag for nullable read-only fields to match API behavior

v320 -> 2025-03-05 : https://github.com/inventree/InvenTree/pull/9243
    - Link fields are now up to 2000 chars long

v319 -> 2025-03-04 : https://github.com/inventree/InvenTree/pull/9199
    - Add detail API endpoint for the LabelOutput model
    - Add detail API endpoint for the ReportOutput model

v318 -> 2025-02-25 : https://github.com/inventree/InvenTree/pull/9116
    - Adds user profile API endpoints

v317 -> 2025-02-26 : https://github.com/inventree/InvenTree/pull/9143
    - Default 'overdue' field to False in Build serializer
    - Add allow_null to various fields in Build, Settings, Order, Part, and Stock serializers
    - Add type hints to Users model to properly type fields

v316 -> 2025-02-26 : https://github.com/inventree/InvenTree/pull/9185
    - Allow 'icon' field to be nullified in the PartCategory API
    - Allow 'custom_icon' field to be nullified in the StockLocation API

v315 -> 2025-02-22 : https://github.com/inventree/InvenTree/pull/9150
    - Remove outdated 'url' field from some API endpoints

v314 -> 2025-02-17 : https://github.com/inventree/InvenTree/pull/6293
    - Removes a considerable amount of old auth endpoints
    - Introduces allauth-provided auth endpoints

v313 -> 2025-02-17 : https://github.com/inventree/InvenTree/pull/9087
    - Adds instance id optionally to the info view endpoint

v312 -> 2025-02-15 : https://github.com/inventree/InvenTree/pull/9079
    - Remove old API endpoints associated with legacy BOM import functionality

v311 -> 2025-02-14 : https://github.com/inventree/InvenTree/pull/9076
    - Adds "model_filters" attribute to settings API

v310 -> 2025-02-14 : https://github.com/inventree/InvenTree/pull/9077
    - Adds 'is_variant' filter to the Part list API

v309 -> 2025-02-02 : https://github.com/inventree/InvenTree/pull/9008
    - Bug fixes for the "Part" serializer
    - Fixes for data import API endpoints

v308 -> 2025-02-01 : https://github.com/inventree/InvenTree/pull/9003
    - Adds extra detail to the ReportOutput and LabelOutput API endpoints
    - Allows ordering of output list endpoints

v307 -> 2025-01-29 : https://github.com/inventree/InvenTree/pull/8969
    - Extend Info Endpoint to include customizations

v306 -> 2025-01-28 : https://github.com/inventree/InvenTree/pull/8966
    - Adds "start_date" to PurchasesOrder API
    - Adds "start_date" to SalesOrder API
    - Adds "start_date" to ReturnOrder API
    - Updated API filters

v305 -> 2025-01-26 : https://github.com/inventree/InvenTree/pull/8950
    - Bug fixes for the SupplierPart API
    - Refactoring for data export via API

v304 -> 2025-01-22 : https://github.com/inventree/InvenTree/pull/8940
    - Adds "category" filter to build list API

v303 -> 2025-01-20 : https://github.com/inventree/InvenTree/pull/8915
    - Adds "start_date" field to Build model and API endpoints
    - Adds additional API filtering and sorting options for Build list

v302 -> 2025-01-18 : https://github.com/inventree/InvenTree/pull/8905
    - Fix schema definition on the /label/print endpoint

v301 -> 2025-01-14 : https://github.com/inventree/InvenTree/pull/8894
    - Remove ui preferences from the API

v300 -> 2025-01-13 : https://github.com/inventree/InvenTree/pull/8886
    - Allow null value for 'expiry_date' field introduced in #8867

v299 -> 2025-01-10 : https://github.com/inventree/InvenTree/pull/8867
    - Adds 'expiry_date' field to the PurchaseOrderReceive API endpoint
    - Adds 'default_expiry` field to the PartBriefSerializer, affecting API endpoints which use it

v298 -> 2025-01-07 : https://github.com/inventree/InvenTree/pull/8848
    - Adds 'created_by' field to PurchaseOrder API endpoints
    - Adds 'created_by' field to SalesOrder API endpoints
    - Adds 'created_by' field to ReturnOrder API endpoints

v297 -> 2024-12-29 : https://github.com/inventree/InvenTree/pull/8438
    - Adjustments to the CustomUserState API endpoints and serializers

v296 -> 2024-12-25 : https://github.com/inventree/InvenTree/pull/8732
    - Adjust default "part_detail" behavior for StockItem API endpoints

v295 -> 2024-12-23 : https://github.com/inventree/InvenTree/pull/8746
    - Improve API documentation for build APIs

v294 -> 2024-12-23 : https://github.com/inventree/InvenTree/pull/8738
    - Extends registration API documentation

v293 -> 2024-12-14 : https://github.com/inventree/InvenTree/pull/8658
    - Adds new fields to the supplier barcode API endpoints

v292 -> 2024-12-03 : https://github.com/inventree/InvenTree/pull/8625
    - Add "on_order" and "in_stock" annotations to SupplierPart API
    - Enhanced filtering for the SupplierPart API

v291 -> 2024-11-30 : https://github.com/inventree/InvenTree/pull/8596
    - Allow null / empty values for plugin settings

v290 -> 2024-11-29 : https://github.com/inventree/InvenTree/pull/8590
    - Adds "quantity" field to ReturnOrderLineItem model and API

v289 -> 2024-11-27 : https://github.com/inventree/InvenTree/pull/8570
    - Enable status change when transferring stock items

v288 -> 2024-11-27 : https://github.com/inventree/InvenTree/pull/8574
    - Adds "consumed" filter to StockItem API

v287 -> 2024-11-27 : https://github.com/inventree/InvenTree/pull/8571
    - Adds ability to set stock status when returning items from a customer

v286 -> 2024-11-26 : https://github.com/inventree/InvenTree/pull/8054
    - Adds "SelectionList" and "SelectionListEntry" API endpoints

v285 -> 2024-11-25 : https://github.com/inventree/InvenTree/pull/8559
    - Adds better description for registration endpoints

v284 -> 2024-11-25 : https://github.com/inventree/InvenTree/pull/8544
    - Adds new date filters to the StockItem API
    - Adds new date filters to the BuildOrder API
    - Adds new date filters to the SalesOrder API
    - Adds new date filters to the PurchaseOrder API
    - Adds new date filters to the ReturnOrder API

v283 -> 2024-11-20 : https://github.com/inventree/InvenTree/pull/8524
    - Adds "note" field to the PartRelated API endpoint

v282 -> 2024-11-19 : https://github.com/inventree/InvenTree/pull/8487
    - Remove the "test statistics" API endpoints
    - This is now provided via a custom plugin

v281 -> 2024-11-15 : https://github.com/inventree/InvenTree/pull/8480
    - Fixes StockHistory API data serialization

v280 -> 2024-11-10 : https://github.com/inventree/InvenTree/pull/8461
    - Makes schema for API information endpoint more informing
    - Removes general not found endpoint

v279 -> 2024-11-09 : https://github.com/inventree/InvenTree/pull/8458
    - Adds "order_outstanding" and "part" filters to the BuildLine API endpoint
    - Adds "order_outstanding" filter to the SalesOrderLineItem API endpoint

v278 -> 2024-11-07 : https://github.com/inventree/InvenTree/pull/8445
    - Updates to the SalesOrder API endpoints
    - Add "shipment count" information to the SalesOrder API endpoints
    - Allow null value for SalesOrderAllocation.shipment field
    - Additional filtering options for allocation endpoints

v277 -> 2024-11-01 : https://github.com/inventree/InvenTree/pull/8278
    - Allow build order list to be filtered by "outstanding" (alias for "active")

v276 -> 2024-10-31 : https://github.com/inventree/InvenTree/pull/8403
    - Adds 'destination' field to the PurchaseOrder model and API endpoints

v275 -> 2024-10-31 : https://github.com/inventree/InvenTree/pull/8396
    - Adds SKU and MPN fields to the StockItem serializer
    - Additional export options for the StockItem serializer

v274 -> 2024-10-29 : https://github.com/inventree/InvenTree/pull/8392
    - Add more detailed information to NotificationEntry API serializer

v273 -> 2024-10-28 : https://github.com/inventree/InvenTree/pull/8376
    - Fixes for the BuildLine API endpoint

v272 -> 2024-10-25 : https://github.com/inventree/InvenTree/pull/8343
    - Adjustments to BuildLine API serializers

v271 -> 2024-10-22 : https://github.com/inventree/InvenTree/pull/8331
    - Fixes for SalesOrderLineItem endpoints

v270 -> 2024-10-19 : https://github.com/inventree/InvenTree/pull/8307
    - Adds missing date fields from order API endpoint(s)

v269 -> 2024-10-16 : https://github.com/inventree/InvenTree/pull/8295
    - Adds "include_variants" filter to the BuildOrder API endpoint
    - Adds "include_variants" filter to the SalesOrder API endpoint
    - Adds "include_variants" filter to the PurchaseOrderLineItem API endpoint
    - Adds "include_variants" filter to the ReturnOrder API endpoint

v268 -> 2024-10-11 : https://github.com/inventree/InvenTree/pull/8274
    - Adds "in_stock" attribute to the StockItem serializer

v267 -> 2024-10-8 : https://github.com/inventree/InvenTree/pull/8250
    - Remove "allocations" field from the SalesOrderShipment API endpoint(s)
    - Add "allocated_items" field to the SalesOrderShipment API endpoint(s)

v266 -> 2024-10-07 : https://github.com/inventree/InvenTree/pull/8249
    - Tweak SalesOrderShipment API for more efficient data retrieval

v265 -> 2024-10-07 : https://github.com/inventree/InvenTree/pull/8228
    - Adds API endpoint for providing custom admin integration details for plugins

v264 -> 2024-10-03 : https://github.com/inventree/InvenTree/pull/8231
    - Adds Sales Order Shipment attachment model type

v263 -> 2024-09-30 : https://github.com/inventree/InvenTree/pull/8194
    - Adds Sales Order Shipment report

v262 -> 2024-09-30 : https://github.com/inventree/InvenTree/pull/8220
    - Tweak permission requirements for uninstalling plugins via API

v261 -> 2024-09-26 : https://github.com/inventree/InvenTree/pull/8184
    - Fixes for BuildOrder API serializers

v260 -> 2024-09-26 : https://github.com/inventree/InvenTree/pull/8190
    - Adds facility for server-side context data to be passed to client-side plugins

v259 -> 2024-09-20 : https://github.com/inventree/InvenTree/pull/8137
    - Implements new API endpoint for enabling custom UI features via plugins

v258 -> 2024-09-24 : https://github.com/inventree/InvenTree/pull/8163
    - Enhances the existing PartScheduling API endpoint
    - Adds a formal DRF serializer to the endpoint

v257 -> 2024-09-22 : https://github.com/inventree/InvenTree/pull/8150
    - Adds API endpoint for reporting barcode scan history

v256 -> 2024-09-19 : https://github.com/inventree/InvenTree/pull/7704
    - Adjustments for "stocktake" (stock history) API endpoints

v255 -> 2024-09-19 : https://github.com/inventree/InvenTree/pull/8145
    - Enables copying line items when duplicating an order

v254 -> 2024-09-14 : https://github.com/inventree/InvenTree/pull/7470
    - Implements new API endpoints for enabling custom UI functionality via plugins

v253 -> 2024-09-14 : https://github.com/inventree/InvenTree/pull/7944
    - Adjustments for user API endpoints

v252 -> 2024-09-13 : https://github.com/inventree/InvenTree/pull/8040
    - Add endpoint for listing all known units

v251 -> 2024-09-06 : https://github.com/inventree/InvenTree/pull/8018
    - Adds "attach_to_model" field to the ReportTemplate model

v250 -> 2024-09-04 : https://github.com/inventree/InvenTree/pull/8069
    - Fixes 'revision' field definition in Part serializer

v249 -> 2024-08-23 : https://github.com/inventree/InvenTree/pull/7978
    - Sort status enums

v248 -> 2024-08-23 : https://github.com/inventree/InvenTree/pull/7965
    - Small adjustments to labels for new custom status fields

v247 -> 2024-08-22 : https://github.com/inventree/InvenTree/pull/7956
    - Adjust "attachment" field on StockItemTestResult serializer
    - Allow null values for attachment

v246 -> 2024-08-21 : https://github.com/inventree/InvenTree/pull/7862
    - Adds custom status fields to various serializers
    - Adds endpoints to admin custom status fields

v245 -> 2024-08-21 : https://github.com/inventree/InvenTree/pull/7520
    - Documented pagination fields (no functional changes)

v244 -> 2024-08-21 : https://github.com/inventree/InvenTree/pull/7941
    - Adds "create_child_builds" field to the Build API
    - Write-only field to create child builds from the API
    - Only available when creating a new build order

v243 -> 2024-08-21 : https://github.com/inventree/InvenTree/pull/7940
    - Expose "ancestor" filter to the BuildOrder API

v242 -> 2024-08-20 : https://github.com/inventree/InvenTree/pull/7932
    - Adds "level" attribute to BuildOrder serializer
    - Allow ordering of BuildOrder API by "level" attribute
    - Allow "parent" filter for BuildOrder API to have "cascade=True" option

v241 -> 2024-08-18 : https://github.com/inventree/InvenTree/pull/7906
    - Adjusts required fields for the MeUserDetail endpoint

v240 -> 2024-08-16 : https://github.com/inventree/InvenTree/pull/7900
    - Adjust "issued_by" filter for the BuildOrder list endpoint
    - Adjust "assigned_to" filter for the BuildOrder list endpoint

v239 -> 2024-08-15 : https://github.com/inventree/InvenTree/pull/7888
    - Adds "testable" field to the Part model
    - Adds associated filters to various API endpoints

v238 -> 2024-08-14 : https://github.com/inventree/InvenTree/pull/7874
    - Add "assembly" filter to BuildLine API endpoint

v237 -> 2024-08-13 : https://github.com/inventree/InvenTree/pull/7863
    - Reimplement "bulk delete" operation for Attachment model
    - Fix permission checks for Attachment API endpoints

v236 -> 2024-08-10 : https://github.com/inventree/InvenTree/pull/7844
    - Adds "supplier_name" to the PurchaseOrder API serializer

v235 -> 2024-08-08 : https://github.com/inventree/InvenTree/pull/7837
    - Adds "on_order" quantity to SalesOrderLineItem serializer
    - Adds "building" quantity to SalesOrderLineItem serializer

v234 -> 2024-08-08 : https://github.com/inventree/InvenTree/pull/7829
    - Fixes bug in the plugin metadata endpoint

v233 -> 2024-08-04 : https://github.com/inventree/InvenTree/pull/7807
    - Adds new endpoints for managing state of build orders
    - Adds new endpoints for managing state of purchase orders
    - Adds new endpoints for managing state of sales orders
    - Adds new endpoints for managing state of return orders

v232 -> 2024-08-03 : https://github.com/inventree/InvenTree/pull/7793
    - Allow ordering of SalesOrderShipment API by 'shipment_date' and 'delivery_date'

v231 -> 2024-08-03 : https://github.com/inventree/InvenTree/pull/7794
    - Optimize BuildItem and BuildLine serializers to improve API efficiency

v230 -> 2024-05-05 : https://github.com/inventree/InvenTree/pull/7164
    - Adds test statistics endpoint

v229 -> 2024-07-31 : https://github.com/inventree/InvenTree/pull/7775
    - Add extra exportable fields to the BomItem serializer

v228 -> 2024-07-18 : https://github.com/inventree/InvenTree/pull/7684
    - Adds "icon" field to the PartCategory.path and StockLocation.path API
    - Adds icon packages API endpoint

v227 -> 2024-07-19 : https://github.com/inventree/InvenTree/pull/7693/
    - Adds endpoints to list and revoke the tokens issued to the current user

v226 -> 2024-07-15 : https://github.com/inventree/InvenTree/pull/7648
    - Adds barcode generation API endpoint

v225 -> 2024-07-17 : https://github.com/inventree/InvenTree/pull/7671
    - Adds "filters" field to DataImportSession API

v224 -> 2024-07-14 : https://github.com/inventree/InvenTree/pull/7667
    - Add notes field to ManufacturerPart and SupplierPart API endpoints

v223 -> 2024-07-14 : https://github.com/inventree/InvenTree/pull/7649
    - Allow adjustment of "packaging" field when receiving items against a purchase order

v222 -> 2024-07-14 : https://github.com/inventree/InvenTree/pull/7635
    - Adjust the BomItem API endpoint to improve data import process

v221 -> 2024-07-13 : https://github.com/inventree/InvenTree/pull/7636
    - Adds missing fields from StockItemBriefSerializer
    - Adds missing fields from PartBriefSerializer
    - Adds extra exportable fields to BuildItemSerializer

v220 -> 2024-07-11 : https://github.com/inventree/InvenTree/pull/7585
    - Adds "revision_of" field to Part serializer
    - Adds new API filters for "revision" status

v219 -> 2024-07-11 : https://github.com/inventree/InvenTree/pull/7611
    - Adds new fields to the BuildItem API endpoints
    - Adds new ordering / filtering options to the BuildItem API endpoints

v218 -> 2024-07-11 : https://github.com/inventree/InvenTree/pull/7619
    - Adds "can_build" field to the BomItem API

v217 -> 2024-07-09 : https://github.com/inventree/InvenTree/pull/7599
    - Fixes bug in "project_code" field for order API endpoints

v216 -> 2024-07-08 : https://github.com/inventree/InvenTree/pull/7595
    - Moves API endpoint for contenttype lookup by model name

v215 -> 2024-07-09 : https://github.com/inventree/InvenTree/pull/7591
    - Adds additional fields to the BuildLine serializer

v214 -> 2024-07-08 : https://github.com/inventree/InvenTree/pull/7587
    - Adds "default_location_detail" field to the Part API

v213 -> 2024-07-06 : https://github.com/inventree/InvenTree/pull/7527
    - Adds 'locked' field to Part API

v212 -> 2024-07-06 : https://github.com/inventree/InvenTree/pull/7562
    - Makes API generation more robust (no functional changes)

v211 -> 2024-06-26 : https://github.com/inventree/InvenTree/pull/6911
    - Adds API endpoints for managing data import and export

v210 -> 2024-06-26 : https://github.com/inventree/InvenTree/pull/7518
    - Adds translatable text to User API fields

v209 -> 2024-06-26 : https://github.com/inventree/InvenTree/pull/7514
    - Add "top_level" filter to PartCategory API endpoint
    - Add "top_level" filter to StockLocation API endpoint

v208 -> 2024-06-19 : https://github.com/inventree/InvenTree/pull/7479
    - Adds documentation for the user roles API endpoint (no functional changes)

v207 -> 2024-06-09 : https://github.com/inventree/InvenTree/pull/7420
    - Moves all "Attachment" models into a single table
    - All "Attachment" operations are now performed at /api/attachment/
    - Add permissions information to /api/user/roles/ endpoint

v206 -> 2024-06-08 : https://github.com/inventree/InvenTree/pull/7417
    - Adds "choices" field to the PartTestTemplate model

v205 -> 2024-06-03 : https://github.com/inventree/InvenTree/pull/7284
    - Added model_type and model_id fields to the "NotesImage" serializer

v204 -> 2024-06-03 : https://github.com/inventree/InvenTree/pull/7393
    - Fixes previous API update which resulted in inconsistent ordering of currency codes

v203 -> 2024-06-03 : https://github.com/inventree/InvenTree/pull/7390
    - Currency codes are now configurable as a run-time setting

v202 -> 2024-05-27 : https://github.com/inventree/InvenTree/pull/7343
    - Adjust "required" attribute of Part.category field to be optional

v201 -> 2024-05-21 : https://github.com/inventree/InvenTree/pull/7074
    - Major refactor of the report template / report printing interface
    - This is a *breaking change* to the report template API

v200 -> 2024-05-20 : https://github.com/inventree/InvenTree/pull/7000
    - Adds API endpoint for generating custom batch codes
    - Adds API endpoint for generating custom serial numbers

v199 -> 2024-05-20 : https://github.com/inventree/InvenTree/pull/7264
    - Expose "bom_valid" filter for the Part API
    - Expose "starred" filter for the Part API

v198 -> 2024-05-19 : https://github.com/inventree/InvenTree/pull/7258
    - Fixed lookup field conflicts in the plugins API

v197 -> 2024-05-14 : https://github.com/inventree/InvenTree/pull/7224
    - Refactor the plugin API endpoints to use the plugin "key" for lookup, rather than the PK value

v196 -> 2024-05-05 : https://github.com/inventree/InvenTree/pull/7160
    - Adds "location" field to BuildOutputComplete API endpoint

v195 -> 2024-05-03 : https://github.com/inventree/InvenTree/pull/7153
    - Fixes bug in BuildOrderCancel API endpoint

v194 -> 2024-05-01 : https://github.com/inventree/InvenTree/pull/7147
    -  Adds field description to the currency_exchange_retrieve API call

v193 -> 2024-04-30 : https://github.com/inventree/InvenTree/pull/7144
    - Adds "assigned_to" filter to PurchaseOrder / SalesOrder / ReturnOrder API endpoints

v192 -> 2024-04-23 : https://github.com/inventree/InvenTree/pull/7106
    - Adds 'trackable' ordering option to BuildLineLabel API endpoint

v191 -> 2024-04-22 : https://github.com/inventree/InvenTree/pull/7079
    - Adds API endpoints for Contenttype model

v190 -> 2024-04-19 : https://github.com/inventree/InvenTree/pull/7024
    - Adds "active" field to the Company API endpoints
    - Allow company list to be filtered by "active" status

v189 -> 2024-04-19 : https://github.com/inventree/InvenTree/pull/7066
    - Adds "currency" field to CompanyBriefSerializer class

v188 -> 2024-04-16 : https://github.com/inventree/InvenTree/pull/6970
    - Adds session authentication support for the API
    - Improvements for login / logout endpoints for better support of React web interface

v187 -> 2024-04-10 : https://github.com/inventree/InvenTree/pull/6985
    - Allow Part list endpoint to be sorted by pricing_min and pricing_max values
    - Allow BomItem list endpoint to be sorted by pricing_min and pricing_max values
    - Allow InternalPrice and SalePrice endpoints to be sorted by quantity
    - Adds total pricing values to BomItem serializer

v186 -> 2024-03-26 : https://github.com/inventree/InvenTree/pull/6855
    - Adds license information to the API

v185 -> 2024-03-24 : https://github.com/inventree/InvenTree/pull/6836
    - Remove /plugin/activate endpoint
    - Update docstrings and typing for various API endpoints (no functional changes)

v184 -> 2024-03-17 : https://github.com/inventree/InvenTree/pull/10464
    - Add additional fields for tests (start/end datetime, test station)

v183 -> 2024-03-14 : https://github.com/inventree/InvenTree/pull/5972
    - Adds "category_default_location" annotated field to part serializer
    - Adds "part_detail.category_default_location" annotated field to stock item serializer
    - Adds "part_detail.category_default_location" annotated field to purchase order line serializer
    - Adds "parent_default_location" annotated field to category serializer

v182 -> 2024-03-13 : https://github.com/inventree/InvenTree/pull/6714
    - Expose ReportSnippet model to the /report/snippet/ API endpoint
    - Expose ReportAsset model to the /report/asset/ API endpoint

v181 -> 2024-02-21 : https://github.com/inventree/InvenTree/pull/6541
    - Adds "width" and "height" fields to the LabelTemplate API endpoint
    - Adds "page_size" and "landscape" fields to the ReportTemplate API endpoint

v180 -> 2024-3-02 : https://github.com/inventree/InvenTree/pull/6463
    - Tweaks to API documentation to allow automatic documentation generation

v179 -> 2024-03-01 : https://github.com/inventree/InvenTree/pull/6605
    - Adds "subcategories" count to PartCategory serializer
    - Adds "sublocations" count to StockLocation serializer
    - Adds "image" field to PartBrief serializer
    - Adds "image" field to CompanyBrief serializer

v178 -> 2024-02-29 : https://github.com/inventree/InvenTree/pull/6604
    - Adds "external_stock" field to the Part API endpoint
    - Adds "external_stock" field to the BomItem API endpoint
    - Adds "external_stock" field to the BuildLine API endpoint
    - Stock quantities represented in the BuildLine API endpoint are now filtered by Build.source_location

v177 -> 2024-02-27 : https://github.com/inventree/InvenTree/pull/6581
    - Adds "subcategories" count to PartCategoryTree serializer
    - Adds "sublocations" count to StockLocationTree serializer

v176 -> 2024-02-26 : https://github.com/inventree/InvenTree/pull/6535
    - Adds the field "plugins_install_disabled" to the Server info API endpoint

v175 -> 2024-02-21 : https://github.com/inventree/InvenTree/pull/6538
    - Adds "parts" count to PartParameterTemplate serializer

v174 -> 2024-02-21 : https://github.com/inventree/InvenTree/pull/6536
    - Expose PartCategory filters to the API documentation
    - Expose StockLocation filters to the API documentation

v173 -> 2024-02-20 : https://github.com/inventree/InvenTree/pull/6483
    - Adds "merge_items" to the PurchaseOrderLine create API endpoint
    - Adds "auto_pricing" to the PurchaseOrderLine create/update API endpoint

v172 -> 2024-02-20 : https://github.com/inventree/InvenTree/pull/6526
    - Adds "enabled" field to the PartTestTemplate API endpoint
    - Adds "enabled" filter to the PartTestTemplate list
    - Adds "enabled" filter to the StockItemTestResult list

v171 -> 2024-02-19 : https://github.com/inventree/InvenTree/pull/6516
    - Adds "key" as a filterable parameter to PartTestTemplate list endpoint

v170 -> 2024-02-19 : https://github.com/inventree/InvenTree/pull/6514
    - Adds "has_results" filter to the PartTestTemplate list endpoint

v169 -> 2024-02-14 : https://github.com/inventree/InvenTree/pull/6430
    - Adds 'key' field to PartTestTemplate API endpoint
    - Adds annotated 'results' field to PartTestTemplate API endpoint
    - Adds 'template' field to StockItemTestResult API endpoint

v168 -> 2024-02-14 : https://github.com/inventree/InvenTree/pull/4824
    - Adds machine CRUD API endpoints
    - Adds machine settings API endpoints
    - Adds machine restart API endpoint
    - Adds machine types/drivers list API endpoints
    - Adds machine registry status API endpoint
    - Adds 'required' field to the global Settings API
    - Discover sub-sub classes of the StatusCode API

v167 -> 2024-02-07: https://github.com/inventree/InvenTree/pull/6440
    - Fixes for OpenAPI schema generation

v166 -> 2024-02-04 : https://github.com/inventree/InvenTree/pull/6400
    - Adds package_name to plugin API
    - Adds mechanism for uninstalling plugins via the API

v165 -> 2024-01-28 : https://github.com/inventree/InvenTree/pull/6040
    - Adds supplier_part.name, part.creation_user, part.required_for_sales_order

v164 -> 2024-01-24 : https://github.com/inventree/InvenTree/pull/6343
    - Adds "building" quantity to BuildLine API serializer

v163 -> 2024-01-22 : https://github.com/inventree/InvenTree/pull/6314
    - Extends API endpoint to expose auth configuration information for signin pages

v162 -> 2024-01-14 : https://github.com/inventree/InvenTree/pull/6230
    - Adds API endpoints to provide information on background tasks

v161 -> 2024-01-13 : https://github.com/inventree/InvenTree/pull/6222
    - Adds API endpoint for system error information

v160 -> 2023-12-11 : https://github.com/inventree/InvenTree/pull/6072
    - Adds API endpoint for allocating stock items against a sales order via barcode scan

v159 -> 2023-12-08 : https://github.com/inventree/InvenTree/pull/6056
    - Adds API endpoint for reloading plugin registry

v158 -> 2023-11-21 : https://github.com/inventree/InvenTree/pull/5953
    - Adds API endpoint for listing all settings of a particular plugin
    - Adds API endpoint for registry status (errors)

v157 -> 2023-12-02 : https://github.com/inventree/InvenTree/pull/6021
    - Add write-only "existing_image" field to Part API serializer

v156 -> 2023-11-26 : https://github.com/inventree/InvenTree/pull/5982
    - Add POST endpoint for report and label creation

v155 -> 2023-11-24 : https://github.com/inventree/InvenTree/pull/5979
    - Add "creation_date" field to Part instance serializer

v154 -> 2023-11-21 : https://github.com/inventree/InvenTree/pull/5944
    - Adds "responsible" field to the ProjectCode table

v153 -> 2023-11-21 : https://github.com/inventree/InvenTree/pull/5956
    - Adds override_min and override_max fields to part pricing API

v152 -> 2023-11-20 : https://github.com/inventree/InvenTree/pull/5949
    - Adds barcode support for ManufacturerPart model
    - Adds API endpoint for adding parts to purchase order using barcode scan

v151 -> 2023-11-13 : https://github.com/inventree/InvenTree/pull/5906
    - Allow user list API to be filtered by user active status
    - Allow owner list API to be filtered by user active status

v150 -> 2023-11-07: https://github.com/inventree/InvenTree/pull/5875
    - Extended user API endpoints to enable ordering
    - Extended user API endpoints to enable user role changes
    - Added endpoint to create a new user

v149 -> 2023-11-07 : https://github.com/inventree/InvenTree/pull/5876
    - Add 'building' quantity to BomItem serializer
    - Add extra ordering options for the BomItem list API

v148 -> 2023-11-06 : https://github.com/inventree/InvenTree/pull/5872
    - Allow "quantity" to be specified when installing an item into another item

v147 -> 2023-11-04: https://github.com/inventree/InvenTree/pull/5860
    - Adds "completed_lines" field to SalesOrder API endpoint
    - Adds "completed_lines" field to PurchaseOrder API endpoint

v146 -> 2023-11-02: https://github.com/inventree/InvenTree/pull/5822
    - Extended SSO Provider endpoint to contain if a provider is configured
    - Adds API endpoints for Email Address model

v145 -> 2023-10-30: https://github.com/inventree/InvenTree/pull/5786
    - Allow printing labels via POST including printing options in the body

v144 -> 2023-10-23: https://github.com/inventree/InvenTree/pull/5811
    - Adds version information API endpoint

v143 -> 2023-10-29: https://github.com/inventree/InvenTree/pull/5810
    - Extends the status endpoint to include information about system status and health

v142 -> 2023-10-20: https://github.com/inventree/InvenTree/pull/5759
    - Adds generic API endpoints for looking up status models

v141 -> 2023-10-23 : https://github.com/inventree/InvenTree/pull/5774
    - Changed 'part.responsible' from User to Owner

v140 -> 2023-10-20 : https://github.com/inventree/InvenTree/pull/5664
    - Expand API token functionality
    - Multiple API tokens can be generated per user

v139 -> 2023-10-11 : https://github.com/inventree/InvenTree/pull/5509
    - Add new BarcodePOReceive endpoint to receive line items by scanning supplier barcodes

v138 -> 2023-10-11 : https://github.com/inventree/InvenTree/pull/5679
    - Settings keys are no longer case sensitive
    - Include settings units in API serializer

v137 -> 2023-10-04 : https://github.com/inventree/InvenTree/pull/5588
    - Adds StockLocationType API endpoints
    - Adds custom_icon, location_type to StockLocation endpoint

v136 -> 2023-09-23 : https://github.com/inventree/InvenTree/pull/5595
    - Adds structural to StockLocation and PartCategory tree endpoints

v135 -> 2023-09-19 : https://github.com/inventree/InvenTree/pull/5569
    - Adds location path detail to StockLocation and StockItem API endpoints
    - Adds category path detail to PartCategory and Part API endpoints

v134 -> 2023-09-11 : https://github.com/inventree/InvenTree/pull/5525
    - Allow "Attachment" list endpoints to be searched by attachment, link and comment fields

v133 -> 2023-09-08 : https://github.com/inventree/InvenTree/pull/5518
    - Add extra optional fields which can be used for StockAdjustment endpoints

v132 -> 2023-09-07 : https://github.com/inventree/InvenTree/pull/5515
    - Add 'issued_by' filter to BuildOrder API list endpoint

v131 -> 2023-08-09 : https://github.com/inventree/InvenTree/pull/5415
    - Annotate 'available_variant_stock' to the SalesOrderLine serializer

v130 -> 2023-07-14 : https://github.com/inventree/InvenTree/pull/5251
    - Refactor label printing interface

v129 -> 2023-07-06 : https://github.com/inventree/InvenTree/pull/5189
    - Changes 'serial_lte' and 'serial_gte' stock filters to point to 'serial_int' field

v128 -> 2023-07-06 : https://github.com/inventree/InvenTree/pull/5186
    - Adds 'available' filter for BuildLine API endpoint

v127 -> 2023-06-24 : https://github.com/inventree/InvenTree/pull/5094
    - Enhancements for the PartParameter API endpoints

v126 -> 2023-06-19 : https://github.com/inventree/InvenTree/pull/5075
    - Adds API endpoint for setting the "category" for multiple parts simultaneously

v125 -> 2023-06-17 : https://github.com/inventree/InvenTree/pull/5064
    - Adds API endpoint for setting the "status" field for multiple stock items simultaneously

v124 -> 2023-06-17 : https://github.com/inventree/InvenTree/pull/5057
    - Add "created_before" and "created_after" filters to the Part API

v123 -> 2023-06-15 : https://github.com/inventree/InvenTree/pull/5019
    - Add Metadata to: Plugin Config

v122 -> 2023-06-14 : https://github.com/inventree/InvenTree/pull/5034
    - Adds new BuildLineLabel label type

v121 -> 2023-06-14 : https://github.com/inventree/InvenTree/pull/4808
    - Adds "ProjectCode" link to Build model

v120 -> 2023-06-07 : https://github.com/inventree/InvenTree/pull/4855
    - Major overhaul of the build order API
    - Adds new BuildLine model

v119 -> 2023-06-01 : https://github.com/inventree/InvenTree/pull/4898
    - Add Metadata to:  Part test templates, Part parameters, Part category parameter templates, BOM item substitute, Related Parts, Stock item test result

v118 -> 2023-06-01 : https://github.com/inventree/InvenTree/pull/4935
    - Adds extra fields for the PartParameterTemplate model

v117 -> 2023-05-22 : https://github.com/inventree/InvenTree/pull/4854
    - Part.units model now supports physical units (e.g. "kg", "m", "mm", etc)
    - Replaces SupplierPart "pack_size" field with "pack_quantity"
    - New field supports physical units, and allows for conversion between compatible units

v116 -> 2023-05-18 : https://github.com/inventree/InvenTree/pull/4823
    - Updates to part parameter implementation, to use physical units

v115 -> 2023-05-18 : https://github.com/inventree/InvenTree/pull/4846
    - Adds ability to partially scrap a build output

v114 -> 2023-05-16 : https://github.com/inventree/InvenTree/pull/4825
    - Adds "delivery_date" to shipments

v113 -> 2023-05-13 : https://github.com/inventree/InvenTree/pull/4800
    - Adds API endpoints for scrapping a build output

v112 -> 2023-05-13: https://github.com/inventree/InvenTree/pull/4741
    - Adds flag use_pack_size to the stock addition API, which allows adding packs

v111 -> 2023-05-02 : https://github.com/inventree/InvenTree/pull/4367
    - Adds tags to the Part serializer
    - Adds tags to the SupplierPart serializer
    - Adds tags to the ManufacturerPart serializer
    - Adds tags to the StockItem serializer
    - Adds tags to the StockLocation serializer

v110 -> 2023-04-26 : https://github.com/inventree/InvenTree/pull/4698
    - Adds 'order_currency' field for PurchaseOrder / SalesOrder endpoints

v109 -> 2023-04-19 : https://github.com/inventree/InvenTree/pull/4636
    - Adds API endpoints for the "ProjectCode" model

v108 -> 2023-04-17 : https://github.com/inventree/InvenTree/pull/4615
    - Adds functionality to upload images for rendering in markdown notes

v107 -> 2023-04-04 : https://github.com/inventree/InvenTree/pull/4575
    - Adds barcode support for PurchaseOrder model
    - Adds barcode support for ReturnOrder model
    - Adds barcode support for SalesOrder model
    - Adds barcode support for BuildOrder model

v106 -> 2023-04-03 : https://github.com/inventree/InvenTree/pull/4566
    - Adds 'search_regex' parameter to all searchable API endpoints

v105 -> 2023-03-31 : https://github.com/inventree/InvenTree/pull/4543
    - Adds API endpoints for status label information on various models

v104 -> 2023-03-23 : https://github.com/inventree/InvenTree/pull/4488
    - Adds various endpoints for new "ReturnOrder" models
    - Adds various endpoints for new "ReturnOrderReport" templates
    - Exposes API endpoints for "Contact" model

v103 -> 2023-03-17 : https://github.com/inventree/InvenTree/pull/4410
    - Add metadata to several more models

v102 -> 2023-03-18 : https://github.com/inventree/InvenTree/pull/4505
- Adds global search API endpoint for consolidated search results

v101 -> 2023-03-07 : https://github.com/inventree/InvenTree/pull/4462
    - Adds 'total_in_stock' to Part serializer, and supports API ordering

v100 -> 2023-03-04 : https://github.com/inventree/InvenTree/pull/4452
     - Adds bulk delete of PurchaseOrderLineItems to API

v99 -> 2023-03-03 : https://github.com/inventree/InvenTree/pull/4445
    - Adds sort by "responsible" to PurchaseOrderAPI

v98 -> 2023-02-24 : https://github.com/inventree/InvenTree/pull/4408
    - Adds "responsible" filter to Build API

v97 -> 2023-02-20 : https://github.com/inventree/InvenTree/pull/4377
    - Adds "external" attribute to StockLocation model

v96 -> 2023-02-16 : https://github.com/inventree/InvenTree/pull/4345
    - Adds stocktake report generation functionality

v95 -> 2023-02-16 : https://github.com/inventree/InvenTree/pull/4346
    - Adds "CompanyAttachment" model (and associated API endpoints)

v94 -> 2023-02-10 : https://github.com/inventree/InvenTree/pull/4327
    - Adds API endpoints for the "Group" auth model

v93 -> 2023-02-03 : https://github.com/inventree/InvenTree/pull/4300
    - Adds extra information to the currency exchange endpoint
    - Adds API endpoint for manually updating exchange rates

v92 -> 2023-02-02 : https://github.com/inventree/InvenTree/pull/4293
    - Adds API endpoint for currency exchange information

v91 -> 2023-01-31 : https://github.com/inventree/InvenTree/pull/4281
    - Improves the API endpoint for creating new Part instances

v90 -> 2023-01-25 : https://github.com/inventree/InvenTree/pull/4186/files
    - Adds a dedicated endpoint to activate a plugin

v89 -> 2023-01-25 : https://github.com/inventree/InvenTree/pull/4214
    - Adds updated field to SupplierPart API
    - Adds API date ordering for supplier part list

v88 -> 2023-01-17: https://github.com/inventree/InvenTree/pull/4225
    - Adds 'priority' field to Build model and api endpoints

v87 -> 2023-01-04 : https://github.com/inventree/InvenTree/pull/4067
    - Add API date filter for stock table on Expiry date

v86 -> 2022-12-22 : https://github.com/inventree/InvenTree/pull/4069
    - Adds API endpoints for part stocktake

v85 -> 2022-12-21 : https://github.com/inventree/InvenTree/pull/3858
    - Add endpoints serving ICS calendars for purchase and sales orders through API

v84 -> 2022-12-21: https://github.com/inventree/InvenTree/pull/4083
    - Add support for listing PO, BO, SO by their reference

v83 -> 2022-11-19 : https://github.com/inventree/InvenTree/pull/3949
    - Add support for structural Stock locations

v82 -> 2022-11-16 : https://github.com/inventree/InvenTree/pull/3931
    - Add support for structural Part categories

v81 -> 2022-11-08 : https://github.com/inventree/InvenTree/pull/3710
    - Adds cached pricing information to Part API
    - Adds cached pricing information to BomItem API
    - Allows Part and BomItem list endpoints to be filtered by 'has_pricing'
    - Remove calculated 'price_string' values from API endpoints
    - Allows PurchaseOrderLineItem API endpoint to be filtered by 'has_pricing'
    - Allows SalesOrderLineItem API endpoint to be filtered by 'has_pricing'
    - Allows SalesOrderLineItem API endpoint to be filtered by 'order_status'
    - Adds more information to SupplierPriceBreak serializer

v80 -> 2022-11-07 : https://github.com/inventree/InvenTree/pull/3906
    - Adds 'barcode_hash' to Part API serializer
    - Adds 'barcode_hash' to StockLocation API serializer
    - Adds 'barcode_hash' to SupplierPart API serializer

v79 -> 2022-11-03 : https://github.com/inventree/InvenTree/pull/3895
    - Add metadata to Company

v78 -> 2022-10-25 : https://github.com/inventree/InvenTree/pull/3854
    - Make PartCategory to be filtered by name and description

v77 -> 2022-10-12 : https://github.com/inventree/InvenTree/pull/3772
    - Adds model permission checks for barcode assignment actions

v76 -> 2022-09-10 : https://github.com/inventree/InvenTree/pull/3640
    - Refactor of barcode data on the API
    - StockItem.uid renamed to StockItem.barcode_hash

v75 -> 2022-09-05 : https://github.com/inventree/InvenTree/pull/3644
    - Adds "pack_size" attribute to SupplierPart API serializer

v74 -> 2022-08-28 : https://github.com/inventree/InvenTree/pull/3615
    - Add confirmation field for completing PurchaseOrder if the order has incomplete lines
    - Add confirmation field for completing SalesOrder if the order has incomplete lines

v73 -> 2022-08-24 : https://github.com/inventree/InvenTree/pull/3605
    - Add 'description' field to PartParameterTemplate model

v72 -> 2022-08-18 : https://github.com/inventree/InvenTree/pull/3567
    - Allow PurchaseOrder to be duplicated via the API

v71 -> 2022-08-18 : https://github.com/inventree/InvenTree/pull/3564
    - Updates to the "part scheduling" API endpoint

v70 -> 2022-08-02 : https://github.com/inventree/InvenTree/pull/3451
    - Adds a 'depth' parameter to the PartCategory list API
    - Adds a 'depth' parameter to the StockLocation list API

v69 -> 2022-08-01 : https://github.com/inventree/InvenTree/pull/3443
    - Updates the PartCategory list API:
        - Improve query efficiency: O(n) becomes O(1)
        - Rename 'parts' field to 'part_count'
    - Updates the StockLocation list API:
        - Improve query efficiency: O(n) becomes O(1)

v68 -> 2022-07-27 : https://github.com/inventree/InvenTree/pull/3417
    - Allows SupplierPart list to be filtered by SKU value
    - Allows SupplierPart list to be filtered by MPN value

v67 -> 2022-07-25 : https://github.com/inventree/InvenTree/pull/3395
    - Adds a 'requirements' endpoint for Part instance
    - Provides information on outstanding order requirements for a given part

v66 -> 2022-07-24 : https://github.com/inventree/InvenTree/pull/3393
    - Part images can now be downloaded from a remote URL via the API
    - Company images can now be downloaded from a remote URL via the API

v65 -> 2022-07-15 : https://github.com/inventree/InvenTree/pull/3335
    - Annotates 'in_stock' quantity to the SupplierPart API

v64 -> 2022-07-08 : https://github.com/inventree/InvenTree/pull/3310
    - Annotate 'on_order' quantity to BOM list API
    - Allow BOM List API endpoint to be filtered by "on_order" parameter

v63 -> 2022-07-06 : https://github.com/inventree/InvenTree/pull/3301
    - Allow BOM List API endpoint to be filtered by "available_stock" parameter

v62 -> 2022-07-05 : https://github.com/inventree/InvenTree/pull/3296
    - Allows search on BOM List API endpoint
    - Allows ordering on BOM List API endpoint

v61 -> 2022-06-12 : https://github.com/inventree/InvenTree/pull/3183
    - Migrate the "Convert Stock Item" form class to use the API
    - There is now an API endpoint for converting a stock item to a valid variant

v60 -> 2022-06-08 : https://github.com/inventree/InvenTree/pull/3148
    - Add availability data fields to the SupplierPart model

v59 -> 2022-06-07 : https://github.com/inventree/InvenTree/pull/3154
    - Adds further improvements to BulkDelete mixin class
    - Fixes multiple bugs in custom OPTIONS metadata implementation
    - Adds 'bulk delete' for Notifications

v58 -> 2022-06-06 : https://github.com/inventree/InvenTree/pull/3146
    - Adds a BulkDelete API mixin class for fast, safe deletion of multiple objects with a single API request

v57 -> 2022-06-05 : https://github.com/inventree/InvenTree/pull/3130
    - Transfer PartCategoryTemplateParameter actions to the API

v56 -> 2022-06-02 : https://github.com/inventree/InvenTree/pull/3123
    - Expose the PartParameterTemplate model to use the API

v55 -> 2022-06-02 : https://github.com/inventree/InvenTree/pull/3120
    - Converts the 'StockItemReturn' functionality to make use of the API

v54 -> 2022-06-02 : https://github.com/inventree/InvenTree/pull/3117
    - Adds 'available_stock' annotation on the SalesOrderLineItem API
    - Adds (well, fixes) 'overdue' annotation on the SalesOrderLineItem API

v53 -> 2022-06-01 : https://github.com/inventree/InvenTree/pull/3110
    - Adds extra search fields to the BuildOrder list API endpoint

v52 -> 2022-05-31 : https://github.com/inventree/InvenTree/pull/3103
    - Allow part list API to be searched by supplier SKU

v51 -> 2022-05-24 : https://github.com/inventree/InvenTree/pull/3058
    - Adds new fields to the SalesOrderShipment model

v50 -> 2022-05-18 : https://github.com/inventree/InvenTree/pull/2912
    - Implement Attachments for manufacturer parts

v49 -> 2022-05-09 : https://github.com/inventree/InvenTree/pull/2957
    - Allows filtering of plugin list by 'active' status
    - Allows filtering of plugin list by 'mixin' support
    - Adds endpoint to "identify" or "locate" stock items and locations (using plugins)

v48 -> 2022-05-12 : https://github.com/inventree/InvenTree/pull/2977
    - Adds "export to file" functionality for PurchaseOrder API endpoint
    - Adds "export to file" functionality for SalesOrder API endpoint
    - Adds "export to file" functionality for BuildOrder API endpoint

v47 -> 2022-05-10 : https://github.com/inventree/InvenTree/pull/2964
    - Fixes barcode API error response when scanning a StockItem which does not exist
    - Fixes barcode API error response when scanning a StockLocation which does not exist

v46 -> 2022-05-09
    - Fixes read permissions on settings API
    - Allows non-staff users to read global settings via the API

v45 -> 2022-05-08 : https://github.com/inventree/InvenTree/pull/2944
    - Settings are now accessed via the API using their unique key, not their PK
    - This allows the settings to be accessed without prior knowledge of the PK

v44 -> 2022-05-04 : https://github.com/inventree/InvenTree/pull/2931
    - Converting more server-side rendered forms to the API
    - Exposes more core functionality to API endpoints

v43 -> 2022-04-26 : https://github.com/inventree/InvenTree/pull/2875
    - Adds API detail endpoint for PartSalePrice model
    - Adds API detail endpoint for PartInternalPrice model

v42 -> 2022-04-26 : https://github.com/inventree/InvenTree/pull/2833
    - Adds variant stock information to the Part and BomItem serializers

v41 -> 2022-04-26
    - Fixes 'variant_of' filter for Part list endpoint

v40 -> 2022-04-19
    - Adds ability to filter StockItem list by "tracked" parameter
        - This checks the serial number or batch code fields

v39 -> 2022-04-18
    - Adds ability to filter StockItem list by "has_batch" parameter

v38 -> 2022-04-14 : https://github.com/inventree/InvenTree/pull/2828
    - Adds the ability to include stock test results for "installed items"

v37 -> 2022-04-07 : https://github.com/inventree/InvenTree/pull/2806
    - Adds extra stock availability information to the BomItem serializer

v36 -> 2022-04-03
    - Adds ability to filter part list endpoint by unallocated_stock argument

v35 -> 2022-04-01 : https://github.com/inventree/InvenTree/pull/2797
    - Adds stock allocation information to the Part API
    - Adds calculated field for "unallocated_quantity"

v34 -> 2022-03-25
    - Change permissions for "plugin list" API endpoint (now allows any authenticated user)

v33 -> 2022-03-24
    - Adds "plugins_enabled" information to root API endpoint

v32 -> 2022-03-19
    - Adds "parameters" detail to Part API endpoint (use &parameters=true)
    - Adds ability to filter PartParameterTemplate API by Part instance
    - Adds ability to filter PartParameterTemplate API by PartCategory instance

v31 -> 2022-03-14
    - Adds "updated" field to SupplierPriceBreakList and SupplierPriceBreakDetail API endpoints

v30 -> 2022-03-09
    - Adds "exclude_location" field to BuildAutoAllocation API endpoint
    - Allows BuildItem API endpoint to be filtered by BomItem relation

v29 -> 2022-03-08
    - Adds "scheduling" endpoint for predicted stock scheduling information

v28 -> 2022-03-04
    - Adds an API endpoint for auto allocation of stock items against a build order
    - Ref: https://github.com/inventree/InvenTree/pull/2713

v27 -> 2022-02-28
    - Adds target_date field to individual line items for purchase orders and sales orders

v26 -> 2022-02-17
    - Adds API endpoint for uploading a BOM file and extracting data

v25 -> 2022-02-17
    - Adds ability to filter "part" list endpoint by "in_bom_for" argument

v24 -> 2022-02-10
    - Adds API endpoint for deleting (cancelling) build order outputs

v23 -> 2022-02-02
    - Adds API endpoints for managing plugin classes
    - Adds API endpoints for managing plugin settings

v22 -> 2021-12-20
    - Adds API endpoint to "merge" multiple stock items

v21 -> 2021-12-04
    - Adds support for multiple "Shipments" against a SalesOrder
    - Refactors process for stock allocation against a SalesOrder

v20 -> 2021-12-03
    - Adds ability to filter POLineItem endpoint by "base_part"
    - Adds optional "order_detail" to POLineItem list endpoint

v19 -> 2021-12-02
    - Adds the ability to filter the StockItem API by "part_tree"
    - Returns only stock items which match a particular part.tree_id field

v18 -> 2021-11-15
    - Adds the ability to filter BomItem API by "uses" field
    - This returns a list of all BomItems which "use" the specified part
    - Includes inherited BomItem objects

v17 -> 2021-11-09
    - Adds API endpoints for GLOBAL and USER settings objects
    - Ref: https://github.com/inventree/InvenTree/pull/2275

v16 -> 2021-10-17
    - Adds API endpoint for completing build order outputs

v15 -> 2021-10-06
    - Adds detail endpoint for SalesOrderAllocation model
    - Allows use of the API forms interface for adjusting SalesOrderAllocation objects

v14 -> 2021-10-05
    - Stock adjustment actions API is improved, using native DRF serializer support
    - However adjustment actions now only support 'pk' as a lookup field

v13 -> 2021-10-05
    - Adds API endpoint to allocate stock items against a BuildOrder
    - Updates StockItem API with improved filtering against BomItem data

v12 -> 2021-09-07
    - Adds API endpoint to receive stock items against a PurchaseOrder

v11 -> 2021-08-26
    - Adds "units" field to PartBriefSerializer
    - This allows units to be introspected from the "part_detail" field in the StockItem serializer

v10 -> 2021-08-23
    - Adds "purchase_price_currency" to StockItem serializer
    - Adds "purchase_price_string" to StockItem serializer
    - Purchase price is now writable for StockItem serializer

v9  -> 2021-08-09
    - Adds "price_string" to part pricing serializers

v8  -> 2021-07-19
    - Refactors the API interface for SupplierPart and ManufacturerPart models
    - ManufacturerPart objects can no longer be created via the SupplierPart API endpoint

v7  -> 2021-07-03
    - Introduced the concept of "API forms" in https://github.com/inventree/InvenTree/pull/1716
    - API OPTIONS endpoints provide comprehensive field metadata
    - Multiple new API endpoints added for database models

v6  -> 2021-06-23
    - Part and Company images can now be directly uploaded via the REST API

v5  -> 2021-06-21
    - Adds API interface for manufacturer part parameters

v4  -> 2021-06-01
    - BOM items can now accept "variant stock" to be assigned against them
    - Many slight API tweaks were needed to get this to work properly!

v3  -> 2021-05-22:
    - The updated StockItem "history tracking" now uses a different interface

"""<|MERGE_RESOLUTION|>--- conflicted
+++ resolved
@@ -1,19 +1,16 @@
 """InvenTree API version information."""
 
 # InvenTree API version
-INVENTREE_API_VERSION = 413
-
+INVENTREE_API_VERSION = 414
 """Increment this API version number whenever there is a significant change to the API that any clients need to know about."""
 
 INVENTREE_API_TEXT = """
 
-<<<<<<< HEAD
-v413 -> 2025-06-20 : https://github.com/inventree/InvenTree/pull/10629
+v414 -> 2025-06-20 : https://github.com/inventree/InvenTree/pull/10629
     - Add enums for all ordering fields in schema - no functional changes
-=======
+
 v413 -> 2025-10-20 : https://github.com/inventree/InvenTree/pull/10624
     - Upstream fixes to django-allauth schema - no functional changes
->>>>>>> a02d1011
 
 v412 -> 2025-10-19 : https://github.com/inventree/InvenTree/pull/10549
     - added a new query parameter for the PartsList api: price_breaks (default: false)
