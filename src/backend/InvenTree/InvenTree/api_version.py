"""InvenTree API version information."""

# InvenTree API version
INVENTREE_API_VERSION = 404

"""Increment this API version number whenever there is a significant change to the API that any clients need to know about."""

INVENTREE_API_TEXT = """

<<<<<<< HEAD
v404 -> 2025-06-12 : https://github.com/inventree/InvenTree/pull/9761
    - Add supplier search and import API endpoints
    - Add part parameter bulk create API endpoint
=======
v404 -> 2025-10-06: https://github.com/inventree/InvenTree/pull/10497
    - Add minimum_stock to PartBrief api response
>>>>>>> fff0d677

v403 -> 2025-10-06: https://github.com/inventree/InvenTree/pull/10499
    - Adds ability to partially scrap a build output
    - Adds ability to partially complete a build output

v402 -> 2025-10-05 : https://github.com/inventree/InvenTree/pull/10495
    - Refactors 'part_detail' param in BuildList API endpoint
    - Refactors 'order_detail' param in GeneralExtraLineList API endpoint
    - Refactors 'part_detail', 'template_detail' param in PartParameterList / PartParameterDetail API endpoint

v401 -> 2025-10-05 : https://github.com/inventree/InvenTree/pull/10381
    - Adds machine properties to machine API endpoints

v400 -> 2025-10-05 : https://github.com/inventree/InvenTree/pull/10486
    - Adds return datatypes for admin/config and flags entpoints

v399 -> 2025-10-05 : https://github.com/inventree/InvenTree/pull/10445
    - Refactors 'customer_detail' param in SalesOrder API endpoint
    - Refactors 'customer_detail' param in ReturnOrder API endpoint
    - Refactors 'supplier_detail' param in PurchaseOrder API endpoint
    - Refactors 'part_detail' and 'order_detail' params in PurchaseOrderLineItem API endpoint
    - Refactors 'part_detail', 'item_detail' and 'order_detail' params in ReturnOrderLineItem API endpoint
    - Refactors 'part_detail', 'order_detail' and 'customer_detail' params in SalesOrderLineItem API endpoint
    - Refactors 'part_detail', 'item_detail', 'order_detail', 'location_detail' and 'customer_detail' params in SalesOrderAllocation API endpoint

v398 -> 2025-10-05 : https://github.com/inventree/InvenTree/pull/10487
    - Refactors 'part_detail', 'path_detail', 'supplier_part_detail', 'location_detail' and 'tests' params in Stock API endpoint

v397 -> 2025-10-01 : https://github.com/inventree/InvenTree/pull/10444
    - Refactors 'path_detail' param in StockLocation API endpoint
    - Refactors 'user_detail' and 'template_detail' params in StockItemTestResult API endpoint
    - Refactors 'item_detail' and 'user_detail' params in StockTracking API endpoint
    - Refactors 'include_installed' and 'stock_item' params in StockItemTestResult API endpoint

v396 -> 2025-10-01 : https://github.com/inventree/InvenTree/pull/10443
    - Refactors 'part_detail', 'manufacturer_detail' and 'pretty' params in Manufacturer API endpoint
    - Refactors 'manufacturer_part_detail' param in ManufacturerPartParameter API endpoint
    - Refactors 'part_detail' and 'supplier_detail' param in SupplierPriceBreak API endpoint

v395 -> 2025-10-01 : https://github.com/inventree/InvenTree/pull/10441
    - Refactors 'parameters', 'category_detail', 'location_detail' and 'path_detail' params in Part API endpoint
    - Refactors 'can_build', 'part_detail', 'sub_part_detail' and 'path_detail' params in BOM API endpoint
    - Refactors 'path_detail' params in user Category API endpoint
    - Refactors 'exclude_id', 'related' and 'exclude_related' params in Part API endpoint

v394 -> 2025-10-01 : https://github.com/inventree/InvenTree/pull/10438
    - Refactors 'bom_item_detail', 'assembly_detail', 'part_detail', 'build_detail' and 'allocations' params in BuildLine API endpoint
    - Refactors 'part_detail', 'location_detail', 'stock_detail' and 'build_detail' params in BuildItem API endpoint

v393 -> 2025-10-01 : https://github.com/inventree/InvenTree/pull/10437
    - Refactors 'user_detail', 'permission_detail', 'role_detail' params in user GroupList API endpoint

v392 -> 2025-09-22 : https://github.com/inventree/InvenTree/pull/10374
    - Refactors 'part_detail', 'supplier_detail', 'manufacturer_detail'and 'pretty' params in SupplierPartList API endpoint

v391 -> 2025-09-06 : https://github.com/inventree/InvenTree/pull/10279
    - Refactors 'exclude_tree', 'cascade', and 'location' filters in StockList API endpoint

v390 -> 2025-09-03 : https://github.com/inventree/InvenTree/pull/10257
    - Fixes limitation on adding virtual parts to a SalesOrder
    - Additional query filter options for BomItem API endpoint

v389 -> 2025-08-27 : https://github.com/inventree/InvenTree/pull/10214
    - Adds "output" filter to the BuildItem API endpoint
    - Removes undocumented 'output' query parameter handling

v388 -> 2025-08-23 : https://github.com/inventree/InvenTree/pull/10213
    - Disable paging on PurchaseOrderReceive call

v387 -> 2025-08-19 : https://github.com/inventree/InvenTree/pull/10188
    - Adds "update_records" field to the DataImportSession API

v386 -> 2025-08-11 : https://github.com/inventree/InvenTree/pull/8191
    - Adds "consumed" field to the BuildItem API
    - Adds API endpoint to consume stock against a BuildOrder

v385 -> 2025-08-15 : https://github.com/inventree/InvenTree/pull/10174
    - Adjust return type of PurchaseOrderReceive API serializer
    - Now returns list of of the created stock items when receiving

v384 -> 2025-08-08 : https://github.com/inventree/InvenTree/pull/9969
    - Bump allauth

v383 -> 2025-08-08 : https://github.com/inventree/InvenTree/pull/9969
    - Correctly apply changes listed in v358
    - Breaking: StockCreate now always returns a list of StockItem

v382 -> 2025-08-07 : https://github.com/inventree/InvenTree/pull/10146
    - Adds ability to "bulk create" test results via the API
    - Removes legacy functionality to auto-create test result templates based on provided test names

v381 -> 2025-08-06 : https://github.com/inventree/InvenTree/pull/10132
    - Refactor the "return stock item" API endpoint to align with other stock adjustment actions

v380 -> 2025-08-06 : https://github.com/inventree/InvenTree/pull/10135
    - Fixes "issued_by" filter for the BuildOrder list API endpoint

v380 -> 2025-08-06 : https://github.com/inventree/InvenTree/pull/10132
    - Refactor the "return stock item" API endpoint to align with other stock adjustment actions

v380 -> 2025-08-06 : https://github.com/inventree/InvenTree/pull/10135
    - Fixes "issued_by" filter for the BuildOrder list API endpoint

v379 -> 2025-08-04 : https://github.com/inventree/InvenTree/pull/10124
    - Removes "PartStocktakeReport" model and associated API endpoints
    - Remove "last_stocktake" field from the Part model
    - Remove "user" field from PartStocktake model
    - Remove "note" field from PartStocktake model

v378 -> 2025-08-01 : https://github.com/inventree/InvenTree/pull/10111
    - Adds "scheduled_to_build" annotated field to BuildLine serializer

v377 -> 2025-08-01 : https://github.com/inventree/InvenTree/pull/10109
    - Allow email records to be deleted via the API

v376 -> 2025-08-01 : https://github.com/inventree/InvenTree/pull/10108
    - Fix search fields for ReturnOrderLineItem API list endpoint

v375 -> 2025-07-28 : https://github.com/inventree/InvenTree/pull/10095
    - Sorts searched fields to keep API stable

v374 -> 2025-07-28 : https://github.com/inventree/InvenTree/pull/10092
    - Add nullable to a few details fields that lack it
    - Add the list of searched fields to the search parameter comments

v373 -> 2025-06-21 : https://github.com/inventree/InvenTree/pull/9735
    - Adds PluginUserSetting model (and associated endpoints)
    - Remove NotificationSetting model (and associated endpoints)

v372 -> 2025-07-19 : https://github.com/inventree/InvenTree/pull/10056
    - Adds BOM validation information to the Part API

v371 -> 2025-07-18 : https://github.com/inventree/InvenTree/pull/10042
    - Adds "setup_quantity" and "attrition" fields to BomItem API endpoints
    - Remove "overage" field from BomItem API endpoints
    - Adds "rounding_multiple" field to BomItem API endpoints

v370 -> 2025-07-17 : https://github.com/inventree/InvenTree/pull/10036
    - Adds optional "assembly_detail" information to BuildLine API endpoint
    - Adds "include_variants" filter to SalesOrderLineItem API endpoint
    - Improves the "PartRequirements" API endpoint to include variant aggregations

v369 -> 2025-07-15 : https://github.com/inventree/InvenTree/pull/10023
    - Adds "note", "updated", "updated_by" fields to the PartParameter API endpoints

v368 -> 2025-07-11 : https://github.com/inventree/InvenTree/pull/9673
    - Adds 'tax_id' to company model
    - Adds 'tax_id' to search fields in the 'CompanyList' API endpoint

v367 -> 2025-07-10 : https://github.com/inventree/InvenTree/pull/10001
    - Adds OAuth2 scopes for importer sessions

v366 -> 2025-07-09 : https://github.com/inventree/InvenTree/pull/9987
    - Adds "category" filter to BomItem API endpoint

v365 -> 2025-07-09 : https://github.com/inventree/InvenTree/pull/9984
    - Allow filtering of DataOutput API by "user" field
    - Allow individual deletion of DataOutput objects via the API

v364 -> 2025-07-06 : https://github.com/inventree/InvenTree/pull/9962
    - Fix permissions for the DataImportSession API endpoints

v363 -> 2025-07-04 : https://github.com/inventree/InvenTree/pull/9954
    - Adds "user_detail" field to the ApiToken serializer

v362 -> 2025-07-02 : https://github.com/inventree/InvenTree/pull/9939
    - Allow filtering of BuildItem API by "location" of StockItem
    - Allow filtering of SalesOrderAllocation API by "location" of StockItem

v361 -> 2025-07-03 : https://github.com/inventree/InvenTree/pull/9944
    - Enable SalesOrderAllocation list to be filtered by part IPN value
    - Enable SalesOrderAllocation list to be ordered by part MPN value

v360 -> 2025-07-02 : https://github.com/inventree/InvenTree/pull/9937
    - Provide more detailed StockItem information in the BuildItem serializer
    - Provide more detailed StockItem information in the SalesOrderAllocation serializer

v359 -> 2025-07-01 : https://github.com/inventree/InvenTree/pull/9909
    - Fixes annotated types for various part fields

v358 -> 2025-06-25 : https://github.com/inventree/InvenTree/pull/9857
    - Provide list of generated stock items against "StockItemSerialize" API endpoint
    - Provide list of generated stock items against "StockList" API endpoint
    - Provide list of generated stock items against "BuildOutputCreate" API endpoint

v357 -> 2025-06-25 : https://github.com/inventree/InvenTree/pull/9856
    - Adds "units" field to PluginSetting API endpoints

v356 -> 2025-06-20 : https://github.com/inventree/InvenTree/pull/9817
    - Enable generation of reports against the Company model type

v355 -> 2025-06-20 : https://github.com/inventree/InvenTree/pull/9811
    - Removes legacy "PartScheduling" API endpoints

v354 -> 2025-06-09 : https://github.com/inventree/InvenTree/pull/9532
    - Adds "merge" field to the ReportTemplate model

v353 -> 2025-06-19 : https://github.com/inventree/InvenTree/pull/9608
    - Adds email endpoints

v352 -> 2025-06-18 : https://github.com/inventree/InvenTree/pull/9803
    - Make PurchaseOrderLineItem link to BuildOrder reference nullable
    - Add valid fields to ordering field descriptions

v351 -> 2025-06-18 : https://github.com/inventree/InvenTree/pull/9602
    - Adds password reset API endpoint for admin users

v350 -> 2025-06-17 : https://github.com/inventree/InvenTree/pull/9798
    - Adds "can_build" field to the part requirements API endpoint
    - Remove "allocated" and "required" fields from the part requirements API endpoint
    - Add detailed serializer to the part requirements API endpoint

v349 -> 2025-06-13 : https://github.com/inventree/InvenTree/pull/9574
    - Remove the 'create_child_builds' flag from the BuildOrder creation API endpoint

v348 -> 2025-06-12 : https://github.com/inventree/InvenTree/pull/9312
    - Adds "external" flag for BuildOrder
    - Adds link between PurchaseOrderLineItem and BuildOrder

v347 -> 2025-06-12 : https://github.com/inventree/InvenTree/pull/9764
    - Adds "copy_tests" field to the DuplicatePart API endpoint

v346 -> 2025-06-07 : https://github.com/inventree/InvenTree/pull/9718
    - Adds "read_only" field to the GlobalSettings API endpoint(s)

v345 -> 2025-06-07 : https://github.com/inventree/InvenTree/pull/9745
    - Adds barcode information to SalesOrderShipment API endpoint

v344 -> 2025-06-02 : https://github.com/inventree/InvenTree/pull/9714
    - Updates allauth version and adds device trust as a factor

v343 -> 2025-06-02 : https://github.com/inventree/InvenTree/pull/9717
    - Add ISO currency codes to the description text for currency options

v342 -> 2025-05-09 : https://github.com/inventree/InvenTree/pull/9651
    - Fix serializer to match Generate API for serial numbers

v341 -> 2025-04-21 : https://github.com/inventree/InvenTree/pull/9547
    - Require pagination limit on list queries

v340 -> 2025-04-15 : https://github.com/inventree/InvenTree/pull/9546
    - Add nullable to various fields to make them not required

v339 -> 2025-04-15 : https://github.com/inventree/InvenTree/pull/9283
    - Remove need for source in /plugins/ui/features

v338 -> 2025-04-15 : https://github.com/inventree/InvenTree/pull/9333
    - Adds oAuth2 support for the API

v337 -> 2025-04-15 : https://github.com/inventree/InvenTree/pull/9505
    - Adds API endpoint with extra serial number information for a given StockItem object

v336 -> 2025-04-10 : https://github.com/inventree/InvenTree/pull/9492
    - Fixed query and response serialization for units_all and version_text
    - Fixed LicenseView and VersionInformation serialization

v335 -> 2025-04-09 : https://github.com/inventree/InvenTree/pull/9476
    - Adds "roles" detail to the Group API endpoint
    - Adds "users" detail to the Group API endpoint
    - Adds "groups" detail to the User API endpoint

v334 -> 2025-04-08 : https://github.com/inventree/InvenTree/pull/9453
    - Fixes various operationId and enum collisions and help texts

v333 -> 2025-04-03 : https://github.com/inventree/InvenTree/pull/9452
    - Currency string is no longer restricted to a hardcoded enum
    - Customizable status keys are no longer hardcoded enum values

v332 -> 2025-04-02 : https://github.com/inventree/InvenTree/pull/9393
    - Adds 'search_notes' parameter to all searchable API endpoints

v331 -> 2025-04-01 : https://github.com/inventree/InvenTree/pull/9437
    - Set correct types on various formerly-string PK fields as well permissions
    - Include metadata request and response types

v330 -> 2025-03-31 : https://github.com/inventree/InvenTree/pull/9420
    - Deconflict operation id between single and bulk destroy operations
    - Add request body definition for bulk destroy operations

v329 -> 2025-03-30 : https://github.com/inventree/InvenTree/pull/9399
    - Convert url path regex-specified PKs to int

v328 -> 2025-03-29 : https://github.com/inventree/InvenTree/pull/9407
    - Updates schema to include paging arguments

v327 -> 2025-03-20 : https://github.com/inventree/InvenTree/pull/9339
    - Adds "is_mandatory" field to the Plugin API
    - Adds ability to filter by "mandatory" status in the Plugin API

v326 -> 2025-03-18 : https://github.com/inventree/InvenTree/pull/9096
    - Overhaul the data-export API functionality
    - Allow customization of data exporting via plugins
    - Consolidate LabelOutput and ReportOutput API endpoints into single DataOutput endpoint

v325 -> 2024-03-17 : https://github.com/inventree/InvenTree/pull/9244
    - Adds the option for superusers to list all user tokens
    - Make list endpoints sortable, filterable and searchable

v324 -> 2025-03-17 : https://github.com/inventree/InvenTree/pull/9320
    - Adds BulkUpdate support for the SalesOrderAllocation model
    - Adds BulkUpdate support for the PartCategory model
    - Adds BulkUpdate support for the StockLocation model

v323 -> 2025-03-17 : https://github.com/inventree/InvenTree/pull/9313
    - Adds BulkUpdate support to the Part API endpoint
    - Remove legacy API endpoint to set part category for multiple parts

v322 -> 2025-03-16 : https://github.com/inventree/InvenTree/pull/8933
    - Add min_date and max_date query filters for orders, for use in calendar views

v321 -> 2025-03-06 : https://github.com/inventree/InvenTree/pull/9236
    - Adds conditionally-returned fields to the schema to match API behavior
    - Removes required flag for nullable read-only fields to match API behavior

v320 -> 2025-03-05 : https://github.com/inventree/InvenTree/pull/9243
    - Link fields are now up to 2000 chars long

v319 -> 2025-03-04 : https://github.com/inventree/InvenTree/pull/9199
    - Add detail API endpoint for the LabelOutput model
    - Add detail API endpoint for the ReportOutput model

v318 -> 2025-02-25 : https://github.com/inventree/InvenTree/pull/9116
    - Adds user profile API endpoints

v317 -> 2025-02-26 : https://github.com/inventree/InvenTree/pull/9143
    - Default 'overdue' field to False in Build serializer
    - Add allow_null to various fields in Build, Settings, Order, Part, and Stock serializers
    - Add type hints to Users model to properly type fields

v316 -> 2025-02-26 : https://github.com/inventree/InvenTree/pull/9185
    - Allow 'icon' field to be nullified in the PartCategory API
    - Allow 'custom_icon' field to be nullified in the StockLocation API

v315 -> 2025-02-22 : https://github.com/inventree/InvenTree/pull/9150
    - Remove outdated 'url' field from some API endpoints

v314 -> 2025-02-17 : https://github.com/inventree/InvenTree/pull/6293
    - Removes a considerable amount of old auth endpoints
    - Introduces allauth-provided auth endpoints

v313 -> 2025-02-17 : https://github.com/inventree/InvenTree/pull/9087
    - Adds instance id optionally to the info view endpoint

v312 -> 2025-02-15 : https://github.com/inventree/InvenTree/pull/9079
    - Remove old API endpoints associated with legacy BOM import functionality

v311 -> 2025-02-14 : https://github.com/inventree/InvenTree/pull/9076
    - Adds "model_filters" attribute to settings API

v310 -> 2025-02-14 : https://github.com/inventree/InvenTree/pull/9077
    - Adds 'is_variant' filter to the Part list API

v309 -> 2025-02-02 : https://github.com/inventree/InvenTree/pull/9008
    - Bug fixes for the "Part" serializer
    - Fixes for data import API endpoints

v308 -> 2025-02-01 : https://github.com/inventree/InvenTree/pull/9003
    - Adds extra detail to the ReportOutput and LabelOutput API endpoints
    - Allows ordering of output list endpoints

v307 -> 2025-01-29 : https://github.com/inventree/InvenTree/pull/8969
    - Extend Info Endpoint to include customizations

v306 -> 2025-01-28 : https://github.com/inventree/InvenTree/pull/8966
    - Adds "start_date" to PurchasesOrder API
    - Adds "start_date" to SalesOrder API
    - Adds "start_date" to ReturnOrder API
    - Updated API filters

v305 -> 2025-01-26 : https://github.com/inventree/InvenTree/pull/8950
    - Bug fixes for the SupplierPart API
    - Refactoring for data export via API

v304 -> 2025-01-22 : https://github.com/inventree/InvenTree/pull/8940
    - Adds "category" filter to build list API

v303 -> 2025-01-20 : https://github.com/inventree/InvenTree/pull/8915
    - Adds "start_date" field to Build model and API endpoints
    - Adds additional API filtering and sorting options for Build list

v302 -> 2025-01-18 : https://github.com/inventree/InvenTree/pull/8905
    - Fix schema definition on the /label/print endpoint

v301 -> 2025-01-14 : https://github.com/inventree/InvenTree/pull/8894
    - Remove ui preferences from the API

v300 -> 2025-01-13 : https://github.com/inventree/InvenTree/pull/8886
    - Allow null value for 'expiry_date' field introduced in #8867

v299 -> 2025-01-10 : https://github.com/inventree/InvenTree/pull/8867
    - Adds 'expiry_date' field to the PurchaseOrderReceive API endpoint
    - Adds 'default_expiry` field to the PartBriefSerializer, affecting API endpoints which use it

v298 -> 2025-01-07 : https://github.com/inventree/InvenTree/pull/8848
    - Adds 'created_by' field to PurchaseOrder API endpoints
    - Adds 'created_by' field to SalesOrder API endpoints
    - Adds 'created_by' field to ReturnOrder API endpoints

v297 -> 2024-12-29 : https://github.com/inventree/InvenTree/pull/8438
    - Adjustments to the CustomUserState API endpoints and serializers

v296 -> 2024-12-25 : https://github.com/inventree/InvenTree/pull/8732
    - Adjust default "part_detail" behavior for StockItem API endpoints

v295 -> 2024-12-23 : https://github.com/inventree/InvenTree/pull/8746
    - Improve API documentation for build APIs

v294 -> 2024-12-23 : https://github.com/inventree/InvenTree/pull/8738
    - Extends registration API documentation

v293 -> 2024-12-14 : https://github.com/inventree/InvenTree/pull/8658
    - Adds new fields to the supplier barcode API endpoints

v292 -> 2024-12-03 : https://github.com/inventree/InvenTree/pull/8625
    - Add "on_order" and "in_stock" annotations to SupplierPart API
    - Enhanced filtering for the SupplierPart API

v291 -> 2024-11-30 : https://github.com/inventree/InvenTree/pull/8596
    - Allow null / empty values for plugin settings

v290 -> 2024-11-29 : https://github.com/inventree/InvenTree/pull/8590
    - Adds "quantity" field to ReturnOrderLineItem model and API

v289 -> 2024-11-27 : https://github.com/inventree/InvenTree/pull/8570
    - Enable status change when transferring stock items

v288 -> 2024-11-27 : https://github.com/inventree/InvenTree/pull/8574
    - Adds "consumed" filter to StockItem API

v287 -> 2024-11-27 : https://github.com/inventree/InvenTree/pull/8571
    - Adds ability to set stock status when returning items from a customer

v286 -> 2024-11-26 : https://github.com/inventree/InvenTree/pull/8054
    - Adds "SelectionList" and "SelectionListEntry" API endpoints

v285 -> 2024-11-25 : https://github.com/inventree/InvenTree/pull/8559
    - Adds better description for registration endpoints

v284 -> 2024-11-25 : https://github.com/inventree/InvenTree/pull/8544
    - Adds new date filters to the StockItem API
    - Adds new date filters to the BuildOrder API
    - Adds new date filters to the SalesOrder API
    - Adds new date filters to the PurchaseOrder API
    - Adds new date filters to the ReturnOrder API

v283 -> 2024-11-20 : https://github.com/inventree/InvenTree/pull/8524
    - Adds "note" field to the PartRelated API endpoint

v282 -> 2024-11-19 : https://github.com/inventree/InvenTree/pull/8487
    - Remove the "test statistics" API endpoints
    - This is now provided via a custom plugin

v281 -> 2024-11-15 : https://github.com/inventree/InvenTree/pull/8480
    - Fixes StockHistory API data serialization

v280 -> 2024-11-10 : https://github.com/inventree/InvenTree/pull/8461
    - Makes schema for API information endpoint more informing
    - Removes general not found endpoint

v279 -> 2024-11-09 : https://github.com/inventree/InvenTree/pull/8458
    - Adds "order_outstanding" and "part" filters to the BuildLine API endpoint
    - Adds "order_outstanding" filter to the SalesOrderLineItem API endpoint

v278 -> 2024-11-07 : https://github.com/inventree/InvenTree/pull/8445
    - Updates to the SalesOrder API endpoints
    - Add "shipment count" information to the SalesOrder API endpoints
    - Allow null value for SalesOrderAllocation.shipment field
    - Additional filtering options for allocation endpoints

v277 -> 2024-11-01 : https://github.com/inventree/InvenTree/pull/8278
    - Allow build order list to be filtered by "outstanding" (alias for "active")

v276 -> 2024-10-31 : https://github.com/inventree/InvenTree/pull/8403
    - Adds 'destination' field to the PurchaseOrder model and API endpoints

v275 -> 2024-10-31 : https://github.com/inventree/InvenTree/pull/8396
    - Adds SKU and MPN fields to the StockItem serializer
    - Additional export options for the StockItem serializer

v274 -> 2024-10-29 : https://github.com/inventree/InvenTree/pull/8392
    - Add more detailed information to NotificationEntry API serializer

v273 -> 2024-10-28 : https://github.com/inventree/InvenTree/pull/8376
    - Fixes for the BuildLine API endpoint

v272 -> 2024-10-25 : https://github.com/inventree/InvenTree/pull/8343
    - Adjustments to BuildLine API serializers

v271 -> 2024-10-22 : https://github.com/inventree/InvenTree/pull/8331
    - Fixes for SalesOrderLineItem endpoints

v270 -> 2024-10-19 : https://github.com/inventree/InvenTree/pull/8307
    - Adds missing date fields from order API endpoint(s)

v269 -> 2024-10-16 : https://github.com/inventree/InvenTree/pull/8295
    - Adds "include_variants" filter to the BuildOrder API endpoint
    - Adds "include_variants" filter to the SalesOrder API endpoint
    - Adds "include_variants" filter to the PurchaseOrderLineItem API endpoint
    - Adds "include_variants" filter to the ReturnOrder API endpoint

v268 -> 2024-10-11 : https://github.com/inventree/InvenTree/pull/8274
    - Adds "in_stock" attribute to the StockItem serializer

v267 -> 2024-10-8 : https://github.com/inventree/InvenTree/pull/8250
    - Remove "allocations" field from the SalesOrderShipment API endpoint(s)
    - Add "allocated_items" field to the SalesOrderShipment API endpoint(s)

v266 -> 2024-10-07 : https://github.com/inventree/InvenTree/pull/8249
    - Tweak SalesOrderShipment API for more efficient data retrieval

v265 -> 2024-10-07 : https://github.com/inventree/InvenTree/pull/8228
    - Adds API endpoint for providing custom admin integration details for plugins

v264 -> 2024-10-03 : https://github.com/inventree/InvenTree/pull/8231
    - Adds Sales Order Shipment attachment model type

v263 -> 2024-09-30 : https://github.com/inventree/InvenTree/pull/8194
    - Adds Sales Order Shipment report

v262 -> 2024-09-30 : https://github.com/inventree/InvenTree/pull/8220
    - Tweak permission requirements for uninstalling plugins via API

v261 -> 2024-09-26 : https://github.com/inventree/InvenTree/pull/8184
    - Fixes for BuildOrder API serializers

v260 -> 2024-09-26 : https://github.com/inventree/InvenTree/pull/8190
    - Adds facility for server-side context data to be passed to client-side plugins

v259 -> 2024-09-20 : https://github.com/inventree/InvenTree/pull/8137
    - Implements new API endpoint for enabling custom UI features via plugins

v258 -> 2024-09-24 : https://github.com/inventree/InvenTree/pull/8163
    - Enhances the existing PartScheduling API endpoint
    - Adds a formal DRF serializer to the endpoint

v257 -> 2024-09-22 : https://github.com/inventree/InvenTree/pull/8150
    - Adds API endpoint for reporting barcode scan history

v256 -> 2024-09-19 : https://github.com/inventree/InvenTree/pull/7704
    - Adjustments for "stocktake" (stock history) API endpoints

v255 -> 2024-09-19 : https://github.com/inventree/InvenTree/pull/8145
    - Enables copying line items when duplicating an order

v254 -> 2024-09-14 : https://github.com/inventree/InvenTree/pull/7470
    - Implements new API endpoints for enabling custom UI functionality via plugins

v253 -> 2024-09-14 : https://github.com/inventree/InvenTree/pull/7944
    - Adjustments for user API endpoints

v252 -> 2024-09-13 : https://github.com/inventree/InvenTree/pull/8040
    - Add endpoint for listing all known units

v251 -> 2024-09-06 : https://github.com/inventree/InvenTree/pull/8018
    - Adds "attach_to_model" field to the ReportTemplate model

v250 -> 2024-09-04 : https://github.com/inventree/InvenTree/pull/8069
    - Fixes 'revision' field definition in Part serializer

v249 -> 2024-08-23 : https://github.com/inventree/InvenTree/pull/7978
    - Sort status enums

v248 -> 2024-08-23 : https://github.com/inventree/InvenTree/pull/7965
    - Small adjustments to labels for new custom status fields

v247 -> 2024-08-22 : https://github.com/inventree/InvenTree/pull/7956
    - Adjust "attachment" field on StockItemTestResult serializer
    - Allow null values for attachment

v246 -> 2024-08-21 : https://github.com/inventree/InvenTree/pull/7862
    - Adds custom status fields to various serializers
    - Adds endpoints to admin custom status fields

v245 -> 2024-08-21 : https://github.com/inventree/InvenTree/pull/7520
    - Documented pagination fields (no functional changes)

v244 -> 2024-08-21 : https://github.com/inventree/InvenTree/pull/7941
    - Adds "create_child_builds" field to the Build API
    - Write-only field to create child builds from the API
    - Only available when creating a new build order

v243 -> 2024-08-21 : https://github.com/inventree/InvenTree/pull/7940
    - Expose "ancestor" filter to the BuildOrder API

v242 -> 2024-08-20 : https://github.com/inventree/InvenTree/pull/7932
    - Adds "level" attribute to BuildOrder serializer
    - Allow ordering of BuildOrder API by "level" attribute
    - Allow "parent" filter for BuildOrder API to have "cascade=True" option

v241 -> 2024-08-18 : https://github.com/inventree/InvenTree/pull/7906
    - Adjusts required fields for the MeUserDetail endpoint

v240 -> 2024-08-16 : https://github.com/inventree/InvenTree/pull/7900
    - Adjust "issued_by" filter for the BuildOrder list endpoint
    - Adjust "assigned_to" filter for the BuildOrder list endpoint

v239 -> 2024-08-15 : https://github.com/inventree/InvenTree/pull/7888
    - Adds "testable" field to the Part model
    - Adds associated filters to various API endpoints

v238 -> 2024-08-14 : https://github.com/inventree/InvenTree/pull/7874
    - Add "assembly" filter to BuildLine API endpoint

v237 -> 2024-08-13 : https://github.com/inventree/InvenTree/pull/7863
    - Reimplement "bulk delete" operation for Attachment model
    - Fix permission checks for Attachment API endpoints

v236 -> 2024-08-10 : https://github.com/inventree/InvenTree/pull/7844
    - Adds "supplier_name" to the PurchaseOrder API serializer

v235 -> 2024-08-08 : https://github.com/inventree/InvenTree/pull/7837
    - Adds "on_order" quantity to SalesOrderLineItem serializer
    - Adds "building" quantity to SalesOrderLineItem serializer

v234 -> 2024-08-08 : https://github.com/inventree/InvenTree/pull/7829
    - Fixes bug in the plugin metadata endpoint

v233 -> 2024-08-04 : https://github.com/inventree/InvenTree/pull/7807
    - Adds new endpoints for managing state of build orders
    - Adds new endpoints for managing state of purchase orders
    - Adds new endpoints for managing state of sales orders
    - Adds new endpoints for managing state of return orders

v232 -> 2024-08-03 : https://github.com/inventree/InvenTree/pull/7793
    - Allow ordering of SalesOrderShipment API by 'shipment_date' and 'delivery_date'

v231 -> 2024-08-03 : https://github.com/inventree/InvenTree/pull/7794
    - Optimize BuildItem and BuildLine serializers to improve API efficiency

v230 -> 2024-05-05 : https://github.com/inventree/InvenTree/pull/7164
    - Adds test statistics endpoint

v229 -> 2024-07-31 : https://github.com/inventree/InvenTree/pull/7775
    - Add extra exportable fields to the BomItem serializer

v228 -> 2024-07-18 : https://github.com/inventree/InvenTree/pull/7684
    - Adds "icon" field to the PartCategory.path and StockLocation.path API
    - Adds icon packages API endpoint

v227 -> 2024-07-19 : https://github.com/inventree/InvenTree/pull/7693/
    - Adds endpoints to list and revoke the tokens issued to the current user

v226 -> 2024-07-15 : https://github.com/inventree/InvenTree/pull/7648
    - Adds barcode generation API endpoint

v225 -> 2024-07-17 : https://github.com/inventree/InvenTree/pull/7671
    - Adds "filters" field to DataImportSession API

v224 -> 2024-07-14 : https://github.com/inventree/InvenTree/pull/7667
    - Add notes field to ManufacturerPart and SupplierPart API endpoints

v223 -> 2024-07-14 : https://github.com/inventree/InvenTree/pull/7649
    - Allow adjustment of "packaging" field when receiving items against a purchase order

v222 -> 2024-07-14 : https://github.com/inventree/InvenTree/pull/7635
    - Adjust the BomItem API endpoint to improve data import process

v221 -> 2024-07-13 : https://github.com/inventree/InvenTree/pull/7636
    - Adds missing fields from StockItemBriefSerializer
    - Adds missing fields from PartBriefSerializer
    - Adds extra exportable fields to BuildItemSerializer

v220 -> 2024-07-11 : https://github.com/inventree/InvenTree/pull/7585
    - Adds "revision_of" field to Part serializer
    - Adds new API filters for "revision" status

v219 -> 2024-07-11 : https://github.com/inventree/InvenTree/pull/7611
    - Adds new fields to the BuildItem API endpoints
    - Adds new ordering / filtering options to the BuildItem API endpoints

v218 -> 2024-07-11 : https://github.com/inventree/InvenTree/pull/7619
    - Adds "can_build" field to the BomItem API

v217 -> 2024-07-09 : https://github.com/inventree/InvenTree/pull/7599
    - Fixes bug in "project_code" field for order API endpoints

v216 -> 2024-07-08 : https://github.com/inventree/InvenTree/pull/7595
    - Moves API endpoint for contenttype lookup by model name

v215 -> 2024-07-09 : https://github.com/inventree/InvenTree/pull/7591
    - Adds additional fields to the BuildLine serializer

v214 -> 2024-07-08 : https://github.com/inventree/InvenTree/pull/7587
    - Adds "default_location_detail" field to the Part API

v213 -> 2024-07-06 : https://github.com/inventree/InvenTree/pull/7527
    - Adds 'locked' field to Part API

v212 -> 2024-07-06 : https://github.com/inventree/InvenTree/pull/7562
    - Makes API generation more robust (no functional changes)

v211 -> 2024-06-26 : https://github.com/inventree/InvenTree/pull/6911
    - Adds API endpoints for managing data import and export

v210 -> 2024-06-26 : https://github.com/inventree/InvenTree/pull/7518
    - Adds translatable text to User API fields

v209 -> 2024-06-26 : https://github.com/inventree/InvenTree/pull/7514
    - Add "top_level" filter to PartCategory API endpoint
    - Add "top_level" filter to StockLocation API endpoint

v208 -> 2024-06-19 : https://github.com/inventree/InvenTree/pull/7479
    - Adds documentation for the user roles API endpoint (no functional changes)

v207 -> 2024-06-09 : https://github.com/inventree/InvenTree/pull/7420
    - Moves all "Attachment" models into a single table
    - All "Attachment" operations are now performed at /api/attachment/
    - Add permissions information to /api/user/roles/ endpoint

v206 -> 2024-06-08 : https://github.com/inventree/InvenTree/pull/7417
    - Adds "choices" field to the PartTestTemplate model

v205 -> 2024-06-03 : https://github.com/inventree/InvenTree/pull/7284
    - Added model_type and model_id fields to the "NotesImage" serializer

v204 -> 2024-06-03 : https://github.com/inventree/InvenTree/pull/7393
    - Fixes previous API update which resulted in inconsistent ordering of currency codes

v203 -> 2024-06-03 : https://github.com/inventree/InvenTree/pull/7390
    - Currency codes are now configurable as a run-time setting

v202 -> 2024-05-27 : https://github.com/inventree/InvenTree/pull/7343
    - Adjust "required" attribute of Part.category field to be optional

v201 -> 2024-05-21 : https://github.com/inventree/InvenTree/pull/7074
    - Major refactor of the report template / report printing interface
    - This is a *breaking change* to the report template API

v200 -> 2024-05-20 : https://github.com/inventree/InvenTree/pull/7000
    - Adds API endpoint for generating custom batch codes
    - Adds API endpoint for generating custom serial numbers

v199 -> 2024-05-20 : https://github.com/inventree/InvenTree/pull/7264
    - Expose "bom_valid" filter for the Part API
    - Expose "starred" filter for the Part API

v198 -> 2024-05-19 : https://github.com/inventree/InvenTree/pull/7258
    - Fixed lookup field conflicts in the plugins API

v197 -> 2024-05-14 : https://github.com/inventree/InvenTree/pull/7224
    - Refactor the plugin API endpoints to use the plugin "key" for lookup, rather than the PK value

v196 -> 2024-05-05 : https://github.com/inventree/InvenTree/pull/7160
    - Adds "location" field to BuildOutputComplete API endpoint

v195 -> 2024-05-03 : https://github.com/inventree/InvenTree/pull/7153
    - Fixes bug in BuildOrderCancel API endpoint

v194 -> 2024-05-01 : https://github.com/inventree/InvenTree/pull/7147
    -  Adds field description to the currency_exchange_retrieve API call

v193 -> 2024-04-30 : https://github.com/inventree/InvenTree/pull/7144
    - Adds "assigned_to" filter to PurchaseOrder / SalesOrder / ReturnOrder API endpoints

v192 -> 2024-04-23 : https://github.com/inventree/InvenTree/pull/7106
    - Adds 'trackable' ordering option to BuildLineLabel API endpoint

v191 -> 2024-04-22 : https://github.com/inventree/InvenTree/pull/7079
    - Adds API endpoints for Contenttype model

v190 -> 2024-04-19 : https://github.com/inventree/InvenTree/pull/7024
    - Adds "active" field to the Company API endpoints
    - Allow company list to be filtered by "active" status

v189 -> 2024-04-19 : https://github.com/inventree/InvenTree/pull/7066
    - Adds "currency" field to CompanyBriefSerializer class

v188 -> 2024-04-16 : https://github.com/inventree/InvenTree/pull/6970
    - Adds session authentication support for the API
    - Improvements for login / logout endpoints for better support of React web interface

v187 -> 2024-04-10 : https://github.com/inventree/InvenTree/pull/6985
    - Allow Part list endpoint to be sorted by pricing_min and pricing_max values
    - Allow BomItem list endpoint to be sorted by pricing_min and pricing_max values
    - Allow InternalPrice and SalePrice endpoints to be sorted by quantity
    - Adds total pricing values to BomItem serializer

v186 -> 2024-03-26 : https://github.com/inventree/InvenTree/pull/6855
    - Adds license information to the API

v185 -> 2024-03-24 : https://github.com/inventree/InvenTree/pull/6836
    - Remove /plugin/activate endpoint
    - Update docstrings and typing for various API endpoints (no functional changes)

v184 -> 2024-03-17 : https://github.com/inventree/InvenTree/pull/10464
    - Add additional fields for tests (start/end datetime, test station)

v183 -> 2024-03-14 : https://github.com/inventree/InvenTree/pull/5972
    - Adds "category_default_location" annotated field to part serializer
    - Adds "part_detail.category_default_location" annotated field to stock item serializer
    - Adds "part_detail.category_default_location" annotated field to purchase order line serializer
    - Adds "parent_default_location" annotated field to category serializer

v182 -> 2024-03-13 : https://github.com/inventree/InvenTree/pull/6714
    - Expose ReportSnippet model to the /report/snippet/ API endpoint
    - Expose ReportAsset model to the /report/asset/ API endpoint

v181 -> 2024-02-21 : https://github.com/inventree/InvenTree/pull/6541
    - Adds "width" and "height" fields to the LabelTemplate API endpoint
    - Adds "page_size" and "landscape" fields to the ReportTemplate API endpoint

v180 -> 2024-3-02 : https://github.com/inventree/InvenTree/pull/6463
    - Tweaks to API documentation to allow automatic documentation generation

v179 -> 2024-03-01 : https://github.com/inventree/InvenTree/pull/6605
    - Adds "subcategories" count to PartCategory serializer
    - Adds "sublocations" count to StockLocation serializer
    - Adds "image" field to PartBrief serializer
    - Adds "image" field to CompanyBrief serializer

v178 -> 2024-02-29 : https://github.com/inventree/InvenTree/pull/6604
    - Adds "external_stock" field to the Part API endpoint
    - Adds "external_stock" field to the BomItem API endpoint
    - Adds "external_stock" field to the BuildLine API endpoint
    - Stock quantities represented in the BuildLine API endpoint are now filtered by Build.source_location

v177 -> 2024-02-27 : https://github.com/inventree/InvenTree/pull/6581
    - Adds "subcategories" count to PartCategoryTree serializer
    - Adds "sublocations" count to StockLocationTree serializer

v176 -> 2024-02-26 : https://github.com/inventree/InvenTree/pull/6535
    - Adds the field "plugins_install_disabled" to the Server info API endpoint

v175 -> 2024-02-21 : https://github.com/inventree/InvenTree/pull/6538
    - Adds "parts" count to PartParameterTemplate serializer

v174 -> 2024-02-21 : https://github.com/inventree/InvenTree/pull/6536
    - Expose PartCategory filters to the API documentation
    - Expose StockLocation filters to the API documentation

v173 -> 2024-02-20 : https://github.com/inventree/InvenTree/pull/6483
    - Adds "merge_items" to the PurchaseOrderLine create API endpoint
    - Adds "auto_pricing" to the PurchaseOrderLine create/update API endpoint

v172 -> 2024-02-20 : https://github.com/inventree/InvenTree/pull/6526
    - Adds "enabled" field to the PartTestTemplate API endpoint
    - Adds "enabled" filter to the PartTestTemplate list
    - Adds "enabled" filter to the StockItemTestResult list

v171 -> 2024-02-19 : https://github.com/inventree/InvenTree/pull/6516
    - Adds "key" as a filterable parameter to PartTestTemplate list endpoint

v170 -> 2024-02-19 : https://github.com/inventree/InvenTree/pull/6514
    - Adds "has_results" filter to the PartTestTemplate list endpoint

v169 -> 2024-02-14 : https://github.com/inventree/InvenTree/pull/6430
    - Adds 'key' field to PartTestTemplate API endpoint
    - Adds annotated 'results' field to PartTestTemplate API endpoint
    - Adds 'template' field to StockItemTestResult API endpoint

v168 -> 2024-02-14 : https://github.com/inventree/InvenTree/pull/4824
    - Adds machine CRUD API endpoints
    - Adds machine settings API endpoints
    - Adds machine restart API endpoint
    - Adds machine types/drivers list API endpoints
    - Adds machine registry status API endpoint
    - Adds 'required' field to the global Settings API
    - Discover sub-sub classes of the StatusCode API

v167 -> 2024-02-07: https://github.com/inventree/InvenTree/pull/6440
    - Fixes for OpenAPI schema generation

v166 -> 2024-02-04 : https://github.com/inventree/InvenTree/pull/6400
    - Adds package_name to plugin API
    - Adds mechanism for uninstalling plugins via the API

v165 -> 2024-01-28 : https://github.com/inventree/InvenTree/pull/6040
    - Adds supplier_part.name, part.creation_user, part.required_for_sales_order

v164 -> 2024-01-24 : https://github.com/inventree/InvenTree/pull/6343
    - Adds "building" quantity to BuildLine API serializer

v163 -> 2024-01-22 : https://github.com/inventree/InvenTree/pull/6314
    - Extends API endpoint to expose auth configuration information for signin pages

v162 -> 2024-01-14 : https://github.com/inventree/InvenTree/pull/6230
    - Adds API endpoints to provide information on background tasks

v161 -> 2024-01-13 : https://github.com/inventree/InvenTree/pull/6222
    - Adds API endpoint for system error information

v160 -> 2023-12-11 : https://github.com/inventree/InvenTree/pull/6072
    - Adds API endpoint for allocating stock items against a sales order via barcode scan

v159 -> 2023-12-08 : https://github.com/inventree/InvenTree/pull/6056
    - Adds API endpoint for reloading plugin registry

v158 -> 2023-11-21 : https://github.com/inventree/InvenTree/pull/5953
    - Adds API endpoint for listing all settings of a particular plugin
    - Adds API endpoint for registry status (errors)

v157 -> 2023-12-02 : https://github.com/inventree/InvenTree/pull/6021
    - Add write-only "existing_image" field to Part API serializer

v156 -> 2023-11-26 : https://github.com/inventree/InvenTree/pull/5982
    - Add POST endpoint for report and label creation

v155 -> 2023-11-24 : https://github.com/inventree/InvenTree/pull/5979
    - Add "creation_date" field to Part instance serializer

v154 -> 2023-11-21 : https://github.com/inventree/InvenTree/pull/5944
    - Adds "responsible" field to the ProjectCode table

v153 -> 2023-11-21 : https://github.com/inventree/InvenTree/pull/5956
    - Adds override_min and override_max fields to part pricing API

v152 -> 2023-11-20 : https://github.com/inventree/InvenTree/pull/5949
    - Adds barcode support for ManufacturerPart model
    - Adds API endpoint for adding parts to purchase order using barcode scan

v151 -> 2023-11-13 : https://github.com/inventree/InvenTree/pull/5906
    - Allow user list API to be filtered by user active status
    - Allow owner list API to be filtered by user active status

v150 -> 2023-11-07: https://github.com/inventree/InvenTree/pull/5875
    - Extended user API endpoints to enable ordering
    - Extended user API endpoints to enable user role changes
    - Added endpoint to create a new user

v149 -> 2023-11-07 : https://github.com/inventree/InvenTree/pull/5876
    - Add 'building' quantity to BomItem serializer
    - Add extra ordering options for the BomItem list API

v148 -> 2023-11-06 : https://github.com/inventree/InvenTree/pull/5872
    - Allow "quantity" to be specified when installing an item into another item

v147 -> 2023-11-04: https://github.com/inventree/InvenTree/pull/5860
    - Adds "completed_lines" field to SalesOrder API endpoint
    - Adds "completed_lines" field to PurchaseOrder API endpoint

v146 -> 2023-11-02: https://github.com/inventree/InvenTree/pull/5822
    - Extended SSO Provider endpoint to contain if a provider is configured
    - Adds API endpoints for Email Address model

v145 -> 2023-10-30: https://github.com/inventree/InvenTree/pull/5786
    - Allow printing labels via POST including printing options in the body

v144 -> 2023-10-23: https://github.com/inventree/InvenTree/pull/5811
    - Adds version information API endpoint

v143 -> 2023-10-29: https://github.com/inventree/InvenTree/pull/5810
    - Extends the status endpoint to include information about system status and health

v142 -> 2023-10-20: https://github.com/inventree/InvenTree/pull/5759
    - Adds generic API endpoints for looking up status models

v141 -> 2023-10-23 : https://github.com/inventree/InvenTree/pull/5774
    - Changed 'part.responsible' from User to Owner

v140 -> 2023-10-20 : https://github.com/inventree/InvenTree/pull/5664
    - Expand API token functionality
    - Multiple API tokens can be generated per user

v139 -> 2023-10-11 : https://github.com/inventree/InvenTree/pull/5509
    - Add new BarcodePOReceive endpoint to receive line items by scanning supplier barcodes

v138 -> 2023-10-11 : https://github.com/inventree/InvenTree/pull/5679
    - Settings keys are no longer case sensitive
    - Include settings units in API serializer

v137 -> 2023-10-04 : https://github.com/inventree/InvenTree/pull/5588
    - Adds StockLocationType API endpoints
    - Adds custom_icon, location_type to StockLocation endpoint

v136 -> 2023-09-23 : https://github.com/inventree/InvenTree/pull/5595
    - Adds structural to StockLocation and PartCategory tree endpoints

v135 -> 2023-09-19 : https://github.com/inventree/InvenTree/pull/5569
    - Adds location path detail to StockLocation and StockItem API endpoints
    - Adds category path detail to PartCategory and Part API endpoints

v134 -> 2023-09-11 : https://github.com/inventree/InvenTree/pull/5525
    - Allow "Attachment" list endpoints to be searched by attachment, link and comment fields

v133 -> 2023-09-08 : https://github.com/inventree/InvenTree/pull/5518
    - Add extra optional fields which can be used for StockAdjustment endpoints

v132 -> 2023-09-07 : https://github.com/inventree/InvenTree/pull/5515
    - Add 'issued_by' filter to BuildOrder API list endpoint

v131 -> 2023-08-09 : https://github.com/inventree/InvenTree/pull/5415
    - Annotate 'available_variant_stock' to the SalesOrderLine serializer

v130 -> 2023-07-14 : https://github.com/inventree/InvenTree/pull/5251
    - Refactor label printing interface

v129 -> 2023-07-06 : https://github.com/inventree/InvenTree/pull/5189
    - Changes 'serial_lte' and 'serial_gte' stock filters to point to 'serial_int' field

v128 -> 2023-07-06 : https://github.com/inventree/InvenTree/pull/5186
    - Adds 'available' filter for BuildLine API endpoint

v127 -> 2023-06-24 : https://github.com/inventree/InvenTree/pull/5094
    - Enhancements for the PartParameter API endpoints

v126 -> 2023-06-19 : https://github.com/inventree/InvenTree/pull/5075
    - Adds API endpoint for setting the "category" for multiple parts simultaneously

v125 -> 2023-06-17 : https://github.com/inventree/InvenTree/pull/5064
    - Adds API endpoint for setting the "status" field for multiple stock items simultaneously

v124 -> 2023-06-17 : https://github.com/inventree/InvenTree/pull/5057
    - Add "created_before" and "created_after" filters to the Part API

v123 -> 2023-06-15 : https://github.com/inventree/InvenTree/pull/5019
    - Add Metadata to: Plugin Config

v122 -> 2023-06-14 : https://github.com/inventree/InvenTree/pull/5034
    - Adds new BuildLineLabel label type

v121 -> 2023-06-14 : https://github.com/inventree/InvenTree/pull/4808
    - Adds "ProjectCode" link to Build model

v120 -> 2023-06-07 : https://github.com/inventree/InvenTree/pull/4855
    - Major overhaul of the build order API
    - Adds new BuildLine model

v119 -> 2023-06-01 : https://github.com/inventree/InvenTree/pull/4898
    - Add Metadata to:  Part test templates, Part parameters, Part category parameter templates, BOM item substitute, Related Parts, Stock item test result

v118 -> 2023-06-01 : https://github.com/inventree/InvenTree/pull/4935
    - Adds extra fields for the PartParameterTemplate model

v117 -> 2023-05-22 : https://github.com/inventree/InvenTree/pull/4854
    - Part.units model now supports physical units (e.g. "kg", "m", "mm", etc)
    - Replaces SupplierPart "pack_size" field with "pack_quantity"
    - New field supports physical units, and allows for conversion between compatible units

v116 -> 2023-05-18 : https://github.com/inventree/InvenTree/pull/4823
    - Updates to part parameter implementation, to use physical units

v115 -> 2023-05-18 : https://github.com/inventree/InvenTree/pull/4846
    - Adds ability to partially scrap a build output

v114 -> 2023-05-16 : https://github.com/inventree/InvenTree/pull/4825
    - Adds "delivery_date" to shipments

v113 -> 2023-05-13 : https://github.com/inventree/InvenTree/pull/4800
    - Adds API endpoints for scrapping a build output

v112 -> 2023-05-13: https://github.com/inventree/InvenTree/pull/4741
    - Adds flag use_pack_size to the stock addition API, which allows adding packs

v111 -> 2023-05-02 : https://github.com/inventree/InvenTree/pull/4367
    - Adds tags to the Part serializer
    - Adds tags to the SupplierPart serializer
    - Adds tags to the ManufacturerPart serializer
    - Adds tags to the StockItem serializer
    - Adds tags to the StockLocation serializer

v110 -> 2023-04-26 : https://github.com/inventree/InvenTree/pull/4698
    - Adds 'order_currency' field for PurchaseOrder / SalesOrder endpoints

v109 -> 2023-04-19 : https://github.com/inventree/InvenTree/pull/4636
    - Adds API endpoints for the "ProjectCode" model

v108 -> 2023-04-17 : https://github.com/inventree/InvenTree/pull/4615
    - Adds functionality to upload images for rendering in markdown notes

v107 -> 2023-04-04 : https://github.com/inventree/InvenTree/pull/4575
    - Adds barcode support for PurchaseOrder model
    - Adds barcode support for ReturnOrder model
    - Adds barcode support for SalesOrder model
    - Adds barcode support for BuildOrder model

v106 -> 2023-04-03 : https://github.com/inventree/InvenTree/pull/4566
    - Adds 'search_regex' parameter to all searchable API endpoints

v105 -> 2023-03-31 : https://github.com/inventree/InvenTree/pull/4543
    - Adds API endpoints for status label information on various models

v104 -> 2023-03-23 : https://github.com/inventree/InvenTree/pull/4488
    - Adds various endpoints for new "ReturnOrder" models
    - Adds various endpoints for new "ReturnOrderReport" templates
    - Exposes API endpoints for "Contact" model

v103 -> 2023-03-17 : https://github.com/inventree/InvenTree/pull/4410
    - Add metadata to several more models

v102 -> 2023-03-18 : https://github.com/inventree/InvenTree/pull/4505
- Adds global search API endpoint for consolidated search results

v101 -> 2023-03-07 : https://github.com/inventree/InvenTree/pull/4462
    - Adds 'total_in_stock' to Part serializer, and supports API ordering

v100 -> 2023-03-04 : https://github.com/inventree/InvenTree/pull/4452
     - Adds bulk delete of PurchaseOrderLineItems to API

v99 -> 2023-03-03 : https://github.com/inventree/InvenTree/pull/4445
    - Adds sort by "responsible" to PurchaseOrderAPI

v98 -> 2023-02-24 : https://github.com/inventree/InvenTree/pull/4408
    - Adds "responsible" filter to Build API

v97 -> 2023-02-20 : https://github.com/inventree/InvenTree/pull/4377
    - Adds "external" attribute to StockLocation model

v96 -> 2023-02-16 : https://github.com/inventree/InvenTree/pull/4345
    - Adds stocktake report generation functionality

v95 -> 2023-02-16 : https://github.com/inventree/InvenTree/pull/4346
    - Adds "CompanyAttachment" model (and associated API endpoints)

v94 -> 2023-02-10 : https://github.com/inventree/InvenTree/pull/4327
    - Adds API endpoints for the "Group" auth model

v93 -> 2023-02-03 : https://github.com/inventree/InvenTree/pull/4300
    - Adds extra information to the currency exchange endpoint
    - Adds API endpoint for manually updating exchange rates

v92 -> 2023-02-02 : https://github.com/inventree/InvenTree/pull/4293
    - Adds API endpoint for currency exchange information

v91 -> 2023-01-31 : https://github.com/inventree/InvenTree/pull/4281
    - Improves the API endpoint for creating new Part instances

v90 -> 2023-01-25 : https://github.com/inventree/InvenTree/pull/4186/files
    - Adds a dedicated endpoint to activate a plugin

v89 -> 2023-01-25 : https://github.com/inventree/InvenTree/pull/4214
    - Adds updated field to SupplierPart API
    - Adds API date ordering for supplier part list

v88 -> 2023-01-17: https://github.com/inventree/InvenTree/pull/4225
    - Adds 'priority' field to Build model and api endpoints

v87 -> 2023-01-04 : https://github.com/inventree/InvenTree/pull/4067
    - Add API date filter for stock table on Expiry date

v86 -> 2022-12-22 : https://github.com/inventree/InvenTree/pull/4069
    - Adds API endpoints for part stocktake

v85 -> 2022-12-21 : https://github.com/inventree/InvenTree/pull/3858
    - Add endpoints serving ICS calendars for purchase and sales orders through API

v84 -> 2022-12-21: https://github.com/inventree/InvenTree/pull/4083
    - Add support for listing PO, BO, SO by their reference

v83 -> 2022-11-19 : https://github.com/inventree/InvenTree/pull/3949
    - Add support for structural Stock locations

v82 -> 2022-11-16 : https://github.com/inventree/InvenTree/pull/3931
    - Add support for structural Part categories

v81 -> 2022-11-08 : https://github.com/inventree/InvenTree/pull/3710
    - Adds cached pricing information to Part API
    - Adds cached pricing information to BomItem API
    - Allows Part and BomItem list endpoints to be filtered by 'has_pricing'
    - Remove calculated 'price_string' values from API endpoints
    - Allows PurchaseOrderLineItem API endpoint to be filtered by 'has_pricing'
    - Allows SalesOrderLineItem API endpoint to be filtered by 'has_pricing'
    - Allows SalesOrderLineItem API endpoint to be filtered by 'order_status'
    - Adds more information to SupplierPriceBreak serializer

v80 -> 2022-11-07 : https://github.com/inventree/InvenTree/pull/3906
    - Adds 'barcode_hash' to Part API serializer
    - Adds 'barcode_hash' to StockLocation API serializer
    - Adds 'barcode_hash' to SupplierPart API serializer

v79 -> 2022-11-03 : https://github.com/inventree/InvenTree/pull/3895
    - Add metadata to Company

v78 -> 2022-10-25 : https://github.com/inventree/InvenTree/pull/3854
    - Make PartCategory to be filtered by name and description

v77 -> 2022-10-12 : https://github.com/inventree/InvenTree/pull/3772
    - Adds model permission checks for barcode assignment actions

v76 -> 2022-09-10 : https://github.com/inventree/InvenTree/pull/3640
    - Refactor of barcode data on the API
    - StockItem.uid renamed to StockItem.barcode_hash

v75 -> 2022-09-05 : https://github.com/inventree/InvenTree/pull/3644
    - Adds "pack_size" attribute to SupplierPart API serializer

v74 -> 2022-08-28 : https://github.com/inventree/InvenTree/pull/3615
    - Add confirmation field for completing PurchaseOrder if the order has incomplete lines
    - Add confirmation field for completing SalesOrder if the order has incomplete lines

v73 -> 2022-08-24 : https://github.com/inventree/InvenTree/pull/3605
    - Add 'description' field to PartParameterTemplate model

v72 -> 2022-08-18 : https://github.com/inventree/InvenTree/pull/3567
    - Allow PurchaseOrder to be duplicated via the API

v71 -> 2022-08-18 : https://github.com/inventree/InvenTree/pull/3564
    - Updates to the "part scheduling" API endpoint

v70 -> 2022-08-02 : https://github.com/inventree/InvenTree/pull/3451
    - Adds a 'depth' parameter to the PartCategory list API
    - Adds a 'depth' parameter to the StockLocation list API

v69 -> 2022-08-01 : https://github.com/inventree/InvenTree/pull/3443
    - Updates the PartCategory list API:
        - Improve query efficiency: O(n) becomes O(1)
        - Rename 'parts' field to 'part_count'
    - Updates the StockLocation list API:
        - Improve query efficiency: O(n) becomes O(1)

v68 -> 2022-07-27 : https://github.com/inventree/InvenTree/pull/3417
    - Allows SupplierPart list to be filtered by SKU value
    - Allows SupplierPart list to be filtered by MPN value

v67 -> 2022-07-25 : https://github.com/inventree/InvenTree/pull/3395
    - Adds a 'requirements' endpoint for Part instance
    - Provides information on outstanding order requirements for a given part

v66 -> 2022-07-24 : https://github.com/inventree/InvenTree/pull/3393
    - Part images can now be downloaded from a remote URL via the API
    - Company images can now be downloaded from a remote URL via the API

v65 -> 2022-07-15 : https://github.com/inventree/InvenTree/pull/3335
    - Annotates 'in_stock' quantity to the SupplierPart API

v64 -> 2022-07-08 : https://github.com/inventree/InvenTree/pull/3310
    - Annotate 'on_order' quantity to BOM list API
    - Allow BOM List API endpoint to be filtered by "on_order" parameter

v63 -> 2022-07-06 : https://github.com/inventree/InvenTree/pull/3301
    - Allow BOM List API endpoint to be filtered by "available_stock" parameter

v62 -> 2022-07-05 : https://github.com/inventree/InvenTree/pull/3296
    - Allows search on BOM List API endpoint
    - Allows ordering on BOM List API endpoint

v61 -> 2022-06-12 : https://github.com/inventree/InvenTree/pull/3183
    - Migrate the "Convert Stock Item" form class to use the API
    - There is now an API endpoint for converting a stock item to a valid variant

v60 -> 2022-06-08 : https://github.com/inventree/InvenTree/pull/3148
    - Add availability data fields to the SupplierPart model

v59 -> 2022-06-07 : https://github.com/inventree/InvenTree/pull/3154
    - Adds further improvements to BulkDelete mixin class
    - Fixes multiple bugs in custom OPTIONS metadata implementation
    - Adds 'bulk delete' for Notifications

v58 -> 2022-06-06 : https://github.com/inventree/InvenTree/pull/3146
    - Adds a BulkDelete API mixin class for fast, safe deletion of multiple objects with a single API request

v57 -> 2022-06-05 : https://github.com/inventree/InvenTree/pull/3130
    - Transfer PartCategoryTemplateParameter actions to the API

v56 -> 2022-06-02 : https://github.com/inventree/InvenTree/pull/3123
    - Expose the PartParameterTemplate model to use the API

v55 -> 2022-06-02 : https://github.com/inventree/InvenTree/pull/3120
    - Converts the 'StockItemReturn' functionality to make use of the API

v54 -> 2022-06-02 : https://github.com/inventree/InvenTree/pull/3117
    - Adds 'available_stock' annotation on the SalesOrderLineItem API
    - Adds (well, fixes) 'overdue' annotation on the SalesOrderLineItem API

v53 -> 2022-06-01 : https://github.com/inventree/InvenTree/pull/3110
    - Adds extra search fields to the BuildOrder list API endpoint

v52 -> 2022-05-31 : https://github.com/inventree/InvenTree/pull/3103
    - Allow part list API to be searched by supplier SKU

v51 -> 2022-05-24 : https://github.com/inventree/InvenTree/pull/3058
    - Adds new fields to the SalesOrderShipment model

v50 -> 2022-05-18 : https://github.com/inventree/InvenTree/pull/2912
    - Implement Attachments for manufacturer parts

v49 -> 2022-05-09 : https://github.com/inventree/InvenTree/pull/2957
    - Allows filtering of plugin list by 'active' status
    - Allows filtering of plugin list by 'mixin' support
    - Adds endpoint to "identify" or "locate" stock items and locations (using plugins)

v48 -> 2022-05-12 : https://github.com/inventree/InvenTree/pull/2977
    - Adds "export to file" functionality for PurchaseOrder API endpoint
    - Adds "export to file" functionality for SalesOrder API endpoint
    - Adds "export to file" functionality for BuildOrder API endpoint

v47 -> 2022-05-10 : https://github.com/inventree/InvenTree/pull/2964
    - Fixes barcode API error response when scanning a StockItem which does not exist
    - Fixes barcode API error response when scanning a StockLocation which does not exist

v46 -> 2022-05-09
    - Fixes read permissions on settings API
    - Allows non-staff users to read global settings via the API

v45 -> 2022-05-08 : https://github.com/inventree/InvenTree/pull/2944
    - Settings are now accessed via the API using their unique key, not their PK
    - This allows the settings to be accessed without prior knowledge of the PK

v44 -> 2022-05-04 : https://github.com/inventree/InvenTree/pull/2931
    - Converting more server-side rendered forms to the API
    - Exposes more core functionality to API endpoints

v43 -> 2022-04-26 : https://github.com/inventree/InvenTree/pull/2875
    - Adds API detail endpoint for PartSalePrice model
    - Adds API detail endpoint for PartInternalPrice model

v42 -> 2022-04-26 : https://github.com/inventree/InvenTree/pull/2833
    - Adds variant stock information to the Part and BomItem serializers

v41 -> 2022-04-26
    - Fixes 'variant_of' filter for Part list endpoint

v40 -> 2022-04-19
    - Adds ability to filter StockItem list by "tracked" parameter
        - This checks the serial number or batch code fields

v39 -> 2022-04-18
    - Adds ability to filter StockItem list by "has_batch" parameter

v38 -> 2022-04-14 : https://github.com/inventree/InvenTree/pull/2828
    - Adds the ability to include stock test results for "installed items"

v37 -> 2022-04-07 : https://github.com/inventree/InvenTree/pull/2806
    - Adds extra stock availability information to the BomItem serializer

v36 -> 2022-04-03
    - Adds ability to filter part list endpoint by unallocated_stock argument

v35 -> 2022-04-01 : https://github.com/inventree/InvenTree/pull/2797
    - Adds stock allocation information to the Part API
    - Adds calculated field for "unallocated_quantity"

v34 -> 2022-03-25
    - Change permissions for "plugin list" API endpoint (now allows any authenticated user)

v33 -> 2022-03-24
    - Adds "plugins_enabled" information to root API endpoint

v32 -> 2022-03-19
    - Adds "parameters" detail to Part API endpoint (use &parameters=true)
    - Adds ability to filter PartParameterTemplate API by Part instance
    - Adds ability to filter PartParameterTemplate API by PartCategory instance

v31 -> 2022-03-14
    - Adds "updated" field to SupplierPriceBreakList and SupplierPriceBreakDetail API endpoints

v30 -> 2022-03-09
    - Adds "exclude_location" field to BuildAutoAllocation API endpoint
    - Allows BuildItem API endpoint to be filtered by BomItem relation

v29 -> 2022-03-08
    - Adds "scheduling" endpoint for predicted stock scheduling information

v28 -> 2022-03-04
    - Adds an API endpoint for auto allocation of stock items against a build order
    - Ref: https://github.com/inventree/InvenTree/pull/2713

v27 -> 2022-02-28
    - Adds target_date field to individual line items for purchase orders and sales orders

v26 -> 2022-02-17
    - Adds API endpoint for uploading a BOM file and extracting data

v25 -> 2022-02-17
    - Adds ability to filter "part" list endpoint by "in_bom_for" argument

v24 -> 2022-02-10
    - Adds API endpoint for deleting (cancelling) build order outputs

v23 -> 2022-02-02
    - Adds API endpoints for managing plugin classes
    - Adds API endpoints for managing plugin settings

v22 -> 2021-12-20
    - Adds API endpoint to "merge" multiple stock items

v21 -> 2021-12-04
    - Adds support for multiple "Shipments" against a SalesOrder
    - Refactors process for stock allocation against a SalesOrder

v20 -> 2021-12-03
    - Adds ability to filter POLineItem endpoint by "base_part"
    - Adds optional "order_detail" to POLineItem list endpoint

v19 -> 2021-12-02
    - Adds the ability to filter the StockItem API by "part_tree"
    - Returns only stock items which match a particular part.tree_id field

v18 -> 2021-11-15
    - Adds the ability to filter BomItem API by "uses" field
    - This returns a list of all BomItems which "use" the specified part
    - Includes inherited BomItem objects

v17 -> 2021-11-09
    - Adds API endpoints for GLOBAL and USER settings objects
    - Ref: https://github.com/inventree/InvenTree/pull/2275

v16 -> 2021-10-17
    - Adds API endpoint for completing build order outputs

v15 -> 2021-10-06
    - Adds detail endpoint for SalesOrderAllocation model
    - Allows use of the API forms interface for adjusting SalesOrderAllocation objects

v14 -> 2021-10-05
    - Stock adjustment actions API is improved, using native DRF serializer support
    - However adjustment actions now only support 'pk' as a lookup field

v13 -> 2021-10-05
    - Adds API endpoint to allocate stock items against a BuildOrder
    - Updates StockItem API with improved filtering against BomItem data

v12 -> 2021-09-07
    - Adds API endpoint to receive stock items against a PurchaseOrder

v11 -> 2021-08-26
    - Adds "units" field to PartBriefSerializer
    - This allows units to be introspected from the "part_detail" field in the StockItem serializer

v10 -> 2021-08-23
    - Adds "purchase_price_currency" to StockItem serializer
    - Adds "purchase_price_string" to StockItem serializer
    - Purchase price is now writable for StockItem serializer

v9  -> 2021-08-09
    - Adds "price_string" to part pricing serializers

v8  -> 2021-07-19
    - Refactors the API interface for SupplierPart and ManufacturerPart models
    - ManufacturerPart objects can no longer be created via the SupplierPart API endpoint

v7  -> 2021-07-03
    - Introduced the concept of "API forms" in https://github.com/inventree/InvenTree/pull/1716
    - API OPTIONS endpoints provide comprehensive field metadata
    - Multiple new API endpoints added for database models

v6  -> 2021-06-23
    - Part and Company images can now be directly uploaded via the REST API

v5  -> 2021-06-21
    - Adds API interface for manufacturer part parameters

v4  -> 2021-06-01
    - BOM items can now accept "variant stock" to be assigned against them
    - Many slight API tweaks were needed to get this to work properly!

v3  -> 2021-05-22:
    - The updated StockItem "history tracking" now uses a different interface

"""<|MERGE_RESOLUTION|>--- conflicted
+++ resolved
@@ -1,20 +1,18 @@
 """InvenTree API version information."""
 
 # InvenTree API version
-INVENTREE_API_VERSION = 404
+INVENTREE_API_VERSION = 405
 
 """Increment this API version number whenever there is a significant change to the API that any clients need to know about."""
 
 INVENTREE_API_TEXT = """
 
-<<<<<<< HEAD
-v404 -> 2025-06-12 : https://github.com/inventree/InvenTree/pull/9761
+v405 -> 2025-06-12 : https://github.com/inventree/InvenTree/pull/9761
     - Add supplier search and import API endpoints
     - Add part parameter bulk create API endpoint
-=======
+
 v404 -> 2025-10-06: https://github.com/inventree/InvenTree/pull/10497
     - Add minimum_stock to PartBrief api response
->>>>>>> fff0d677
 
 v403 -> 2025-10-06: https://github.com/inventree/InvenTree/pull/10499
     - Adds ability to partially scrap a build output
