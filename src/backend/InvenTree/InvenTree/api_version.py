"""InvenTree API version information."""

# InvenTree API version
INVENTREE_API_VERSION = 287

"""Increment this API version number whenever there is a significant change to the API that any clients need to know about."""


INVENTREE_API_TEXT = """

<<<<<<< HEAD
v287 - 2024-11-27 : https://github.com/inventree/InvenTree/pull/8574
    - Adds "consumed" filter to StockItem API
=======
v287 - 2024-11-27 : https://github.com/inventree/InvenTree/pull/8571
    - Adds ability to set stock status when returning items from a customer
>>>>>>> a48d23b1

v286 - 2024-11-26 : https://github.com/inventree/InvenTree/pull/8054
    - Adds "SelectionList" and "SelectionListEntry" API endpoints

v285 - 2024-11-25 : https://github.com/inventree/InvenTree/pull/8559
    - Adds better description for registration endpoints

v284 - 2024-11-25 : https://github.com/inventree/InvenTree/pull/8544
    - Adds new date filters to the StockItem API
    - Adds new date filters to the BuildOrder API
    - Adds new date filters to the SalesOrder API
    - Adds new date filters to the PurchaseOrder API
    - Adds new date filters to the ReturnOrder API

v283 - 2024-11-20 : https://github.com/inventree/InvenTree/pull/8524
    - Adds "note" field to the PartRelated API endpoint

v282 - 2024-11-19 : https://github.com/inventree/InvenTree/pull/8487
    - Remove the "test statistics" API endpoints
    - This is now provided via a custom plugin

v281 - 2024-11-15 : https://github.com/inventree/InvenTree/pull/8480
    - Fixes StockHistory API data serialization

v280 - 2024-11-10 : https://github.com/inventree/InvenTree/pull/8461
    - Makes schema for API information endpoint more informing
    - Removes general not found endpoint

v279 - 2024-11-09 : https://github.com/inventree/InvenTree/pull/8458
    - Adds "order_outstanding" and "part" filters to the BuildLine API endpoint
    - Adds "order_outstanding" filter to the SalesOrderLineItem API endpoint

v278 - 2024-11-07 : https://github.com/inventree/InvenTree/pull/8445
    - Updates to the SalesOrder API endpoints
    - Add "shipment count" information to the SalesOrder API endpoints
    - Allow null value for SalesOrderAllocation.shipment field
    - Additional filtering options for allocation endpoints

v277 - 2024-11-01 : https://github.com/inventree/InvenTree/pull/8278
    - Allow build order list to be filtered by "outstanding" (alias for "active")

v276 - 2024-10-31 : https://github.com/inventree/InvenTree/pull/8403
    - Adds 'destination' field to the PurchaseOrder model and API endpoints

v275 - 2024-10-31 : https://github.com/inventree/InvenTree/pull/8396
    - Adds SKU and MPN fields to the StockItem serializer
    - Additional export options for the StockItem serializer

v274 - 2024-10-29 : https://github.com/inventree/InvenTree/pull/8392
    - Add more detailed information to NotificationEntry API serializer

v273 - 2024-10-28 : https://github.com/inventree/InvenTree/pull/8376
    - Fixes for the BuildLine API endpoint

v272 - 2024-10-25 : https://github.com/inventree/InvenTree/pull/8343
    - Adjustments to BuildLine API serializers

v271 - 2024-10-22 : https://github.com/inventree/InvenTree/pull/8331
    - Fixes for SalesOrderLineItem endpoints

v270 - 2024-10-19 : https://github.com/inventree/InvenTree/pull/8307
    - Adds missing date fields from order API endpoint(s)

v269 - 2024-10-16 : https://github.com/inventree/InvenTree/pull/8295
    - Adds "include_variants" filter to the BuildOrder API endpoint
    - Adds "include_variants" filter to the SalesOrder API endpoint
    - Adds "include_variants" filter to the PurchaseOrderLineItem API endpoint
    - Adds "include_variants" filter to the ReturnOrder API endpoint

268 - 2024-10-11 : https://github.com/inventree/InvenTree/pull/8274
    - Adds "in_stock" attribute to the StockItem serializer

267 - 2024-10-8 : https://github.com/inventree/InvenTree/pull/8250
    - Remove "allocations" field from the SalesOrderShipment API endpoint(s)
    - Add "allocated_items" field to the SalesOrderShipment API endpoint(s)

266 - 2024-10-07 : https://github.com/inventree/InvenTree/pull/8249
    - Tweak SalesOrderShipment API for more efficient data retrieval

265 - 2024-10-07 : https://github.com/inventree/InvenTree/pull/8228
    - Adds API endpoint for providing custom admin integration details for plugins

264 - 2024-10-03 : https://github.com/inventree/InvenTree/pull/8231
    - Adds Sales Order Shipment attachment model type

263 - 2024-09-30 : https://github.com/inventree/InvenTree/pull/8194
    - Adds Sales Order Shipment report

262 - 2024-09-30 : https://github.com/inventree/InvenTree/pull/8220
    - Tweak permission requirements for uninstalling plugins via API

261 - 2024-09-26 : https://github.com/inventree/InvenTree/pull/8184
    - Fixes for BuildOrder API serializers

v260 - 2024-09-26 : https://github.com/inventree/InvenTree/pull/8190
    - Adds facility for server-side context data to be passed to client-side plugins

v259 - 2024-09-20 : https://github.com/inventree/InvenTree/pull/8137
    - Implements new API endpoint for enabling custom UI features via plugins

v258 - 2024-09-24 : https://github.com/inventree/InvenTree/pull/8163
    - Enhances the existing PartScheduling API endpoint
    - Adds a formal DRF serializer to the endpoint

v257 - 2024-09-22 : https://github.com/inventree/InvenTree/pull/8150
    - Adds API endpoint for reporting barcode scan history

v256 - 2024-09-19 : https://github.com/inventree/InvenTree/pull/7704
    - Adjustments for "stocktake" (stock history) API endpoints

v255 - 2024-09-19 : https://github.com/inventree/InvenTree/pull/8145
    - Enables copying line items when duplicating an order

v254 - 2024-09-14 : https://github.com/inventree/InvenTree/pull/7470
    - Implements new API endpoints for enabling custom UI functionality via plugins

v253 - 2024-09-14 : https://github.com/inventree/InvenTree/pull/7944
    - Adjustments for user API endpoints

v252 - 2024-09-13 : https://github.com/inventree/InvenTree/pull/8040
    - Add endpoint for listing all known units

v251 - 2024-09-06 : https://github.com/inventree/InvenTree/pull/8018
    - Adds "attach_to_model" field to the ReporTemplate model

v250 - 2024-09-04 : https://github.com/inventree/InvenTree/pull/8069
    - Fixes 'revision' field definition in Part serializer

v249 - 2024-08-23 : https://github.com/inventree/InvenTree/pull/7978
    - Sort status enums

v248 - 2024-08-23 : https://github.com/inventree/InvenTree/pull/7965
    - Small adjustments to labels for new custom status fields

v247 - 2024-08-22 : https://github.com/inventree/InvenTree/pull/7956
    - Adjust "attachment" field on StockItemTestResult serializer
    - Allow null values for attachment

v246 - 2024-08-21 : https://github.com/inventree/InvenTree/pull/7862
    - Adds custom status fields to various serializers
    - Adds endpoints to admin custom status fields

v245 - 2024-08-21 : https://github.com/inventree/InvenTree/pull/7520
    - Documented pagination fields (no functional changes)

v244 - 2024-08-21 : https://github.com/inventree/InvenTree/pull/7941
    - Adds "create_child_builds" field to the Build API
    - Write-only field to create child builds from the API
    - Only available when creating a new build order

v243 - 2024-08-21 : https://github.com/inventree/InvenTree/pull/7940
    - Expose "ancestor" filter to the BuildOrder API

v242 - 2024-08-20 : https://github.com/inventree/InvenTree/pull/7932
    - Adds "level" attribute to BuildOrder serializer
    - Allow ordering of BuildOrder API by "level" attribute
    - Allow "parent" filter for BuildOrder API to have "cascade=True" option

v241 - 2024-08-18 : https://github.com/inventree/InvenTree/pull/7906
    - Adjusts required fields for the MeUserDetail endpoint

v240 - 2024-08-16 : https://github.com/inventree/InvenTree/pull/7900
    - Adjust "issued_by" filter for the BuildOrder list endpoint
    - Adjust "assigned_to" filter for the BuildOrder list endpoint

v239 - 2024-08-15 : https://github.com/inventree/InvenTree/pull/7888
    - Adds "testable" field to the Part model
    - Adds associated filters to various API endpoints

v238 - 2024-08-14 : https://github.com/inventree/InvenTree/pull/7874
    - Add "assembly" filter to BuildLine API endpoint

v237 - 2024-08-13 : https://github.com/inventree/InvenTree/pull/7863
    - Reimplement "bulk delete" operation for Attachment model
    - Fix permission checks for Attachment API endpoints

v236 - 2024-08-10 : https://github.com/inventree/InvenTree/pull/7844
    - Adds "supplier_name" to the PurchaseOrder API serializer

v235 - 2024-08-08 : https://github.com/inventree/InvenTree/pull/7837
    - Adds "on_order" quantity to SalesOrderLineItem serializer
    - Adds "building" quantity to SalesOrderLineItem serializer

v234 - 2024-08-08 : https://github.com/inventree/InvenTree/pull/7829
    - Fixes bug in the plugin metadata endpoint

v233 - 2024-08-04 : https://github.com/inventree/InvenTree/pull/7807
    - Adds new endpoints for managing state of build orders
    - Adds new endpoints for managing state of purchase orders
    - Adds new endpoints for managing state of sales orders
    - Adds new endpoints for managing state of return orders

v232 - 2024-08-03 : https://github.com/inventree/InvenTree/pull/7793
    - Allow ordering of SalesOrderShipment API by 'shipment_date' and 'delivery_date'

v231 - 2024-08-03 : https://github.com/inventree/InvenTree/pull/7794
    - Optimize BuildItem and BuildLine serializers to improve API efficiency

v230 - 2024-05-05 : https://github.com/inventree/InvenTree/pull/7164
    - Adds test statistics endpoint

v229 - 2024-07-31 : https://github.com/inventree/InvenTree/pull/7775
    - Add extra exportable fields to the BomItem serializer

v228 - 2024-07-18 : https://github.com/inventree/InvenTree/pull/7684
    - Adds "icon" field to the PartCategory.path and StockLocation.path API
    - Adds icon packages API endpoint

v227 - 2024-07-19 : https://github.com/inventree/InvenTree/pull/7693/
    - Adds endpoints to list and revoke the tokens issued to the current user

v226 - 2024-07-15 : https://github.com/inventree/InvenTree/pull/7648
    - Adds barcode generation API endpoint

v225 - 2024-07-17 : https://github.com/inventree/InvenTree/pull/7671
    - Adds "filters" field to DataImportSession API

v224 - 2024-07-14 : https://github.com/inventree/InvenTree/pull/7667
    - Add notes field to ManufacturerPart and SupplierPart API endpoints

v223 - 2024-07-14 : https://github.com/inventree/InvenTree/pull/7649
    - Allow adjustment of "packaging" field when receiving items against a purchase order

v222 - 2024-07-14 : https://github.com/inventree/InvenTree/pull/7635
    - Adjust the BomItem API endpoint to improve data import process

v221 - 2024-07-13 : https://github.com/inventree/InvenTree/pull/7636
    - Adds missing fields from StockItemBriefSerializer
    - Adds missing fields from PartBriefSerializer
    - Adds extra exportable fields to BuildItemSerializer

v220 - 2024-07-11 : https://github.com/inventree/InvenTree/pull/7585
    - Adds "revision_of" field to Part serializer
    - Adds new API filters for "revision" status

v219 - 2024-07-11 : https://github.com/inventree/InvenTree/pull/7611
    - Adds new fields to the BuildItem API endpoints
    - Adds new ordering / filtering options to the BuildItem API endpoints

v218 - 2024-07-11 : https://github.com/inventree/InvenTree/pull/7619
    - Adds "can_build" field to the BomItem API

v217 - 2024-07-09 : https://github.com/inventree/InvenTree/pull/7599
    - Fixes bug in "project_code" field for order API endpoints

v216 - 2024-07-08 : https://github.com/inventree/InvenTree/pull/7595
    - Moves API endpoint for contenttype lookup by model name

v215 - 2024-07-09 : https://github.com/inventree/InvenTree/pull/7591
    - Adds additional fields to the BuildLine serializer

v214 - 2024-07-08 : https://github.com/inventree/InvenTree/pull/7587
    - Adds "default_location_detail" field to the Part API

v213 - 2024-07-06 : https://github.com/inventree/InvenTree/pull/7527
    - Adds 'locked' field to Part API

v212 - 2024-07-06 : https://github.com/inventree/InvenTree/pull/7562
    - Makes API generation more robust (no functional changes)

v211 - 2024-06-26 : https://github.com/inventree/InvenTree/pull/6911
    - Adds API endpoints for managing data import and export

v210 - 2024-06-26 : https://github.com/inventree/InvenTree/pull/7518
    - Adds translateable text to User API fields

v209 - 2024-06-26 : https://github.com/inventree/InvenTree/pull/7514
    - Add "top_level" filter to PartCategory API endpoint
    - Add "top_level" filter to StockLocation API endpoint

v208 - 2024-06-19 : https://github.com/inventree/InvenTree/pull/7479
    - Adds documentation for the user roles API endpoint (no functional changes)

v207 - 2024-06-09 : https://github.com/inventree/InvenTree/pull/7420
    - Moves all "Attachment" models into a single table
    - All "Attachment" operations are now performed at /api/attachment/
    - Add permissions information to /api/user/roles/ endpoint

v206 - 2024-06-08 : https://github.com/inventree/InvenTree/pull/7417
    - Adds "choices" field to the PartTestTemplate model

v205 - 2024-06-03 : https://github.com/inventree/InvenTree/pull/7284
    - Added model_type and model_id fields to the "NotesImage" serializer

v204 - 2024-06-03 : https://github.com/inventree/InvenTree/pull/7393
    - Fixes previous API update which resulted in inconsistent ordering of currency codes

v203 - 2024-06-03 : https://github.com/inventree/InvenTree/pull/7390
    - Currency codes are now configurable as a run-time setting

v202 - 2024-05-27 : https://github.com/inventree/InvenTree/pull/7343
    - Adjust "required" attribute of Part.category field to be optional

v201 - 2024-05-21 : https://github.com/inventree/InvenTree/pull/7074
    - Major refactor of the report template / report printing interface
    - This is a *breaking change* to the report template API

v200 - 2024-05-20 : https://github.com/inventree/InvenTree/pull/7000
    - Adds API endpoint for generating custom batch codes
    - Adds API endpoint for generating custom serial numbers

v199 - 2024-05-20 : https://github.com/inventree/InvenTree/pull/7264
    - Expose "bom_valid" filter for the Part API
    - Expose "starred" filter for the Part API

v198 - 2024-05-19 : https://github.com/inventree/InvenTree/pull/7258
    - Fixed lookup field conflicts in the plugins API

v197 - 2024-05-14 : https://github.com/inventree/InvenTree/pull/7224
    - Refactor the plugin API endpoints to use the plugin "key" for lookup, rather than the PK value

v196 - 2024-05-05 : https://github.com/inventree/InvenTree/pull/7160
    - Adds "location" field to BuildOutputComplete API endpoint

v195 - 2024-05-03 : https://github.com/inventree/InvenTree/pull/7153
    - Fixes bug in BuildOrderCancel API endpoint

v194 - 2024-05-01 : https://github.com/inventree/InvenTree/pull/7147
    -  Adds field description to the currency_exchange_retrieve API call

v193 - 2024-04-30 : https://github.com/inventree/InvenTree/pull/7144
    - Adds "assigned_to" filter to PurchaseOrder / SalesOrder / ReturnOrder API endpoints

v192 - 2024-04-23 : https://github.com/inventree/InvenTree/pull/7106
    - Adds 'trackable' ordering option to BuildLineLabel API endpoint

v191 - 2024-04-22 : https://github.com/inventree/InvenTree/pull/7079
    - Adds API endpoints for Contenttype model

v190 - 2024-04-19 : https://github.com/inventree/InvenTree/pull/7024
    - Adds "active" field to the Company API endpoints
    - Allow company list to be filtered by "active" status

v189 - 2024-04-19 : https://github.com/inventree/InvenTree/pull/7066
    - Adds "currency" field to CompanyBriefSerializer class

v188 - 2024-04-16 : https://github.com/inventree/InvenTree/pull/6970
    - Adds session authentication support for the API
    - Improvements for login / logout endpoints for better support of React web interface

v187 - 2024-04-10 : https://github.com/inventree/InvenTree/pull/6985
    - Allow Part list endpoint to be sorted by pricing_min and pricing_max values
    - Allow BomItem list endpoint to be sorted by pricing_min and pricing_max values
    - Allow InternalPrice and SalePrice endpoints to be sorted by quantity
    - Adds total pricing values to BomItem serializer

v186 - 2024-03-26 : https://github.com/inventree/InvenTree/pull/6855
    - Adds license information to the API

v185 - 2024-03-24 : https://github.com/inventree/InvenTree/pull/6836
    - Remove /plugin/activate endpoint
    - Update docstrings and typing for various API endpoints (no functional changes)

v184 - 2024-03-17 : https://github.com/inventree/InvenTree/pull/10464
    - Add additional fields for tests (start/end datetime, test station)

v183 - 2024-03-14 : https://github.com/inventree/InvenTree/pull/5972
    - Adds "category_default_location" annotated field to part serializer
    - Adds "part_detail.category_default_location" annotated field to stock item serializer
    - Adds "part_detail.category_default_location" annotated field to purchase order line serializer
    - Adds "parent_default_location" annotated field to category serializer

v182 - 2024-03-13 : https://github.com/inventree/InvenTree/pull/6714
    - Expose ReportSnippet model to the /report/snippet/ API endpoint
    - Expose ReportAsset model to the /report/asset/ API endpoint

v181 - 2024-02-21 : https://github.com/inventree/InvenTree/pull/6541
    - Adds "width" and "height" fields to the LabelTemplate API endpoint
    - Adds "page_size" and "landscape" fields to the ReportTemplate API endpoint

v180 - 2024-3-02 : https://github.com/inventree/InvenTree/pull/6463
    - Tweaks to API documentation to allow automatic documentation generation

v179 - 2024-03-01 : https://github.com/inventree/InvenTree/pull/6605
    - Adds "subcategories" count to PartCategory serializer
    - Adds "sublocations" count to StockLocation serializer
    - Adds "image" field to PartBrief serializer
    - Adds "image" field to CompanyBrief serializer

v178 - 2024-02-29 : https://github.com/inventree/InvenTree/pull/6604
    - Adds "external_stock" field to the Part API endpoint
    - Adds "external_stock" field to the BomItem API endpoint
    - Adds "external_stock" field to the BuildLine API endpoint
    - Stock quantities represented in the BuildLine API endpoint are now filtered by Build.source_location

v177 - 2024-02-27 : https://github.com/inventree/InvenTree/pull/6581
    - Adds "subcategoies" count to PartCategoryTree serializer
    - Adds "sublocations" count to StockLocationTree serializer

v176 - 2024-02-26 : https://github.com/inventree/InvenTree/pull/6535
    - Adds the field "plugins_install_disabled" to the Server info API endpoint

v175 - 2024-02-21 : https://github.com/inventree/InvenTree/pull/6538
    - Adds "parts" count to PartParameterTemplate serializer

v174 - 2024-02-21 : https://github.com/inventree/InvenTree/pull/6536
    - Expose PartCategory filters to the API documentation
    - Expose StockLocation filters to the API documentation

v173 - 2024-02-20 : https://github.com/inventree/InvenTree/pull/6483
    - Adds "merge_items" to the PurchaseOrderLine create API endpoint
    - Adds "auto_pricing" to the PurchaseOrderLine create/update API endpoint

v172 - 2024-02-20 : https://github.com/inventree/InvenTree/pull/6526
    - Adds "enabled" field to the PartTestTemplate API endpoint
    - Adds "enabled" filter to the PartTestTemplate list
    - Adds "enabled" filter to the StockItemTestResult list

v171 - 2024-02-19 : https://github.com/inventree/InvenTree/pull/6516
    - Adds "key" as a filterable parameter to PartTestTemplate list endpoint

v170 -> 2024-02-19 : https://github.com/inventree/InvenTree/pull/6514
    - Adds "has_results" filter to the PartTestTemplate list endpoint

v169 -> 2024-02-14 : https://github.com/inventree/InvenTree/pull/6430
    - Adds 'key' field to PartTestTemplate API endpoint
    - Adds annotated 'results' field to PartTestTemplate API endpoint
    - Adds 'template' field to StockItemTestResult API endpoint

v168 -> 2024-02-14 : https://github.com/inventree/InvenTree/pull/4824
    - Adds machine CRUD API endpoints
    - Adds machine settings API endpoints
    - Adds machine restart API endpoint
    - Adds machine types/drivers list API endpoints
    - Adds machine registry status API endpoint
    - Adds 'required' field to the global Settings API
    - Discover sub-sub classes of the StatusCode API

v167 -> 2024-02-07: https://github.com/inventree/InvenTree/pull/6440
    - Fixes for OpenAPI schema generation

v166 -> 2024-02-04 : https://github.com/inventree/InvenTree/pull/6400
    - Adds package_name to plugin API
    - Adds mechanism for uninstalling plugins via the API

v165 -> 2024-01-28 : https://github.com/inventree/InvenTree/pull/6040
    - Adds supplier_part.name, part.creation_user, part.required_for_sales_order

v164 -> 2024-01-24 : https://github.com/inventree/InvenTree/pull/6343
    - Adds "building" quantity to BuildLine API serializer

v163 -> 2024-01-22 : https://github.com/inventree/InvenTree/pull/6314
    - Extends API endpoint to expose auth configuration information for signin pages

v162 -> 2024-01-14 : https://github.com/inventree/InvenTree/pull/6230
    - Adds API endpoints to provide information on background tasks

v161 -> 2024-01-13 : https://github.com/inventree/InvenTree/pull/6222
    - Adds API endpoint for system error information

v160 -> 2023-12-11 : https://github.com/inventree/InvenTree/pull/6072
    - Adds API endpoint for allocating stock items against a sales order via barcode scan

v159 -> 2023-12-08 : https://github.com/inventree/InvenTree/pull/6056
    - Adds API endpoint for reloading plugin registry

v158 -> 2023-11-21 : https://github.com/inventree/InvenTree/pull/5953
    - Adds API endpoint for listing all settings of a particular plugin
    - Adds API endpoint for registry status (errors)

v157 -> 2023-12-02 : https://github.com/inventree/InvenTree/pull/6021
    - Add write-only "existing_image" field to Part API serializer

v156 -> 2023-11-26 : https://github.com/inventree/InvenTree/pull/5982
    - Add POST endpoint for report and label creation

v155 -> 2023-11-24 : https://github.com/inventree/InvenTree/pull/5979
    - Add "creation_date" field to Part instance serializer

v154 -> 2023-11-21 : https://github.com/inventree/InvenTree/pull/5944
    - Adds "responsible" field to the ProjectCode table

v153 -> 2023-11-21 : https://github.com/inventree/InvenTree/pull/5956
    - Adds override_min and override_max fields to part pricing API

v152 -> 2023-11-20 : https://github.com/inventree/InvenTree/pull/5949
    - Adds barcode support for manufacturerpart model
    - Adds API endpoint for adding parts to purchase order using barcode scan

v151 -> 2023-11-13 : https://github.com/inventree/InvenTree/pull/5906
    - Allow user list API to be filtered by user active status
    - Allow owner list API to be filtered by user active status

v150 -> 2023-11-07: https://github.com/inventree/InvenTree/pull/5875
    - Extended user API endpoints to enable ordering
    - Extended user API endpoints to enable user role changes
    - Added endpoint to create a new user

v149 -> 2023-11-07 : https://github.com/inventree/InvenTree/pull/5876
    - Add 'building' quantity to BomItem serializer
    - Add extra ordering options for the BomItem list API

v148 -> 2023-11-06 : https://github.com/inventree/InvenTree/pull/5872
    - Allow "quantity" to be specified when installing an item into another item

v147 -> 2023-11-04: https://github.com/inventree/InvenTree/pull/5860
    - Adds "completed_lines" field to SalesOrder API endpoint
    - Adds "completed_lines" field to PurchaseOrder API endpoint

v146 -> 2023-11-02: https://github.com/inventree/InvenTree/pull/5822
    - Extended SSO Provider endpoint to contain if a provider is configured
    - Adds API endpoints for Email Address model

v145 -> 2023-10-30: https://github.com/inventree/InvenTree/pull/5786
    - Allow printing labels via POST including printing options in the body

v144 -> 2023-10-23: https://github.com/inventree/InvenTree/pull/5811
    - Adds version information API endpoint

v143 -> 2023-10-29: https://github.com/inventree/InvenTree/pull/5810
    - Extends the status endpoint to include information about system status and health

v142 -> 2023-10-20: https://github.com/inventree/InvenTree/pull/5759
    - Adds generic API endpoints for looking up status models

v141 -> 2023-10-23 : https://github.com/inventree/InvenTree/pull/5774
    - Changed 'part.responsible' from User to Owner

v140 -> 2023-10-20 : https://github.com/inventree/InvenTree/pull/5664
    - Expand API token functionality
    - Multiple API tokens can be generated per user

v139 -> 2023-10-11 : https://github.com/inventree/InvenTree/pull/5509
    - Add new BarcodePOReceive endpoint to receive line items by scanning supplier barcodes

v138 -> 2023-10-11 : https://github.com/inventree/InvenTree/pull/5679
    - Settings keys are no longer case sensitive
    - Include settings units in API serializer

v137 -> 2023-10-04 : https://github.com/inventree/InvenTree/pull/5588
    - Adds StockLocationType API endpoints
    - Adds custom_icon, location_type to StockLocation endpoint

v136 -> 2023-09-23 : https://github.com/inventree/InvenTree/pull/5595
    - Adds structural to StockLocation and PartCategory tree endpoints

v135 -> 2023-09-19 : https://github.com/inventree/InvenTree/pull/5569
    - Adds location path detail to StockLocation and StockItem API endpoints
    - Adds category path detail to PartCategory and Part API endpoints

v134 -> 2023-09-11 : https://github.com/inventree/InvenTree/pull/5525
    - Allow "Attachment" list endpoints to be searched by attachment, link and comment fields

v133 -> 2023-09-08 : https://github.com/inventree/InvenTree/pull/5518
    - Add extra optional fields which can be used for StockAdjustment endpoints

v132 -> 2023-09-07 : https://github.com/inventree/InvenTree/pull/5515
    - Add 'issued_by' filter to BuildOrder API list endpoint

v131 -> 2023-08-09 : https://github.com/inventree/InvenTree/pull/5415
    - Annotate 'available_variant_stock' to the SalesOrderLine serializer

v130 -> 2023-07-14 : https://github.com/inventree/InvenTree/pull/5251
    - Refactor label printing interface

v129 -> 2023-07-06 : https://github.com/inventree/InvenTree/pull/5189
    - Changes 'serial_lte' and 'serial_gte' stock filters to point to 'serial_int' field

v128 -> 2023-07-06 : https://github.com/inventree/InvenTree/pull/5186
    - Adds 'available' filter for BuildLine API endpoint

v127 -> 2023-06-24 : https://github.com/inventree/InvenTree/pull/5094
    - Enhancements for the PartParameter API endpoints

v126 -> 2023-06-19 : https://github.com/inventree/InvenTree/pull/5075
    - Adds API endpoint for setting the "category" for multiple parts simultaneously

v125 -> 2023-06-17 : https://github.com/inventree/InvenTree/pull/5064
    - Adds API endpoint for setting the "status" field for multiple stock items simultaneously

v124 -> 2023-06-17 : https://github.com/inventree/InvenTree/pull/5057
    - Add "created_before" and "created_after" filters to the Part API

v123 -> 2023-06-15 : https://github.com/inventree/InvenTree/pull/5019
    - Add Metadata to: Plugin Config

v122 -> 2023-06-14 : https://github.com/inventree/InvenTree/pull/5034
    - Adds new BuildLineLabel label type

v121 -> 2023-06-14 : https://github.com/inventree/InvenTree/pull/4808
    - Adds "ProjectCode" link to Build model

v120 -> 2023-06-07 : https://github.com/inventree/InvenTree/pull/4855
    - Major overhaul of the build order API
    - Adds new BuildLine model

v119 -> 2023-06-01 : https://github.com/inventree/InvenTree/pull/4898
    - Add Metadata to:  Part test templates, Part parameters, Part category parameter templates, BOM item substitute, Related Parts, Stock item test result

v118 -> 2023-06-01 : https://github.com/inventree/InvenTree/pull/4935
    - Adds extra fields for the PartParameterTemplate model

v117 -> 2023-05-22 : https://github.com/inventree/InvenTree/pull/4854
    - Part.units model now supports physical units (e.g. "kg", "m", "mm", etc)
    - Replaces SupplierPart "pack_size" field with "pack_quantity"
    - New field supports physical units, and allows for conversion between compatible units

v116 -> 2023-05-18 : https://github.com/inventree/InvenTree/pull/4823
    - Updates to part parameter implementation, to use physical units

v115 -> 2023-05-18 : https://github.com/inventree/InvenTree/pull/4846
    - Adds ability to partially scrap a build output

v114 -> 2023-05-16 : https://github.com/inventree/InvenTree/pull/4825
    - Adds "delivery_date" to shipments

v113 -> 2023-05-13 : https://github.com/inventree/InvenTree/pull/4800
    - Adds API endpoints for scrapping a build output

v112 -> 2023-05-13: https://github.com/inventree/InvenTree/pull/4741
    - Adds flag use_pack_size to the stock addition API, which allows adding packs

v111 -> 2023-05-02 : https://github.com/inventree/InvenTree/pull/4367
    - Adds tags to the Part serializer
    - Adds tags to the SupplierPart serializer
    - Adds tags to the ManufacturerPart serializer
    - Adds tags to the StockItem serializer
    - Adds tags to the StockLocation serializer

v110 -> 2023-04-26 : https://github.com/inventree/InvenTree/pull/4698
    - Adds 'order_currency' field for PurchaseOrder / SalesOrder endpoints

v109 -> 2023-04-19 : https://github.com/inventree/InvenTree/pull/4636
    - Adds API endpoints for the "ProjectCode" model

v108 -> 2023-04-17 : https://github.com/inventree/InvenTree/pull/4615
    - Adds functionality to upload images for rendering in markdown notes

v107 -> 2023-04-04 : https://github.com/inventree/InvenTree/pull/4575
    - Adds barcode support for PurchaseOrder model
    - Adds barcode support for ReturnOrder model
    - Adds barcode support for SalesOrder model
    - Adds barcode support for BuildOrder model

v106 -> 2023-04-03 : https://github.com/inventree/InvenTree/pull/4566
    - Adds 'search_regex' parameter to all searchable API endpoints

v105 -> 2023-03-31 : https://github.com/inventree/InvenTree/pull/4543
    - Adds API endpoints for status label information on various models

v104 -> 2023-03-23 : https://github.com/inventree/InvenTree/pull/4488
    - Adds various endpoints for new "ReturnOrder" models
    - Adds various endpoints for new "ReturnOrderReport" templates
    - Exposes API endpoints for "Contact" model

v103 -> 2023-03-17 : https://github.com/inventree/InvenTree/pull/4410
    - Add metadata to several more models

v102 -> 2023-03-18 : https://github.com/inventree/InvenTree/pull/4505
- Adds global search API endpoint for consolidated search results

v101 -> 2023-03-07 : https://github.com/inventree/InvenTree/pull/4462
    - Adds 'total_in_stock' to Part serializer, and supports API ordering

v100 -> 2023-03-04 : https://github.com/inventree/InvenTree/pull/4452
     - Adds bulk delete of PurchaseOrderLineItems to API

v99 -> 2023-03-03 : https://github.com/inventree/InvenTree/pull/4445
    - Adds sort by "responsible" to PurchaseOrderAPI

v98 -> 2023-02-24 : https://github.com/inventree/InvenTree/pull/4408
    - Adds "responsible" filter to Build API

v97 -> 2023-02-20 : https://github.com/inventree/InvenTree/pull/4377
    - Adds "external" attribute to StockLocation model

v96 -> 2023-02-16 : https://github.com/inventree/InvenTree/pull/4345
    - Adds stocktake report generation functionality

v95 -> 2023-02-16 : https://github.com/inventree/InvenTree/pull/4346
    - Adds "CompanyAttachment" model (and associated API endpoints)

v94 -> 2023-02-10 : https://github.com/inventree/InvenTree/pull/4327
    - Adds API endpoints for the "Group" auth model

v93 -> 2023-02-03 : https://github.com/inventree/InvenTree/pull/4300
    - Adds extra information to the currency exchange endpoint
    - Adds API endpoint for manually updating exchange rates

v92 -> 2023-02-02 : https://github.com/inventree/InvenTree/pull/4293
    - Adds API endpoint for currency exchange information

v91 -> 2023-01-31 : https://github.com/inventree/InvenTree/pull/4281
    - Improves the API endpoint for creating new Part instances

v90 -> 2023-01-25 : https://github.com/inventree/InvenTree/pull/4186/files
    - Adds a dedicated endpoint to activate a plugin

v89 -> 2023-01-25 : https://github.com/inventree/InvenTree/pull/4214
    - Adds updated field to SupplierPart API
    - Adds API date ordering for supplier part list

v88 -> 2023-01-17: https://github.com/inventree/InvenTree/pull/4225
    - Adds 'priority' field to Build model and api endpoints

v87 -> 2023-01-04 : https://github.com/inventree/InvenTree/pull/4067
    - Add API date filter for stock table on Expiry date

v86 -> 2022-12-22 : https://github.com/inventree/InvenTree/pull/4069
    - Adds API endpoints for part stocktake

v85 -> 2022-12-21 : https://github.com/inventree/InvenTree/pull/3858
    - Add endpoints serving ICS calendars for purchase and sales orders through API

v84 -> 2022-12-21: https://github.com/inventree/InvenTree/pull/4083
    - Add support for listing PO, BO, SO by their reference

v83 -> 2022-11-19 : https://github.com/inventree/InvenTree/pull/3949
    - Add support for structural Stock locations

v82 -> 2022-11-16 : https://github.com/inventree/InvenTree/pull/3931
    - Add support for structural Part categories

v81 -> 2022-11-08 : https://github.com/inventree/InvenTree/pull/3710
    - Adds cached pricing information to Part API
    - Adds cached pricing information to BomItem API
    - Allows Part and BomItem list endpoints to be filtered by 'has_pricing'
    - Remove calculated 'price_string' values from API endpoints
    - Allows PurchaseOrderLineItem API endpoint to be filtered by 'has_pricing'
    - Allows SalesOrderLineItem API endpoint to be filtered by 'has_pricing'
    - Allows SalesOrderLineItem API endpoint to be filtered by 'order_status'
    - Adds more information to SupplierPriceBreak serializer

v80 -> 2022-11-07 : https://github.com/inventree/InvenTree/pull/3906
    - Adds 'barcode_hash' to Part API serializer
    - Adds 'barcode_hash' to StockLocation API serializer
    - Adds 'barcode_hash' to SupplierPart API serializer

v79 -> 2022-11-03 : https://github.com/inventree/InvenTree/pull/3895
    - Add metadata to Company

v78 -> 2022-10-25 : https://github.com/inventree/InvenTree/pull/3854
    - Make PartCategory to be filtered by name and description

v77 -> 2022-10-12 : https://github.com/inventree/InvenTree/pull/3772
    - Adds model permission checks for barcode assignment actions

v76 -> 2022-09-10 : https://github.com/inventree/InvenTree/pull/3640
    - Refactor of barcode data on the API
    - StockItem.uid renamed to StockItem.barcode_hash

v75 -> 2022-09-05 : https://github.com/inventree/InvenTree/pull/3644
    - Adds "pack_size" attribute to SupplierPart API serializer

v74 -> 2022-08-28 : https://github.com/inventree/InvenTree/pull/3615
    - Add confirmation field for completing PurchaseOrder if the order has incomplete lines
    - Add confirmation field for completing SalesOrder if the order has incomplete lines

v73 -> 2022-08-24 : https://github.com/inventree/InvenTree/pull/3605
    - Add 'description' field to PartParameterTemplate model

v72 -> 2022-08-18 : https://github.com/inventree/InvenTree/pull/3567
    - Allow PurchaseOrder to be duplicated via the API

v71 -> 2022-08-18 : https://github.com/inventree/InvenTree/pull/3564
    - Updates to the "part scheduling" API endpoint

v70 -> 2022-08-02 : https://github.com/inventree/InvenTree/pull/3451
    - Adds a 'depth' parameter to the PartCategory list API
    - Adds a 'depth' parameter to the StockLocation list API

v69 -> 2022-08-01 : https://github.com/inventree/InvenTree/pull/3443
    - Updates the PartCategory list API:
        - Improve query efficiency: O(n) becomes O(1)
        - Rename 'parts' field to 'part_count'
    - Updates the StockLocation list API:
        - Improve query efficiency: O(n) becomes O(1)

v68 -> 2022-07-27 : https://github.com/inventree/InvenTree/pull/3417
    - Allows SupplierPart list to be filtered by SKU value
    - Allows SupplierPart list to be filtered by MPN value

v67 -> 2022-07-25 : https://github.com/inventree/InvenTree/pull/3395
    - Adds a 'requirements' endpoint for Part instance
    - Provides information on outstanding order requirements for a given part

v66 -> 2022-07-24 : https://github.com/inventree/InvenTree/pull/3393
    - Part images can now be downloaded from a remote URL via the API
    - Company images can now be downloaded from a remote URL via the API

v65 -> 2022-07-15 : https://github.com/inventree/InvenTree/pull/3335
    - Annotates 'in_stock' quantity to the SupplierPart API

v64 -> 2022-07-08 : https://github.com/inventree/InvenTree/pull/3310
    - Annotate 'on_order' quantity to BOM list API
    - Allow BOM List API endpoint to be filtered by "on_order" parameter

v63 -> 2022-07-06 : https://github.com/inventree/InvenTree/pull/3301
    - Allow BOM List API endpoint to be filtered by "available_stock" parameter

v62 -> 2022-07-05 : https://github.com/inventree/InvenTree/pull/3296
    - Allows search on BOM List API endpoint
    - Allows ordering on BOM List API endpoint

v61 -> 2022-06-12 : https://github.com/inventree/InvenTree/pull/3183
    - Migrate the "Convert Stock Item" form class to use the API
    - There is now an API endpoint for converting a stock item to a valid variant

v60 -> 2022-06-08 : https://github.com/inventree/InvenTree/pull/3148
    - Add availability data fields to the SupplierPart model

v59 -> 2022-06-07 : https://github.com/inventree/InvenTree/pull/3154
    - Adds further improvements to BulkDelete mixin class
    - Fixes multiple bugs in custom OPTIONS metadata implementation
    - Adds 'bulk delete' for Notifications

v58 -> 2022-06-06 : https://github.com/inventree/InvenTree/pull/3146
    - Adds a BulkDelete API mixin class for fast, safe deletion of multiple objects with a single API request

v57 -> 2022-06-05 : https://github.com/inventree/InvenTree/pull/3130
    - Transfer PartCategoryTemplateParameter actions to the API

v56 -> 2022-06-02 : https://github.com/inventree/InvenTree/pull/3123
    - Expose the PartParameterTemplate model to use the API

v55 -> 2022-06-02 : https://github.com/inventree/InvenTree/pull/3120
    - Converts the 'StockItemReturn' functionality to make use of the API

v54 -> 2022-06-02 : https://github.com/inventree/InvenTree/pull/3117
    - Adds 'available_stock' annotation on the SalesOrderLineItem API
    - Adds (well, fixes) 'overdue' annotation on the SalesOrderLineItem API

v53 -> 2022-06-01 : https://github.com/inventree/InvenTree/pull/3110
    - Adds extra search fields to the BuildOrder list API endpoint

v52 -> 2022-05-31 : https://github.com/inventree/InvenTree/pull/3103
    - Allow part list API to be searched by supplier SKU

v51 -> 2022-05-24 : https://github.com/inventree/InvenTree/pull/3058
    - Adds new fields to the SalesOrderShipment model

v50 -> 2022-05-18 : https://github.com/inventree/InvenTree/pull/2912
    - Implement Attachments for manufacturer parts

v49 -> 2022-05-09 : https://github.com/inventree/InvenTree/pull/2957
    - Allows filtering of plugin list by 'active' status
    - Allows filtering of plugin list by 'mixin' support
    - Adds endpoint to "identify" or "locate" stock items and locations (using plugins)

v48 -> 2022-05-12 : https://github.com/inventree/InvenTree/pull/2977
    - Adds "export to file" functionality for PurchaseOrder API endpoint
    - Adds "export to file" functionality for SalesOrder API endpoint
    - Adds "export to file" functionality for BuildOrder API endpoint

v47 -> 2022-05-10 : https://github.com/inventree/InvenTree/pull/2964
    - Fixes barcode API error response when scanning a StockItem which does not exist
    - Fixes barcode API error response when scanning a StockLocation which does not exist

v46 -> 2022-05-09
    - Fixes read permissions on settings API
    - Allows non-staff users to read global settings via the API

v45 -> 2022-05-08 : https://github.com/inventree/InvenTree/pull/2944
    - Settings are now accessed via the API using their unique key, not their PK
    - This allows the settings to be accessed without prior knowledge of the PK

v44 -> 2022-05-04 : https://github.com/inventree/InvenTree/pull/2931
    - Converting more server-side rendered forms to the API
    - Exposes more core functionality to API endpoints

v43 -> 2022-04-26 : https://github.com/inventree/InvenTree/pull/2875
    - Adds API detail endpoint for PartSalePrice model
    - Adds API detail endpoint for PartInternalPrice model

v42 -> 2022-04-26 : https://github.com/inventree/InvenTree/pull/2833
    - Adds variant stock information to the Part and BomItem serializers

v41 -> 2022-04-26
    - Fixes 'variant_of' filter for Part list endpoint

v40 -> 2022-04-19
    - Adds ability to filter StockItem list by "tracked" parameter
        - This checks the serial number or batch code fields

v39 -> 2022-04-18
    - Adds ability to filter StockItem list by "has_batch" parameter

v38 -> 2022-04-14 : https://github.com/inventree/InvenTree/pull/2828
    - Adds the ability to include stock test results for "installed items"

v37 -> 2022-04-07 : https://github.com/inventree/InvenTree/pull/2806
    - Adds extra stock availability information to the BomItem serializer

v36 -> 2022-04-03
    - Adds ability to filter part list endpoint by unallocated_stock argument

v35 -> 2022-04-01 : https://github.com/inventree/InvenTree/pull/2797
    - Adds stock allocation information to the Part API
    - Adds calculated field for "unallocated_quantity"

v34 -> 2022-03-25
    - Change permissions for "plugin list" API endpoint (now allows any authenticated user)

v33 -> 2022-03-24
    - Adds "plugins_enabled" information to root API endpoint

v32 -> 2022-03-19
    - Adds "parameters" detail to Part API endpoint (use &parameters=true)
    - Adds ability to filter PartParameterTemplate API by Part instance
    - Adds ability to filter PartParameterTemplate API by PartCategory instance

v31 -> 2022-03-14
    - Adds "updated" field to SupplierPriceBreakList and SupplierPriceBreakDetail API endpoints

v30 -> 2022-03-09
    - Adds "exclude_location" field to BuildAutoAllocation API endpoint
    - Allows BuildItem API endpoint to be filtered by BomItem relation

v29 -> 2022-03-08
    - Adds "scheduling" endpoint for predicted stock scheduling information

v28 -> 2022-03-04
    - Adds an API endpoint for auto allocation of stock items against a build order
    - Ref: https://github.com/inventree/InvenTree/pull/2713

v27 -> 2022-02-28
    - Adds target_date field to individual line items for purchase orders and sales orders

v26 -> 2022-02-17
    - Adds API endpoint for uploading a BOM file and extracting data

v25 -> 2022-02-17
    - Adds ability to filter "part" list endpoint by "in_bom_for" argument

v24 -> 2022-02-10
    - Adds API endpoint for deleting (cancelling) build order outputs

v23 -> 2022-02-02
    - Adds API endpoints for managing plugin classes
    - Adds API endpoints for managing plugin settings

v22 -> 2021-12-20
    - Adds API endpoint to "merge" multiple stock items

v21 -> 2021-12-04
    - Adds support for multiple "Shipments" against a SalesOrder
    - Refactors process for stock allocation against a SalesOrder

v20 -> 2021-12-03
    - Adds ability to filter POLineItem endpoint by "base_part"
    - Adds optional "order_detail" to POLineItem list endpoint

v19 -> 2021-12-02
    - Adds the ability to filter the StockItem API by "part_tree"
    - Returns only stock items which match a particular part.tree_id field

v18 -> 2021-11-15
    - Adds the ability to filter BomItem API by "uses" field
    - This returns a list of all BomItems which "use" the specified part
    - Includes inherited BomItem objects

v17 -> 2021-11-09
    - Adds API endpoints for GLOBAL and USER settings objects
    - Ref: https://github.com/inventree/InvenTree/pull/2275

v16 -> 2021-10-17
    - Adds API endpoint for completing build order outputs

v15 -> 2021-10-06
    - Adds detail endpoint for SalesOrderAllocation model
    - Allows use of the API forms interface for adjusting SalesOrderAllocation objects

v14 -> 2021-10-05
    - Stock adjustment actions API is improved, using native DRF serializer support
    - However adjustment actions now only support 'pk' as a lookup field

v13 -> 2021-10-05
    - Adds API endpoint to allocate stock items against a BuildOrder
    - Updates StockItem API with improved filtering against BomItem data

v12 -> 2021-09-07
    - Adds API endpoint to receive stock items against a PurchaseOrder

v11 -> 2021-08-26
    - Adds "units" field to PartBriefSerializer
    - This allows units to be introspected from the "part_detail" field in the StockItem serializer

v10 -> 2021-08-23
    - Adds "purchase_price_currency" to StockItem serializer
    - Adds "purchase_price_string" to StockItem serializer
    - Purchase price is now writable for StockItem serializer

v9  -> 2021-08-09
    - Adds "price_string" to part pricing serializers

v8  -> 2021-07-19
    - Refactors the API interface for SupplierPart and ManufacturerPart models
    - ManufacturerPart objects can no longer be created via the SupplierPart API endpoint

v7  -> 2021-07-03
    - Introduced the concept of "API forms" in https://github.com/inventree/InvenTree/pull/1716
    - API OPTIONS endpoints provide comprehensive field metedata
    - Multiple new API endpoints added for database models

v6  -> 2021-06-23
    - Part and Company images can now be directly uploaded via the REST API

v5  -> 2021-06-21
    - Adds API interface for manufacturer part parameters

v4  -> 2021-06-01
    - BOM items can now accept "variant stock" to be assigned against them
    - Many slight API tweaks were needed to get this to work properly!

v3  -> 2021-05-22:
    - The updated StockItem "history tracking" now uses a different interface

"""<|MERGE_RESOLUTION|>--- conflicted
+++ resolved
@@ -1,20 +1,18 @@
 """InvenTree API version information."""
 
 # InvenTree API version
-INVENTREE_API_VERSION = 287
+INVENTREE_API_VERSION = 288
 
 """Increment this API version number whenever there is a significant change to the API that any clients need to know about."""
 
 
 INVENTREE_API_TEXT = """
 
-<<<<<<< HEAD
-v287 - 2024-11-27 : https://github.com/inventree/InvenTree/pull/8574
+v288 - 2024-11-27 : https://github.com/inventree/InvenTree/pull/8574
     - Adds "consumed" filter to StockItem API
-=======
+
 v287 - 2024-11-27 : https://github.com/inventree/InvenTree/pull/8571
     - Adds ability to set stock status when returning items from a customer
->>>>>>> a48d23b1
 
 v286 - 2024-11-26 : https://github.com/inventree/InvenTree/pull/8054
     - Adds "SelectionList" and "SelectionListEntry" API endpoints
