"""InvenTree API version information."""

# InvenTree API version
<<<<<<< HEAD
INVENTREE_API_VERSION = 329
=======
INVENTREE_API_VERSION = 332
>>>>>>> ac181140

"""Increment this API version number whenever there is a significant change to the API that any clients need to know about."""


INVENTREE_API_TEXT = """
v332 - 2025-04-02 : https://github.com/inventree/InvenTree/pull/9393
    - Adds 'search_notes' parameter to all searchable API endpoints

v331 - 2025-04-01 : https://github.com/inventree/InvenTree/pull/9437
    - Set correct types on various formerly-string PK fields as well permissions
    - Include metadata request and response types

v330 - 2025-03-31 : https://github.com/inventree/InvenTree/pull/9420
    - Deconflict operation id between single and bulk destroy operations
    - Add request body definition for bulk destroy operations

v329 - 2025-03-30 : https://github.com/inventree/InvenTree/pull/9399
    - Convert url path regex-specified PKs to int

v329 - 2025-03-31 : https://github.com/inventree/InvenTree/pull/8191
    - Adds "consumed" field to the BuildItem API
    - Adds API endpoint to consume stock against a BuildOrder

v228 - 2025-03-29 : https://github.com/inventree/InvenTree/pull/9407
    - Updates schema to include paging arguments

v327 - 2025-03-20 : https://github.com/inventree/InvenTree/pull/9339
    - Adds "is_mandatory" field to the Plugin API
    - Adds ability to filter by "mandatory" status in the Plugin API

v326 - 2025-03-18 : https://github.com/inventree/InvenTree/pull/9096
    - Overhaul the data-export API functionality
    - Allow customization of data exporting via plugins
    - Consolidate LabelOutput and ReportOutput API endpoints into single DataOutput endpoint

v325 - 2024-03-17 : https://github.com/inventree/InvenTree/pull/9244
    - Adds the option for superusers to list all user tokens
    - Make list endpoints sortable, filterable and searchable

v324 - 2025-03-17 : https://github.com/inventree/InvenTree/pull/9320
    - Adds BulkUpdate support for the SalesOrderAllocation model
    - Adds BulkUpdate support for the PartCategory model
    - Adds BulkUpdate support for the StockLocation model

v323 - 2025-03-17 : https://github.com/inventree/InvenTree/pull/9313
    - Adds BulkUpdate support to the Part API endpoint
    - Remove legacy API endpoint to set part category for multiple parts

v322 - 2025-03-16 : https://github.com/inventree/InvenTree/pull/8933
    - Add min_date and max_date query filters for orders, for use in calendar views

v321 - 2025-03-06 : https://github.com/inventree/InvenTree/pull/9236
    - Adds conditionally-returned fields to the schema to match API behavior
    - Removes required flag for nullable read-only fields to match API behavior

v320 - 2025-03-05 : https://github.com/inventree/InvenTree/pull/9243
    - Link fields are now up to 2000 chars long

v319 - 2025-03-04 : https://github.com/inventree/InvenTree/pull/9199
    - Add detail API endpoint for the LabelOutput model
    - Add detail API endpoint for the ReportOutput model

v318 - 2025-02-25 : https://github.com/inventree/InvenTree/pull/9116
    - Adds user profile API endpoints

v317 - 2025-02-26 : https://github.com/inventree/InvenTree/pull/9143
    - Default 'overdue' field to False in Build serializer
    - Add allow_null to various fields in Build, Settings, Order, Part, and Stock serializers
    - Add type hints to Users model to properly type fields

v316 - 2025-02-26 : https://github.com/inventree/InvenTree/pull/9185
    - Allow 'icon' field to be nullified in the PartCategory API
    - Allow 'custom_icon' field to be nullified in the StockLocation API

v315 - 2025-02-22 : https://github.com/inventree/InvenTree/pull/9150
    - Remove outdated 'url' field from some API endpoints

v314 - 2025-02-17 : https://github.com/inventree/InvenTree/pull/6293
    - Removes a considerable amount of old auth endpoints
    - Introduces allauth-provided auth endpoints

v313 - 2025-02-17 : https://github.com/inventree/InvenTree/pull/9087
    - Adds instance id optionally to the info view endpoint

v312 - 2025-02-15 : https://github.com/inventree/InvenTree/pull/9079
    - Remove old API endpoints associated with legacy BOM import functionality

v311 - 2025-02-14 : https://github.com/inventree/InvenTree/pull/9076
    - Adds "model_filters" attribute to settings API

v310 - 2025-02-14 : https://github.com/inventree/InvenTree/pull/9077
    - Adds 'is_variant' filter to the Part list API

v309 - 2025-02-02 : https://github.com/inventree/InvenTree/pull/9008
    - Bug fixes for the "Part" serializer
    - Fixes for data import API endpoints

v308 - 2025-02-01 : https://github.com/inventree/InvenTree/pull/9003
    - Adds extra detail to the ReportOutput and LabelOutput API endpoints
    - Allows ordering of output list endpoints

v307 - 2025-01-29 : https://github.com/inventree/InvenTree/pull/8969
    - Extend Info Endpoint to include customizations

v306 - 2025-01-28 : https://github.com/inventree/InvenTree/pull/8966
    - Adds "start_date" to PurchasesOrder API
    - Adds "start_date" to SalesOrder API
    - Adds "start_date" to ReturnOrder API
    - Updated API filters

v305 - 2025-01-26 : https://github.com/inventree/InvenTree/pull/8950
    - Bug fixes for the SupplierPart API
    - Refactoring for data export via API

v304 - 2025-01-22 : https://github.com/inventree/InvenTree/pull/8940
    - Adds "category" filter to build list API

v303 - 2025-01-20 : https://github.com/inventree/InvenTree/pull/8915
    - Adds "start_date" field to Build model and API endpoints
    - Adds additional API filtering and sorting options for Build list

v302 - 2025-01-18 : https://github.com/inventree/InvenTree/pull/8905
    - Fix schema definition on the /label/print endpoint

v301 - 2025-01-14 : https://github.com/inventree/InvenTree/pull/8894
    - Remove ui preferences from the API

v300 - 2025-01-13 : https://github.com/inventree/InvenTree/pull/8886
    - Allow null value for 'expiry_date' field introduced in #8867

v299 - 2025-01-10 : https://github.com/inventree/InvenTree/pull/8867
    - Adds 'expiry_date' field to the PurchaseOrderReceive API endpoint
    - Adds 'default_expiry` field to the PartBriefSerializer, affecting API endpoints which use it

v298 - 2025-01-07 : https://github.com/inventree/InvenTree/pull/8848
    - Adds 'created_by' field to PurchaseOrder API endpoints
    - Adds 'created_by' field to SalesOrder API endpoints
    - Adds 'created_by' field to ReturnOrder API endpoints

v297 - 2024-12-29 : https://github.com/inventree/InvenTree/pull/8438
    - Adjustments to the CustomUserState API endpoints and serializers

v296 - 2024-12-25 : https://github.com/inventree/InvenTree/pull/8732
    - Adjust default "part_detail" behavior for StockItem API endpoints

v295 - 2024-12-23 : https://github.com/inventree/InvenTree/pull/8746
    - Improve API documentation for build APIs

v294 - 2024-12-23 : https://github.com/inventree/InvenTree/pull/8738
    - Extends registration API documentation

v293 - 2024-12-14 : https://github.com/inventree/InvenTree/pull/8658
    - Adds new fields to the supplier barcode API endpoints

v292 - 2024-12-03 : https://github.com/inventree/InvenTree/pull/8625
    - Add "on_order" and "in_stock" annotations to SupplierPart API
    - Enhanced filtering for the SupplierPart API

v291 - 2024-11-30 : https://github.com/inventree/InvenTree/pull/8596
    - Allow null / empty values for plugin settings

v290 - 2024-11-29 : https://github.com/inventree/InvenTree/pull/8590
    - Adds "quantity" field to ReturnOrderLineItem model and API

v289 - 2024-11-27 : https://github.com/inventree/InvenTree/pull/8570
    - Enable status change when transferring stock items

v288 - 2024-11-27 : https://github.com/inventree/InvenTree/pull/8574
    - Adds "consumed" filter to StockItem API

v287 - 2024-11-27 : https://github.com/inventree/InvenTree/pull/8571
    - Adds ability to set stock status when returning items from a customer

v286 - 2024-11-26 : https://github.com/inventree/InvenTree/pull/8054
    - Adds "SelectionList" and "SelectionListEntry" API endpoints

v285 - 2024-11-25 : https://github.com/inventree/InvenTree/pull/8559
    - Adds better description for registration endpoints

v284 - 2024-11-25 : https://github.com/inventree/InvenTree/pull/8544
    - Adds new date filters to the StockItem API
    - Adds new date filters to the BuildOrder API
    - Adds new date filters to the SalesOrder API
    - Adds new date filters to the PurchaseOrder API
    - Adds new date filters to the ReturnOrder API

v283 - 2024-11-20 : https://github.com/inventree/InvenTree/pull/8524
    - Adds "note" field to the PartRelated API endpoint

v282 - 2024-11-19 : https://github.com/inventree/InvenTree/pull/8487
    - Remove the "test statistics" API endpoints
    - This is now provided via a custom plugin

v281 - 2024-11-15 : https://github.com/inventree/InvenTree/pull/8480
    - Fixes StockHistory API data serialization

v280 - 2024-11-10 : https://github.com/inventree/InvenTree/pull/8461
    - Makes schema for API information endpoint more informing
    - Removes general not found endpoint

v279 - 2024-11-09 : https://github.com/inventree/InvenTree/pull/8458
    - Adds "order_outstanding" and "part" filters to the BuildLine API endpoint
    - Adds "order_outstanding" filter to the SalesOrderLineItem API endpoint

v278 - 2024-11-07 : https://github.com/inventree/InvenTree/pull/8445
    - Updates to the SalesOrder API endpoints
    - Add "shipment count" information to the SalesOrder API endpoints
    - Allow null value for SalesOrderAllocation.shipment field
    - Additional filtering options for allocation endpoints

v277 - 2024-11-01 : https://github.com/inventree/InvenTree/pull/8278
    - Allow build order list to be filtered by "outstanding" (alias for "active")

v276 - 2024-10-31 : https://github.com/inventree/InvenTree/pull/8403
    - Adds 'destination' field to the PurchaseOrder model and API endpoints

v275 - 2024-10-31 : https://github.com/inventree/InvenTree/pull/8396
    - Adds SKU and MPN fields to the StockItem serializer
    - Additional export options for the StockItem serializer

v274 - 2024-10-29 : https://github.com/inventree/InvenTree/pull/8392
    - Add more detailed information to NotificationEntry API serializer

v273 - 2024-10-28 : https://github.com/inventree/InvenTree/pull/8376
    - Fixes for the BuildLine API endpoint

v272 - 2024-10-25 : https://github.com/inventree/InvenTree/pull/8343
    - Adjustments to BuildLine API serializers

v271 - 2024-10-22 : https://github.com/inventree/InvenTree/pull/8331
    - Fixes for SalesOrderLineItem endpoints

v270 - 2024-10-19 : https://github.com/inventree/InvenTree/pull/8307
    - Adds missing date fields from order API endpoint(s)

v269 - 2024-10-16 : https://github.com/inventree/InvenTree/pull/8295
    - Adds "include_variants" filter to the BuildOrder API endpoint
    - Adds "include_variants" filter to the SalesOrder API endpoint
    - Adds "include_variants" filter to the PurchaseOrderLineItem API endpoint
    - Adds "include_variants" filter to the ReturnOrder API endpoint

268 - 2024-10-11 : https://github.com/inventree/InvenTree/pull/8274
    - Adds "in_stock" attribute to the StockItem serializer

267 - 2024-10-8 : https://github.com/inventree/InvenTree/pull/8250
    - Remove "allocations" field from the SalesOrderShipment API endpoint(s)
    - Add "allocated_items" field to the SalesOrderShipment API endpoint(s)

266 - 2024-10-07 : https://github.com/inventree/InvenTree/pull/8249
    - Tweak SalesOrderShipment API for more efficient data retrieval

265 - 2024-10-07 : https://github.com/inventree/InvenTree/pull/8228
    - Adds API endpoint for providing custom admin integration details for plugins

264 - 2024-10-03 : https://github.com/inventree/InvenTree/pull/8231
    - Adds Sales Order Shipment attachment model type

263 - 2024-09-30 : https://github.com/inventree/InvenTree/pull/8194
    - Adds Sales Order Shipment report

262 - 2024-09-30 : https://github.com/inventree/InvenTree/pull/8220
    - Tweak permission requirements for uninstalling plugins via API

261 - 2024-09-26 : https://github.com/inventree/InvenTree/pull/8184
    - Fixes for BuildOrder API serializers

v260 - 2024-09-26 : https://github.com/inventree/InvenTree/pull/8190
    - Adds facility for server-side context data to be passed to client-side plugins

v259 - 2024-09-20 : https://github.com/inventree/InvenTree/pull/8137
    - Implements new API endpoint for enabling custom UI features via plugins

v258 - 2024-09-24 : https://github.com/inventree/InvenTree/pull/8163
    - Enhances the existing PartScheduling API endpoint
    - Adds a formal DRF serializer to the endpoint

v257 - 2024-09-22 : https://github.com/inventree/InvenTree/pull/8150
    - Adds API endpoint for reporting barcode scan history

v256 - 2024-09-19 : https://github.com/inventree/InvenTree/pull/7704
    - Adjustments for "stocktake" (stock history) API endpoints

v255 - 2024-09-19 : https://github.com/inventree/InvenTree/pull/8145
    - Enables copying line items when duplicating an order

v254 - 2024-09-14 : https://github.com/inventree/InvenTree/pull/7470
    - Implements new API endpoints for enabling custom UI functionality via plugins

v253 - 2024-09-14 : https://github.com/inventree/InvenTree/pull/7944
    - Adjustments for user API endpoints

v252 - 2024-09-13 : https://github.com/inventree/InvenTree/pull/8040
    - Add endpoint for listing all known units

v251 - 2024-09-06 : https://github.com/inventree/InvenTree/pull/8018
    - Adds "attach_to_model" field to the ReportTemplate model

v250 - 2024-09-04 : https://github.com/inventree/InvenTree/pull/8069
    - Fixes 'revision' field definition in Part serializer

v249 - 2024-08-23 : https://github.com/inventree/InvenTree/pull/7978
    - Sort status enums

v248 - 2024-08-23 : https://github.com/inventree/InvenTree/pull/7965
    - Small adjustments to labels for new custom status fields

v247 - 2024-08-22 : https://github.com/inventree/InvenTree/pull/7956
    - Adjust "attachment" field on StockItemTestResult serializer
    - Allow null values for attachment

v246 - 2024-08-21 : https://github.com/inventree/InvenTree/pull/7862
    - Adds custom status fields to various serializers
    - Adds endpoints to admin custom status fields

v245 - 2024-08-21 : https://github.com/inventree/InvenTree/pull/7520
    - Documented pagination fields (no functional changes)

v244 - 2024-08-21 : https://github.com/inventree/InvenTree/pull/7941
    - Adds "create_child_builds" field to the Build API
    - Write-only field to create child builds from the API
    - Only available when creating a new build order

v243 - 2024-08-21 : https://github.com/inventree/InvenTree/pull/7940
    - Expose "ancestor" filter to the BuildOrder API

v242 - 2024-08-20 : https://github.com/inventree/InvenTree/pull/7932
    - Adds "level" attribute to BuildOrder serializer
    - Allow ordering of BuildOrder API by "level" attribute
    - Allow "parent" filter for BuildOrder API to have "cascade=True" option

v241 - 2024-08-18 : https://github.com/inventree/InvenTree/pull/7906
    - Adjusts required fields for the MeUserDetail endpoint

v240 - 2024-08-16 : https://github.com/inventree/InvenTree/pull/7900
    - Adjust "issued_by" filter for the BuildOrder list endpoint
    - Adjust "assigned_to" filter for the BuildOrder list endpoint

v239 - 2024-08-15 : https://github.com/inventree/InvenTree/pull/7888
    - Adds "testable" field to the Part model
    - Adds associated filters to various API endpoints

v238 - 2024-08-14 : https://github.com/inventree/InvenTree/pull/7874
    - Add "assembly" filter to BuildLine API endpoint

v237 - 2024-08-13 : https://github.com/inventree/InvenTree/pull/7863
    - Reimplement "bulk delete" operation for Attachment model
    - Fix permission checks for Attachment API endpoints

v236 - 2024-08-10 : https://github.com/inventree/InvenTree/pull/7844
    - Adds "supplier_name" to the PurchaseOrder API serializer

v235 - 2024-08-08 : https://github.com/inventree/InvenTree/pull/7837
    - Adds "on_order" quantity to SalesOrderLineItem serializer
    - Adds "building" quantity to SalesOrderLineItem serializer

v234 - 2024-08-08 : https://github.com/inventree/InvenTree/pull/7829
    - Fixes bug in the plugin metadata endpoint

v233 - 2024-08-04 : https://github.com/inventree/InvenTree/pull/7807
    - Adds new endpoints for managing state of build orders
    - Adds new endpoints for managing state of purchase orders
    - Adds new endpoints for managing state of sales orders
    - Adds new endpoints for managing state of return orders

v232 - 2024-08-03 : https://github.com/inventree/InvenTree/pull/7793
    - Allow ordering of SalesOrderShipment API by 'shipment_date' and 'delivery_date'

v231 - 2024-08-03 : https://github.com/inventree/InvenTree/pull/7794
    - Optimize BuildItem and BuildLine serializers to improve API efficiency

v230 - 2024-05-05 : https://github.com/inventree/InvenTree/pull/7164
    - Adds test statistics endpoint

v229 - 2024-07-31 : https://github.com/inventree/InvenTree/pull/7775
    - Add extra exportable fields to the BomItem serializer

v228 - 2024-07-18 : https://github.com/inventree/InvenTree/pull/7684
    - Adds "icon" field to the PartCategory.path and StockLocation.path API
    - Adds icon packages API endpoint

v227 - 2024-07-19 : https://github.com/inventree/InvenTree/pull/7693/
    - Adds endpoints to list and revoke the tokens issued to the current user

v226 - 2024-07-15 : https://github.com/inventree/InvenTree/pull/7648
    - Adds barcode generation API endpoint

v225 - 2024-07-17 : https://github.com/inventree/InvenTree/pull/7671
    - Adds "filters" field to DataImportSession API

v224 - 2024-07-14 : https://github.com/inventree/InvenTree/pull/7667
    - Add notes field to ManufacturerPart and SupplierPart API endpoints

v223 - 2024-07-14 : https://github.com/inventree/InvenTree/pull/7649
    - Allow adjustment of "packaging" field when receiving items against a purchase order

v222 - 2024-07-14 : https://github.com/inventree/InvenTree/pull/7635
    - Adjust the BomItem API endpoint to improve data import process

v221 - 2024-07-13 : https://github.com/inventree/InvenTree/pull/7636
    - Adds missing fields from StockItemBriefSerializer
    - Adds missing fields from PartBriefSerializer
    - Adds extra exportable fields to BuildItemSerializer

v220 - 2024-07-11 : https://github.com/inventree/InvenTree/pull/7585
    - Adds "revision_of" field to Part serializer
    - Adds new API filters for "revision" status

v219 - 2024-07-11 : https://github.com/inventree/InvenTree/pull/7611
    - Adds new fields to the BuildItem API endpoints
    - Adds new ordering / filtering options to the BuildItem API endpoints

v218 - 2024-07-11 : https://github.com/inventree/InvenTree/pull/7619
    - Adds "can_build" field to the BomItem API

v217 - 2024-07-09 : https://github.com/inventree/InvenTree/pull/7599
    - Fixes bug in "project_code" field for order API endpoints

v216 - 2024-07-08 : https://github.com/inventree/InvenTree/pull/7595
    - Moves API endpoint for contenttype lookup by model name

v215 - 2024-07-09 : https://github.com/inventree/InvenTree/pull/7591
    - Adds additional fields to the BuildLine serializer

v214 - 2024-07-08 : https://github.com/inventree/InvenTree/pull/7587
    - Adds "default_location_detail" field to the Part API

v213 - 2024-07-06 : https://github.com/inventree/InvenTree/pull/7527
    - Adds 'locked' field to Part API

v212 - 2024-07-06 : https://github.com/inventree/InvenTree/pull/7562
    - Makes API generation more robust (no functional changes)

v211 - 2024-06-26 : https://github.com/inventree/InvenTree/pull/6911
    - Adds API endpoints for managing data import and export

v210 - 2024-06-26 : https://github.com/inventree/InvenTree/pull/7518
    - Adds translatable text to User API fields

v209 - 2024-06-26 : https://github.com/inventree/InvenTree/pull/7514
    - Add "top_level" filter to PartCategory API endpoint
    - Add "top_level" filter to StockLocation API endpoint

v208 - 2024-06-19 : https://github.com/inventree/InvenTree/pull/7479
    - Adds documentation for the user roles API endpoint (no functional changes)

v207 - 2024-06-09 : https://github.com/inventree/InvenTree/pull/7420
    - Moves all "Attachment" models into a single table
    - All "Attachment" operations are now performed at /api/attachment/
    - Add permissions information to /api/user/roles/ endpoint

v206 - 2024-06-08 : https://github.com/inventree/InvenTree/pull/7417
    - Adds "choices" field to the PartTestTemplate model

v205 - 2024-06-03 : https://github.com/inventree/InvenTree/pull/7284
    - Added model_type and model_id fields to the "NotesImage" serializer

v204 - 2024-06-03 : https://github.com/inventree/InvenTree/pull/7393
    - Fixes previous API update which resulted in inconsistent ordering of currency codes

v203 - 2024-06-03 : https://github.com/inventree/InvenTree/pull/7390
    - Currency codes are now configurable as a run-time setting

v202 - 2024-05-27 : https://github.com/inventree/InvenTree/pull/7343
    - Adjust "required" attribute of Part.category field to be optional

v201 - 2024-05-21 : https://github.com/inventree/InvenTree/pull/7074
    - Major refactor of the report template / report printing interface
    - This is a *breaking change* to the report template API

v200 - 2024-05-20 : https://github.com/inventree/InvenTree/pull/7000
    - Adds API endpoint for generating custom batch codes
    - Adds API endpoint for generating custom serial numbers

v199 - 2024-05-20 : https://github.com/inventree/InvenTree/pull/7264
    - Expose "bom_valid" filter for the Part API
    - Expose "starred" filter for the Part API

v198 - 2024-05-19 : https://github.com/inventree/InvenTree/pull/7258
    - Fixed lookup field conflicts in the plugins API

v197 - 2024-05-14 : https://github.com/inventree/InvenTree/pull/7224
    - Refactor the plugin API endpoints to use the plugin "key" for lookup, rather than the PK value

v196 - 2024-05-05 : https://github.com/inventree/InvenTree/pull/7160
    - Adds "location" field to BuildOutputComplete API endpoint

v195 - 2024-05-03 : https://github.com/inventree/InvenTree/pull/7153
    - Fixes bug in BuildOrderCancel API endpoint

v194 - 2024-05-01 : https://github.com/inventree/InvenTree/pull/7147
    -  Adds field description to the currency_exchange_retrieve API call

v193 - 2024-04-30 : https://github.com/inventree/InvenTree/pull/7144
    - Adds "assigned_to" filter to PurchaseOrder / SalesOrder / ReturnOrder API endpoints

v192 - 2024-04-23 : https://github.com/inventree/InvenTree/pull/7106
    - Adds 'trackable' ordering option to BuildLineLabel API endpoint

v191 - 2024-04-22 : https://github.com/inventree/InvenTree/pull/7079
    - Adds API endpoints for Contenttype model

v190 - 2024-04-19 : https://github.com/inventree/InvenTree/pull/7024
    - Adds "active" field to the Company API endpoints
    - Allow company list to be filtered by "active" status

v189 - 2024-04-19 : https://github.com/inventree/InvenTree/pull/7066
    - Adds "currency" field to CompanyBriefSerializer class

v188 - 2024-04-16 : https://github.com/inventree/InvenTree/pull/6970
    - Adds session authentication support for the API
    - Improvements for login / logout endpoints for better support of React web interface

v187 - 2024-04-10 : https://github.com/inventree/InvenTree/pull/6985
    - Allow Part list endpoint to be sorted by pricing_min and pricing_max values
    - Allow BomItem list endpoint to be sorted by pricing_min and pricing_max values
    - Allow InternalPrice and SalePrice endpoints to be sorted by quantity
    - Adds total pricing values to BomItem serializer

v186 - 2024-03-26 : https://github.com/inventree/InvenTree/pull/6855
    - Adds license information to the API

v185 - 2024-03-24 : https://github.com/inventree/InvenTree/pull/6836
    - Remove /plugin/activate endpoint
    - Update docstrings and typing for various API endpoints (no functional changes)

v184 - 2024-03-17 : https://github.com/inventree/InvenTree/pull/10464
    - Add additional fields for tests (start/end datetime, test station)

v183 - 2024-03-14 : https://github.com/inventree/InvenTree/pull/5972
    - Adds "category_default_location" annotated field to part serializer
    - Adds "part_detail.category_default_location" annotated field to stock item serializer
    - Adds "part_detail.category_default_location" annotated field to purchase order line serializer
    - Adds "parent_default_location" annotated field to category serializer

v182 - 2024-03-13 : https://github.com/inventree/InvenTree/pull/6714
    - Expose ReportSnippet model to the /report/snippet/ API endpoint
    - Expose ReportAsset model to the /report/asset/ API endpoint

v181 - 2024-02-21 : https://github.com/inventree/InvenTree/pull/6541
    - Adds "width" and "height" fields to the LabelTemplate API endpoint
    - Adds "page_size" and "landscape" fields to the ReportTemplate API endpoint

v180 - 2024-3-02 : https://github.com/inventree/InvenTree/pull/6463
    - Tweaks to API documentation to allow automatic documentation generation

v179 - 2024-03-01 : https://github.com/inventree/InvenTree/pull/6605
    - Adds "subcategories" count to PartCategory serializer
    - Adds "sublocations" count to StockLocation serializer
    - Adds "image" field to PartBrief serializer
    - Adds "image" field to CompanyBrief serializer

v178 - 2024-02-29 : https://github.com/inventree/InvenTree/pull/6604
    - Adds "external_stock" field to the Part API endpoint
    - Adds "external_stock" field to the BomItem API endpoint
    - Adds "external_stock" field to the BuildLine API endpoint
    - Stock quantities represented in the BuildLine API endpoint are now filtered by Build.source_location

v177 - 2024-02-27 : https://github.com/inventree/InvenTree/pull/6581
    - Adds "subcategories" count to PartCategoryTree serializer
    - Adds "sublocations" count to StockLocationTree serializer

v176 - 2024-02-26 : https://github.com/inventree/InvenTree/pull/6535
    - Adds the field "plugins_install_disabled" to the Server info API endpoint

v175 - 2024-02-21 : https://github.com/inventree/InvenTree/pull/6538
    - Adds "parts" count to PartParameterTemplate serializer

v174 - 2024-02-21 : https://github.com/inventree/InvenTree/pull/6536
    - Expose PartCategory filters to the API documentation
    - Expose StockLocation filters to the API documentation

v173 - 2024-02-20 : https://github.com/inventree/InvenTree/pull/6483
    - Adds "merge_items" to the PurchaseOrderLine create API endpoint
    - Adds "auto_pricing" to the PurchaseOrderLine create/update API endpoint

v172 - 2024-02-20 : https://github.com/inventree/InvenTree/pull/6526
    - Adds "enabled" field to the PartTestTemplate API endpoint
    - Adds "enabled" filter to the PartTestTemplate list
    - Adds "enabled" filter to the StockItemTestResult list

v171 - 2024-02-19 : https://github.com/inventree/InvenTree/pull/6516
    - Adds "key" as a filterable parameter to PartTestTemplate list endpoint

v170 -> 2024-02-19 : https://github.com/inventree/InvenTree/pull/6514
    - Adds "has_results" filter to the PartTestTemplate list endpoint

v169 -> 2024-02-14 : https://github.com/inventree/InvenTree/pull/6430
    - Adds 'key' field to PartTestTemplate API endpoint
    - Adds annotated 'results' field to PartTestTemplate API endpoint
    - Adds 'template' field to StockItemTestResult API endpoint

v168 -> 2024-02-14 : https://github.com/inventree/InvenTree/pull/4824
    - Adds machine CRUD API endpoints
    - Adds machine settings API endpoints
    - Adds machine restart API endpoint
    - Adds machine types/drivers list API endpoints
    - Adds machine registry status API endpoint
    - Adds 'required' field to the global Settings API
    - Discover sub-sub classes of the StatusCode API

v167 -> 2024-02-07: https://github.com/inventree/InvenTree/pull/6440
    - Fixes for OpenAPI schema generation

v166 -> 2024-02-04 : https://github.com/inventree/InvenTree/pull/6400
    - Adds package_name to plugin API
    - Adds mechanism for uninstalling plugins via the API

v165 -> 2024-01-28 : https://github.com/inventree/InvenTree/pull/6040
    - Adds supplier_part.name, part.creation_user, part.required_for_sales_order

v164 -> 2024-01-24 : https://github.com/inventree/InvenTree/pull/6343
    - Adds "building" quantity to BuildLine API serializer

v163 -> 2024-01-22 : https://github.com/inventree/InvenTree/pull/6314
    - Extends API endpoint to expose auth configuration information for signin pages

v162 -> 2024-01-14 : https://github.com/inventree/InvenTree/pull/6230
    - Adds API endpoints to provide information on background tasks

v161 -> 2024-01-13 : https://github.com/inventree/InvenTree/pull/6222
    - Adds API endpoint for system error information

v160 -> 2023-12-11 : https://github.com/inventree/InvenTree/pull/6072
    - Adds API endpoint for allocating stock items against a sales order via barcode scan

v159 -> 2023-12-08 : https://github.com/inventree/InvenTree/pull/6056
    - Adds API endpoint for reloading plugin registry

v158 -> 2023-11-21 : https://github.com/inventree/InvenTree/pull/5953
    - Adds API endpoint for listing all settings of a particular plugin
    - Adds API endpoint for registry status (errors)

v157 -> 2023-12-02 : https://github.com/inventree/InvenTree/pull/6021
    - Add write-only "existing_image" field to Part API serializer

v156 -> 2023-11-26 : https://github.com/inventree/InvenTree/pull/5982
    - Add POST endpoint for report and label creation

v155 -> 2023-11-24 : https://github.com/inventree/InvenTree/pull/5979
    - Add "creation_date" field to Part instance serializer

v154 -> 2023-11-21 : https://github.com/inventree/InvenTree/pull/5944
    - Adds "responsible" field to the ProjectCode table

v153 -> 2023-11-21 : https://github.com/inventree/InvenTree/pull/5956
    - Adds override_min and override_max fields to part pricing API

v152 -> 2023-11-20 : https://github.com/inventree/InvenTree/pull/5949
    - Adds barcode support for ManufacturerPart model
    - Adds API endpoint for adding parts to purchase order using barcode scan

v151 -> 2023-11-13 : https://github.com/inventree/InvenTree/pull/5906
    - Allow user list API to be filtered by user active status
    - Allow owner list API to be filtered by user active status

v150 -> 2023-11-07: https://github.com/inventree/InvenTree/pull/5875
    - Extended user API endpoints to enable ordering
    - Extended user API endpoints to enable user role changes
    - Added endpoint to create a new user

v149 -> 2023-11-07 : https://github.com/inventree/InvenTree/pull/5876
    - Add 'building' quantity to BomItem serializer
    - Add extra ordering options for the BomItem list API

v148 -> 2023-11-06 : https://github.com/inventree/InvenTree/pull/5872
    - Allow "quantity" to be specified when installing an item into another item

v147 -> 2023-11-04: https://github.com/inventree/InvenTree/pull/5860
    - Adds "completed_lines" field to SalesOrder API endpoint
    - Adds "completed_lines" field to PurchaseOrder API endpoint

v146 -> 2023-11-02: https://github.com/inventree/InvenTree/pull/5822
    - Extended SSO Provider endpoint to contain if a provider is configured
    - Adds API endpoints for Email Address model

v145 -> 2023-10-30: https://github.com/inventree/InvenTree/pull/5786
    - Allow printing labels via POST including printing options in the body

v144 -> 2023-10-23: https://github.com/inventree/InvenTree/pull/5811
    - Adds version information API endpoint

v143 -> 2023-10-29: https://github.com/inventree/InvenTree/pull/5810
    - Extends the status endpoint to include information about system status and health

v142 -> 2023-10-20: https://github.com/inventree/InvenTree/pull/5759
    - Adds generic API endpoints for looking up status models

v141 -> 2023-10-23 : https://github.com/inventree/InvenTree/pull/5774
    - Changed 'part.responsible' from User to Owner

v140 -> 2023-10-20 : https://github.com/inventree/InvenTree/pull/5664
    - Expand API token functionality
    - Multiple API tokens can be generated per user

v139 -> 2023-10-11 : https://github.com/inventree/InvenTree/pull/5509
    - Add new BarcodePOReceive endpoint to receive line items by scanning supplier barcodes

v138 -> 2023-10-11 : https://github.com/inventree/InvenTree/pull/5679
    - Settings keys are no longer case sensitive
    - Include settings units in API serializer

v137 -> 2023-10-04 : https://github.com/inventree/InvenTree/pull/5588
    - Adds StockLocationType API endpoints
    - Adds custom_icon, location_type to StockLocation endpoint

v136 -> 2023-09-23 : https://github.com/inventree/InvenTree/pull/5595
    - Adds structural to StockLocation and PartCategory tree endpoints

v135 -> 2023-09-19 : https://github.com/inventree/InvenTree/pull/5569
    - Adds location path detail to StockLocation and StockItem API endpoints
    - Adds category path detail to PartCategory and Part API endpoints

v134 -> 2023-09-11 : https://github.com/inventree/InvenTree/pull/5525
    - Allow "Attachment" list endpoints to be searched by attachment, link and comment fields

v133 -> 2023-09-08 : https://github.com/inventree/InvenTree/pull/5518
    - Add extra optional fields which can be used for StockAdjustment endpoints

v132 -> 2023-09-07 : https://github.com/inventree/InvenTree/pull/5515
    - Add 'issued_by' filter to BuildOrder API list endpoint

v131 -> 2023-08-09 : https://github.com/inventree/InvenTree/pull/5415
    - Annotate 'available_variant_stock' to the SalesOrderLine serializer

v130 -> 2023-07-14 : https://github.com/inventree/InvenTree/pull/5251
    - Refactor label printing interface

v129 -> 2023-07-06 : https://github.com/inventree/InvenTree/pull/5189
    - Changes 'serial_lte' and 'serial_gte' stock filters to point to 'serial_int' field

v128 -> 2023-07-06 : https://github.com/inventree/InvenTree/pull/5186
    - Adds 'available' filter for BuildLine API endpoint

v127 -> 2023-06-24 : https://github.com/inventree/InvenTree/pull/5094
    - Enhancements for the PartParameter API endpoints

v126 -> 2023-06-19 : https://github.com/inventree/InvenTree/pull/5075
    - Adds API endpoint for setting the "category" for multiple parts simultaneously

v125 -> 2023-06-17 : https://github.com/inventree/InvenTree/pull/5064
    - Adds API endpoint for setting the "status" field for multiple stock items simultaneously

v124 -> 2023-06-17 : https://github.com/inventree/InvenTree/pull/5057
    - Add "created_before" and "created_after" filters to the Part API

v123 -> 2023-06-15 : https://github.com/inventree/InvenTree/pull/5019
    - Add Metadata to: Plugin Config

v122 -> 2023-06-14 : https://github.com/inventree/InvenTree/pull/5034
    - Adds new BuildLineLabel label type

v121 -> 2023-06-14 : https://github.com/inventree/InvenTree/pull/4808
    - Adds "ProjectCode" link to Build model

v120 -> 2023-06-07 : https://github.com/inventree/InvenTree/pull/4855
    - Major overhaul of the build order API
    - Adds new BuildLine model

v119 -> 2023-06-01 : https://github.com/inventree/InvenTree/pull/4898
    - Add Metadata to:  Part test templates, Part parameters, Part category parameter templates, BOM item substitute, Related Parts, Stock item test result

v118 -> 2023-06-01 : https://github.com/inventree/InvenTree/pull/4935
    - Adds extra fields for the PartParameterTemplate model

v117 -> 2023-05-22 : https://github.com/inventree/InvenTree/pull/4854
    - Part.units model now supports physical units (e.g. "kg", "m", "mm", etc)
    - Replaces SupplierPart "pack_size" field with "pack_quantity"
    - New field supports physical units, and allows for conversion between compatible units

v116 -> 2023-05-18 : https://github.com/inventree/InvenTree/pull/4823
    - Updates to part parameter implementation, to use physical units

v115 -> 2023-05-18 : https://github.com/inventree/InvenTree/pull/4846
    - Adds ability to partially scrap a build output

v114 -> 2023-05-16 : https://github.com/inventree/InvenTree/pull/4825
    - Adds "delivery_date" to shipments

v113 -> 2023-05-13 : https://github.com/inventree/InvenTree/pull/4800
    - Adds API endpoints for scrapping a build output

v112 -> 2023-05-13: https://github.com/inventree/InvenTree/pull/4741
    - Adds flag use_pack_size to the stock addition API, which allows adding packs

v111 -> 2023-05-02 : https://github.com/inventree/InvenTree/pull/4367
    - Adds tags to the Part serializer
    - Adds tags to the SupplierPart serializer
    - Adds tags to the ManufacturerPart serializer
    - Adds tags to the StockItem serializer
    - Adds tags to the StockLocation serializer

v110 -> 2023-04-26 : https://github.com/inventree/InvenTree/pull/4698
    - Adds 'order_currency' field for PurchaseOrder / SalesOrder endpoints

v109 -> 2023-04-19 : https://github.com/inventree/InvenTree/pull/4636
    - Adds API endpoints for the "ProjectCode" model

v108 -> 2023-04-17 : https://github.com/inventree/InvenTree/pull/4615
    - Adds functionality to upload images for rendering in markdown notes

v107 -> 2023-04-04 : https://github.com/inventree/InvenTree/pull/4575
    - Adds barcode support for PurchaseOrder model
    - Adds barcode support for ReturnOrder model
    - Adds barcode support for SalesOrder model
    - Adds barcode support for BuildOrder model

v106 -> 2023-04-03 : https://github.com/inventree/InvenTree/pull/4566
    - Adds 'search_regex' parameter to all searchable API endpoints

v105 -> 2023-03-31 : https://github.com/inventree/InvenTree/pull/4543
    - Adds API endpoints for status label information on various models

v104 -> 2023-03-23 : https://github.com/inventree/InvenTree/pull/4488
    - Adds various endpoints for new "ReturnOrder" models
    - Adds various endpoints for new "ReturnOrderReport" templates
    - Exposes API endpoints for "Contact" model

v103 -> 2023-03-17 : https://github.com/inventree/InvenTree/pull/4410
    - Add metadata to several more models

v102 -> 2023-03-18 : https://github.com/inventree/InvenTree/pull/4505
- Adds global search API endpoint for consolidated search results

v101 -> 2023-03-07 : https://github.com/inventree/InvenTree/pull/4462
    - Adds 'total_in_stock' to Part serializer, and supports API ordering

v100 -> 2023-03-04 : https://github.com/inventree/InvenTree/pull/4452
     - Adds bulk delete of PurchaseOrderLineItems to API

v99 -> 2023-03-03 : https://github.com/inventree/InvenTree/pull/4445
    - Adds sort by "responsible" to PurchaseOrderAPI

v98 -> 2023-02-24 : https://github.com/inventree/InvenTree/pull/4408
    - Adds "responsible" filter to Build API

v97 -> 2023-02-20 : https://github.com/inventree/InvenTree/pull/4377
    - Adds "external" attribute to StockLocation model

v96 -> 2023-02-16 : https://github.com/inventree/InvenTree/pull/4345
    - Adds stocktake report generation functionality

v95 -> 2023-02-16 : https://github.com/inventree/InvenTree/pull/4346
    - Adds "CompanyAttachment" model (and associated API endpoints)

v94 -> 2023-02-10 : https://github.com/inventree/InvenTree/pull/4327
    - Adds API endpoints for the "Group" auth model

v93 -> 2023-02-03 : https://github.com/inventree/InvenTree/pull/4300
    - Adds extra information to the currency exchange endpoint
    - Adds API endpoint for manually updating exchange rates

v92 -> 2023-02-02 : https://github.com/inventree/InvenTree/pull/4293
    - Adds API endpoint for currency exchange information

v91 -> 2023-01-31 : https://github.com/inventree/InvenTree/pull/4281
    - Improves the API endpoint for creating new Part instances

v90 -> 2023-01-25 : https://github.com/inventree/InvenTree/pull/4186/files
    - Adds a dedicated endpoint to activate a plugin

v89 -> 2023-01-25 : https://github.com/inventree/InvenTree/pull/4214
    - Adds updated field to SupplierPart API
    - Adds API date ordering for supplier part list

v88 -> 2023-01-17: https://github.com/inventree/InvenTree/pull/4225
    - Adds 'priority' field to Build model and api endpoints

v87 -> 2023-01-04 : https://github.com/inventree/InvenTree/pull/4067
    - Add API date filter for stock table on Expiry date

v86 -> 2022-12-22 : https://github.com/inventree/InvenTree/pull/4069
    - Adds API endpoints for part stocktake

v85 -> 2022-12-21 : https://github.com/inventree/InvenTree/pull/3858
    - Add endpoints serving ICS calendars for purchase and sales orders through API

v84 -> 2022-12-21: https://github.com/inventree/InvenTree/pull/4083
    - Add support for listing PO, BO, SO by their reference

v83 -> 2022-11-19 : https://github.com/inventree/InvenTree/pull/3949
    - Add support for structural Stock locations

v82 -> 2022-11-16 : https://github.com/inventree/InvenTree/pull/3931
    - Add support for structural Part categories

v81 -> 2022-11-08 : https://github.com/inventree/InvenTree/pull/3710
    - Adds cached pricing information to Part API
    - Adds cached pricing information to BomItem API
    - Allows Part and BomItem list endpoints to be filtered by 'has_pricing'
    - Remove calculated 'price_string' values from API endpoints
    - Allows PurchaseOrderLineItem API endpoint to be filtered by 'has_pricing'
    - Allows SalesOrderLineItem API endpoint to be filtered by 'has_pricing'
    - Allows SalesOrderLineItem API endpoint to be filtered by 'order_status'
    - Adds more information to SupplierPriceBreak serializer

v80 -> 2022-11-07 : https://github.com/inventree/InvenTree/pull/3906
    - Adds 'barcode_hash' to Part API serializer
    - Adds 'barcode_hash' to StockLocation API serializer
    - Adds 'barcode_hash' to SupplierPart API serializer

v79 -> 2022-11-03 : https://github.com/inventree/InvenTree/pull/3895
    - Add metadata to Company

v78 -> 2022-10-25 : https://github.com/inventree/InvenTree/pull/3854
    - Make PartCategory to be filtered by name and description

v77 -> 2022-10-12 : https://github.com/inventree/InvenTree/pull/3772
    - Adds model permission checks for barcode assignment actions

v76 -> 2022-09-10 : https://github.com/inventree/InvenTree/pull/3640
    - Refactor of barcode data on the API
    - StockItem.uid renamed to StockItem.barcode_hash

v75 -> 2022-09-05 : https://github.com/inventree/InvenTree/pull/3644
    - Adds "pack_size" attribute to SupplierPart API serializer

v74 -> 2022-08-28 : https://github.com/inventree/InvenTree/pull/3615
    - Add confirmation field for completing PurchaseOrder if the order has incomplete lines
    - Add confirmation field for completing SalesOrder if the order has incomplete lines

v73 -> 2022-08-24 : https://github.com/inventree/InvenTree/pull/3605
    - Add 'description' field to PartParameterTemplate model

v72 -> 2022-08-18 : https://github.com/inventree/InvenTree/pull/3567
    - Allow PurchaseOrder to be duplicated via the API

v71 -> 2022-08-18 : https://github.com/inventree/InvenTree/pull/3564
    - Updates to the "part scheduling" API endpoint

v70 -> 2022-08-02 : https://github.com/inventree/InvenTree/pull/3451
    - Adds a 'depth' parameter to the PartCategory list API
    - Adds a 'depth' parameter to the StockLocation list API

v69 -> 2022-08-01 : https://github.com/inventree/InvenTree/pull/3443
    - Updates the PartCategory list API:
        - Improve query efficiency: O(n) becomes O(1)
        - Rename 'parts' field to 'part_count'
    - Updates the StockLocation list API:
        - Improve query efficiency: O(n) becomes O(1)

v68 -> 2022-07-27 : https://github.com/inventree/InvenTree/pull/3417
    - Allows SupplierPart list to be filtered by SKU value
    - Allows SupplierPart list to be filtered by MPN value

v67 -> 2022-07-25 : https://github.com/inventree/InvenTree/pull/3395
    - Adds a 'requirements' endpoint for Part instance
    - Provides information on outstanding order requirements for a given part

v66 -> 2022-07-24 : https://github.com/inventree/InvenTree/pull/3393
    - Part images can now be downloaded from a remote URL via the API
    - Company images can now be downloaded from a remote URL via the API

v65 -> 2022-07-15 : https://github.com/inventree/InvenTree/pull/3335
    - Annotates 'in_stock' quantity to the SupplierPart API

v64 -> 2022-07-08 : https://github.com/inventree/InvenTree/pull/3310
    - Annotate 'on_order' quantity to BOM list API
    - Allow BOM List API endpoint to be filtered by "on_order" parameter

v63 -> 2022-07-06 : https://github.com/inventree/InvenTree/pull/3301
    - Allow BOM List API endpoint to be filtered by "available_stock" parameter

v62 -> 2022-07-05 : https://github.com/inventree/InvenTree/pull/3296
    - Allows search on BOM List API endpoint
    - Allows ordering on BOM List API endpoint

v61 -> 2022-06-12 : https://github.com/inventree/InvenTree/pull/3183
    - Migrate the "Convert Stock Item" form class to use the API
    - There is now an API endpoint for converting a stock item to a valid variant

v60 -> 2022-06-08 : https://github.com/inventree/InvenTree/pull/3148
    - Add availability data fields to the SupplierPart model

v59 -> 2022-06-07 : https://github.com/inventree/InvenTree/pull/3154
    - Adds further improvements to BulkDelete mixin class
    - Fixes multiple bugs in custom OPTIONS metadata implementation
    - Adds 'bulk delete' for Notifications

v58 -> 2022-06-06 : https://github.com/inventree/InvenTree/pull/3146
    - Adds a BulkDelete API mixin class for fast, safe deletion of multiple objects with a single API request

v57 -> 2022-06-05 : https://github.com/inventree/InvenTree/pull/3130
    - Transfer PartCategoryTemplateParameter actions to the API

v56 -> 2022-06-02 : https://github.com/inventree/InvenTree/pull/3123
    - Expose the PartParameterTemplate model to use the API

v55 -> 2022-06-02 : https://github.com/inventree/InvenTree/pull/3120
    - Converts the 'StockItemReturn' functionality to make use of the API

v54 -> 2022-06-02 : https://github.com/inventree/InvenTree/pull/3117
    - Adds 'available_stock' annotation on the SalesOrderLineItem API
    - Adds (well, fixes) 'overdue' annotation on the SalesOrderLineItem API

v53 -> 2022-06-01 : https://github.com/inventree/InvenTree/pull/3110
    - Adds extra search fields to the BuildOrder list API endpoint

v52 -> 2022-05-31 : https://github.com/inventree/InvenTree/pull/3103
    - Allow part list API to be searched by supplier SKU

v51 -> 2022-05-24 : https://github.com/inventree/InvenTree/pull/3058
    - Adds new fields to the SalesOrderShipment model

v50 -> 2022-05-18 : https://github.com/inventree/InvenTree/pull/2912
    - Implement Attachments for manufacturer parts

v49 -> 2022-05-09 : https://github.com/inventree/InvenTree/pull/2957
    - Allows filtering of plugin list by 'active' status
    - Allows filtering of plugin list by 'mixin' support
    - Adds endpoint to "identify" or "locate" stock items and locations (using plugins)

v48 -> 2022-05-12 : https://github.com/inventree/InvenTree/pull/2977
    - Adds "export to file" functionality for PurchaseOrder API endpoint
    - Adds "export to file" functionality for SalesOrder API endpoint
    - Adds "export to file" functionality for BuildOrder API endpoint

v47 -> 2022-05-10 : https://github.com/inventree/InvenTree/pull/2964
    - Fixes barcode API error response when scanning a StockItem which does not exist
    - Fixes barcode API error response when scanning a StockLocation which does not exist

v46 -> 2022-05-09
    - Fixes read permissions on settings API
    - Allows non-staff users to read global settings via the API

v45 -> 2022-05-08 : https://github.com/inventree/InvenTree/pull/2944
    - Settings are now accessed via the API using their unique key, not their PK
    - This allows the settings to be accessed without prior knowledge of the PK

v44 -> 2022-05-04 : https://github.com/inventree/InvenTree/pull/2931
    - Converting more server-side rendered forms to the API
    - Exposes more core functionality to API endpoints

v43 -> 2022-04-26 : https://github.com/inventree/InvenTree/pull/2875
    - Adds API detail endpoint for PartSalePrice model
    - Adds API detail endpoint for PartInternalPrice model

v42 -> 2022-04-26 : https://github.com/inventree/InvenTree/pull/2833
    - Adds variant stock information to the Part and BomItem serializers

v41 -> 2022-04-26
    - Fixes 'variant_of' filter for Part list endpoint

v40 -> 2022-04-19
    - Adds ability to filter StockItem list by "tracked" parameter
        - This checks the serial number or batch code fields

v39 -> 2022-04-18
    - Adds ability to filter StockItem list by "has_batch" parameter

v38 -> 2022-04-14 : https://github.com/inventree/InvenTree/pull/2828
    - Adds the ability to include stock test results for "installed items"

v37 -> 2022-04-07 : https://github.com/inventree/InvenTree/pull/2806
    - Adds extra stock availability information to the BomItem serializer

v36 -> 2022-04-03
    - Adds ability to filter part list endpoint by unallocated_stock argument

v35 -> 2022-04-01 : https://github.com/inventree/InvenTree/pull/2797
    - Adds stock allocation information to the Part API
    - Adds calculated field for "unallocated_quantity"

v34 -> 2022-03-25
    - Change permissions for "plugin list" API endpoint (now allows any authenticated user)

v33 -> 2022-03-24
    - Adds "plugins_enabled" information to root API endpoint

v32 -> 2022-03-19
    - Adds "parameters" detail to Part API endpoint (use &parameters=true)
    - Adds ability to filter PartParameterTemplate API by Part instance
    - Adds ability to filter PartParameterTemplate API by PartCategory instance

v31 -> 2022-03-14
    - Adds "updated" field to SupplierPriceBreakList and SupplierPriceBreakDetail API endpoints

v30 -> 2022-03-09
    - Adds "exclude_location" field to BuildAutoAllocation API endpoint
    - Allows BuildItem API endpoint to be filtered by BomItem relation

v29 -> 2022-03-08
    - Adds "scheduling" endpoint for predicted stock scheduling information

v28 -> 2022-03-04
    - Adds an API endpoint for auto allocation of stock items against a build order
    - Ref: https://github.com/inventree/InvenTree/pull/2713

v27 -> 2022-02-28
    - Adds target_date field to individual line items for purchase orders and sales orders

v26 -> 2022-02-17
    - Adds API endpoint for uploading a BOM file and extracting data

v25 -> 2022-02-17
    - Adds ability to filter "part" list endpoint by "in_bom_for" argument

v24 -> 2022-02-10
    - Adds API endpoint for deleting (cancelling) build order outputs

v23 -> 2022-02-02
    - Adds API endpoints for managing plugin classes
    - Adds API endpoints for managing plugin settings

v22 -> 2021-12-20
    - Adds API endpoint to "merge" multiple stock items

v21 -> 2021-12-04
    - Adds support for multiple "Shipments" against a SalesOrder
    - Refactors process for stock allocation against a SalesOrder

v20 -> 2021-12-03
    - Adds ability to filter POLineItem endpoint by "base_part"
    - Adds optional "order_detail" to POLineItem list endpoint

v19 -> 2021-12-02
    - Adds the ability to filter the StockItem API by "part_tree"
    - Returns only stock items which match a particular part.tree_id field

v18 -> 2021-11-15
    - Adds the ability to filter BomItem API by "uses" field
    - This returns a list of all BomItems which "use" the specified part
    - Includes inherited BomItem objects

v17 -> 2021-11-09
    - Adds API endpoints for GLOBAL and USER settings objects
    - Ref: https://github.com/inventree/InvenTree/pull/2275

v16 -> 2021-10-17
    - Adds API endpoint for completing build order outputs

v15 -> 2021-10-06
    - Adds detail endpoint for SalesOrderAllocation model
    - Allows use of the API forms interface for adjusting SalesOrderAllocation objects

v14 -> 2021-10-05
    - Stock adjustment actions API is improved, using native DRF serializer support
    - However adjustment actions now only support 'pk' as a lookup field

v13 -> 2021-10-05
    - Adds API endpoint to allocate stock items against a BuildOrder
    - Updates StockItem API with improved filtering against BomItem data

v12 -> 2021-09-07
    - Adds API endpoint to receive stock items against a PurchaseOrder

v11 -> 2021-08-26
    - Adds "units" field to PartBriefSerializer
    - This allows units to be introspected from the "part_detail" field in the StockItem serializer

v10 -> 2021-08-23
    - Adds "purchase_price_currency" to StockItem serializer
    - Adds "purchase_price_string" to StockItem serializer
    - Purchase price is now writable for StockItem serializer

v9  -> 2021-08-09
    - Adds "price_string" to part pricing serializers

v8  -> 2021-07-19
    - Refactors the API interface for SupplierPart and ManufacturerPart models
    - ManufacturerPart objects can no longer be created via the SupplierPart API endpoint

v7  -> 2021-07-03
    - Introduced the concept of "API forms" in https://github.com/inventree/InvenTree/pull/1716
    - API OPTIONS endpoints provide comprehensive field metadata
    - Multiple new API endpoints added for database models

v6  -> 2021-06-23
    - Part and Company images can now be directly uploaded via the REST API

v5  -> 2021-06-21
    - Adds API interface for manufacturer part parameters

v4  -> 2021-06-01
    - BOM items can now accept "variant stock" to be assigned against them
    - Many slight API tweaks were needed to get this to work properly!

v3  -> 2021-05-22:
    - The updated StockItem "history tracking" now uses a different interface

"""<|MERGE_RESOLUTION|>--- conflicted
+++ resolved
@@ -1,16 +1,16 @@
 """InvenTree API version information."""
 
 # InvenTree API version
-<<<<<<< HEAD
-INVENTREE_API_VERSION = 329
-=======
-INVENTREE_API_VERSION = 332
->>>>>>> ac181140
+INVENTREE_API_VERSION = 323
 
 """Increment this API version number whenever there is a significant change to the API that any clients need to know about."""
 
 
 INVENTREE_API_TEXT = """
+v333 - 2025-04-06 : https://github.com/inventree/InvenTree/pull/8191
+    - Adds "consumed" field to the BuildItem API
+    - Adds API endpoint to consume stock against a BuildOrder
+
 v332 - 2025-04-02 : https://github.com/inventree/InvenTree/pull/9393
     - Adds 'search_notes' parameter to all searchable API endpoints
 
@@ -24,10 +24,6 @@
 
 v329 - 2025-03-30 : https://github.com/inventree/InvenTree/pull/9399
     - Convert url path regex-specified PKs to int
-
-v329 - 2025-03-31 : https://github.com/inventree/InvenTree/pull/8191
-    - Adds "consumed" field to the BuildItem API
-    - Adds API endpoint to consume stock against a BuildOrder
 
 v228 - 2025-03-29 : https://github.com/inventree/InvenTree/pull/9407
     - Updates schema to include paging arguments
