--- conflicted
+++ resolved
@@ -1,27 +1,23 @@
 """InvenTree API version information."""
 
 # InvenTree API version
-INVENTREE_API_VERSION = 242
+INVENTREE_API_VERSION = 243
 
 """Increment this API version number whenever there is a significant change to the API that any clients need to know about."""
 
 
 INVENTREE_API_TEXT = """
 
-<<<<<<< HEAD
-v242 - 2024-08-19 : https://github.com/inventree/InvenTree/pull/7862
+v243 - 2024-08-19 : https://github.com/inventree/InvenTree/pull/7862
     - Adds custom status fields to various serializers
     - Adds endpoints to admin custom status fields
 
-v241 - 2024-09-18 : https://github.com/inventree/InvenTree/pull/7906
-=======
 v242 - 2024-08-20 : https://github.com/inventree/InvenTree/pull/7932
     - Adds "level" attribute to BuildOrder serializer
     - Allow ordering of BuildOrder API by "level" attribute
     - Allow "parent" filter for BuildOrder API to have "cascade=True" option
 
 v241 - 2024-08-18 : https://github.com/inventree/InvenTree/pull/7906
->>>>>>> 8c6275b8
     - Adjusts required fields for the MeUserDetail endpoint
 
 v240 - 2024-08-16 : https://github.com/inventree/InvenTree/pull/7900
