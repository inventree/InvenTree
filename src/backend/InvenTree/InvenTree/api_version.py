--- conflicted
+++ resolved
@@ -1,19 +1,23 @@
 """InvenTree API version information."""
 
 # InvenTree API version
-INVENTREE_API_VERSION = 380
+INVENTREE_API_VERSION = 381
 
 """Increment this API version number whenever there is a significant change to the API that any clients need to know about."""
 
 INVENTREE_API_TEXT = """
 
-<<<<<<< HEAD
+v381 -> 2025-08-06 : https://github.com/inventree/InvenTree/pull/10132
+    - Refactor the "return stock item" API endpoint to align with other stock adjustment actions
+
+v380 -> 2025-08-06 : https://github.com/inventree/InvenTree/pull/10135
+    - Fixes "issued_by" filter for the BuildOrder list API endpoint
+
 v380 -> 2025-08-06 : https://github.com/inventree/InvenTree/pull/10132
     - Refactor the "return stock item" API endpoint to align with other stock adjustment actions
-=======
+
 v380 -> 2025-08-06 : https://github.com/inventree/InvenTree/pull/10135
     - Fixes "issued_by" filter for the BuildOrder list API endpoint
->>>>>>> 0411b8ca
 
 v379 -> 2025-08-04 : https://github.com/inventree/InvenTree/pull/10124
     - Removes "PartStocktakeReport" model and associated API endpoints
