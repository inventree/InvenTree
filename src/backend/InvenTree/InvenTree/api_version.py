"""InvenTree API version information."""

# InvenTree API version
<<<<<<< HEAD
INVENTREE_API_VERSION = 421
=======
INVENTREE_API_VERSION = 423
>>>>>>> d12102ba
"""Increment this API version number whenever there is a significant change to the API that any clients need to know about."""

INVENTREE_API_TEXT = """

<<<<<<< HEAD
v421 -> 2025-10-30 : https://github.com/inventree/InvenTree/pull/10715
    - Adds GuideDefinition and GuideExecution models and API endpoints to provide tipps and guides within InvenTree's web frontend.
=======
v423 -> 2025-11-05 : https://github.com/inventree/InvenTree/pull/10772
    - Adds "category_detail" field to BomItem API endpoints
    - Adds "category_detail" field to BuildLine API endpoints

v422 -> 2025-11-03 : https://github.com/inventree/InvenTree/pull/10750
    - Adds ability to search StockItem API by supplier SKU
    - Adds ability to search StockItem API by manufacturer MPN

v421 -> 2025-10-31 : https://github.com/inventree/InvenTree/pull/10724
    - Allow upload of attachments against SupplierPart objects via the API
>>>>>>> d12102ba

v420 -> 2025-10-26 : https://github.com/inventree/InvenTree/pull/10675
    - Adds optional "customer_detail" filter to SalesOrderShipment API endpoint

v419 -> 2025-10-24 : https://github.com/inventree/InvenTree/pull/10659
    - Fixes regression introduced in v417 which reverted the changes from v416

v418 -> 2025-10-24 : https://github.com/inventree/InvenTree/pull/10657
    - Add "project_code" field(s) to OrderLineItem API endpoint(s)
    - Add "project_code" field(s) to ExtraOrderLineItem API endpoint(s)

v417 -> 2025-10-22 : https://github.com/inventree/InvenTree/pull/10654
    - Adds "checked" filter to SalesOrderShipment API endpoint
    - Adds "order_status" filter to SalesOrdereShipment API endpoint
    - Adds "order_outstanding" filter to SalesOrderShipment API endpoint

v416 -> 2025-10-22 : https://github.com/inventree/InvenTree/pull/10651
    - Add missing nullable to make price_breaks (from v412) optional

v415 -> 2025-10-22 : https://github.com/inventree/InvenTree/pull/10650
    - Adds "shipment_address" fields to the SalesOrderShipment API endpoints

v414 -> 2025-10-20 : https://github.com/inventree/InvenTree/pull/10629
    - Add enums for all ordering fields in schema - no functional changes

v413 -> 2025-10-20 : https://github.com/inventree/InvenTree/pull/10624
    - Upstream fixes to django-allauth schema - no functional changes

v412 -> 2025-10-19 : https://github.com/inventree/InvenTree/pull/10549
    - added a new query parameter for the PartsList api: price_breaks (default: false)

v411 -> 2025-10-19 : https://github.com/inventree/InvenTree/pull/10630
    - Editorial changes to machine api - no functional changes

v410 -> 2025-10-12 : https://github.com/inventree/InvenTree/pull/9761
    - Add supplier search and import API endpoints
    - Add part parameter bulk create API endpoint

v409 -> 2025-10-17 : https://github.com/inventree/InvenTree/pull/10601
    - Adds ability to filter StockList API by manufacturer part ID

v408 -> 2025-10-13: https://github.com/inventree/InvenTree/pull/10561
    - Allow search of assembly fields in BOM API endpoint

v407 -> 2025-10-09: https://github.com/inventree/InvenTree/pull/10538
    - Breaking: Set error status code for plugin action call instead of just returning error data

v406 -> 2025-10-08: https://github.com/inventree/InvenTree/pull/10532
    - Set return type for background task overview
    - Implement serializer for part serial number detail

v405 -> 2025-10-07: https://github.com/inventree/InvenTree/pull/10530
    - Add response to generic/status endpoint
    - Fix logic for generic status model lookup to allow searching by class name string

v404 -> 2025-10-06: https://github.com/inventree/InvenTree/pull/10497
    - Add minimum_stock to PartBrief api response

v403 -> 2025-10-06: https://github.com/inventree/InvenTree/pull/10499
    - Adds ability to partially scrap a build output
    - Adds ability to partially complete a build output

v402 -> 2025-10-05 : https://github.com/inventree/InvenTree/pull/10495
    - Refactors 'part_detail' param in BuildList API endpoint
    - Refactors 'order_detail' param in GeneralExtraLineList API endpoint
    - Refactors 'part_detail', 'template_detail' param in PartParameterList / PartParameterDetail API endpoint

v401 -> 2025-10-05 : https://github.com/inventree/InvenTree/pull/10381
    - Adds machine properties to machine API endpoints

v400 -> 2025-10-05 : https://github.com/inventree/InvenTree/pull/10486
    - Adds return datatypes for admin/config and flags entpoints

v399 -> 2025-10-05 : https://github.com/inventree/InvenTree/pull/10445
    - Refactors 'customer_detail' param in SalesOrder API endpoint
    - Refactors 'customer_detail' param in ReturnOrder API endpoint
    - Refactors 'supplier_detail' param in PurchaseOrder API endpoint
    - Refactors 'part_detail' and 'order_detail' params in PurchaseOrderLineItem API endpoint
    - Refactors 'part_detail', 'item_detail' and 'order_detail' params in ReturnOrderLineItem API endpoint
    - Refactors 'part_detail', 'order_detail' and 'customer_detail' params in SalesOrderLineItem API endpoint
    - Refactors 'part_detail', 'item_detail', 'order_detail', 'location_detail' and 'customer_detail' params in SalesOrderAllocation API endpoint

v398 -> 2025-10-05 : https://github.com/inventree/InvenTree/pull/10487
    - Refactors 'part_detail', 'path_detail', 'supplier_part_detail', 'location_detail' and 'tests' params in Stock API endpoint

v397 -> 2025-10-01 : https://github.com/inventree/InvenTree/pull/10444
    - Refactors 'path_detail' param in StockLocation API endpoint
    - Refactors 'user_detail' and 'template_detail' params in StockItemTestResult API endpoint
    - Refactors 'item_detail' and 'user_detail' params in StockTracking API endpoint
    - Refactors 'include_installed' and 'stock_item' params in StockItemTestResult API endpoint

v396 -> 2025-10-01 : https://github.com/inventree/InvenTree/pull/10443
    - Refactors 'part_detail', 'manufacturer_detail' and 'pretty' params in Manufacturer API endpoint
    - Refactors 'manufacturer_part_detail' param in ManufacturerPartParameter API endpoint
    - Refactors 'part_detail' and 'supplier_detail' param in SupplierPriceBreak API endpoint

v395 -> 2025-10-01 : https://github.com/inventree/InvenTree/pull/10441
    - Refactors 'parameters', 'category_detail', 'location_detail' and 'path_detail' params in Part API endpoint
    - Refactors 'can_build', 'part_detail', 'sub_part_detail' and 'path_detail' params in BOM API endpoint
    - Refactors 'path_detail' params in user Category API endpoint
    - Refactors 'exclude_id', 'related' and 'exclude_related' params in Part API endpoint

v394 -> 2025-10-01 : https://github.com/inventree/InvenTree/pull/10438
    - Refactors 'bom_item_detail', 'assembly_detail', 'part_detail', 'build_detail' and 'allocations' params in BuildLine API endpoint
    - Refactors 'part_detail', 'location_detail', 'stock_detail' and 'build_detail' params in BuildItem API endpoint

v393 -> 2025-10-01 : https://github.com/inventree/InvenTree/pull/10437
    - Refactors 'user_detail', 'permission_detail', 'role_detail' params in user GroupList API endpoint

v392 -> 2025-09-22 : https://github.com/inventree/InvenTree/pull/10374
    - Refactors 'part_detail', 'supplier_detail', 'manufacturer_detail'and 'pretty' params in SupplierPartList API endpoint

v391 -> 2025-09-06 : https://github.com/inventree/InvenTree/pull/10279
    - Refactors 'exclude_tree', 'cascade', and 'location' filters in StockList API endpoint

v390 -> 2025-09-03 : https://github.com/inventree/InvenTree/pull/10257
    - Fixes limitation on adding virtual parts to a SalesOrder
    - Additional query filter options for BomItem API endpoint

v389 -> 2025-08-27 : https://github.com/inventree/InvenTree/pull/10214
    - Adds "output" filter to the BuildItem API endpoint
    - Removes undocumented 'output' query parameter handling

v388 -> 2025-08-23 : https://github.com/inventree/InvenTree/pull/10213
    - Disable paging on PurchaseOrderReceive call

v387 -> 2025-08-19 : https://github.com/inventree/InvenTree/pull/10188
    - Adds "update_records" field to the DataImportSession API

v386 -> 2025-08-11 : https://github.com/inventree/InvenTree/pull/8191
    - Adds "consumed" field to the BuildItem API
    - Adds API endpoint to consume stock against a BuildOrder

v385 -> 2025-08-15 : https://github.com/inventree/InvenTree/pull/10174
    - Adjust return type of PurchaseOrderReceive API serializer
    - Now returns list of of the created stock items when receiving

v384 -> 2025-08-08 : https://github.com/inventree/InvenTree/pull/9969
    - Bump allauth

v383 -> 2025-08-08 : https://github.com/inventree/InvenTree/pull/9969
    - Correctly apply changes listed in v358
    - Breaking: StockCreate now always returns a list of StockItem

v382 -> 2025-08-07 : https://github.com/inventree/InvenTree/pull/10146
    - Adds ability to "bulk create" test results via the API
    - Removes legacy functionality to auto-create test result templates based on provided test names

v381 -> 2025-08-06 : https://github.com/inventree/InvenTree/pull/10132
    - Refactor the "return stock item" API endpoint to align with other stock adjustment actions

v380 -> 2025-08-06 : https://github.com/inventree/InvenTree/pull/10135
    - Fixes "issued_by" filter for the BuildOrder list API endpoint

v380 -> 2025-08-06 : https://github.com/inventree/InvenTree/pull/10132
    - Refactor the "return stock item" API endpoint to align with other stock adjustment actions

v380 -> 2025-08-06 : https://github.com/inventree/InvenTree/pull/10135
    - Fixes "issued_by" filter for the BuildOrder list API endpoint

v379 -> 2025-08-04 : https://github.com/inventree/InvenTree/pull/10124
    - Removes "PartStocktakeReport" model and associated API endpoints
    - Remove "last_stocktake" field from the Part model
    - Remove "user" field from PartStocktake model
    - Remove "note" field from PartStocktake model

v378 -> 2025-08-01 : https://github.com/inventree/InvenTree/pull/10111
    - Adds "scheduled_to_build" annotated field to BuildLine serializer

v377 -> 2025-08-01 : https://github.com/inventree/InvenTree/pull/10109
    - Allow email records to be deleted via the API

v376 -> 2025-08-01 : https://github.com/inventree/InvenTree/pull/10108
    - Fix search fields for ReturnOrderLineItem API list endpoint

v375 -> 2025-07-28 : https://github.com/inventree/InvenTree/pull/10095
    - Sorts searched fields to keep API stable

v374 -> 2025-07-28 : https://github.com/inventree/InvenTree/pull/10092
    - Add nullable to a few details fields that lack it
    - Add the list of searched fields to the search parameter comments

v373 -> 2025-06-21 : https://github.com/inventree/InvenTree/pull/9735
    - Adds PluginUserSetting model (and associated endpoints)
    - Remove NotificationSetting model (and associated endpoints)

v372 -> 2025-07-19 : https://github.com/inventree/InvenTree/pull/10056
    - Adds BOM validation information to the Part API

v371 -> 2025-07-18 : https://github.com/inventree/InvenTree/pull/10042
    - Adds "setup_quantity" and "attrition" fields to BomItem API endpoints
    - Remove "overage" field from BomItem API endpoints
    - Adds "rounding_multiple" field to BomItem API endpoints

v370 -> 2025-07-17 : https://github.com/inventree/InvenTree/pull/10036
    - Adds optional "assembly_detail" information to BuildLine API endpoint
    - Adds "include_variants" filter to SalesOrderLineItem API endpoint
    - Improves the "PartRequirements" API endpoint to include variant aggregations

v369 -> 2025-07-15 : https://github.com/inventree/InvenTree/pull/10023
    - Adds "note", "updated", "updated_by" fields to the PartParameter API endpoints

v368 -> 2025-07-11 : https://github.com/inventree/InvenTree/pull/9673
    - Adds 'tax_id' to company model
    - Adds 'tax_id' to search fields in the 'CompanyList' API endpoint

v367 -> 2025-07-10 : https://github.com/inventree/InvenTree/pull/10001
    - Adds OAuth2 scopes for importer sessions

v366 -> 2025-07-09 : https://github.com/inventree/InvenTree/pull/9987
    - Adds "category" filter to BomItem API endpoint

v365 -> 2025-07-09 : https://github.com/inventree/InvenTree/pull/9984
    - Allow filtering of DataOutput API by "user" field
    - Allow individual deletion of DataOutput objects via the API

v364 -> 2025-07-06 : https://github.com/inventree/InvenTree/pull/9962
    - Fix permissions for the DataImportSession API endpoints

v363 -> 2025-07-04 : https://github.com/inventree/InvenTree/pull/9954
    - Adds "user_detail" field to the ApiToken serializer

v362 -> 2025-07-02 : https://github.com/inventree/InvenTree/pull/9939
    - Allow filtering of BuildItem API by "location" of StockItem
    - Allow filtering of SalesOrderAllocation API by "location" of StockItem

v361 -> 2025-07-03 : https://github.com/inventree/InvenTree/pull/9944
    - Enable SalesOrderAllocation list to be filtered by part IPN value
    - Enable SalesOrderAllocation list to be ordered by part MPN value

v360 -> 2025-07-02 : https://github.com/inventree/InvenTree/pull/9937
    - Provide more detailed StockItem information in the BuildItem serializer
    - Provide more detailed StockItem information in the SalesOrderAllocation serializer

v359 -> 2025-07-01 : https://github.com/inventree/InvenTree/pull/9909
    - Fixes annotated types for various part fields

v358 -> 2025-06-25 : https://github.com/inventree/InvenTree/pull/9857
    - Provide list of generated stock items against "StockItemSerialize" API endpoint
    - Provide list of generated stock items against "StockList" API endpoint
    - Provide list of generated stock items against "BuildOutputCreate" API endpoint

v357 -> 2025-06-25 : https://github.com/inventree/InvenTree/pull/9856
    - Adds "units" field to PluginSetting API endpoints

v356 -> 2025-06-20 : https://github.com/inventree/InvenTree/pull/9817
    - Enable generation of reports against the Company model type

v355 -> 2025-06-20 : https://github.com/inventree/InvenTree/pull/9811
    - Removes legacy "PartScheduling" API endpoints

v354 -> 2025-06-09 : https://github.com/inventree/InvenTree/pull/9532
    - Adds "merge" field to the ReportTemplate model

v353 -> 2025-06-19 : https://github.com/inventree/InvenTree/pull/9608
    - Adds email endpoints

v352 -> 2025-06-18 : https://github.com/inventree/InvenTree/pull/9803
    - Make PurchaseOrderLineItem link to BuildOrder reference nullable
    - Add valid fields to ordering field descriptions

v351 -> 2025-06-18 : https://github.com/inventree/InvenTree/pull/9602
    - Adds password reset API endpoint for admin users

v350 -> 2025-06-17 : https://github.com/inventree/InvenTree/pull/9798
    - Adds "can_build" field to the part requirements API endpoint
    - Remove "allocated" and "required" fields from the part requirements API endpoint
    - Add detailed serializer to the part requirements API endpoint

v349 -> 2025-06-13 : https://github.com/inventree/InvenTree/pull/9574
    - Remove the 'create_child_builds' flag from the BuildOrder creation API endpoint

v348 -> 2025-06-12 : https://github.com/inventree/InvenTree/pull/9312
    - Adds "external" flag for BuildOrder
    - Adds link between PurchaseOrderLineItem and BuildOrder

v347 -> 2025-06-12 : https://github.com/inventree/InvenTree/pull/9764
    - Adds "copy_tests" field to the DuplicatePart API endpoint

v346 -> 2025-06-07 : https://github.com/inventree/InvenTree/pull/9718
    - Adds "read_only" field to the GlobalSettings API endpoint(s)

v345 -> 2025-06-07 : https://github.com/inventree/InvenTree/pull/9745
    - Adds barcode information to SalesOrderShipment API endpoint

v344 -> 2025-06-02 : https://github.com/inventree/InvenTree/pull/9714
    - Updates allauth version and adds device trust as a factor

v343 -> 2025-06-02 : https://github.com/inventree/InvenTree/pull/9717
    - Add ISO currency codes to the description text for currency options

v342 -> 2025-05-09 : https://github.com/inventree/InvenTree/pull/9651
    - Fix serializer to match Generate API for serial numbers

v341 -> 2025-04-21 : https://github.com/inventree/InvenTree/pull/9547
    - Require pagination limit on list queries

v340 -> 2025-04-15 : https://github.com/inventree/InvenTree/pull/9546
    - Add nullable to various fields to make them not required

v339 -> 2025-04-15 : https://github.com/inventree/InvenTree/pull/9283
    - Remove need for source in /plugins/ui/features

v338 -> 2025-04-15 : https://github.com/inventree/InvenTree/pull/9333
    - Adds oAuth2 support for the API

v337 -> 2025-04-15 : https://github.com/inventree/InvenTree/pull/9505
    - Adds API endpoint with extra serial number information for a given StockItem object

v336 -> 2025-04-10 : https://github.com/inventree/InvenTree/pull/9492
    - Fixed query and response serialization for units_all and version_text
    - Fixed LicenseView and VersionInformation serialization

v335 -> 2025-04-09 : https://github.com/inventree/InvenTree/pull/9476
    - Adds "roles" detail to the Group API endpoint
    - Adds "users" detail to the Group API endpoint
    - Adds "groups" detail to the User API endpoint

v334 -> 2025-04-08 : https://github.com/inventree/InvenTree/pull/9453
    - Fixes various operationId and enum collisions and help texts

v333 -> 2025-04-03 : https://github.com/inventree/InvenTree/pull/9452
    - Currency string is no longer restricted to a hardcoded enum
    - Customizable status keys are no longer hardcoded enum values

v332 -> 2025-04-02 : https://github.com/inventree/InvenTree/pull/9393
    - Adds 'search_notes' parameter to all searchable API endpoints

v331 -> 2025-04-01 : https://github.com/inventree/InvenTree/pull/9437
    - Set correct types on various formerly-string PK fields as well permissions
    - Include metadata request and response types

v330 -> 2025-03-31 : https://github.com/inventree/InvenTree/pull/9420
    - Deconflict operation id between single and bulk destroy operations
    - Add request body definition for bulk destroy operations

v329 -> 2025-03-30 : https://github.com/inventree/InvenTree/pull/9399
    - Convert url path regex-specified PKs to int

v328 -> 2025-03-29 : https://github.com/inventree/InvenTree/pull/9407
    - Updates schema to include paging arguments

v327 -> 2025-03-20 : https://github.com/inventree/InvenTree/pull/9339
    - Adds "is_mandatory" field to the Plugin API
    - Adds ability to filter by "mandatory" status in the Plugin API

v326 -> 2025-03-18 : https://github.com/inventree/InvenTree/pull/9096
    - Overhaul the data-export API functionality
    - Allow customization of data exporting via plugins
    - Consolidate LabelOutput and ReportOutput API endpoints into single DataOutput endpoint

v325 -> 2024-03-17 : https://github.com/inventree/InvenTree/pull/9244
    - Adds the option for superusers to list all user tokens
    - Make list endpoints sortable, filterable and searchable

v324 -> 2025-03-17 : https://github.com/inventree/InvenTree/pull/9320
    - Adds BulkUpdate support for the SalesOrderAllocation model
    - Adds BulkUpdate support for the PartCategory model
    - Adds BulkUpdate support for the StockLocation model

v323 -> 2025-03-17 : https://github.com/inventree/InvenTree/pull/9313
    - Adds BulkUpdate support to the Part API endpoint
    - Remove legacy API endpoint to set part category for multiple parts

v322 -> 2025-03-16 : https://github.com/inventree/InvenTree/pull/8933
    - Add min_date and max_date query filters for orders, for use in calendar views

v321 -> 2025-03-06 : https://github.com/inventree/InvenTree/pull/9236
    - Adds conditionally-returned fields to the schema to match API behavior
    - Removes required flag for nullable read-only fields to match API behavior

v320 -> 2025-03-05 : https://github.com/inventree/InvenTree/pull/9243
    - Link fields are now up to 2000 chars long

v319 -> 2025-03-04 : https://github.com/inventree/InvenTree/pull/9199
    - Add detail API endpoint for the LabelOutput model
    - Add detail API endpoint for the ReportOutput model

v318 -> 2025-02-25 : https://github.com/inventree/InvenTree/pull/9116
    - Adds user profile API endpoints

v317 -> 2025-02-26 : https://github.com/inventree/InvenTree/pull/9143
    - Default 'overdue' field to False in Build serializer
    - Add allow_null to various fields in Build, Settings, Order, Part, and Stock serializers
    - Add type hints to Users model to properly type fields

v316 -> 2025-02-26 : https://github.com/inventree/InvenTree/pull/9185
    - Allow 'icon' field to be nullified in the PartCategory API
    - Allow 'custom_icon' field to be nullified in the StockLocation API

v315 -> 2025-02-22 : https://github.com/inventree/InvenTree/pull/9150
    - Remove outdated 'url' field from some API endpoints

v314 -> 2025-02-17 : https://github.com/inventree/InvenTree/pull/6293
    - Removes a considerable amount of old auth endpoints
    - Introduces allauth-provided auth endpoints

v313 -> 2025-02-17 : https://github.com/inventree/InvenTree/pull/9087
    - Adds instance id optionally to the info view endpoint

v312 -> 2025-02-15 : https://github.com/inventree/InvenTree/pull/9079
    - Remove old API endpoints associated with legacy BOM import functionality

v311 -> 2025-02-14 : https://github.com/inventree/InvenTree/pull/9076
    - Adds "model_filters" attribute to settings API

v310 -> 2025-02-14 : https://github.com/inventree/InvenTree/pull/9077
    - Adds 'is_variant' filter to the Part list API

v309 -> 2025-02-02 : https://github.com/inventree/InvenTree/pull/9008
    - Bug fixes for the "Part" serializer
    - Fixes for data import API endpoints

v308 -> 2025-02-01 : https://github.com/inventree/InvenTree/pull/9003
    - Adds extra detail to the ReportOutput and LabelOutput API endpoints
    - Allows ordering of output list endpoints

v307 -> 2025-01-29 : https://github.com/inventree/InvenTree/pull/8969
    - Extend Info Endpoint to include customizations

v306 -> 2025-01-28 : https://github.com/inventree/InvenTree/pull/8966
    - Adds "start_date" to PurchasesOrder API
    - Adds "start_date" to SalesOrder API
    - Adds "start_date" to ReturnOrder API
    - Updated API filters

v305 -> 2025-01-26 : https://github.com/inventree/InvenTree/pull/8950
    - Bug fixes for the SupplierPart API
    - Refactoring for data export via API

v304 -> 2025-01-22 : https://github.com/inventree/InvenTree/pull/8940
    - Adds "category" filter to build list API

v303 -> 2025-01-20 : https://github.com/inventree/InvenTree/pull/8915
    - Adds "start_date" field to Build model and API endpoints
    - Adds additional API filtering and sorting options for Build list

v302 -> 2025-01-18 : https://github.com/inventree/InvenTree/pull/8905
    - Fix schema definition on the /label/print endpoint

v301 -> 2025-01-14 : https://github.com/inventree/InvenTree/pull/8894
    - Remove ui preferences from the API

v300 -> 2025-01-13 : https://github.com/inventree/InvenTree/pull/8886
    - Allow null value for 'expiry_date' field introduced in #8867

v299 -> 2025-01-10 : https://github.com/inventree/InvenTree/pull/8867
    - Adds 'expiry_date' field to the PurchaseOrderReceive API endpoint
    - Adds 'default_expiry` field to the PartBriefSerializer, affecting API endpoints which use it

v298 -> 2025-01-07 : https://github.com/inventree/InvenTree/pull/8848
    - Adds 'created_by' field to PurchaseOrder API endpoints
    - Adds 'created_by' field to SalesOrder API endpoints
    - Adds 'created_by' field to ReturnOrder API endpoints

v297 -> 2024-12-29 : https://github.com/inventree/InvenTree/pull/8438
    - Adjustments to the CustomUserState API endpoints and serializers

v296 -> 2024-12-25 : https://github.com/inventree/InvenTree/pull/8732
    - Adjust default "part_detail" behavior for StockItem API endpoints

v295 -> 2024-12-23 : https://github.com/inventree/InvenTree/pull/8746
    - Improve API documentation for build APIs

v294 -> 2024-12-23 : https://github.com/inventree/InvenTree/pull/8738
    - Extends registration API documentation

v293 -> 2024-12-14 : https://github.com/inventree/InvenTree/pull/8658
    - Adds new fields to the supplier barcode API endpoints

v292 -> 2024-12-03 : https://github.com/inventree/InvenTree/pull/8625
    - Add "on_order" and "in_stock" annotations to SupplierPart API
    - Enhanced filtering for the SupplierPart API

v291 -> 2024-11-30 : https://github.com/inventree/InvenTree/pull/8596
    - Allow null / empty values for plugin settings

v290 -> 2024-11-29 : https://github.com/inventree/InvenTree/pull/8590
    - Adds "quantity" field to ReturnOrderLineItem model and API

v289 -> 2024-11-27 : https://github.com/inventree/InvenTree/pull/8570
    - Enable status change when transferring stock items

v288 -> 2024-11-27 : https://github.com/inventree/InvenTree/pull/8574
    - Adds "consumed" filter to StockItem API

v287 -> 2024-11-27 : https://github.com/inventree/InvenTree/pull/8571
    - Adds ability to set stock status when returning items from a customer

v286 -> 2024-11-26 : https://github.com/inventree/InvenTree/pull/8054
    - Adds "SelectionList" and "SelectionListEntry" API endpoints

v285 -> 2024-11-25 : https://github.com/inventree/InvenTree/pull/8559
    - Adds better description for registration endpoints

v284 -> 2024-11-25 : https://github.com/inventree/InvenTree/pull/8544
    - Adds new date filters to the StockItem API
    - Adds new date filters to the BuildOrder API
    - Adds new date filters to the SalesOrder API
    - Adds new date filters to the PurchaseOrder API
    - Adds new date filters to the ReturnOrder API

v283 -> 2024-11-20 : https://github.com/inventree/InvenTree/pull/8524
    - Adds "note" field to the PartRelated API endpoint

v282 -> 2024-11-19 : https://github.com/inventree/InvenTree/pull/8487
    - Remove the "test statistics" API endpoints
    - This is now provided via a custom plugin

v281 -> 2024-11-15 : https://github.com/inventree/InvenTree/pull/8480
    - Fixes StockHistory API data serialization

v280 -> 2024-11-10 : https://github.com/inventree/InvenTree/pull/8461
    - Makes schema for API information endpoint more informing
    - Removes general not found endpoint

v279 -> 2024-11-09 : https://github.com/inventree/InvenTree/pull/8458
    - Adds "order_outstanding" and "part" filters to the BuildLine API endpoint
    - Adds "order_outstanding" filter to the SalesOrderLineItem API endpoint

v278 -> 2024-11-07 : https://github.com/inventree/InvenTree/pull/8445
    - Updates to the SalesOrder API endpoints
    - Add "shipment count" information to the SalesOrder API endpoints
    - Allow null value for SalesOrderAllocation.shipment field
    - Additional filtering options for allocation endpoints

v277 -> 2024-11-01 : https://github.com/inventree/InvenTree/pull/8278
    - Allow build order list to be filtered by "outstanding" (alias for "active")

v276 -> 2024-10-31 : https://github.com/inventree/InvenTree/pull/8403
    - Adds 'destination' field to the PurchaseOrder model and API endpoints

v275 -> 2024-10-31 : https://github.com/inventree/InvenTree/pull/8396
    - Adds SKU and MPN fields to the StockItem serializer
    - Additional export options for the StockItem serializer

v274 -> 2024-10-29 : https://github.com/inventree/InvenTree/pull/8392
    - Add more detailed information to NotificationEntry API serializer

v273 -> 2024-10-28 : https://github.com/inventree/InvenTree/pull/8376
    - Fixes for the BuildLine API endpoint

v272 -> 2024-10-25 : https://github.com/inventree/InvenTree/pull/8343
    - Adjustments to BuildLine API serializers

v271 -> 2024-10-22 : https://github.com/inventree/InvenTree/pull/8331
    - Fixes for SalesOrderLineItem endpoints

v270 -> 2024-10-19 : https://github.com/inventree/InvenTree/pull/8307
    - Adds missing date fields from order API endpoint(s)

v269 -> 2024-10-16 : https://github.com/inventree/InvenTree/pull/8295
    - Adds "include_variants" filter to the BuildOrder API endpoint
    - Adds "include_variants" filter to the SalesOrder API endpoint
    - Adds "include_variants" filter to the PurchaseOrderLineItem API endpoint
    - Adds "include_variants" filter to the ReturnOrder API endpoint

v268 -> 2024-10-11 : https://github.com/inventree/InvenTree/pull/8274
    - Adds "in_stock" attribute to the StockItem serializer

v267 -> 2024-10-8 : https://github.com/inventree/InvenTree/pull/8250
    - Remove "allocations" field from the SalesOrderShipment API endpoint(s)
    - Add "allocated_items" field to the SalesOrderShipment API endpoint(s)

v266 -> 2024-10-07 : https://github.com/inventree/InvenTree/pull/8249
    - Tweak SalesOrderShipment API for more efficient data retrieval

v265 -> 2024-10-07 : https://github.com/inventree/InvenTree/pull/8228
    - Adds API endpoint for providing custom admin integration details for plugins

v264 -> 2024-10-03 : https://github.com/inventree/InvenTree/pull/8231
    - Adds Sales Order Shipment attachment model type

v263 -> 2024-09-30 : https://github.com/inventree/InvenTree/pull/8194
    - Adds Sales Order Shipment report

v262 -> 2024-09-30 : https://github.com/inventree/InvenTree/pull/8220
    - Tweak permission requirements for uninstalling plugins via API

v261 -> 2024-09-26 : https://github.com/inventree/InvenTree/pull/8184
    - Fixes for BuildOrder API serializers

v260 -> 2024-09-26 : https://github.com/inventree/InvenTree/pull/8190
    - Adds facility for server-side context data to be passed to client-side plugins

v259 -> 2024-09-20 : https://github.com/inventree/InvenTree/pull/8137
    - Implements new API endpoint for enabling custom UI features via plugins

v258 -> 2024-09-24 : https://github.com/inventree/InvenTree/pull/8163
    - Enhances the existing PartScheduling API endpoint
    - Adds a formal DRF serializer to the endpoint

v257 -> 2024-09-22 : https://github.com/inventree/InvenTree/pull/8150
    - Adds API endpoint for reporting barcode scan history

v256 -> 2024-09-19 : https://github.com/inventree/InvenTree/pull/7704
    - Adjustments for "stocktake" (stock history) API endpoints

v255 -> 2024-09-19 : https://github.com/inventree/InvenTree/pull/8145
    - Enables copying line items when duplicating an order

v254 -> 2024-09-14 : https://github.com/inventree/InvenTree/pull/7470
    - Implements new API endpoints for enabling custom UI functionality via plugins

v253 -> 2024-09-14 : https://github.com/inventree/InvenTree/pull/7944
    - Adjustments for user API endpoints

v252 -> 2024-09-13 : https://github.com/inventree/InvenTree/pull/8040
    - Add endpoint for listing all known units

v251 -> 2024-09-06 : https://github.com/inventree/InvenTree/pull/8018
    - Adds "attach_to_model" field to the ReportTemplate model

v250 -> 2024-09-04 : https://github.com/inventree/InvenTree/pull/8069
    - Fixes 'revision' field definition in Part serializer

v249 -> 2024-08-23 : https://github.com/inventree/InvenTree/pull/7978
    - Sort status enums

v248 -> 2024-08-23 : https://github.com/inventree/InvenTree/pull/7965
    - Small adjustments to labels for new custom status fields

v247 -> 2024-08-22 : https://github.com/inventree/InvenTree/pull/7956
    - Adjust "attachment" field on StockItemTestResult serializer
    - Allow null values for attachment

v246 -> 2024-08-21 : https://github.com/inventree/InvenTree/pull/7862
    - Adds custom status fields to various serializers
    - Adds endpoints to admin custom status fields

v245 -> 2024-08-21 : https://github.com/inventree/InvenTree/pull/7520
    - Documented pagination fields (no functional changes)

v244 -> 2024-08-21 : https://github.com/inventree/InvenTree/pull/7941
    - Adds "create_child_builds" field to the Build API
    - Write-only field to create child builds from the API
    - Only available when creating a new build order

v243 -> 2024-08-21 : https://github.com/inventree/InvenTree/pull/7940
    - Expose "ancestor" filter to the BuildOrder API

v242 -> 2024-08-20 : https://github.com/inventree/InvenTree/pull/7932
    - Adds "level" attribute to BuildOrder serializer
    - Allow ordering of BuildOrder API by "level" attribute
    - Allow "parent" filter for BuildOrder API to have "cascade=True" option

v241 -> 2024-08-18 : https://github.com/inventree/InvenTree/pull/7906
    - Adjusts required fields for the MeUserDetail endpoint

v240 -> 2024-08-16 : https://github.com/inventree/InvenTree/pull/7900
    - Adjust "issued_by" filter for the BuildOrder list endpoint
    - Adjust "assigned_to" filter for the BuildOrder list endpoint

v239 -> 2024-08-15 : https://github.com/inventree/InvenTree/pull/7888
    - Adds "testable" field to the Part model
    - Adds associated filters to various API endpoints

v238 -> 2024-08-14 : https://github.com/inventree/InvenTree/pull/7874
    - Add "assembly" filter to BuildLine API endpoint

v237 -> 2024-08-13 : https://github.com/inventree/InvenTree/pull/7863
    - Reimplement "bulk delete" operation for Attachment model
    - Fix permission checks for Attachment API endpoints

v236 -> 2024-08-10 : https://github.com/inventree/InvenTree/pull/7844
    - Adds "supplier_name" to the PurchaseOrder API serializer

v235 -> 2024-08-08 : https://github.com/inventree/InvenTree/pull/7837
    - Adds "on_order" quantity to SalesOrderLineItem serializer
    - Adds "building" quantity to SalesOrderLineItem serializer

v234 -> 2024-08-08 : https://github.com/inventree/InvenTree/pull/7829
    - Fixes bug in the plugin metadata endpoint

v233 -> 2024-08-04 : https://github.com/inventree/InvenTree/pull/7807
    - Adds new endpoints for managing state of build orders
    - Adds new endpoints for managing state of purchase orders
    - Adds new endpoints for managing state of sales orders
    - Adds new endpoints for managing state of return orders

v232 -> 2024-08-03 : https://github.com/inventree/InvenTree/pull/7793
    - Allow ordering of SalesOrderShipment API by 'shipment_date' and 'delivery_date'

v231 -> 2024-08-03 : https://github.com/inventree/InvenTree/pull/7794
    - Optimize BuildItem and BuildLine serializers to improve API efficiency

v230 -> 2024-05-05 : https://github.com/inventree/InvenTree/pull/7164
    - Adds test statistics endpoint

v229 -> 2024-07-31 : https://github.com/inventree/InvenTree/pull/7775
    - Add extra exportable fields to the BomItem serializer

v228 -> 2024-07-18 : https://github.com/inventree/InvenTree/pull/7684
    - Adds "icon" field to the PartCategory.path and StockLocation.path API
    - Adds icon packages API endpoint

v227 -> 2024-07-19 : https://github.com/inventree/InvenTree/pull/7693/
    - Adds endpoints to list and revoke the tokens issued to the current user

v226 -> 2024-07-15 : https://github.com/inventree/InvenTree/pull/7648
    - Adds barcode generation API endpoint

v225 -> 2024-07-17 : https://github.com/inventree/InvenTree/pull/7671
    - Adds "filters" field to DataImportSession API

v224 -> 2024-07-14 : https://github.com/inventree/InvenTree/pull/7667
    - Add notes field to ManufacturerPart and SupplierPart API endpoints

v223 -> 2024-07-14 : https://github.com/inventree/InvenTree/pull/7649
    - Allow adjustment of "packaging" field when receiving items against a purchase order

v222 -> 2024-07-14 : https://github.com/inventree/InvenTree/pull/7635
    - Adjust the BomItem API endpoint to improve data import process

v221 -> 2024-07-13 : https://github.com/inventree/InvenTree/pull/7636
    - Adds missing fields from StockItemBriefSerializer
    - Adds missing fields from PartBriefSerializer
    - Adds extra exportable fields to BuildItemSerializer

v220 -> 2024-07-11 : https://github.com/inventree/InvenTree/pull/7585
    - Adds "revision_of" field to Part serializer
    - Adds new API filters for "revision" status

v219 -> 2024-07-11 : https://github.com/inventree/InvenTree/pull/7611
    - Adds new fields to the BuildItem API endpoints
    - Adds new ordering / filtering options to the BuildItem API endpoints

v218 -> 2024-07-11 : https://github.com/inventree/InvenTree/pull/7619
    - Adds "can_build" field to the BomItem API

v217 -> 2024-07-09 : https://github.com/inventree/InvenTree/pull/7599
    - Fixes bug in "project_code" field for order API endpoints

v216 -> 2024-07-08 : https://github.com/inventree/InvenTree/pull/7595
    - Moves API endpoint for contenttype lookup by model name

v215 -> 2024-07-09 : https://github.com/inventree/InvenTree/pull/7591
    - Adds additional fields to the BuildLine serializer

v214 -> 2024-07-08 : https://github.com/inventree/InvenTree/pull/7587
    - Adds "default_location_detail" field to the Part API

v213 -> 2024-07-06 : https://github.com/inventree/InvenTree/pull/7527
    - Adds 'locked' field to Part API

v212 -> 2024-07-06 : https://github.com/inventree/InvenTree/pull/7562
    - Makes API generation more robust (no functional changes)

v211 -> 2024-06-26 : https://github.com/inventree/InvenTree/pull/6911
    - Adds API endpoints for managing data import and export

v210 -> 2024-06-26 : https://github.com/inventree/InvenTree/pull/7518
    - Adds translatable text to User API fields

v209 -> 2024-06-26 : https://github.com/inventree/InvenTree/pull/7514
    - Add "top_level" filter to PartCategory API endpoint
    - Add "top_level" filter to StockLocation API endpoint

v208 -> 2024-06-19 : https://github.com/inventree/InvenTree/pull/7479
    - Adds documentation for the user roles API endpoint (no functional changes)

v207 -> 2024-06-09 : https://github.com/inventree/InvenTree/pull/7420
    - Moves all "Attachment" models into a single table
    - All "Attachment" operations are now performed at /api/attachment/
    - Add permissions information to /api/user/roles/ endpoint

v206 -> 2024-06-08 : https://github.com/inventree/InvenTree/pull/7417
    - Adds "choices" field to the PartTestTemplate model

v205 -> 2024-06-03 : https://github.com/inventree/InvenTree/pull/7284
    - Added model_type and model_id fields to the "NotesImage" serializer

v204 -> 2024-06-03 : https://github.com/inventree/InvenTree/pull/7393
    - Fixes previous API update which resulted in inconsistent ordering of currency codes

v203 -> 2024-06-03 : https://github.com/inventree/InvenTree/pull/7390
    - Currency codes are now configurable as a run-time setting

v202 -> 2024-05-27 : https://github.com/inventree/InvenTree/pull/7343
    - Adjust "required" attribute of Part.category field to be optional

v201 -> 2024-05-21 : https://github.com/inventree/InvenTree/pull/7074
    - Major refactor of the report template / report printing interface
    - This is a *breaking change* to the report template API

v200 -> 2024-05-20 : https://github.com/inventree/InvenTree/pull/7000
    - Adds API endpoint for generating custom batch codes
    - Adds API endpoint for generating custom serial numbers

v199 -> 2024-05-20 : https://github.com/inventree/InvenTree/pull/7264
    - Expose "bom_valid" filter for the Part API
    - Expose "starred" filter for the Part API

v198 -> 2024-05-19 : https://github.com/inventree/InvenTree/pull/7258
    - Fixed lookup field conflicts in the plugins API

v197 -> 2024-05-14 : https://github.com/inventree/InvenTree/pull/7224
    - Refactor the plugin API endpoints to use the plugin "key" for lookup, rather than the PK value

v196 -> 2024-05-05 : https://github.com/inventree/InvenTree/pull/7160
    - Adds "location" field to BuildOutputComplete API endpoint

v195 -> 2024-05-03 : https://github.com/inventree/InvenTree/pull/7153
    - Fixes bug in BuildOrderCancel API endpoint

v194 -> 2024-05-01 : https://github.com/inventree/InvenTree/pull/7147
    -  Adds field description to the currency_exchange_retrieve API call

v193 -> 2024-04-30 : https://github.com/inventree/InvenTree/pull/7144
    - Adds "assigned_to" filter to PurchaseOrder / SalesOrder / ReturnOrder API endpoints

v192 -> 2024-04-23 : https://github.com/inventree/InvenTree/pull/7106
    - Adds 'trackable' ordering option to BuildLineLabel API endpoint

v191 -> 2024-04-22 : https://github.com/inventree/InvenTree/pull/7079
    - Adds API endpoints for Contenttype model

v190 -> 2024-04-19 : https://github.com/inventree/InvenTree/pull/7024
    - Adds "active" field to the Company API endpoints
    - Allow company list to be filtered by "active" status

v189 -> 2024-04-19 : https://github.com/inventree/InvenTree/pull/7066
    - Adds "currency" field to CompanyBriefSerializer class

v188 -> 2024-04-16 : https://github.com/inventree/InvenTree/pull/6970
    - Adds session authentication support for the API
    - Improvements for login / logout endpoints for better support of React web interface

v187 -> 2024-04-10 : https://github.com/inventree/InvenTree/pull/6985
    - Allow Part list endpoint to be sorted by pricing_min and pricing_max values
    - Allow BomItem list endpoint to be sorted by pricing_min and pricing_max values
    - Allow InternalPrice and SalePrice endpoints to be sorted by quantity
    - Adds total pricing values to BomItem serializer

v186 -> 2024-03-26 : https://github.com/inventree/InvenTree/pull/6855
    - Adds license information to the API

v185 -> 2024-03-24 : https://github.com/inventree/InvenTree/pull/6836
    - Remove /plugin/activate endpoint
    - Update docstrings and typing for various API endpoints (no functional changes)

v184 -> 2024-03-17 : https://github.com/inventree/InvenTree/pull/10464
    - Add additional fields for tests (start/end datetime, test station)

v183 -> 2024-03-14 : https://github.com/inventree/InvenTree/pull/5972
    - Adds "category_default_location" annotated field to part serializer
    - Adds "part_detail.category_default_location" annotated field to stock item serializer
    - Adds "part_detail.category_default_location" annotated field to purchase order line serializer
    - Adds "parent_default_location" annotated field to category serializer

v182 -> 2024-03-13 : https://github.com/inventree/InvenTree/pull/6714
    - Expose ReportSnippet model to the /report/snippet/ API endpoint
    - Expose ReportAsset model to the /report/asset/ API endpoint

v181 -> 2024-02-21 : https://github.com/inventree/InvenTree/pull/6541
    - Adds "width" and "height" fields to the LabelTemplate API endpoint
    - Adds "page_size" and "landscape" fields to the ReportTemplate API endpoint

v180 -> 2024-3-02 : https://github.com/inventree/InvenTree/pull/6463
    - Tweaks to API documentation to allow automatic documentation generation

v179 -> 2024-03-01 : https://github.com/inventree/InvenTree/pull/6605
    - Adds "subcategories" count to PartCategory serializer
    - Adds "sublocations" count to StockLocation serializer
    - Adds "image" field to PartBrief serializer
    - Adds "image" field to CompanyBrief serializer

v178 -> 2024-02-29 : https://github.com/inventree/InvenTree/pull/6604
    - Adds "external_stock" field to the Part API endpoint
    - Adds "external_stock" field to the BomItem API endpoint
    - Adds "external_stock" field to the BuildLine API endpoint
    - Stock quantities represented in the BuildLine API endpoint are now filtered by Build.source_location

v177 -> 2024-02-27 : https://github.com/inventree/InvenTree/pull/6581
    - Adds "subcategories" count to PartCategoryTree serializer
    - Adds "sublocations" count to StockLocationTree serializer

v176 -> 2024-02-26 : https://github.com/inventree/InvenTree/pull/6535
    - Adds the field "plugins_install_disabled" to the Server info API endpoint

v175 -> 2024-02-21 : https://github.com/inventree/InvenTree/pull/6538
    - Adds "parts" count to PartParameterTemplate serializer

v174 -> 2024-02-21 : https://github.com/inventree/InvenTree/pull/6536
    - Expose PartCategory filters to the API documentation
    - Expose StockLocation filters to the API documentation

v173 -> 2024-02-20 : https://github.com/inventree/InvenTree/pull/6483
    - Adds "merge_items" to the PurchaseOrderLine create API endpoint
    - Adds "auto_pricing" to the PurchaseOrderLine create/update API endpoint

v172 -> 2024-02-20 : https://github.com/inventree/InvenTree/pull/6526
    - Adds "enabled" field to the PartTestTemplate API endpoint
    - Adds "enabled" filter to the PartTestTemplate list
    - Adds "enabled" filter to the StockItemTestResult list

v171 -> 2024-02-19 : https://github.com/inventree/InvenTree/pull/6516
    - Adds "key" as a filterable parameter to PartTestTemplate list endpoint

v170 -> 2024-02-19 : https://github.com/inventree/InvenTree/pull/6514
    - Adds "has_results" filter to the PartTestTemplate list endpoint

v169 -> 2024-02-14 : https://github.com/inventree/InvenTree/pull/6430
    - Adds 'key' field to PartTestTemplate API endpoint
    - Adds annotated 'results' field to PartTestTemplate API endpoint
    - Adds 'template' field to StockItemTestResult API endpoint

v168 -> 2024-02-14 : https://github.com/inventree/InvenTree/pull/4824
    - Adds machine CRUD API endpoints
    - Adds machine settings API endpoints
    - Adds machine restart API endpoint
    - Adds machine types/drivers list API endpoints
    - Adds machine registry status API endpoint
    - Adds 'required' field to the global Settings API
    - Discover sub-sub classes of the StatusCode API

v167 -> 2024-02-07: https://github.com/inventree/InvenTree/pull/6440
    - Fixes for OpenAPI schema generation

v166 -> 2024-02-04 : https://github.com/inventree/InvenTree/pull/6400
    - Adds package_name to plugin API
    - Adds mechanism for uninstalling plugins via the API

v165 -> 2024-01-28 : https://github.com/inventree/InvenTree/pull/6040
    - Adds supplier_part.name, part.creation_user, part.required_for_sales_order

v164 -> 2024-01-24 : https://github.com/inventree/InvenTree/pull/6343
    - Adds "building" quantity to BuildLine API serializer

v163 -> 2024-01-22 : https://github.com/inventree/InvenTree/pull/6314
    - Extends API endpoint to expose auth configuration information for signin pages

v162 -> 2024-01-14 : https://github.com/inventree/InvenTree/pull/6230
    - Adds API endpoints to provide information on background tasks

v161 -> 2024-01-13 : https://github.com/inventree/InvenTree/pull/6222
    - Adds API endpoint for system error information

v160 -> 2023-12-11 : https://github.com/inventree/InvenTree/pull/6072
    - Adds API endpoint for allocating stock items against a sales order via barcode scan

v159 -> 2023-12-08 : https://github.com/inventree/InvenTree/pull/6056
    - Adds API endpoint for reloading plugin registry

v158 -> 2023-11-21 : https://github.com/inventree/InvenTree/pull/5953
    - Adds API endpoint for listing all settings of a particular plugin
    - Adds API endpoint for registry status (errors)

v157 -> 2023-12-02 : https://github.com/inventree/InvenTree/pull/6021
    - Add write-only "existing_image" field to Part API serializer

v156 -> 2023-11-26 : https://github.com/inventree/InvenTree/pull/5982
    - Add POST endpoint for report and label creation

v155 -> 2023-11-24 : https://github.com/inventree/InvenTree/pull/5979
    - Add "creation_date" field to Part instance serializer

v154 -> 2023-11-21 : https://github.com/inventree/InvenTree/pull/5944
    - Adds "responsible" field to the ProjectCode table

v153 -> 2023-11-21 : https://github.com/inventree/InvenTree/pull/5956
    - Adds override_min and override_max fields to part pricing API

v152 -> 2023-11-20 : https://github.com/inventree/InvenTree/pull/5949
    - Adds barcode support for ManufacturerPart model
    - Adds API endpoint for adding parts to purchase order using barcode scan

v151 -> 2023-11-13 : https://github.com/inventree/InvenTree/pull/5906
    - Allow user list API to be filtered by user active status
    - Allow owner list API to be filtered by user active status

v150 -> 2023-11-07: https://github.com/inventree/InvenTree/pull/5875
    - Extended user API endpoints to enable ordering
    - Extended user API endpoints to enable user role changes
    - Added endpoint to create a new user

v149 -> 2023-11-07 : https://github.com/inventree/InvenTree/pull/5876
    - Add 'building' quantity to BomItem serializer
    - Add extra ordering options for the BomItem list API

v148 -> 2023-11-06 : https://github.com/inventree/InvenTree/pull/5872
    - Allow "quantity" to be specified when installing an item into another item

v147 -> 2023-11-04: https://github.com/inventree/InvenTree/pull/5860
    - Adds "completed_lines" field to SalesOrder API endpoint
    - Adds "completed_lines" field to PurchaseOrder API endpoint

v146 -> 2023-11-02: https://github.com/inventree/InvenTree/pull/5822
    - Extended SSO Provider endpoint to contain if a provider is configured
    - Adds API endpoints for Email Address model

v145 -> 2023-10-30: https://github.com/inventree/InvenTree/pull/5786
    - Allow printing labels via POST including printing options in the body

v144 -> 2023-10-23: https://github.com/inventree/InvenTree/pull/5811
    - Adds version information API endpoint

v143 -> 2023-10-29: https://github.com/inventree/InvenTree/pull/5810
    - Extends the status endpoint to include information about system status and health

v142 -> 2023-10-20: https://github.com/inventree/InvenTree/pull/5759
    - Adds generic API endpoints for looking up status models

v141 -> 2023-10-23 : https://github.com/inventree/InvenTree/pull/5774
    - Changed 'part.responsible' from User to Owner

v140 -> 2023-10-20 : https://github.com/inventree/InvenTree/pull/5664
    - Expand API token functionality
    - Multiple API tokens can be generated per user

v139 -> 2023-10-11 : https://github.com/inventree/InvenTree/pull/5509
    - Add new BarcodePOReceive endpoint to receive line items by scanning supplier barcodes

v138 -> 2023-10-11 : https://github.com/inventree/InvenTree/pull/5679
    - Settings keys are no longer case sensitive
    - Include settings units in API serializer

v137 -> 2023-10-04 : https://github.com/inventree/InvenTree/pull/5588
    - Adds StockLocationType API endpoints
    - Adds custom_icon, location_type to StockLocation endpoint

v136 -> 2023-09-23 : https://github.com/inventree/InvenTree/pull/5595
    - Adds structural to StockLocation and PartCategory tree endpoints

v135 -> 2023-09-19 : https://github.com/inventree/InvenTree/pull/5569
    - Adds location path detail to StockLocation and StockItem API endpoints
    - Adds category path detail to PartCategory and Part API endpoints

v134 -> 2023-09-11 : https://github.com/inventree/InvenTree/pull/5525
    - Allow "Attachment" list endpoints to be searched by attachment, link and comment fields

v133 -> 2023-09-08 : https://github.com/inventree/InvenTree/pull/5518
    - Add extra optional fields which can be used for StockAdjustment endpoints

v132 -> 2023-09-07 : https://github.com/inventree/InvenTree/pull/5515
    - Add 'issued_by' filter to BuildOrder API list endpoint

v131 -> 2023-08-09 : https://github.com/inventree/InvenTree/pull/5415
    - Annotate 'available_variant_stock' to the SalesOrderLine serializer

v130 -> 2023-07-14 : https://github.com/inventree/InvenTree/pull/5251
    - Refactor label printing interface

v129 -> 2023-07-06 : https://github.com/inventree/InvenTree/pull/5189
    - Changes 'serial_lte' and 'serial_gte' stock filters to point to 'serial_int' field

v128 -> 2023-07-06 : https://github.com/inventree/InvenTree/pull/5186
    - Adds 'available' filter for BuildLine API endpoint

v127 -> 2023-06-24 : https://github.com/inventree/InvenTree/pull/5094
    - Enhancements for the PartParameter API endpoints

v126 -> 2023-06-19 : https://github.com/inventree/InvenTree/pull/5075
    - Adds API endpoint for setting the "category" for multiple parts simultaneously

v125 -> 2023-06-17 : https://github.com/inventree/InvenTree/pull/5064
    - Adds API endpoint for setting the "status" field for multiple stock items simultaneously

v124 -> 2023-06-17 : https://github.com/inventree/InvenTree/pull/5057
    - Add "created_before" and "created_after" filters to the Part API

v123 -> 2023-06-15 : https://github.com/inventree/InvenTree/pull/5019
    - Add Metadata to: Plugin Config

v122 -> 2023-06-14 : https://github.com/inventree/InvenTree/pull/5034
    - Adds new BuildLineLabel label type

v121 -> 2023-06-14 : https://github.com/inventree/InvenTree/pull/4808
    - Adds "ProjectCode" link to Build model

v120 -> 2023-06-07 : https://github.com/inventree/InvenTree/pull/4855
    - Major overhaul of the build order API
    - Adds new BuildLine model

v119 -> 2023-06-01 : https://github.com/inventree/InvenTree/pull/4898
    - Add Metadata to:  Part test templates, Part parameters, Part category parameter templates, BOM item substitute, Related Parts, Stock item test result

v118 -> 2023-06-01 : https://github.com/inventree/InvenTree/pull/4935
    - Adds extra fields for the PartParameterTemplate model

v117 -> 2023-05-22 : https://github.com/inventree/InvenTree/pull/4854
    - Part.units model now supports physical units (e.g. "kg", "m", "mm", etc)
    - Replaces SupplierPart "pack_size" field with "pack_quantity"
    - New field supports physical units, and allows for conversion between compatible units

v116 -> 2023-05-18 : https://github.com/inventree/InvenTree/pull/4823
    - Updates to part parameter implementation, to use physical units

v115 -> 2023-05-18 : https://github.com/inventree/InvenTree/pull/4846
    - Adds ability to partially scrap a build output

v114 -> 2023-05-16 : https://github.com/inventree/InvenTree/pull/4825
    - Adds "delivery_date" to shipments

v113 -> 2023-05-13 : https://github.com/inventree/InvenTree/pull/4800
    - Adds API endpoints for scrapping a build output

v112 -> 2023-05-13: https://github.com/inventree/InvenTree/pull/4741
    - Adds flag use_pack_size to the stock addition API, which allows adding packs

v111 -> 2023-05-02 : https://github.com/inventree/InvenTree/pull/4367
    - Adds tags to the Part serializer
    - Adds tags to the SupplierPart serializer
    - Adds tags to the ManufacturerPart serializer
    - Adds tags to the StockItem serializer
    - Adds tags to the StockLocation serializer

v110 -> 2023-04-26 : https://github.com/inventree/InvenTree/pull/4698
    - Adds 'order_currency' field for PurchaseOrder / SalesOrder endpoints

v109 -> 2023-04-19 : https://github.com/inventree/InvenTree/pull/4636
    - Adds API endpoints for the "ProjectCode" model

v108 -> 2023-04-17 : https://github.com/inventree/InvenTree/pull/4615
    - Adds functionality to upload images for rendering in markdown notes

v107 -> 2023-04-04 : https://github.com/inventree/InvenTree/pull/4575
    - Adds barcode support for PurchaseOrder model
    - Adds barcode support for ReturnOrder model
    - Adds barcode support for SalesOrder model
    - Adds barcode support for BuildOrder model

v106 -> 2023-04-03 : https://github.com/inventree/InvenTree/pull/4566
    - Adds 'search_regex' parameter to all searchable API endpoints

v105 -> 2023-03-31 : https://github.com/inventree/InvenTree/pull/4543
    - Adds API endpoints for status label information on various models

v104 -> 2023-03-23 : https://github.com/inventree/InvenTree/pull/4488
    - Adds various endpoints for new "ReturnOrder" models
    - Adds various endpoints for new "ReturnOrderReport" templates
    - Exposes API endpoints for "Contact" model

v103 -> 2023-03-17 : https://github.com/inventree/InvenTree/pull/4410
    - Add metadata to several more models

v102 -> 2023-03-18 : https://github.com/inventree/InvenTree/pull/4505
- Adds global search API endpoint for consolidated search results

v101 -> 2023-03-07 : https://github.com/inventree/InvenTree/pull/4462
    - Adds 'total_in_stock' to Part serializer, and supports API ordering

v100 -> 2023-03-04 : https://github.com/inventree/InvenTree/pull/4452
     - Adds bulk delete of PurchaseOrderLineItems to API

v99 -> 2023-03-03 : https://github.com/inventree/InvenTree/pull/4445
    - Adds sort by "responsible" to PurchaseOrderAPI

v98 -> 2023-02-24 : https://github.com/inventree/InvenTree/pull/4408
    - Adds "responsible" filter to Build API

v97 -> 2023-02-20 : https://github.com/inventree/InvenTree/pull/4377
    - Adds "external" attribute to StockLocation model

v96 -> 2023-02-16 : https://github.com/inventree/InvenTree/pull/4345
    - Adds stocktake report generation functionality

v95 -> 2023-02-16 : https://github.com/inventree/InvenTree/pull/4346
    - Adds "CompanyAttachment" model (and associated API endpoints)

v94 -> 2023-02-10 : https://github.com/inventree/InvenTree/pull/4327
    - Adds API endpoints for the "Group" auth model

v93 -> 2023-02-03 : https://github.com/inventree/InvenTree/pull/4300
    - Adds extra information to the currency exchange endpoint
    - Adds API endpoint for manually updating exchange rates

v92 -> 2023-02-02 : https://github.com/inventree/InvenTree/pull/4293
    - Adds API endpoint for currency exchange information

v91 -> 2023-01-31 : https://github.com/inventree/InvenTree/pull/4281
    - Improves the API endpoint for creating new Part instances

v90 -> 2023-01-25 : https://github.com/inventree/InvenTree/pull/4186/files
    - Adds a dedicated endpoint to activate a plugin

v89 -> 2023-01-25 : https://github.com/inventree/InvenTree/pull/4214
    - Adds updated field to SupplierPart API
    - Adds API date ordering for supplier part list

v88 -> 2023-01-17: https://github.com/inventree/InvenTree/pull/4225
    - Adds 'priority' field to Build model and api endpoints

v87 -> 2023-01-04 : https://github.com/inventree/InvenTree/pull/4067
    - Add API date filter for stock table on Expiry date

v86 -> 2022-12-22 : https://github.com/inventree/InvenTree/pull/4069
    - Adds API endpoints for part stocktake

v85 -> 2022-12-21 : https://github.com/inventree/InvenTree/pull/3858
    - Add endpoints serving ICS calendars for purchase and sales orders through API

v84 -> 2022-12-21: https://github.com/inventree/InvenTree/pull/4083
    - Add support for listing PO, BO, SO by their reference

v83 -> 2022-11-19 : https://github.com/inventree/InvenTree/pull/3949
    - Add support for structural Stock locations

v82 -> 2022-11-16 : https://github.com/inventree/InvenTree/pull/3931
    - Add support for structural Part categories

v81 -> 2022-11-08 : https://github.com/inventree/InvenTree/pull/3710
    - Adds cached pricing information to Part API
    - Adds cached pricing information to BomItem API
    - Allows Part and BomItem list endpoints to be filtered by 'has_pricing'
    - Remove calculated 'price_string' values from API endpoints
    - Allows PurchaseOrderLineItem API endpoint to be filtered by 'has_pricing'
    - Allows SalesOrderLineItem API endpoint to be filtered by 'has_pricing'
    - Allows SalesOrderLineItem API endpoint to be filtered by 'order_status'
    - Adds more information to SupplierPriceBreak serializer

v80 -> 2022-11-07 : https://github.com/inventree/InvenTree/pull/3906
    - Adds 'barcode_hash' to Part API serializer
    - Adds 'barcode_hash' to StockLocation API serializer
    - Adds 'barcode_hash' to SupplierPart API serializer

v79 -> 2022-11-03 : https://github.com/inventree/InvenTree/pull/3895
    - Add metadata to Company

v78 -> 2022-10-25 : https://github.com/inventree/InvenTree/pull/3854
    - Make PartCategory to be filtered by name and description

v77 -> 2022-10-12 : https://github.com/inventree/InvenTree/pull/3772
    - Adds model permission checks for barcode assignment actions

v76 -> 2022-09-10 : https://github.com/inventree/InvenTree/pull/3640
    - Refactor of barcode data on the API
    - StockItem.uid renamed to StockItem.barcode_hash

v75 -> 2022-09-05 : https://github.com/inventree/InvenTree/pull/3644
    - Adds "pack_size" attribute to SupplierPart API serializer

v74 -> 2022-08-28 : https://github.com/inventree/InvenTree/pull/3615
    - Add confirmation field for completing PurchaseOrder if the order has incomplete lines
    - Add confirmation field for completing SalesOrder if the order has incomplete lines

v73 -> 2022-08-24 : https://github.com/inventree/InvenTree/pull/3605
    - Add 'description' field to PartParameterTemplate model

v72 -> 2022-08-18 : https://github.com/inventree/InvenTree/pull/3567
    - Allow PurchaseOrder to be duplicated via the API

v71 -> 2022-08-18 : https://github.com/inventree/InvenTree/pull/3564
    - Updates to the "part scheduling" API endpoint

v70 -> 2022-08-02 : https://github.com/inventree/InvenTree/pull/3451
    - Adds a 'depth' parameter to the PartCategory list API
    - Adds a 'depth' parameter to the StockLocation list API

v69 -> 2022-08-01 : https://github.com/inventree/InvenTree/pull/3443
    - Updates the PartCategory list API:
        - Improve query efficiency: O(n) becomes O(1)
        - Rename 'parts' field to 'part_count'
    - Updates the StockLocation list API:
        - Improve query efficiency: O(n) becomes O(1)

v68 -> 2022-07-27 : https://github.com/inventree/InvenTree/pull/3417
    - Allows SupplierPart list to be filtered by SKU value
    - Allows SupplierPart list to be filtered by MPN value

v67 -> 2022-07-25 : https://github.com/inventree/InvenTree/pull/3395
    - Adds a 'requirements' endpoint for Part instance
    - Provides information on outstanding order requirements for a given part

v66 -> 2022-07-24 : https://github.com/inventree/InvenTree/pull/3393
    - Part images can now be downloaded from a remote URL via the API
    - Company images can now be downloaded from a remote URL via the API

v65 -> 2022-07-15 : https://github.com/inventree/InvenTree/pull/3335
    - Annotates 'in_stock' quantity to the SupplierPart API

v64 -> 2022-07-08 : https://github.com/inventree/InvenTree/pull/3310
    - Annotate 'on_order' quantity to BOM list API
    - Allow BOM List API endpoint to be filtered by "on_order" parameter

v63 -> 2022-07-06 : https://github.com/inventree/InvenTree/pull/3301
    - Allow BOM List API endpoint to be filtered by "available_stock" parameter

v62 -> 2022-07-05 : https://github.com/inventree/InvenTree/pull/3296
    - Allows search on BOM List API endpoint
    - Allows ordering on BOM List API endpoint

v61 -> 2022-06-12 : https://github.com/inventree/InvenTree/pull/3183
    - Migrate the "Convert Stock Item" form class to use the API
    - There is now an API endpoint for converting a stock item to a valid variant

v60 -> 2022-06-08 : https://github.com/inventree/InvenTree/pull/3148
    - Add availability data fields to the SupplierPart model

v59 -> 2022-06-07 : https://github.com/inventree/InvenTree/pull/3154
    - Adds further improvements to BulkDelete mixin class
    - Fixes multiple bugs in custom OPTIONS metadata implementation
    - Adds 'bulk delete' for Notifications

v58 -> 2022-06-06 : https://github.com/inventree/InvenTree/pull/3146
    - Adds a BulkDelete API mixin class for fast, safe deletion of multiple objects with a single API request

v57 -> 2022-06-05 : https://github.com/inventree/InvenTree/pull/3130
    - Transfer PartCategoryTemplateParameter actions to the API

v56 -> 2022-06-02 : https://github.com/inventree/InvenTree/pull/3123
    - Expose the PartParameterTemplate model to use the API

v55 -> 2022-06-02 : https://github.com/inventree/InvenTree/pull/3120
    - Converts the 'StockItemReturn' functionality to make use of the API

v54 -> 2022-06-02 : https://github.com/inventree/InvenTree/pull/3117
    - Adds 'available_stock' annotation on the SalesOrderLineItem API
    - Adds (well, fixes) 'overdue' annotation on the SalesOrderLineItem API

v53 -> 2022-06-01 : https://github.com/inventree/InvenTree/pull/3110
    - Adds extra search fields to the BuildOrder list API endpoint

v52 -> 2022-05-31 : https://github.com/inventree/InvenTree/pull/3103
    - Allow part list API to be searched by supplier SKU

v51 -> 2022-05-24 : https://github.com/inventree/InvenTree/pull/3058
    - Adds new fields to the SalesOrderShipment model

v50 -> 2022-05-18 : https://github.com/inventree/InvenTree/pull/2912
    - Implement Attachments for manufacturer parts

v49 -> 2022-05-09 : https://github.com/inventree/InvenTree/pull/2957
    - Allows filtering of plugin list by 'active' status
    - Allows filtering of plugin list by 'mixin' support
    - Adds endpoint to "identify" or "locate" stock items and locations (using plugins)

v48 -> 2022-05-12 : https://github.com/inventree/InvenTree/pull/2977
    - Adds "export to file" functionality for PurchaseOrder API endpoint
    - Adds "export to file" functionality for SalesOrder API endpoint
    - Adds "export to file" functionality for BuildOrder API endpoint

v47 -> 2022-05-10 : https://github.com/inventree/InvenTree/pull/2964
    - Fixes barcode API error response when scanning a StockItem which does not exist
    - Fixes barcode API error response when scanning a StockLocation which does not exist

v46 -> 2022-05-09
    - Fixes read permissions on settings API
    - Allows non-staff users to read global settings via the API

v45 -> 2022-05-08 : https://github.com/inventree/InvenTree/pull/2944
    - Settings are now accessed via the API using their unique key, not their PK
    - This allows the settings to be accessed without prior knowledge of the PK

v44 -> 2022-05-04 : https://github.com/inventree/InvenTree/pull/2931
    - Converting more server-side rendered forms to the API
    - Exposes more core functionality to API endpoints

v43 -> 2022-04-26 : https://github.com/inventree/InvenTree/pull/2875
    - Adds API detail endpoint for PartSalePrice model
    - Adds API detail endpoint for PartInternalPrice model

v42 -> 2022-04-26 : https://github.com/inventree/InvenTree/pull/2833
    - Adds variant stock information to the Part and BomItem serializers

v41 -> 2022-04-26
    - Fixes 'variant_of' filter for Part list endpoint

v40 -> 2022-04-19
    - Adds ability to filter StockItem list by "tracked" parameter
        - This checks the serial number or batch code fields

v39 -> 2022-04-18
    - Adds ability to filter StockItem list by "has_batch" parameter

v38 -> 2022-04-14 : https://github.com/inventree/InvenTree/pull/2828
    - Adds the ability to include stock test results for "installed items"

v37 -> 2022-04-07 : https://github.com/inventree/InvenTree/pull/2806
    - Adds extra stock availability information to the BomItem serializer

v36 -> 2022-04-03
    - Adds ability to filter part list endpoint by unallocated_stock argument

v35 -> 2022-04-01 : https://github.com/inventree/InvenTree/pull/2797
    - Adds stock allocation information to the Part API
    - Adds calculated field for "unallocated_quantity"

v34 -> 2022-03-25
    - Change permissions for "plugin list" API endpoint (now allows any authenticated user)

v33 -> 2022-03-24
    - Adds "plugins_enabled" information to root API endpoint

v32 -> 2022-03-19
    - Adds "parameters" detail to Part API endpoint (use &parameters=true)
    - Adds ability to filter PartParameterTemplate API by Part instance
    - Adds ability to filter PartParameterTemplate API by PartCategory instance

v31 -> 2022-03-14
    - Adds "updated" field to SupplierPriceBreakList and SupplierPriceBreakDetail API endpoints

v30 -> 2022-03-09
    - Adds "exclude_location" field to BuildAutoAllocation API endpoint
    - Allows BuildItem API endpoint to be filtered by BomItem relation

v29 -> 2022-03-08
    - Adds "scheduling" endpoint for predicted stock scheduling information

v28 -> 2022-03-04
    - Adds an API endpoint for auto allocation of stock items against a build order
    - Ref: https://github.com/inventree/InvenTree/pull/2713

v27 -> 2022-02-28
    - Adds target_date field to individual line items for purchase orders and sales orders

v26 -> 2022-02-17
    - Adds API endpoint for uploading a BOM file and extracting data

v25 -> 2022-02-17
    - Adds ability to filter "part" list endpoint by "in_bom_for" argument

v24 -> 2022-02-10
    - Adds API endpoint for deleting (cancelling) build order outputs

v23 -> 2022-02-02
    - Adds API endpoints for managing plugin classes
    - Adds API endpoints for managing plugin settings

v22 -> 2021-12-20
    - Adds API endpoint to "merge" multiple stock items

v21 -> 2021-12-04
    - Adds support for multiple "Shipments" against a SalesOrder
    - Refactors process for stock allocation against a SalesOrder

v20 -> 2021-12-03
    - Adds ability to filter POLineItem endpoint by "base_part"
    - Adds optional "order_detail" to POLineItem list endpoint

v19 -> 2021-12-02
    - Adds the ability to filter the StockItem API by "part_tree"
    - Returns only stock items which match a particular part.tree_id field

v18 -> 2021-11-15
    - Adds the ability to filter BomItem API by "uses" field
    - This returns a list of all BomItems which "use" the specified part
    - Includes inherited BomItem objects

v17 -> 2021-11-09
    - Adds API endpoints for GLOBAL and USER settings objects
    - Ref: https://github.com/inventree/InvenTree/pull/2275

v16 -> 2021-10-17
    - Adds API endpoint for completing build order outputs

v15 -> 2021-10-06
    - Adds detail endpoint for SalesOrderAllocation model
    - Allows use of the API forms interface for adjusting SalesOrderAllocation objects

v14 -> 2021-10-05
    - Stock adjustment actions API is improved, using native DRF serializer support
    - However adjustment actions now only support 'pk' as a lookup field

v13 -> 2021-10-05
    - Adds API endpoint to allocate stock items against a BuildOrder
    - Updates StockItem API with improved filtering against BomItem data

v12 -> 2021-09-07
    - Adds API endpoint to receive stock items against a PurchaseOrder

v11 -> 2021-08-26
    - Adds "units" field to PartBriefSerializer
    - This allows units to be introspected from the "part_detail" field in the StockItem serializer

v10 -> 2021-08-23
    - Adds "purchase_price_currency" to StockItem serializer
    - Adds "purchase_price_string" to StockItem serializer
    - Purchase price is now writable for StockItem serializer

v9  -> 2021-08-09
    - Adds "price_string" to part pricing serializers

v8  -> 2021-07-19
    - Refactors the API interface for SupplierPart and ManufacturerPart models
    - ManufacturerPart objects can no longer be created via the SupplierPart API endpoint

v7  -> 2021-07-03
    - Introduced the concept of "API forms" in https://github.com/inventree/InvenTree/pull/1716
    - API OPTIONS endpoints provide comprehensive field metadata
    - Multiple new API endpoints added for database models

v6  -> 2021-06-23
    - Part and Company images can now be directly uploaded via the REST API

v5  -> 2021-06-21
    - Adds API interface for manufacturer part parameters

v4  -> 2021-06-01
    - BOM items can now accept "variant stock" to be assigned against them
    - Many slight API tweaks were needed to get this to work properly!

v3  -> 2021-05-22:
    - The updated StockItem "history tracking" now uses a different interface

"""<|MERGE_RESOLUTION|>--- conflicted
+++ resolved
@@ -1,19 +1,14 @@
 """InvenTree API version information."""
 
 # InvenTree API version
-<<<<<<< HEAD
-INVENTREE_API_VERSION = 421
-=======
-INVENTREE_API_VERSION = 423
->>>>>>> d12102ba
+INVENTREE_API_VERSION = 424
 """Increment this API version number whenever there is a significant change to the API that any clients need to know about."""
 
 INVENTREE_API_TEXT = """
 
-<<<<<<< HEAD
-v421 -> 2025-10-30 : https://github.com/inventree/InvenTree/pull/10715
+v424 -> 2025-11-06 : https://github.com/inventree/InvenTree/pull/10715
     - Adds GuideDefinition and GuideExecution models and API endpoints to provide tipps and guides within InvenTree's web frontend.
-=======
+
 v423 -> 2025-11-05 : https://github.com/inventree/InvenTree/pull/10772
     - Adds "category_detail" field to BomItem API endpoints
     - Adds "category_detail" field to BuildLine API endpoints
@@ -24,7 +19,6 @@
 
 v421 -> 2025-10-31 : https://github.com/inventree/InvenTree/pull/10724
     - Allow upload of attachments against SupplierPart objects via the API
->>>>>>> d12102ba
 
 v420 -> 2025-10-26 : https://github.com/inventree/InvenTree/pull/10675
     - Adds optional "customer_detail" filter to SalesOrderShipment API endpoint
