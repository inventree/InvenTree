"""InvenTree API version information."""

# InvenTree API version
INVENTREE_API_VERSION = 357

"""Increment this API version number whenever there is a significant change to the API that any clients need to know about."""

INVENTREE_API_TEXT = """
<<<<<<< HEAD
v357 -> 2025-06-21 : https://github.com/inventree/InvenTree/pull/9735
    - Adds PluginUserSetting model (and associated endpoints)
    - Remove NotificationSetting model (and associated endpoints)
=======

v357 -> 2025-06-25 : https://github.com/inventree/InvenTree/pull/9856
    - Adds "units" field to PluginSetting API endpoints
>>>>>>> 6811132e

v356 -> 2025-06-20 : https://github.com/inventree/InvenTree/pull/9817
    - Enable generation of reports against the Company model type

v355 -> 2025-06-20 : https://github.com/inventree/InvenTree/pull/9811
    - Removes legacy "PartScheduling" API endpoints

v354 -> 2025-06-09 : https://github.com/inventree/InvenTree/pull/9532
    - Adds "merge" field to the ReportTemplate model

v353 -> 2025-06-19 : https://github.com/inventree/InvenTree/pull/9608
    - Adds email endpoints

v352 -> 2025-06-18 : https://github.com/inventree/InvenTree/pull/9803
    - Make PurchaseOrderLineItem link to BuildOrder reference nullable
    - Add valid fields to ordering field descriptions

v351 -> 2025-06-18 : https://github.com/inventree/InvenTree/pull/9602
    - Adds password reset API endpoint for admin users

v350 -> 2025-06-17 : https://github.com/inventree/InvenTree/pull/9798
    - Adds "can_build" field to the part requirements API endpoint
    - Remove "allocated" and "required" fields from the part requirements API endpoint
    - Add detailed serializer to the part requirements API endpoint

v349 -> 2025-06-13 : https://github.com/inventree/InvenTree/pull/9574
    - Remove the 'create_child_builds' flag from the BuildOrder creation API endpoint

v348 -> 2025-06-12 : https://github.com/inventree/InvenTree/pull/9312
    - Adds "external" flag for BuildOrder
    - Adds link between PurchaseOrderLineItem and BuildOrder

v347 -> 2025-06-12 : https://github.com/inventree/InvenTree/pull/9764
    - Adds "copy_tests" field to the DuplicatePart API endpoint

v346 -> 2025-06-07 : https://github.com/inventree/InvenTree/pull/9718
    - Adds "read_only" field to the GlobalSettings API endpoint(s)

v345 -> 2025-06-07 : https://github.com/inventree/InvenTree/pull/9745
    - Adds barcode information to SalesOrderShipment API endpoint

v344 -> 2025-06-02 : https://github.com/inventree/InvenTree/pull/9714
    - Updates allauth version and adds device trust as a factor

v343 -> 2025-06-02 : https://github.com/inventree/InvenTree/pull/9717
    - Add ISO currency codes to the description text for currency options

v342 -> 2025-05-09 : https://github.com/inventree/InvenTree/pull/9651
    - Fix serializer to match Generate API for serial numbers

v341 -> 2025-04-21 : https://github.com/inventree/InvenTree/pull/9547
    - Require pagination limit on list queries

v340 -> 2025-04-15 : https://github.com/inventree/InvenTree/pull/9546
    - Add nullable to various fields to make them not required

v339 -> 2025-04-15 : https://github.com/inventree/InvenTree/pull/9283
    - Remove need for source in /plugins/ui/features

v338 -> 2025-04-15 : https://github.com/inventree/InvenTree/pull/9333
    - Adds oAuth2 support for the API

v337 -> 2025-04-15 : https://github.com/inventree/InvenTree/pull/9505
    - Adds API endpoint with extra serial number information for a given StockItem object

v336 -> 2025-04-10 : https://github.com/inventree/InvenTree/pull/9492
    - Fixed query and response serialization for units_all and version_text
    - Fixed LicenseView and VersionInformation serialization

v335 -> 2025-04-09 : https://github.com/inventree/InvenTree/pull/9476
    - Adds "roles" detail to the Group API endpoint
    - Adds "users" detail to the Group API endpoint
    - Adds "groups" detail to the User API endpoint

v334 -> 2025-04-08 : https://github.com/inventree/InvenTree/pull/9453
    - Fixes various operationId and enum collisions and help texts

v333 -> 2025-04-03 : https://github.com/inventree/InvenTree/pull/9452
    - Currency string is no longer restricted to a hardcoded enum
    - Customizable status keys are no longer hardcoded enum values

v332 -> 2025-04-02 : https://github.com/inventree/InvenTree/pull/9393
    - Adds 'search_notes' parameter to all searchable API endpoints

v331 -> 2025-04-01 : https://github.com/inventree/InvenTree/pull/9437
    - Set correct types on various formerly-string PK fields as well permissions
    - Include metadata request and response types

v330 -> 2025-03-31 : https://github.com/inventree/InvenTree/pull/9420
    - Deconflict operation id between single and bulk destroy operations
    - Add request body definition for bulk destroy operations

v329 -> 2025-03-30 : https://github.com/inventree/InvenTree/pull/9399
    - Convert url path regex-specified PKs to int

v328 -> 2025-03-29 : https://github.com/inventree/InvenTree/pull/9407
    - Updates schema to include paging arguments

v327 -> 2025-03-20 : https://github.com/inventree/InvenTree/pull/9339
    - Adds "is_mandatory" field to the Plugin API
    - Adds ability to filter by "mandatory" status in the Plugin API

v326 -> 2025-03-18 : https://github.com/inventree/InvenTree/pull/9096
    - Overhaul the data-export API functionality
    - Allow customization of data exporting via plugins
    - Consolidate LabelOutput and ReportOutput API endpoints into single DataOutput endpoint

v325 -> 2024-03-17 : https://github.com/inventree/InvenTree/pull/9244
    - Adds the option for superusers to list all user tokens
    - Make list endpoints sortable, filterable and searchable

v324 -> 2025-03-17 : https://github.com/inventree/InvenTree/pull/9320
    - Adds BulkUpdate support for the SalesOrderAllocation model
    - Adds BulkUpdate support for the PartCategory model
    - Adds BulkUpdate support for the StockLocation model

v323 -> 2025-03-17 : https://github.com/inventree/InvenTree/pull/9313
    - Adds BulkUpdate support to the Part API endpoint
    - Remove legacy API endpoint to set part category for multiple parts

v322 -> 2025-03-16 : https://github.com/inventree/InvenTree/pull/8933
    - Add min_date and max_date query filters for orders, for use in calendar views

v321 -> 2025-03-06 : https://github.com/inventree/InvenTree/pull/9236
    - Adds conditionally-returned fields to the schema to match API behavior
    - Removes required flag for nullable read-only fields to match API behavior

v320 -> 2025-03-05 : https://github.com/inventree/InvenTree/pull/9243
    - Link fields are now up to 2000 chars long

v319 -> 2025-03-04 : https://github.com/inventree/InvenTree/pull/9199
    - Add detail API endpoint for the LabelOutput model
    - Add detail API endpoint for the ReportOutput model

v318 -> 2025-02-25 : https://github.com/inventree/InvenTree/pull/9116
    - Adds user profile API endpoints

v317 -> 2025-02-26 : https://github.com/inventree/InvenTree/pull/9143
    - Default 'overdue' field to False in Build serializer
    - Add allow_null to various fields in Build, Settings, Order, Part, and Stock serializers
    - Add type hints to Users model to properly type fields

v316 -> 2025-02-26 : https://github.com/inventree/InvenTree/pull/9185
    - Allow 'icon' field to be nullified in the PartCategory API
    - Allow 'custom_icon' field to be nullified in the StockLocation API

v315 -> 2025-02-22 : https://github.com/inventree/InvenTree/pull/9150
    - Remove outdated 'url' field from some API endpoints

v314 -> 2025-02-17 : https://github.com/inventree/InvenTree/pull/6293
    - Removes a considerable amount of old auth endpoints
    - Introduces allauth-provided auth endpoints

v313 -> 2025-02-17 : https://github.com/inventree/InvenTree/pull/9087
    - Adds instance id optionally to the info view endpoint

v312 -> 2025-02-15 : https://github.com/inventree/InvenTree/pull/9079
    - Remove old API endpoints associated with legacy BOM import functionality

v311 -> 2025-02-14 : https://github.com/inventree/InvenTree/pull/9076
    - Adds "model_filters" attribute to settings API

v310 -> 2025-02-14 : https://github.com/inventree/InvenTree/pull/9077
    - Adds 'is_variant' filter to the Part list API

v309 -> 2025-02-02 : https://github.com/inventree/InvenTree/pull/9008
    - Bug fixes for the "Part" serializer
    - Fixes for data import API endpoints

v308 -> 2025-02-01 : https://github.com/inventree/InvenTree/pull/9003
    - Adds extra detail to the ReportOutput and LabelOutput API endpoints
    - Allows ordering of output list endpoints

v307 -> 2025-01-29 : https://github.com/inventree/InvenTree/pull/8969
    - Extend Info Endpoint to include customizations

v306 -> 2025-01-28 : https://github.com/inventree/InvenTree/pull/8966
    - Adds "start_date" to PurchasesOrder API
    - Adds "start_date" to SalesOrder API
    - Adds "start_date" to ReturnOrder API
    - Updated API filters

v305 -> 2025-01-26 : https://github.com/inventree/InvenTree/pull/8950
    - Bug fixes for the SupplierPart API
    - Refactoring for data export via API

v304 -> 2025-01-22 : https://github.com/inventree/InvenTree/pull/8940
    - Adds "category" filter to build list API

v303 -> 2025-01-20 : https://github.com/inventree/InvenTree/pull/8915
    - Adds "start_date" field to Build model and API endpoints
    - Adds additional API filtering and sorting options for Build list

v302 -> 2025-01-18 : https://github.com/inventree/InvenTree/pull/8905
    - Fix schema definition on the /label/print endpoint

v301 -> 2025-01-14 : https://github.com/inventree/InvenTree/pull/8894
    - Remove ui preferences from the API

v300 -> 2025-01-13 : https://github.com/inventree/InvenTree/pull/8886
    - Allow null value for 'expiry_date' field introduced in #8867

v299 -> 2025-01-10 : https://github.com/inventree/InvenTree/pull/8867
    - Adds 'expiry_date' field to the PurchaseOrderReceive API endpoint
    - Adds 'default_expiry` field to the PartBriefSerializer, affecting API endpoints which use it

v298 -> 2025-01-07 : https://github.com/inventree/InvenTree/pull/8848
    - Adds 'created_by' field to PurchaseOrder API endpoints
    - Adds 'created_by' field to SalesOrder API endpoints
    - Adds 'created_by' field to ReturnOrder API endpoints

v297 -> 2024-12-29 : https://github.com/inventree/InvenTree/pull/8438
    - Adjustments to the CustomUserState API endpoints and serializers

v296 -> 2024-12-25 : https://github.com/inventree/InvenTree/pull/8732
    - Adjust default "part_detail" behavior for StockItem API endpoints

v295 -> 2024-12-23 : https://github.com/inventree/InvenTree/pull/8746
    - Improve API documentation for build APIs

v294 -> 2024-12-23 : https://github.com/inventree/InvenTree/pull/8738
    - Extends registration API documentation

v293 -> 2024-12-14 : https://github.com/inventree/InvenTree/pull/8658
    - Adds new fields to the supplier barcode API endpoints

v292 -> 2024-12-03 : https://github.com/inventree/InvenTree/pull/8625
    - Add "on_order" and "in_stock" annotations to SupplierPart API
    - Enhanced filtering for the SupplierPart API

v291 -> 2024-11-30 : https://github.com/inventree/InvenTree/pull/8596
    - Allow null / empty values for plugin settings

v290 -> 2024-11-29 : https://github.com/inventree/InvenTree/pull/8590
    - Adds "quantity" field to ReturnOrderLineItem model and API

v289 -> 2024-11-27 : https://github.com/inventree/InvenTree/pull/8570
    - Enable status change when transferring stock items

v288 -> 2024-11-27 : https://github.com/inventree/InvenTree/pull/8574
    - Adds "consumed" filter to StockItem API

v287 -> 2024-11-27 : https://github.com/inventree/InvenTree/pull/8571
    - Adds ability to set stock status when returning items from a customer

v286 -> 2024-11-26 : https://github.com/inventree/InvenTree/pull/8054
    - Adds "SelectionList" and "SelectionListEntry" API endpoints

v285 -> 2024-11-25 : https://github.com/inventree/InvenTree/pull/8559
    - Adds better description for registration endpoints

v284 -> 2024-11-25 : https://github.com/inventree/InvenTree/pull/8544
    - Adds new date filters to the StockItem API
    - Adds new date filters to the BuildOrder API
    - Adds new date filters to the SalesOrder API
    - Adds new date filters to the PurchaseOrder API
    - Adds new date filters to the ReturnOrder API

v283 -> 2024-11-20 : https://github.com/inventree/InvenTree/pull/8524
    - Adds "note" field to the PartRelated API endpoint

v282 -> 2024-11-19 : https://github.com/inventree/InvenTree/pull/8487
    - Remove the "test statistics" API endpoints
    - This is now provided via a custom plugin

v281 -> 2024-11-15 : https://github.com/inventree/InvenTree/pull/8480
    - Fixes StockHistory API data serialization

v280 -> 2024-11-10 : https://github.com/inventree/InvenTree/pull/8461
    - Makes schema for API information endpoint more informing
    - Removes general not found endpoint

v279 -> 2024-11-09 : https://github.com/inventree/InvenTree/pull/8458
    - Adds "order_outstanding" and "part" filters to the BuildLine API endpoint
    - Adds "order_outstanding" filter to the SalesOrderLineItem API endpoint

v278 -> 2024-11-07 : https://github.com/inventree/InvenTree/pull/8445
    - Updates to the SalesOrder API endpoints
    - Add "shipment count" information to the SalesOrder API endpoints
    - Allow null value for SalesOrderAllocation.shipment field
    - Additional filtering options for allocation endpoints

v277 -> 2024-11-01 : https://github.com/inventree/InvenTree/pull/8278
    - Allow build order list to be filtered by "outstanding" (alias for "active")

v276 -> 2024-10-31 : https://github.com/inventree/InvenTree/pull/8403
    - Adds 'destination' field to the PurchaseOrder model and API endpoints

v275 -> 2024-10-31 : https://github.com/inventree/InvenTree/pull/8396
    - Adds SKU and MPN fields to the StockItem serializer
    - Additional export options for the StockItem serializer

v274 -> 2024-10-29 : https://github.com/inventree/InvenTree/pull/8392
    - Add more detailed information to NotificationEntry API serializer

v273 -> 2024-10-28 : https://github.com/inventree/InvenTree/pull/8376
    - Fixes for the BuildLine API endpoint

v272 -> 2024-10-25 : https://github.com/inventree/InvenTree/pull/8343
    - Adjustments to BuildLine API serializers

v271 -> 2024-10-22 : https://github.com/inventree/InvenTree/pull/8331
    - Fixes for SalesOrderLineItem endpoints

v270 -> 2024-10-19 : https://github.com/inventree/InvenTree/pull/8307
    - Adds missing date fields from order API endpoint(s)

v269 -> 2024-10-16 : https://github.com/inventree/InvenTree/pull/8295
    - Adds "include_variants" filter to the BuildOrder API endpoint
    - Adds "include_variants" filter to the SalesOrder API endpoint
    - Adds "include_variants" filter to the PurchaseOrderLineItem API endpoint
    - Adds "include_variants" filter to the ReturnOrder API endpoint

v268 -> 2024-10-11 : https://github.com/inventree/InvenTree/pull/8274
    - Adds "in_stock" attribute to the StockItem serializer

v267 -> 2024-10-8 : https://github.com/inventree/InvenTree/pull/8250
    - Remove "allocations" field from the SalesOrderShipment API endpoint(s)
    - Add "allocated_items" field to the SalesOrderShipment API endpoint(s)

v266 -> 2024-10-07 : https://github.com/inventree/InvenTree/pull/8249
    - Tweak SalesOrderShipment API for more efficient data retrieval

v265 -> 2024-10-07 : https://github.com/inventree/InvenTree/pull/8228
    - Adds API endpoint for providing custom admin integration details for plugins

v264 -> 2024-10-03 : https://github.com/inventree/InvenTree/pull/8231
    - Adds Sales Order Shipment attachment model type

v263 -> 2024-09-30 : https://github.com/inventree/InvenTree/pull/8194
    - Adds Sales Order Shipment report

v262 -> 2024-09-30 : https://github.com/inventree/InvenTree/pull/8220
    - Tweak permission requirements for uninstalling plugins via API

v261 -> 2024-09-26 : https://github.com/inventree/InvenTree/pull/8184
    - Fixes for BuildOrder API serializers

v260 -> 2024-09-26 : https://github.com/inventree/InvenTree/pull/8190
    - Adds facility for server-side context data to be passed to client-side plugins

v259 -> 2024-09-20 : https://github.com/inventree/InvenTree/pull/8137
    - Implements new API endpoint for enabling custom UI features via plugins

v258 -> 2024-09-24 : https://github.com/inventree/InvenTree/pull/8163
    - Enhances the existing PartScheduling API endpoint
    - Adds a formal DRF serializer to the endpoint

v257 -> 2024-09-22 : https://github.com/inventree/InvenTree/pull/8150
    - Adds API endpoint for reporting barcode scan history

v256 -> 2024-09-19 : https://github.com/inventree/InvenTree/pull/7704
    - Adjustments for "stocktake" (stock history) API endpoints

v255 -> 2024-09-19 : https://github.com/inventree/InvenTree/pull/8145
    - Enables copying line items when duplicating an order

v254 -> 2024-09-14 : https://github.com/inventree/InvenTree/pull/7470
    - Implements new API endpoints for enabling custom UI functionality via plugins

v253 -> 2024-09-14 : https://github.com/inventree/InvenTree/pull/7944
    - Adjustments for user API endpoints

v252 -> 2024-09-13 : https://github.com/inventree/InvenTree/pull/8040
    - Add endpoint for listing all known units

v251 -> 2024-09-06 : https://github.com/inventree/InvenTree/pull/8018
    - Adds "attach_to_model" field to the ReportTemplate model

v250 -> 2024-09-04 : https://github.com/inventree/InvenTree/pull/8069
    - Fixes 'revision' field definition in Part serializer

v249 -> 2024-08-23 : https://github.com/inventree/InvenTree/pull/7978
    - Sort status enums

v248 -> 2024-08-23 : https://github.com/inventree/InvenTree/pull/7965
    - Small adjustments to labels for new custom status fields

v247 -> 2024-08-22 : https://github.com/inventree/InvenTree/pull/7956
    - Adjust "attachment" field on StockItemTestResult serializer
    - Allow null values for attachment

v246 -> 2024-08-21 : https://github.com/inventree/InvenTree/pull/7862
    - Adds custom status fields to various serializers
    - Adds endpoints to admin custom status fields

v245 -> 2024-08-21 : https://github.com/inventree/InvenTree/pull/7520
    - Documented pagination fields (no functional changes)

v244 -> 2024-08-21 : https://github.com/inventree/InvenTree/pull/7941
    - Adds "create_child_builds" field to the Build API
    - Write-only field to create child builds from the API
    - Only available when creating a new build order

v243 -> 2024-08-21 : https://github.com/inventree/InvenTree/pull/7940
    - Expose "ancestor" filter to the BuildOrder API

v242 -> 2024-08-20 : https://github.com/inventree/InvenTree/pull/7932
    - Adds "level" attribute to BuildOrder serializer
    - Allow ordering of BuildOrder API by "level" attribute
    - Allow "parent" filter for BuildOrder API to have "cascade=True" option

v241 -> 2024-08-18 : https://github.com/inventree/InvenTree/pull/7906
    - Adjusts required fields for the MeUserDetail endpoint

v240 -> 2024-08-16 : https://github.com/inventree/InvenTree/pull/7900
    - Adjust "issued_by" filter for the BuildOrder list endpoint
    - Adjust "assigned_to" filter for the BuildOrder list endpoint

v239 -> 2024-08-15 : https://github.com/inventree/InvenTree/pull/7888
    - Adds "testable" field to the Part model
    - Adds associated filters to various API endpoints

v238 -> 2024-08-14 : https://github.com/inventree/InvenTree/pull/7874
    - Add "assembly" filter to BuildLine API endpoint

v237 -> 2024-08-13 : https://github.com/inventree/InvenTree/pull/7863
    - Reimplement "bulk delete" operation for Attachment model
    - Fix permission checks for Attachment API endpoints

v236 -> 2024-08-10 : https://github.com/inventree/InvenTree/pull/7844
    - Adds "supplier_name" to the PurchaseOrder API serializer

v235 -> 2024-08-08 : https://github.com/inventree/InvenTree/pull/7837
    - Adds "on_order" quantity to SalesOrderLineItem serializer
    - Adds "building" quantity to SalesOrderLineItem serializer

v234 -> 2024-08-08 : https://github.com/inventree/InvenTree/pull/7829
    - Fixes bug in the plugin metadata endpoint

v233 -> 2024-08-04 : https://github.com/inventree/InvenTree/pull/7807
    - Adds new endpoints for managing state of build orders
    - Adds new endpoints for managing state of purchase orders
    - Adds new endpoints for managing state of sales orders
    - Adds new endpoints for managing state of return orders

v232 -> 2024-08-03 : https://github.com/inventree/InvenTree/pull/7793
    - Allow ordering of SalesOrderShipment API by 'shipment_date' and 'delivery_date'

v231 -> 2024-08-03 : https://github.com/inventree/InvenTree/pull/7794
    - Optimize BuildItem and BuildLine serializers to improve API efficiency

v230 -> 2024-05-05 : https://github.com/inventree/InvenTree/pull/7164
    - Adds test statistics endpoint

v229 -> 2024-07-31 : https://github.com/inventree/InvenTree/pull/7775
    - Add extra exportable fields to the BomItem serializer

v228 -> 2024-07-18 : https://github.com/inventree/InvenTree/pull/7684
    - Adds "icon" field to the PartCategory.path and StockLocation.path API
    - Adds icon packages API endpoint

v227 -> 2024-07-19 : https://github.com/inventree/InvenTree/pull/7693/
    - Adds endpoints to list and revoke the tokens issued to the current user

v226 -> 2024-07-15 : https://github.com/inventree/InvenTree/pull/7648
    - Adds barcode generation API endpoint

v225 -> 2024-07-17 : https://github.com/inventree/InvenTree/pull/7671
    - Adds "filters" field to DataImportSession API

v224 -> 2024-07-14 : https://github.com/inventree/InvenTree/pull/7667
    - Add notes field to ManufacturerPart and SupplierPart API endpoints

v223 -> 2024-07-14 : https://github.com/inventree/InvenTree/pull/7649
    - Allow adjustment of "packaging" field when receiving items against a purchase order

v222 -> 2024-07-14 : https://github.com/inventree/InvenTree/pull/7635
    - Adjust the BomItem API endpoint to improve data import process

v221 -> 2024-07-13 : https://github.com/inventree/InvenTree/pull/7636
    - Adds missing fields from StockItemBriefSerializer
    - Adds missing fields from PartBriefSerializer
    - Adds extra exportable fields to BuildItemSerializer

v220 -> 2024-07-11 : https://github.com/inventree/InvenTree/pull/7585
    - Adds "revision_of" field to Part serializer
    - Adds new API filters for "revision" status

v219 -> 2024-07-11 : https://github.com/inventree/InvenTree/pull/7611
    - Adds new fields to the BuildItem API endpoints
    - Adds new ordering / filtering options to the BuildItem API endpoints

v218 -> 2024-07-11 : https://github.com/inventree/InvenTree/pull/7619
    - Adds "can_build" field to the BomItem API

v217 -> 2024-07-09 : https://github.com/inventree/InvenTree/pull/7599
    - Fixes bug in "project_code" field for order API endpoints

v216 -> 2024-07-08 : https://github.com/inventree/InvenTree/pull/7595
    - Moves API endpoint for contenttype lookup by model name

v215 -> 2024-07-09 : https://github.com/inventree/InvenTree/pull/7591
    - Adds additional fields to the BuildLine serializer

v214 -> 2024-07-08 : https://github.com/inventree/InvenTree/pull/7587
    - Adds "default_location_detail" field to the Part API

v213 -> 2024-07-06 : https://github.com/inventree/InvenTree/pull/7527
    - Adds 'locked' field to Part API

v212 -> 2024-07-06 : https://github.com/inventree/InvenTree/pull/7562
    - Makes API generation more robust (no functional changes)

v211 -> 2024-06-26 : https://github.com/inventree/InvenTree/pull/6911
    - Adds API endpoints for managing data import and export

v210 -> 2024-06-26 : https://github.com/inventree/InvenTree/pull/7518
    - Adds translatable text to User API fields

v209 -> 2024-06-26 : https://github.com/inventree/InvenTree/pull/7514
    - Add "top_level" filter to PartCategory API endpoint
    - Add "top_level" filter to StockLocation API endpoint

v208 -> 2024-06-19 : https://github.com/inventree/InvenTree/pull/7479
    - Adds documentation for the user roles API endpoint (no functional changes)

v207 -> 2024-06-09 : https://github.com/inventree/InvenTree/pull/7420
    - Moves all "Attachment" models into a single table
    - All "Attachment" operations are now performed at /api/attachment/
    - Add permissions information to /api/user/roles/ endpoint

v206 -> 2024-06-08 : https://github.com/inventree/InvenTree/pull/7417
    - Adds "choices" field to the PartTestTemplate model

v205 -> 2024-06-03 : https://github.com/inventree/InvenTree/pull/7284
    - Added model_type and model_id fields to the "NotesImage" serializer

v204 -> 2024-06-03 : https://github.com/inventree/InvenTree/pull/7393
    - Fixes previous API update which resulted in inconsistent ordering of currency codes

v203 -> 2024-06-03 : https://github.com/inventree/InvenTree/pull/7390
    - Currency codes are now configurable as a run-time setting

v202 -> 2024-05-27 : https://github.com/inventree/InvenTree/pull/7343
    - Adjust "required" attribute of Part.category field to be optional

v201 -> 2024-05-21 : https://github.com/inventree/InvenTree/pull/7074
    - Major refactor of the report template / report printing interface
    - This is a *breaking change* to the report template API

v200 -> 2024-05-20 : https://github.com/inventree/InvenTree/pull/7000
    - Adds API endpoint for generating custom batch codes
    - Adds API endpoint for generating custom serial numbers

v199 -> 2024-05-20 : https://github.com/inventree/InvenTree/pull/7264
    - Expose "bom_valid" filter for the Part API
    - Expose "starred" filter for the Part API

v198 -> 2024-05-19 : https://github.com/inventree/InvenTree/pull/7258
    - Fixed lookup field conflicts in the plugins API

v197 -> 2024-05-14 : https://github.com/inventree/InvenTree/pull/7224
    - Refactor the plugin API endpoints to use the plugin "key" for lookup, rather than the PK value

v196 -> 2024-05-05 : https://github.com/inventree/InvenTree/pull/7160
    - Adds "location" field to BuildOutputComplete API endpoint

v195 -> 2024-05-03 : https://github.com/inventree/InvenTree/pull/7153
    - Fixes bug in BuildOrderCancel API endpoint

v194 -> 2024-05-01 : https://github.com/inventree/InvenTree/pull/7147
    -  Adds field description to the currency_exchange_retrieve API call

v193 -> 2024-04-30 : https://github.com/inventree/InvenTree/pull/7144
    - Adds "assigned_to" filter to PurchaseOrder / SalesOrder / ReturnOrder API endpoints

v192 -> 2024-04-23 : https://github.com/inventree/InvenTree/pull/7106
    - Adds 'trackable' ordering option to BuildLineLabel API endpoint

v191 -> 2024-04-22 : https://github.com/inventree/InvenTree/pull/7079
    - Adds API endpoints for Contenttype model

v190 -> 2024-04-19 : https://github.com/inventree/InvenTree/pull/7024
    - Adds "active" field to the Company API endpoints
    - Allow company list to be filtered by "active" status

v189 -> 2024-04-19 : https://github.com/inventree/InvenTree/pull/7066
    - Adds "currency" field to CompanyBriefSerializer class

v188 -> 2024-04-16 : https://github.com/inventree/InvenTree/pull/6970
    - Adds session authentication support for the API
    - Improvements for login / logout endpoints for better support of React web interface

v187 -> 2024-04-10 : https://github.com/inventree/InvenTree/pull/6985
    - Allow Part list endpoint to be sorted by pricing_min and pricing_max values
    - Allow BomItem list endpoint to be sorted by pricing_min and pricing_max values
    - Allow InternalPrice and SalePrice endpoints to be sorted by quantity
    - Adds total pricing values to BomItem serializer

v186 -> 2024-03-26 : https://github.com/inventree/InvenTree/pull/6855
    - Adds license information to the API

v185 -> 2024-03-24 : https://github.com/inventree/InvenTree/pull/6836
    - Remove /plugin/activate endpoint
    - Update docstrings and typing for various API endpoints (no functional changes)

v184 -> 2024-03-17 : https://github.com/inventree/InvenTree/pull/10464
    - Add additional fields for tests (start/end datetime, test station)

v183 -> 2024-03-14 : https://github.com/inventree/InvenTree/pull/5972
    - Adds "category_default_location" annotated field to part serializer
    - Adds "part_detail.category_default_location" annotated field to stock item serializer
    - Adds "part_detail.category_default_location" annotated field to purchase order line serializer
    - Adds "parent_default_location" annotated field to category serializer

v182 -> 2024-03-13 : https://github.com/inventree/InvenTree/pull/6714
    - Expose ReportSnippet model to the /report/snippet/ API endpoint
    - Expose ReportAsset model to the /report/asset/ API endpoint

v181 -> 2024-02-21 : https://github.com/inventree/InvenTree/pull/6541
    - Adds "width" and "height" fields to the LabelTemplate API endpoint
    - Adds "page_size" and "landscape" fields to the ReportTemplate API endpoint

v180 -> 2024-3-02 : https://github.com/inventree/InvenTree/pull/6463
    - Tweaks to API documentation to allow automatic documentation generation

v179 -> 2024-03-01 : https://github.com/inventree/InvenTree/pull/6605
    - Adds "subcategories" count to PartCategory serializer
    - Adds "sublocations" count to StockLocation serializer
    - Adds "image" field to PartBrief serializer
    - Adds "image" field to CompanyBrief serializer

v178 -> 2024-02-29 : https://github.com/inventree/InvenTree/pull/6604
    - Adds "external_stock" field to the Part API endpoint
    - Adds "external_stock" field to the BomItem API endpoint
    - Adds "external_stock" field to the BuildLine API endpoint
    - Stock quantities represented in the BuildLine API endpoint are now filtered by Build.source_location

v177 -> 2024-02-27 : https://github.com/inventree/InvenTree/pull/6581
    - Adds "subcategories" count to PartCategoryTree serializer
    - Adds "sublocations" count to StockLocationTree serializer

v176 -> 2024-02-26 : https://github.com/inventree/InvenTree/pull/6535
    - Adds the field "plugins_install_disabled" to the Server info API endpoint

v175 -> 2024-02-21 : https://github.com/inventree/InvenTree/pull/6538
    - Adds "parts" count to PartParameterTemplate serializer

v174 -> 2024-02-21 : https://github.com/inventree/InvenTree/pull/6536
    - Expose PartCategory filters to the API documentation
    - Expose StockLocation filters to the API documentation

v173 -> 2024-02-20 : https://github.com/inventree/InvenTree/pull/6483
    - Adds "merge_items" to the PurchaseOrderLine create API endpoint
    - Adds "auto_pricing" to the PurchaseOrderLine create/update API endpoint

v172 -> 2024-02-20 : https://github.com/inventree/InvenTree/pull/6526
    - Adds "enabled" field to the PartTestTemplate API endpoint
    - Adds "enabled" filter to the PartTestTemplate list
    - Adds "enabled" filter to the StockItemTestResult list

v171 -> 2024-02-19 : https://github.com/inventree/InvenTree/pull/6516
    - Adds "key" as a filterable parameter to PartTestTemplate list endpoint

v170 -> 2024-02-19 : https://github.com/inventree/InvenTree/pull/6514
    - Adds "has_results" filter to the PartTestTemplate list endpoint

v169 -> 2024-02-14 : https://github.com/inventree/InvenTree/pull/6430
    - Adds 'key' field to PartTestTemplate API endpoint
    - Adds annotated 'results' field to PartTestTemplate API endpoint
    - Adds 'template' field to StockItemTestResult API endpoint

v168 -> 2024-02-14 : https://github.com/inventree/InvenTree/pull/4824
    - Adds machine CRUD API endpoints
    - Adds machine settings API endpoints
    - Adds machine restart API endpoint
    - Adds machine types/drivers list API endpoints
    - Adds machine registry status API endpoint
    - Adds 'required' field to the global Settings API
    - Discover sub-sub classes of the StatusCode API

v167 -> 2024-02-07: https://github.com/inventree/InvenTree/pull/6440
    - Fixes for OpenAPI schema generation

v166 -> 2024-02-04 : https://github.com/inventree/InvenTree/pull/6400
    - Adds package_name to plugin API
    - Adds mechanism for uninstalling plugins via the API

v165 -> 2024-01-28 : https://github.com/inventree/InvenTree/pull/6040
    - Adds supplier_part.name, part.creation_user, part.required_for_sales_order

v164 -> 2024-01-24 : https://github.com/inventree/InvenTree/pull/6343
    - Adds "building" quantity to BuildLine API serializer

v163 -> 2024-01-22 : https://github.com/inventree/InvenTree/pull/6314
    - Extends API endpoint to expose auth configuration information for signin pages

v162 -> 2024-01-14 : https://github.com/inventree/InvenTree/pull/6230
    - Adds API endpoints to provide information on background tasks

v161 -> 2024-01-13 : https://github.com/inventree/InvenTree/pull/6222
    - Adds API endpoint for system error information

v160 -> 2023-12-11 : https://github.com/inventree/InvenTree/pull/6072
    - Adds API endpoint for allocating stock items against a sales order via barcode scan

v159 -> 2023-12-08 : https://github.com/inventree/InvenTree/pull/6056
    - Adds API endpoint for reloading plugin registry

v158 -> 2023-11-21 : https://github.com/inventree/InvenTree/pull/5953
    - Adds API endpoint for listing all settings of a particular plugin
    - Adds API endpoint for registry status (errors)

v157 -> 2023-12-02 : https://github.com/inventree/InvenTree/pull/6021
    - Add write-only "existing_image" field to Part API serializer

v156 -> 2023-11-26 : https://github.com/inventree/InvenTree/pull/5982
    - Add POST endpoint for report and label creation

v155 -> 2023-11-24 : https://github.com/inventree/InvenTree/pull/5979
    - Add "creation_date" field to Part instance serializer

v154 -> 2023-11-21 : https://github.com/inventree/InvenTree/pull/5944
    - Adds "responsible" field to the ProjectCode table

v153 -> 2023-11-21 : https://github.com/inventree/InvenTree/pull/5956
    - Adds override_min and override_max fields to part pricing API

v152 -> 2023-11-20 : https://github.com/inventree/InvenTree/pull/5949
    - Adds barcode support for ManufacturerPart model
    - Adds API endpoint for adding parts to purchase order using barcode scan

v151 -> 2023-11-13 : https://github.com/inventree/InvenTree/pull/5906
    - Allow user list API to be filtered by user active status
    - Allow owner list API to be filtered by user active status

v150 -> 2023-11-07: https://github.com/inventree/InvenTree/pull/5875
    - Extended user API endpoints to enable ordering
    - Extended user API endpoints to enable user role changes
    - Added endpoint to create a new user

v149 -> 2023-11-07 : https://github.com/inventree/InvenTree/pull/5876
    - Add 'building' quantity to BomItem serializer
    - Add extra ordering options for the BomItem list API

v148 -> 2023-11-06 : https://github.com/inventree/InvenTree/pull/5872
    - Allow "quantity" to be specified when installing an item into another item

v147 -> 2023-11-04: https://github.com/inventree/InvenTree/pull/5860
    - Adds "completed_lines" field to SalesOrder API endpoint
    - Adds "completed_lines" field to PurchaseOrder API endpoint

v146 -> 2023-11-02: https://github.com/inventree/InvenTree/pull/5822
    - Extended SSO Provider endpoint to contain if a provider is configured
    - Adds API endpoints for Email Address model

v145 -> 2023-10-30: https://github.com/inventree/InvenTree/pull/5786
    - Allow printing labels via POST including printing options in the body

v144 -> 2023-10-23: https://github.com/inventree/InvenTree/pull/5811
    - Adds version information API endpoint

v143 -> 2023-10-29: https://github.com/inventree/InvenTree/pull/5810
    - Extends the status endpoint to include information about system status and health

v142 -> 2023-10-20: https://github.com/inventree/InvenTree/pull/5759
    - Adds generic API endpoints for looking up status models

v141 -> 2023-10-23 : https://github.com/inventree/InvenTree/pull/5774
    - Changed 'part.responsible' from User to Owner

v140 -> 2023-10-20 : https://github.com/inventree/InvenTree/pull/5664
    - Expand API token functionality
    - Multiple API tokens can be generated per user

v139 -> 2023-10-11 : https://github.com/inventree/InvenTree/pull/5509
    - Add new BarcodePOReceive endpoint to receive line items by scanning supplier barcodes

v138 -> 2023-10-11 : https://github.com/inventree/InvenTree/pull/5679
    - Settings keys are no longer case sensitive
    - Include settings units in API serializer

v137 -> 2023-10-04 : https://github.com/inventree/InvenTree/pull/5588
    - Adds StockLocationType API endpoints
    - Adds custom_icon, location_type to StockLocation endpoint

v136 -> 2023-09-23 : https://github.com/inventree/InvenTree/pull/5595
    - Adds structural to StockLocation and PartCategory tree endpoints

v135 -> 2023-09-19 : https://github.com/inventree/InvenTree/pull/5569
    - Adds location path detail to StockLocation and StockItem API endpoints
    - Adds category path detail to PartCategory and Part API endpoints

v134 -> 2023-09-11 : https://github.com/inventree/InvenTree/pull/5525
    - Allow "Attachment" list endpoints to be searched by attachment, link and comment fields

v133 -> 2023-09-08 : https://github.com/inventree/InvenTree/pull/5518
    - Add extra optional fields which can be used for StockAdjustment endpoints

v132 -> 2023-09-07 : https://github.com/inventree/InvenTree/pull/5515
    - Add 'issued_by' filter to BuildOrder API list endpoint

v131 -> 2023-08-09 : https://github.com/inventree/InvenTree/pull/5415
    - Annotate 'available_variant_stock' to the SalesOrderLine serializer

v130 -> 2023-07-14 : https://github.com/inventree/InvenTree/pull/5251
    - Refactor label printing interface

v129 -> 2023-07-06 : https://github.com/inventree/InvenTree/pull/5189
    - Changes 'serial_lte' and 'serial_gte' stock filters to point to 'serial_int' field

v128 -> 2023-07-06 : https://github.com/inventree/InvenTree/pull/5186
    - Adds 'available' filter for BuildLine API endpoint

v127 -> 2023-06-24 : https://github.com/inventree/InvenTree/pull/5094
    - Enhancements for the PartParameter API endpoints

v126 -> 2023-06-19 : https://github.com/inventree/InvenTree/pull/5075
    - Adds API endpoint for setting the "category" for multiple parts simultaneously

v125 -> 2023-06-17 : https://github.com/inventree/InvenTree/pull/5064
    - Adds API endpoint for setting the "status" field for multiple stock items simultaneously

v124 -> 2023-06-17 : https://github.com/inventree/InvenTree/pull/5057
    - Add "created_before" and "created_after" filters to the Part API

v123 -> 2023-06-15 : https://github.com/inventree/InvenTree/pull/5019
    - Add Metadata to: Plugin Config

v122 -> 2023-06-14 : https://github.com/inventree/InvenTree/pull/5034
    - Adds new BuildLineLabel label type

v121 -> 2023-06-14 : https://github.com/inventree/InvenTree/pull/4808
    - Adds "ProjectCode" link to Build model

v120 -> 2023-06-07 : https://github.com/inventree/InvenTree/pull/4855
    - Major overhaul of the build order API
    - Adds new BuildLine model

v119 -> 2023-06-01 : https://github.com/inventree/InvenTree/pull/4898
    - Add Metadata to:  Part test templates, Part parameters, Part category parameter templates, BOM item substitute, Related Parts, Stock item test result

v118 -> 2023-06-01 : https://github.com/inventree/InvenTree/pull/4935
    - Adds extra fields for the PartParameterTemplate model

v117 -> 2023-05-22 : https://github.com/inventree/InvenTree/pull/4854
    - Part.units model now supports physical units (e.g. "kg", "m", "mm", etc)
    - Replaces SupplierPart "pack_size" field with "pack_quantity"
    - New field supports physical units, and allows for conversion between compatible units

v116 -> 2023-05-18 : https://github.com/inventree/InvenTree/pull/4823
    - Updates to part parameter implementation, to use physical units

v115 -> 2023-05-18 : https://github.com/inventree/InvenTree/pull/4846
    - Adds ability to partially scrap a build output

v114 -> 2023-05-16 : https://github.com/inventree/InvenTree/pull/4825
    - Adds "delivery_date" to shipments

v113 -> 2023-05-13 : https://github.com/inventree/InvenTree/pull/4800
    - Adds API endpoints for scrapping a build output

v112 -> 2023-05-13: https://github.com/inventree/InvenTree/pull/4741
    - Adds flag use_pack_size to the stock addition API, which allows adding packs

v111 -> 2023-05-02 : https://github.com/inventree/InvenTree/pull/4367
    - Adds tags to the Part serializer
    - Adds tags to the SupplierPart serializer
    - Adds tags to the ManufacturerPart serializer
    - Adds tags to the StockItem serializer
    - Adds tags to the StockLocation serializer

v110 -> 2023-04-26 : https://github.com/inventree/InvenTree/pull/4698
    - Adds 'order_currency' field for PurchaseOrder / SalesOrder endpoints

v109 -> 2023-04-19 : https://github.com/inventree/InvenTree/pull/4636
    - Adds API endpoints for the "ProjectCode" model

v108 -> 2023-04-17 : https://github.com/inventree/InvenTree/pull/4615
    - Adds functionality to upload images for rendering in markdown notes

v107 -> 2023-04-04 : https://github.com/inventree/InvenTree/pull/4575
    - Adds barcode support for PurchaseOrder model
    - Adds barcode support for ReturnOrder model
    - Adds barcode support for SalesOrder model
    - Adds barcode support for BuildOrder model

v106 -> 2023-04-03 : https://github.com/inventree/InvenTree/pull/4566
    - Adds 'search_regex' parameter to all searchable API endpoints

v105 -> 2023-03-31 : https://github.com/inventree/InvenTree/pull/4543
    - Adds API endpoints for status label information on various models

v104 -> 2023-03-23 : https://github.com/inventree/InvenTree/pull/4488
    - Adds various endpoints for new "ReturnOrder" models
    - Adds various endpoints for new "ReturnOrderReport" templates
    - Exposes API endpoints for "Contact" model

v103 -> 2023-03-17 : https://github.com/inventree/InvenTree/pull/4410
    - Add metadata to several more models

v102 -> 2023-03-18 : https://github.com/inventree/InvenTree/pull/4505
- Adds global search API endpoint for consolidated search results

v101 -> 2023-03-07 : https://github.com/inventree/InvenTree/pull/4462
    - Adds 'total_in_stock' to Part serializer, and supports API ordering

v100 -> 2023-03-04 : https://github.com/inventree/InvenTree/pull/4452
     - Adds bulk delete of PurchaseOrderLineItems to API

v99 -> 2023-03-03 : https://github.com/inventree/InvenTree/pull/4445
    - Adds sort by "responsible" to PurchaseOrderAPI

v98 -> 2023-02-24 : https://github.com/inventree/InvenTree/pull/4408
    - Adds "responsible" filter to Build API

v97 -> 2023-02-20 : https://github.com/inventree/InvenTree/pull/4377
    - Adds "external" attribute to StockLocation model

v96 -> 2023-02-16 : https://github.com/inventree/InvenTree/pull/4345
    - Adds stocktake report generation functionality

v95 -> 2023-02-16 : https://github.com/inventree/InvenTree/pull/4346
    - Adds "CompanyAttachment" model (and associated API endpoints)

v94 -> 2023-02-10 : https://github.com/inventree/InvenTree/pull/4327
    - Adds API endpoints for the "Group" auth model

v93 -> 2023-02-03 : https://github.com/inventree/InvenTree/pull/4300
    - Adds extra information to the currency exchange endpoint
    - Adds API endpoint for manually updating exchange rates

v92 -> 2023-02-02 : https://github.com/inventree/InvenTree/pull/4293
    - Adds API endpoint for currency exchange information

v91 -> 2023-01-31 : https://github.com/inventree/InvenTree/pull/4281
    - Improves the API endpoint for creating new Part instances

v90 -> 2023-01-25 : https://github.com/inventree/InvenTree/pull/4186/files
    - Adds a dedicated endpoint to activate a plugin

v89 -> 2023-01-25 : https://github.com/inventree/InvenTree/pull/4214
    - Adds updated field to SupplierPart API
    - Adds API date ordering for supplier part list

v88 -> 2023-01-17: https://github.com/inventree/InvenTree/pull/4225
    - Adds 'priority' field to Build model and api endpoints

v87 -> 2023-01-04 : https://github.com/inventree/InvenTree/pull/4067
    - Add API date filter for stock table on Expiry date

v86 -> 2022-12-22 : https://github.com/inventree/InvenTree/pull/4069
    - Adds API endpoints for part stocktake

v85 -> 2022-12-21 : https://github.com/inventree/InvenTree/pull/3858
    - Add endpoints serving ICS calendars for purchase and sales orders through API

v84 -> 2022-12-21: https://github.com/inventree/InvenTree/pull/4083
    - Add support for listing PO, BO, SO by their reference

v83 -> 2022-11-19 : https://github.com/inventree/InvenTree/pull/3949
    - Add support for structural Stock locations

v82 -> 2022-11-16 : https://github.com/inventree/InvenTree/pull/3931
    - Add support for structural Part categories

v81 -> 2022-11-08 : https://github.com/inventree/InvenTree/pull/3710
    - Adds cached pricing information to Part API
    - Adds cached pricing information to BomItem API
    - Allows Part and BomItem list endpoints to be filtered by 'has_pricing'
    - Remove calculated 'price_string' values from API endpoints
    - Allows PurchaseOrderLineItem API endpoint to be filtered by 'has_pricing'
    - Allows SalesOrderLineItem API endpoint to be filtered by 'has_pricing'
    - Allows SalesOrderLineItem API endpoint to be filtered by 'order_status'
    - Adds more information to SupplierPriceBreak serializer

v80 -> 2022-11-07 : https://github.com/inventree/InvenTree/pull/3906
    - Adds 'barcode_hash' to Part API serializer
    - Adds 'barcode_hash' to StockLocation API serializer
    - Adds 'barcode_hash' to SupplierPart API serializer

v79 -> 2022-11-03 : https://github.com/inventree/InvenTree/pull/3895
    - Add metadata to Company

v78 -> 2022-10-25 : https://github.com/inventree/InvenTree/pull/3854
    - Make PartCategory to be filtered by name and description

v77 -> 2022-10-12 : https://github.com/inventree/InvenTree/pull/3772
    - Adds model permission checks for barcode assignment actions

v76 -> 2022-09-10 : https://github.com/inventree/InvenTree/pull/3640
    - Refactor of barcode data on the API
    - StockItem.uid renamed to StockItem.barcode_hash

v75 -> 2022-09-05 : https://github.com/inventree/InvenTree/pull/3644
    - Adds "pack_size" attribute to SupplierPart API serializer

v74 -> 2022-08-28 : https://github.com/inventree/InvenTree/pull/3615
    - Add confirmation field for completing PurchaseOrder if the order has incomplete lines
    - Add confirmation field for completing SalesOrder if the order has incomplete lines

v73 -> 2022-08-24 : https://github.com/inventree/InvenTree/pull/3605
    - Add 'description' field to PartParameterTemplate model

v72 -> 2022-08-18 : https://github.com/inventree/InvenTree/pull/3567
    - Allow PurchaseOrder to be duplicated via the API

v71 -> 2022-08-18 : https://github.com/inventree/InvenTree/pull/3564
    - Updates to the "part scheduling" API endpoint

v70 -> 2022-08-02 : https://github.com/inventree/InvenTree/pull/3451
    - Adds a 'depth' parameter to the PartCategory list API
    - Adds a 'depth' parameter to the StockLocation list API

v69 -> 2022-08-01 : https://github.com/inventree/InvenTree/pull/3443
    - Updates the PartCategory list API:
        - Improve query efficiency: O(n) becomes O(1)
        - Rename 'parts' field to 'part_count'
    - Updates the StockLocation list API:
        - Improve query efficiency: O(n) becomes O(1)

v68 -> 2022-07-27 : https://github.com/inventree/InvenTree/pull/3417
    - Allows SupplierPart list to be filtered by SKU value
    - Allows SupplierPart list to be filtered by MPN value

v67 -> 2022-07-25 : https://github.com/inventree/InvenTree/pull/3395
    - Adds a 'requirements' endpoint for Part instance
    - Provides information on outstanding order requirements for a given part

v66 -> 2022-07-24 : https://github.com/inventree/InvenTree/pull/3393
    - Part images can now be downloaded from a remote URL via the API
    - Company images can now be downloaded from a remote URL via the API

v65 -> 2022-07-15 : https://github.com/inventree/InvenTree/pull/3335
    - Annotates 'in_stock' quantity to the SupplierPart API

v64 -> 2022-07-08 : https://github.com/inventree/InvenTree/pull/3310
    - Annotate 'on_order' quantity to BOM list API
    - Allow BOM List API endpoint to be filtered by "on_order" parameter

v63 -> 2022-07-06 : https://github.com/inventree/InvenTree/pull/3301
    - Allow BOM List API endpoint to be filtered by "available_stock" parameter

v62 -> 2022-07-05 : https://github.com/inventree/InvenTree/pull/3296
    - Allows search on BOM List API endpoint
    - Allows ordering on BOM List API endpoint

v61 -> 2022-06-12 : https://github.com/inventree/InvenTree/pull/3183
    - Migrate the "Convert Stock Item" form class to use the API
    - There is now an API endpoint for converting a stock item to a valid variant

v60 -> 2022-06-08 : https://github.com/inventree/InvenTree/pull/3148
    - Add availability data fields to the SupplierPart model

v59 -> 2022-06-07 : https://github.com/inventree/InvenTree/pull/3154
    - Adds further improvements to BulkDelete mixin class
    - Fixes multiple bugs in custom OPTIONS metadata implementation
    - Adds 'bulk delete' for Notifications

v58 -> 2022-06-06 : https://github.com/inventree/InvenTree/pull/3146
    - Adds a BulkDelete API mixin class for fast, safe deletion of multiple objects with a single API request

v57 -> 2022-06-05 : https://github.com/inventree/InvenTree/pull/3130
    - Transfer PartCategoryTemplateParameter actions to the API

v56 -> 2022-06-02 : https://github.com/inventree/InvenTree/pull/3123
    - Expose the PartParameterTemplate model to use the API

v55 -> 2022-06-02 : https://github.com/inventree/InvenTree/pull/3120
    - Converts the 'StockItemReturn' functionality to make use of the API

v54 -> 2022-06-02 : https://github.com/inventree/InvenTree/pull/3117
    - Adds 'available_stock' annotation on the SalesOrderLineItem API
    - Adds (well, fixes) 'overdue' annotation on the SalesOrderLineItem API

v53 -> 2022-06-01 : https://github.com/inventree/InvenTree/pull/3110
    - Adds extra search fields to the BuildOrder list API endpoint

v52 -> 2022-05-31 : https://github.com/inventree/InvenTree/pull/3103
    - Allow part list API to be searched by supplier SKU

v51 -> 2022-05-24 : https://github.com/inventree/InvenTree/pull/3058
    - Adds new fields to the SalesOrderShipment model

v50 -> 2022-05-18 : https://github.com/inventree/InvenTree/pull/2912
    - Implement Attachments for manufacturer parts

v49 -> 2022-05-09 : https://github.com/inventree/InvenTree/pull/2957
    - Allows filtering of plugin list by 'active' status
    - Allows filtering of plugin list by 'mixin' support
    - Adds endpoint to "identify" or "locate" stock items and locations (using plugins)

v48 -> 2022-05-12 : https://github.com/inventree/InvenTree/pull/2977
    - Adds "export to file" functionality for PurchaseOrder API endpoint
    - Adds "export to file" functionality for SalesOrder API endpoint
    - Adds "export to file" functionality for BuildOrder API endpoint

v47 -> 2022-05-10 : https://github.com/inventree/InvenTree/pull/2964
    - Fixes barcode API error response when scanning a StockItem which does not exist
    - Fixes barcode API error response when scanning a StockLocation which does not exist

v46 -> 2022-05-09
    - Fixes read permissions on settings API
    - Allows non-staff users to read global settings via the API

v45 -> 2022-05-08 : https://github.com/inventree/InvenTree/pull/2944
    - Settings are now accessed via the API using their unique key, not their PK
    - This allows the settings to be accessed without prior knowledge of the PK

v44 -> 2022-05-04 : https://github.com/inventree/InvenTree/pull/2931
    - Converting more server-side rendered forms to the API
    - Exposes more core functionality to API endpoints

v43 -> 2022-04-26 : https://github.com/inventree/InvenTree/pull/2875
    - Adds API detail endpoint for PartSalePrice model
    - Adds API detail endpoint for PartInternalPrice model

v42 -> 2022-04-26 : https://github.com/inventree/InvenTree/pull/2833
    - Adds variant stock information to the Part and BomItem serializers

v41 -> 2022-04-26
    - Fixes 'variant_of' filter for Part list endpoint

v40 -> 2022-04-19
    - Adds ability to filter StockItem list by "tracked" parameter
        - This checks the serial number or batch code fields

v39 -> 2022-04-18
    - Adds ability to filter StockItem list by "has_batch" parameter

v38 -> 2022-04-14 : https://github.com/inventree/InvenTree/pull/2828
    - Adds the ability to include stock test results for "installed items"

v37 -> 2022-04-07 : https://github.com/inventree/InvenTree/pull/2806
    - Adds extra stock availability information to the BomItem serializer

v36 -> 2022-04-03
    - Adds ability to filter part list endpoint by unallocated_stock argument

v35 -> 2022-04-01 : https://github.com/inventree/InvenTree/pull/2797
    - Adds stock allocation information to the Part API
    - Adds calculated field for "unallocated_quantity"

v34 -> 2022-03-25
    - Change permissions for "plugin list" API endpoint (now allows any authenticated user)

v33 -> 2022-03-24
    - Adds "plugins_enabled" information to root API endpoint

v32 -> 2022-03-19
    - Adds "parameters" detail to Part API endpoint (use &parameters=true)
    - Adds ability to filter PartParameterTemplate API by Part instance
    - Adds ability to filter PartParameterTemplate API by PartCategory instance

v31 -> 2022-03-14
    - Adds "updated" field to SupplierPriceBreakList and SupplierPriceBreakDetail API endpoints

v30 -> 2022-03-09
    - Adds "exclude_location" field to BuildAutoAllocation API endpoint
    - Allows BuildItem API endpoint to be filtered by BomItem relation

v29 -> 2022-03-08
    - Adds "scheduling" endpoint for predicted stock scheduling information

v28 -> 2022-03-04
    - Adds an API endpoint for auto allocation of stock items against a build order
    - Ref: https://github.com/inventree/InvenTree/pull/2713

v27 -> 2022-02-28
    - Adds target_date field to individual line items for purchase orders and sales orders

v26 -> 2022-02-17
    - Adds API endpoint for uploading a BOM file and extracting data

v25 -> 2022-02-17
    - Adds ability to filter "part" list endpoint by "in_bom_for" argument

v24 -> 2022-02-10
    - Adds API endpoint for deleting (cancelling) build order outputs

v23 -> 2022-02-02
    - Adds API endpoints for managing plugin classes
    - Adds API endpoints for managing plugin settings

v22 -> 2021-12-20
    - Adds API endpoint to "merge" multiple stock items

v21 -> 2021-12-04
    - Adds support for multiple "Shipments" against a SalesOrder
    - Refactors process for stock allocation against a SalesOrder

v20 -> 2021-12-03
    - Adds ability to filter POLineItem endpoint by "base_part"
    - Adds optional "order_detail" to POLineItem list endpoint

v19 -> 2021-12-02
    - Adds the ability to filter the StockItem API by "part_tree"
    - Returns only stock items which match a particular part.tree_id field

v18 -> 2021-11-15
    - Adds the ability to filter BomItem API by "uses" field
    - This returns a list of all BomItems which "use" the specified part
    - Includes inherited BomItem objects

v17 -> 2021-11-09
    - Adds API endpoints for GLOBAL and USER settings objects
    - Ref: https://github.com/inventree/InvenTree/pull/2275

v16 -> 2021-10-17
    - Adds API endpoint for completing build order outputs

v15 -> 2021-10-06
    - Adds detail endpoint for SalesOrderAllocation model
    - Allows use of the API forms interface for adjusting SalesOrderAllocation objects

v14 -> 2021-10-05
    - Stock adjustment actions API is improved, using native DRF serializer support
    - However adjustment actions now only support 'pk' as a lookup field

v13 -> 2021-10-05
    - Adds API endpoint to allocate stock items against a BuildOrder
    - Updates StockItem API with improved filtering against BomItem data

v12 -> 2021-09-07
    - Adds API endpoint to receive stock items against a PurchaseOrder

v11 -> 2021-08-26
    - Adds "units" field to PartBriefSerializer
    - This allows units to be introspected from the "part_detail" field in the StockItem serializer

v10 -> 2021-08-23
    - Adds "purchase_price_currency" to StockItem serializer
    - Adds "purchase_price_string" to StockItem serializer
    - Purchase price is now writable for StockItem serializer

v9  -> 2021-08-09
    - Adds "price_string" to part pricing serializers

v8  -> 2021-07-19
    - Refactors the API interface for SupplierPart and ManufacturerPart models
    - ManufacturerPart objects can no longer be created via the SupplierPart API endpoint

v7  -> 2021-07-03
    - Introduced the concept of "API forms" in https://github.com/inventree/InvenTree/pull/1716
    - API OPTIONS endpoints provide comprehensive field metadata
    - Multiple new API endpoints added for database models

v6  -> 2021-06-23
    - Part and Company images can now be directly uploaded via the REST API

v5  -> 2021-06-21
    - Adds API interface for manufacturer part parameters

v4  -> 2021-06-01
    - BOM items can now accept "variant stock" to be assigned against them
    - Many slight API tweaks were needed to get this to work properly!

v3  -> 2021-05-22:
    - The updated StockItem "history tracking" now uses a different interface

"""<|MERGE_RESOLUTION|>--- conflicted
+++ resolved
@@ -1,20 +1,17 @@
 """InvenTree API version information."""
 
 # InvenTree API version
-INVENTREE_API_VERSION = 357
+INVENTREE_API_VERSION = 358
 
 """Increment this API version number whenever there is a significant change to the API that any clients need to know about."""
 
 INVENTREE_API_TEXT = """
-<<<<<<< HEAD
-v357 -> 2025-06-21 : https://github.com/inventree/InvenTree/pull/9735
+v358 -> 2025-06-21 : https://github.com/inventree/InvenTree/pull/9735
     - Adds PluginUserSetting model (and associated endpoints)
     - Remove NotificationSetting model (and associated endpoints)
-=======
 
 v357 -> 2025-06-25 : https://github.com/inventree/InvenTree/pull/9856
     - Adds "units" field to PluginSetting API endpoints
->>>>>>> 6811132e
 
 v356 -> 2025-06-20 : https://github.com/inventree/InvenTree/pull/9817
     - Enable generation of reports against the Company model type
