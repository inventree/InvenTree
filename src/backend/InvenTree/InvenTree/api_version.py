--- conflicted
+++ resolved
@@ -1,22 +1,17 @@
 """InvenTree API version information."""
 
 # InvenTree API version
-<<<<<<< HEAD
-INVENTREE_API_VERSION = 324
-=======
-INVENTREE_API_VERSION = 327
->>>>>>> c4cf9ecd
+INVENTREE_API_VERSION = 328
 
 """Increment this API version number whenever there is a significant change to the API that any clients need to know about."""
 
 
 INVENTREE_API_TEXT = """
 
-<<<<<<< HEAD
-v324 - 2025-03-18 : https://github.com/inventree/InvenTree/pull/8191
+v328 - 2025-03-31 : https://github.com/inventree/InvenTree/pull/8191
     - Adds "consumed" field to the BuildItem API
     - Adds API endpoint to consume stock against a BuildOrder
-=======
+
 v327 - 2025-03-20 : https://github.com/inventree/InvenTree/pull/9339
     - Adds "is_mandatory" field to the Plugin API
     - Adds ability to filter by "mandatory" status in the Plugin API
@@ -34,7 +29,6 @@
     - Adds BulkUpdate support for the SalesOrderAllocation model
     - Adds BulkUpdate support for the PartCategory model
     - Adds BulkUpdate support for the StockLocation model
->>>>>>> c4cf9ecd
 
 v323 - 2025-03-17 : https://github.com/inventree/InvenTree/pull/9313
     - Adds BulkUpdate support to the Part API endpoint
