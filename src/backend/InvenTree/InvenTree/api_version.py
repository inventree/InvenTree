"""InvenTree API version information."""

# InvenTree API version
<<<<<<< HEAD
INVENTREE_API_VERSION = 278
=======
INVENTREE_API_VERSION = 279
>>>>>>> 5464bc5a

"""Increment this API version number whenever there is a significant change to the API that any clients need to know about."""


INVENTREE_API_TEXT = """

<<<<<<< HEAD
v278 - 2024-11-10 : https://github.com/inventree/InvenTree/pull/8461
    - Makes schema for API information endpoint more informing
    - Removes general not found endpoint
=======
v279 - 2024-11-09 : https://github.com/inventree/InvenTree/pull/8458
    - Adds "order_outstanding" and "part" filters to the BuildLine API endpoint
    - Adds "order_outstanding" filter to the SalesOrderLineItem API endpoint

v278 - 2024-11-07 : https://github.com/inventree/InvenTree/pull/8445
    - Updates to the SalesOrder API endpoints
    - Add "shipment count" information to the SalesOrder API endpoints
    - Allow null value for SalesOrderAllocation.shipment field
    - Additional filtering options for allocation endpoints
>>>>>>> 5464bc5a

v277 - 2024-11-01 : https://github.com/inventree/InvenTree/pull/8278
    - Allow build order list to be filtered by "outstanding" (alias for "active")

v276 - 2024-10-31 : https://github.com/inventree/InvenTree/pull/8403
    - Adds 'destination' field to the PurchaseOrder model and API endpoints

v275 - 2024-10-31 : https://github.com/inventree/InvenTree/pull/8396
    - Adds SKU and MPN fields to the StockItem serializer
    - Additional export options for the StockItem serializer

v274 - 2024-10-29 : https://github.com/inventree/InvenTree/pull/8392
    - Add more detailed information to NotificationEntry API serializer

v273 - 2024-10-28 : https://github.com/inventree/InvenTree/pull/8376
    - Fixes for the BuildLine API endpoint

v272 - 2024-10-25 : https://github.com/inventree/InvenTree/pull/8343
    - Adjustments to BuildLine API serializers

v271 - 2024-10-22 : https://github.com/inventree/InvenTree/pull/8331
    - Fixes for SalesOrderLineItem endpoints

v270 - 2024-10-19 : https://github.com/inventree/InvenTree/pull/8307
    - Adds missing date fields from order API endpoint(s)

v269 - 2024-10-16 : https://github.com/inventree/InvenTree/pull/8295
    - Adds "include_variants" filter to the BuildOrder API endpoint
    - Adds "include_variants" filter to the SalesOrder API endpoint
    - Adds "include_variants" filter to the PurchaseOrderLineItem API endpoint
    - Adds "include_variants" filter to the ReturnOrder API endpoint

268 - 2024-10-11 : https://github.com/inventree/InvenTree/pull/8274
    - Adds "in_stock" attribute to the StockItem serializer

267 - 2024-10-8 : https://github.com/inventree/InvenTree/pull/8250
    - Remove "allocations" field from the SalesOrderShipment API endpoint(s)
    - Add "allocated_items" field to the SalesOrderShipment API endpoint(s)

266 - 2024-10-07 : https://github.com/inventree/InvenTree/pull/8249
    - Tweak SalesOrderShipment API for more efficient data retrieval

265 - 2024-10-07 : https://github.com/inventree/InvenTree/pull/8228
    - Adds API endpoint for providing custom admin integration details for plugins

264 - 2024-10-03 : https://github.com/inventree/InvenTree/pull/8231
    - Adds Sales Order Shipment attachment model type

263 - 2024-09-30 : https://github.com/inventree/InvenTree/pull/8194
    - Adds Sales Order Shipment report

262 - 2024-09-30 : https://github.com/inventree/InvenTree/pull/8220
    - Tweak permission requirements for uninstalling plugins via API

261 - 2024-09-26 : https://github.com/inventree/InvenTree/pull/8184
    - Fixes for BuildOrder API serializers

v260 - 2024-09-26 : https://github.com/inventree/InvenTree/pull/8190
    - Adds facility for server-side context data to be passed to client-side plugins

v259 - 2024-09-20 : https://github.com/inventree/InvenTree/pull/8137
    - Implements new API endpoint for enabling custom UI features via plugins

v258 - 2024-09-24 : https://github.com/inventree/InvenTree/pull/8163
    - Enhances the existing PartScheduling API endpoint
    - Adds a formal DRF serializer to the endpoint

v257 - 2024-09-22 : https://github.com/inventree/InvenTree/pull/8150
    - Adds API endpoint for reporting barcode scan history

v256 - 2024-09-19 : https://github.com/inventree/InvenTree/pull/7704
    - Adjustments for "stocktake" (stock history) API endpoints

v255 - 2024-09-19 : https://github.com/inventree/InvenTree/pull/8145
    - Enables copying line items when duplicating an order

v254 - 2024-09-14 : https://github.com/inventree/InvenTree/pull/7470
    - Implements new API endpoints for enabling custom UI functionality via plugins

v253 - 2024-09-14 : https://github.com/inventree/InvenTree/pull/7944
    - Adjustments for user API endpoints

v252 - 2024-09-13 : https://github.com/inventree/InvenTree/pull/8040
    - Add endpoint for listing all known units

v251 - 2024-09-06 : https://github.com/inventree/InvenTree/pull/8018
    - Adds "attach_to_model" field to the ReporTemplate model

v250 - 2024-09-04 : https://github.com/inventree/InvenTree/pull/8069
    - Fixes 'revision' field definition in Part serializer

v249 - 2024-08-23 : https://github.com/inventree/InvenTree/pull/7978
    - Sort status enums

v248 - 2024-08-23 : https://github.com/inventree/InvenTree/pull/7965
    - Small adjustments to labels for new custom status fields

v247 - 2024-08-22 : https://github.com/inventree/InvenTree/pull/7956
    - Adjust "attachment" field on StockItemTestResult serializer
    - Allow null values for attachment

v246 - 2024-08-21 : https://github.com/inventree/InvenTree/pull/7862
    - Adds custom status fields to various serializers
    - Adds endpoints to admin custom status fields

v245 - 2024-08-21 : https://github.com/inventree/InvenTree/pull/7520
    - Documented pagination fields (no functional changes)

v244 - 2024-08-21 : https://github.com/inventree/InvenTree/pull/7941
    - Adds "create_child_builds" field to the Build API
    - Write-only field to create child builds from the API
    - Only available when creating a new build order

v243 - 2024-08-21 : https://github.com/inventree/InvenTree/pull/7940
    - Expose "ancestor" filter to the BuildOrder API

v242 - 2024-08-20 : https://github.com/inventree/InvenTree/pull/7932
    - Adds "level" attribute to BuildOrder serializer
    - Allow ordering of BuildOrder API by "level" attribute
    - Allow "parent" filter for BuildOrder API to have "cascade=True" option

v241 - 2024-08-18 : https://github.com/inventree/InvenTree/pull/7906
    - Adjusts required fields for the MeUserDetail endpoint

v240 - 2024-08-16 : https://github.com/inventree/InvenTree/pull/7900
    - Adjust "issued_by" filter for the BuildOrder list endpoint
    - Adjust "assigned_to" filter for the BuildOrder list endpoint

v239 - 2024-08-15 : https://github.com/inventree/InvenTree/pull/7888
    - Adds "testable" field to the Part model
    - Adds associated filters to various API endpoints

v238 - 2024-08-14 : https://github.com/inventree/InvenTree/pull/7874
    - Add "assembly" filter to BuildLine API endpoint

v237 - 2024-08-13 : https://github.com/inventree/InvenTree/pull/7863
    - Reimplement "bulk delete" operation for Attachment model
    - Fix permission checks for Attachment API endpoints

v236 - 2024-08-10 : https://github.com/inventree/InvenTree/pull/7844
    - Adds "supplier_name" to the PurchaseOrder API serializer

v235 - 2024-08-08 : https://github.com/inventree/InvenTree/pull/7837
    - Adds "on_order" quantity to SalesOrderLineItem serializer
    - Adds "building" quantity to SalesOrderLineItem serializer

v234 - 2024-08-08 : https://github.com/inventree/InvenTree/pull/7829
    - Fixes bug in the plugin metadata endpoint

v233 - 2024-08-04 : https://github.com/inventree/InvenTree/pull/7807
    - Adds new endpoints for managing state of build orders
    - Adds new endpoints for managing state of purchase orders
    - Adds new endpoints for managing state of sales orders
    - Adds new endpoints for managing state of return orders

v232 - 2024-08-03 : https://github.com/inventree/InvenTree/pull/7793
    - Allow ordering of SalesOrderShipment API by 'shipment_date' and 'delivery_date'

v231 - 2024-08-03 : https://github.com/inventree/InvenTree/pull/7794
    - Optimize BuildItem and BuildLine serializers to improve API efficiency

v230 - 2024-05-05 : https://github.com/inventree/InvenTree/pull/7164
    - Adds test statistics endpoint

v229 - 2024-07-31 : https://github.com/inventree/InvenTree/pull/7775
    - Add extra exportable fields to the BomItem serializer

v228 - 2024-07-18 : https://github.com/inventree/InvenTree/pull/7684
    - Adds "icon" field to the PartCategory.path and StockLocation.path API
    - Adds icon packages API endpoint

v227 - 2024-07-19 : https://github.com/inventree/InvenTree/pull/7693/
    - Adds endpoints to list and revoke the tokens issued to the current user

v226 - 2024-07-15 : https://github.com/inventree/InvenTree/pull/7648
    - Adds barcode generation API endpoint

v225 - 2024-07-17 : https://github.com/inventree/InvenTree/pull/7671
    - Adds "filters" field to DataImportSession API

v224 - 2024-07-14 : https://github.com/inventree/InvenTree/pull/7667
    - Add notes field to ManufacturerPart and SupplierPart API endpoints

v223 - 2024-07-14 : https://github.com/inventree/InvenTree/pull/7649
    - Allow adjustment of "packaging" field when receiving items against a purchase order

v222 - 2024-07-14 : https://github.com/inventree/InvenTree/pull/7635
    - Adjust the BomItem API endpoint to improve data import process

v221 - 2024-07-13 : https://github.com/inventree/InvenTree/pull/7636
    - Adds missing fields from StockItemBriefSerializer
    - Adds missing fields from PartBriefSerializer
    - Adds extra exportable fields to BuildItemSerializer

v220 - 2024-07-11 : https://github.com/inventree/InvenTree/pull/7585
    - Adds "revision_of" field to Part serializer
    - Adds new API filters for "revision" status

v219 - 2024-07-11 : https://github.com/inventree/InvenTree/pull/7611
    - Adds new fields to the BuildItem API endpoints
    - Adds new ordering / filtering options to the BuildItem API endpoints

v218 - 2024-07-11 : https://github.com/inventree/InvenTree/pull/7619
    - Adds "can_build" field to the BomItem API

v217 - 2024-07-09 : https://github.com/inventree/InvenTree/pull/7599
    - Fixes bug in "project_code" field for order API endpoints

v216 - 2024-07-08 : https://github.com/inventree/InvenTree/pull/7595
    - Moves API endpoint for contenttype lookup by model name

v215 - 2024-07-09 : https://github.com/inventree/InvenTree/pull/7591
    - Adds additional fields to the BuildLine serializer

v214 - 2024-07-08 : https://github.com/inventree/InvenTree/pull/7587
    - Adds "default_location_detail" field to the Part API

v213 - 2024-07-06 : https://github.com/inventree/InvenTree/pull/7527
    - Adds 'locked' field to Part API

v212 - 2024-07-06 : https://github.com/inventree/InvenTree/pull/7562
    - Makes API generation more robust (no functional changes)

v211 - 2024-06-26 : https://github.com/inventree/InvenTree/pull/6911
    - Adds API endpoints for managing data import and export

v210 - 2024-06-26 : https://github.com/inventree/InvenTree/pull/7518
    - Adds translateable text to User API fields

v209 - 2024-06-26 : https://github.com/inventree/InvenTree/pull/7514
    - Add "top_level" filter to PartCategory API endpoint
    - Add "top_level" filter to StockLocation API endpoint

v208 - 2024-06-19 : https://github.com/inventree/InvenTree/pull/7479
    - Adds documentation for the user roles API endpoint (no functional changes)

v207 - 2024-06-09 : https://github.com/inventree/InvenTree/pull/7420
    - Moves all "Attachment" models into a single table
    - All "Attachment" operations are now performed at /api/attachment/
    - Add permissions information to /api/user/roles/ endpoint

v206 - 2024-06-08 : https://github.com/inventree/InvenTree/pull/7417
    - Adds "choices" field to the PartTestTemplate model

v205 - 2024-06-03 : https://github.com/inventree/InvenTree/pull/7284
    - Added model_type and model_id fields to the "NotesImage" serializer

v204 - 2024-06-03 : https://github.com/inventree/InvenTree/pull/7393
    - Fixes previous API update which resulted in inconsistent ordering of currency codes

v203 - 2024-06-03 : https://github.com/inventree/InvenTree/pull/7390
    - Currency codes are now configurable as a run-time setting

v202 - 2024-05-27 : https://github.com/inventree/InvenTree/pull/7343
    - Adjust "required" attribute of Part.category field to be optional

v201 - 2024-05-21 : https://github.com/inventree/InvenTree/pull/7074
    - Major refactor of the report template / report printing interface
    - This is a *breaking change* to the report template API

v200 - 2024-05-20 : https://github.com/inventree/InvenTree/pull/7000
    - Adds API endpoint for generating custom batch codes
    - Adds API endpoint for generating custom serial numbers

v199 - 2024-05-20 : https://github.com/inventree/InvenTree/pull/7264
    - Expose "bom_valid" filter for the Part API
    - Expose "starred" filter for the Part API

v198 - 2024-05-19 : https://github.com/inventree/InvenTree/pull/7258
    - Fixed lookup field conflicts in the plugins API

v197 - 2024-05-14 : https://github.com/inventree/InvenTree/pull/7224
    - Refactor the plugin API endpoints to use the plugin "key" for lookup, rather than the PK value

v196 - 2024-05-05 : https://github.com/inventree/InvenTree/pull/7160
    - Adds "location" field to BuildOutputComplete API endpoint

v195 - 2024-05-03 : https://github.com/inventree/InvenTree/pull/7153
    - Fixes bug in BuildOrderCancel API endpoint

v194 - 2024-05-01 : https://github.com/inventree/InvenTree/pull/7147
    -  Adds field description to the currency_exchange_retrieve API call

v193 - 2024-04-30 : https://github.com/inventree/InvenTree/pull/7144
    - Adds "assigned_to" filter to PurchaseOrder / SalesOrder / ReturnOrder API endpoints

v192 - 2024-04-23 : https://github.com/inventree/InvenTree/pull/7106
    - Adds 'trackable' ordering option to BuildLineLabel API endpoint

v191 - 2024-04-22 : https://github.com/inventree/InvenTree/pull/7079
    - Adds API endpoints for Contenttype model

v190 - 2024-04-19 : https://github.com/inventree/InvenTree/pull/7024
    - Adds "active" field to the Company API endpoints
    - Allow company list to be filtered by "active" status

v189 - 2024-04-19 : https://github.com/inventree/InvenTree/pull/7066
    - Adds "currency" field to CompanyBriefSerializer class

v188 - 2024-04-16 : https://github.com/inventree/InvenTree/pull/6970
    - Adds session authentication support for the API
    - Improvements for login / logout endpoints for better support of React web interface

v187 - 2024-04-10 : https://github.com/inventree/InvenTree/pull/6985
    - Allow Part list endpoint to be sorted by pricing_min and pricing_max values
    - Allow BomItem list endpoint to be sorted by pricing_min and pricing_max values
    - Allow InternalPrice and SalePrice endpoints to be sorted by quantity
    - Adds total pricing values to BomItem serializer

v186 - 2024-03-26 : https://github.com/inventree/InvenTree/pull/6855
    - Adds license information to the API

v185 - 2024-03-24 : https://github.com/inventree/InvenTree/pull/6836
    - Remove /plugin/activate endpoint
    - Update docstrings and typing for various API endpoints (no functional changes)

v184 - 2024-03-17 : https://github.com/inventree/InvenTree/pull/10464
    - Add additional fields for tests (start/end datetime, test station)

v183 - 2024-03-14 : https://github.com/inventree/InvenTree/pull/5972
    - Adds "category_default_location" annotated field to part serializer
    - Adds "part_detail.category_default_location" annotated field to stock item serializer
    - Adds "part_detail.category_default_location" annotated field to purchase order line serializer
    - Adds "parent_default_location" annotated field to category serializer

v182 - 2024-03-13 : https://github.com/inventree/InvenTree/pull/6714
    - Expose ReportSnippet model to the /report/snippet/ API endpoint
    - Expose ReportAsset model to the /report/asset/ API endpoint

v181 - 2024-02-21 : https://github.com/inventree/InvenTree/pull/6541
    - Adds "width" and "height" fields to the LabelTemplate API endpoint
    - Adds "page_size" and "landscape" fields to the ReportTemplate API endpoint

v180 - 2024-3-02 : https://github.com/inventree/InvenTree/pull/6463
    - Tweaks to API documentation to allow automatic documentation generation

v179 - 2024-03-01 : https://github.com/inventree/InvenTree/pull/6605
    - Adds "subcategories" count to PartCategory serializer
    - Adds "sublocations" count to StockLocation serializer
    - Adds "image" field to PartBrief serializer
    - Adds "image" field to CompanyBrief serializer

v178 - 2024-02-29 : https://github.com/inventree/InvenTree/pull/6604
    - Adds "external_stock" field to the Part API endpoint
    - Adds "external_stock" field to the BomItem API endpoint
    - Adds "external_stock" field to the BuildLine API endpoint
    - Stock quantities represented in the BuildLine API endpoint are now filtered by Build.source_location

v177 - 2024-02-27 : https://github.com/inventree/InvenTree/pull/6581
    - Adds "subcategoies" count to PartCategoryTree serializer
    - Adds "sublocations" count to StockLocationTree serializer

v176 - 2024-02-26 : https://github.com/inventree/InvenTree/pull/6535
    - Adds the field "plugins_install_disabled" to the Server info API endpoint

v175 - 2024-02-21 : https://github.com/inventree/InvenTree/pull/6538
    - Adds "parts" count to PartParameterTemplate serializer

v174 - 2024-02-21 : https://github.com/inventree/InvenTree/pull/6536
    - Expose PartCategory filters to the API documentation
    - Expose StockLocation filters to the API documentation

v173 - 2024-02-20 : https://github.com/inventree/InvenTree/pull/6483
    - Adds "merge_items" to the PurchaseOrderLine create API endpoint
    - Adds "auto_pricing" to the PurchaseOrderLine create/update API endpoint

v172 - 2024-02-20 : https://github.com/inventree/InvenTree/pull/6526
    - Adds "enabled" field to the PartTestTemplate API endpoint
    - Adds "enabled" filter to the PartTestTemplate list
    - Adds "enabled" filter to the StockItemTestResult list

v171 - 2024-02-19 : https://github.com/inventree/InvenTree/pull/6516
    - Adds "key" as a filterable parameter to PartTestTemplate list endpoint

v170 -> 2024-02-19 : https://github.com/inventree/InvenTree/pull/6514
    - Adds "has_results" filter to the PartTestTemplate list endpoint

v169 -> 2024-02-14 : https://github.com/inventree/InvenTree/pull/6430
    - Adds 'key' field to PartTestTemplate API endpoint
    - Adds annotated 'results' field to PartTestTemplate API endpoint
    - Adds 'template' field to StockItemTestResult API endpoint

v168 -> 2024-02-14 : https://github.com/inventree/InvenTree/pull/4824
    - Adds machine CRUD API endpoints
    - Adds machine settings API endpoints
    - Adds machine restart API endpoint
    - Adds machine types/drivers list API endpoints
    - Adds machine registry status API endpoint
    - Adds 'required' field to the global Settings API
    - Discover sub-sub classes of the StatusCode API

v167 -> 2024-02-07: https://github.com/inventree/InvenTree/pull/6440
    - Fixes for OpenAPI schema generation

v166 -> 2024-02-04 : https://github.com/inventree/InvenTree/pull/6400
    - Adds package_name to plugin API
    - Adds mechanism for uninstalling plugins via the API

v165 -> 2024-01-28 : https://github.com/inventree/InvenTree/pull/6040
    - Adds supplier_part.name, part.creation_user, part.required_for_sales_order

v164 -> 2024-01-24 : https://github.com/inventree/InvenTree/pull/6343
    - Adds "building" quantity to BuildLine API serializer

v163 -> 2024-01-22 : https://github.com/inventree/InvenTree/pull/6314
    - Extends API endpoint to expose auth configuration information for signin pages

v162 -> 2024-01-14 : https://github.com/inventree/InvenTree/pull/6230
    - Adds API endpoints to provide information on background tasks

v161 -> 2024-01-13 : https://github.com/inventree/InvenTree/pull/6222
    - Adds API endpoint for system error information

v160 -> 2023-12-11 : https://github.com/inventree/InvenTree/pull/6072
    - Adds API endpoint for allocating stock items against a sales order via barcode scan

v159 -> 2023-12-08 : https://github.com/inventree/InvenTree/pull/6056
    - Adds API endpoint for reloading plugin registry

v158 -> 2023-11-21 : https://github.com/inventree/InvenTree/pull/5953
    - Adds API endpoint for listing all settings of a particular plugin
    - Adds API endpoint for registry status (errors)

v157 -> 2023-12-02 : https://github.com/inventree/InvenTree/pull/6021
    - Add write-only "existing_image" field to Part API serializer

v156 -> 2023-11-26 : https://github.com/inventree/InvenTree/pull/5982
    - Add POST endpoint for report and label creation

v155 -> 2023-11-24 : https://github.com/inventree/InvenTree/pull/5979
    - Add "creation_date" field to Part instance serializer

v154 -> 2023-11-21 : https://github.com/inventree/InvenTree/pull/5944
    - Adds "responsible" field to the ProjectCode table

v153 -> 2023-11-21 : https://github.com/inventree/InvenTree/pull/5956
    - Adds override_min and override_max fields to part pricing API

v152 -> 2023-11-20 : https://github.com/inventree/InvenTree/pull/5949
    - Adds barcode support for manufacturerpart model
    - Adds API endpoint for adding parts to purchase order using barcode scan

v151 -> 2023-11-13 : https://github.com/inventree/InvenTree/pull/5906
    - Allow user list API to be filtered by user active status
    - Allow owner list API to be filtered by user active status

v150 -> 2023-11-07: https://github.com/inventree/InvenTree/pull/5875
    - Extended user API endpoints to enable ordering
    - Extended user API endpoints to enable user role changes
    - Added endpoint to create a new user

v149 -> 2023-11-07 : https://github.com/inventree/InvenTree/pull/5876
    - Add 'building' quantity to BomItem serializer
    - Add extra ordering options for the BomItem list API

v148 -> 2023-11-06 : https://github.com/inventree/InvenTree/pull/5872
    - Allow "quantity" to be specified when installing an item into another item

v147 -> 2023-11-04: https://github.com/inventree/InvenTree/pull/5860
    - Adds "completed_lines" field to SalesOrder API endpoint
    - Adds "completed_lines" field to PurchaseOrder API endpoint

v146 -> 2023-11-02: https://github.com/inventree/InvenTree/pull/5822
    - Extended SSO Provider endpoint to contain if a provider is configured
    - Adds API endpoints for Email Address model

v145 -> 2023-10-30: https://github.com/inventree/InvenTree/pull/5786
    - Allow printing labels via POST including printing options in the body

v144 -> 2023-10-23: https://github.com/inventree/InvenTree/pull/5811
    - Adds version information API endpoint

v143 -> 2023-10-29: https://github.com/inventree/InvenTree/pull/5810
    - Extends the status endpoint to include information about system status and health

v142 -> 2023-10-20: https://github.com/inventree/InvenTree/pull/5759
    - Adds generic API endpoints for looking up status models

v141 -> 2023-10-23 : https://github.com/inventree/InvenTree/pull/5774
    - Changed 'part.responsible' from User to Owner

v140 -> 2023-10-20 : https://github.com/inventree/InvenTree/pull/5664
    - Expand API token functionality
    - Multiple API tokens can be generated per user

v139 -> 2023-10-11 : https://github.com/inventree/InvenTree/pull/5509
    - Add new BarcodePOReceive endpoint to receive line items by scanning supplier barcodes

v138 -> 2023-10-11 : https://github.com/inventree/InvenTree/pull/5679
    - Settings keys are no longer case sensitive
    - Include settings units in API serializer

v137 -> 2023-10-04 : https://github.com/inventree/InvenTree/pull/5588
    - Adds StockLocationType API endpoints
    - Adds custom_icon, location_type to StockLocation endpoint

v136 -> 2023-09-23 : https://github.com/inventree/InvenTree/pull/5595
    - Adds structural to StockLocation and PartCategory tree endpoints

v135 -> 2023-09-19 : https://github.com/inventree/InvenTree/pull/5569
    - Adds location path detail to StockLocation and StockItem API endpoints
    - Adds category path detail to PartCategory and Part API endpoints

v134 -> 2023-09-11 : https://github.com/inventree/InvenTree/pull/5525
    - Allow "Attachment" list endpoints to be searched by attachment, link and comment fields

v133 -> 2023-09-08 : https://github.com/inventree/InvenTree/pull/5518
    - Add extra optional fields which can be used for StockAdjustment endpoints

v132 -> 2023-09-07 : https://github.com/inventree/InvenTree/pull/5515
    - Add 'issued_by' filter to BuildOrder API list endpoint

v131 -> 2023-08-09 : https://github.com/inventree/InvenTree/pull/5415
    - Annotate 'available_variant_stock' to the SalesOrderLine serializer

v130 -> 2023-07-14 : https://github.com/inventree/InvenTree/pull/5251
    - Refactor label printing interface

v129 -> 2023-07-06 : https://github.com/inventree/InvenTree/pull/5189
    - Changes 'serial_lte' and 'serial_gte' stock filters to point to 'serial_int' field

v128 -> 2023-07-06 : https://github.com/inventree/InvenTree/pull/5186
    - Adds 'available' filter for BuildLine API endpoint

v127 -> 2023-06-24 : https://github.com/inventree/InvenTree/pull/5094
    - Enhancements for the PartParameter API endpoints

v126 -> 2023-06-19 : https://github.com/inventree/InvenTree/pull/5075
    - Adds API endpoint for setting the "category" for multiple parts simultaneously

v125 -> 2023-06-17 : https://github.com/inventree/InvenTree/pull/5064
    - Adds API endpoint for setting the "status" field for multiple stock items simultaneously

v124 -> 2023-06-17 : https://github.com/inventree/InvenTree/pull/5057
    - Add "created_before" and "created_after" filters to the Part API

v123 -> 2023-06-15 : https://github.com/inventree/InvenTree/pull/5019
    - Add Metadata to: Plugin Config

v122 -> 2023-06-14 : https://github.com/inventree/InvenTree/pull/5034
    - Adds new BuildLineLabel label type

v121 -> 2023-06-14 : https://github.com/inventree/InvenTree/pull/4808
    - Adds "ProjectCode" link to Build model

v120 -> 2023-06-07 : https://github.com/inventree/InvenTree/pull/4855
    - Major overhaul of the build order API
    - Adds new BuildLine model

v119 -> 2023-06-01 : https://github.com/inventree/InvenTree/pull/4898
    - Add Metadata to:  Part test templates, Part parameters, Part category parameter templates, BOM item substitute, Related Parts, Stock item test result

v118 -> 2023-06-01 : https://github.com/inventree/InvenTree/pull/4935
    - Adds extra fields for the PartParameterTemplate model

v117 -> 2023-05-22 : https://github.com/inventree/InvenTree/pull/4854
    - Part.units model now supports physical units (e.g. "kg", "m", "mm", etc)
    - Replaces SupplierPart "pack_size" field with "pack_quantity"
    - New field supports physical units, and allows for conversion between compatible units

v116 -> 2023-05-18 : https://github.com/inventree/InvenTree/pull/4823
    - Updates to part parameter implementation, to use physical units

v115 -> 2023-05-18 : https://github.com/inventree/InvenTree/pull/4846
    - Adds ability to partially scrap a build output

v114 -> 2023-05-16 : https://github.com/inventree/InvenTree/pull/4825
    - Adds "delivery_date" to shipments

v113 -> 2023-05-13 : https://github.com/inventree/InvenTree/pull/4800
    - Adds API endpoints for scrapping a build output

v112 -> 2023-05-13: https://github.com/inventree/InvenTree/pull/4741
    - Adds flag use_pack_size to the stock addition API, which allows adding packs

v111 -> 2023-05-02 : https://github.com/inventree/InvenTree/pull/4367
    - Adds tags to the Part serializer
    - Adds tags to the SupplierPart serializer
    - Adds tags to the ManufacturerPart serializer
    - Adds tags to the StockItem serializer
    - Adds tags to the StockLocation serializer

v110 -> 2023-04-26 : https://github.com/inventree/InvenTree/pull/4698
    - Adds 'order_currency' field for PurchaseOrder / SalesOrder endpoints

v109 -> 2023-04-19 : https://github.com/inventree/InvenTree/pull/4636
    - Adds API endpoints for the "ProjectCode" model

v108 -> 2023-04-17 : https://github.com/inventree/InvenTree/pull/4615
    - Adds functionality to upload images for rendering in markdown notes

v107 -> 2023-04-04 : https://github.com/inventree/InvenTree/pull/4575
    - Adds barcode support for PurchaseOrder model
    - Adds barcode support for ReturnOrder model
    - Adds barcode support for SalesOrder model
    - Adds barcode support for BuildOrder model

v106 -> 2023-04-03 : https://github.com/inventree/InvenTree/pull/4566
    - Adds 'search_regex' parameter to all searchable API endpoints

v105 -> 2023-03-31 : https://github.com/inventree/InvenTree/pull/4543
    - Adds API endpoints for status label information on various models

v104 -> 2023-03-23 : https://github.com/inventree/InvenTree/pull/4488
    - Adds various endpoints for new "ReturnOrder" models
    - Adds various endpoints for new "ReturnOrderReport" templates
    - Exposes API endpoints for "Contact" model

v103 -> 2023-03-17 : https://github.com/inventree/InvenTree/pull/4410
    - Add metadata to several more models

v102 -> 2023-03-18 : https://github.com/inventree/InvenTree/pull/4505
- Adds global search API endpoint for consolidated search results

v101 -> 2023-03-07 : https://github.com/inventree/InvenTree/pull/4462
    - Adds 'total_in_stock' to Part serializer, and supports API ordering

v100 -> 2023-03-04 : https://github.com/inventree/InvenTree/pull/4452
     - Adds bulk delete of PurchaseOrderLineItems to API

v99 -> 2023-03-03 : https://github.com/inventree/InvenTree/pull/4445
    - Adds sort by "responsible" to PurchaseOrderAPI

v98 -> 2023-02-24 : https://github.com/inventree/InvenTree/pull/4408
    - Adds "responsible" filter to Build API

v97 -> 2023-02-20 : https://github.com/inventree/InvenTree/pull/4377
    - Adds "external" attribute to StockLocation model

v96 -> 2023-02-16 : https://github.com/inventree/InvenTree/pull/4345
    - Adds stocktake report generation functionality

v95 -> 2023-02-16 : https://github.com/inventree/InvenTree/pull/4346
    - Adds "CompanyAttachment" model (and associated API endpoints)

v94 -> 2023-02-10 : https://github.com/inventree/InvenTree/pull/4327
    - Adds API endpoints for the "Group" auth model

v93 -> 2023-02-03 : https://github.com/inventree/InvenTree/pull/4300
    - Adds extra information to the currency exchange endpoint
    - Adds API endpoint for manually updating exchange rates

v92 -> 2023-02-02 : https://github.com/inventree/InvenTree/pull/4293
    - Adds API endpoint for currency exchange information

v91 -> 2023-01-31 : https://github.com/inventree/InvenTree/pull/4281
    - Improves the API endpoint for creating new Part instances

v90 -> 2023-01-25 : https://github.com/inventree/InvenTree/pull/4186/files
    - Adds a dedicated endpoint to activate a plugin

v89 -> 2023-01-25 : https://github.com/inventree/InvenTree/pull/4214
    - Adds updated field to SupplierPart API
    - Adds API date ordering for supplier part list

v88 -> 2023-01-17: https://github.com/inventree/InvenTree/pull/4225
    - Adds 'priority' field to Build model and api endpoints

v87 -> 2023-01-04 : https://github.com/inventree/InvenTree/pull/4067
    - Add API date filter for stock table on Expiry date

v86 -> 2022-12-22 : https://github.com/inventree/InvenTree/pull/4069
    - Adds API endpoints for part stocktake

v85 -> 2022-12-21 : https://github.com/inventree/InvenTree/pull/3858
    - Add endpoints serving ICS calendars for purchase and sales orders through API

v84 -> 2022-12-21: https://github.com/inventree/InvenTree/pull/4083
    - Add support for listing PO, BO, SO by their reference

v83 -> 2022-11-19 : https://github.com/inventree/InvenTree/pull/3949
    - Add support for structural Stock locations

v82 -> 2022-11-16 : https://github.com/inventree/InvenTree/pull/3931
    - Add support for structural Part categories

v81 -> 2022-11-08 : https://github.com/inventree/InvenTree/pull/3710
    - Adds cached pricing information to Part API
    - Adds cached pricing information to BomItem API
    - Allows Part and BomItem list endpoints to be filtered by 'has_pricing'
    - Remove calculated 'price_string' values from API endpoints
    - Allows PurchaseOrderLineItem API endpoint to be filtered by 'has_pricing'
    - Allows SalesOrderLineItem API endpoint to be filtered by 'has_pricing'
    - Allows SalesOrderLineItem API endpoint to be filtered by 'order_status'
    - Adds more information to SupplierPriceBreak serializer

v80 -> 2022-11-07 : https://github.com/inventree/InvenTree/pull/3906
    - Adds 'barcode_hash' to Part API serializer
    - Adds 'barcode_hash' to StockLocation API serializer
    - Adds 'barcode_hash' to SupplierPart API serializer

v79 -> 2022-11-03 : https://github.com/inventree/InvenTree/pull/3895
    - Add metadata to Company

v78 -> 2022-10-25 : https://github.com/inventree/InvenTree/pull/3854
    - Make PartCategory to be filtered by name and description

v77 -> 2022-10-12 : https://github.com/inventree/InvenTree/pull/3772
    - Adds model permission checks for barcode assignment actions

v76 -> 2022-09-10 : https://github.com/inventree/InvenTree/pull/3640
    - Refactor of barcode data on the API
    - StockItem.uid renamed to StockItem.barcode_hash

v75 -> 2022-09-05 : https://github.com/inventree/InvenTree/pull/3644
    - Adds "pack_size" attribute to SupplierPart API serializer

v74 -> 2022-08-28 : https://github.com/inventree/InvenTree/pull/3615
    - Add confirmation field for completing PurchaseOrder if the order has incomplete lines
    - Add confirmation field for completing SalesOrder if the order has incomplete lines

v73 -> 2022-08-24 : https://github.com/inventree/InvenTree/pull/3605
    - Add 'description' field to PartParameterTemplate model

v72 -> 2022-08-18 : https://github.com/inventree/InvenTree/pull/3567
    - Allow PurchaseOrder to be duplicated via the API

v71 -> 2022-08-18 : https://github.com/inventree/InvenTree/pull/3564
    - Updates to the "part scheduling" API endpoint

v70 -> 2022-08-02 : https://github.com/inventree/InvenTree/pull/3451
    - Adds a 'depth' parameter to the PartCategory list API
    - Adds a 'depth' parameter to the StockLocation list API

v69 -> 2022-08-01 : https://github.com/inventree/InvenTree/pull/3443
    - Updates the PartCategory list API:
        - Improve query efficiency: O(n) becomes O(1)
        - Rename 'parts' field to 'part_count'
    - Updates the StockLocation list API:
        - Improve query efficiency: O(n) becomes O(1)

v68 -> 2022-07-27 : https://github.com/inventree/InvenTree/pull/3417
    - Allows SupplierPart list to be filtered by SKU value
    - Allows SupplierPart list to be filtered by MPN value

v67 -> 2022-07-25 : https://github.com/inventree/InvenTree/pull/3395
    - Adds a 'requirements' endpoint for Part instance
    - Provides information on outstanding order requirements for a given part

v66 -> 2022-07-24 : https://github.com/inventree/InvenTree/pull/3393
    - Part images can now be downloaded from a remote URL via the API
    - Company images can now be downloaded from a remote URL via the API

v65 -> 2022-07-15 : https://github.com/inventree/InvenTree/pull/3335
    - Annotates 'in_stock' quantity to the SupplierPart API

v64 -> 2022-07-08 : https://github.com/inventree/InvenTree/pull/3310
    - Annotate 'on_order' quantity to BOM list API
    - Allow BOM List API endpoint to be filtered by "on_order" parameter

v63 -> 2022-07-06 : https://github.com/inventree/InvenTree/pull/3301
    - Allow BOM List API endpoint to be filtered by "available_stock" parameter

v62 -> 2022-07-05 : https://github.com/inventree/InvenTree/pull/3296
    - Allows search on BOM List API endpoint
    - Allows ordering on BOM List API endpoint

v61 -> 2022-06-12 : https://github.com/inventree/InvenTree/pull/3183
    - Migrate the "Convert Stock Item" form class to use the API
    - There is now an API endpoint for converting a stock item to a valid variant

v60 -> 2022-06-08 : https://github.com/inventree/InvenTree/pull/3148
    - Add availability data fields to the SupplierPart model

v59 -> 2022-06-07 : https://github.com/inventree/InvenTree/pull/3154
    - Adds further improvements to BulkDelete mixin class
    - Fixes multiple bugs in custom OPTIONS metadata implementation
    - Adds 'bulk delete' for Notifications

v58 -> 2022-06-06 : https://github.com/inventree/InvenTree/pull/3146
    - Adds a BulkDelete API mixin class for fast, safe deletion of multiple objects with a single API request

v57 -> 2022-06-05 : https://github.com/inventree/InvenTree/pull/3130
    - Transfer PartCategoryTemplateParameter actions to the API

v56 -> 2022-06-02 : https://github.com/inventree/InvenTree/pull/3123
    - Expose the PartParameterTemplate model to use the API

v55 -> 2022-06-02 : https://github.com/inventree/InvenTree/pull/3120
    - Converts the 'StockItemReturn' functionality to make use of the API

v54 -> 2022-06-02 : https://github.com/inventree/InvenTree/pull/3117
    - Adds 'available_stock' annotation on the SalesOrderLineItem API
    - Adds (well, fixes) 'overdue' annotation on the SalesOrderLineItem API

v53 -> 2022-06-01 : https://github.com/inventree/InvenTree/pull/3110
    - Adds extra search fields to the BuildOrder list API endpoint

v52 -> 2022-05-31 : https://github.com/inventree/InvenTree/pull/3103
    - Allow part list API to be searched by supplier SKU

v51 -> 2022-05-24 : https://github.com/inventree/InvenTree/pull/3058
    - Adds new fields to the SalesOrderShipment model

v50 -> 2022-05-18 : https://github.com/inventree/InvenTree/pull/2912
    - Implement Attachments for manufacturer parts

v49 -> 2022-05-09 : https://github.com/inventree/InvenTree/pull/2957
    - Allows filtering of plugin list by 'active' status
    - Allows filtering of plugin list by 'mixin' support
    - Adds endpoint to "identify" or "locate" stock items and locations (using plugins)

v48 -> 2022-05-12 : https://github.com/inventree/InvenTree/pull/2977
    - Adds "export to file" functionality for PurchaseOrder API endpoint
    - Adds "export to file" functionality for SalesOrder API endpoint
    - Adds "export to file" functionality for BuildOrder API endpoint

v47 -> 2022-05-10 : https://github.com/inventree/InvenTree/pull/2964
    - Fixes barcode API error response when scanning a StockItem which does not exist
    - Fixes barcode API error response when scanning a StockLocation which does not exist

v46 -> 2022-05-09
    - Fixes read permissions on settings API
    - Allows non-staff users to read global settings via the API

v45 -> 2022-05-08 : https://github.com/inventree/InvenTree/pull/2944
    - Settings are now accessed via the API using their unique key, not their PK
    - This allows the settings to be accessed without prior knowledge of the PK

v44 -> 2022-05-04 : https://github.com/inventree/InvenTree/pull/2931
    - Converting more server-side rendered forms to the API
    - Exposes more core functionality to API endpoints

v43 -> 2022-04-26 : https://github.com/inventree/InvenTree/pull/2875
    - Adds API detail endpoint for PartSalePrice model
    - Adds API detail endpoint for PartInternalPrice model

v42 -> 2022-04-26 : https://github.com/inventree/InvenTree/pull/2833
    - Adds variant stock information to the Part and BomItem serializers

v41 -> 2022-04-26
    - Fixes 'variant_of' filter for Part list endpoint

v40 -> 2022-04-19
    - Adds ability to filter StockItem list by "tracked" parameter
        - This checks the serial number or batch code fields

v39 -> 2022-04-18
    - Adds ability to filter StockItem list by "has_batch" parameter

v38 -> 2022-04-14 : https://github.com/inventree/InvenTree/pull/2828
    - Adds the ability to include stock test results for "installed items"

v37 -> 2022-04-07 : https://github.com/inventree/InvenTree/pull/2806
    - Adds extra stock availability information to the BomItem serializer

v36 -> 2022-04-03
    - Adds ability to filter part list endpoint by unallocated_stock argument

v35 -> 2022-04-01 : https://github.com/inventree/InvenTree/pull/2797
    - Adds stock allocation information to the Part API
    - Adds calculated field for "unallocated_quantity"

v34 -> 2022-03-25
    - Change permissions for "plugin list" API endpoint (now allows any authenticated user)

v33 -> 2022-03-24
    - Adds "plugins_enabled" information to root API endpoint

v32 -> 2022-03-19
    - Adds "parameters" detail to Part API endpoint (use &parameters=true)
    - Adds ability to filter PartParameterTemplate API by Part instance
    - Adds ability to filter PartParameterTemplate API by PartCategory instance

v31 -> 2022-03-14
    - Adds "updated" field to SupplierPriceBreakList and SupplierPriceBreakDetail API endpoints

v30 -> 2022-03-09
    - Adds "exclude_location" field to BuildAutoAllocation API endpoint
    - Allows BuildItem API endpoint to be filtered by BomItem relation

v29 -> 2022-03-08
    - Adds "scheduling" endpoint for predicted stock scheduling information

v28 -> 2022-03-04
    - Adds an API endpoint for auto allocation of stock items against a build order
    - Ref: https://github.com/inventree/InvenTree/pull/2713

v27 -> 2022-02-28
    - Adds target_date field to individual line items for purchase orders and sales orders

v26 -> 2022-02-17
    - Adds API endpoint for uploading a BOM file and extracting data

v25 -> 2022-02-17
    - Adds ability to filter "part" list endpoint by "in_bom_for" argument

v24 -> 2022-02-10
    - Adds API endpoint for deleting (cancelling) build order outputs

v23 -> 2022-02-02
    - Adds API endpoints for managing plugin classes
    - Adds API endpoints for managing plugin settings

v22 -> 2021-12-20
    - Adds API endpoint to "merge" multiple stock items

v21 -> 2021-12-04
    - Adds support for multiple "Shipments" against a SalesOrder
    - Refactors process for stock allocation against a SalesOrder

v20 -> 2021-12-03
    - Adds ability to filter POLineItem endpoint by "base_part"
    - Adds optional "order_detail" to POLineItem list endpoint

v19 -> 2021-12-02
    - Adds the ability to filter the StockItem API by "part_tree"
    - Returns only stock items which match a particular part.tree_id field

v18 -> 2021-11-15
    - Adds the ability to filter BomItem API by "uses" field
    - This returns a list of all BomItems which "use" the specified part
    - Includes inherited BomItem objects

v17 -> 2021-11-09
    - Adds API endpoints for GLOBAL and USER settings objects
    - Ref: https://github.com/inventree/InvenTree/pull/2275

v16 -> 2021-10-17
    - Adds API endpoint for completing build order outputs

v15 -> 2021-10-06
    - Adds detail endpoint for SalesOrderAllocation model
    - Allows use of the API forms interface for adjusting SalesOrderAllocation objects

v14 -> 2021-10-05
    - Stock adjustment actions API is improved, using native DRF serializer support
    - However adjustment actions now only support 'pk' as a lookup field

v13 -> 2021-10-05
    - Adds API endpoint to allocate stock items against a BuildOrder
    - Updates StockItem API with improved filtering against BomItem data

v12 -> 2021-09-07
    - Adds API endpoint to receive stock items against a PurchaseOrder

v11 -> 2021-08-26
    - Adds "units" field to PartBriefSerializer
    - This allows units to be introspected from the "part_detail" field in the StockItem serializer

v10 -> 2021-08-23
    - Adds "purchase_price_currency" to StockItem serializer
    - Adds "purchase_price_string" to StockItem serializer
    - Purchase price is now writable for StockItem serializer

v9  -> 2021-08-09
    - Adds "price_string" to part pricing serializers

v8  -> 2021-07-19
    - Refactors the API interface for SupplierPart and ManufacturerPart models
    - ManufacturerPart objects can no longer be created via the SupplierPart API endpoint

v7  -> 2021-07-03
    - Introduced the concept of "API forms" in https://github.com/inventree/InvenTree/pull/1716
    - API OPTIONS endpoints provide comprehensive field metedata
    - Multiple new API endpoints added for database models

v6  -> 2021-06-23
    - Part and Company images can now be directly uploaded via the REST API

v5  -> 2021-06-21
    - Adds API interface for manufacturer part parameters

v4  -> 2021-06-01
    - BOM items can now accept "variant stock" to be assigned against them
    - Many slight API tweaks were needed to get this to work properly!

v3  -> 2021-05-22:
    - The updated StockItem "history tracking" now uses a different interface

"""<|MERGE_RESOLUTION|>--- conflicted
+++ resolved
@@ -1,22 +1,17 @@
 """InvenTree API version information."""
 
 # InvenTree API version
-<<<<<<< HEAD
-INVENTREE_API_VERSION = 278
-=======
-INVENTREE_API_VERSION = 279
->>>>>>> 5464bc5a
+INVENTREE_API_VERSION = 280
 
 """Increment this API version number whenever there is a significant change to the API that any clients need to know about."""
 
 
 INVENTREE_API_TEXT = """
 
-<<<<<<< HEAD
-v278 - 2024-11-10 : https://github.com/inventree/InvenTree/pull/8461
+v280 - 2024-11-10 : https://github.com/inventree/InvenTree/pull/8461
     - Makes schema for API information endpoint more informing
     - Removes general not found endpoint
-=======
+
 v279 - 2024-11-09 : https://github.com/inventree/InvenTree/pull/8458
     - Adds "order_outstanding" and "part" filters to the BuildLine API endpoint
     - Adds "order_outstanding" filter to the SalesOrderLineItem API endpoint
@@ -26,7 +21,6 @@
     - Add "shipment count" information to the SalesOrder API endpoints
     - Allow null value for SalesOrderAllocation.shipment field
     - Additional filtering options for allocation endpoints
->>>>>>> 5464bc5a
 
 v277 - 2024-11-01 : https://github.com/inventree/InvenTree/pull/8278
     - Allow build order list to be filtered by "outstanding" (alias for "active")
