--- conflicted
+++ resolved
@@ -1,21 +1,16 @@
 """InvenTree API version information."""
 
 # InvenTree API version
-<<<<<<< HEAD
-INVENTREE_API_VERSION = 339
-=======
-INVENTREE_API_VERSION = 349
->>>>>>> 4b115ae6
+INVENTREE_API_VERSION = 350
 
 """Increment this API version number whenever there is a significant change to the API that any clients need to know about."""
 
 
 INVENTREE_API_TEXT = """
-<<<<<<< HEAD
-v339 - 2025-04-18 : https://github.com/inventree/InvenTree/pull/8191
+v339 - 2025-06-16 : https://github.com/inventree/InvenTree/pull/8191
     - Adds "consumed" field to the BuildItem API
     - Adds API endpoint to consume stock against a BuildOrder
-=======
+
 v349 -> 2025-06-13 : https://github.com/inventree/InvenTree/pull/9574
     - Remove the 'create_child_builds' flag from the BuildOrder creation API endpoint
 
@@ -49,7 +44,6 @@
 
 v339 -> 2025-04-15 : https://github.com/inventree/InvenTree/pull/9283
     - Remove need for source in /plugins/ui/features
->>>>>>> 4b115ae6
 
 v338 -> 2025-04-15 : https://github.com/inventree/InvenTree/pull/9333
     - Adds oAuth2 support for the API
