--- conflicted
+++ resolved
@@ -1,24 +1,22 @@
 """InvenTree API version information."""
 
 # InvenTree API version
-INVENTREE_API_VERSION = 324
+INVENTREE_API_VERSION = 325
 
 """Increment this API version number whenever there is a significant change to the API that any clients need to know about."""
 
 
 INVENTREE_API_TEXT = """
 
-<<<<<<< HEAD
-v324 - 2025-03-17 : https://github.com/inventree/InvenTree/pull/9096
+v325 - 2025-03-18 : https://github.com/inventree/InvenTree/pull/9096
     - Overhaul the data-export API functionality
     - Allow customization of data exporting via plugins
     - Consolidate LabelOutput and ReportOutput API endpoints into single DataOutput endpoint
-=======
+
 v324 - 2025-03-17 : https://github.com/inventree/InvenTree/pull/9320
     - Adds BulkUpdate support for the SalesOrderAllocation model
     - Adds BulkUpdate support for the PartCategory model
     - Adds BulkUpdate support for the StockLocation model
->>>>>>> ddc3cd32
 
 v323 - 2025-03-17 : https://github.com/inventree/InvenTree/pull/9313
     - Adds BulkUpdate support to the Part API endpoint
