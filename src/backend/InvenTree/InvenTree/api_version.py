--- conflicted
+++ resolved
@@ -1,21 +1,19 @@
 """InvenTree API version information."""
 
 # InvenTree API version
-INVENTREE_API_VERSION = 365
+INVENTREE_API_VERSION = 366
 
 """Increment this API version number whenever there is a significant change to the API that any clients need to know about."""
 
 INVENTREE_API_TEXT = """
 
-<<<<<<< HEAD
-v365 -> 2025-07-06 : https://github.com/inventree/InvenTree/pull/9969
+v366 -> 2025-07-06 : https://github.com/inventree/InvenTree/pull/9969
     - Correctly apply changes listed in v358
     - Breaking: StockCreate now always returns a list of StockItem
-=======
+
 v365 -> 2025-07-09 : https://github.com/inventree/InvenTree/pull/9984
     - Allow filtering of DataOutput API by "user" field
     - Allow individual deletion of DataOutput objects via the API
->>>>>>> 227be54f
 
 v364 -> 2025-07-06 : https://github.com/inventree/InvenTree/pull/9962
     - Fix permissions for the DataImportSession API endpoints
