"""InvenTree API version information."""

# InvenTree API version
INVENTREE_API_VERSION = 259

"""Increment this API version number whenever there is a significant change to the API that any clients need to know about."""


INVENTREE_API_TEXT = """

<<<<<<< HEAD
v259 - 2024-09-26 : https://github.com/inventree/InvenTree/pull/8190
    - Adds facility for server-side context data to be passed to client-side plugins
=======
v259 - 2024-09-20 : https://github.com/inventree/InvenTree/pull/8137
    - Implements new API endpoint for enabling custom UI features via plugins
>>>>>>> 35362347

v258 - 2024-09-24 : https://github.com/inventree/InvenTree/pull/8163
    - Enhances the existing PartScheduling API endpoint
    - Adds a formal DRF serializer to the endpoint

v257 - 2024-09-22 : https://github.com/inventree/InvenTree/pull/8150
    - Adds API endpoint for reporting barcode scan history

v256 - 2024-09-19 : https://github.com/inventree/InvenTree/pull/7704
    - Adjustments for "stocktake" (stock history) API endpoints

v255 - 2024-09-19 : https://github.com/inventree/InvenTree/pull/8145
    - Enables copying line items when duplicating an order

v254 - 2024-09-14 : https://github.com/inventree/InvenTree/pull/7470
    - Implements new API endpoints for enabling custom UI functionality via plugins

v253 - 2024-09-14 : https://github.com/inventree/InvenTree/pull/7944
    - Adjustments for user API endpoints

v252 - 2024-09-13 : https://github.com/inventree/InvenTree/pull/8040
    - Add endpoint for listing all known units

v251 - 2024-09-06 : https://github.com/inventree/InvenTree/pull/8018
    - Adds "attach_to_model" field to the ReporTemplate model

v250 - 2024-09-04 : https://github.com/inventree/InvenTree/pull/8069
    - Fixes 'revision' field definition in Part serializer

v249 - 2024-08-23 : https://github.com/inventree/InvenTree/pull/7978
    - Sort status enums

v248 - 2024-08-23 : https://github.com/inventree/InvenTree/pull/7965
    - Small adjustments to labels for new custom status fields

v247 - 2024-08-22 : https://github.com/inventree/InvenTree/pull/7956
    - Adjust "attachment" field on StockItemTestResult serializer
    - Allow null values for attachment

v246 - 2024-08-21 : https://github.com/inventree/InvenTree/pull/7862
    - Adds custom status fields to various serializers
    - Adds endpoints to admin custom status fields

v245 - 2024-08-21 : https://github.com/inventree/InvenTree/pull/7520
    - Documented pagination fields (no functional changes)

v244 - 2024-08-21 : https://github.com/inventree/InvenTree/pull/7941
    - Adds "create_child_builds" field to the Build API
    - Write-only field to create child builds from the API
    - Only available when creating a new build order

v243 - 2024-08-21 : https://github.com/inventree/InvenTree/pull/7940
    - Expose "ancestor" filter to the BuildOrder API

v242 - 2024-08-20 : https://github.com/inventree/InvenTree/pull/7932
    - Adds "level" attribute to BuildOrder serializer
    - Allow ordering of BuildOrder API by "level" attribute
    - Allow "parent" filter for BuildOrder API to have "cascade=True" option

v241 - 2024-08-18 : https://github.com/inventree/InvenTree/pull/7906
    - Adjusts required fields for the MeUserDetail endpoint

v240 - 2024-08-16 : https://github.com/inventree/InvenTree/pull/7900
    - Adjust "issued_by" filter for the BuildOrder list endpoint
    - Adjust "assigned_to" filter for the BuildOrder list endpoint

v239 - 2024-08-15 : https://github.com/inventree/InvenTree/pull/7888
    - Adds "testable" field to the Part model
    - Adds associated filters to various API endpoints

v238 - 2024-08-14 : https://github.com/inventree/InvenTree/pull/7874
    - Add "assembly" filter to BuildLine API endpoint

v237 - 2024-08-13 : https://github.com/inventree/InvenTree/pull/7863
    - Reimplement "bulk delete" operation for Attachment model
    - Fix permission checks for Attachment API endpoints

v236 - 2024-08-10 : https://github.com/inventree/InvenTree/pull/7844
    - Adds "supplier_name" to the PurchaseOrder API serializer

v235 - 2024-08-08 : https://github.com/inventree/InvenTree/pull/7837
    - Adds "on_order" quantity to SalesOrderLineItem serializer
    - Adds "building" quantity to SalesOrderLineItem serializer

v234 - 2024-08-08 : https://github.com/inventree/InvenTree/pull/7829
    - Fixes bug in the plugin metadata endpoint

v233 - 2024-08-04 : https://github.com/inventree/InvenTree/pull/7807
    - Adds new endpoints for managing state of build orders
    - Adds new endpoints for managing state of purchase orders
    - Adds new endpoints for managing state of sales orders
    - Adds new endpoints for managing state of return orders

v232 - 2024-08-03 : https://github.com/inventree/InvenTree/pull/7793
    - Allow ordering of SalesOrderShipment API by 'shipment_date' and 'delivery_date'

v231 - 2024-08-03 : https://github.com/inventree/InvenTree/pull/7794
    - Optimize BuildItem and BuildLine serializers to improve API efficiency

v230 - 2024-05-05 : https://github.com/inventree/InvenTree/pull/7164
    - Adds test statistics endpoint

v229 - 2024-07-31 : https://github.com/inventree/InvenTree/pull/7775
    - Add extra exportable fields to the BomItem serializer

v228 - 2024-07-18 : https://github.com/inventree/InvenTree/pull/7684
    - Adds "icon" field to the PartCategory.path and StockLocation.path API
    - Adds icon packages API endpoint

v227 - 2024-07-19 : https://github.com/inventree/InvenTree/pull/7693/
    - Adds endpoints to list and revoke the tokens issued to the current user

v226 - 2024-07-15 : https://github.com/inventree/InvenTree/pull/7648
    - Adds barcode generation API endpoint

v225 - 2024-07-17 : https://github.com/inventree/InvenTree/pull/7671
    - Adds "filters" field to DataImportSession API

v224 - 2024-07-14 : https://github.com/inventree/InvenTree/pull/7667
    - Add notes field to ManufacturerPart and SupplierPart API endpoints

v223 - 2024-07-14 : https://github.com/inventree/InvenTree/pull/7649
    - Allow adjustment of "packaging" field when receiving items against a purchase order

v222 - 2024-07-14 : https://github.com/inventree/InvenTree/pull/7635
    - Adjust the BomItem API endpoint to improve data import process

v221 - 2024-07-13 : https://github.com/inventree/InvenTree/pull/7636
    - Adds missing fields from StockItemBriefSerializer
    - Adds missing fields from PartBriefSerializer
    - Adds extra exportable fields to BuildItemSerializer

v220 - 2024-07-11 : https://github.com/inventree/InvenTree/pull/7585
    - Adds "revision_of" field to Part serializer
    - Adds new API filters for "revision" status

v219 - 2024-07-11 : https://github.com/inventree/InvenTree/pull/7611
    - Adds new fields to the BuildItem API endpoints
    - Adds new ordering / filtering options to the BuildItem API endpoints

v218 - 2024-07-11 : https://github.com/inventree/InvenTree/pull/7619
    - Adds "can_build" field to the BomItem API

v217 - 2024-07-09 : https://github.com/inventree/InvenTree/pull/7599
    - Fixes bug in "project_code" field for order API endpoints

v216 - 2024-07-08 : https://github.com/inventree/InvenTree/pull/7595
    - Moves API endpoint for contenttype lookup by model name

v215 - 2024-07-09 : https://github.com/inventree/InvenTree/pull/7591
    - Adds additional fields to the BuildLine serializer

v214 - 2024-07-08 : https://github.com/inventree/InvenTree/pull/7587
    - Adds "default_location_detail" field to the Part API

v213 - 2024-07-06 : https://github.com/inventree/InvenTree/pull/7527
    - Adds 'locked' field to Part API

v212 - 2024-07-06 : https://github.com/inventree/InvenTree/pull/7562
    - Makes API generation more robust (no functional changes)

v211 - 2024-06-26 : https://github.com/inventree/InvenTree/pull/6911
    - Adds API endpoints for managing data import and export

v210 - 2024-06-26 : https://github.com/inventree/InvenTree/pull/7518
    - Adds translateable text to User API fields

v209 - 2024-06-26 : https://github.com/inventree/InvenTree/pull/7514
    - Add "top_level" filter to PartCategory API endpoint
    - Add "top_level" filter to StockLocation API endpoint

v208 - 2024-06-19 : https://github.com/inventree/InvenTree/pull/7479
    - Adds documentation for the user roles API endpoint (no functional changes)

v207 - 2024-06-09 : https://github.com/inventree/InvenTree/pull/7420
    - Moves all "Attachment" models into a single table
    - All "Attachment" operations are now performed at /api/attachment/
    - Add permissions information to /api/user/roles/ endpoint

v206 - 2024-06-08 : https://github.com/inventree/InvenTree/pull/7417
    - Adds "choices" field to the PartTestTemplate model

v205 - 2024-06-03 : https://github.com/inventree/InvenTree/pull/7284
    - Added model_type and model_id fields to the "NotesImage" serializer

v204 - 2024-06-03 : https://github.com/inventree/InvenTree/pull/7393
    - Fixes previous API update which resulted in inconsistent ordering of currency codes

v203 - 2024-06-03 : https://github.com/inventree/InvenTree/pull/7390
    - Currency codes are now configurable as a run-time setting

v202 - 2024-05-27 : https://github.com/inventree/InvenTree/pull/7343
    - Adjust "required" attribute of Part.category field to be optional

v201 - 2024-05-21 : https://github.com/inventree/InvenTree/pull/7074
    - Major refactor of the report template / report printing interface
    - This is a *breaking change* to the report template API

v200 - 2024-05-20 : https://github.com/inventree/InvenTree/pull/7000
    - Adds API endpoint for generating custom batch codes
    - Adds API endpoint for generating custom serial numbers

v199 - 2024-05-20 : https://github.com/inventree/InvenTree/pull/7264
    - Expose "bom_valid" filter for the Part API
    - Expose "starred" filter for the Part API

v198 - 2024-05-19 : https://github.com/inventree/InvenTree/pull/7258
    - Fixed lookup field conflicts in the plugins API

v197 - 2024-05-14 : https://github.com/inventree/InvenTree/pull/7224
    - Refactor the plugin API endpoints to use the plugin "key" for lookup, rather than the PK value

v196 - 2024-05-05 : https://github.com/inventree/InvenTree/pull/7160
    - Adds "location" field to BuildOutputComplete API endpoint

v195 - 2024-05-03 : https://github.com/inventree/InvenTree/pull/7153
    - Fixes bug in BuildOrderCancel API endpoint

v194 - 2024-05-01 : https://github.com/inventree/InvenTree/pull/7147
    -  Adds field description to the currency_exchange_retrieve API call

v193 - 2024-04-30 : https://github.com/inventree/InvenTree/pull/7144
    - Adds "assigned_to" filter to PurchaseOrder / SalesOrder / ReturnOrder API endpoints

v192 - 2024-04-23 : https://github.com/inventree/InvenTree/pull/7106
    - Adds 'trackable' ordering option to BuildLineLabel API endpoint

v191 - 2024-04-22 : https://github.com/inventree/InvenTree/pull/7079
    - Adds API endpoints for Contenttype model

v190 - 2024-04-19 : https://github.com/inventree/InvenTree/pull/7024
    - Adds "active" field to the Company API endpoints
    - Allow company list to be filtered by "active" status

v189 - 2024-04-19 : https://github.com/inventree/InvenTree/pull/7066
    - Adds "currency" field to CompanyBriefSerializer class

v188 - 2024-04-16 : https://github.com/inventree/InvenTree/pull/6970
    - Adds session authentication support for the API
    - Improvements for login / logout endpoints for better support of React web interface

v187 - 2024-04-10 : https://github.com/inventree/InvenTree/pull/6985
    - Allow Part list endpoint to be sorted by pricing_min and pricing_max values
    - Allow BomItem list endpoint to be sorted by pricing_min and pricing_max values
    - Allow InternalPrice and SalePrice endpoints to be sorted by quantity
    - Adds total pricing values to BomItem serializer

v186 - 2024-03-26 : https://github.com/inventree/InvenTree/pull/6855
    - Adds license information to the API

v185 - 2024-03-24 : https://github.com/inventree/InvenTree/pull/6836
    - Remove /plugin/activate endpoint
    - Update docstrings and typing for various API endpoints (no functional changes)

v184 - 2024-03-17 : https://github.com/inventree/InvenTree/pull/10464
    - Add additional fields for tests (start/end datetime, test station)

v183 - 2024-03-14 : https://github.com/inventree/InvenTree/pull/5972
    - Adds "category_default_location" annotated field to part serializer
    - Adds "part_detail.category_default_location" annotated field to stock item serializer
    - Adds "part_detail.category_default_location" annotated field to purchase order line serializer
    - Adds "parent_default_location" annotated field to category serializer

v182 - 2024-03-13 : https://github.com/inventree/InvenTree/pull/6714
    - Expose ReportSnippet model to the /report/snippet/ API endpoint
    - Expose ReportAsset model to the /report/asset/ API endpoint

v181 - 2024-02-21 : https://github.com/inventree/InvenTree/pull/6541
    - Adds "width" and "height" fields to the LabelTemplate API endpoint
    - Adds "page_size" and "landscape" fields to the ReportTemplate API endpoint

v180 - 2024-3-02 : https://github.com/inventree/InvenTree/pull/6463
    - Tweaks to API documentation to allow automatic documentation generation

v179 - 2024-03-01 : https://github.com/inventree/InvenTree/pull/6605
    - Adds "subcategories" count to PartCategory serializer
    - Adds "sublocations" count to StockLocation serializer
    - Adds "image" field to PartBrief serializer
    - Adds "image" field to CompanyBrief serializer

v178 - 2024-02-29 : https://github.com/inventree/InvenTree/pull/6604
    - Adds "external_stock" field to the Part API endpoint
    - Adds "external_stock" field to the BomItem API endpoint
    - Adds "external_stock" field to the BuildLine API endpoint
    - Stock quantities represented in the BuildLine API endpoint are now filtered by Build.source_location

v177 - 2024-02-27 : https://github.com/inventree/InvenTree/pull/6581
    - Adds "subcategoies" count to PartCategoryTree serializer
    - Adds "sublocations" count to StockLocationTree serializer

v176 - 2024-02-26 : https://github.com/inventree/InvenTree/pull/6535
    - Adds the field "plugins_install_disabled" to the Server info API endpoint

v175 - 2024-02-21 : https://github.com/inventree/InvenTree/pull/6538
    - Adds "parts" count to PartParameterTemplate serializer

v174 - 2024-02-21 : https://github.com/inventree/InvenTree/pull/6536
    - Expose PartCategory filters to the API documentation
    - Expose StockLocation filters to the API documentation

v173 - 2024-02-20 : https://github.com/inventree/InvenTree/pull/6483
    - Adds "merge_items" to the PurchaseOrderLine create API endpoint
    - Adds "auto_pricing" to the PurchaseOrderLine create/update API endpoint

v172 - 2024-02-20 : https://github.com/inventree/InvenTree/pull/6526
    - Adds "enabled" field to the PartTestTemplate API endpoint
    - Adds "enabled" filter to the PartTestTemplate list
    - Adds "enabled" filter to the StockItemTestResult list

v171 - 2024-02-19 : https://github.com/inventree/InvenTree/pull/6516
    - Adds "key" as a filterable parameter to PartTestTemplate list endpoint

v170 -> 2024-02-19 : https://github.com/inventree/InvenTree/pull/6514
    - Adds "has_results" filter to the PartTestTemplate list endpoint

v169 -> 2024-02-14 : https://github.com/inventree/InvenTree/pull/6430
    - Adds 'key' field to PartTestTemplate API endpoint
    - Adds annotated 'results' field to PartTestTemplate API endpoint
    - Adds 'template' field to StockItemTestResult API endpoint

v168 -> 2024-02-14 : https://github.com/inventree/InvenTree/pull/4824
    - Adds machine CRUD API endpoints
    - Adds machine settings API endpoints
    - Adds machine restart API endpoint
    - Adds machine types/drivers list API endpoints
    - Adds machine registry status API endpoint
    - Adds 'required' field to the global Settings API
    - Discover sub-sub classes of the StatusCode API

v167 -> 2024-02-07: https://github.com/inventree/InvenTree/pull/6440
    - Fixes for OpenAPI schema generation

v166 -> 2024-02-04 : https://github.com/inventree/InvenTree/pull/6400
    - Adds package_name to plugin API
    - Adds mechanism for uninstalling plugins via the API

v165 -> 2024-01-28 : https://github.com/inventree/InvenTree/pull/6040
    - Adds supplier_part.name, part.creation_user, part.required_for_sales_order

v164 -> 2024-01-24 : https://github.com/inventree/InvenTree/pull/6343
    - Adds "building" quantity to BuildLine API serializer

v163 -> 2024-01-22 : https://github.com/inventree/InvenTree/pull/6314
    - Extends API endpoint to expose auth configuration information for signin pages

v162 -> 2024-01-14 : https://github.com/inventree/InvenTree/pull/6230
    - Adds API endpoints to provide information on background tasks

v161 -> 2024-01-13 : https://github.com/inventree/InvenTree/pull/6222
    - Adds API endpoint for system error information

v160 -> 2023-12-11 : https://github.com/inventree/InvenTree/pull/6072
    - Adds API endpoint for allocating stock items against a sales order via barcode scan

v159 -> 2023-12-08 : https://github.com/inventree/InvenTree/pull/6056
    - Adds API endpoint for reloading plugin registry

v158 -> 2023-11-21 : https://github.com/inventree/InvenTree/pull/5953
    - Adds API endpoint for listing all settings of a particular plugin
    - Adds API endpoint for registry status (errors)

v157 -> 2023-12-02 : https://github.com/inventree/InvenTree/pull/6021
    - Add write-only "existing_image" field to Part API serializer

v156 -> 2023-11-26 : https://github.com/inventree/InvenTree/pull/5982
    - Add POST endpoint for report and label creation

v155 -> 2023-11-24 : https://github.com/inventree/InvenTree/pull/5979
    - Add "creation_date" field to Part instance serializer

v154 -> 2023-11-21 : https://github.com/inventree/InvenTree/pull/5944
    - Adds "responsible" field to the ProjectCode table

v153 -> 2023-11-21 : https://github.com/inventree/InvenTree/pull/5956
    - Adds override_min and override_max fields to part pricing API

v152 -> 2023-11-20 : https://github.com/inventree/InvenTree/pull/5949
    - Adds barcode support for manufacturerpart model
    - Adds API endpoint for adding parts to purchase order using barcode scan

v151 -> 2023-11-13 : https://github.com/inventree/InvenTree/pull/5906
    - Allow user list API to be filtered by user active status
    - Allow owner list API to be filtered by user active status

v150 -> 2023-11-07: https://github.com/inventree/InvenTree/pull/5875
    - Extended user API endpoints to enable ordering
    - Extended user API endpoints to enable user role changes
    - Added endpoint to create a new user

v149 -> 2023-11-07 : https://github.com/inventree/InvenTree/pull/5876
    - Add 'building' quantity to BomItem serializer
    - Add extra ordering options for the BomItem list API

v148 -> 2023-11-06 : https://github.com/inventree/InvenTree/pull/5872
    - Allow "quantity" to be specified when installing an item into another item

v147 -> 2023-11-04: https://github.com/inventree/InvenTree/pull/5860
    - Adds "completed_lines" field to SalesOrder API endpoint
    - Adds "completed_lines" field to PurchaseOrder API endpoint

v146 -> 2023-11-02: https://github.com/inventree/InvenTree/pull/5822
    - Extended SSO Provider endpoint to contain if a provider is configured
    - Adds API endpoints for Email Address model

v145 -> 2023-10-30: https://github.com/inventree/InvenTree/pull/5786
    - Allow printing labels via POST including printing options in the body

v144 -> 2023-10-23: https://github.com/inventree/InvenTree/pull/5811
    - Adds version information API endpoint

v143 -> 2023-10-29: https://github.com/inventree/InvenTree/pull/5810
    - Extends the status endpoint to include information about system status and health

v142 -> 2023-10-20: https://github.com/inventree/InvenTree/pull/5759
    - Adds generic API endpoints for looking up status models

v141 -> 2023-10-23 : https://github.com/inventree/InvenTree/pull/5774
    - Changed 'part.responsible' from User to Owner

v140 -> 2023-10-20 : https://github.com/inventree/InvenTree/pull/5664
    - Expand API token functionality
    - Multiple API tokens can be generated per user

v139 -> 2023-10-11 : https://github.com/inventree/InvenTree/pull/5509
    - Add new BarcodePOReceive endpoint to receive line items by scanning supplier barcodes

v138 -> 2023-10-11 : https://github.com/inventree/InvenTree/pull/5679
    - Settings keys are no longer case sensitive
    - Include settings units in API serializer

v137 -> 2023-10-04 : https://github.com/inventree/InvenTree/pull/5588
    - Adds StockLocationType API endpoints
    - Adds custom_icon, location_type to StockLocation endpoint

v136 -> 2023-09-23 : https://github.com/inventree/InvenTree/pull/5595
    - Adds structural to StockLocation and PartCategory tree endpoints

v135 -> 2023-09-19 : https://github.com/inventree/InvenTree/pull/5569
    - Adds location path detail to StockLocation and StockItem API endpoints
    - Adds category path detail to PartCategory and Part API endpoints

v134 -> 2023-09-11 : https://github.com/inventree/InvenTree/pull/5525
    - Allow "Attachment" list endpoints to be searched by attachment, link and comment fields

v133 -> 2023-09-08 : https://github.com/inventree/InvenTree/pull/5518
    - Add extra optional fields which can be used for StockAdjustment endpoints

v132 -> 2023-09-07 : https://github.com/inventree/InvenTree/pull/5515
    - Add 'issued_by' filter to BuildOrder API list endpoint

v131 -> 2023-08-09 : https://github.com/inventree/InvenTree/pull/5415
    - Annotate 'available_variant_stock' to the SalesOrderLine serializer

v130 -> 2023-07-14 : https://github.com/inventree/InvenTree/pull/5251
    - Refactor label printing interface

v129 -> 2023-07-06 : https://github.com/inventree/InvenTree/pull/5189
    - Changes 'serial_lte' and 'serial_gte' stock filters to point to 'serial_int' field

v128 -> 2023-07-06 : https://github.com/inventree/InvenTree/pull/5186
    - Adds 'available' filter for BuildLine API endpoint

v127 -> 2023-06-24 : https://github.com/inventree/InvenTree/pull/5094
    - Enhancements for the PartParameter API endpoints

v126 -> 2023-06-19 : https://github.com/inventree/InvenTree/pull/5075
    - Adds API endpoint for setting the "category" for multiple parts simultaneously

v125 -> 2023-06-17 : https://github.com/inventree/InvenTree/pull/5064
    - Adds API endpoint for setting the "status" field for multiple stock items simultaneously

v124 -> 2023-06-17 : https://github.com/inventree/InvenTree/pull/5057
    - Add "created_before" and "created_after" filters to the Part API

v123 -> 2023-06-15 : https://github.com/inventree/InvenTree/pull/5019
    - Add Metadata to: Plugin Config

v122 -> 2023-06-14 : https://github.com/inventree/InvenTree/pull/5034
    - Adds new BuildLineLabel label type

v121 -> 2023-06-14 : https://github.com/inventree/InvenTree/pull/4808
    - Adds "ProjectCode" link to Build model

v120 -> 2023-06-07 : https://github.com/inventree/InvenTree/pull/4855
    - Major overhaul of the build order API
    - Adds new BuildLine model

v119 -> 2023-06-01 : https://github.com/inventree/InvenTree/pull/4898
    - Add Metadata to:  Part test templates, Part parameters, Part category parameter templates, BOM item substitute, Related Parts, Stock item test result

v118 -> 2023-06-01 : https://github.com/inventree/InvenTree/pull/4935
    - Adds extra fields for the PartParameterTemplate model

v117 -> 2023-05-22 : https://github.com/inventree/InvenTree/pull/4854
    - Part.units model now supports physical units (e.g. "kg", "m", "mm", etc)
    - Replaces SupplierPart "pack_size" field with "pack_quantity"
    - New field supports physical units, and allows for conversion between compatible units

v116 -> 2023-05-18 : https://github.com/inventree/InvenTree/pull/4823
    - Updates to part parameter implementation, to use physical units

v115 -> 2023-05-18 : https://github.com/inventree/InvenTree/pull/4846
    - Adds ability to partially scrap a build output

v114 -> 2023-05-16 : https://github.com/inventree/InvenTree/pull/4825
    - Adds "delivery_date" to shipments

v113 -> 2023-05-13 : https://github.com/inventree/InvenTree/pull/4800
    - Adds API endpoints for scrapping a build output

v112 -> 2023-05-13: https://github.com/inventree/InvenTree/pull/4741
    - Adds flag use_pack_size to the stock addition API, which allows adding packs

v111 -> 2023-05-02 : https://github.com/inventree/InvenTree/pull/4367
    - Adds tags to the Part serializer
    - Adds tags to the SupplierPart serializer
    - Adds tags to the ManufacturerPart serializer
    - Adds tags to the StockItem serializer
    - Adds tags to the StockLocation serializer

v110 -> 2023-04-26 : https://github.com/inventree/InvenTree/pull/4698
    - Adds 'order_currency' field for PurchaseOrder / SalesOrder endpoints

v109 -> 2023-04-19 : https://github.com/inventree/InvenTree/pull/4636
    - Adds API endpoints for the "ProjectCode" model

v108 -> 2023-04-17 : https://github.com/inventree/InvenTree/pull/4615
    - Adds functionality to upload images for rendering in markdown notes

v107 -> 2023-04-04 : https://github.com/inventree/InvenTree/pull/4575
    - Adds barcode support for PurchaseOrder model
    - Adds barcode support for ReturnOrder model
    - Adds barcode support for SalesOrder model
    - Adds barcode support for BuildOrder model

v106 -> 2023-04-03 : https://github.com/inventree/InvenTree/pull/4566
    - Adds 'search_regex' parameter to all searchable API endpoints

v105 -> 2023-03-31 : https://github.com/inventree/InvenTree/pull/4543
    - Adds API endpoints for status label information on various models

v104 -> 2023-03-23 : https://github.com/inventree/InvenTree/pull/4488
    - Adds various endpoints for new "ReturnOrder" models
    - Adds various endpoints for new "ReturnOrderReport" templates
    - Exposes API endpoints for "Contact" model

v103 -> 2023-03-17 : https://github.com/inventree/InvenTree/pull/4410
    - Add metadata to several more models

v102 -> 2023-03-18 : https://github.com/inventree/InvenTree/pull/4505
- Adds global search API endpoint for consolidated search results

v101 -> 2023-03-07 : https://github.com/inventree/InvenTree/pull/4462
    - Adds 'total_in_stock' to Part serializer, and supports API ordering

v100 -> 2023-03-04 : https://github.com/inventree/InvenTree/pull/4452
     - Adds bulk delete of PurchaseOrderLineItems to API

v99 -> 2023-03-03 : https://github.com/inventree/InvenTree/pull/4445
    - Adds sort by "responsible" to PurchaseOrderAPI

v98 -> 2023-02-24 : https://github.com/inventree/InvenTree/pull/4408
    - Adds "responsible" filter to Build API

v97 -> 2023-02-20 : https://github.com/inventree/InvenTree/pull/4377
    - Adds "external" attribute to StockLocation model

v96 -> 2023-02-16 : https://github.com/inventree/InvenTree/pull/4345
    - Adds stocktake report generation functionality

v95 -> 2023-02-16 : https://github.com/inventree/InvenTree/pull/4346
    - Adds "CompanyAttachment" model (and associated API endpoints)

v94 -> 2023-02-10 : https://github.com/inventree/InvenTree/pull/4327
    - Adds API endpoints for the "Group" auth model

v93 -> 2023-02-03 : https://github.com/inventree/InvenTree/pull/4300
    - Adds extra information to the currency exchange endpoint
    - Adds API endpoint for manually updating exchange rates

v92 -> 2023-02-02 : https://github.com/inventree/InvenTree/pull/4293
    - Adds API endpoint for currency exchange information

v91 -> 2023-01-31 : https://github.com/inventree/InvenTree/pull/4281
    - Improves the API endpoint for creating new Part instances

v90 -> 2023-01-25 : https://github.com/inventree/InvenTree/pull/4186/files
    - Adds a dedicated endpoint to activate a plugin

v89 -> 2023-01-25 : https://github.com/inventree/InvenTree/pull/4214
    - Adds updated field to SupplierPart API
    - Adds API date ordering for supplier part list

v88 -> 2023-01-17: https://github.com/inventree/InvenTree/pull/4225
    - Adds 'priority' field to Build model and api endpoints

v87 -> 2023-01-04 : https://github.com/inventree/InvenTree/pull/4067
    - Add API date filter for stock table on Expiry date

v86 -> 2022-12-22 : https://github.com/inventree/InvenTree/pull/4069
    - Adds API endpoints for part stocktake

v85 -> 2022-12-21 : https://github.com/inventree/InvenTree/pull/3858
    - Add endpoints serving ICS calendars for purchase and sales orders through API

v84 -> 2022-12-21: https://github.com/inventree/InvenTree/pull/4083
    - Add support for listing PO, BO, SO by their reference

v83 -> 2022-11-19 : https://github.com/inventree/InvenTree/pull/3949
    - Add support for structural Stock locations

v82 -> 2022-11-16 : https://github.com/inventree/InvenTree/pull/3931
    - Add support for structural Part categories

v81 -> 2022-11-08 : https://github.com/inventree/InvenTree/pull/3710
    - Adds cached pricing information to Part API
    - Adds cached pricing information to BomItem API
    - Allows Part and BomItem list endpoints to be filtered by 'has_pricing'
    - Remove calculated 'price_string' values from API endpoints
    - Allows PurchaseOrderLineItem API endpoint to be filtered by 'has_pricing'
    - Allows SalesOrderLineItem API endpoint to be filtered by 'has_pricing'
    - Allows SalesOrderLineItem API endpoint to be filtered by 'order_status'
    - Adds more information to SupplierPriceBreak serializer

v80 -> 2022-11-07 : https://github.com/inventree/InvenTree/pull/3906
    - Adds 'barcode_hash' to Part API serializer
    - Adds 'barcode_hash' to StockLocation API serializer
    - Adds 'barcode_hash' to SupplierPart API serializer

v79 -> 2022-11-03 : https://github.com/inventree/InvenTree/pull/3895
    - Add metadata to Company

v78 -> 2022-10-25 : https://github.com/inventree/InvenTree/pull/3854
    - Make PartCategory to be filtered by name and description

v77 -> 2022-10-12 : https://github.com/inventree/InvenTree/pull/3772
    - Adds model permission checks for barcode assignment actions

v76 -> 2022-09-10 : https://github.com/inventree/InvenTree/pull/3640
    - Refactor of barcode data on the API
    - StockItem.uid renamed to StockItem.barcode_hash

v75 -> 2022-09-05 : https://github.com/inventree/InvenTree/pull/3644
    - Adds "pack_size" attribute to SupplierPart API serializer

v74 -> 2022-08-28 : https://github.com/inventree/InvenTree/pull/3615
    - Add confirmation field for completing PurchaseOrder if the order has incomplete lines
    - Add confirmation field for completing SalesOrder if the order has incomplete lines

v73 -> 2022-08-24 : https://github.com/inventree/InvenTree/pull/3605
    - Add 'description' field to PartParameterTemplate model

v72 -> 2022-08-18 : https://github.com/inventree/InvenTree/pull/3567
    - Allow PurchaseOrder to be duplicated via the API

v71 -> 2022-08-18 : https://github.com/inventree/InvenTree/pull/3564
    - Updates to the "part scheduling" API endpoint

v70 -> 2022-08-02 : https://github.com/inventree/InvenTree/pull/3451
    - Adds a 'depth' parameter to the PartCategory list API
    - Adds a 'depth' parameter to the StockLocation list API

v69 -> 2022-08-01 : https://github.com/inventree/InvenTree/pull/3443
    - Updates the PartCategory list API:
        - Improve query efficiency: O(n) becomes O(1)
        - Rename 'parts' field to 'part_count'
    - Updates the StockLocation list API:
        - Improve query efficiency: O(n) becomes O(1)

v68 -> 2022-07-27 : https://github.com/inventree/InvenTree/pull/3417
    - Allows SupplierPart list to be filtered by SKU value
    - Allows SupplierPart list to be filtered by MPN value

v67 -> 2022-07-25 : https://github.com/inventree/InvenTree/pull/3395
    - Adds a 'requirements' endpoint for Part instance
    - Provides information on outstanding order requirements for a given part

v66 -> 2022-07-24 : https://github.com/inventree/InvenTree/pull/3393
    - Part images can now be downloaded from a remote URL via the API
    - Company images can now be downloaded from a remote URL via the API

v65 -> 2022-07-15 : https://github.com/inventree/InvenTree/pull/3335
    - Annotates 'in_stock' quantity to the SupplierPart API

v64 -> 2022-07-08 : https://github.com/inventree/InvenTree/pull/3310
    - Annotate 'on_order' quantity to BOM list API
    - Allow BOM List API endpoint to be filtered by "on_order" parameter

v63 -> 2022-07-06 : https://github.com/inventree/InvenTree/pull/3301
    - Allow BOM List API endpoint to be filtered by "available_stock" parameter

v62 -> 2022-07-05 : https://github.com/inventree/InvenTree/pull/3296
    - Allows search on BOM List API endpoint
    - Allows ordering on BOM List API endpoint

v61 -> 2022-06-12 : https://github.com/inventree/InvenTree/pull/3183
    - Migrate the "Convert Stock Item" form class to use the API
    - There is now an API endpoint for converting a stock item to a valid variant

v60 -> 2022-06-08 : https://github.com/inventree/InvenTree/pull/3148
    - Add availability data fields to the SupplierPart model

v59 -> 2022-06-07 : https://github.com/inventree/InvenTree/pull/3154
    - Adds further improvements to BulkDelete mixin class
    - Fixes multiple bugs in custom OPTIONS metadata implementation
    - Adds 'bulk delete' for Notifications

v58 -> 2022-06-06 : https://github.com/inventree/InvenTree/pull/3146
    - Adds a BulkDelete API mixin class for fast, safe deletion of multiple objects with a single API request

v57 -> 2022-06-05 : https://github.com/inventree/InvenTree/pull/3130
    - Transfer PartCategoryTemplateParameter actions to the API

v56 -> 2022-06-02 : https://github.com/inventree/InvenTree/pull/3123
    - Expose the PartParameterTemplate model to use the API

v55 -> 2022-06-02 : https://github.com/inventree/InvenTree/pull/3120
    - Converts the 'StockItemReturn' functionality to make use of the API

v54 -> 2022-06-02 : https://github.com/inventree/InvenTree/pull/3117
    - Adds 'available_stock' annotation on the SalesOrderLineItem API
    - Adds (well, fixes) 'overdue' annotation on the SalesOrderLineItem API

v53 -> 2022-06-01 : https://github.com/inventree/InvenTree/pull/3110
    - Adds extra search fields to the BuildOrder list API endpoint

v52 -> 2022-05-31 : https://github.com/inventree/InvenTree/pull/3103
    - Allow part list API to be searched by supplier SKU

v51 -> 2022-05-24 : https://github.com/inventree/InvenTree/pull/3058
    - Adds new fields to the SalesOrderShipment model

v50 -> 2022-05-18 : https://github.com/inventree/InvenTree/pull/2912
    - Implement Attachments for manufacturer parts

v49 -> 2022-05-09 : https://github.com/inventree/InvenTree/pull/2957
    - Allows filtering of plugin list by 'active' status
    - Allows filtering of plugin list by 'mixin' support
    - Adds endpoint to "identify" or "locate" stock items and locations (using plugins)

v48 -> 2022-05-12 : https://github.com/inventree/InvenTree/pull/2977
    - Adds "export to file" functionality for PurchaseOrder API endpoint
    - Adds "export to file" functionality for SalesOrder API endpoint
    - Adds "export to file" functionality for BuildOrder API endpoint

v47 -> 2022-05-10 : https://github.com/inventree/InvenTree/pull/2964
    - Fixes barcode API error response when scanning a StockItem which does not exist
    - Fixes barcode API error response when scanning a StockLocation which does not exist

v46 -> 2022-05-09
    - Fixes read permissions on settings API
    - Allows non-staff users to read global settings via the API

v45 -> 2022-05-08 : https://github.com/inventree/InvenTree/pull/2944
    - Settings are now accessed via the API using their unique key, not their PK
    - This allows the settings to be accessed without prior knowledge of the PK

v44 -> 2022-05-04 : https://github.com/inventree/InvenTree/pull/2931
    - Converting more server-side rendered forms to the API
    - Exposes more core functionality to API endpoints

v43 -> 2022-04-26 : https://github.com/inventree/InvenTree/pull/2875
    - Adds API detail endpoint for PartSalePrice model
    - Adds API detail endpoint for PartInternalPrice model

v42 -> 2022-04-26 : https://github.com/inventree/InvenTree/pull/2833
    - Adds variant stock information to the Part and BomItem serializers

v41 -> 2022-04-26
    - Fixes 'variant_of' filter for Part list endpoint

v40 -> 2022-04-19
    - Adds ability to filter StockItem list by "tracked" parameter
        - This checks the serial number or batch code fields

v39 -> 2022-04-18
    - Adds ability to filter StockItem list by "has_batch" parameter

v38 -> 2022-04-14 : https://github.com/inventree/InvenTree/pull/2828
    - Adds the ability to include stock test results for "installed items"

v37 -> 2022-04-07 : https://github.com/inventree/InvenTree/pull/2806
    - Adds extra stock availability information to the BomItem serializer

v36 -> 2022-04-03
    - Adds ability to filter part list endpoint by unallocated_stock argument

v35 -> 2022-04-01 : https://github.com/inventree/InvenTree/pull/2797
    - Adds stock allocation information to the Part API
    - Adds calculated field for "unallocated_quantity"

v34 -> 2022-03-25
    - Change permissions for "plugin list" API endpoint (now allows any authenticated user)

v33 -> 2022-03-24
    - Adds "plugins_enabled" information to root API endpoint

v32 -> 2022-03-19
    - Adds "parameters" detail to Part API endpoint (use &parameters=true)
    - Adds ability to filter PartParameterTemplate API by Part instance
    - Adds ability to filter PartParameterTemplate API by PartCategory instance

v31 -> 2022-03-14
    - Adds "updated" field to SupplierPriceBreakList and SupplierPriceBreakDetail API endpoints

v30 -> 2022-03-09
    - Adds "exclude_location" field to BuildAutoAllocation API endpoint
    - Allows BuildItem API endpoint to be filtered by BomItem relation

v29 -> 2022-03-08
    - Adds "scheduling" endpoint for predicted stock scheduling information

v28 -> 2022-03-04
    - Adds an API endpoint for auto allocation of stock items against a build order
    - Ref: https://github.com/inventree/InvenTree/pull/2713

v27 -> 2022-02-28
    - Adds target_date field to individual line items for purchase orders and sales orders

v26 -> 2022-02-17
    - Adds API endpoint for uploading a BOM file and extracting data

v25 -> 2022-02-17
    - Adds ability to filter "part" list endpoint by "in_bom_for" argument

v24 -> 2022-02-10
    - Adds API endpoint for deleting (cancelling) build order outputs

v23 -> 2022-02-02
    - Adds API endpoints for managing plugin classes
    - Adds API endpoints for managing plugin settings

v22 -> 2021-12-20
    - Adds API endpoint to "merge" multiple stock items

v21 -> 2021-12-04
    - Adds support for multiple "Shipments" against a SalesOrder
    - Refactors process for stock allocation against a SalesOrder

v20 -> 2021-12-03
    - Adds ability to filter POLineItem endpoint by "base_part"
    - Adds optional "order_detail" to POLineItem list endpoint

v19 -> 2021-12-02
    - Adds the ability to filter the StockItem API by "part_tree"
    - Returns only stock items which match a particular part.tree_id field

v18 -> 2021-11-15
    - Adds the ability to filter BomItem API by "uses" field
    - This returns a list of all BomItems which "use" the specified part
    - Includes inherited BomItem objects

v17 -> 2021-11-09
    - Adds API endpoints for GLOBAL and USER settings objects
    - Ref: https://github.com/inventree/InvenTree/pull/2275

v16 -> 2021-10-17
    - Adds API endpoint for completing build order outputs

v15 -> 2021-10-06
    - Adds detail endpoint for SalesOrderAllocation model
    - Allows use of the API forms interface for adjusting SalesOrderAllocation objects

v14 -> 2021-10-05
    - Stock adjustment actions API is improved, using native DRF serializer support
    - However adjustment actions now only support 'pk' as a lookup field

v13 -> 2021-10-05
    - Adds API endpoint to allocate stock items against a BuildOrder
    - Updates StockItem API with improved filtering against BomItem data

v12 -> 2021-09-07
    - Adds API endpoint to receive stock items against a PurchaseOrder

v11 -> 2021-08-26
    - Adds "units" field to PartBriefSerializer
    - This allows units to be introspected from the "part_detail" field in the StockItem serializer

v10 -> 2021-08-23
    - Adds "purchase_price_currency" to StockItem serializer
    - Adds "purchase_price_string" to StockItem serializer
    - Purchase price is now writable for StockItem serializer

v9  -> 2021-08-09
    - Adds "price_string" to part pricing serializers

v8  -> 2021-07-19
    - Refactors the API interface for SupplierPart and ManufacturerPart models
    - ManufacturerPart objects can no longer be created via the SupplierPart API endpoint

v7  -> 2021-07-03
    - Introduced the concept of "API forms" in https://github.com/inventree/InvenTree/pull/1716
    - API OPTIONS endpoints provide comprehensive field metedata
    - Multiple new API endpoints added for database models

v6  -> 2021-06-23
    - Part and Company images can now be directly uploaded via the REST API

v5  -> 2021-06-21
    - Adds API interface for manufacturer part parameters

v4  -> 2021-06-01
    - BOM items can now accept "variant stock" to be assigned against them
    - Many slight API tweaks were needed to get this to work properly!

v3  -> 2021-05-22:
    - The updated StockItem "history tracking" now uses a different interface

"""<|MERGE_RESOLUTION|>--- conflicted
+++ resolved
@@ -1,20 +1,18 @@
 """InvenTree API version information."""
 
 # InvenTree API version
-INVENTREE_API_VERSION = 259
+INVENTREE_API_VERSION = 260
 
 """Increment this API version number whenever there is a significant change to the API that any clients need to know about."""
 
 
 INVENTREE_API_TEXT = """
 
-<<<<<<< HEAD
-v259 - 2024-09-26 : https://github.com/inventree/InvenTree/pull/8190
+v260 - 2024-09-26 : https://github.com/inventree/InvenTree/pull/8190
     - Adds facility for server-side context data to be passed to client-side plugins
-=======
+
 v259 - 2024-09-20 : https://github.com/inventree/InvenTree/pull/8137
     - Implements new API endpoint for enabling custom UI features via plugins
->>>>>>> 35362347
 
 v258 - 2024-09-24 : https://github.com/inventree/InvenTree/pull/8163
     - Enhances the existing PartScheduling API endpoint
