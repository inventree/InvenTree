"""InvenTree API version information."""

# InvenTree API version
INVENTREE_API_VERSION = 329

"""Increment this API version number whenever there is a significant change to the API that any clients need to know about."""


INVENTREE_API_TEXT = """

<<<<<<< HEAD
v329 - 2025-03-31 : https://github.com/inventree/InvenTree/pull/9312
    - Adds "external" flag for BuildOrder
=======
v329 - 2025-03-30 : https://github.com/inventree/InvenTree/pull/9399
    - Convert url path regex-specified PKs to int
>>>>>>> 66d5180d

v228 - 2025-03-29 : https://github.com/inventree/InvenTree/pull/9407
    - Updates schema to include paging arguments

v327 - 2025-03-20 : https://github.com/inventree/InvenTree/pull/9339
    - Adds "is_mandatory" field to the Plugin API
    - Adds ability to filter by "mandatory" status in the Plugin API

v326 - 2025-03-18 : https://github.com/inventree/InvenTree/pull/9096
    - Overhaul the data-export API functionality
    - Allow customization of data exporting via plugins
    - Consolidate LabelOutput and ReportOutput API endpoints into single DataOutput endpoint

v325 - 2024-03-17 : https://github.com/inventree/InvenTree/pull/9244
    - Adds the option for superusers to list all user tokens
    - Make list endpoints sortable, filterable and searchable

v324 - 2025-03-17 : https://github.com/inventree/InvenTree/pull/9320
    - Adds BulkUpdate support for the SalesOrderAllocation model
    - Adds BulkUpdate support for the PartCategory model
    - Adds BulkUpdate support for the StockLocation model

v323 - 2025-03-17 : https://github.com/inventree/InvenTree/pull/9313
    - Adds BulkUpdate support to the Part API endpoint
    - Remove legacy API endpoint to set part category for multiple parts

v322 - 2025-03-16 : https://github.com/inventree/InvenTree/pull/8933
    - Add min_date and max_date query filters for orders, for use in calendar views

v321 - 2025-03-06 : https://github.com/inventree/InvenTree/pull/9236
    - Adds conditionally-returned fields to the schema to match API behavior
    - Removes required flag for nullable read-only fields to match API behavior

v320 - 2025-03-05 : https://github.com/inventree/InvenTree/pull/9243
    - Link fields are now up to 2000 chars long

v319 - 2025-03-04 : https://github.com/inventree/InvenTree/pull/9199
    - Add detail API endpoint for the LabelOutput model
    - Add detail API endpoint for the ReportOutput model

v318 - 2025-02-25 : https://github.com/inventree/InvenTree/pull/9116
    - Adds user profile API endpoints

v317 - 2025-02-26 : https://github.com/inventree/InvenTree/pull/9143
    - Default 'overdue' field to False in Build serializer
    - Add allow_null to various fields in Build, Settings, Order, Part, and Stock serializers
    - Add type hints to Users model to properly type fields

v316 - 2025-02-26 : https://github.com/inventree/InvenTree/pull/9185
    - Allow 'icon' field to be nullified in the PartCategory API
    - Allow 'custom_icon' field to be nullified in the StockLocation API

v315 - 2025-02-22 : https://github.com/inventree/InvenTree/pull/9150
    - Remove outdated 'url' field from some API endpoints

v314 - 2025-02-17 : https://github.com/inventree/InvenTree/pull/6293
    - Removes a considerable amount of old auth endpoints
    - Introduces allauth-provided auth endpoints

v313 - 2025-02-17 : https://github.com/inventree/InvenTree/pull/9087
    - Adds instance id optionally to the info view endpoint

v312 - 2025-02-15 : https://github.com/inventree/InvenTree/pull/9079
    - Remove old API endpoints associated with legacy BOM import functionality

v311 - 2025-02-14 : https://github.com/inventree/InvenTree/pull/9076
    - Adds "model_filters" attribute to settings API

v310 - 2025-02-14 : https://github.com/inventree/InvenTree/pull/9077
    - Adds 'is_variant' filter to the Part list API

v309 - 2025-02-02 : https://github.com/inventree/InvenTree/pull/9008
    - Bug fixes for the "Part" serializer
    - Fixes for data import API endpoints

v308 - 2025-02-01 : https://github.com/inventree/InvenTree/pull/9003
    - Adds extra detail to the ReportOutput and LabelOutput API endpoints
    - Allows ordering of output list endpoints

v307 - 2025-01-29 : https://github.com/inventree/InvenTree/pull/8969
    - Extend Info Endpoint to include customizations

v306 - 2025-01-28 : https://github.com/inventree/InvenTree/pull/8966
    - Adds "start_date" to PurchasesOrder API
    - Adds "start_date" to SalesOrder API
    - Adds "start_date" to ReturnOrder API
    - Updated API filters

v305 - 2025-01-26 : https://github.com/inventree/InvenTree/pull/8950
    - Bug fixes for the SupplierPart API
    - Refactoring for data export via API

v304 - 2025-01-22 : https://github.com/inventree/InvenTree/pull/8940
    - Adds "category" filter to build list API

v303 - 2025-01-20 : https://github.com/inventree/InvenTree/pull/8915
    - Adds "start_date" field to Build model and API endpoints
    - Adds additional API filtering and sorting options for Build list

v302 - 2025-01-18 : https://github.com/inventree/InvenTree/pull/8905
    - Fix schema definition on the /label/print endpoint

v301 - 2025-01-14 : https://github.com/inventree/InvenTree/pull/8894
    - Remove ui preferences from the API

v300 - 2025-01-13 : https://github.com/inventree/InvenTree/pull/8886
    - Allow null value for 'expiry_date' field introduced in #8867

v299 - 2025-01-10 : https://github.com/inventree/InvenTree/pull/8867
    - Adds 'expiry_date' field to the PurchaseOrderReceive API endpoint
    - Adds 'default_expiry` field to the PartBriefSerializer, affecting API endpoints which use it

v298 - 2025-01-07 : https://github.com/inventree/InvenTree/pull/8848
    - Adds 'created_by' field to PurchaseOrder API endpoints
    - Adds 'created_by' field to SalesOrder API endpoints
    - Adds 'created_by' field to ReturnOrder API endpoints

v297 - 2024-12-29 : https://github.com/inventree/InvenTree/pull/8438
    - Adjustments to the CustomUserState API endpoints and serializers

v296 - 2024-12-25 : https://github.com/inventree/InvenTree/pull/8732
    - Adjust default "part_detail" behavior for StockItem API endpoints

v295 - 2024-12-23 : https://github.com/inventree/InvenTree/pull/8746
    - Improve API documentation for build APIs

v294 - 2024-12-23 : https://github.com/inventree/InvenTree/pull/8738
    - Extends registration API documentation

v293 - 2024-12-14 : https://github.com/inventree/InvenTree/pull/8658
    - Adds new fields to the supplier barcode API endpoints

v292 - 2024-12-03 : https://github.com/inventree/InvenTree/pull/8625
    - Add "on_order" and "in_stock" annotations to SupplierPart API
    - Enhanced filtering for the SupplierPart API

v291 - 2024-11-30 : https://github.com/inventree/InvenTree/pull/8596
    - Allow null / empty values for plugin settings

v290 - 2024-11-29 : https://github.com/inventree/InvenTree/pull/8590
    - Adds "quantity" field to ReturnOrderLineItem model and API

v289 - 2024-11-27 : https://github.com/inventree/InvenTree/pull/8570
    - Enable status change when transferring stock items

v288 - 2024-11-27 : https://github.com/inventree/InvenTree/pull/8574
    - Adds "consumed" filter to StockItem API

v287 - 2024-11-27 : https://github.com/inventree/InvenTree/pull/8571
    - Adds ability to set stock status when returning items from a customer

v286 - 2024-11-26 : https://github.com/inventree/InvenTree/pull/8054
    - Adds "SelectionList" and "SelectionListEntry" API endpoints

v285 - 2024-11-25 : https://github.com/inventree/InvenTree/pull/8559
    - Adds better description for registration endpoints

v284 - 2024-11-25 : https://github.com/inventree/InvenTree/pull/8544
    - Adds new date filters to the StockItem API
    - Adds new date filters to the BuildOrder API
    - Adds new date filters to the SalesOrder API
    - Adds new date filters to the PurchaseOrder API
    - Adds new date filters to the ReturnOrder API

v283 - 2024-11-20 : https://github.com/inventree/InvenTree/pull/8524
    - Adds "note" field to the PartRelated API endpoint

v282 - 2024-11-19 : https://github.com/inventree/InvenTree/pull/8487
    - Remove the "test statistics" API endpoints
    - This is now provided via a custom plugin

v281 - 2024-11-15 : https://github.com/inventree/InvenTree/pull/8480
    - Fixes StockHistory API data serialization

v280 - 2024-11-10 : https://github.com/inventree/InvenTree/pull/8461
    - Makes schema for API information endpoint more informing
    - Removes general not found endpoint

v279 - 2024-11-09 : https://github.com/inventree/InvenTree/pull/8458
    - Adds "order_outstanding" and "part" filters to the BuildLine API endpoint
    - Adds "order_outstanding" filter to the SalesOrderLineItem API endpoint

v278 - 2024-11-07 : https://github.com/inventree/InvenTree/pull/8445
    - Updates to the SalesOrder API endpoints
    - Add "shipment count" information to the SalesOrder API endpoints
    - Allow null value for SalesOrderAllocation.shipment field
    - Additional filtering options for allocation endpoints

v277 - 2024-11-01 : https://github.com/inventree/InvenTree/pull/8278
    - Allow build order list to be filtered by "outstanding" (alias for "active")

v276 - 2024-10-31 : https://github.com/inventree/InvenTree/pull/8403
    - Adds 'destination' field to the PurchaseOrder model and API endpoints

v275 - 2024-10-31 : https://github.com/inventree/InvenTree/pull/8396
    - Adds SKU and MPN fields to the StockItem serializer
    - Additional export options for the StockItem serializer

v274 - 2024-10-29 : https://github.com/inventree/InvenTree/pull/8392
    - Add more detailed information to NotificationEntry API serializer

v273 - 2024-10-28 : https://github.com/inventree/InvenTree/pull/8376
    - Fixes for the BuildLine API endpoint

v272 - 2024-10-25 : https://github.com/inventree/InvenTree/pull/8343
    - Adjustments to BuildLine API serializers

v271 - 2024-10-22 : https://github.com/inventree/InvenTree/pull/8331
    - Fixes for SalesOrderLineItem endpoints

v270 - 2024-10-19 : https://github.com/inventree/InvenTree/pull/8307
    - Adds missing date fields from order API endpoint(s)

v269 - 2024-10-16 : https://github.com/inventree/InvenTree/pull/8295
    - Adds "include_variants" filter to the BuildOrder API endpoint
    - Adds "include_variants" filter to the SalesOrder API endpoint
    - Adds "include_variants" filter to the PurchaseOrderLineItem API endpoint
    - Adds "include_variants" filter to the ReturnOrder API endpoint

268 - 2024-10-11 : https://github.com/inventree/InvenTree/pull/8274
    - Adds "in_stock" attribute to the StockItem serializer

267 - 2024-10-8 : https://github.com/inventree/InvenTree/pull/8250
    - Remove "allocations" field from the SalesOrderShipment API endpoint(s)
    - Add "allocated_items" field to the SalesOrderShipment API endpoint(s)

266 - 2024-10-07 : https://github.com/inventree/InvenTree/pull/8249
    - Tweak SalesOrderShipment API for more efficient data retrieval

265 - 2024-10-07 : https://github.com/inventree/InvenTree/pull/8228
    - Adds API endpoint for providing custom admin integration details for plugins

264 - 2024-10-03 : https://github.com/inventree/InvenTree/pull/8231
    - Adds Sales Order Shipment attachment model type

263 - 2024-09-30 : https://github.com/inventree/InvenTree/pull/8194
    - Adds Sales Order Shipment report

262 - 2024-09-30 : https://github.com/inventree/InvenTree/pull/8220
    - Tweak permission requirements for uninstalling plugins via API

261 - 2024-09-26 : https://github.com/inventree/InvenTree/pull/8184
    - Fixes for BuildOrder API serializers

v260 - 2024-09-26 : https://github.com/inventree/InvenTree/pull/8190
    - Adds facility for server-side context data to be passed to client-side plugins

v259 - 2024-09-20 : https://github.com/inventree/InvenTree/pull/8137
    - Implements new API endpoint for enabling custom UI features via plugins

v258 - 2024-09-24 : https://github.com/inventree/InvenTree/pull/8163
    - Enhances the existing PartScheduling API endpoint
    - Adds a formal DRF serializer to the endpoint

v257 - 2024-09-22 : https://github.com/inventree/InvenTree/pull/8150
    - Adds API endpoint for reporting barcode scan history

v256 - 2024-09-19 : https://github.com/inventree/InvenTree/pull/7704
    - Adjustments for "stocktake" (stock history) API endpoints

v255 - 2024-09-19 : https://github.com/inventree/InvenTree/pull/8145
    - Enables copying line items when duplicating an order

v254 - 2024-09-14 : https://github.com/inventree/InvenTree/pull/7470
    - Implements new API endpoints for enabling custom UI functionality via plugins

v253 - 2024-09-14 : https://github.com/inventree/InvenTree/pull/7944
    - Adjustments for user API endpoints

v252 - 2024-09-13 : https://github.com/inventree/InvenTree/pull/8040
    - Add endpoint for listing all known units

v251 - 2024-09-06 : https://github.com/inventree/InvenTree/pull/8018
    - Adds "attach_to_model" field to the ReportTemplate model

v250 - 2024-09-04 : https://github.com/inventree/InvenTree/pull/8069
    - Fixes 'revision' field definition in Part serializer

v249 - 2024-08-23 : https://github.com/inventree/InvenTree/pull/7978
    - Sort status enums

v248 - 2024-08-23 : https://github.com/inventree/InvenTree/pull/7965
    - Small adjustments to labels for new custom status fields

v247 - 2024-08-22 : https://github.com/inventree/InvenTree/pull/7956
    - Adjust "attachment" field on StockItemTestResult serializer
    - Allow null values for attachment

v246 - 2024-08-21 : https://github.com/inventree/InvenTree/pull/7862
    - Adds custom status fields to various serializers
    - Adds endpoints to admin custom status fields

v245 - 2024-08-21 : https://github.com/inventree/InvenTree/pull/7520
    - Documented pagination fields (no functional changes)

v244 - 2024-08-21 : https://github.com/inventree/InvenTree/pull/7941
    - Adds "create_child_builds" field to the Build API
    - Write-only field to create child builds from the API
    - Only available when creating a new build order

v243 - 2024-08-21 : https://github.com/inventree/InvenTree/pull/7940
    - Expose "ancestor" filter to the BuildOrder API

v242 - 2024-08-20 : https://github.com/inventree/InvenTree/pull/7932
    - Adds "level" attribute to BuildOrder serializer
    - Allow ordering of BuildOrder API by "level" attribute
    - Allow "parent" filter for BuildOrder API to have "cascade=True" option

v241 - 2024-08-18 : https://github.com/inventree/InvenTree/pull/7906
    - Adjusts required fields for the MeUserDetail endpoint

v240 - 2024-08-16 : https://github.com/inventree/InvenTree/pull/7900
    - Adjust "issued_by" filter for the BuildOrder list endpoint
    - Adjust "assigned_to" filter for the BuildOrder list endpoint

v239 - 2024-08-15 : https://github.com/inventree/InvenTree/pull/7888
    - Adds "testable" field to the Part model
    - Adds associated filters to various API endpoints

v238 - 2024-08-14 : https://github.com/inventree/InvenTree/pull/7874
    - Add "assembly" filter to BuildLine API endpoint

v237 - 2024-08-13 : https://github.com/inventree/InvenTree/pull/7863
    - Reimplement "bulk delete" operation for Attachment model
    - Fix permission checks for Attachment API endpoints

v236 - 2024-08-10 : https://github.com/inventree/InvenTree/pull/7844
    - Adds "supplier_name" to the PurchaseOrder API serializer

v235 - 2024-08-08 : https://github.com/inventree/InvenTree/pull/7837
    - Adds "on_order" quantity to SalesOrderLineItem serializer
    - Adds "building" quantity to SalesOrderLineItem serializer

v234 - 2024-08-08 : https://github.com/inventree/InvenTree/pull/7829
    - Fixes bug in the plugin metadata endpoint

v233 - 2024-08-04 : https://github.com/inventree/InvenTree/pull/7807
    - Adds new endpoints for managing state of build orders
    - Adds new endpoints for managing state of purchase orders
    - Adds new endpoints for managing state of sales orders
    - Adds new endpoints for managing state of return orders

v232 - 2024-08-03 : https://github.com/inventree/InvenTree/pull/7793
    - Allow ordering of SalesOrderShipment API by 'shipment_date' and 'delivery_date'

v231 - 2024-08-03 : https://github.com/inventree/InvenTree/pull/7794
    - Optimize BuildItem and BuildLine serializers to improve API efficiency

v230 - 2024-05-05 : https://github.com/inventree/InvenTree/pull/7164
    - Adds test statistics endpoint

v229 - 2024-07-31 : https://github.com/inventree/InvenTree/pull/7775
    - Add extra exportable fields to the BomItem serializer

v228 - 2024-07-18 : https://github.com/inventree/InvenTree/pull/7684
    - Adds "icon" field to the PartCategory.path and StockLocation.path API
    - Adds icon packages API endpoint

v227 - 2024-07-19 : https://github.com/inventree/InvenTree/pull/7693/
    - Adds endpoints to list and revoke the tokens issued to the current user

v226 - 2024-07-15 : https://github.com/inventree/InvenTree/pull/7648
    - Adds barcode generation API endpoint

v225 - 2024-07-17 : https://github.com/inventree/InvenTree/pull/7671
    - Adds "filters" field to DataImportSession API

v224 - 2024-07-14 : https://github.com/inventree/InvenTree/pull/7667
    - Add notes field to ManufacturerPart and SupplierPart API endpoints

v223 - 2024-07-14 : https://github.com/inventree/InvenTree/pull/7649
    - Allow adjustment of "packaging" field when receiving items against a purchase order

v222 - 2024-07-14 : https://github.com/inventree/InvenTree/pull/7635
    - Adjust the BomItem API endpoint to improve data import process

v221 - 2024-07-13 : https://github.com/inventree/InvenTree/pull/7636
    - Adds missing fields from StockItemBriefSerializer
    - Adds missing fields from PartBriefSerializer
    - Adds extra exportable fields to BuildItemSerializer

v220 - 2024-07-11 : https://github.com/inventree/InvenTree/pull/7585
    - Adds "revision_of" field to Part serializer
    - Adds new API filters for "revision" status

v219 - 2024-07-11 : https://github.com/inventree/InvenTree/pull/7611
    - Adds new fields to the BuildItem API endpoints
    - Adds new ordering / filtering options to the BuildItem API endpoints

v218 - 2024-07-11 : https://github.com/inventree/InvenTree/pull/7619
    - Adds "can_build" field to the BomItem API

v217 - 2024-07-09 : https://github.com/inventree/InvenTree/pull/7599
    - Fixes bug in "project_code" field for order API endpoints

v216 - 2024-07-08 : https://github.com/inventree/InvenTree/pull/7595
    - Moves API endpoint for contenttype lookup by model name

v215 - 2024-07-09 : https://github.com/inventree/InvenTree/pull/7591
    - Adds additional fields to the BuildLine serializer

v214 - 2024-07-08 : https://github.com/inventree/InvenTree/pull/7587
    - Adds "default_location_detail" field to the Part API

v213 - 2024-07-06 : https://github.com/inventree/InvenTree/pull/7527
    - Adds 'locked' field to Part API

v212 - 2024-07-06 : https://github.com/inventree/InvenTree/pull/7562
    - Makes API generation more robust (no functional changes)

v211 - 2024-06-26 : https://github.com/inventree/InvenTree/pull/6911
    - Adds API endpoints for managing data import and export

v210 - 2024-06-26 : https://github.com/inventree/InvenTree/pull/7518
    - Adds translatable text to User API fields

v209 - 2024-06-26 : https://github.com/inventree/InvenTree/pull/7514
    - Add "top_level" filter to PartCategory API endpoint
    - Add "top_level" filter to StockLocation API endpoint

v208 - 2024-06-19 : https://github.com/inventree/InvenTree/pull/7479
    - Adds documentation for the user roles API endpoint (no functional changes)

v207 - 2024-06-09 : https://github.com/inventree/InvenTree/pull/7420
    - Moves all "Attachment" models into a single table
    - All "Attachment" operations are now performed at /api/attachment/
    - Add permissions information to /api/user/roles/ endpoint

v206 - 2024-06-08 : https://github.com/inventree/InvenTree/pull/7417
    - Adds "choices" field to the PartTestTemplate model

v205 - 2024-06-03 : https://github.com/inventree/InvenTree/pull/7284
    - Added model_type and model_id fields to the "NotesImage" serializer

v204 - 2024-06-03 : https://github.com/inventree/InvenTree/pull/7393
    - Fixes previous API update which resulted in inconsistent ordering of currency codes

v203 - 2024-06-03 : https://github.com/inventree/InvenTree/pull/7390
    - Currency codes are now configurable as a run-time setting

v202 - 2024-05-27 : https://github.com/inventree/InvenTree/pull/7343
    - Adjust "required" attribute of Part.category field to be optional

v201 - 2024-05-21 : https://github.com/inventree/InvenTree/pull/7074
    - Major refactor of the report template / report printing interface
    - This is a *breaking change* to the report template API

v200 - 2024-05-20 : https://github.com/inventree/InvenTree/pull/7000
    - Adds API endpoint for generating custom batch codes
    - Adds API endpoint for generating custom serial numbers

v199 - 2024-05-20 : https://github.com/inventree/InvenTree/pull/7264
    - Expose "bom_valid" filter for the Part API
    - Expose "starred" filter for the Part API

v198 - 2024-05-19 : https://github.com/inventree/InvenTree/pull/7258
    - Fixed lookup field conflicts in the plugins API

v197 - 2024-05-14 : https://github.com/inventree/InvenTree/pull/7224
    - Refactor the plugin API endpoints to use the plugin "key" for lookup, rather than the PK value

v196 - 2024-05-05 : https://github.com/inventree/InvenTree/pull/7160
    - Adds "location" field to BuildOutputComplete API endpoint

v195 - 2024-05-03 : https://github.com/inventree/InvenTree/pull/7153
    - Fixes bug in BuildOrderCancel API endpoint

v194 - 2024-05-01 : https://github.com/inventree/InvenTree/pull/7147
    -  Adds field description to the currency_exchange_retrieve API call

v193 - 2024-04-30 : https://github.com/inventree/InvenTree/pull/7144
    - Adds "assigned_to" filter to PurchaseOrder / SalesOrder / ReturnOrder API endpoints

v192 - 2024-04-23 : https://github.com/inventree/InvenTree/pull/7106
    - Adds 'trackable' ordering option to BuildLineLabel API endpoint

v191 - 2024-04-22 : https://github.com/inventree/InvenTree/pull/7079
    - Adds API endpoints for Contenttype model

v190 - 2024-04-19 : https://github.com/inventree/InvenTree/pull/7024
    - Adds "active" field to the Company API endpoints
    - Allow company list to be filtered by "active" status

v189 - 2024-04-19 : https://github.com/inventree/InvenTree/pull/7066
    - Adds "currency" field to CompanyBriefSerializer class

v188 - 2024-04-16 : https://github.com/inventree/InvenTree/pull/6970
    - Adds session authentication support for the API
    - Improvements for login / logout endpoints for better support of React web interface

v187 - 2024-04-10 : https://github.com/inventree/InvenTree/pull/6985
    - Allow Part list endpoint to be sorted by pricing_min and pricing_max values
    - Allow BomItem list endpoint to be sorted by pricing_min and pricing_max values
    - Allow InternalPrice and SalePrice endpoints to be sorted by quantity
    - Adds total pricing values to BomItem serializer

v186 - 2024-03-26 : https://github.com/inventree/InvenTree/pull/6855
    - Adds license information to the API

v185 - 2024-03-24 : https://github.com/inventree/InvenTree/pull/6836
    - Remove /plugin/activate endpoint
    - Update docstrings and typing for various API endpoints (no functional changes)

v184 - 2024-03-17 : https://github.com/inventree/InvenTree/pull/10464
    - Add additional fields for tests (start/end datetime, test station)

v183 - 2024-03-14 : https://github.com/inventree/InvenTree/pull/5972
    - Adds "category_default_location" annotated field to part serializer
    - Adds "part_detail.category_default_location" annotated field to stock item serializer
    - Adds "part_detail.category_default_location" annotated field to purchase order line serializer
    - Adds "parent_default_location" annotated field to category serializer

v182 - 2024-03-13 : https://github.com/inventree/InvenTree/pull/6714
    - Expose ReportSnippet model to the /report/snippet/ API endpoint
    - Expose ReportAsset model to the /report/asset/ API endpoint

v181 - 2024-02-21 : https://github.com/inventree/InvenTree/pull/6541
    - Adds "width" and "height" fields to the LabelTemplate API endpoint
    - Adds "page_size" and "landscape" fields to the ReportTemplate API endpoint

v180 - 2024-3-02 : https://github.com/inventree/InvenTree/pull/6463
    - Tweaks to API documentation to allow automatic documentation generation

v179 - 2024-03-01 : https://github.com/inventree/InvenTree/pull/6605
    - Adds "subcategories" count to PartCategory serializer
    - Adds "sublocations" count to StockLocation serializer
    - Adds "image" field to PartBrief serializer
    - Adds "image" field to CompanyBrief serializer

v178 - 2024-02-29 : https://github.com/inventree/InvenTree/pull/6604
    - Adds "external_stock" field to the Part API endpoint
    - Adds "external_stock" field to the BomItem API endpoint
    - Adds "external_stock" field to the BuildLine API endpoint
    - Stock quantities represented in the BuildLine API endpoint are now filtered by Build.source_location

v177 - 2024-02-27 : https://github.com/inventree/InvenTree/pull/6581
    - Adds "subcategories" count to PartCategoryTree serializer
    - Adds "sublocations" count to StockLocationTree serializer

v176 - 2024-02-26 : https://github.com/inventree/InvenTree/pull/6535
    - Adds the field "plugins_install_disabled" to the Server info API endpoint

v175 - 2024-02-21 : https://github.com/inventree/InvenTree/pull/6538
    - Adds "parts" count to PartParameterTemplate serializer

v174 - 2024-02-21 : https://github.com/inventree/InvenTree/pull/6536
    - Expose PartCategory filters to the API documentation
    - Expose StockLocation filters to the API documentation

v173 - 2024-02-20 : https://github.com/inventree/InvenTree/pull/6483
    - Adds "merge_items" to the PurchaseOrderLine create API endpoint
    - Adds "auto_pricing" to the PurchaseOrderLine create/update API endpoint

v172 - 2024-02-20 : https://github.com/inventree/InvenTree/pull/6526
    - Adds "enabled" field to the PartTestTemplate API endpoint
    - Adds "enabled" filter to the PartTestTemplate list
    - Adds "enabled" filter to the StockItemTestResult list

v171 - 2024-02-19 : https://github.com/inventree/InvenTree/pull/6516
    - Adds "key" as a filterable parameter to PartTestTemplate list endpoint

v170 -> 2024-02-19 : https://github.com/inventree/InvenTree/pull/6514
    - Adds "has_results" filter to the PartTestTemplate list endpoint

v169 -> 2024-02-14 : https://github.com/inventree/InvenTree/pull/6430
    - Adds 'key' field to PartTestTemplate API endpoint
    - Adds annotated 'results' field to PartTestTemplate API endpoint
    - Adds 'template' field to StockItemTestResult API endpoint

v168 -> 2024-02-14 : https://github.com/inventree/InvenTree/pull/4824
    - Adds machine CRUD API endpoints
    - Adds machine settings API endpoints
    - Adds machine restart API endpoint
    - Adds machine types/drivers list API endpoints
    - Adds machine registry status API endpoint
    - Adds 'required' field to the global Settings API
    - Discover sub-sub classes of the StatusCode API

v167 -> 2024-02-07: https://github.com/inventree/InvenTree/pull/6440
    - Fixes for OpenAPI schema generation

v166 -> 2024-02-04 : https://github.com/inventree/InvenTree/pull/6400
    - Adds package_name to plugin API
    - Adds mechanism for uninstalling plugins via the API

v165 -> 2024-01-28 : https://github.com/inventree/InvenTree/pull/6040
    - Adds supplier_part.name, part.creation_user, part.required_for_sales_order

v164 -> 2024-01-24 : https://github.com/inventree/InvenTree/pull/6343
    - Adds "building" quantity to BuildLine API serializer

v163 -> 2024-01-22 : https://github.com/inventree/InvenTree/pull/6314
    - Extends API endpoint to expose auth configuration information for signin pages

v162 -> 2024-01-14 : https://github.com/inventree/InvenTree/pull/6230
    - Adds API endpoints to provide information on background tasks

v161 -> 2024-01-13 : https://github.com/inventree/InvenTree/pull/6222
    - Adds API endpoint for system error information

v160 -> 2023-12-11 : https://github.com/inventree/InvenTree/pull/6072
    - Adds API endpoint for allocating stock items against a sales order via barcode scan

v159 -> 2023-12-08 : https://github.com/inventree/InvenTree/pull/6056
    - Adds API endpoint for reloading plugin registry

v158 -> 2023-11-21 : https://github.com/inventree/InvenTree/pull/5953
    - Adds API endpoint for listing all settings of a particular plugin
    - Adds API endpoint for registry status (errors)

v157 -> 2023-12-02 : https://github.com/inventree/InvenTree/pull/6021
    - Add write-only "existing_image" field to Part API serializer

v156 -> 2023-11-26 : https://github.com/inventree/InvenTree/pull/5982
    - Add POST endpoint for report and label creation

v155 -> 2023-11-24 : https://github.com/inventree/InvenTree/pull/5979
    - Add "creation_date" field to Part instance serializer

v154 -> 2023-11-21 : https://github.com/inventree/InvenTree/pull/5944
    - Adds "responsible" field to the ProjectCode table

v153 -> 2023-11-21 : https://github.com/inventree/InvenTree/pull/5956
    - Adds override_min and override_max fields to part pricing API

v152 -> 2023-11-20 : https://github.com/inventree/InvenTree/pull/5949
    - Adds barcode support for ManufacturerPart model
    - Adds API endpoint for adding parts to purchase order using barcode scan

v151 -> 2023-11-13 : https://github.com/inventree/InvenTree/pull/5906
    - Allow user list API to be filtered by user active status
    - Allow owner list API to be filtered by user active status

v150 -> 2023-11-07: https://github.com/inventree/InvenTree/pull/5875
    - Extended user API endpoints to enable ordering
    - Extended user API endpoints to enable user role changes
    - Added endpoint to create a new user

v149 -> 2023-11-07 : https://github.com/inventree/InvenTree/pull/5876
    - Add 'building' quantity to BomItem serializer
    - Add extra ordering options for the BomItem list API

v148 -> 2023-11-06 : https://github.com/inventree/InvenTree/pull/5872
    - Allow "quantity" to be specified when installing an item into another item

v147 -> 2023-11-04: https://github.com/inventree/InvenTree/pull/5860
    - Adds "completed_lines" field to SalesOrder API endpoint
    - Adds "completed_lines" field to PurchaseOrder API endpoint

v146 -> 2023-11-02: https://github.com/inventree/InvenTree/pull/5822
    - Extended SSO Provider endpoint to contain if a provider is configured
    - Adds API endpoints for Email Address model

v145 -> 2023-10-30: https://github.com/inventree/InvenTree/pull/5786
    - Allow printing labels via POST including printing options in the body

v144 -> 2023-10-23: https://github.com/inventree/InvenTree/pull/5811
    - Adds version information API endpoint

v143 -> 2023-10-29: https://github.com/inventree/InvenTree/pull/5810
    - Extends the status endpoint to include information about system status and health

v142 -> 2023-10-20: https://github.com/inventree/InvenTree/pull/5759
    - Adds generic API endpoints for looking up status models

v141 -> 2023-10-23 : https://github.com/inventree/InvenTree/pull/5774
    - Changed 'part.responsible' from User to Owner

v140 -> 2023-10-20 : https://github.com/inventree/InvenTree/pull/5664
    - Expand API token functionality
    - Multiple API tokens can be generated per user

v139 -> 2023-10-11 : https://github.com/inventree/InvenTree/pull/5509
    - Add new BarcodePOReceive endpoint to receive line items by scanning supplier barcodes

v138 -> 2023-10-11 : https://github.com/inventree/InvenTree/pull/5679
    - Settings keys are no longer case sensitive
    - Include settings units in API serializer

v137 -> 2023-10-04 : https://github.com/inventree/InvenTree/pull/5588
    - Adds StockLocationType API endpoints
    - Adds custom_icon, location_type to StockLocation endpoint

v136 -> 2023-09-23 : https://github.com/inventree/InvenTree/pull/5595
    - Adds structural to StockLocation and PartCategory tree endpoints

v135 -> 2023-09-19 : https://github.com/inventree/InvenTree/pull/5569
    - Adds location path detail to StockLocation and StockItem API endpoints
    - Adds category path detail to PartCategory and Part API endpoints

v134 -> 2023-09-11 : https://github.com/inventree/InvenTree/pull/5525
    - Allow "Attachment" list endpoints to be searched by attachment, link and comment fields

v133 -> 2023-09-08 : https://github.com/inventree/InvenTree/pull/5518
    - Add extra optional fields which can be used for StockAdjustment endpoints

v132 -> 2023-09-07 : https://github.com/inventree/InvenTree/pull/5515
    - Add 'issued_by' filter to BuildOrder API list endpoint

v131 -> 2023-08-09 : https://github.com/inventree/InvenTree/pull/5415
    - Annotate 'available_variant_stock' to the SalesOrderLine serializer

v130 -> 2023-07-14 : https://github.com/inventree/InvenTree/pull/5251
    - Refactor label printing interface

v129 -> 2023-07-06 : https://github.com/inventree/InvenTree/pull/5189
    - Changes 'serial_lte' and 'serial_gte' stock filters to point to 'serial_int' field

v128 -> 2023-07-06 : https://github.com/inventree/InvenTree/pull/5186
    - Adds 'available' filter for BuildLine API endpoint

v127 -> 2023-06-24 : https://github.com/inventree/InvenTree/pull/5094
    - Enhancements for the PartParameter API endpoints

v126 -> 2023-06-19 : https://github.com/inventree/InvenTree/pull/5075
    - Adds API endpoint for setting the "category" for multiple parts simultaneously

v125 -> 2023-06-17 : https://github.com/inventree/InvenTree/pull/5064
    - Adds API endpoint for setting the "status" field for multiple stock items simultaneously

v124 -> 2023-06-17 : https://github.com/inventree/InvenTree/pull/5057
    - Add "created_before" and "created_after" filters to the Part API

v123 -> 2023-06-15 : https://github.com/inventree/InvenTree/pull/5019
    - Add Metadata to: Plugin Config

v122 -> 2023-06-14 : https://github.com/inventree/InvenTree/pull/5034
    - Adds new BuildLineLabel label type

v121 -> 2023-06-14 : https://github.com/inventree/InvenTree/pull/4808
    - Adds "ProjectCode" link to Build model

v120 -> 2023-06-07 : https://github.com/inventree/InvenTree/pull/4855
    - Major overhaul of the build order API
    - Adds new BuildLine model

v119 -> 2023-06-01 : https://github.com/inventree/InvenTree/pull/4898
    - Add Metadata to:  Part test templates, Part parameters, Part category parameter templates, BOM item substitute, Related Parts, Stock item test result

v118 -> 2023-06-01 : https://github.com/inventree/InvenTree/pull/4935
    - Adds extra fields for the PartParameterTemplate model

v117 -> 2023-05-22 : https://github.com/inventree/InvenTree/pull/4854
    - Part.units model now supports physical units (e.g. "kg", "m", "mm", etc)
    - Replaces SupplierPart "pack_size" field with "pack_quantity"
    - New field supports physical units, and allows for conversion between compatible units

v116 -> 2023-05-18 : https://github.com/inventree/InvenTree/pull/4823
    - Updates to part parameter implementation, to use physical units

v115 -> 2023-05-18 : https://github.com/inventree/InvenTree/pull/4846
    - Adds ability to partially scrap a build output

v114 -> 2023-05-16 : https://github.com/inventree/InvenTree/pull/4825
    - Adds "delivery_date" to shipments

v113 -> 2023-05-13 : https://github.com/inventree/InvenTree/pull/4800
    - Adds API endpoints for scrapping a build output

v112 -> 2023-05-13: https://github.com/inventree/InvenTree/pull/4741
    - Adds flag use_pack_size to the stock addition API, which allows adding packs

v111 -> 2023-05-02 : https://github.com/inventree/InvenTree/pull/4367
    - Adds tags to the Part serializer
    - Adds tags to the SupplierPart serializer
    - Adds tags to the ManufacturerPart serializer
    - Adds tags to the StockItem serializer
    - Adds tags to the StockLocation serializer

v110 -> 2023-04-26 : https://github.com/inventree/InvenTree/pull/4698
    - Adds 'order_currency' field for PurchaseOrder / SalesOrder endpoints

v109 -> 2023-04-19 : https://github.com/inventree/InvenTree/pull/4636
    - Adds API endpoints for the "ProjectCode" model

v108 -> 2023-04-17 : https://github.com/inventree/InvenTree/pull/4615
    - Adds functionality to upload images for rendering in markdown notes

v107 -> 2023-04-04 : https://github.com/inventree/InvenTree/pull/4575
    - Adds barcode support for PurchaseOrder model
    - Adds barcode support for ReturnOrder model
    - Adds barcode support for SalesOrder model
    - Adds barcode support for BuildOrder model

v106 -> 2023-04-03 : https://github.com/inventree/InvenTree/pull/4566
    - Adds 'search_regex' parameter to all searchable API endpoints

v105 -> 2023-03-31 : https://github.com/inventree/InvenTree/pull/4543
    - Adds API endpoints for status label information on various models

v104 -> 2023-03-23 : https://github.com/inventree/InvenTree/pull/4488
    - Adds various endpoints for new "ReturnOrder" models
    - Adds various endpoints for new "ReturnOrderReport" templates
    - Exposes API endpoints for "Contact" model

v103 -> 2023-03-17 : https://github.com/inventree/InvenTree/pull/4410
    - Add metadata to several more models

v102 -> 2023-03-18 : https://github.com/inventree/InvenTree/pull/4505
- Adds global search API endpoint for consolidated search results

v101 -> 2023-03-07 : https://github.com/inventree/InvenTree/pull/4462
    - Adds 'total_in_stock' to Part serializer, and supports API ordering

v100 -> 2023-03-04 : https://github.com/inventree/InvenTree/pull/4452
     - Adds bulk delete of PurchaseOrderLineItems to API

v99 -> 2023-03-03 : https://github.com/inventree/InvenTree/pull/4445
    - Adds sort by "responsible" to PurchaseOrderAPI

v98 -> 2023-02-24 : https://github.com/inventree/InvenTree/pull/4408
    - Adds "responsible" filter to Build API

v97 -> 2023-02-20 : https://github.com/inventree/InvenTree/pull/4377
    - Adds "external" attribute to StockLocation model

v96 -> 2023-02-16 : https://github.com/inventree/InvenTree/pull/4345
    - Adds stocktake report generation functionality

v95 -> 2023-02-16 : https://github.com/inventree/InvenTree/pull/4346
    - Adds "CompanyAttachment" model (and associated API endpoints)

v94 -> 2023-02-10 : https://github.com/inventree/InvenTree/pull/4327
    - Adds API endpoints for the "Group" auth model

v93 -> 2023-02-03 : https://github.com/inventree/InvenTree/pull/4300
    - Adds extra information to the currency exchange endpoint
    - Adds API endpoint for manually updating exchange rates

v92 -> 2023-02-02 : https://github.com/inventree/InvenTree/pull/4293
    - Adds API endpoint for currency exchange information

v91 -> 2023-01-31 : https://github.com/inventree/InvenTree/pull/4281
    - Improves the API endpoint for creating new Part instances

v90 -> 2023-01-25 : https://github.com/inventree/InvenTree/pull/4186/files
    - Adds a dedicated endpoint to activate a plugin

v89 -> 2023-01-25 : https://github.com/inventree/InvenTree/pull/4214
    - Adds updated field to SupplierPart API
    - Adds API date ordering for supplier part list

v88 -> 2023-01-17: https://github.com/inventree/InvenTree/pull/4225
    - Adds 'priority' field to Build model and api endpoints

v87 -> 2023-01-04 : https://github.com/inventree/InvenTree/pull/4067
    - Add API date filter for stock table on Expiry date

v86 -> 2022-12-22 : https://github.com/inventree/InvenTree/pull/4069
    - Adds API endpoints for part stocktake

v85 -> 2022-12-21 : https://github.com/inventree/InvenTree/pull/3858
    - Add endpoints serving ICS calendars for purchase and sales orders through API

v84 -> 2022-12-21: https://github.com/inventree/InvenTree/pull/4083
    - Add support for listing PO, BO, SO by their reference

v83 -> 2022-11-19 : https://github.com/inventree/InvenTree/pull/3949
    - Add support for structural Stock locations

v82 -> 2022-11-16 : https://github.com/inventree/InvenTree/pull/3931
    - Add support for structural Part categories

v81 -> 2022-11-08 : https://github.com/inventree/InvenTree/pull/3710
    - Adds cached pricing information to Part API
    - Adds cached pricing information to BomItem API
    - Allows Part and BomItem list endpoints to be filtered by 'has_pricing'
    - Remove calculated 'price_string' values from API endpoints
    - Allows PurchaseOrderLineItem API endpoint to be filtered by 'has_pricing'
    - Allows SalesOrderLineItem API endpoint to be filtered by 'has_pricing'
    - Allows SalesOrderLineItem API endpoint to be filtered by 'order_status'
    - Adds more information to SupplierPriceBreak serializer

v80 -> 2022-11-07 : https://github.com/inventree/InvenTree/pull/3906
    - Adds 'barcode_hash' to Part API serializer
    - Adds 'barcode_hash' to StockLocation API serializer
    - Adds 'barcode_hash' to SupplierPart API serializer

v79 -> 2022-11-03 : https://github.com/inventree/InvenTree/pull/3895
    - Add metadata to Company

v78 -> 2022-10-25 : https://github.com/inventree/InvenTree/pull/3854
    - Make PartCategory to be filtered by name and description

v77 -> 2022-10-12 : https://github.com/inventree/InvenTree/pull/3772
    - Adds model permission checks for barcode assignment actions

v76 -> 2022-09-10 : https://github.com/inventree/InvenTree/pull/3640
    - Refactor of barcode data on the API
    - StockItem.uid renamed to StockItem.barcode_hash

v75 -> 2022-09-05 : https://github.com/inventree/InvenTree/pull/3644
    - Adds "pack_size" attribute to SupplierPart API serializer

v74 -> 2022-08-28 : https://github.com/inventree/InvenTree/pull/3615
    - Add confirmation field for completing PurchaseOrder if the order has incomplete lines
    - Add confirmation field for completing SalesOrder if the order has incomplete lines

v73 -> 2022-08-24 : https://github.com/inventree/InvenTree/pull/3605
    - Add 'description' field to PartParameterTemplate model

v72 -> 2022-08-18 : https://github.com/inventree/InvenTree/pull/3567
    - Allow PurchaseOrder to be duplicated via the API

v71 -> 2022-08-18 : https://github.com/inventree/InvenTree/pull/3564
    - Updates to the "part scheduling" API endpoint

v70 -> 2022-08-02 : https://github.com/inventree/InvenTree/pull/3451
    - Adds a 'depth' parameter to the PartCategory list API
    - Adds a 'depth' parameter to the StockLocation list API

v69 -> 2022-08-01 : https://github.com/inventree/InvenTree/pull/3443
    - Updates the PartCategory list API:
        - Improve query efficiency: O(n) becomes O(1)
        - Rename 'parts' field to 'part_count'
    - Updates the StockLocation list API:
        - Improve query efficiency: O(n) becomes O(1)

v68 -> 2022-07-27 : https://github.com/inventree/InvenTree/pull/3417
    - Allows SupplierPart list to be filtered by SKU value
    - Allows SupplierPart list to be filtered by MPN value

v67 -> 2022-07-25 : https://github.com/inventree/InvenTree/pull/3395
    - Adds a 'requirements' endpoint for Part instance
    - Provides information on outstanding order requirements for a given part

v66 -> 2022-07-24 : https://github.com/inventree/InvenTree/pull/3393
    - Part images can now be downloaded from a remote URL via the API
    - Company images can now be downloaded from a remote URL via the API

v65 -> 2022-07-15 : https://github.com/inventree/InvenTree/pull/3335
    - Annotates 'in_stock' quantity to the SupplierPart API

v64 -> 2022-07-08 : https://github.com/inventree/InvenTree/pull/3310
    - Annotate 'on_order' quantity to BOM list API
    - Allow BOM List API endpoint to be filtered by "on_order" parameter

v63 -> 2022-07-06 : https://github.com/inventree/InvenTree/pull/3301
    - Allow BOM List API endpoint to be filtered by "available_stock" parameter

v62 -> 2022-07-05 : https://github.com/inventree/InvenTree/pull/3296
    - Allows search on BOM List API endpoint
    - Allows ordering on BOM List API endpoint

v61 -> 2022-06-12 : https://github.com/inventree/InvenTree/pull/3183
    - Migrate the "Convert Stock Item" form class to use the API
    - There is now an API endpoint for converting a stock item to a valid variant

v60 -> 2022-06-08 : https://github.com/inventree/InvenTree/pull/3148
    - Add availability data fields to the SupplierPart model

v59 -> 2022-06-07 : https://github.com/inventree/InvenTree/pull/3154
    - Adds further improvements to BulkDelete mixin class
    - Fixes multiple bugs in custom OPTIONS metadata implementation
    - Adds 'bulk delete' for Notifications

v58 -> 2022-06-06 : https://github.com/inventree/InvenTree/pull/3146
    - Adds a BulkDelete API mixin class for fast, safe deletion of multiple objects with a single API request

v57 -> 2022-06-05 : https://github.com/inventree/InvenTree/pull/3130
    - Transfer PartCategoryTemplateParameter actions to the API

v56 -> 2022-06-02 : https://github.com/inventree/InvenTree/pull/3123
    - Expose the PartParameterTemplate model to use the API

v55 -> 2022-06-02 : https://github.com/inventree/InvenTree/pull/3120
    - Converts the 'StockItemReturn' functionality to make use of the API

v54 -> 2022-06-02 : https://github.com/inventree/InvenTree/pull/3117
    - Adds 'available_stock' annotation on the SalesOrderLineItem API
    - Adds (well, fixes) 'overdue' annotation on the SalesOrderLineItem API

v53 -> 2022-06-01 : https://github.com/inventree/InvenTree/pull/3110
    - Adds extra search fields to the BuildOrder list API endpoint

v52 -> 2022-05-31 : https://github.com/inventree/InvenTree/pull/3103
    - Allow part list API to be searched by supplier SKU

v51 -> 2022-05-24 : https://github.com/inventree/InvenTree/pull/3058
    - Adds new fields to the SalesOrderShipment model

v50 -> 2022-05-18 : https://github.com/inventree/InvenTree/pull/2912
    - Implement Attachments for manufacturer parts

v49 -> 2022-05-09 : https://github.com/inventree/InvenTree/pull/2957
    - Allows filtering of plugin list by 'active' status
    - Allows filtering of plugin list by 'mixin' support
    - Adds endpoint to "identify" or "locate" stock items and locations (using plugins)

v48 -> 2022-05-12 : https://github.com/inventree/InvenTree/pull/2977
    - Adds "export to file" functionality for PurchaseOrder API endpoint
    - Adds "export to file" functionality for SalesOrder API endpoint
    - Adds "export to file" functionality for BuildOrder API endpoint

v47 -> 2022-05-10 : https://github.com/inventree/InvenTree/pull/2964
    - Fixes barcode API error response when scanning a StockItem which does not exist
    - Fixes barcode API error response when scanning a StockLocation which does not exist

v46 -> 2022-05-09
    - Fixes read permissions on settings API
    - Allows non-staff users to read global settings via the API

v45 -> 2022-05-08 : https://github.com/inventree/InvenTree/pull/2944
    - Settings are now accessed via the API using their unique key, not their PK
    - This allows the settings to be accessed without prior knowledge of the PK

v44 -> 2022-05-04 : https://github.com/inventree/InvenTree/pull/2931
    - Converting more server-side rendered forms to the API
    - Exposes more core functionality to API endpoints

v43 -> 2022-04-26 : https://github.com/inventree/InvenTree/pull/2875
    - Adds API detail endpoint for PartSalePrice model
    - Adds API detail endpoint for PartInternalPrice model

v42 -> 2022-04-26 : https://github.com/inventree/InvenTree/pull/2833
    - Adds variant stock information to the Part and BomItem serializers

v41 -> 2022-04-26
    - Fixes 'variant_of' filter for Part list endpoint

v40 -> 2022-04-19
    - Adds ability to filter StockItem list by "tracked" parameter
        - This checks the serial number or batch code fields

v39 -> 2022-04-18
    - Adds ability to filter StockItem list by "has_batch" parameter

v38 -> 2022-04-14 : https://github.com/inventree/InvenTree/pull/2828
    - Adds the ability to include stock test results for "installed items"

v37 -> 2022-04-07 : https://github.com/inventree/InvenTree/pull/2806
    - Adds extra stock availability information to the BomItem serializer

v36 -> 2022-04-03
    - Adds ability to filter part list endpoint by unallocated_stock argument

v35 -> 2022-04-01 : https://github.com/inventree/InvenTree/pull/2797
    - Adds stock allocation information to the Part API
    - Adds calculated field for "unallocated_quantity"

v34 -> 2022-03-25
    - Change permissions for "plugin list" API endpoint (now allows any authenticated user)

v33 -> 2022-03-24
    - Adds "plugins_enabled" information to root API endpoint

v32 -> 2022-03-19
    - Adds "parameters" detail to Part API endpoint (use &parameters=true)
    - Adds ability to filter PartParameterTemplate API by Part instance
    - Adds ability to filter PartParameterTemplate API by PartCategory instance

v31 -> 2022-03-14
    - Adds "updated" field to SupplierPriceBreakList and SupplierPriceBreakDetail API endpoints

v30 -> 2022-03-09
    - Adds "exclude_location" field to BuildAutoAllocation API endpoint
    - Allows BuildItem API endpoint to be filtered by BomItem relation

v29 -> 2022-03-08
    - Adds "scheduling" endpoint for predicted stock scheduling information

v28 -> 2022-03-04
    - Adds an API endpoint for auto allocation of stock items against a build order
    - Ref: https://github.com/inventree/InvenTree/pull/2713

v27 -> 2022-02-28
    - Adds target_date field to individual line items for purchase orders and sales orders

v26 -> 2022-02-17
    - Adds API endpoint for uploading a BOM file and extracting data

v25 -> 2022-02-17
    - Adds ability to filter "part" list endpoint by "in_bom_for" argument

v24 -> 2022-02-10
    - Adds API endpoint for deleting (cancelling) build order outputs

v23 -> 2022-02-02
    - Adds API endpoints for managing plugin classes
    - Adds API endpoints for managing plugin settings

v22 -> 2021-12-20
    - Adds API endpoint to "merge" multiple stock items

v21 -> 2021-12-04
    - Adds support for multiple "Shipments" against a SalesOrder
    - Refactors process for stock allocation against a SalesOrder

v20 -> 2021-12-03
    - Adds ability to filter POLineItem endpoint by "base_part"
    - Adds optional "order_detail" to POLineItem list endpoint

v19 -> 2021-12-02
    - Adds the ability to filter the StockItem API by "part_tree"
    - Returns only stock items which match a particular part.tree_id field

v18 -> 2021-11-15
    - Adds the ability to filter BomItem API by "uses" field
    - This returns a list of all BomItems which "use" the specified part
    - Includes inherited BomItem objects

v17 -> 2021-11-09
    - Adds API endpoints for GLOBAL and USER settings objects
    - Ref: https://github.com/inventree/InvenTree/pull/2275

v16 -> 2021-10-17
    - Adds API endpoint for completing build order outputs

v15 -> 2021-10-06
    - Adds detail endpoint for SalesOrderAllocation model
    - Allows use of the API forms interface for adjusting SalesOrderAllocation objects

v14 -> 2021-10-05
    - Stock adjustment actions API is improved, using native DRF serializer support
    - However adjustment actions now only support 'pk' as a lookup field

v13 -> 2021-10-05
    - Adds API endpoint to allocate stock items against a BuildOrder
    - Updates StockItem API with improved filtering against BomItem data

v12 -> 2021-09-07
    - Adds API endpoint to receive stock items against a PurchaseOrder

v11 -> 2021-08-26
    - Adds "units" field to PartBriefSerializer
    - This allows units to be introspected from the "part_detail" field in the StockItem serializer

v10 -> 2021-08-23
    - Adds "purchase_price_currency" to StockItem serializer
    - Adds "purchase_price_string" to StockItem serializer
    - Purchase price is now writable for StockItem serializer

v9  -> 2021-08-09
    - Adds "price_string" to part pricing serializers

v8  -> 2021-07-19
    - Refactors the API interface for SupplierPart and ManufacturerPart models
    - ManufacturerPart objects can no longer be created via the SupplierPart API endpoint

v7  -> 2021-07-03
    - Introduced the concept of "API forms" in https://github.com/inventree/InvenTree/pull/1716
    - API OPTIONS endpoints provide comprehensive field metadata
    - Multiple new API endpoints added for database models

v6  -> 2021-06-23
    - Part and Company images can now be directly uploaded via the REST API

v5  -> 2021-06-21
    - Adds API interface for manufacturer part parameters

v4  -> 2021-06-01
    - BOM items can now accept "variant stock" to be assigned against them
    - Many slight API tweaks were needed to get this to work properly!

v3  -> 2021-05-22:
    - The updated StockItem "history tracking" now uses a different interface

"""<|MERGE_RESOLUTION|>--- conflicted
+++ resolved
@@ -1,20 +1,18 @@
 """InvenTree API version information."""
 
 # InvenTree API version
-INVENTREE_API_VERSION = 329
+INVENTREE_API_VERSION = 330
 
 """Increment this API version number whenever there is a significant change to the API that any clients need to know about."""
 
 
 INVENTREE_API_TEXT = """
 
-<<<<<<< HEAD
-v329 - 2025-03-31 : https://github.com/inventree/InvenTree/pull/9312
+v330 - 2025-03-31 : https://github.com/inventree/InvenTree/pull/9312
     - Adds "external" flag for BuildOrder
-=======
+
 v329 - 2025-03-30 : https://github.com/inventree/InvenTree/pull/9399
     - Convert url path regex-specified PKs to int
->>>>>>> 66d5180d
 
 v228 - 2025-03-29 : https://github.com/inventree/InvenTree/pull/9407
     - Updates schema to include paging arguments
