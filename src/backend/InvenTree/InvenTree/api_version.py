--- conflicted
+++ resolved
@@ -1,18 +1,13 @@
 """InvenTree API version information."""
 
 # InvenTree API version
-<<<<<<< HEAD
-INVENTREE_API_VERSION = 223
-=======
-INVENTREE_API_VERSION = 225
->>>>>>> d4cd7d4a
+INVENTREE_API_VERSION = 226
 
 """Increment this API version number whenever there is a significant change to the API that any clients need to know about."""
 
 
 INVENTREE_API_TEXT = """
-<<<<<<< HEAD
-v223 - 2024-07-15 : https://github.com/inventree/InvenTree/pull/6989
+v226 - 2024-07-21 : https://github.com/inventree/InvenTree/pull/6989
     - Adds new API endpoints for PurchaseOrder state transitions
         - Request Approval
         - Reject order
@@ -24,7 +19,7 @@
         - created_by
         - approved_by
         - placed_by
-=======
+
 v225 - 2024-07-17 : https://github.com/inventree/InvenTree/pull/7671
     - Adds "filters" field to DataImportSession API
 
@@ -33,7 +28,6 @@
 
 v223 - 2024-07-14 : https://github.com/inventree/InvenTree/pull/7649
     - Allow adjustment of "packaging" field when receiving items against a purchase order
->>>>>>> d4cd7d4a
 
 v222 - 2024-07-14 : https://github.com/inventree/InvenTree/pull/7635
     - Adjust the BomItem API endpoint to improve data import process
