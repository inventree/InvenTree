"""InvenTree API version information."""

# InvenTree API version
INVENTREE_API_VERSION = 345

"""Increment this API version number whenever there is a significant change to the API that any clients need to know about."""


INVENTREE_API_TEXT = """
<<<<<<< HEAD

v345 -> 2025-06-02 : https://github.com/inventree/InvenTree/pull/9718
    - Adds "read_only" field to the GlobalSettings API endpoint(s)
=======
v345 -> 2025-06-07 : https://github.com/inventree/InvenTree/pull/9745
    - Adds barcode information to SalesOrderShipment API endpoint
>>>>>>> 638cb239

v344 -> 2025-06-02 : https://github.com/inventree/InvenTree/pull/9714
    - Updates alauth version and adds device trust as a factor

v343 -> 2025-06-02 : https://github.com/inventree/InvenTree/pull/9717
    - Add ISO currency codes to the description text for currency options

v342 -> 2025-05-09 : https://github.com/inventree/InvenTree/pull/9651
    - Fix serializer to match Generate API for serial numbers

v341 -> 2025-04-21 : https://github.com/inventree/InvenTree/pull/9547
    - Require pagination limit on list queries

v340 -> 2025-04-15 : https://github.com/inventree/InvenTree/pull/9546
    - Add nullable to various fields to make them not required

v339 -> 2025-04-15 : https://github.com/inventree/InvenTree/pull/9283
    - Remove need for source in /plugins/ui/features

v338 -> 2025-04-15 : https://github.com/inventree/InvenTree/pull/9333
    - Adds oAuth2 support for the API

v337 -> 2025-04-15 : https://github.com/inventree/InvenTree/pull/9505
    - Adds API endpoint with extra serial number information for a given StockItem object

v336 -> 2025-04-10 : https://github.com/inventree/InvenTree/pull/9492
    - Fixed query and response serialization for units_all and version_text
    - Fixed LicenseView and VersionInformation serialization

v335 -> 2025-04-09 : https://github.com/inventree/InvenTree/pull/9476
    - Adds "roles" detail to the Group API endpoint
    - Adds "users" detail to the Group API endpoint
    - Adds "groups" detail to the User API endpoint

v334 -> 2025-04-08 : https://github.com/inventree/InvenTree/pull/9453
    - Fixes various operationId and enum collisions and help texts

v333 -> 2025-04-03 : https://github.com/inventree/InvenTree/pull/9452
    - Currency string is no longer restricted to a hardcoded enum
    - Customizable status keys are no longer hardcoded enum values

v332 -> 2025-04-02 : https://github.com/inventree/InvenTree/pull/9393
    - Adds 'search_notes' parameter to all searchable API endpoints

v331 -> 2025-04-01 : https://github.com/inventree/InvenTree/pull/9437
    - Set correct types on various formerly-string PK fields as well permissions
    - Include metadata request and response types

v330 -> 2025-03-31 : https://github.com/inventree/InvenTree/pull/9420
    - Deconflict operation id between single and bulk destroy operations
    - Add request body definition for bulk destroy operations

v329 -> 2025-03-30 : https://github.com/inventree/InvenTree/pull/9399
    - Convert url path regex-specified PKs to int

v328 -> 2025-03-29 : https://github.com/inventree/InvenTree/pull/9407
    - Updates schema to include paging arguments

v327 -> 2025-03-20 : https://github.com/inventree/InvenTree/pull/9339
    - Adds "is_mandatory" field to the Plugin API
    - Adds ability to filter by "mandatory" status in the Plugin API

v326 -> 2025-03-18 : https://github.com/inventree/InvenTree/pull/9096
    - Overhaul the data-export API functionality
    - Allow customization of data exporting via plugins
    - Consolidate LabelOutput and ReportOutput API endpoints into single DataOutput endpoint

v325 -> 2024-03-17 : https://github.com/inventree/InvenTree/pull/9244
    - Adds the option for superusers to list all user tokens
    - Make list endpoints sortable, filterable and searchable

v324 -> 2025-03-17 : https://github.com/inventree/InvenTree/pull/9320
    - Adds BulkUpdate support for the SalesOrderAllocation model
    - Adds BulkUpdate support for the PartCategory model
    - Adds BulkUpdate support for the StockLocation model

v323 -> 2025-03-17 : https://github.com/inventree/InvenTree/pull/9313
    - Adds BulkUpdate support to the Part API endpoint
    - Remove legacy API endpoint to set part category for multiple parts

v322 -> 2025-03-16 : https://github.com/inventree/InvenTree/pull/8933
    - Add min_date and max_date query filters for orders, for use in calendar views

v321 -> 2025-03-06 : https://github.com/inventree/InvenTree/pull/9236
    - Adds conditionally-returned fields to the schema to match API behavior
    - Removes required flag for nullable read-only fields to match API behavior

v320 -> 2025-03-05 : https://github.com/inventree/InvenTree/pull/9243
    - Link fields are now up to 2000 chars long

v319 -> 2025-03-04 : https://github.com/inventree/InvenTree/pull/9199
    - Add detail API endpoint for the LabelOutput model
    - Add detail API endpoint for the ReportOutput model

v318 -> 2025-02-25 : https://github.com/inventree/InvenTree/pull/9116
    - Adds user profile API endpoints

v317 -> 2025-02-26 : https://github.com/inventree/InvenTree/pull/9143
    - Default 'overdue' field to False in Build serializer
    - Add allow_null to various fields in Build, Settings, Order, Part, and Stock serializers
    - Add type hints to Users model to properly type fields

v316 -> 2025-02-26 : https://github.com/inventree/InvenTree/pull/9185
    - Allow 'icon' field to be nullified in the PartCategory API
    - Allow 'custom_icon' field to be nullified in the StockLocation API

v315 -> 2025-02-22 : https://github.com/inventree/InvenTree/pull/9150
    - Remove outdated 'url' field from some API endpoints

v314 -> 2025-02-17 : https://github.com/inventree/InvenTree/pull/6293
    - Removes a considerable amount of old auth endpoints
    - Introduces allauth-provided auth endpoints

v313 -> 2025-02-17 : https://github.com/inventree/InvenTree/pull/9087
    - Adds instance id optionally to the info view endpoint

v312 -> 2025-02-15 : https://github.com/inventree/InvenTree/pull/9079
    - Remove old API endpoints associated with legacy BOM import functionality

v311 -> 2025-02-14 : https://github.com/inventree/InvenTree/pull/9076
    - Adds "model_filters" attribute to settings API

v310 -> 2025-02-14 : https://github.com/inventree/InvenTree/pull/9077
    - Adds 'is_variant' filter to the Part list API

v309 -> 2025-02-02 : https://github.com/inventree/InvenTree/pull/9008
    - Bug fixes for the "Part" serializer
    - Fixes for data import API endpoints

v308 -> 2025-02-01 : https://github.com/inventree/InvenTree/pull/9003
    - Adds extra detail to the ReportOutput and LabelOutput API endpoints
    - Allows ordering of output list endpoints

v307 -> 2025-01-29 : https://github.com/inventree/InvenTree/pull/8969
    - Extend Info Endpoint to include customizations

v306 -> 2025-01-28 : https://github.com/inventree/InvenTree/pull/8966
    - Adds "start_date" to PurchasesOrder API
    - Adds "start_date" to SalesOrder API
    - Adds "start_date" to ReturnOrder API
    - Updated API filters

v305 -> 2025-01-26 : https://github.com/inventree/InvenTree/pull/8950
    - Bug fixes for the SupplierPart API
    - Refactoring for data export via API

v304 -> 2025-01-22 : https://github.com/inventree/InvenTree/pull/8940
    - Adds "category" filter to build list API

v303 -> 2025-01-20 : https://github.com/inventree/InvenTree/pull/8915
    - Adds "start_date" field to Build model and API endpoints
    - Adds additional API filtering and sorting options for Build list

v302 -> 2025-01-18 : https://github.com/inventree/InvenTree/pull/8905
    - Fix schema definition on the /label/print endpoint

v301 -> 2025-01-14 : https://github.com/inventree/InvenTree/pull/8894
    - Remove ui preferences from the API

v300 -> 2025-01-13 : https://github.com/inventree/InvenTree/pull/8886
    - Allow null value for 'expiry_date' field introduced in #8867

v299 -> 2025-01-10 : https://github.com/inventree/InvenTree/pull/8867
    - Adds 'expiry_date' field to the PurchaseOrderReceive API endpoint
    - Adds 'default_expiry` field to the PartBriefSerializer, affecting API endpoints which use it

v298 -> 2025-01-07 : https://github.com/inventree/InvenTree/pull/8848
    - Adds 'created_by' field to PurchaseOrder API endpoints
    - Adds 'created_by' field to SalesOrder API endpoints
    - Adds 'created_by' field to ReturnOrder API endpoints

v297 -> 2024-12-29 : https://github.com/inventree/InvenTree/pull/8438
    - Adjustments to the CustomUserState API endpoints and serializers

v296 -> 2024-12-25 : https://github.com/inventree/InvenTree/pull/8732
    - Adjust default "part_detail" behavior for StockItem API endpoints

v295 -> 2024-12-23 : https://github.com/inventree/InvenTree/pull/8746
    - Improve API documentation for build APIs

v294 -> 2024-12-23 : https://github.com/inventree/InvenTree/pull/8738
    - Extends registration API documentation

v293 -> 2024-12-14 : https://github.com/inventree/InvenTree/pull/8658
    - Adds new fields to the supplier barcode API endpoints

v292 -> 2024-12-03 : https://github.com/inventree/InvenTree/pull/8625
    - Add "on_order" and "in_stock" annotations to SupplierPart API
    - Enhanced filtering for the SupplierPart API

v291 -> 2024-11-30 : https://github.com/inventree/InvenTree/pull/8596
    - Allow null / empty values for plugin settings

v290 -> 2024-11-29 : https://github.com/inventree/InvenTree/pull/8590
    - Adds "quantity" field to ReturnOrderLineItem model and API

v289 -> 2024-11-27 : https://github.com/inventree/InvenTree/pull/8570
    - Enable status change when transferring stock items

v288 -> 2024-11-27 : https://github.com/inventree/InvenTree/pull/8574
    - Adds "consumed" filter to StockItem API

v287 -> 2024-11-27 : https://github.com/inventree/InvenTree/pull/8571
    - Adds ability to set stock status when returning items from a customer

v286 -> 2024-11-26 : https://github.com/inventree/InvenTree/pull/8054
    - Adds "SelectionList" and "SelectionListEntry" API endpoints

v285 -> 2024-11-25 : https://github.com/inventree/InvenTree/pull/8559
    - Adds better description for registration endpoints

v284 -> 2024-11-25 : https://github.com/inventree/InvenTree/pull/8544
    - Adds new date filters to the StockItem API
    - Adds new date filters to the BuildOrder API
    - Adds new date filters to the SalesOrder API
    - Adds new date filters to the PurchaseOrder API
    - Adds new date filters to the ReturnOrder API

v283 -> 2024-11-20 : https://github.com/inventree/InvenTree/pull/8524
    - Adds "note" field to the PartRelated API endpoint

v282 -> 2024-11-19 : https://github.com/inventree/InvenTree/pull/8487
    - Remove the "test statistics" API endpoints
    - This is now provided via a custom plugin

v281 -> 2024-11-15 : https://github.com/inventree/InvenTree/pull/8480
    - Fixes StockHistory API data serialization

v280 -> 2024-11-10 : https://github.com/inventree/InvenTree/pull/8461
    - Makes schema for API information endpoint more informing
    - Removes general not found endpoint

v279 -> 2024-11-09 : https://github.com/inventree/InvenTree/pull/8458
    - Adds "order_outstanding" and "part" filters to the BuildLine API endpoint
    - Adds "order_outstanding" filter to the SalesOrderLineItem API endpoint

v278 -> 2024-11-07 : https://github.com/inventree/InvenTree/pull/8445
    - Updates to the SalesOrder API endpoints
    - Add "shipment count" information to the SalesOrder API endpoints
    - Allow null value for SalesOrderAllocation.shipment field
    - Additional filtering options for allocation endpoints

v277 -> 2024-11-01 : https://github.com/inventree/InvenTree/pull/8278
    - Allow build order list to be filtered by "outstanding" (alias for "active")

v276 -> 2024-10-31 : https://github.com/inventree/InvenTree/pull/8403
    - Adds 'destination' field to the PurchaseOrder model and API endpoints

v275 -> 2024-10-31 : https://github.com/inventree/InvenTree/pull/8396
    - Adds SKU and MPN fields to the StockItem serializer
    - Additional export options for the StockItem serializer

v274 -> 2024-10-29 : https://github.com/inventree/InvenTree/pull/8392
    - Add more detailed information to NotificationEntry API serializer

v273 -> 2024-10-28 : https://github.com/inventree/InvenTree/pull/8376
    - Fixes for the BuildLine API endpoint

v272 -> 2024-10-25 : https://github.com/inventree/InvenTree/pull/8343
    - Adjustments to BuildLine API serializers

v271 -> 2024-10-22 : https://github.com/inventree/InvenTree/pull/8331
    - Fixes for SalesOrderLineItem endpoints

v270 -> 2024-10-19 : https://github.com/inventree/InvenTree/pull/8307
    - Adds missing date fields from order API endpoint(s)

v269 -> 2024-10-16 : https://github.com/inventree/InvenTree/pull/8295
    - Adds "include_variants" filter to the BuildOrder API endpoint
    - Adds "include_variants" filter to the SalesOrder API endpoint
    - Adds "include_variants" filter to the PurchaseOrderLineItem API endpoint
    - Adds "include_variants" filter to the ReturnOrder API endpoint

v268 -> 2024-10-11 : https://github.com/inventree/InvenTree/pull/8274
    - Adds "in_stock" attribute to the StockItem serializer

v267 -> 2024-10-8 : https://github.com/inventree/InvenTree/pull/8250
    - Remove "allocations" field from the SalesOrderShipment API endpoint(s)
    - Add "allocated_items" field to the SalesOrderShipment API endpoint(s)

v266 -> 2024-10-07 : https://github.com/inventree/InvenTree/pull/8249
    - Tweak SalesOrderShipment API for more efficient data retrieval

v265 -> 2024-10-07 : https://github.com/inventree/InvenTree/pull/8228
    - Adds API endpoint for providing custom admin integration details for plugins

v264 -> 2024-10-03 : https://github.com/inventree/InvenTree/pull/8231
    - Adds Sales Order Shipment attachment model type

v263 -> 2024-09-30 : https://github.com/inventree/InvenTree/pull/8194
    - Adds Sales Order Shipment report

v262 -> 2024-09-30 : https://github.com/inventree/InvenTree/pull/8220
    - Tweak permission requirements for uninstalling plugins via API

v261 -> 2024-09-26 : https://github.com/inventree/InvenTree/pull/8184
    - Fixes for BuildOrder API serializers

v260 -> 2024-09-26 : https://github.com/inventree/InvenTree/pull/8190
    - Adds facility for server-side context data to be passed to client-side plugins

v259 -> 2024-09-20 : https://github.com/inventree/InvenTree/pull/8137
    - Implements new API endpoint for enabling custom UI features via plugins

v258 -> 2024-09-24 : https://github.com/inventree/InvenTree/pull/8163
    - Enhances the existing PartScheduling API endpoint
    - Adds a formal DRF serializer to the endpoint

v257 -> 2024-09-22 : https://github.com/inventree/InvenTree/pull/8150
    - Adds API endpoint for reporting barcode scan history

v256 -> 2024-09-19 : https://github.com/inventree/InvenTree/pull/7704
    - Adjustments for "stocktake" (stock history) API endpoints

v255 -> 2024-09-19 : https://github.com/inventree/InvenTree/pull/8145
    - Enables copying line items when duplicating an order

v254 -> 2024-09-14 : https://github.com/inventree/InvenTree/pull/7470
    - Implements new API endpoints for enabling custom UI functionality via plugins

v253 -> 2024-09-14 : https://github.com/inventree/InvenTree/pull/7944
    - Adjustments for user API endpoints

v252 -> 2024-09-13 : https://github.com/inventree/InvenTree/pull/8040
    - Add endpoint for listing all known units

v251 -> 2024-09-06 : https://github.com/inventree/InvenTree/pull/8018
    - Adds "attach_to_model" field to the ReportTemplate model

v250 -> 2024-09-04 : https://github.com/inventree/InvenTree/pull/8069
    - Fixes 'revision' field definition in Part serializer

v249 -> 2024-08-23 : https://github.com/inventree/InvenTree/pull/7978
    - Sort status enums

v248 -> 2024-08-23 : https://github.com/inventree/InvenTree/pull/7965
    - Small adjustments to labels for new custom status fields

v247 -> 2024-08-22 : https://github.com/inventree/InvenTree/pull/7956
    - Adjust "attachment" field on StockItemTestResult serializer
    - Allow null values for attachment

v246 -> 2024-08-21 : https://github.com/inventree/InvenTree/pull/7862
    - Adds custom status fields to various serializers
    - Adds endpoints to admin custom status fields

v245 -> 2024-08-21 : https://github.com/inventree/InvenTree/pull/7520
    - Documented pagination fields (no functional changes)

v244 -> 2024-08-21 : https://github.com/inventree/InvenTree/pull/7941
    - Adds "create_child_builds" field to the Build API
    - Write-only field to create child builds from the API
    - Only available when creating a new build order

v243 -> 2024-08-21 : https://github.com/inventree/InvenTree/pull/7940
    - Expose "ancestor" filter to the BuildOrder API

v242 -> 2024-08-20 : https://github.com/inventree/InvenTree/pull/7932
    - Adds "level" attribute to BuildOrder serializer
    - Allow ordering of BuildOrder API by "level" attribute
    - Allow "parent" filter for BuildOrder API to have "cascade=True" option

v241 -> 2024-08-18 : https://github.com/inventree/InvenTree/pull/7906
    - Adjusts required fields for the MeUserDetail endpoint

v240 -> 2024-08-16 : https://github.com/inventree/InvenTree/pull/7900
    - Adjust "issued_by" filter for the BuildOrder list endpoint
    - Adjust "assigned_to" filter for the BuildOrder list endpoint

v239 -> 2024-08-15 : https://github.com/inventree/InvenTree/pull/7888
    - Adds "testable" field to the Part model
    - Adds associated filters to various API endpoints

v238 -> 2024-08-14 : https://github.com/inventree/InvenTree/pull/7874
    - Add "assembly" filter to BuildLine API endpoint

v237 -> 2024-08-13 : https://github.com/inventree/InvenTree/pull/7863
    - Reimplement "bulk delete" operation for Attachment model
    - Fix permission checks for Attachment API endpoints

v236 -> 2024-08-10 : https://github.com/inventree/InvenTree/pull/7844
    - Adds "supplier_name" to the PurchaseOrder API serializer

v235 -> 2024-08-08 : https://github.com/inventree/InvenTree/pull/7837
    - Adds "on_order" quantity to SalesOrderLineItem serializer
    - Adds "building" quantity to SalesOrderLineItem serializer

v234 -> 2024-08-08 : https://github.com/inventree/InvenTree/pull/7829
    - Fixes bug in the plugin metadata endpoint

v233 -> 2024-08-04 : https://github.com/inventree/InvenTree/pull/7807
    - Adds new endpoints for managing state of build orders
    - Adds new endpoints for managing state of purchase orders
    - Adds new endpoints for managing state of sales orders
    - Adds new endpoints for managing state of return orders

v232 -> 2024-08-03 : https://github.com/inventree/InvenTree/pull/7793
    - Allow ordering of SalesOrderShipment API by 'shipment_date' and 'delivery_date'

v231 -> 2024-08-03 : https://github.com/inventree/InvenTree/pull/7794
    - Optimize BuildItem and BuildLine serializers to improve API efficiency

v230 -> 2024-05-05 : https://github.com/inventree/InvenTree/pull/7164
    - Adds test statistics endpoint

v229 -> 2024-07-31 : https://github.com/inventree/InvenTree/pull/7775
    - Add extra exportable fields to the BomItem serializer

v228 -> 2024-07-18 : https://github.com/inventree/InvenTree/pull/7684
    - Adds "icon" field to the PartCategory.path and StockLocation.path API
    - Adds icon packages API endpoint

v227 -> 2024-07-19 : https://github.com/inventree/InvenTree/pull/7693/
    - Adds endpoints to list and revoke the tokens issued to the current user

v226 -> 2024-07-15 : https://github.com/inventree/InvenTree/pull/7648
    - Adds barcode generation API endpoint

v225 -> 2024-07-17 : https://github.com/inventree/InvenTree/pull/7671
    - Adds "filters" field to DataImportSession API

v224 -> 2024-07-14 : https://github.com/inventree/InvenTree/pull/7667
    - Add notes field to ManufacturerPart and SupplierPart API endpoints

v223 -> 2024-07-14 : https://github.com/inventree/InvenTree/pull/7649
    - Allow adjustment of "packaging" field when receiving items against a purchase order

v222 -> 2024-07-14 : https://github.com/inventree/InvenTree/pull/7635
    - Adjust the BomItem API endpoint to improve data import process

v221 -> 2024-07-13 : https://github.com/inventree/InvenTree/pull/7636
    - Adds missing fields from StockItemBriefSerializer
    - Adds missing fields from PartBriefSerializer
    - Adds extra exportable fields to BuildItemSerializer

v220 -> 2024-07-11 : https://github.com/inventree/InvenTree/pull/7585
    - Adds "revision_of" field to Part serializer
    - Adds new API filters for "revision" status

v219 -> 2024-07-11 : https://github.com/inventree/InvenTree/pull/7611
    - Adds new fields to the BuildItem API endpoints
    - Adds new ordering / filtering options to the BuildItem API endpoints

v218 -> 2024-07-11 : https://github.com/inventree/InvenTree/pull/7619
    - Adds "can_build" field to the BomItem API

v217 -> 2024-07-09 : https://github.com/inventree/InvenTree/pull/7599
    - Fixes bug in "project_code" field for order API endpoints

v216 -> 2024-07-08 : https://github.com/inventree/InvenTree/pull/7595
    - Moves API endpoint for contenttype lookup by model name

v215 -> 2024-07-09 : https://github.com/inventree/InvenTree/pull/7591
    - Adds additional fields to the BuildLine serializer

v214 -> 2024-07-08 : https://github.com/inventree/InvenTree/pull/7587
    - Adds "default_location_detail" field to the Part API

v213 -> 2024-07-06 : https://github.com/inventree/InvenTree/pull/7527
    - Adds 'locked' field to Part API

v212 -> 2024-07-06 : https://github.com/inventree/InvenTree/pull/7562
    - Makes API generation more robust (no functional changes)

v211 -> 2024-06-26 : https://github.com/inventree/InvenTree/pull/6911
    - Adds API endpoints for managing data import and export

v210 -> 2024-06-26 : https://github.com/inventree/InvenTree/pull/7518
    - Adds translatable text to User API fields

v209 -> 2024-06-26 : https://github.com/inventree/InvenTree/pull/7514
    - Add "top_level" filter to PartCategory API endpoint
    - Add "top_level" filter to StockLocation API endpoint

v208 -> 2024-06-19 : https://github.com/inventree/InvenTree/pull/7479
    - Adds documentation for the user roles API endpoint (no functional changes)

v207 -> 2024-06-09 : https://github.com/inventree/InvenTree/pull/7420
    - Moves all "Attachment" models into a single table
    - All "Attachment" operations are now performed at /api/attachment/
    - Add permissions information to /api/user/roles/ endpoint

v206 -> 2024-06-08 : https://github.com/inventree/InvenTree/pull/7417
    - Adds "choices" field to the PartTestTemplate model

v205 -> 2024-06-03 : https://github.com/inventree/InvenTree/pull/7284
    - Added model_type and model_id fields to the "NotesImage" serializer

v204 -> 2024-06-03 : https://github.com/inventree/InvenTree/pull/7393
    - Fixes previous API update which resulted in inconsistent ordering of currency codes

v203 -> 2024-06-03 : https://github.com/inventree/InvenTree/pull/7390
    - Currency codes are now configurable as a run-time setting

v202 -> 2024-05-27 : https://github.com/inventree/InvenTree/pull/7343
    - Adjust "required" attribute of Part.category field to be optional

v201 -> 2024-05-21 : https://github.com/inventree/InvenTree/pull/7074
    - Major refactor of the report template / report printing interface
    - This is a *breaking change* to the report template API

v200 -> 2024-05-20 : https://github.com/inventree/InvenTree/pull/7000
    - Adds API endpoint for generating custom batch codes
    - Adds API endpoint for generating custom serial numbers

v199 -> 2024-05-20 : https://github.com/inventree/InvenTree/pull/7264
    - Expose "bom_valid" filter for the Part API
    - Expose "starred" filter for the Part API

v198 -> 2024-05-19 : https://github.com/inventree/InvenTree/pull/7258
    - Fixed lookup field conflicts in the plugins API

v197 -> 2024-05-14 : https://github.com/inventree/InvenTree/pull/7224
    - Refactor the plugin API endpoints to use the plugin "key" for lookup, rather than the PK value

v196 -> 2024-05-05 : https://github.com/inventree/InvenTree/pull/7160
    - Adds "location" field to BuildOutputComplete API endpoint

v195 -> 2024-05-03 : https://github.com/inventree/InvenTree/pull/7153
    - Fixes bug in BuildOrderCancel API endpoint

v194 -> 2024-05-01 : https://github.com/inventree/InvenTree/pull/7147
    -  Adds field description to the currency_exchange_retrieve API call

v193 -> 2024-04-30 : https://github.com/inventree/InvenTree/pull/7144
    - Adds "assigned_to" filter to PurchaseOrder / SalesOrder / ReturnOrder API endpoints

v192 -> 2024-04-23 : https://github.com/inventree/InvenTree/pull/7106
    - Adds 'trackable' ordering option to BuildLineLabel API endpoint

v191 -> 2024-04-22 : https://github.com/inventree/InvenTree/pull/7079
    - Adds API endpoints for Contenttype model

v190 -> 2024-04-19 : https://github.com/inventree/InvenTree/pull/7024
    - Adds "active" field to the Company API endpoints
    - Allow company list to be filtered by "active" status

v189 -> 2024-04-19 : https://github.com/inventree/InvenTree/pull/7066
    - Adds "currency" field to CompanyBriefSerializer class

v188 -> 2024-04-16 : https://github.com/inventree/InvenTree/pull/6970
    - Adds session authentication support for the API
    - Improvements for login / logout endpoints for better support of React web interface

v187 -> 2024-04-10 : https://github.com/inventree/InvenTree/pull/6985
    - Allow Part list endpoint to be sorted by pricing_min and pricing_max values
    - Allow BomItem list endpoint to be sorted by pricing_min and pricing_max values
    - Allow InternalPrice and SalePrice endpoints to be sorted by quantity
    - Adds total pricing values to BomItem serializer

v186 -> 2024-03-26 : https://github.com/inventree/InvenTree/pull/6855
    - Adds license information to the API

v185 -> 2024-03-24 : https://github.com/inventree/InvenTree/pull/6836
    - Remove /plugin/activate endpoint
    - Update docstrings and typing for various API endpoints (no functional changes)

v184 -> 2024-03-17 : https://github.com/inventree/InvenTree/pull/10464
    - Add additional fields for tests (start/end datetime, test station)

v183 -> 2024-03-14 : https://github.com/inventree/InvenTree/pull/5972
    - Adds "category_default_location" annotated field to part serializer
    - Adds "part_detail.category_default_location" annotated field to stock item serializer
    - Adds "part_detail.category_default_location" annotated field to purchase order line serializer
    - Adds "parent_default_location" annotated field to category serializer

v182 -> 2024-03-13 : https://github.com/inventree/InvenTree/pull/6714
    - Expose ReportSnippet model to the /report/snippet/ API endpoint
    - Expose ReportAsset model to the /report/asset/ API endpoint

v181 -> 2024-02-21 : https://github.com/inventree/InvenTree/pull/6541
    - Adds "width" and "height" fields to the LabelTemplate API endpoint
    - Adds "page_size" and "landscape" fields to the ReportTemplate API endpoint

v180 -> 2024-3-02 : https://github.com/inventree/InvenTree/pull/6463
    - Tweaks to API documentation to allow automatic documentation generation

v179 -> 2024-03-01 : https://github.com/inventree/InvenTree/pull/6605
    - Adds "subcategories" count to PartCategory serializer
    - Adds "sublocations" count to StockLocation serializer
    - Adds "image" field to PartBrief serializer
    - Adds "image" field to CompanyBrief serializer

v178 -> 2024-02-29 : https://github.com/inventree/InvenTree/pull/6604
    - Adds "external_stock" field to the Part API endpoint
    - Adds "external_stock" field to the BomItem API endpoint
    - Adds "external_stock" field to the BuildLine API endpoint
    - Stock quantities represented in the BuildLine API endpoint are now filtered by Build.source_location

v177 -> 2024-02-27 : https://github.com/inventree/InvenTree/pull/6581
    - Adds "subcategories" count to PartCategoryTree serializer
    - Adds "sublocations" count to StockLocationTree serializer

v176 -> 2024-02-26 : https://github.com/inventree/InvenTree/pull/6535
    - Adds the field "plugins_install_disabled" to the Server info API endpoint

v175 -> 2024-02-21 : https://github.com/inventree/InvenTree/pull/6538
    - Adds "parts" count to PartParameterTemplate serializer

v174 -> 2024-02-21 : https://github.com/inventree/InvenTree/pull/6536
    - Expose PartCategory filters to the API documentation
    - Expose StockLocation filters to the API documentation

v173 -> 2024-02-20 : https://github.com/inventree/InvenTree/pull/6483
    - Adds "merge_items" to the PurchaseOrderLine create API endpoint
    - Adds "auto_pricing" to the PurchaseOrderLine create/update API endpoint

v172 -> 2024-02-20 : https://github.com/inventree/InvenTree/pull/6526
    - Adds "enabled" field to the PartTestTemplate API endpoint
    - Adds "enabled" filter to the PartTestTemplate list
    - Adds "enabled" filter to the StockItemTestResult list

v171 -> 2024-02-19 : https://github.com/inventree/InvenTree/pull/6516
    - Adds "key" as a filterable parameter to PartTestTemplate list endpoint

v170 -> 2024-02-19 : https://github.com/inventree/InvenTree/pull/6514
    - Adds "has_results" filter to the PartTestTemplate list endpoint

v169 -> 2024-02-14 : https://github.com/inventree/InvenTree/pull/6430
    - Adds 'key' field to PartTestTemplate API endpoint
    - Adds annotated 'results' field to PartTestTemplate API endpoint
    - Adds 'template' field to StockItemTestResult API endpoint

v168 -> 2024-02-14 : https://github.com/inventree/InvenTree/pull/4824
    - Adds machine CRUD API endpoints
    - Adds machine settings API endpoints
    - Adds machine restart API endpoint
    - Adds machine types/drivers list API endpoints
    - Adds machine registry status API endpoint
    - Adds 'required' field to the global Settings API
    - Discover sub-sub classes of the StatusCode API

v167 -> 2024-02-07: https://github.com/inventree/InvenTree/pull/6440
    - Fixes for OpenAPI schema generation

v166 -> 2024-02-04 : https://github.com/inventree/InvenTree/pull/6400
    - Adds package_name to plugin API
    - Adds mechanism for uninstalling plugins via the API

v165 -> 2024-01-28 : https://github.com/inventree/InvenTree/pull/6040
    - Adds supplier_part.name, part.creation_user, part.required_for_sales_order

v164 -> 2024-01-24 : https://github.com/inventree/InvenTree/pull/6343
    - Adds "building" quantity to BuildLine API serializer

v163 -> 2024-01-22 : https://github.com/inventree/InvenTree/pull/6314
    - Extends API endpoint to expose auth configuration information for signin pages

v162 -> 2024-01-14 : https://github.com/inventree/InvenTree/pull/6230
    - Adds API endpoints to provide information on background tasks

v161 -> 2024-01-13 : https://github.com/inventree/InvenTree/pull/6222
    - Adds API endpoint for system error information

v160 -> 2023-12-11 : https://github.com/inventree/InvenTree/pull/6072
    - Adds API endpoint for allocating stock items against a sales order via barcode scan

v159 -> 2023-12-08 : https://github.com/inventree/InvenTree/pull/6056
    - Adds API endpoint for reloading plugin registry

v158 -> 2023-11-21 : https://github.com/inventree/InvenTree/pull/5953
    - Adds API endpoint for listing all settings of a particular plugin
    - Adds API endpoint for registry status (errors)

v157 -> 2023-12-02 : https://github.com/inventree/InvenTree/pull/6021
    - Add write-only "existing_image" field to Part API serializer

v156 -> 2023-11-26 : https://github.com/inventree/InvenTree/pull/5982
    - Add POST endpoint for report and label creation

v155 -> 2023-11-24 : https://github.com/inventree/InvenTree/pull/5979
    - Add "creation_date" field to Part instance serializer

v154 -> 2023-11-21 : https://github.com/inventree/InvenTree/pull/5944
    - Adds "responsible" field to the ProjectCode table

v153 -> 2023-11-21 : https://github.com/inventree/InvenTree/pull/5956
    - Adds override_min and override_max fields to part pricing API

v152 -> 2023-11-20 : https://github.com/inventree/InvenTree/pull/5949
    - Adds barcode support for ManufacturerPart model
    - Adds API endpoint for adding parts to purchase order using barcode scan

v151 -> 2023-11-13 : https://github.com/inventree/InvenTree/pull/5906
    - Allow user list API to be filtered by user active status
    - Allow owner list API to be filtered by user active status

v150 -> 2023-11-07: https://github.com/inventree/InvenTree/pull/5875
    - Extended user API endpoints to enable ordering
    - Extended user API endpoints to enable user role changes
    - Added endpoint to create a new user

v149 -> 2023-11-07 : https://github.com/inventree/InvenTree/pull/5876
    - Add 'building' quantity to BomItem serializer
    - Add extra ordering options for the BomItem list API

v148 -> 2023-11-06 : https://github.com/inventree/InvenTree/pull/5872
    - Allow "quantity" to be specified when installing an item into another item

v147 -> 2023-11-04: https://github.com/inventree/InvenTree/pull/5860
    - Adds "completed_lines" field to SalesOrder API endpoint
    - Adds "completed_lines" field to PurchaseOrder API endpoint

v146 -> 2023-11-02: https://github.com/inventree/InvenTree/pull/5822
    - Extended SSO Provider endpoint to contain if a provider is configured
    - Adds API endpoints for Email Address model

v145 -> 2023-10-30: https://github.com/inventree/InvenTree/pull/5786
    - Allow printing labels via POST including printing options in the body

v144 -> 2023-10-23: https://github.com/inventree/InvenTree/pull/5811
    - Adds version information API endpoint

v143 -> 2023-10-29: https://github.com/inventree/InvenTree/pull/5810
    - Extends the status endpoint to include information about system status and health

v142 -> 2023-10-20: https://github.com/inventree/InvenTree/pull/5759
    - Adds generic API endpoints for looking up status models

v141 -> 2023-10-23 : https://github.com/inventree/InvenTree/pull/5774
    - Changed 'part.responsible' from User to Owner

v140 -> 2023-10-20 : https://github.com/inventree/InvenTree/pull/5664
    - Expand API token functionality
    - Multiple API tokens can be generated per user

v139 -> 2023-10-11 : https://github.com/inventree/InvenTree/pull/5509
    - Add new BarcodePOReceive endpoint to receive line items by scanning supplier barcodes

v138 -> 2023-10-11 : https://github.com/inventree/InvenTree/pull/5679
    - Settings keys are no longer case sensitive
    - Include settings units in API serializer

v137 -> 2023-10-04 : https://github.com/inventree/InvenTree/pull/5588
    - Adds StockLocationType API endpoints
    - Adds custom_icon, location_type to StockLocation endpoint

v136 -> 2023-09-23 : https://github.com/inventree/InvenTree/pull/5595
    - Adds structural to StockLocation and PartCategory tree endpoints

v135 -> 2023-09-19 : https://github.com/inventree/InvenTree/pull/5569
    - Adds location path detail to StockLocation and StockItem API endpoints
    - Adds category path detail to PartCategory and Part API endpoints

v134 -> 2023-09-11 : https://github.com/inventree/InvenTree/pull/5525
    - Allow "Attachment" list endpoints to be searched by attachment, link and comment fields

v133 -> 2023-09-08 : https://github.com/inventree/InvenTree/pull/5518
    - Add extra optional fields which can be used for StockAdjustment endpoints

v132 -> 2023-09-07 : https://github.com/inventree/InvenTree/pull/5515
    - Add 'issued_by' filter to BuildOrder API list endpoint

v131 -> 2023-08-09 : https://github.com/inventree/InvenTree/pull/5415
    - Annotate 'available_variant_stock' to the SalesOrderLine serializer

v130 -> 2023-07-14 : https://github.com/inventree/InvenTree/pull/5251
    - Refactor label printing interface

v129 -> 2023-07-06 : https://github.com/inventree/InvenTree/pull/5189
    - Changes 'serial_lte' and 'serial_gte' stock filters to point to 'serial_int' field

v128 -> 2023-07-06 : https://github.com/inventree/InvenTree/pull/5186
    - Adds 'available' filter for BuildLine API endpoint

v127 -> 2023-06-24 : https://github.com/inventree/InvenTree/pull/5094
    - Enhancements for the PartParameter API endpoints

v126 -> 2023-06-19 : https://github.com/inventree/InvenTree/pull/5075
    - Adds API endpoint for setting the "category" for multiple parts simultaneously

v125 -> 2023-06-17 : https://github.com/inventree/InvenTree/pull/5064
    - Adds API endpoint for setting the "status" field for multiple stock items simultaneously

v124 -> 2023-06-17 : https://github.com/inventree/InvenTree/pull/5057
    - Add "created_before" and "created_after" filters to the Part API

v123 -> 2023-06-15 : https://github.com/inventree/InvenTree/pull/5019
    - Add Metadata to: Plugin Config

v122 -> 2023-06-14 : https://github.com/inventree/InvenTree/pull/5034
    - Adds new BuildLineLabel label type

v121 -> 2023-06-14 : https://github.com/inventree/InvenTree/pull/4808
    - Adds "ProjectCode" link to Build model

v120 -> 2023-06-07 : https://github.com/inventree/InvenTree/pull/4855
    - Major overhaul of the build order API
    - Adds new BuildLine model

v119 -> 2023-06-01 : https://github.com/inventree/InvenTree/pull/4898
    - Add Metadata to:  Part test templates, Part parameters, Part category parameter templates, BOM item substitute, Related Parts, Stock item test result

v118 -> 2023-06-01 : https://github.com/inventree/InvenTree/pull/4935
    - Adds extra fields for the PartParameterTemplate model

v117 -> 2023-05-22 : https://github.com/inventree/InvenTree/pull/4854
    - Part.units model now supports physical units (e.g. "kg", "m", "mm", etc)
    - Replaces SupplierPart "pack_size" field with "pack_quantity"
    - New field supports physical units, and allows for conversion between compatible units

v116 -> 2023-05-18 : https://github.com/inventree/InvenTree/pull/4823
    - Updates to part parameter implementation, to use physical units

v115 -> 2023-05-18 : https://github.com/inventree/InvenTree/pull/4846
    - Adds ability to partially scrap a build output

v114 -> 2023-05-16 : https://github.com/inventree/InvenTree/pull/4825
    - Adds "delivery_date" to shipments

v113 -> 2023-05-13 : https://github.com/inventree/InvenTree/pull/4800
    - Adds API endpoints for scrapping a build output

v112 -> 2023-05-13: https://github.com/inventree/InvenTree/pull/4741
    - Adds flag use_pack_size to the stock addition API, which allows adding packs

v111 -> 2023-05-02 : https://github.com/inventree/InvenTree/pull/4367
    - Adds tags to the Part serializer
    - Adds tags to the SupplierPart serializer
    - Adds tags to the ManufacturerPart serializer
    - Adds tags to the StockItem serializer
    - Adds tags to the StockLocation serializer

v110 -> 2023-04-26 : https://github.com/inventree/InvenTree/pull/4698
    - Adds 'order_currency' field for PurchaseOrder / SalesOrder endpoints

v109 -> 2023-04-19 : https://github.com/inventree/InvenTree/pull/4636
    - Adds API endpoints for the "ProjectCode" model

v108 -> 2023-04-17 : https://github.com/inventree/InvenTree/pull/4615
    - Adds functionality to upload images for rendering in markdown notes

v107 -> 2023-04-04 : https://github.com/inventree/InvenTree/pull/4575
    - Adds barcode support for PurchaseOrder model
    - Adds barcode support for ReturnOrder model
    - Adds barcode support for SalesOrder model
    - Adds barcode support for BuildOrder model

v106 -> 2023-04-03 : https://github.com/inventree/InvenTree/pull/4566
    - Adds 'search_regex' parameter to all searchable API endpoints

v105 -> 2023-03-31 : https://github.com/inventree/InvenTree/pull/4543
    - Adds API endpoints for status label information on various models

v104 -> 2023-03-23 : https://github.com/inventree/InvenTree/pull/4488
    - Adds various endpoints for new "ReturnOrder" models
    - Adds various endpoints for new "ReturnOrderReport" templates
    - Exposes API endpoints for "Contact" model

v103 -> 2023-03-17 : https://github.com/inventree/InvenTree/pull/4410
    - Add metadata to several more models

v102 -> 2023-03-18 : https://github.com/inventree/InvenTree/pull/4505
- Adds global search API endpoint for consolidated search results

v101 -> 2023-03-07 : https://github.com/inventree/InvenTree/pull/4462
    - Adds 'total_in_stock' to Part serializer, and supports API ordering

v100 -> 2023-03-04 : https://github.com/inventree/InvenTree/pull/4452
     - Adds bulk delete of PurchaseOrderLineItems to API

v99 -> 2023-03-03 : https://github.com/inventree/InvenTree/pull/4445
    - Adds sort by "responsible" to PurchaseOrderAPI

v98 -> 2023-02-24 : https://github.com/inventree/InvenTree/pull/4408
    - Adds "responsible" filter to Build API

v97 -> 2023-02-20 : https://github.com/inventree/InvenTree/pull/4377
    - Adds "external" attribute to StockLocation model

v96 -> 2023-02-16 : https://github.com/inventree/InvenTree/pull/4345
    - Adds stocktake report generation functionality

v95 -> 2023-02-16 : https://github.com/inventree/InvenTree/pull/4346
    - Adds "CompanyAttachment" model (and associated API endpoints)

v94 -> 2023-02-10 : https://github.com/inventree/InvenTree/pull/4327
    - Adds API endpoints for the "Group" auth model

v93 -> 2023-02-03 : https://github.com/inventree/InvenTree/pull/4300
    - Adds extra information to the currency exchange endpoint
    - Adds API endpoint for manually updating exchange rates

v92 -> 2023-02-02 : https://github.com/inventree/InvenTree/pull/4293
    - Adds API endpoint for currency exchange information

v91 -> 2023-01-31 : https://github.com/inventree/InvenTree/pull/4281
    - Improves the API endpoint for creating new Part instances

v90 -> 2023-01-25 : https://github.com/inventree/InvenTree/pull/4186/files
    - Adds a dedicated endpoint to activate a plugin

v89 -> 2023-01-25 : https://github.com/inventree/InvenTree/pull/4214
    - Adds updated field to SupplierPart API
    - Adds API date ordering for supplier part list

v88 -> 2023-01-17: https://github.com/inventree/InvenTree/pull/4225
    - Adds 'priority' field to Build model and api endpoints

v87 -> 2023-01-04 : https://github.com/inventree/InvenTree/pull/4067
    - Add API date filter for stock table on Expiry date

v86 -> 2022-12-22 : https://github.com/inventree/InvenTree/pull/4069
    - Adds API endpoints for part stocktake

v85 -> 2022-12-21 : https://github.com/inventree/InvenTree/pull/3858
    - Add endpoints serving ICS calendars for purchase and sales orders through API

v84 -> 2022-12-21: https://github.com/inventree/InvenTree/pull/4083
    - Add support for listing PO, BO, SO by their reference

v83 -> 2022-11-19 : https://github.com/inventree/InvenTree/pull/3949
    - Add support for structural Stock locations

v82 -> 2022-11-16 : https://github.com/inventree/InvenTree/pull/3931
    - Add support for structural Part categories

v81 -> 2022-11-08 : https://github.com/inventree/InvenTree/pull/3710
    - Adds cached pricing information to Part API
    - Adds cached pricing information to BomItem API
    - Allows Part and BomItem list endpoints to be filtered by 'has_pricing'
    - Remove calculated 'price_string' values from API endpoints
    - Allows PurchaseOrderLineItem API endpoint to be filtered by 'has_pricing'
    - Allows SalesOrderLineItem API endpoint to be filtered by 'has_pricing'
    - Allows SalesOrderLineItem API endpoint to be filtered by 'order_status'
    - Adds more information to SupplierPriceBreak serializer

v80 -> 2022-11-07 : https://github.com/inventree/InvenTree/pull/3906
    - Adds 'barcode_hash' to Part API serializer
    - Adds 'barcode_hash' to StockLocation API serializer
    - Adds 'barcode_hash' to SupplierPart API serializer

v79 -> 2022-11-03 : https://github.com/inventree/InvenTree/pull/3895
    - Add metadata to Company

v78 -> 2022-10-25 : https://github.com/inventree/InvenTree/pull/3854
    - Make PartCategory to be filtered by name and description

v77 -> 2022-10-12 : https://github.com/inventree/InvenTree/pull/3772
    - Adds model permission checks for barcode assignment actions

v76 -> 2022-09-10 : https://github.com/inventree/InvenTree/pull/3640
    - Refactor of barcode data on the API
    - StockItem.uid renamed to StockItem.barcode_hash

v75 -> 2022-09-05 : https://github.com/inventree/InvenTree/pull/3644
    - Adds "pack_size" attribute to SupplierPart API serializer

v74 -> 2022-08-28 : https://github.com/inventree/InvenTree/pull/3615
    - Add confirmation field for completing PurchaseOrder if the order has incomplete lines
    - Add confirmation field for completing SalesOrder if the order has incomplete lines

v73 -> 2022-08-24 : https://github.com/inventree/InvenTree/pull/3605
    - Add 'description' field to PartParameterTemplate model

v72 -> 2022-08-18 : https://github.com/inventree/InvenTree/pull/3567
    - Allow PurchaseOrder to be duplicated via the API

v71 -> 2022-08-18 : https://github.com/inventree/InvenTree/pull/3564
    - Updates to the "part scheduling" API endpoint

v70 -> 2022-08-02 : https://github.com/inventree/InvenTree/pull/3451
    - Adds a 'depth' parameter to the PartCategory list API
    - Adds a 'depth' parameter to the StockLocation list API

v69 -> 2022-08-01 : https://github.com/inventree/InvenTree/pull/3443
    - Updates the PartCategory list API:
        - Improve query efficiency: O(n) becomes O(1)
        - Rename 'parts' field to 'part_count'
    - Updates the StockLocation list API:
        - Improve query efficiency: O(n) becomes O(1)

v68 -> 2022-07-27 : https://github.com/inventree/InvenTree/pull/3417
    - Allows SupplierPart list to be filtered by SKU value
    - Allows SupplierPart list to be filtered by MPN value

v67 -> 2022-07-25 : https://github.com/inventree/InvenTree/pull/3395
    - Adds a 'requirements' endpoint for Part instance
    - Provides information on outstanding order requirements for a given part

v66 -> 2022-07-24 : https://github.com/inventree/InvenTree/pull/3393
    - Part images can now be downloaded from a remote URL via the API
    - Company images can now be downloaded from a remote URL via the API

v65 -> 2022-07-15 : https://github.com/inventree/InvenTree/pull/3335
    - Annotates 'in_stock' quantity to the SupplierPart API

v64 -> 2022-07-08 : https://github.com/inventree/InvenTree/pull/3310
    - Annotate 'on_order' quantity to BOM list API
    - Allow BOM List API endpoint to be filtered by "on_order" parameter

v63 -> 2022-07-06 : https://github.com/inventree/InvenTree/pull/3301
    - Allow BOM List API endpoint to be filtered by "available_stock" parameter

v62 -> 2022-07-05 : https://github.com/inventree/InvenTree/pull/3296
    - Allows search on BOM List API endpoint
    - Allows ordering on BOM List API endpoint

v61 -> 2022-06-12 : https://github.com/inventree/InvenTree/pull/3183
    - Migrate the "Convert Stock Item" form class to use the API
    - There is now an API endpoint for converting a stock item to a valid variant

v60 -> 2022-06-08 : https://github.com/inventree/InvenTree/pull/3148
    - Add availability data fields to the SupplierPart model

v59 -> 2022-06-07 : https://github.com/inventree/InvenTree/pull/3154
    - Adds further improvements to BulkDelete mixin class
    - Fixes multiple bugs in custom OPTIONS metadata implementation
    - Adds 'bulk delete' for Notifications

v58 -> 2022-06-06 : https://github.com/inventree/InvenTree/pull/3146
    - Adds a BulkDelete API mixin class for fast, safe deletion of multiple objects with a single API request

v57 -> 2022-06-05 : https://github.com/inventree/InvenTree/pull/3130
    - Transfer PartCategoryTemplateParameter actions to the API

v56 -> 2022-06-02 : https://github.com/inventree/InvenTree/pull/3123
    - Expose the PartParameterTemplate model to use the API

v55 -> 2022-06-02 : https://github.com/inventree/InvenTree/pull/3120
    - Converts the 'StockItemReturn' functionality to make use of the API

v54 -> 2022-06-02 : https://github.com/inventree/InvenTree/pull/3117
    - Adds 'available_stock' annotation on the SalesOrderLineItem API
    - Adds (well, fixes) 'overdue' annotation on the SalesOrderLineItem API

v53 -> 2022-06-01 : https://github.com/inventree/InvenTree/pull/3110
    - Adds extra search fields to the BuildOrder list API endpoint

v52 -> 2022-05-31 : https://github.com/inventree/InvenTree/pull/3103
    - Allow part list API to be searched by supplier SKU

v51 -> 2022-05-24 : https://github.com/inventree/InvenTree/pull/3058
    - Adds new fields to the SalesOrderShipment model

v50 -> 2022-05-18 : https://github.com/inventree/InvenTree/pull/2912
    - Implement Attachments for manufacturer parts

v49 -> 2022-05-09 : https://github.com/inventree/InvenTree/pull/2957
    - Allows filtering of plugin list by 'active' status
    - Allows filtering of plugin list by 'mixin' support
    - Adds endpoint to "identify" or "locate" stock items and locations (using plugins)

v48 -> 2022-05-12 : https://github.com/inventree/InvenTree/pull/2977
    - Adds "export to file" functionality for PurchaseOrder API endpoint
    - Adds "export to file" functionality for SalesOrder API endpoint
    - Adds "export to file" functionality for BuildOrder API endpoint

v47 -> 2022-05-10 : https://github.com/inventree/InvenTree/pull/2964
    - Fixes barcode API error response when scanning a StockItem which does not exist
    - Fixes barcode API error response when scanning a StockLocation which does not exist

v46 -> 2022-05-09
    - Fixes read permissions on settings API
    - Allows non-staff users to read global settings via the API

v45 -> 2022-05-08 : https://github.com/inventree/InvenTree/pull/2944
    - Settings are now accessed via the API using their unique key, not their PK
    - This allows the settings to be accessed without prior knowledge of the PK

v44 -> 2022-05-04 : https://github.com/inventree/InvenTree/pull/2931
    - Converting more server-side rendered forms to the API
    - Exposes more core functionality to API endpoints

v43 -> 2022-04-26 : https://github.com/inventree/InvenTree/pull/2875
    - Adds API detail endpoint for PartSalePrice model
    - Adds API detail endpoint for PartInternalPrice model

v42 -> 2022-04-26 : https://github.com/inventree/InvenTree/pull/2833
    - Adds variant stock information to the Part and BomItem serializers

v41 -> 2022-04-26
    - Fixes 'variant_of' filter for Part list endpoint

v40 -> 2022-04-19
    - Adds ability to filter StockItem list by "tracked" parameter
        - This checks the serial number or batch code fields

v39 -> 2022-04-18
    - Adds ability to filter StockItem list by "has_batch" parameter

v38 -> 2022-04-14 : https://github.com/inventree/InvenTree/pull/2828
    - Adds the ability to include stock test results for "installed items"

v37 -> 2022-04-07 : https://github.com/inventree/InvenTree/pull/2806
    - Adds extra stock availability information to the BomItem serializer

v36 -> 2022-04-03
    - Adds ability to filter part list endpoint by unallocated_stock argument

v35 -> 2022-04-01 : https://github.com/inventree/InvenTree/pull/2797
    - Adds stock allocation information to the Part API
    - Adds calculated field for "unallocated_quantity"

v34 -> 2022-03-25
    - Change permissions for "plugin list" API endpoint (now allows any authenticated user)

v33 -> 2022-03-24
    - Adds "plugins_enabled" information to root API endpoint

v32 -> 2022-03-19
    - Adds "parameters" detail to Part API endpoint (use &parameters=true)
    - Adds ability to filter PartParameterTemplate API by Part instance
    - Adds ability to filter PartParameterTemplate API by PartCategory instance

v31 -> 2022-03-14
    - Adds "updated" field to SupplierPriceBreakList and SupplierPriceBreakDetail API endpoints

v30 -> 2022-03-09
    - Adds "exclude_location" field to BuildAutoAllocation API endpoint
    - Allows BuildItem API endpoint to be filtered by BomItem relation

v29 -> 2022-03-08
    - Adds "scheduling" endpoint for predicted stock scheduling information

v28 -> 2022-03-04
    - Adds an API endpoint for auto allocation of stock items against a build order
    - Ref: https://github.com/inventree/InvenTree/pull/2713

v27 -> 2022-02-28
    - Adds target_date field to individual line items for purchase orders and sales orders

v26 -> 2022-02-17
    - Adds API endpoint for uploading a BOM file and extracting data

v25 -> 2022-02-17
    - Adds ability to filter "part" list endpoint by "in_bom_for" argument

v24 -> 2022-02-10
    - Adds API endpoint for deleting (cancelling) build order outputs

v23 -> 2022-02-02
    - Adds API endpoints for managing plugin classes
    - Adds API endpoints for managing plugin settings

v22 -> 2021-12-20
    - Adds API endpoint to "merge" multiple stock items

v21 -> 2021-12-04
    - Adds support for multiple "Shipments" against a SalesOrder
    - Refactors process for stock allocation against a SalesOrder

v20 -> 2021-12-03
    - Adds ability to filter POLineItem endpoint by "base_part"
    - Adds optional "order_detail" to POLineItem list endpoint

v19 -> 2021-12-02
    - Adds the ability to filter the StockItem API by "part_tree"
    - Returns only stock items which match a particular part.tree_id field

v18 -> 2021-11-15
    - Adds the ability to filter BomItem API by "uses" field
    - This returns a list of all BomItems which "use" the specified part
    - Includes inherited BomItem objects

v17 -> 2021-11-09
    - Adds API endpoints for GLOBAL and USER settings objects
    - Ref: https://github.com/inventree/InvenTree/pull/2275

v16 -> 2021-10-17
    - Adds API endpoint for completing build order outputs

v15 -> 2021-10-06
    - Adds detail endpoint for SalesOrderAllocation model
    - Allows use of the API forms interface for adjusting SalesOrderAllocation objects

v14 -> 2021-10-05
    - Stock adjustment actions API is improved, using native DRF serializer support
    - However adjustment actions now only support 'pk' as a lookup field

v13 -> 2021-10-05
    - Adds API endpoint to allocate stock items against a BuildOrder
    - Updates StockItem API with improved filtering against BomItem data

v12 -> 2021-09-07
    - Adds API endpoint to receive stock items against a PurchaseOrder

v11 -> 2021-08-26
    - Adds "units" field to PartBriefSerializer
    - This allows units to be introspected from the "part_detail" field in the StockItem serializer

v10 -> 2021-08-23
    - Adds "purchase_price_currency" to StockItem serializer
    - Adds "purchase_price_string" to StockItem serializer
    - Purchase price is now writable for StockItem serializer

v9  -> 2021-08-09
    - Adds "price_string" to part pricing serializers

v8  -> 2021-07-19
    - Refactors the API interface for SupplierPart and ManufacturerPart models
    - ManufacturerPart objects can no longer be created via the SupplierPart API endpoint

v7  -> 2021-07-03
    - Introduced the concept of "API forms" in https://github.com/inventree/InvenTree/pull/1716
    - API OPTIONS endpoints provide comprehensive field metadata
    - Multiple new API endpoints added for database models

v6  -> 2021-06-23
    - Part and Company images can now be directly uploaded via the REST API

v5  -> 2021-06-21
    - Adds API interface for manufacturer part parameters

v4  -> 2021-06-01
    - BOM items can now accept "variant stock" to be assigned against them
    - Many slight API tweaks were needed to get this to work properly!

v3  -> 2021-05-22:
    - The updated StockItem "history tracking" now uses a different interface

"""<|MERGE_RESOLUTION|>--- conflicted
+++ resolved
@@ -1,20 +1,18 @@
 """InvenTree API version information."""
 
 # InvenTree API version
-INVENTREE_API_VERSION = 345
+INVENTREE_API_VERSION = 346
 
 """Increment this API version number whenever there is a significant change to the API that any clients need to know about."""
 
 
 INVENTREE_API_TEXT = """
-<<<<<<< HEAD
-
-v345 -> 2025-06-02 : https://github.com/inventree/InvenTree/pull/9718
+
+v346 -> 2025-06-07 : https://github.com/inventree/InvenTree/pull/9718
     - Adds "read_only" field to the GlobalSettings API endpoint(s)
-=======
+
 v345 -> 2025-06-07 : https://github.com/inventree/InvenTree/pull/9745
     - Adds barcode information to SalesOrderShipment API endpoint
->>>>>>> 638cb239
 
 v344 -> 2025-06-02 : https://github.com/inventree/InvenTree/pull/9714
     - Updates alauth version and adds device trust as a factor
