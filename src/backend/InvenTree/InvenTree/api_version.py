--- conflicted
+++ resolved
@@ -1,21 +1,19 @@
 """InvenTree API version information."""
 
 # InvenTree API version
-INVENTREE_API_VERSION = 305
+INVENTREE_API_VERSION = 306
 
 """Increment this API version number whenever there is a significant change to the API that any clients need to know about."""
 
 
 INVENTREE_API_TEXT = """
 
-<<<<<<< HEAD
-v305 - 2025-01-27 : https://github.com/inventree/InvenTree/pull/8969
+v306 - 2025-01-29 : https://github.com/inventree/InvenTree/pull/8969
     - Extend Info Endpoint to include customizations
-=======
+
 v305 - 2025-01-26 : https://github.com/inventree/InvenTree/pull/8950
     - Bug fixes for the SupplierPart API
     - Refactoring for data export via API
->>>>>>> c67e80b5
 
 v304 - 2025-01-22 : https://github.com/inventree/InvenTree/pull/8940
     - Adds "category" filter to build list API
