"""InvenTree API version information."""

# InvenTree API version
<<<<<<< HEAD
INVENTREE_API_VERSION = 401
=======
INVENTREE_API_VERSION = 403
>>>>>>> d3aa26b7

"""Increment this API version number whenever there is a significant change to the API that any clients need to know about."""

INVENTREE_API_TEXT = """

<<<<<<< HEAD
v401 -> 2025-06-12 : https://github.com/inventree/InvenTree/pull/9761
    - Add supplier search and import API endpoints
    - Add part parameter bulk create API endpoint
=======
v403 -> 2025-10-06: https://github.com/inventree/InvenTree/pull/10499
    - Adds ability to partially scrap a build output
    - Adds ability to partially complete a build output

v402 -> 2025-10-05 : https://github.com/inventree/InvenTree/pull/10495
    - Refactors 'part_detail' param in BuildList API endpoint
    - Refactors 'order_detail' param in GeneralExtraLineList API endpoint
    - Refactors 'part_detail', 'template_detail' param in PartParameterList / PartParameterDetail API endpoint

v401 -> 2025-10-05 : https://github.com/inventree/InvenTree/pull/10381
    - Adds machine properties to machine API endpoints
>>>>>>> d3aa26b7

v400 -> 2025-10-05 : https://github.com/inventree/InvenTree/pull/10486
    - Adds return datatypes for admin/config and flags entpoints

v399 -> 2025-10-05 : https://github.com/inventree/InvenTree/pull/10445
    - Refactors 'customer_detail' param in SalesOrder API endpoint
    - Refactors 'customer_detail' param in ReturnOrder API endpoint
    - Refactors 'supplier_detail' param in PurchaseOrder API endpoint
    - Refactors 'part_detail' and 'order_detail' params in PurchaseOrderLineItem API endpoint
    - Refactors 'part_detail', 'item_detail' and 'order_detail' params in ReturnOrderLineItem API endpoint
    - Refactors 'part_detail', 'order_detail' and 'customer_detail' params in SalesOrderLineItem API endpoint
    - Refactors 'part_detail', 'item_detail', 'order_detail', 'location_detail' and 'customer_detail' params in SalesOrderAllocation API endpoint

v398 -> 2025-10-05 : https://github.com/inventree/InvenTree/pull/10487
    - Refactors 'part_detail', 'path_detail', 'supplier_part_detail', 'location_detail' and 'tests' params in Stock API endpoint

v397 -> 2025-10-01 : https://github.com/inventree/InvenTree/pull/10444
    - Refactors 'path_detail' param in StockLocation API endpoint
    - Refactors 'user_detail' and 'template_detail' params in StockItemTestResult API endpoint
    - Refactors 'item_detail' and 'user_detail' params in StockTracking API endpoint
    - Refactors 'include_installed' and 'stock_item' params in StockItemTestResult API endpoint

v396 -> 2025-10-01 : https://github.com/inventree/InvenTree/pull/10443
    - Refactors 'part_detail', 'manufacturer_detail' and 'pretty' params in Manufacturer API endpoint
    - Refactors 'manufacturer_part_detail' param in ManufacturerPartParameter API endpoint
    - Refactors 'part_detail' and 'supplier_detail' param in SupplierPriceBreak API endpoint

v395 -> 2025-10-01 : https://github.com/inventree/InvenTree/pull/10441
    - Refactors 'parameters', 'category_detail', 'location_detail' and 'path_detail' params in Part API endpoint
    - Refactors 'can_build', 'part_detail', 'sub_part_detail' and 'path_detail' params in BOM API endpoint
    - Refactors 'path_detail' params in user Category API endpoint
    - Refactors 'exclude_id', 'related' and 'exclude_related' params in Part API endpoint

v394 -> 2025-10-01 : https://github.com/inventree/InvenTree/pull/10438
    - Refactors 'bom_item_detail', 'assembly_detail', 'part_detail', 'build_detail' and 'allocations' params in BuildLine API endpoint
    - Refactors 'part_detail', 'location_detail', 'stock_detail' and 'build_detail' params in BuildItem API endpoint

v393 -> 2025-10-01 : https://github.com/inventree/InvenTree/pull/10437
    - Refactors 'user_detail', 'permission_detail', 'role_detail' params in user GroupList API endpoint

v392 -> 2025-09-22 : https://github.com/inventree/InvenTree/pull/10374
    - Refactors 'part_detail', 'supplier_detail', 'manufacturer_detail'and 'pretty' params in SupplierPartList API endpoint

v391 -> 2025-09-06 : https://github.com/inventree/InvenTree/pull/10279
    - Refactors 'exclude_tree', 'cascade', and 'location' filters in StockList API endpoint

v390 -> 2025-09-03 : https://github.com/inventree/InvenTree/pull/10257
    - Fixes limitation on adding virtual parts to a SalesOrder
    - Additional query filter options for BomItem API endpoint

v389 -> 2025-08-27 : https://github.com/inventree/InvenTree/pull/10214
    - Adds "output" filter to the BuildItem API endpoint
    - Removes undocumented 'output' query parameter handling

v388 -> 2025-08-23 : https://github.com/inventree/InvenTree/pull/10213
    - Disable paging on PurchaseOrderReceive call

v387 -> 2025-08-19 : https://github.com/inventree/InvenTree/pull/10188
    - Adds "update_records" field to the DataImportSession API

v386 -> 2025-08-11 : https://github.com/inventree/InvenTree/pull/8191
    - Adds "consumed" field to the BuildItem API
    - Adds API endpoint to consume stock against a BuildOrder

v385 -> 2025-08-15 : https://github.com/inventree/InvenTree/pull/10174
    - Adjust return type of PurchaseOrderReceive API serializer
    - Now returns list of of the created stock items when receiving

v384 -> 2025-08-08 : https://github.com/inventree/InvenTree/pull/9969
    - Bump allauth

v383 -> 2025-08-08 : https://github.com/inventree/InvenTree/pull/9969
    - Correctly apply changes listed in v358
    - Breaking: StockCreate now always returns a list of StockItem

v382 -> 2025-08-07 : https://github.com/inventree/InvenTree/pull/10146
    - Adds ability to "bulk create" test results via the API
    - Removes legacy functionality to auto-create test result templates based on provided test names

v381 -> 2025-08-06 : https://github.com/inventree/InvenTree/pull/10132
    - Refactor the "return stock item" API endpoint to align with other stock adjustment actions

v380 -> 2025-08-06 : https://github.com/inventree/InvenTree/pull/10135
    - Fixes "issued_by" filter for the BuildOrder list API endpoint

v380 -> 2025-08-06 : https://github.com/inventree/InvenTree/pull/10132
    - Refactor the "return stock item" API endpoint to align with other stock adjustment actions

v380 -> 2025-08-06 : https://github.com/inventree/InvenTree/pull/10135
    - Fixes "issued_by" filter for the BuildOrder list API endpoint

v379 -> 2025-08-04 : https://github.com/inventree/InvenTree/pull/10124
    - Removes "PartStocktakeReport" model and associated API endpoints
    - Remove "last_stocktake" field from the Part model
    - Remove "user" field from PartStocktake model
    - Remove "note" field from PartStocktake model

v378 -> 2025-08-01 : https://github.com/inventree/InvenTree/pull/10111
    - Adds "scheduled_to_build" annotated field to BuildLine serializer

v377 -> 2025-08-01 : https://github.com/inventree/InvenTree/pull/10109
    - Allow email records to be deleted via the API

v376 -> 2025-08-01 : https://github.com/inventree/InvenTree/pull/10108
    - Fix search fields for ReturnOrderLineItem API list endpoint

v375 -> 2025-07-28 : https://github.com/inventree/InvenTree/pull/10095
    - Sorts searched fields to keep API stable

v374 -> 2025-07-28 : https://github.com/inventree/InvenTree/pull/10092
    - Add nullable to a few details fields that lack it
    - Add the list of searched fields to the search parameter comments

v373 -> 2025-06-21 : https://github.com/inventree/InvenTree/pull/9735
    - Adds PluginUserSetting model (and associated endpoints)
    - Remove NotificationSetting model (and associated endpoints)

v372 -> 2025-07-19 : https://github.com/inventree/InvenTree/pull/10056
    - Adds BOM validation information to the Part API

v371 -> 2025-07-18 : https://github.com/inventree/InvenTree/pull/10042
    - Adds "setup_quantity" and "attrition" fields to BomItem API endpoints
    - Remove "overage" field from BomItem API endpoints
    - Adds "rounding_multiple" field to BomItem API endpoints

v370 -> 2025-07-17 : https://github.com/inventree/InvenTree/pull/10036
    - Adds optional "assembly_detail" information to BuildLine API endpoint
    - Adds "include_variants" filter to SalesOrderLineItem API endpoint
    - Improves the "PartRequirements" API endpoint to include variant aggregations

v369 -> 2025-07-15 : https://github.com/inventree/InvenTree/pull/10023
    - Adds "note", "updated", "updated_by" fields to the PartParameter API endpoints

v368 -> 2025-07-11 : https://github.com/inventree/InvenTree/pull/9673
    - Adds 'tax_id' to company model
    - Adds 'tax_id' to search fields in the 'CompanyList' API endpoint

v367 -> 2025-07-10 : https://github.com/inventree/InvenTree/pull/10001
    - Adds OAuth2 scopes for importer sessions

v366 -> 2025-07-09 : https://github.com/inventree/InvenTree/pull/9987
    - Adds "category" filter to BomItem API endpoint

v365 -> 2025-07-09 : https://github.com/inventree/InvenTree/pull/9984
    - Allow filtering of DataOutput API by "user" field
    - Allow individual deletion of DataOutput objects via the API

v364 -> 2025-07-06 : https://github.com/inventree/InvenTree/pull/9962
    - Fix permissions for the DataImportSession API endpoints

v363 -> 2025-07-04 : https://github.com/inventree/InvenTree/pull/9954
    - Adds "user_detail" field to the ApiToken serializer

v362 -> 2025-07-02 : https://github.com/inventree/InvenTree/pull/9939
    - Allow filtering of BuildItem API by "location" of StockItem
    - Allow filtering of SalesOrderAllocation API by "location" of StockItem

v361 -> 2025-07-03 : https://github.com/inventree/InvenTree/pull/9944
    - Enable SalesOrderAllocation list to be filtered by part IPN value
    - Enable SalesOrderAllocation list to be ordered by part MPN value

v360 -> 2025-07-02 : https://github.com/inventree/InvenTree/pull/9937
    - Provide more detailed StockItem information in the BuildItem serializer
    - Provide more detailed StockItem information in the SalesOrderAllocation serializer

v359 -> 2025-07-01 : https://github.com/inventree/InvenTree/pull/9909
    - Fixes annotated types for various part fields

v358 -> 2025-06-25 : https://github.com/inventree/InvenTree/pull/9857
    - Provide list of generated stock items against "StockItemSerialize" API endpoint
    - Provide list of generated stock items against "StockList" API endpoint
    - Provide list of generated stock items against "BuildOutputCreate" API endpoint

v357 -> 2025-06-25 : https://github.com/inventree/InvenTree/pull/9856
    - Adds "units" field to PluginSetting API endpoints

v356 -> 2025-06-20 : https://github.com/inventree/InvenTree/pull/9817
    - Enable generation of reports against the Company model type

v355 -> 2025-06-20 : https://github.com/inventree/InvenTree/pull/9811
    - Removes legacy "PartScheduling" API endpoints

v354 -> 2025-06-09 : https://github.com/inventree/InvenTree/pull/9532
    - Adds "merge" field to the ReportTemplate model

v353 -> 2025-06-19 : https://github.com/inventree/InvenTree/pull/9608
    - Adds email endpoints

v352 -> 2025-06-18 : https://github.com/inventree/InvenTree/pull/9803
    - Make PurchaseOrderLineItem link to BuildOrder reference nullable
    - Add valid fields to ordering field descriptions

v351 -> 2025-06-18 : https://github.com/inventree/InvenTree/pull/9602
    - Adds password reset API endpoint for admin users

v350 -> 2025-06-17 : https://github.com/inventree/InvenTree/pull/9798
    - Adds "can_build" field to the part requirements API endpoint
    - Remove "allocated" and "required" fields from the part requirements API endpoint
    - Add detailed serializer to the part requirements API endpoint

v349 -> 2025-06-13 : https://github.com/inventree/InvenTree/pull/9574
    - Remove the 'create_child_builds' flag from the BuildOrder creation API endpoint

v348 -> 2025-06-12 : https://github.com/inventree/InvenTree/pull/9312
    - Adds "external" flag for BuildOrder
    - Adds link between PurchaseOrderLineItem and BuildOrder

v347 -> 2025-06-12 : https://github.com/inventree/InvenTree/pull/9764
    - Adds "copy_tests" field to the DuplicatePart API endpoint

v346 -> 2025-06-07 : https://github.com/inventree/InvenTree/pull/9718
    - Adds "read_only" field to the GlobalSettings API endpoint(s)

v345 -> 2025-06-07 : https://github.com/inventree/InvenTree/pull/9745
    - Adds barcode information to SalesOrderShipment API endpoint

v344 -> 2025-06-02 : https://github.com/inventree/InvenTree/pull/9714
    - Updates allauth version and adds device trust as a factor

v343 -> 2025-06-02 : https://github.com/inventree/InvenTree/pull/9717
    - Add ISO currency codes to the description text for currency options

v342 -> 2025-05-09 : https://github.com/inventree/InvenTree/pull/9651
    - Fix serializer to match Generate API for serial numbers

v341 -> 2025-04-21 : https://github.com/inventree/InvenTree/pull/9547
    - Require pagination limit on list queries

v340 -> 2025-04-15 : https://github.com/inventree/InvenTree/pull/9546
    - Add nullable to various fields to make them not required

v339 -> 2025-04-15 : https://github.com/inventree/InvenTree/pull/9283
    - Remove need for source in /plugins/ui/features

v338 -> 2025-04-15 : https://github.com/inventree/InvenTree/pull/9333
    - Adds oAuth2 support for the API

v337 -> 2025-04-15 : https://github.com/inventree/InvenTree/pull/9505
    - Adds API endpoint with extra serial number information for a given StockItem object

v336 -> 2025-04-10 : https://github.com/inventree/InvenTree/pull/9492
    - Fixed query and response serialization for units_all and version_text
    - Fixed LicenseView and VersionInformation serialization

v335 -> 2025-04-09 : https://github.com/inventree/InvenTree/pull/9476
    - Adds "roles" detail to the Group API endpoint
    - Adds "users" detail to the Group API endpoint
    - Adds "groups" detail to the User API endpoint

v334 -> 2025-04-08 : https://github.com/inventree/InvenTree/pull/9453
    - Fixes various operationId and enum collisions and help texts

v333 -> 2025-04-03 : https://github.com/inventree/InvenTree/pull/9452
    - Currency string is no longer restricted to a hardcoded enum
    - Customizable status keys are no longer hardcoded enum values

v332 -> 2025-04-02 : https://github.com/inventree/InvenTree/pull/9393
    - Adds 'search_notes' parameter to all searchable API endpoints

v331 -> 2025-04-01 : https://github.com/inventree/InvenTree/pull/9437
    - Set correct types on various formerly-string PK fields as well permissions
    - Include metadata request and response types

v330 -> 2025-03-31 : https://github.com/inventree/InvenTree/pull/9420
    - Deconflict operation id between single and bulk destroy operations
    - Add request body definition for bulk destroy operations

v329 -> 2025-03-30 : https://github.com/inventree/InvenTree/pull/9399
    - Convert url path regex-specified PKs to int

v328 -> 2025-03-29 : https://github.com/inventree/InvenTree/pull/9407
    - Updates schema to include paging arguments

v327 -> 2025-03-20 : https://github.com/inventree/InvenTree/pull/9339
    - Adds "is_mandatory" field to the Plugin API
    - Adds ability to filter by "mandatory" status in the Plugin API

v326 -> 2025-03-18 : https://github.com/inventree/InvenTree/pull/9096
    - Overhaul the data-export API functionality
    - Allow customization of data exporting via plugins
    - Consolidate LabelOutput and ReportOutput API endpoints into single DataOutput endpoint

v325 -> 2024-03-17 : https://github.com/inventree/InvenTree/pull/9244
    - Adds the option for superusers to list all user tokens
    - Make list endpoints sortable, filterable and searchable

v324 -> 2025-03-17 : https://github.com/inventree/InvenTree/pull/9320
    - Adds BulkUpdate support for the SalesOrderAllocation model
    - Adds BulkUpdate support for the PartCategory model
    - Adds BulkUpdate support for the StockLocation model

v323 -> 2025-03-17 : https://github.com/inventree/InvenTree/pull/9313
    - Adds BulkUpdate support to the Part API endpoint
    - Remove legacy API endpoint to set part category for multiple parts

v322 -> 2025-03-16 : https://github.com/inventree/InvenTree/pull/8933
    - Add min_date and max_date query filters for orders, for use in calendar views

v321 -> 2025-03-06 : https://github.com/inventree/InvenTree/pull/9236
    - Adds conditionally-returned fields to the schema to match API behavior
    - Removes required flag for nullable read-only fields to match API behavior

v320 -> 2025-03-05 : https://github.com/inventree/InvenTree/pull/9243
    - Link fields are now up to 2000 chars long

v319 -> 2025-03-04 : https://github.com/inventree/InvenTree/pull/9199
    - Add detail API endpoint for the LabelOutput model
    - Add detail API endpoint for the ReportOutput model

v318 -> 2025-02-25 : https://github.com/inventree/InvenTree/pull/9116
    - Adds user profile API endpoints

v317 -> 2025-02-26 : https://github.com/inventree/InvenTree/pull/9143
    - Default 'overdue' field to False in Build serializer
    - Add allow_null to various fields in Build, Settings, Order, Part, and Stock serializers
    - Add type hints to Users model to properly type fields

v316 -> 2025-02-26 : https://github.com/inventree/InvenTree/pull/9185
    - Allow 'icon' field to be nullified in the PartCategory API
    - Allow 'custom_icon' field to be nullified in the StockLocation API

v315 -> 2025-02-22 : https://github.com/inventree/InvenTree/pull/9150
    - Remove outdated 'url' field from some API endpoints

v314 -> 2025-02-17 : https://github.com/inventree/InvenTree/pull/6293
    - Removes a considerable amount of old auth endpoints
    - Introduces allauth-provided auth endpoints

v313 -> 2025-02-17 : https://github.com/inventree/InvenTree/pull/9087
    - Adds instance id optionally to the info view endpoint

v312 -> 2025-02-15 : https://github.com/inventree/InvenTree/pull/9079
    - Remove old API endpoints associated with legacy BOM import functionality

v311 -> 2025-02-14 : https://github.com/inventree/InvenTree/pull/9076
    - Adds "model_filters" attribute to settings API

v310 -> 2025-02-14 : https://github.com/inventree/InvenTree/pull/9077
    - Adds 'is_variant' filter to the Part list API

v309 -> 2025-02-02 : https://github.com/inventree/InvenTree/pull/9008
    - Bug fixes for the "Part" serializer
    - Fixes for data import API endpoints

v308 -> 2025-02-01 : https://github.com/inventree/InvenTree/pull/9003
    - Adds extra detail to the ReportOutput and LabelOutput API endpoints
    - Allows ordering of output list endpoints

v307 -> 2025-01-29 : https://github.com/inventree/InvenTree/pull/8969
    - Extend Info Endpoint to include customizations

v306 -> 2025-01-28 : https://github.com/inventree/InvenTree/pull/8966
    - Adds "start_date" to PurchasesOrder API
    - Adds "start_date" to SalesOrder API
    - Adds "start_date" to ReturnOrder API
    - Updated API filters

v305 -> 2025-01-26 : https://github.com/inventree/InvenTree/pull/8950
    - Bug fixes for the SupplierPart API
    - Refactoring for data export via API

v304 -> 2025-01-22 : https://github.com/inventree/InvenTree/pull/8940
    - Adds "category" filter to build list API

v303 -> 2025-01-20 : https://github.com/inventree/InvenTree/pull/8915
    - Adds "start_date" field to Build model and API endpoints
    - Adds additional API filtering and sorting options for Build list

v302 -> 2025-01-18 : https://github.com/inventree/InvenTree/pull/8905
    - Fix schema definition on the /label/print endpoint

v301 -> 2025-01-14 : https://github.com/inventree/InvenTree/pull/8894
    - Remove ui preferences from the API

v300 -> 2025-01-13 : https://github.com/inventree/InvenTree/pull/8886
    - Allow null value for 'expiry_date' field introduced in #8867

v299 -> 2025-01-10 : https://github.com/inventree/InvenTree/pull/8867
    - Adds 'expiry_date' field to the PurchaseOrderReceive API endpoint
    - Adds 'default_expiry` field to the PartBriefSerializer, affecting API endpoints which use it

v298 -> 2025-01-07 : https://github.com/inventree/InvenTree/pull/8848
    - Adds 'created_by' field to PurchaseOrder API endpoints
    - Adds 'created_by' field to SalesOrder API endpoints
    - Adds 'created_by' field to ReturnOrder API endpoints

v297 -> 2024-12-29 : https://github.com/inventree/InvenTree/pull/8438
    - Adjustments to the CustomUserState API endpoints and serializers

v296 -> 2024-12-25 : https://github.com/inventree/InvenTree/pull/8732
    - Adjust default "part_detail" behavior for StockItem API endpoints

v295 -> 2024-12-23 : https://github.com/inventree/InvenTree/pull/8746
    - Improve API documentation for build APIs

v294 -> 2024-12-23 : https://github.com/inventree/InvenTree/pull/8738
    - Extends registration API documentation

v293 -> 2024-12-14 : https://github.com/inventree/InvenTree/pull/8658
    - Adds new fields to the supplier barcode API endpoints

v292 -> 2024-12-03 : https://github.com/inventree/InvenTree/pull/8625
    - Add "on_order" and "in_stock" annotations to SupplierPart API
    - Enhanced filtering for the SupplierPart API

v291 -> 2024-11-30 : https://github.com/inventree/InvenTree/pull/8596
    - Allow null / empty values for plugin settings

v290 -> 2024-11-29 : https://github.com/inventree/InvenTree/pull/8590
    - Adds "quantity" field to ReturnOrderLineItem model and API

v289 -> 2024-11-27 : https://github.com/inventree/InvenTree/pull/8570
    - Enable status change when transferring stock items

v288 -> 2024-11-27 : https://github.com/inventree/InvenTree/pull/8574
    - Adds "consumed" filter to StockItem API

v287 -> 2024-11-27 : https://github.com/inventree/InvenTree/pull/8571
    - Adds ability to set stock status when returning items from a customer

v286 -> 2024-11-26 : https://github.com/inventree/InvenTree/pull/8054
    - Adds "SelectionList" and "SelectionListEntry" API endpoints

v285 -> 2024-11-25 : https://github.com/inventree/InvenTree/pull/8559
    - Adds better description for registration endpoints

v284 -> 2024-11-25 : https://github.com/inventree/InvenTree/pull/8544
    - Adds new date filters to the StockItem API
    - Adds new date filters to the BuildOrder API
    - Adds new date filters to the SalesOrder API
    - Adds new date filters to the PurchaseOrder API
    - Adds new date filters to the ReturnOrder API

v283 -> 2024-11-20 : https://github.com/inventree/InvenTree/pull/8524
    - Adds "note" field to the PartRelated API endpoint

v282 -> 2024-11-19 : https://github.com/inventree/InvenTree/pull/8487
    - Remove the "test statistics" API endpoints
    - This is now provided via a custom plugin

v281 -> 2024-11-15 : https://github.com/inventree/InvenTree/pull/8480
    - Fixes StockHistory API data serialization

v280 -> 2024-11-10 : https://github.com/inventree/InvenTree/pull/8461
    - Makes schema for API information endpoint more informing
    - Removes general not found endpoint

v279 -> 2024-11-09 : https://github.com/inventree/InvenTree/pull/8458
    - Adds "order_outstanding" and "part" filters to the BuildLine API endpoint
    - Adds "order_outstanding" filter to the SalesOrderLineItem API endpoint

v278 -> 2024-11-07 : https://github.com/inventree/InvenTree/pull/8445
    - Updates to the SalesOrder API endpoints
    - Add "shipment count" information to the SalesOrder API endpoints
    - Allow null value for SalesOrderAllocation.shipment field
    - Additional filtering options for allocation endpoints

v277 -> 2024-11-01 : https://github.com/inventree/InvenTree/pull/8278
    - Allow build order list to be filtered by "outstanding" (alias for "active")

v276 -> 2024-10-31 : https://github.com/inventree/InvenTree/pull/8403
    - Adds 'destination' field to the PurchaseOrder model and API endpoints

v275 -> 2024-10-31 : https://github.com/inventree/InvenTree/pull/8396
    - Adds SKU and MPN fields to the StockItem serializer
    - Additional export options for the StockItem serializer

v274 -> 2024-10-29 : https://github.com/inventree/InvenTree/pull/8392
    - Add more detailed information to NotificationEntry API serializer

v273 -> 2024-10-28 : https://github.com/inventree/InvenTree/pull/8376
    - Fixes for the BuildLine API endpoint

v272 -> 2024-10-25 : https://github.com/inventree/InvenTree/pull/8343
    - Adjustments to BuildLine API serializers

v271 -> 2024-10-22 : https://github.com/inventree/InvenTree/pull/8331
    - Fixes for SalesOrderLineItem endpoints

v270 -> 2024-10-19 : https://github.com/inventree/InvenTree/pull/8307
    - Adds missing date fields from order API endpoint(s)

v269 -> 2024-10-16 : https://github.com/inventree/InvenTree/pull/8295
    - Adds "include_variants" filter to the BuildOrder API endpoint
    - Adds "include_variants" filter to the SalesOrder API endpoint
    - Adds "include_variants" filter to the PurchaseOrderLineItem API endpoint
    - Adds "include_variants" filter to the ReturnOrder API endpoint

v268 -> 2024-10-11 : https://github.com/inventree/InvenTree/pull/8274
    - Adds "in_stock" attribute to the StockItem serializer

v267 -> 2024-10-8 : https://github.com/inventree/InvenTree/pull/8250
    - Remove "allocations" field from the SalesOrderShipment API endpoint(s)
    - Add "allocated_items" field to the SalesOrderShipment API endpoint(s)

v266 -> 2024-10-07 : https://github.com/inventree/InvenTree/pull/8249
    - Tweak SalesOrderShipment API for more efficient data retrieval

v265 -> 2024-10-07 : https://github.com/inventree/InvenTree/pull/8228
    - Adds API endpoint for providing custom admin integration details for plugins

v264 -> 2024-10-03 : https://github.com/inventree/InvenTree/pull/8231
    - Adds Sales Order Shipment attachment model type

v263 -> 2024-09-30 : https://github.com/inventree/InvenTree/pull/8194
    - Adds Sales Order Shipment report

v262 -> 2024-09-30 : https://github.com/inventree/InvenTree/pull/8220
    - Tweak permission requirements for uninstalling plugins via API

v261 -> 2024-09-26 : https://github.com/inventree/InvenTree/pull/8184
    - Fixes for BuildOrder API serializers

v260 -> 2024-09-26 : https://github.com/inventree/InvenTree/pull/8190
    - Adds facility for server-side context data to be passed to client-side plugins

v259 -> 2024-09-20 : https://github.com/inventree/InvenTree/pull/8137
    - Implements new API endpoint for enabling custom UI features via plugins

v258 -> 2024-09-24 : https://github.com/inventree/InvenTree/pull/8163
    - Enhances the existing PartScheduling API endpoint
    - Adds a formal DRF serializer to the endpoint

v257 -> 2024-09-22 : https://github.com/inventree/InvenTree/pull/8150
    - Adds API endpoint for reporting barcode scan history

v256 -> 2024-09-19 : https://github.com/inventree/InvenTree/pull/7704
    - Adjustments for "stocktake" (stock history) API endpoints

v255 -> 2024-09-19 : https://github.com/inventree/InvenTree/pull/8145
    - Enables copying line items when duplicating an order

v254 -> 2024-09-14 : https://github.com/inventree/InvenTree/pull/7470
    - Implements new API endpoints for enabling custom UI functionality via plugins

v253 -> 2024-09-14 : https://github.com/inventree/InvenTree/pull/7944
    - Adjustments for user API endpoints

v252 -> 2024-09-13 : https://github.com/inventree/InvenTree/pull/8040
    - Add endpoint for listing all known units

v251 -> 2024-09-06 : https://github.com/inventree/InvenTree/pull/8018
    - Adds "attach_to_model" field to the ReportTemplate model

v250 -> 2024-09-04 : https://github.com/inventree/InvenTree/pull/8069
    - Fixes 'revision' field definition in Part serializer

v249 -> 2024-08-23 : https://github.com/inventree/InvenTree/pull/7978
    - Sort status enums

v248 -> 2024-08-23 : https://github.com/inventree/InvenTree/pull/7965
    - Small adjustments to labels for new custom status fields

v247 -> 2024-08-22 : https://github.com/inventree/InvenTree/pull/7956
    - Adjust "attachment" field on StockItemTestResult serializer
    - Allow null values for attachment

v246 -> 2024-08-21 : https://github.com/inventree/InvenTree/pull/7862
    - Adds custom status fields to various serializers
    - Adds endpoints to admin custom status fields

v245 -> 2024-08-21 : https://github.com/inventree/InvenTree/pull/7520
    - Documented pagination fields (no functional changes)

v244 -> 2024-08-21 : https://github.com/inventree/InvenTree/pull/7941
    - Adds "create_child_builds" field to the Build API
    - Write-only field to create child builds from the API
    - Only available when creating a new build order

v243 -> 2024-08-21 : https://github.com/inventree/InvenTree/pull/7940
    - Expose "ancestor" filter to the BuildOrder API

v242 -> 2024-08-20 : https://github.com/inventree/InvenTree/pull/7932
    - Adds "level" attribute to BuildOrder serializer
    - Allow ordering of BuildOrder API by "level" attribute
    - Allow "parent" filter for BuildOrder API to have "cascade=True" option

v241 -> 2024-08-18 : https://github.com/inventree/InvenTree/pull/7906
    - Adjusts required fields for the MeUserDetail endpoint

v240 -> 2024-08-16 : https://github.com/inventree/InvenTree/pull/7900
    - Adjust "issued_by" filter for the BuildOrder list endpoint
    - Adjust "assigned_to" filter for the BuildOrder list endpoint

v239 -> 2024-08-15 : https://github.com/inventree/InvenTree/pull/7888
    - Adds "testable" field to the Part model
    - Adds associated filters to various API endpoints

v238 -> 2024-08-14 : https://github.com/inventree/InvenTree/pull/7874
    - Add "assembly" filter to BuildLine API endpoint

v237 -> 2024-08-13 : https://github.com/inventree/InvenTree/pull/7863
    - Reimplement "bulk delete" operation for Attachment model
    - Fix permission checks for Attachment API endpoints

v236 -> 2024-08-10 : https://github.com/inventree/InvenTree/pull/7844
    - Adds "supplier_name" to the PurchaseOrder API serializer

v235 -> 2024-08-08 : https://github.com/inventree/InvenTree/pull/7837
    - Adds "on_order" quantity to SalesOrderLineItem serializer
    - Adds "building" quantity to SalesOrderLineItem serializer

v234 -> 2024-08-08 : https://github.com/inventree/InvenTree/pull/7829
    - Fixes bug in the plugin metadata endpoint

v233 -> 2024-08-04 : https://github.com/inventree/InvenTree/pull/7807
    - Adds new endpoints for managing state of build orders
    - Adds new endpoints for managing state of purchase orders
    - Adds new endpoints for managing state of sales orders
    - Adds new endpoints for managing state of return orders

v232 -> 2024-08-03 : https://github.com/inventree/InvenTree/pull/7793
    - Allow ordering of SalesOrderShipment API by 'shipment_date' and 'delivery_date'

v231 -> 2024-08-03 : https://github.com/inventree/InvenTree/pull/7794
    - Optimize BuildItem and BuildLine serializers to improve API efficiency

v230 -> 2024-05-05 : https://github.com/inventree/InvenTree/pull/7164
    - Adds test statistics endpoint

v229 -> 2024-07-31 : https://github.com/inventree/InvenTree/pull/7775
    - Add extra exportable fields to the BomItem serializer

v228 -> 2024-07-18 : https://github.com/inventree/InvenTree/pull/7684
    - Adds "icon" field to the PartCategory.path and StockLocation.path API
    - Adds icon packages API endpoint

v227 -> 2024-07-19 : https://github.com/inventree/InvenTree/pull/7693/
    - Adds endpoints to list and revoke the tokens issued to the current user

v226 -> 2024-07-15 : https://github.com/inventree/InvenTree/pull/7648
    - Adds barcode generation API endpoint

v225 -> 2024-07-17 : https://github.com/inventree/InvenTree/pull/7671
    - Adds "filters" field to DataImportSession API

v224 -> 2024-07-14 : https://github.com/inventree/InvenTree/pull/7667
    - Add notes field to ManufacturerPart and SupplierPart API endpoints

v223 -> 2024-07-14 : https://github.com/inventree/InvenTree/pull/7649
    - Allow adjustment of "packaging" field when receiving items against a purchase order

v222 -> 2024-07-14 : https://github.com/inventree/InvenTree/pull/7635
    - Adjust the BomItem API endpoint to improve data import process

v221 -> 2024-07-13 : https://github.com/inventree/InvenTree/pull/7636
    - Adds missing fields from StockItemBriefSerializer
    - Adds missing fields from PartBriefSerializer
    - Adds extra exportable fields to BuildItemSerializer

v220 -> 2024-07-11 : https://github.com/inventree/InvenTree/pull/7585
    - Adds "revision_of" field to Part serializer
    - Adds new API filters for "revision" status

v219 -> 2024-07-11 : https://github.com/inventree/InvenTree/pull/7611
    - Adds new fields to the BuildItem API endpoints
    - Adds new ordering / filtering options to the BuildItem API endpoints

v218 -> 2024-07-11 : https://github.com/inventree/InvenTree/pull/7619
    - Adds "can_build" field to the BomItem API

v217 -> 2024-07-09 : https://github.com/inventree/InvenTree/pull/7599
    - Fixes bug in "project_code" field for order API endpoints

v216 -> 2024-07-08 : https://github.com/inventree/InvenTree/pull/7595
    - Moves API endpoint for contenttype lookup by model name

v215 -> 2024-07-09 : https://github.com/inventree/InvenTree/pull/7591
    - Adds additional fields to the BuildLine serializer

v214 -> 2024-07-08 : https://github.com/inventree/InvenTree/pull/7587
    - Adds "default_location_detail" field to the Part API

v213 -> 2024-07-06 : https://github.com/inventree/InvenTree/pull/7527
    - Adds 'locked' field to Part API

v212 -> 2024-07-06 : https://github.com/inventree/InvenTree/pull/7562
    - Makes API generation more robust (no functional changes)

v211 -> 2024-06-26 : https://github.com/inventree/InvenTree/pull/6911
    - Adds API endpoints for managing data import and export

v210 -> 2024-06-26 : https://github.com/inventree/InvenTree/pull/7518
    - Adds translatable text to User API fields

v209 -> 2024-06-26 : https://github.com/inventree/InvenTree/pull/7514
    - Add "top_level" filter to PartCategory API endpoint
    - Add "top_level" filter to StockLocation API endpoint

v208 -> 2024-06-19 : https://github.com/inventree/InvenTree/pull/7479
    - Adds documentation for the user roles API endpoint (no functional changes)

v207 -> 2024-06-09 : https://github.com/inventree/InvenTree/pull/7420
    - Moves all "Attachment" models into a single table
    - All "Attachment" operations are now performed at /api/attachment/
    - Add permissions information to /api/user/roles/ endpoint

v206 -> 2024-06-08 : https://github.com/inventree/InvenTree/pull/7417
    - Adds "choices" field to the PartTestTemplate model

v205 -> 2024-06-03 : https://github.com/inventree/InvenTree/pull/7284
    - Added model_type and model_id fields to the "NotesImage" serializer

v204 -> 2024-06-03 : https://github.com/inventree/InvenTree/pull/7393
    - Fixes previous API update which resulted in inconsistent ordering of currency codes

v203 -> 2024-06-03 : https://github.com/inventree/InvenTree/pull/7390
    - Currency codes are now configurable as a run-time setting

v202 -> 2024-05-27 : https://github.com/inventree/InvenTree/pull/7343
    - Adjust "required" attribute of Part.category field to be optional

v201 -> 2024-05-21 : https://github.com/inventree/InvenTree/pull/7074
    - Major refactor of the report template / report printing interface
    - This is a *breaking change* to the report template API

v200 -> 2024-05-20 : https://github.com/inventree/InvenTree/pull/7000
    - Adds API endpoint for generating custom batch codes
    - Adds API endpoint for generating custom serial numbers

v199 -> 2024-05-20 : https://github.com/inventree/InvenTree/pull/7264
    - Expose "bom_valid" filter for the Part API
    - Expose "starred" filter for the Part API

v198 -> 2024-05-19 : https://github.com/inventree/InvenTree/pull/7258
    - Fixed lookup field conflicts in the plugins API

v197 -> 2024-05-14 : https://github.com/inventree/InvenTree/pull/7224
    - Refactor the plugin API endpoints to use the plugin "key" for lookup, rather than the PK value

v196 -> 2024-05-05 : https://github.com/inventree/InvenTree/pull/7160
    - Adds "location" field to BuildOutputComplete API endpoint

v195 -> 2024-05-03 : https://github.com/inventree/InvenTree/pull/7153
    - Fixes bug in BuildOrderCancel API endpoint

v194 -> 2024-05-01 : https://github.com/inventree/InvenTree/pull/7147
    -  Adds field description to the currency_exchange_retrieve API call

v193 -> 2024-04-30 : https://github.com/inventree/InvenTree/pull/7144
    - Adds "assigned_to" filter to PurchaseOrder / SalesOrder / ReturnOrder API endpoints

v192 -> 2024-04-23 : https://github.com/inventree/InvenTree/pull/7106
    - Adds 'trackable' ordering option to BuildLineLabel API endpoint

v191 -> 2024-04-22 : https://github.com/inventree/InvenTree/pull/7079
    - Adds API endpoints for Contenttype model

v190 -> 2024-04-19 : https://github.com/inventree/InvenTree/pull/7024
    - Adds "active" field to the Company API endpoints
    - Allow company list to be filtered by "active" status

v189 -> 2024-04-19 : https://github.com/inventree/InvenTree/pull/7066
    - Adds "currency" field to CompanyBriefSerializer class

v188 -> 2024-04-16 : https://github.com/inventree/InvenTree/pull/6970
    - Adds session authentication support for the API
    - Improvements for login / logout endpoints for better support of React web interface

v187 -> 2024-04-10 : https://github.com/inventree/InvenTree/pull/6985
    - Allow Part list endpoint to be sorted by pricing_min and pricing_max values
    - Allow BomItem list endpoint to be sorted by pricing_min and pricing_max values
    - Allow InternalPrice and SalePrice endpoints to be sorted by quantity
    - Adds total pricing values to BomItem serializer

v186 -> 2024-03-26 : https://github.com/inventree/InvenTree/pull/6855
    - Adds license information to the API

v185 -> 2024-03-24 : https://github.com/inventree/InvenTree/pull/6836
    - Remove /plugin/activate endpoint
    - Update docstrings and typing for various API endpoints (no functional changes)

v184 -> 2024-03-17 : https://github.com/inventree/InvenTree/pull/10464
    - Add additional fields for tests (start/end datetime, test station)

v183 -> 2024-03-14 : https://github.com/inventree/InvenTree/pull/5972
    - Adds "category_default_location" annotated field to part serializer
    - Adds "part_detail.category_default_location" annotated field to stock item serializer
    - Adds "part_detail.category_default_location" annotated field to purchase order line serializer
    - Adds "parent_default_location" annotated field to category serializer

v182 -> 2024-03-13 : https://github.com/inventree/InvenTree/pull/6714
    - Expose ReportSnippet model to the /report/snippet/ API endpoint
    - Expose ReportAsset model to the /report/asset/ API endpoint

v181 -> 2024-02-21 : https://github.com/inventree/InvenTree/pull/6541
    - Adds "width" and "height" fields to the LabelTemplate API endpoint
    - Adds "page_size" and "landscape" fields to the ReportTemplate API endpoint

v180 -> 2024-3-02 : https://github.com/inventree/InvenTree/pull/6463
    - Tweaks to API documentation to allow automatic documentation generation

v179 -> 2024-03-01 : https://github.com/inventree/InvenTree/pull/6605
    - Adds "subcategories" count to PartCategory serializer
    - Adds "sublocations" count to StockLocation serializer
    - Adds "image" field to PartBrief serializer
    - Adds "image" field to CompanyBrief serializer

v178 -> 2024-02-29 : https://github.com/inventree/InvenTree/pull/6604
    - Adds "external_stock" field to the Part API endpoint
    - Adds "external_stock" field to the BomItem API endpoint
    - Adds "external_stock" field to the BuildLine API endpoint
    - Stock quantities represented in the BuildLine API endpoint are now filtered by Build.source_location

v177 -> 2024-02-27 : https://github.com/inventree/InvenTree/pull/6581
    - Adds "subcategories" count to PartCategoryTree serializer
    - Adds "sublocations" count to StockLocationTree serializer

v176 -> 2024-02-26 : https://github.com/inventree/InvenTree/pull/6535
    - Adds the field "plugins_install_disabled" to the Server info API endpoint

v175 -> 2024-02-21 : https://github.com/inventree/InvenTree/pull/6538
    - Adds "parts" count to PartParameterTemplate serializer

v174 -> 2024-02-21 : https://github.com/inventree/InvenTree/pull/6536
    - Expose PartCategory filters to the API documentation
    - Expose StockLocation filters to the API documentation

v173 -> 2024-02-20 : https://github.com/inventree/InvenTree/pull/6483
    - Adds "merge_items" to the PurchaseOrderLine create API endpoint
    - Adds "auto_pricing" to the PurchaseOrderLine create/update API endpoint

v172 -> 2024-02-20 : https://github.com/inventree/InvenTree/pull/6526
    - Adds "enabled" field to the PartTestTemplate API endpoint
    - Adds "enabled" filter to the PartTestTemplate list
    - Adds "enabled" filter to the StockItemTestResult list

v171 -> 2024-02-19 : https://github.com/inventree/InvenTree/pull/6516
    - Adds "key" as a filterable parameter to PartTestTemplate list endpoint

v170 -> 2024-02-19 : https://github.com/inventree/InvenTree/pull/6514
    - Adds "has_results" filter to the PartTestTemplate list endpoint

v169 -> 2024-02-14 : https://github.com/inventree/InvenTree/pull/6430
    - Adds 'key' field to PartTestTemplate API endpoint
    - Adds annotated 'results' field to PartTestTemplate API endpoint
    - Adds 'template' field to StockItemTestResult API endpoint

v168 -> 2024-02-14 : https://github.com/inventree/InvenTree/pull/4824
    - Adds machine CRUD API endpoints
    - Adds machine settings API endpoints
    - Adds machine restart API endpoint
    - Adds machine types/drivers list API endpoints
    - Adds machine registry status API endpoint
    - Adds 'required' field to the global Settings API
    - Discover sub-sub classes of the StatusCode API

v167 -> 2024-02-07: https://github.com/inventree/InvenTree/pull/6440
    - Fixes for OpenAPI schema generation

v166 -> 2024-02-04 : https://github.com/inventree/InvenTree/pull/6400
    - Adds package_name to plugin API
    - Adds mechanism for uninstalling plugins via the API

v165 -> 2024-01-28 : https://github.com/inventree/InvenTree/pull/6040
    - Adds supplier_part.name, part.creation_user, part.required_for_sales_order

v164 -> 2024-01-24 : https://github.com/inventree/InvenTree/pull/6343
    - Adds "building" quantity to BuildLine API serializer

v163 -> 2024-01-22 : https://github.com/inventree/InvenTree/pull/6314
    - Extends API endpoint to expose auth configuration information for signin pages

v162 -> 2024-01-14 : https://github.com/inventree/InvenTree/pull/6230
    - Adds API endpoints to provide information on background tasks

v161 -> 2024-01-13 : https://github.com/inventree/InvenTree/pull/6222
    - Adds API endpoint for system error information

v160 -> 2023-12-11 : https://github.com/inventree/InvenTree/pull/6072
    - Adds API endpoint for allocating stock items against a sales order via barcode scan

v159 -> 2023-12-08 : https://github.com/inventree/InvenTree/pull/6056
    - Adds API endpoint for reloading plugin registry

v158 -> 2023-11-21 : https://github.com/inventree/InvenTree/pull/5953
    - Adds API endpoint for listing all settings of a particular plugin
    - Adds API endpoint for registry status (errors)

v157 -> 2023-12-02 : https://github.com/inventree/InvenTree/pull/6021
    - Add write-only "existing_image" field to Part API serializer

v156 -> 2023-11-26 : https://github.com/inventree/InvenTree/pull/5982
    - Add POST endpoint for report and label creation

v155 -> 2023-11-24 : https://github.com/inventree/InvenTree/pull/5979
    - Add "creation_date" field to Part instance serializer

v154 -> 2023-11-21 : https://github.com/inventree/InvenTree/pull/5944
    - Adds "responsible" field to the ProjectCode table

v153 -> 2023-11-21 : https://github.com/inventree/InvenTree/pull/5956
    - Adds override_min and override_max fields to part pricing API

v152 -> 2023-11-20 : https://github.com/inventree/InvenTree/pull/5949
    - Adds barcode support for ManufacturerPart model
    - Adds API endpoint for adding parts to purchase order using barcode scan

v151 -> 2023-11-13 : https://github.com/inventree/InvenTree/pull/5906
    - Allow user list API to be filtered by user active status
    - Allow owner list API to be filtered by user active status

v150 -> 2023-11-07: https://github.com/inventree/InvenTree/pull/5875
    - Extended user API endpoints to enable ordering
    - Extended user API endpoints to enable user role changes
    - Added endpoint to create a new user

v149 -> 2023-11-07 : https://github.com/inventree/InvenTree/pull/5876
    - Add 'building' quantity to BomItem serializer
    - Add extra ordering options for the BomItem list API

v148 -> 2023-11-06 : https://github.com/inventree/InvenTree/pull/5872
    - Allow "quantity" to be specified when installing an item into another item

v147 -> 2023-11-04: https://github.com/inventree/InvenTree/pull/5860
    - Adds "completed_lines" field to SalesOrder API endpoint
    - Adds "completed_lines" field to PurchaseOrder API endpoint

v146 -> 2023-11-02: https://github.com/inventree/InvenTree/pull/5822
    - Extended SSO Provider endpoint to contain if a provider is configured
    - Adds API endpoints for Email Address model

v145 -> 2023-10-30: https://github.com/inventree/InvenTree/pull/5786
    - Allow printing labels via POST including printing options in the body

v144 -> 2023-10-23: https://github.com/inventree/InvenTree/pull/5811
    - Adds version information API endpoint

v143 -> 2023-10-29: https://github.com/inventree/InvenTree/pull/5810
    - Extends the status endpoint to include information about system status and health

v142 -> 2023-10-20: https://github.com/inventree/InvenTree/pull/5759
    - Adds generic API endpoints for looking up status models

v141 -> 2023-10-23 : https://github.com/inventree/InvenTree/pull/5774
    - Changed 'part.responsible' from User to Owner

v140 -> 2023-10-20 : https://github.com/inventree/InvenTree/pull/5664
    - Expand API token functionality
    - Multiple API tokens can be generated per user

v139 -> 2023-10-11 : https://github.com/inventree/InvenTree/pull/5509
    - Add new BarcodePOReceive endpoint to receive line items by scanning supplier barcodes

v138 -> 2023-10-11 : https://github.com/inventree/InvenTree/pull/5679
    - Settings keys are no longer case sensitive
    - Include settings units in API serializer

v137 -> 2023-10-04 : https://github.com/inventree/InvenTree/pull/5588
    - Adds StockLocationType API endpoints
    - Adds custom_icon, location_type to StockLocation endpoint

v136 -> 2023-09-23 : https://github.com/inventree/InvenTree/pull/5595
    - Adds structural to StockLocation and PartCategory tree endpoints

v135 -> 2023-09-19 : https://github.com/inventree/InvenTree/pull/5569
    - Adds location path detail to StockLocation and StockItem API endpoints
    - Adds category path detail to PartCategory and Part API endpoints

v134 -> 2023-09-11 : https://github.com/inventree/InvenTree/pull/5525
    - Allow "Attachment" list endpoints to be searched by attachment, link and comment fields

v133 -> 2023-09-08 : https://github.com/inventree/InvenTree/pull/5518
    - Add extra optional fields which can be used for StockAdjustment endpoints

v132 -> 2023-09-07 : https://github.com/inventree/InvenTree/pull/5515
    - Add 'issued_by' filter to BuildOrder API list endpoint

v131 -> 2023-08-09 : https://github.com/inventree/InvenTree/pull/5415
    - Annotate 'available_variant_stock' to the SalesOrderLine serializer

v130 -> 2023-07-14 : https://github.com/inventree/InvenTree/pull/5251
    - Refactor label printing interface

v129 -> 2023-07-06 : https://github.com/inventree/InvenTree/pull/5189
    - Changes 'serial_lte' and 'serial_gte' stock filters to point to 'serial_int' field

v128 -> 2023-07-06 : https://github.com/inventree/InvenTree/pull/5186
    - Adds 'available' filter for BuildLine API endpoint

v127 -> 2023-06-24 : https://github.com/inventree/InvenTree/pull/5094
    - Enhancements for the PartParameter API endpoints

v126 -> 2023-06-19 : https://github.com/inventree/InvenTree/pull/5075
    - Adds API endpoint for setting the "category" for multiple parts simultaneously

v125 -> 2023-06-17 : https://github.com/inventree/InvenTree/pull/5064
    - Adds API endpoint for setting the "status" field for multiple stock items simultaneously

v124 -> 2023-06-17 : https://github.com/inventree/InvenTree/pull/5057
    - Add "created_before" and "created_after" filters to the Part API

v123 -> 2023-06-15 : https://github.com/inventree/InvenTree/pull/5019
    - Add Metadata to: Plugin Config

v122 -> 2023-06-14 : https://github.com/inventree/InvenTree/pull/5034
    - Adds new BuildLineLabel label type

v121 -> 2023-06-14 : https://github.com/inventree/InvenTree/pull/4808
    - Adds "ProjectCode" link to Build model

v120 -> 2023-06-07 : https://github.com/inventree/InvenTree/pull/4855
    - Major overhaul of the build order API
    - Adds new BuildLine model

v119 -> 2023-06-01 : https://github.com/inventree/InvenTree/pull/4898
    - Add Metadata to:  Part test templates, Part parameters, Part category parameter templates, BOM item substitute, Related Parts, Stock item test result

v118 -> 2023-06-01 : https://github.com/inventree/InvenTree/pull/4935
    - Adds extra fields for the PartParameterTemplate model

v117 -> 2023-05-22 : https://github.com/inventree/InvenTree/pull/4854
    - Part.units model now supports physical units (e.g. "kg", "m", "mm", etc)
    - Replaces SupplierPart "pack_size" field with "pack_quantity"
    - New field supports physical units, and allows for conversion between compatible units

v116 -> 2023-05-18 : https://github.com/inventree/InvenTree/pull/4823
    - Updates to part parameter implementation, to use physical units

v115 -> 2023-05-18 : https://github.com/inventree/InvenTree/pull/4846
    - Adds ability to partially scrap a build output

v114 -> 2023-05-16 : https://github.com/inventree/InvenTree/pull/4825
    - Adds "delivery_date" to shipments

v113 -> 2023-05-13 : https://github.com/inventree/InvenTree/pull/4800
    - Adds API endpoints for scrapping a build output

v112 -> 2023-05-13: https://github.com/inventree/InvenTree/pull/4741
    - Adds flag use_pack_size to the stock addition API, which allows adding packs

v111 -> 2023-05-02 : https://github.com/inventree/InvenTree/pull/4367
    - Adds tags to the Part serializer
    - Adds tags to the SupplierPart serializer
    - Adds tags to the ManufacturerPart serializer
    - Adds tags to the StockItem serializer
    - Adds tags to the StockLocation serializer

v110 -> 2023-04-26 : https://github.com/inventree/InvenTree/pull/4698
    - Adds 'order_currency' field for PurchaseOrder / SalesOrder endpoints

v109 -> 2023-04-19 : https://github.com/inventree/InvenTree/pull/4636
    - Adds API endpoints for the "ProjectCode" model

v108 -> 2023-04-17 : https://github.com/inventree/InvenTree/pull/4615
    - Adds functionality to upload images for rendering in markdown notes

v107 -> 2023-04-04 : https://github.com/inventree/InvenTree/pull/4575
    - Adds barcode support for PurchaseOrder model
    - Adds barcode support for ReturnOrder model
    - Adds barcode support for SalesOrder model
    - Adds barcode support for BuildOrder model

v106 -> 2023-04-03 : https://github.com/inventree/InvenTree/pull/4566
    - Adds 'search_regex' parameter to all searchable API endpoints

v105 -> 2023-03-31 : https://github.com/inventree/InvenTree/pull/4543
    - Adds API endpoints for status label information on various models

v104 -> 2023-03-23 : https://github.com/inventree/InvenTree/pull/4488
    - Adds various endpoints for new "ReturnOrder" models
    - Adds various endpoints for new "ReturnOrderReport" templates
    - Exposes API endpoints for "Contact" model

v103 -> 2023-03-17 : https://github.com/inventree/InvenTree/pull/4410
    - Add metadata to several more models

v102 -> 2023-03-18 : https://github.com/inventree/InvenTree/pull/4505
- Adds global search API endpoint for consolidated search results

v101 -> 2023-03-07 : https://github.com/inventree/InvenTree/pull/4462
    - Adds 'total_in_stock' to Part serializer, and supports API ordering

v100 -> 2023-03-04 : https://github.com/inventree/InvenTree/pull/4452
     - Adds bulk delete of PurchaseOrderLineItems to API

v99 -> 2023-03-03 : https://github.com/inventree/InvenTree/pull/4445
    - Adds sort by "responsible" to PurchaseOrderAPI

v98 -> 2023-02-24 : https://github.com/inventree/InvenTree/pull/4408
    - Adds "responsible" filter to Build API

v97 -> 2023-02-20 : https://github.com/inventree/InvenTree/pull/4377
    - Adds "external" attribute to StockLocation model

v96 -> 2023-02-16 : https://github.com/inventree/InvenTree/pull/4345
    - Adds stocktake report generation functionality

v95 -> 2023-02-16 : https://github.com/inventree/InvenTree/pull/4346
    - Adds "CompanyAttachment" model (and associated API endpoints)

v94 -> 2023-02-10 : https://github.com/inventree/InvenTree/pull/4327
    - Adds API endpoints for the "Group" auth model

v93 -> 2023-02-03 : https://github.com/inventree/InvenTree/pull/4300
    - Adds extra information to the currency exchange endpoint
    - Adds API endpoint for manually updating exchange rates

v92 -> 2023-02-02 : https://github.com/inventree/InvenTree/pull/4293
    - Adds API endpoint for currency exchange information

v91 -> 2023-01-31 : https://github.com/inventree/InvenTree/pull/4281
    - Improves the API endpoint for creating new Part instances

v90 -> 2023-01-25 : https://github.com/inventree/InvenTree/pull/4186/files
    - Adds a dedicated endpoint to activate a plugin

v89 -> 2023-01-25 : https://github.com/inventree/InvenTree/pull/4214
    - Adds updated field to SupplierPart API
    - Adds API date ordering for supplier part list

v88 -> 2023-01-17: https://github.com/inventree/InvenTree/pull/4225
    - Adds 'priority' field to Build model and api endpoints

v87 -> 2023-01-04 : https://github.com/inventree/InvenTree/pull/4067
    - Add API date filter for stock table on Expiry date

v86 -> 2022-12-22 : https://github.com/inventree/InvenTree/pull/4069
    - Adds API endpoints for part stocktake

v85 -> 2022-12-21 : https://github.com/inventree/InvenTree/pull/3858
    - Add endpoints serving ICS calendars for purchase and sales orders through API

v84 -> 2022-12-21: https://github.com/inventree/InvenTree/pull/4083
    - Add support for listing PO, BO, SO by their reference

v83 -> 2022-11-19 : https://github.com/inventree/InvenTree/pull/3949
    - Add support for structural Stock locations

v82 -> 2022-11-16 : https://github.com/inventree/InvenTree/pull/3931
    - Add support for structural Part categories

v81 -> 2022-11-08 : https://github.com/inventree/InvenTree/pull/3710
    - Adds cached pricing information to Part API
    - Adds cached pricing information to BomItem API
    - Allows Part and BomItem list endpoints to be filtered by 'has_pricing'
    - Remove calculated 'price_string' values from API endpoints
    - Allows PurchaseOrderLineItem API endpoint to be filtered by 'has_pricing'
    - Allows SalesOrderLineItem API endpoint to be filtered by 'has_pricing'
    - Allows SalesOrderLineItem API endpoint to be filtered by 'order_status'
    - Adds more information to SupplierPriceBreak serializer

v80 -> 2022-11-07 : https://github.com/inventree/InvenTree/pull/3906
    - Adds 'barcode_hash' to Part API serializer
    - Adds 'barcode_hash' to StockLocation API serializer
    - Adds 'barcode_hash' to SupplierPart API serializer

v79 -> 2022-11-03 : https://github.com/inventree/InvenTree/pull/3895
    - Add metadata to Company

v78 -> 2022-10-25 : https://github.com/inventree/InvenTree/pull/3854
    - Make PartCategory to be filtered by name and description

v77 -> 2022-10-12 : https://github.com/inventree/InvenTree/pull/3772
    - Adds model permission checks for barcode assignment actions

v76 -> 2022-09-10 : https://github.com/inventree/InvenTree/pull/3640
    - Refactor of barcode data on the API
    - StockItem.uid renamed to StockItem.barcode_hash

v75 -> 2022-09-05 : https://github.com/inventree/InvenTree/pull/3644
    - Adds "pack_size" attribute to SupplierPart API serializer

v74 -> 2022-08-28 : https://github.com/inventree/InvenTree/pull/3615
    - Add confirmation field for completing PurchaseOrder if the order has incomplete lines
    - Add confirmation field for completing SalesOrder if the order has incomplete lines

v73 -> 2022-08-24 : https://github.com/inventree/InvenTree/pull/3605
    - Add 'description' field to PartParameterTemplate model

v72 -> 2022-08-18 : https://github.com/inventree/InvenTree/pull/3567
    - Allow PurchaseOrder to be duplicated via the API

v71 -> 2022-08-18 : https://github.com/inventree/InvenTree/pull/3564
    - Updates to the "part scheduling" API endpoint

v70 -> 2022-08-02 : https://github.com/inventree/InvenTree/pull/3451
    - Adds a 'depth' parameter to the PartCategory list API
    - Adds a 'depth' parameter to the StockLocation list API

v69 -> 2022-08-01 : https://github.com/inventree/InvenTree/pull/3443
    - Updates the PartCategory list API:
        - Improve query efficiency: O(n) becomes O(1)
        - Rename 'parts' field to 'part_count'
    - Updates the StockLocation list API:
        - Improve query efficiency: O(n) becomes O(1)

v68 -> 2022-07-27 : https://github.com/inventree/InvenTree/pull/3417
    - Allows SupplierPart list to be filtered by SKU value
    - Allows SupplierPart list to be filtered by MPN value

v67 -> 2022-07-25 : https://github.com/inventree/InvenTree/pull/3395
    - Adds a 'requirements' endpoint for Part instance
    - Provides information on outstanding order requirements for a given part

v66 -> 2022-07-24 : https://github.com/inventree/InvenTree/pull/3393
    - Part images can now be downloaded from a remote URL via the API
    - Company images can now be downloaded from a remote URL via the API

v65 -> 2022-07-15 : https://github.com/inventree/InvenTree/pull/3335
    - Annotates 'in_stock' quantity to the SupplierPart API

v64 -> 2022-07-08 : https://github.com/inventree/InvenTree/pull/3310
    - Annotate 'on_order' quantity to BOM list API
    - Allow BOM List API endpoint to be filtered by "on_order" parameter

v63 -> 2022-07-06 : https://github.com/inventree/InvenTree/pull/3301
    - Allow BOM List API endpoint to be filtered by "available_stock" parameter

v62 -> 2022-07-05 : https://github.com/inventree/InvenTree/pull/3296
    - Allows search on BOM List API endpoint
    - Allows ordering on BOM List API endpoint

v61 -> 2022-06-12 : https://github.com/inventree/InvenTree/pull/3183
    - Migrate the "Convert Stock Item" form class to use the API
    - There is now an API endpoint for converting a stock item to a valid variant

v60 -> 2022-06-08 : https://github.com/inventree/InvenTree/pull/3148
    - Add availability data fields to the SupplierPart model

v59 -> 2022-06-07 : https://github.com/inventree/InvenTree/pull/3154
    - Adds further improvements to BulkDelete mixin class
    - Fixes multiple bugs in custom OPTIONS metadata implementation
    - Adds 'bulk delete' for Notifications

v58 -> 2022-06-06 : https://github.com/inventree/InvenTree/pull/3146
    - Adds a BulkDelete API mixin class for fast, safe deletion of multiple objects with a single API request

v57 -> 2022-06-05 : https://github.com/inventree/InvenTree/pull/3130
    - Transfer PartCategoryTemplateParameter actions to the API

v56 -> 2022-06-02 : https://github.com/inventree/InvenTree/pull/3123
    - Expose the PartParameterTemplate model to use the API

v55 -> 2022-06-02 : https://github.com/inventree/InvenTree/pull/3120
    - Converts the 'StockItemReturn' functionality to make use of the API

v54 -> 2022-06-02 : https://github.com/inventree/InvenTree/pull/3117
    - Adds 'available_stock' annotation on the SalesOrderLineItem API
    - Adds (well, fixes) 'overdue' annotation on the SalesOrderLineItem API

v53 -> 2022-06-01 : https://github.com/inventree/InvenTree/pull/3110
    - Adds extra search fields to the BuildOrder list API endpoint

v52 -> 2022-05-31 : https://github.com/inventree/InvenTree/pull/3103
    - Allow part list API to be searched by supplier SKU

v51 -> 2022-05-24 : https://github.com/inventree/InvenTree/pull/3058
    - Adds new fields to the SalesOrderShipment model

v50 -> 2022-05-18 : https://github.com/inventree/InvenTree/pull/2912
    - Implement Attachments for manufacturer parts

v49 -> 2022-05-09 : https://github.com/inventree/InvenTree/pull/2957
    - Allows filtering of plugin list by 'active' status
    - Allows filtering of plugin list by 'mixin' support
    - Adds endpoint to "identify" or "locate" stock items and locations (using plugins)

v48 -> 2022-05-12 : https://github.com/inventree/InvenTree/pull/2977
    - Adds "export to file" functionality for PurchaseOrder API endpoint
    - Adds "export to file" functionality for SalesOrder API endpoint
    - Adds "export to file" functionality for BuildOrder API endpoint

v47 -> 2022-05-10 : https://github.com/inventree/InvenTree/pull/2964
    - Fixes barcode API error response when scanning a StockItem which does not exist
    - Fixes barcode API error response when scanning a StockLocation which does not exist

v46 -> 2022-05-09
    - Fixes read permissions on settings API
    - Allows non-staff users to read global settings via the API

v45 -> 2022-05-08 : https://github.com/inventree/InvenTree/pull/2944
    - Settings are now accessed via the API using their unique key, not their PK
    - This allows the settings to be accessed without prior knowledge of the PK

v44 -> 2022-05-04 : https://github.com/inventree/InvenTree/pull/2931
    - Converting more server-side rendered forms to the API
    - Exposes more core functionality to API endpoints

v43 -> 2022-04-26 : https://github.com/inventree/InvenTree/pull/2875
    - Adds API detail endpoint for PartSalePrice model
    - Adds API detail endpoint for PartInternalPrice model

v42 -> 2022-04-26 : https://github.com/inventree/InvenTree/pull/2833
    - Adds variant stock information to the Part and BomItem serializers

v41 -> 2022-04-26
    - Fixes 'variant_of' filter for Part list endpoint

v40 -> 2022-04-19
    - Adds ability to filter StockItem list by "tracked" parameter
        - This checks the serial number or batch code fields

v39 -> 2022-04-18
    - Adds ability to filter StockItem list by "has_batch" parameter

v38 -> 2022-04-14 : https://github.com/inventree/InvenTree/pull/2828
    - Adds the ability to include stock test results for "installed items"

v37 -> 2022-04-07 : https://github.com/inventree/InvenTree/pull/2806
    - Adds extra stock availability information to the BomItem serializer

v36 -> 2022-04-03
    - Adds ability to filter part list endpoint by unallocated_stock argument

v35 -> 2022-04-01 : https://github.com/inventree/InvenTree/pull/2797
    - Adds stock allocation information to the Part API
    - Adds calculated field for "unallocated_quantity"

v34 -> 2022-03-25
    - Change permissions for "plugin list" API endpoint (now allows any authenticated user)

v33 -> 2022-03-24
    - Adds "plugins_enabled" information to root API endpoint

v32 -> 2022-03-19
    - Adds "parameters" detail to Part API endpoint (use &parameters=true)
    - Adds ability to filter PartParameterTemplate API by Part instance
    - Adds ability to filter PartParameterTemplate API by PartCategory instance

v31 -> 2022-03-14
    - Adds "updated" field to SupplierPriceBreakList and SupplierPriceBreakDetail API endpoints

v30 -> 2022-03-09
    - Adds "exclude_location" field to BuildAutoAllocation API endpoint
    - Allows BuildItem API endpoint to be filtered by BomItem relation

v29 -> 2022-03-08
    - Adds "scheduling" endpoint for predicted stock scheduling information

v28 -> 2022-03-04
    - Adds an API endpoint for auto allocation of stock items against a build order
    - Ref: https://github.com/inventree/InvenTree/pull/2713

v27 -> 2022-02-28
    - Adds target_date field to individual line items for purchase orders and sales orders

v26 -> 2022-02-17
    - Adds API endpoint for uploading a BOM file and extracting data

v25 -> 2022-02-17
    - Adds ability to filter "part" list endpoint by "in_bom_for" argument

v24 -> 2022-02-10
    - Adds API endpoint for deleting (cancelling) build order outputs

v23 -> 2022-02-02
    - Adds API endpoints for managing plugin classes
    - Adds API endpoints for managing plugin settings

v22 -> 2021-12-20
    - Adds API endpoint to "merge" multiple stock items

v21 -> 2021-12-04
    - Adds support for multiple "Shipments" against a SalesOrder
    - Refactors process for stock allocation against a SalesOrder

v20 -> 2021-12-03
    - Adds ability to filter POLineItem endpoint by "base_part"
    - Adds optional "order_detail" to POLineItem list endpoint

v19 -> 2021-12-02
    - Adds the ability to filter the StockItem API by "part_tree"
    - Returns only stock items which match a particular part.tree_id field

v18 -> 2021-11-15
    - Adds the ability to filter BomItem API by "uses" field
    - This returns a list of all BomItems which "use" the specified part
    - Includes inherited BomItem objects

v17 -> 2021-11-09
    - Adds API endpoints for GLOBAL and USER settings objects
    - Ref: https://github.com/inventree/InvenTree/pull/2275

v16 -> 2021-10-17
    - Adds API endpoint for completing build order outputs

v15 -> 2021-10-06
    - Adds detail endpoint for SalesOrderAllocation model
    - Allows use of the API forms interface for adjusting SalesOrderAllocation objects

v14 -> 2021-10-05
    - Stock adjustment actions API is improved, using native DRF serializer support
    - However adjustment actions now only support 'pk' as a lookup field

v13 -> 2021-10-05
    - Adds API endpoint to allocate stock items against a BuildOrder
    - Updates StockItem API with improved filtering against BomItem data

v12 -> 2021-09-07
    - Adds API endpoint to receive stock items against a PurchaseOrder

v11 -> 2021-08-26
    - Adds "units" field to PartBriefSerializer
    - This allows units to be introspected from the "part_detail" field in the StockItem serializer

v10 -> 2021-08-23
    - Adds "purchase_price_currency" to StockItem serializer
    - Adds "purchase_price_string" to StockItem serializer
    - Purchase price is now writable for StockItem serializer

v9  -> 2021-08-09
    - Adds "price_string" to part pricing serializers

v8  -> 2021-07-19
    - Refactors the API interface for SupplierPart and ManufacturerPart models
    - ManufacturerPart objects can no longer be created via the SupplierPart API endpoint

v7  -> 2021-07-03
    - Introduced the concept of "API forms" in https://github.com/inventree/InvenTree/pull/1716
    - API OPTIONS endpoints provide comprehensive field metadata
    - Multiple new API endpoints added for database models

v6  -> 2021-06-23
    - Part and Company images can now be directly uploaded via the REST API

v5  -> 2021-06-21
    - Adds API interface for manufacturer part parameters

v4  -> 2021-06-01
    - BOM items can now accept "variant stock" to be assigned against them
    - Many slight API tweaks were needed to get this to work properly!

v3  -> 2021-05-22:
    - The updated StockItem "history tracking" now uses a different interface

"""<|MERGE_RESOLUTION|>--- conflicted
+++ resolved
@@ -1,21 +1,16 @@
 """InvenTree API version information."""
 
 # InvenTree API version
-<<<<<<< HEAD
-INVENTREE_API_VERSION = 401
-=======
-INVENTREE_API_VERSION = 403
->>>>>>> d3aa26b7
+INVENTREE_API_VERSION = 404
 
 """Increment this API version number whenever there is a significant change to the API that any clients need to know about."""
 
 INVENTREE_API_TEXT = """
 
-<<<<<<< HEAD
-v401 -> 2025-06-12 : https://github.com/inventree/InvenTree/pull/9761
+v404 -> 2025-06-12 : https://github.com/inventree/InvenTree/pull/9761
     - Add supplier search and import API endpoints
     - Add part parameter bulk create API endpoint
-=======
+
 v403 -> 2025-10-06: https://github.com/inventree/InvenTree/pull/10499
     - Adds ability to partially scrap a build output
     - Adds ability to partially complete a build output
@@ -27,7 +22,6 @@
 
 v401 -> 2025-10-05 : https://github.com/inventree/InvenTree/pull/10381
     - Adds machine properties to machine API endpoints
->>>>>>> d3aa26b7
 
 v400 -> 2025-10-05 : https://github.com/inventree/InvenTree/pull/10486
     - Adds return datatypes for admin/config and flags entpoints
