"""InvenTree API version information."""

# InvenTree API version
INVENTREE_API_VERSION = 337

"""Increment this API version number whenever there is a significant change to the API that any clients need to know about."""


INVENTREE_API_TEXT = """

<<<<<<< HEAD
v337 -> 2025-04-10 : https://github.com/inventree/InvenTree/pull/9333
    - Adds oAuth2 support for the API
=======
v337 -> 2025-04-15 : https://github.com/inventree/InvenTree/pull/9505
    - Adds API endpoint with extra serial number information for a given StockItem object
>>>>>>> f3d804d5

v336 -> 2025-04-10 : https://github.com/inventree/InvenTree/pull/9492
    - Fixed query and response serialization for units_all and version_text
    - Fixed LicenseView and VersionInformation serialization

v335 -> 2025-04-09 : https://github.com/inventree/InvenTree/pull/9476
    - Adds "roles" detail to the Group API endpoint
    - Adds "users" detail to the Group API endpoint
    - Adds "groups" detail to the User API endpoint

v334 -> 2025-04-08 : https://github.com/inventree/InvenTree/pull/9453
    - Fixes various operationId and enum collisions and help texts

v333 -> 2025-04-03 : https://github.com/inventree/InvenTree/pull/9452
    - Currency string is no longer restricted to a hardcoded enum
    - Customizable status keys are no longer hardcoded enum values

v332 -> 2025-04-02 : https://github.com/inventree/InvenTree/pull/9393
    - Adds 'search_notes' parameter to all searchable API endpoints

v331 -> 2025-04-01 : https://github.com/inventree/InvenTree/pull/9437
    - Set correct types on various formerly-string PK fields as well permissions
    - Include metadata request and response types

v330 -> 2025-03-31 : https://github.com/inventree/InvenTree/pull/9420
    - Deconflict operation id between single and bulk destroy operations
    - Add request body definition for bulk destroy operations

v329 -> 2025-03-30 : https://github.com/inventree/InvenTree/pull/9399
    - Convert url path regex-specified PKs to int

v328 -> 2025-03-29 : https://github.com/inventree/InvenTree/pull/9407
    - Updates schema to include paging arguments

v327 -> 2025-03-20 : https://github.com/inventree/InvenTree/pull/9339
    - Adds "is_mandatory" field to the Plugin API
    - Adds ability to filter by "mandatory" status in the Plugin API

v326 -> 2025-03-18 : https://github.com/inventree/InvenTree/pull/9096
    - Overhaul the data-export API functionality
    - Allow customization of data exporting via plugins
    - Consolidate LabelOutput and ReportOutput API endpoints into single DataOutput endpoint

v325 -> 2024-03-17 : https://github.com/inventree/InvenTree/pull/9244
    - Adds the option for superusers to list all user tokens
    - Make list endpoints sortable, filterable and searchable

v324 -> 2025-03-17 : https://github.com/inventree/InvenTree/pull/9320
    - Adds BulkUpdate support for the SalesOrderAllocation model
    - Adds BulkUpdate support for the PartCategory model
    - Adds BulkUpdate support for the StockLocation model

v323 -> 2025-03-17 : https://github.com/inventree/InvenTree/pull/9313
    - Adds BulkUpdate support to the Part API endpoint
    - Remove legacy API endpoint to set part category for multiple parts

v322 -> 2025-03-16 : https://github.com/inventree/InvenTree/pull/8933
    - Add min_date and max_date query filters for orders, for use in calendar views

v321 -> 2025-03-06 : https://github.com/inventree/InvenTree/pull/9236
    - Adds conditionally-returned fields to the schema to match API behavior
    - Removes required flag for nullable read-only fields to match API behavior

v320 -> 2025-03-05 : https://github.com/inventree/InvenTree/pull/9243
    - Link fields are now up to 2000 chars long

v319 -> 2025-03-04 : https://github.com/inventree/InvenTree/pull/9199
    - Add detail API endpoint for the LabelOutput model
    - Add detail API endpoint for the ReportOutput model

v318 -> 2025-02-25 : https://github.com/inventree/InvenTree/pull/9116
    - Adds user profile API endpoints

v317 -> 2025-02-26 : https://github.com/inventree/InvenTree/pull/9143
    - Default 'overdue' field to False in Build serializer
    - Add allow_null to various fields in Build, Settings, Order, Part, and Stock serializers
    - Add type hints to Users model to properly type fields

v316 -> 2025-02-26 : https://github.com/inventree/InvenTree/pull/9185
    - Allow 'icon' field to be nullified in the PartCategory API
    - Allow 'custom_icon' field to be nullified in the StockLocation API

v315 -> 2025-02-22 : https://github.com/inventree/InvenTree/pull/9150
    - Remove outdated 'url' field from some API endpoints

v314 -> 2025-02-17 : https://github.com/inventree/InvenTree/pull/6293
    - Removes a considerable amount of old auth endpoints
    - Introduces allauth-provided auth endpoints

v313 -> 2025-02-17 : https://github.com/inventree/InvenTree/pull/9087
    - Adds instance id optionally to the info view endpoint

v312 -> 2025-02-15 : https://github.com/inventree/InvenTree/pull/9079
    - Remove old API endpoints associated with legacy BOM import functionality

v311 -> 2025-02-14 : https://github.com/inventree/InvenTree/pull/9076
    - Adds "model_filters" attribute to settings API

v310 -> 2025-02-14 : https://github.com/inventree/InvenTree/pull/9077
    - Adds 'is_variant' filter to the Part list API

v309 -> 2025-02-02 : https://github.com/inventree/InvenTree/pull/9008
    - Bug fixes for the "Part" serializer
    - Fixes for data import API endpoints

v308 -> 2025-02-01 : https://github.com/inventree/InvenTree/pull/9003
    - Adds extra detail to the ReportOutput and LabelOutput API endpoints
    - Allows ordering of output list endpoints

v307 -> 2025-01-29 : https://github.com/inventree/InvenTree/pull/8969
    - Extend Info Endpoint to include customizations

v306 -> 2025-01-28 : https://github.com/inventree/InvenTree/pull/8966
    - Adds "start_date" to PurchasesOrder API
    - Adds "start_date" to SalesOrder API
    - Adds "start_date" to ReturnOrder API
    - Updated API filters

v305 -> 2025-01-26 : https://github.com/inventree/InvenTree/pull/8950
    - Bug fixes for the SupplierPart API
    - Refactoring for data export via API

v304 -> 2025-01-22 : https://github.com/inventree/InvenTree/pull/8940
    - Adds "category" filter to build list API

v303 -> 2025-01-20 : https://github.com/inventree/InvenTree/pull/8915
    - Adds "start_date" field to Build model and API endpoints
    - Adds additional API filtering and sorting options for Build list

v302 -> 2025-01-18 : https://github.com/inventree/InvenTree/pull/8905
    - Fix schema definition on the /label/print endpoint

v301 -> 2025-01-14 : https://github.com/inventree/InvenTree/pull/8894
    - Remove ui preferences from the API

v300 -> 2025-01-13 : https://github.com/inventree/InvenTree/pull/8886
    - Allow null value for 'expiry_date' field introduced in #8867

v299 -> 2025-01-10 : https://github.com/inventree/InvenTree/pull/8867
    - Adds 'expiry_date' field to the PurchaseOrderReceive API endpoint
    - Adds 'default_expiry` field to the PartBriefSerializer, affecting API endpoints which use it

v298 -> 2025-01-07 : https://github.com/inventree/InvenTree/pull/8848
    - Adds 'created_by' field to PurchaseOrder API endpoints
    - Adds 'created_by' field to SalesOrder API endpoints
    - Adds 'created_by' field to ReturnOrder API endpoints

v297 -> 2024-12-29 : https://github.com/inventree/InvenTree/pull/8438
    - Adjustments to the CustomUserState API endpoints and serializers

v296 -> 2024-12-25 : https://github.com/inventree/InvenTree/pull/8732
    - Adjust default "part_detail" behavior for StockItem API endpoints

v295 -> 2024-12-23 : https://github.com/inventree/InvenTree/pull/8746
    - Improve API documentation for build APIs

v294 -> 2024-12-23 : https://github.com/inventree/InvenTree/pull/8738
    - Extends registration API documentation

v293 -> 2024-12-14 : https://github.com/inventree/InvenTree/pull/8658
    - Adds new fields to the supplier barcode API endpoints

v292 -> 2024-12-03 : https://github.com/inventree/InvenTree/pull/8625
    - Add "on_order" and "in_stock" annotations to SupplierPart API
    - Enhanced filtering for the SupplierPart API

v291 -> 2024-11-30 : https://github.com/inventree/InvenTree/pull/8596
    - Allow null / empty values for plugin settings

v290 -> 2024-11-29 : https://github.com/inventree/InvenTree/pull/8590
    - Adds "quantity" field to ReturnOrderLineItem model and API

v289 -> 2024-11-27 : https://github.com/inventree/InvenTree/pull/8570
    - Enable status change when transferring stock items

v288 -> 2024-11-27 : https://github.com/inventree/InvenTree/pull/8574
    - Adds "consumed" filter to StockItem API

v287 -> 2024-11-27 : https://github.com/inventree/InvenTree/pull/8571
    - Adds ability to set stock status when returning items from a customer

v286 -> 2024-11-26 : https://github.com/inventree/InvenTree/pull/8054
    - Adds "SelectionList" and "SelectionListEntry" API endpoints

v285 -> 2024-11-25 : https://github.com/inventree/InvenTree/pull/8559
    - Adds better description for registration endpoints

v284 -> 2024-11-25 : https://github.com/inventree/InvenTree/pull/8544
    - Adds new date filters to the StockItem API
    - Adds new date filters to the BuildOrder API
    - Adds new date filters to the SalesOrder API
    - Adds new date filters to the PurchaseOrder API
    - Adds new date filters to the ReturnOrder API

v283 -> 2024-11-20 : https://github.com/inventree/InvenTree/pull/8524
    - Adds "note" field to the PartRelated API endpoint

v282 -> 2024-11-19 : https://github.com/inventree/InvenTree/pull/8487
    - Remove the "test statistics" API endpoints
    - This is now provided via a custom plugin

v281 -> 2024-11-15 : https://github.com/inventree/InvenTree/pull/8480
    - Fixes StockHistory API data serialization

v280 -> 2024-11-10 : https://github.com/inventree/InvenTree/pull/8461
    - Makes schema for API information endpoint more informing
    - Removes general not found endpoint

v279 -> 2024-11-09 : https://github.com/inventree/InvenTree/pull/8458
    - Adds "order_outstanding" and "part" filters to the BuildLine API endpoint
    - Adds "order_outstanding" filter to the SalesOrderLineItem API endpoint

v278 -> 2024-11-07 : https://github.com/inventree/InvenTree/pull/8445
    - Updates to the SalesOrder API endpoints
    - Add "shipment count" information to the SalesOrder API endpoints
    - Allow null value for SalesOrderAllocation.shipment field
    - Additional filtering options for allocation endpoints

v277 -> 2024-11-01 : https://github.com/inventree/InvenTree/pull/8278
    - Allow build order list to be filtered by "outstanding" (alias for "active")

v276 -> 2024-10-31 : https://github.com/inventree/InvenTree/pull/8403
    - Adds 'destination' field to the PurchaseOrder model and API endpoints

v275 -> 2024-10-31 : https://github.com/inventree/InvenTree/pull/8396
    - Adds SKU and MPN fields to the StockItem serializer
    - Additional export options for the StockItem serializer

v274 -> 2024-10-29 : https://github.com/inventree/InvenTree/pull/8392
    - Add more detailed information to NotificationEntry API serializer

v273 -> 2024-10-28 : https://github.com/inventree/InvenTree/pull/8376
    - Fixes for the BuildLine API endpoint

v272 -> 2024-10-25 : https://github.com/inventree/InvenTree/pull/8343
    - Adjustments to BuildLine API serializers

v271 -> 2024-10-22 : https://github.com/inventree/InvenTree/pull/8331
    - Fixes for SalesOrderLineItem endpoints

v270 -> 2024-10-19 : https://github.com/inventree/InvenTree/pull/8307
    - Adds missing date fields from order API endpoint(s)

v269 -> 2024-10-16 : https://github.com/inventree/InvenTree/pull/8295
    - Adds "include_variants" filter to the BuildOrder API endpoint
    - Adds "include_variants" filter to the SalesOrder API endpoint
    - Adds "include_variants" filter to the PurchaseOrderLineItem API endpoint
    - Adds "include_variants" filter to the ReturnOrder API endpoint

v268 -> 2024-10-11 : https://github.com/inventree/InvenTree/pull/8274
    - Adds "in_stock" attribute to the StockItem serializer

v267 -> 2024-10-8 : https://github.com/inventree/InvenTree/pull/8250
    - Remove "allocations" field from the SalesOrderShipment API endpoint(s)
    - Add "allocated_items" field to the SalesOrderShipment API endpoint(s)

v266 -> 2024-10-07 : https://github.com/inventree/InvenTree/pull/8249
    - Tweak SalesOrderShipment API for more efficient data retrieval

v265 -> 2024-10-07 : https://github.com/inventree/InvenTree/pull/8228
    - Adds API endpoint for providing custom admin integration details for plugins

v264 -> 2024-10-03 : https://github.com/inventree/InvenTree/pull/8231
    - Adds Sales Order Shipment attachment model type

v263 -> 2024-09-30 : https://github.com/inventree/InvenTree/pull/8194
    - Adds Sales Order Shipment report

v262 -> 2024-09-30 : https://github.com/inventree/InvenTree/pull/8220
    - Tweak permission requirements for uninstalling plugins via API

v261 -> 2024-09-26 : https://github.com/inventree/InvenTree/pull/8184
    - Fixes for BuildOrder API serializers

v260 -> 2024-09-26 : https://github.com/inventree/InvenTree/pull/8190
    - Adds facility for server-side context data to be passed to client-side plugins

v259 -> 2024-09-20 : https://github.com/inventree/InvenTree/pull/8137
    - Implements new API endpoint for enabling custom UI features via plugins

v258 -> 2024-09-24 : https://github.com/inventree/InvenTree/pull/8163
    - Enhances the existing PartScheduling API endpoint
    - Adds a formal DRF serializer to the endpoint

v257 -> 2024-09-22 : https://github.com/inventree/InvenTree/pull/8150
    - Adds API endpoint for reporting barcode scan history

v256 -> 2024-09-19 : https://github.com/inventree/InvenTree/pull/7704
    - Adjustments for "stocktake" (stock history) API endpoints

v255 -> 2024-09-19 : https://github.com/inventree/InvenTree/pull/8145
    - Enables copying line items when duplicating an order

v254 -> 2024-09-14 : https://github.com/inventree/InvenTree/pull/7470
    - Implements new API endpoints for enabling custom UI functionality via plugins

v253 -> 2024-09-14 : https://github.com/inventree/InvenTree/pull/7944
    - Adjustments for user API endpoints

v252 -> 2024-09-13 : https://github.com/inventree/InvenTree/pull/8040
    - Add endpoint for listing all known units

v251 -> 2024-09-06 : https://github.com/inventree/InvenTree/pull/8018
    - Adds "attach_to_model" field to the ReportTemplate model

v250 -> 2024-09-04 : https://github.com/inventree/InvenTree/pull/8069
    - Fixes 'revision' field definition in Part serializer

v249 -> 2024-08-23 : https://github.com/inventree/InvenTree/pull/7978
    - Sort status enums

v248 -> 2024-08-23 : https://github.com/inventree/InvenTree/pull/7965
    - Small adjustments to labels for new custom status fields

v247 -> 2024-08-22 : https://github.com/inventree/InvenTree/pull/7956
    - Adjust "attachment" field on StockItemTestResult serializer
    - Allow null values for attachment

v246 -> 2024-08-21 : https://github.com/inventree/InvenTree/pull/7862
    - Adds custom status fields to various serializers
    - Adds endpoints to admin custom status fields

v245 -> 2024-08-21 : https://github.com/inventree/InvenTree/pull/7520
    - Documented pagination fields (no functional changes)

v244 -> 2024-08-21 : https://github.com/inventree/InvenTree/pull/7941
    - Adds "create_child_builds" field to the Build API
    - Write-only field to create child builds from the API
    - Only available when creating a new build order

v243 -> 2024-08-21 : https://github.com/inventree/InvenTree/pull/7940
    - Expose "ancestor" filter to the BuildOrder API

v242 -> 2024-08-20 : https://github.com/inventree/InvenTree/pull/7932
    - Adds "level" attribute to BuildOrder serializer
    - Allow ordering of BuildOrder API by "level" attribute
    - Allow "parent" filter for BuildOrder API to have "cascade=True" option

v241 -> 2024-08-18 : https://github.com/inventree/InvenTree/pull/7906
    - Adjusts required fields for the MeUserDetail endpoint

v240 -> 2024-08-16 : https://github.com/inventree/InvenTree/pull/7900
    - Adjust "issued_by" filter for the BuildOrder list endpoint
    - Adjust "assigned_to" filter for the BuildOrder list endpoint

v239 -> 2024-08-15 : https://github.com/inventree/InvenTree/pull/7888
    - Adds "testable" field to the Part model
    - Adds associated filters to various API endpoints

v238 -> 2024-08-14 : https://github.com/inventree/InvenTree/pull/7874
    - Add "assembly" filter to BuildLine API endpoint

v237 -> 2024-08-13 : https://github.com/inventree/InvenTree/pull/7863
    - Reimplement "bulk delete" operation for Attachment model
    - Fix permission checks for Attachment API endpoints

v236 -> 2024-08-10 : https://github.com/inventree/InvenTree/pull/7844
    - Adds "supplier_name" to the PurchaseOrder API serializer

v235 -> 2024-08-08 : https://github.com/inventree/InvenTree/pull/7837
    - Adds "on_order" quantity to SalesOrderLineItem serializer
    - Adds "building" quantity to SalesOrderLineItem serializer

v234 -> 2024-08-08 : https://github.com/inventree/InvenTree/pull/7829
    - Fixes bug in the plugin metadata endpoint

v233 -> 2024-08-04 : https://github.com/inventree/InvenTree/pull/7807
    - Adds new endpoints for managing state of build orders
    - Adds new endpoints for managing state of purchase orders
    - Adds new endpoints for managing state of sales orders
    - Adds new endpoints for managing state of return orders

v232 -> 2024-08-03 : https://github.com/inventree/InvenTree/pull/7793
    - Allow ordering of SalesOrderShipment API by 'shipment_date' and 'delivery_date'

v231 -> 2024-08-03 : https://github.com/inventree/InvenTree/pull/7794
    - Optimize BuildItem and BuildLine serializers to improve API efficiency

v230 -> 2024-05-05 : https://github.com/inventree/InvenTree/pull/7164
    - Adds test statistics endpoint

v229 -> 2024-07-31 : https://github.com/inventree/InvenTree/pull/7775
    - Add extra exportable fields to the BomItem serializer

v228 -> 2024-07-18 : https://github.com/inventree/InvenTree/pull/7684
    - Adds "icon" field to the PartCategory.path and StockLocation.path API
    - Adds icon packages API endpoint

v227 -> 2024-07-19 : https://github.com/inventree/InvenTree/pull/7693/
    - Adds endpoints to list and revoke the tokens issued to the current user

v226 -> 2024-07-15 : https://github.com/inventree/InvenTree/pull/7648
    - Adds barcode generation API endpoint

v225 -> 2024-07-17 : https://github.com/inventree/InvenTree/pull/7671
    - Adds "filters" field to DataImportSession API

v224 -> 2024-07-14 : https://github.com/inventree/InvenTree/pull/7667
    - Add notes field to ManufacturerPart and SupplierPart API endpoints

v223 -> 2024-07-14 : https://github.com/inventree/InvenTree/pull/7649
    - Allow adjustment of "packaging" field when receiving items against a purchase order

v222 -> 2024-07-14 : https://github.com/inventree/InvenTree/pull/7635
    - Adjust the BomItem API endpoint to improve data import process

v221 -> 2024-07-13 : https://github.com/inventree/InvenTree/pull/7636
    - Adds missing fields from StockItemBriefSerializer
    - Adds missing fields from PartBriefSerializer
    - Adds extra exportable fields to BuildItemSerializer

v220 -> 2024-07-11 : https://github.com/inventree/InvenTree/pull/7585
    - Adds "revision_of" field to Part serializer
    - Adds new API filters for "revision" status

v219 -> 2024-07-11 : https://github.com/inventree/InvenTree/pull/7611
    - Adds new fields to the BuildItem API endpoints
    - Adds new ordering / filtering options to the BuildItem API endpoints

v218 -> 2024-07-11 : https://github.com/inventree/InvenTree/pull/7619
    - Adds "can_build" field to the BomItem API

v217 -> 2024-07-09 : https://github.com/inventree/InvenTree/pull/7599
    - Fixes bug in "project_code" field for order API endpoints

v216 -> 2024-07-08 : https://github.com/inventree/InvenTree/pull/7595
    - Moves API endpoint for contenttype lookup by model name

v215 -> 2024-07-09 : https://github.com/inventree/InvenTree/pull/7591
    - Adds additional fields to the BuildLine serializer

v214 -> 2024-07-08 : https://github.com/inventree/InvenTree/pull/7587
    - Adds "default_location_detail" field to the Part API

v213 -> 2024-07-06 : https://github.com/inventree/InvenTree/pull/7527
    - Adds 'locked' field to Part API

v212 -> 2024-07-06 : https://github.com/inventree/InvenTree/pull/7562
    - Makes API generation more robust (no functional changes)

v211 -> 2024-06-26 : https://github.com/inventree/InvenTree/pull/6911
    - Adds API endpoints for managing data import and export

v210 -> 2024-06-26 : https://github.com/inventree/InvenTree/pull/7518
    - Adds translatable text to User API fields

v209 -> 2024-06-26 : https://github.com/inventree/InvenTree/pull/7514
    - Add "top_level" filter to PartCategory API endpoint
    - Add "top_level" filter to StockLocation API endpoint

v208 -> 2024-06-19 : https://github.com/inventree/InvenTree/pull/7479
    - Adds documentation for the user roles API endpoint (no functional changes)

v207 -> 2024-06-09 : https://github.com/inventree/InvenTree/pull/7420
    - Moves all "Attachment" models into a single table
    - All "Attachment" operations are now performed at /api/attachment/
    - Add permissions information to /api/user/roles/ endpoint

v206 -> 2024-06-08 : https://github.com/inventree/InvenTree/pull/7417
    - Adds "choices" field to the PartTestTemplate model

v205 -> 2024-06-03 : https://github.com/inventree/InvenTree/pull/7284
    - Added model_type and model_id fields to the "NotesImage" serializer

v204 -> 2024-06-03 : https://github.com/inventree/InvenTree/pull/7393
    - Fixes previous API update which resulted in inconsistent ordering of currency codes

v203 -> 2024-06-03 : https://github.com/inventree/InvenTree/pull/7390
    - Currency codes are now configurable as a run-time setting

v202 -> 2024-05-27 : https://github.com/inventree/InvenTree/pull/7343
    - Adjust "required" attribute of Part.category field to be optional

v201 -> 2024-05-21 : https://github.com/inventree/InvenTree/pull/7074
    - Major refactor of the report template / report printing interface
    - This is a *breaking change* to the report template API

v200 -> 2024-05-20 : https://github.com/inventree/InvenTree/pull/7000
    - Adds API endpoint for generating custom batch codes
    - Adds API endpoint for generating custom serial numbers

v199 -> 2024-05-20 : https://github.com/inventree/InvenTree/pull/7264
    - Expose "bom_valid" filter for the Part API
    - Expose "starred" filter for the Part API

v198 -> 2024-05-19 : https://github.com/inventree/InvenTree/pull/7258
    - Fixed lookup field conflicts in the plugins API

v197 -> 2024-05-14 : https://github.com/inventree/InvenTree/pull/7224
    - Refactor the plugin API endpoints to use the plugin "key" for lookup, rather than the PK value

v196 -> 2024-05-05 : https://github.com/inventree/InvenTree/pull/7160
    - Adds "location" field to BuildOutputComplete API endpoint

v195 -> 2024-05-03 : https://github.com/inventree/InvenTree/pull/7153
    - Fixes bug in BuildOrderCancel API endpoint

v194 -> 2024-05-01 : https://github.com/inventree/InvenTree/pull/7147
    -  Adds field description to the currency_exchange_retrieve API call

v193 -> 2024-04-30 : https://github.com/inventree/InvenTree/pull/7144
    - Adds "assigned_to" filter to PurchaseOrder / SalesOrder / ReturnOrder API endpoints

v192 -> 2024-04-23 : https://github.com/inventree/InvenTree/pull/7106
    - Adds 'trackable' ordering option to BuildLineLabel API endpoint

v191 -> 2024-04-22 : https://github.com/inventree/InvenTree/pull/7079
    - Adds API endpoints for Contenttype model

v190 -> 2024-04-19 : https://github.com/inventree/InvenTree/pull/7024
    - Adds "active" field to the Company API endpoints
    - Allow company list to be filtered by "active" status

v189 -> 2024-04-19 : https://github.com/inventree/InvenTree/pull/7066
    - Adds "currency" field to CompanyBriefSerializer class

v188 -> 2024-04-16 : https://github.com/inventree/InvenTree/pull/6970
    - Adds session authentication support for the API
    - Improvements for login / logout endpoints for better support of React web interface

v187 -> 2024-04-10 : https://github.com/inventree/InvenTree/pull/6985
    - Allow Part list endpoint to be sorted by pricing_min and pricing_max values
    - Allow BomItem list endpoint to be sorted by pricing_min and pricing_max values
    - Allow InternalPrice and SalePrice endpoints to be sorted by quantity
    - Adds total pricing values to BomItem serializer

v186 -> 2024-03-26 : https://github.com/inventree/InvenTree/pull/6855
    - Adds license information to the API

v185 -> 2024-03-24 : https://github.com/inventree/InvenTree/pull/6836
    - Remove /plugin/activate endpoint
    - Update docstrings and typing for various API endpoints (no functional changes)

v184 -> 2024-03-17 : https://github.com/inventree/InvenTree/pull/10464
    - Add additional fields for tests (start/end datetime, test station)

v183 -> 2024-03-14 : https://github.com/inventree/InvenTree/pull/5972
    - Adds "category_default_location" annotated field to part serializer
    - Adds "part_detail.category_default_location" annotated field to stock item serializer
    - Adds "part_detail.category_default_location" annotated field to purchase order line serializer
    - Adds "parent_default_location" annotated field to category serializer

v182 -> 2024-03-13 : https://github.com/inventree/InvenTree/pull/6714
    - Expose ReportSnippet model to the /report/snippet/ API endpoint
    - Expose ReportAsset model to the /report/asset/ API endpoint

v181 -> 2024-02-21 : https://github.com/inventree/InvenTree/pull/6541
    - Adds "width" and "height" fields to the LabelTemplate API endpoint
    - Adds "page_size" and "landscape" fields to the ReportTemplate API endpoint

v180 -> 2024-3-02 : https://github.com/inventree/InvenTree/pull/6463
    - Tweaks to API documentation to allow automatic documentation generation

v179 -> 2024-03-01 : https://github.com/inventree/InvenTree/pull/6605
    - Adds "subcategories" count to PartCategory serializer
    - Adds "sublocations" count to StockLocation serializer
    - Adds "image" field to PartBrief serializer
    - Adds "image" field to CompanyBrief serializer

v178 -> 2024-02-29 : https://github.com/inventree/InvenTree/pull/6604
    - Adds "external_stock" field to the Part API endpoint
    - Adds "external_stock" field to the BomItem API endpoint
    - Adds "external_stock" field to the BuildLine API endpoint
    - Stock quantities represented in the BuildLine API endpoint are now filtered by Build.source_location

v177 -> 2024-02-27 : https://github.com/inventree/InvenTree/pull/6581
    - Adds "subcategories" count to PartCategoryTree serializer
    - Adds "sublocations" count to StockLocationTree serializer

v176 -> 2024-02-26 : https://github.com/inventree/InvenTree/pull/6535
    - Adds the field "plugins_install_disabled" to the Server info API endpoint

v175 -> 2024-02-21 : https://github.com/inventree/InvenTree/pull/6538
    - Adds "parts" count to PartParameterTemplate serializer

v174 -> 2024-02-21 : https://github.com/inventree/InvenTree/pull/6536
    - Expose PartCategory filters to the API documentation
    - Expose StockLocation filters to the API documentation

v173 -> 2024-02-20 : https://github.com/inventree/InvenTree/pull/6483
    - Adds "merge_items" to the PurchaseOrderLine create API endpoint
    - Adds "auto_pricing" to the PurchaseOrderLine create/update API endpoint

v172 -> 2024-02-20 : https://github.com/inventree/InvenTree/pull/6526
    - Adds "enabled" field to the PartTestTemplate API endpoint
    - Adds "enabled" filter to the PartTestTemplate list
    - Adds "enabled" filter to the StockItemTestResult list

v171 -> 2024-02-19 : https://github.com/inventree/InvenTree/pull/6516
    - Adds "key" as a filterable parameter to PartTestTemplate list endpoint

v170 -> 2024-02-19 : https://github.com/inventree/InvenTree/pull/6514
    - Adds "has_results" filter to the PartTestTemplate list endpoint

v169 -> 2024-02-14 : https://github.com/inventree/InvenTree/pull/6430
    - Adds 'key' field to PartTestTemplate API endpoint
    - Adds annotated 'results' field to PartTestTemplate API endpoint
    - Adds 'template' field to StockItemTestResult API endpoint

v168 -> 2024-02-14 : https://github.com/inventree/InvenTree/pull/4824
    - Adds machine CRUD API endpoints
    - Adds machine settings API endpoints
    - Adds machine restart API endpoint
    - Adds machine types/drivers list API endpoints
    - Adds machine registry status API endpoint
    - Adds 'required' field to the global Settings API
    - Discover sub-sub classes of the StatusCode API

v167 -> 2024-02-07: https://github.com/inventree/InvenTree/pull/6440
    - Fixes for OpenAPI schema generation

v166 -> 2024-02-04 : https://github.com/inventree/InvenTree/pull/6400
    - Adds package_name to plugin API
    - Adds mechanism for uninstalling plugins via the API

v165 -> 2024-01-28 : https://github.com/inventree/InvenTree/pull/6040
    - Adds supplier_part.name, part.creation_user, part.required_for_sales_order

v164 -> 2024-01-24 : https://github.com/inventree/InvenTree/pull/6343
    - Adds "building" quantity to BuildLine API serializer

v163 -> 2024-01-22 : https://github.com/inventree/InvenTree/pull/6314
    - Extends API endpoint to expose auth configuration information for signin pages

v162 -> 2024-01-14 : https://github.com/inventree/InvenTree/pull/6230
    - Adds API endpoints to provide information on background tasks

v161 -> 2024-01-13 : https://github.com/inventree/InvenTree/pull/6222
    - Adds API endpoint for system error information

v160 -> 2023-12-11 : https://github.com/inventree/InvenTree/pull/6072
    - Adds API endpoint for allocating stock items against a sales order via barcode scan

v159 -> 2023-12-08 : https://github.com/inventree/InvenTree/pull/6056
    - Adds API endpoint for reloading plugin registry

v158 -> 2023-11-21 : https://github.com/inventree/InvenTree/pull/5953
    - Adds API endpoint for listing all settings of a particular plugin
    - Adds API endpoint for registry status (errors)

v157 -> 2023-12-02 : https://github.com/inventree/InvenTree/pull/6021
    - Add write-only "existing_image" field to Part API serializer

v156 -> 2023-11-26 : https://github.com/inventree/InvenTree/pull/5982
    - Add POST endpoint for report and label creation

v155 -> 2023-11-24 : https://github.com/inventree/InvenTree/pull/5979
    - Add "creation_date" field to Part instance serializer

v154 -> 2023-11-21 : https://github.com/inventree/InvenTree/pull/5944
    - Adds "responsible" field to the ProjectCode table

v153 -> 2023-11-21 : https://github.com/inventree/InvenTree/pull/5956
    - Adds override_min and override_max fields to part pricing API

v152 -> 2023-11-20 : https://github.com/inventree/InvenTree/pull/5949
    - Adds barcode support for ManufacturerPart model
    - Adds API endpoint for adding parts to purchase order using barcode scan

v151 -> 2023-11-13 : https://github.com/inventree/InvenTree/pull/5906
    - Allow user list API to be filtered by user active status
    - Allow owner list API to be filtered by user active status

v150 -> 2023-11-07: https://github.com/inventree/InvenTree/pull/5875
    - Extended user API endpoints to enable ordering
    - Extended user API endpoints to enable user role changes
    - Added endpoint to create a new user

v149 -> 2023-11-07 : https://github.com/inventree/InvenTree/pull/5876
    - Add 'building' quantity to BomItem serializer
    - Add extra ordering options for the BomItem list API

v148 -> 2023-11-06 : https://github.com/inventree/InvenTree/pull/5872
    - Allow "quantity" to be specified when installing an item into another item

v147 -> 2023-11-04: https://github.com/inventree/InvenTree/pull/5860
    - Adds "completed_lines" field to SalesOrder API endpoint
    - Adds "completed_lines" field to PurchaseOrder API endpoint

v146 -> 2023-11-02: https://github.com/inventree/InvenTree/pull/5822
    - Extended SSO Provider endpoint to contain if a provider is configured
    - Adds API endpoints for Email Address model

v145 -> 2023-10-30: https://github.com/inventree/InvenTree/pull/5786
    - Allow printing labels via POST including printing options in the body

v144 -> 2023-10-23: https://github.com/inventree/InvenTree/pull/5811
    - Adds version information API endpoint

v143 -> 2023-10-29: https://github.com/inventree/InvenTree/pull/5810
    - Extends the status endpoint to include information about system status and health

v142 -> 2023-10-20: https://github.com/inventree/InvenTree/pull/5759
    - Adds generic API endpoints for looking up status models

v141 -> 2023-10-23 : https://github.com/inventree/InvenTree/pull/5774
    - Changed 'part.responsible' from User to Owner

v140 -> 2023-10-20 : https://github.com/inventree/InvenTree/pull/5664
    - Expand API token functionality
    - Multiple API tokens can be generated per user

v139 -> 2023-10-11 : https://github.com/inventree/InvenTree/pull/5509
    - Add new BarcodePOReceive endpoint to receive line items by scanning supplier barcodes

v138 -> 2023-10-11 : https://github.com/inventree/InvenTree/pull/5679
    - Settings keys are no longer case sensitive
    - Include settings units in API serializer

v137 -> 2023-10-04 : https://github.com/inventree/InvenTree/pull/5588
    - Adds StockLocationType API endpoints
    - Adds custom_icon, location_type to StockLocation endpoint

v136 -> 2023-09-23 : https://github.com/inventree/InvenTree/pull/5595
    - Adds structural to StockLocation and PartCategory tree endpoints

v135 -> 2023-09-19 : https://github.com/inventree/InvenTree/pull/5569
    - Adds location path detail to StockLocation and StockItem API endpoints
    - Adds category path detail to PartCategory and Part API endpoints

v134 -> 2023-09-11 : https://github.com/inventree/InvenTree/pull/5525
    - Allow "Attachment" list endpoints to be searched by attachment, link and comment fields

v133 -> 2023-09-08 : https://github.com/inventree/InvenTree/pull/5518
    - Add extra optional fields which can be used for StockAdjustment endpoints

v132 -> 2023-09-07 : https://github.com/inventree/InvenTree/pull/5515
    - Add 'issued_by' filter to BuildOrder API list endpoint

v131 -> 2023-08-09 : https://github.com/inventree/InvenTree/pull/5415
    - Annotate 'available_variant_stock' to the SalesOrderLine serializer

v130 -> 2023-07-14 : https://github.com/inventree/InvenTree/pull/5251
    - Refactor label printing interface

v129 -> 2023-07-06 : https://github.com/inventree/InvenTree/pull/5189
    - Changes 'serial_lte' and 'serial_gte' stock filters to point to 'serial_int' field

v128 -> 2023-07-06 : https://github.com/inventree/InvenTree/pull/5186
    - Adds 'available' filter for BuildLine API endpoint

v127 -> 2023-06-24 : https://github.com/inventree/InvenTree/pull/5094
    - Enhancements for the PartParameter API endpoints

v126 -> 2023-06-19 : https://github.com/inventree/InvenTree/pull/5075
    - Adds API endpoint for setting the "category" for multiple parts simultaneously

v125 -> 2023-06-17 : https://github.com/inventree/InvenTree/pull/5064
    - Adds API endpoint for setting the "status" field for multiple stock items simultaneously

v124 -> 2023-06-17 : https://github.com/inventree/InvenTree/pull/5057
    - Add "created_before" and "created_after" filters to the Part API

v123 -> 2023-06-15 : https://github.com/inventree/InvenTree/pull/5019
    - Add Metadata to: Plugin Config

v122 -> 2023-06-14 : https://github.com/inventree/InvenTree/pull/5034
    - Adds new BuildLineLabel label type

v121 -> 2023-06-14 : https://github.com/inventree/InvenTree/pull/4808
    - Adds "ProjectCode" link to Build model

v120 -> 2023-06-07 : https://github.com/inventree/InvenTree/pull/4855
    - Major overhaul of the build order API
    - Adds new BuildLine model

v119 -> 2023-06-01 : https://github.com/inventree/InvenTree/pull/4898
    - Add Metadata to:  Part test templates, Part parameters, Part category parameter templates, BOM item substitute, Related Parts, Stock item test result

v118 -> 2023-06-01 : https://github.com/inventree/InvenTree/pull/4935
    - Adds extra fields for the PartParameterTemplate model

v117 -> 2023-05-22 : https://github.com/inventree/InvenTree/pull/4854
    - Part.units model now supports physical units (e.g. "kg", "m", "mm", etc)
    - Replaces SupplierPart "pack_size" field with "pack_quantity"
    - New field supports physical units, and allows for conversion between compatible units

v116 -> 2023-05-18 : https://github.com/inventree/InvenTree/pull/4823
    - Updates to part parameter implementation, to use physical units

v115 -> 2023-05-18 : https://github.com/inventree/InvenTree/pull/4846
    - Adds ability to partially scrap a build output

v114 -> 2023-05-16 : https://github.com/inventree/InvenTree/pull/4825
    - Adds "delivery_date" to shipments

v113 -> 2023-05-13 : https://github.com/inventree/InvenTree/pull/4800
    - Adds API endpoints for scrapping a build output

v112 -> 2023-05-13: https://github.com/inventree/InvenTree/pull/4741
    - Adds flag use_pack_size to the stock addition API, which allows adding packs

v111 -> 2023-05-02 : https://github.com/inventree/InvenTree/pull/4367
    - Adds tags to the Part serializer
    - Adds tags to the SupplierPart serializer
    - Adds tags to the ManufacturerPart serializer
    - Adds tags to the StockItem serializer
    - Adds tags to the StockLocation serializer

v110 -> 2023-04-26 : https://github.com/inventree/InvenTree/pull/4698
    - Adds 'order_currency' field for PurchaseOrder / SalesOrder endpoints

v109 -> 2023-04-19 : https://github.com/inventree/InvenTree/pull/4636
    - Adds API endpoints for the "ProjectCode" model

v108 -> 2023-04-17 : https://github.com/inventree/InvenTree/pull/4615
    - Adds functionality to upload images for rendering in markdown notes

v107 -> 2023-04-04 : https://github.com/inventree/InvenTree/pull/4575
    - Adds barcode support for PurchaseOrder model
    - Adds barcode support for ReturnOrder model
    - Adds barcode support for SalesOrder model
    - Adds barcode support for BuildOrder model

v106 -> 2023-04-03 : https://github.com/inventree/InvenTree/pull/4566
    - Adds 'search_regex' parameter to all searchable API endpoints

v105 -> 2023-03-31 : https://github.com/inventree/InvenTree/pull/4543
    - Adds API endpoints for status label information on various models

v104 -> 2023-03-23 : https://github.com/inventree/InvenTree/pull/4488
    - Adds various endpoints for new "ReturnOrder" models
    - Adds various endpoints for new "ReturnOrderReport" templates
    - Exposes API endpoints for "Contact" model

v103 -> 2023-03-17 : https://github.com/inventree/InvenTree/pull/4410
    - Add metadata to several more models

v102 -> 2023-03-18 : https://github.com/inventree/InvenTree/pull/4505
- Adds global search API endpoint for consolidated search results

v101 -> 2023-03-07 : https://github.com/inventree/InvenTree/pull/4462
    - Adds 'total_in_stock' to Part serializer, and supports API ordering

v100 -> 2023-03-04 : https://github.com/inventree/InvenTree/pull/4452
     - Adds bulk delete of PurchaseOrderLineItems to API

v99 -> 2023-03-03 : https://github.com/inventree/InvenTree/pull/4445
    - Adds sort by "responsible" to PurchaseOrderAPI

v98 -> 2023-02-24 : https://github.com/inventree/InvenTree/pull/4408
    - Adds "responsible" filter to Build API

v97 -> 2023-02-20 : https://github.com/inventree/InvenTree/pull/4377
    - Adds "external" attribute to StockLocation model

v96 -> 2023-02-16 : https://github.com/inventree/InvenTree/pull/4345
    - Adds stocktake report generation functionality

v95 -> 2023-02-16 : https://github.com/inventree/InvenTree/pull/4346
    - Adds "CompanyAttachment" model (and associated API endpoints)

v94 -> 2023-02-10 : https://github.com/inventree/InvenTree/pull/4327
    - Adds API endpoints for the "Group" auth model

v93 -> 2023-02-03 : https://github.com/inventree/InvenTree/pull/4300
    - Adds extra information to the currency exchange endpoint
    - Adds API endpoint for manually updating exchange rates

v92 -> 2023-02-02 : https://github.com/inventree/InvenTree/pull/4293
    - Adds API endpoint for currency exchange information

v91 -> 2023-01-31 : https://github.com/inventree/InvenTree/pull/4281
    - Improves the API endpoint for creating new Part instances

v90 -> 2023-01-25 : https://github.com/inventree/InvenTree/pull/4186/files
    - Adds a dedicated endpoint to activate a plugin

v89 -> 2023-01-25 : https://github.com/inventree/InvenTree/pull/4214
    - Adds updated field to SupplierPart API
    - Adds API date ordering for supplier part list

v88 -> 2023-01-17: https://github.com/inventree/InvenTree/pull/4225
    - Adds 'priority' field to Build model and api endpoints

v87 -> 2023-01-04 : https://github.com/inventree/InvenTree/pull/4067
    - Add API date filter for stock table on Expiry date

v86 -> 2022-12-22 : https://github.com/inventree/InvenTree/pull/4069
    - Adds API endpoints for part stocktake

v85 -> 2022-12-21 : https://github.com/inventree/InvenTree/pull/3858
    - Add endpoints serving ICS calendars for purchase and sales orders through API

v84 -> 2022-12-21: https://github.com/inventree/InvenTree/pull/4083
    - Add support for listing PO, BO, SO by their reference

v83 -> 2022-11-19 : https://github.com/inventree/InvenTree/pull/3949
    - Add support for structural Stock locations

v82 -> 2022-11-16 : https://github.com/inventree/InvenTree/pull/3931
    - Add support for structural Part categories

v81 -> 2022-11-08 : https://github.com/inventree/InvenTree/pull/3710
    - Adds cached pricing information to Part API
    - Adds cached pricing information to BomItem API
    - Allows Part and BomItem list endpoints to be filtered by 'has_pricing'
    - Remove calculated 'price_string' values from API endpoints
    - Allows PurchaseOrderLineItem API endpoint to be filtered by 'has_pricing'
    - Allows SalesOrderLineItem API endpoint to be filtered by 'has_pricing'
    - Allows SalesOrderLineItem API endpoint to be filtered by 'order_status'
    - Adds more information to SupplierPriceBreak serializer

v80 -> 2022-11-07 : https://github.com/inventree/InvenTree/pull/3906
    - Adds 'barcode_hash' to Part API serializer
    - Adds 'barcode_hash' to StockLocation API serializer
    - Adds 'barcode_hash' to SupplierPart API serializer

v79 -> 2022-11-03 : https://github.com/inventree/InvenTree/pull/3895
    - Add metadata to Company

v78 -> 2022-10-25 : https://github.com/inventree/InvenTree/pull/3854
    - Make PartCategory to be filtered by name and description

v77 -> 2022-10-12 : https://github.com/inventree/InvenTree/pull/3772
    - Adds model permission checks for barcode assignment actions

v76 -> 2022-09-10 : https://github.com/inventree/InvenTree/pull/3640
    - Refactor of barcode data on the API
    - StockItem.uid renamed to StockItem.barcode_hash

v75 -> 2022-09-05 : https://github.com/inventree/InvenTree/pull/3644
    - Adds "pack_size" attribute to SupplierPart API serializer

v74 -> 2022-08-28 : https://github.com/inventree/InvenTree/pull/3615
    - Add confirmation field for completing PurchaseOrder if the order has incomplete lines
    - Add confirmation field for completing SalesOrder if the order has incomplete lines

v73 -> 2022-08-24 : https://github.com/inventree/InvenTree/pull/3605
    - Add 'description' field to PartParameterTemplate model

v72 -> 2022-08-18 : https://github.com/inventree/InvenTree/pull/3567
    - Allow PurchaseOrder to be duplicated via the API

v71 -> 2022-08-18 : https://github.com/inventree/InvenTree/pull/3564
    - Updates to the "part scheduling" API endpoint

v70 -> 2022-08-02 : https://github.com/inventree/InvenTree/pull/3451
    - Adds a 'depth' parameter to the PartCategory list API
    - Adds a 'depth' parameter to the StockLocation list API

v69 -> 2022-08-01 : https://github.com/inventree/InvenTree/pull/3443
    - Updates the PartCategory list API:
        - Improve query efficiency: O(n) becomes O(1)
        - Rename 'parts' field to 'part_count'
    - Updates the StockLocation list API:
        - Improve query efficiency: O(n) becomes O(1)

v68 -> 2022-07-27 : https://github.com/inventree/InvenTree/pull/3417
    - Allows SupplierPart list to be filtered by SKU value
    - Allows SupplierPart list to be filtered by MPN value

v67 -> 2022-07-25 : https://github.com/inventree/InvenTree/pull/3395
    - Adds a 'requirements' endpoint for Part instance
    - Provides information on outstanding order requirements for a given part

v66 -> 2022-07-24 : https://github.com/inventree/InvenTree/pull/3393
    - Part images can now be downloaded from a remote URL via the API
    - Company images can now be downloaded from a remote URL via the API

v65 -> 2022-07-15 : https://github.com/inventree/InvenTree/pull/3335
    - Annotates 'in_stock' quantity to the SupplierPart API

v64 -> 2022-07-08 : https://github.com/inventree/InvenTree/pull/3310
    - Annotate 'on_order' quantity to BOM list API
    - Allow BOM List API endpoint to be filtered by "on_order" parameter

v63 -> 2022-07-06 : https://github.com/inventree/InvenTree/pull/3301
    - Allow BOM List API endpoint to be filtered by "available_stock" parameter

v62 -> 2022-07-05 : https://github.com/inventree/InvenTree/pull/3296
    - Allows search on BOM List API endpoint
    - Allows ordering on BOM List API endpoint

v61 -> 2022-06-12 : https://github.com/inventree/InvenTree/pull/3183
    - Migrate the "Convert Stock Item" form class to use the API
    - There is now an API endpoint for converting a stock item to a valid variant

v60 -> 2022-06-08 : https://github.com/inventree/InvenTree/pull/3148
    - Add availability data fields to the SupplierPart model

v59 -> 2022-06-07 : https://github.com/inventree/InvenTree/pull/3154
    - Adds further improvements to BulkDelete mixin class
    - Fixes multiple bugs in custom OPTIONS metadata implementation
    - Adds 'bulk delete' for Notifications

v58 -> 2022-06-06 : https://github.com/inventree/InvenTree/pull/3146
    - Adds a BulkDelete API mixin class for fast, safe deletion of multiple objects with a single API request

v57 -> 2022-06-05 : https://github.com/inventree/InvenTree/pull/3130
    - Transfer PartCategoryTemplateParameter actions to the API

v56 -> 2022-06-02 : https://github.com/inventree/InvenTree/pull/3123
    - Expose the PartParameterTemplate model to use the API

v55 -> 2022-06-02 : https://github.com/inventree/InvenTree/pull/3120
    - Converts the 'StockItemReturn' functionality to make use of the API

v54 -> 2022-06-02 : https://github.com/inventree/InvenTree/pull/3117
    - Adds 'available_stock' annotation on the SalesOrderLineItem API
    - Adds (well, fixes) 'overdue' annotation on the SalesOrderLineItem API

v53 -> 2022-06-01 : https://github.com/inventree/InvenTree/pull/3110
    - Adds extra search fields to the BuildOrder list API endpoint

v52 -> 2022-05-31 : https://github.com/inventree/InvenTree/pull/3103
    - Allow part list API to be searched by supplier SKU

v51 -> 2022-05-24 : https://github.com/inventree/InvenTree/pull/3058
    - Adds new fields to the SalesOrderShipment model

v50 -> 2022-05-18 : https://github.com/inventree/InvenTree/pull/2912
    - Implement Attachments for manufacturer parts

v49 -> 2022-05-09 : https://github.com/inventree/InvenTree/pull/2957
    - Allows filtering of plugin list by 'active' status
    - Allows filtering of plugin list by 'mixin' support
    - Adds endpoint to "identify" or "locate" stock items and locations (using plugins)

v48 -> 2022-05-12 : https://github.com/inventree/InvenTree/pull/2977
    - Adds "export to file" functionality for PurchaseOrder API endpoint
    - Adds "export to file" functionality for SalesOrder API endpoint
    - Adds "export to file" functionality for BuildOrder API endpoint

v47 -> 2022-05-10 : https://github.com/inventree/InvenTree/pull/2964
    - Fixes barcode API error response when scanning a StockItem which does not exist
    - Fixes barcode API error response when scanning a StockLocation which does not exist

v46 -> 2022-05-09
    - Fixes read permissions on settings API
    - Allows non-staff users to read global settings via the API

v45 -> 2022-05-08 : https://github.com/inventree/InvenTree/pull/2944
    - Settings are now accessed via the API using their unique key, not their PK
    - This allows the settings to be accessed without prior knowledge of the PK

v44 -> 2022-05-04 : https://github.com/inventree/InvenTree/pull/2931
    - Converting more server-side rendered forms to the API
    - Exposes more core functionality to API endpoints

v43 -> 2022-04-26 : https://github.com/inventree/InvenTree/pull/2875
    - Adds API detail endpoint for PartSalePrice model
    - Adds API detail endpoint for PartInternalPrice model

v42 -> 2022-04-26 : https://github.com/inventree/InvenTree/pull/2833
    - Adds variant stock information to the Part and BomItem serializers

v41 -> 2022-04-26
    - Fixes 'variant_of' filter for Part list endpoint

v40 -> 2022-04-19
    - Adds ability to filter StockItem list by "tracked" parameter
        - This checks the serial number or batch code fields

v39 -> 2022-04-18
    - Adds ability to filter StockItem list by "has_batch" parameter

v38 -> 2022-04-14 : https://github.com/inventree/InvenTree/pull/2828
    - Adds the ability to include stock test results for "installed items"

v37 -> 2022-04-07 : https://github.com/inventree/InvenTree/pull/2806
    - Adds extra stock availability information to the BomItem serializer

v36 -> 2022-04-03
    - Adds ability to filter part list endpoint by unallocated_stock argument

v35 -> 2022-04-01 : https://github.com/inventree/InvenTree/pull/2797
    - Adds stock allocation information to the Part API
    - Adds calculated field for "unallocated_quantity"

v34 -> 2022-03-25
    - Change permissions for "plugin list" API endpoint (now allows any authenticated user)

v33 -> 2022-03-24
    - Adds "plugins_enabled" information to root API endpoint

v32 -> 2022-03-19
    - Adds "parameters" detail to Part API endpoint (use &parameters=true)
    - Adds ability to filter PartParameterTemplate API by Part instance
    - Adds ability to filter PartParameterTemplate API by PartCategory instance

v31 -> 2022-03-14
    - Adds "updated" field to SupplierPriceBreakList and SupplierPriceBreakDetail API endpoints

v30 -> 2022-03-09
    - Adds "exclude_location" field to BuildAutoAllocation API endpoint
    - Allows BuildItem API endpoint to be filtered by BomItem relation

v29 -> 2022-03-08
    - Adds "scheduling" endpoint for predicted stock scheduling information

v28 -> 2022-03-04
    - Adds an API endpoint for auto allocation of stock items against a build order
    - Ref: https://github.com/inventree/InvenTree/pull/2713

v27 -> 2022-02-28
    - Adds target_date field to individual line items for purchase orders and sales orders

v26 -> 2022-02-17
    - Adds API endpoint for uploading a BOM file and extracting data

v25 -> 2022-02-17
    - Adds ability to filter "part" list endpoint by "in_bom_for" argument

v24 -> 2022-02-10
    - Adds API endpoint for deleting (cancelling) build order outputs

v23 -> 2022-02-02
    - Adds API endpoints for managing plugin classes
    - Adds API endpoints for managing plugin settings

v22 -> 2021-12-20
    - Adds API endpoint to "merge" multiple stock items

v21 -> 2021-12-04
    - Adds support for multiple "Shipments" against a SalesOrder
    - Refactors process for stock allocation against a SalesOrder

v20 -> 2021-12-03
    - Adds ability to filter POLineItem endpoint by "base_part"
    - Adds optional "order_detail" to POLineItem list endpoint

v19 -> 2021-12-02
    - Adds the ability to filter the StockItem API by "part_tree"
    - Returns only stock items which match a particular part.tree_id field

v18 -> 2021-11-15
    - Adds the ability to filter BomItem API by "uses" field
    - This returns a list of all BomItems which "use" the specified part
    - Includes inherited BomItem objects

v17 -> 2021-11-09
    - Adds API endpoints for GLOBAL and USER settings objects
    - Ref: https://github.com/inventree/InvenTree/pull/2275

v16 -> 2021-10-17
    - Adds API endpoint for completing build order outputs

v15 -> 2021-10-06
    - Adds detail endpoint for SalesOrderAllocation model
    - Allows use of the API forms interface for adjusting SalesOrderAllocation objects

v14 -> 2021-10-05
    - Stock adjustment actions API is improved, using native DRF serializer support
    - However adjustment actions now only support 'pk' as a lookup field

v13 -> 2021-10-05
    - Adds API endpoint to allocate stock items against a BuildOrder
    - Updates StockItem API with improved filtering against BomItem data

v12 -> 2021-09-07
    - Adds API endpoint to receive stock items against a PurchaseOrder

v11 -> 2021-08-26
    - Adds "units" field to PartBriefSerializer
    - This allows units to be introspected from the "part_detail" field in the StockItem serializer

v10 -> 2021-08-23
    - Adds "purchase_price_currency" to StockItem serializer
    - Adds "purchase_price_string" to StockItem serializer
    - Purchase price is now writable for StockItem serializer

v9  -> 2021-08-09
    - Adds "price_string" to part pricing serializers

v8  -> 2021-07-19
    - Refactors the API interface for SupplierPart and ManufacturerPart models
    - ManufacturerPart objects can no longer be created via the SupplierPart API endpoint

v7  -> 2021-07-03
    - Introduced the concept of "API forms" in https://github.com/inventree/InvenTree/pull/1716
    - API OPTIONS endpoints provide comprehensive field metadata
    - Multiple new API endpoints added for database models

v6  -> 2021-06-23
    - Part and Company images can now be directly uploaded via the REST API

v5  -> 2021-06-21
    - Adds API interface for manufacturer part parameters

v4  -> 2021-06-01
    - BOM items can now accept "variant stock" to be assigned against them
    - Many slight API tweaks were needed to get this to work properly!

v3  -> 2021-05-22:
    - The updated StockItem "history tracking" now uses a different interface

"""<|MERGE_RESOLUTION|>--- conflicted
+++ resolved
@@ -1,20 +1,18 @@
 """InvenTree API version information."""
 
 # InvenTree API version
-INVENTREE_API_VERSION = 337
+INVENTREE_API_VERSION = 338
 
 """Increment this API version number whenever there is a significant change to the API that any clients need to know about."""
 
 
 INVENTREE_API_TEXT = """
 
-<<<<<<< HEAD
-v337 -> 2025-04-10 : https://github.com/inventree/InvenTree/pull/9333
+v338 -> 2025-04-15 : https://github.com/inventree/InvenTree/pull/9333
     - Adds oAuth2 support for the API
-=======
+
 v337 -> 2025-04-15 : https://github.com/inventree/InvenTree/pull/9505
     - Adds API endpoint with extra serial number information for a given StockItem object
->>>>>>> f3d804d5
 
 v336 -> 2025-04-10 : https://github.com/inventree/InvenTree/pull/9492
     - Fixed query and response serialization for units_all and version_text
