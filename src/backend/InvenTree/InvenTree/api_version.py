--- conflicted
+++ resolved
@@ -1,21 +1,16 @@
 """InvenTree API version information."""
 
 # InvenTree API version
-<<<<<<< HEAD
-INVENTREE_API_VERSION = 261
-=======
-INVENTREE_API_VERSION = 270
->>>>>>> cb0248d1
+INVENTREE_API_VERSION = 271
 
 """Increment this API version number whenever there is a significant change to the API that any clients need to know about."""
 
 
 INVENTREE_API_TEXT = """
 
-<<<<<<< HEAD
-v261 - 2024-09-26 : https://github.com/inventree/InvenTree/pull/8054
+v271 - 2024-10-22 : https://github.com/inventree/InvenTree/pull/8054
     - Adds "SelectionList" and "SelectionListEntry" API endpoints
-=======
+
 v270 - 2024-10-19 : https://github.com/inventree/InvenTree/pull/8307
     - Adds missing date fields from order API endpoint(s)
 
@@ -49,7 +44,6 @@
 
 261 - 2024-09-26 : https://github.com/inventree/InvenTree/pull/8184
     - Fixes for BuildOrder API serializers
->>>>>>> cb0248d1
 
 v260 - 2024-09-26 : https://github.com/inventree/InvenTree/pull/8190
     - Adds facility for server-side context data to be passed to client-side plugins
