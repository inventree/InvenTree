"""InvenTree API version information."""

# InvenTree API version
INVENTREE_API_VERSION = 360

"""Increment this API version number whenever there is a significant change to the API that any clients need to know about."""

INVENTREE_API_TEXT = """

<<<<<<< HEAD
v360 -> 2025-07-02 : https://github.com/inventree/InvenTree/pull/9939
    - Allow filtering of BuildItem API by "location" of StockItem
    - Allow filtering of SalesOrderAllocation API by "location" of StockItem
=======
v360 -> 2025-07-02 : https://github.com/inventree/InvenTree/pull/9937
    - Provide more detailed StockItem information in the BuildItem serializer
    - Provide more detailed StockItem information in the SalesOrderAllocation serializer
>>>>>>> d9f71ca2

v359 -> 2025-07-01 : https://github.com/inventree/InvenTree/pull/9909
    - Fixes annotated types for various part fields

v358 -> 2025-06-25 : https://github.com/inventree/InvenTree/pull/9857
    - Provide list of generated stock items against "StockItemSerialize" API endpoint
    - Provide list of generated stock items against "StockList" API endpoint
    - Provide list of generated stock items against "BuildOutputCreate" API endpoint

v357 -> 2025-06-25 : https://github.com/inventree/InvenTree/pull/9856
    - Adds "units" field to PluginSetting API endpoints

v356 -> 2025-06-20 : https://github.com/inventree/InvenTree/pull/9817
    - Enable generation of reports against the Company model type

v355 -> 2025-06-20 : https://github.com/inventree/InvenTree/pull/9811
    - Removes legacy "PartScheduling" API endpoints

v354 -> 2025-06-09 : https://github.com/inventree/InvenTree/pull/9532
    - Adds "merge" field to the ReportTemplate model

v353 -> 2025-06-19 : https://github.com/inventree/InvenTree/pull/9608
    - Adds email endpoints

v352 -> 2025-06-18 : https://github.com/inventree/InvenTree/pull/9803
    - Make PurchaseOrderLineItem link to BuildOrder reference nullable
    - Add valid fields to ordering field descriptions

v351 -> 2025-06-18 : https://github.com/inventree/InvenTree/pull/9602
    - Adds passwort reset API endpoint for admin users

v350 -> 2025-06-17 : https://github.com/inventree/InvenTree/pull/9798
    - Adds "can_build" field to the part requirements API endpoint
    - Remove "allocated" and "required" fields from the part requirements API endpoint
    - Add detailed serializer to the part requirements API endpoint

v349 -> 2025-06-13 : https://github.com/inventree/InvenTree/pull/9574
    - Remove the 'create_child_builds' flag from the BuildOrder creation API endpoint

v348 -> 2025-06-12 : https://github.com/inventree/InvenTree/pull/9312
    - Adds "external" flag for BuildOrder
    - Adds link between PurchaseOrderLineItem and BuildOrder

v347 -> 2025-06-12 : https://github.com/inventree/InvenTree/pull/9764
    - Adds "copy_tests" field to the DuplicatePart API endpoint

v346 -> 2025-06-07 : https://github.com/inventree/InvenTree/pull/9718
    - Adds "read_only" field to the GlobalSettings API endpoint(s)

v345 -> 2025-06-07 : https://github.com/inventree/InvenTree/pull/9745
    - Adds barcode information to SalesOrderShipment API endpoint

v344 -> 2025-06-02 : https://github.com/inventree/InvenTree/pull/9714
    - Updates allauth version and adds device trust as a factor

v343 -> 2025-06-02 : https://github.com/inventree/InvenTree/pull/9717
    - Add ISO currency codes to the description text for currency options

v342 -> 2025-05-09 : https://github.com/inventree/InvenTree/pull/9651
    - Fix serializer to match Generate API for serial numbers

v341 -> 2025-04-21 : https://github.com/inventree/InvenTree/pull/9547
    - Require pagination limit on list queries

v340 -> 2025-04-15 : https://github.com/inventree/InvenTree/pull/9546
    - Add nullable to various fields to make them not required

v339 -> 2025-04-15 : https://github.com/inventree/InvenTree/pull/9283
    - Remove need for source in /plugins/ui/features

v338 -> 2025-04-15 : https://github.com/inventree/InvenTree/pull/9333
    - Adds oAuth2 support for the API

v337 -> 2025-04-15 : https://github.com/inventree/InvenTree/pull/9505
    - Adds API endpoint with extra serial number information for a given StockItem object

v336 -> 2025-04-10 : https://github.com/inventree/InvenTree/pull/9492
    - Fixed query and response serialization for units_all and version_text
    - Fixed LicenseView and VersionInformation serialization

v335 -> 2025-04-09 : https://github.com/inventree/InvenTree/pull/9476
    - Adds "roles" detail to the Group API endpoint
    - Adds "users" detail to the Group API endpoint
    - Adds "groups" detail to the User API endpoint

v334 -> 2025-04-08 : https://github.com/inventree/InvenTree/pull/9453
    - Fixes various operationId and enum collisions and help texts

v333 -> 2025-04-03 : https://github.com/inventree/InvenTree/pull/9452
    - Currency string is no longer restricted to a hardcoded enum
    - Customizable status keys are no longer hardcoded enum values

v332 -> 2025-04-02 : https://github.com/inventree/InvenTree/pull/9393
    - Adds 'search_notes' parameter to all searchable API endpoints

v331 -> 2025-04-01 : https://github.com/inventree/InvenTree/pull/9437
    - Set correct types on various formerly-string PK fields as well permissions
    - Include metadata request and response types

v330 -> 2025-03-31 : https://github.com/inventree/InvenTree/pull/9420
    - Deconflict operation id between single and bulk destroy operations
    - Add request body definition for bulk destroy operations

v329 -> 2025-03-30 : https://github.com/inventree/InvenTree/pull/9399
    - Convert url path regex-specified PKs to int

v328 -> 2025-03-29 : https://github.com/inventree/InvenTree/pull/9407
    - Updates schema to include paging arguments

v327 -> 2025-03-20 : https://github.com/inventree/InvenTree/pull/9339
    - Adds "is_mandatory" field to the Plugin API
    - Adds ability to filter by "mandatory" status in the Plugin API

v326 -> 2025-03-18 : https://github.com/inventree/InvenTree/pull/9096
    - Overhaul the data-export API functionality
    - Allow customization of data exporting via plugins
    - Consolidate LabelOutput and ReportOutput API endpoints into single DataOutput endpoint

v325 -> 2024-03-17 : https://github.com/inventree/InvenTree/pull/9244
    - Adds the option for superusers to list all user tokens
    - Make list endpoints sortable, filterable and searchable

v324 -> 2025-03-17 : https://github.com/inventree/InvenTree/pull/9320
    - Adds BulkUpdate support for the SalesOrderAllocation model
    - Adds BulkUpdate support for the PartCategory model
    - Adds BulkUpdate support for the StockLocation model

v323 -> 2025-03-17 : https://github.com/inventree/InvenTree/pull/9313
    - Adds BulkUpdate support to the Part API endpoint
    - Remove legacy API endpoint to set part category for multiple parts

v322 -> 2025-03-16 : https://github.com/inventree/InvenTree/pull/8933
    - Add min_date and max_date query filters for orders, for use in calendar views

v321 -> 2025-03-06 : https://github.com/inventree/InvenTree/pull/9236
    - Adds conditionally-returned fields to the schema to match API behavior
    - Removes required flag for nullable read-only fields to match API behavior

v320 -> 2025-03-05 : https://github.com/inventree/InvenTree/pull/9243
    - Link fields are now up to 2000 chars long

v319 -> 2025-03-04 : https://github.com/inventree/InvenTree/pull/9199
    - Add detail API endpoint for the LabelOutput model
    - Add detail API endpoint for the ReportOutput model

v318 -> 2025-02-25 : https://github.com/inventree/InvenTree/pull/9116
    - Adds user profile API endpoints

v317 -> 2025-02-26 : https://github.com/inventree/InvenTree/pull/9143
    - Default 'overdue' field to False in Build serializer
    - Add allow_null to various fields in Build, Settings, Order, Part, and Stock serializers
    - Add type hints to Users model to properly type fields

v316 -> 2025-02-26 : https://github.com/inventree/InvenTree/pull/9185
    - Allow 'icon' field to be nullified in the PartCategory API
    - Allow 'custom_icon' field to be nullified in the StockLocation API

v315 -> 2025-02-22 : https://github.com/inventree/InvenTree/pull/9150
    - Remove outdated 'url' field from some API endpoints

v314 -> 2025-02-17 : https://github.com/inventree/InvenTree/pull/6293
    - Removes a considerable amount of old auth endpoints
    - Introduces allauth-provided auth endpoints

v313 -> 2025-02-17 : https://github.com/inventree/InvenTree/pull/9087
    - Adds instance id optionally to the info view endpoint

v312 -> 2025-02-15 : https://github.com/inventree/InvenTree/pull/9079
    - Remove old API endpoints associated with legacy BOM import functionality

v311 -> 2025-02-14 : https://github.com/inventree/InvenTree/pull/9076
    - Adds "model_filters" attribute to settings API

v310 -> 2025-02-14 : https://github.com/inventree/InvenTree/pull/9077
    - Adds 'is_variant' filter to the Part list API

v309 -> 2025-02-02 : https://github.com/inventree/InvenTree/pull/9008
    - Bug fixes for the "Part" serializer
    - Fixes for data import API endpoints

v308 -> 2025-02-01 : https://github.com/inventree/InvenTree/pull/9003
    - Adds extra detail to the ReportOutput and LabelOutput API endpoints
    - Allows ordering of output list endpoints

v307 -> 2025-01-29 : https://github.com/inventree/InvenTree/pull/8969
    - Extend Info Endpoint to include customizations

v306 -> 2025-01-28 : https://github.com/inventree/InvenTree/pull/8966
    - Adds "start_date" to PurchasesOrder API
    - Adds "start_date" to SalesOrder API
    - Adds "start_date" to ReturnOrder API
    - Updated API filters

v305 -> 2025-01-26 : https://github.com/inventree/InvenTree/pull/8950
    - Bug fixes for the SupplierPart API
    - Refactoring for data export via API

v304 -> 2025-01-22 : https://github.com/inventree/InvenTree/pull/8940
    - Adds "category" filter to build list API

v303 -> 2025-01-20 : https://github.com/inventree/InvenTree/pull/8915
    - Adds "start_date" field to Build model and API endpoints
    - Adds additional API filtering and sorting options for Build list

v302 -> 2025-01-18 : https://github.com/inventree/InvenTree/pull/8905
    - Fix schema definition on the /label/print endpoint

v301 -> 2025-01-14 : https://github.com/inventree/InvenTree/pull/8894
    - Remove ui preferences from the API

v300 -> 2025-01-13 : https://github.com/inventree/InvenTree/pull/8886
    - Allow null value for 'expiry_date' field introduced in #8867

v299 -> 2025-01-10 : https://github.com/inventree/InvenTree/pull/8867
    - Adds 'expiry_date' field to the PurchaseOrderReceive API endpoint
    - Adds 'default_expiry` field to the PartBriefSerializer, affecting API endpoints which use it

v298 -> 2025-01-07 : https://github.com/inventree/InvenTree/pull/8848
    - Adds 'created_by' field to PurchaseOrder API endpoints
    - Adds 'created_by' field to SalesOrder API endpoints
    - Adds 'created_by' field to ReturnOrder API endpoints

v297 -> 2024-12-29 : https://github.com/inventree/InvenTree/pull/8438
    - Adjustments to the CustomUserState API endpoints and serializers

v296 -> 2024-12-25 : https://github.com/inventree/InvenTree/pull/8732
    - Adjust default "part_detail" behavior for StockItem API endpoints

v295 -> 2024-12-23 : https://github.com/inventree/InvenTree/pull/8746
    - Improve API documentation for build APIs

v294 -> 2024-12-23 : https://github.com/inventree/InvenTree/pull/8738
    - Extends registration API documentation

v293 -> 2024-12-14 : https://github.com/inventree/InvenTree/pull/8658
    - Adds new fields to the supplier barcode API endpoints

v292 -> 2024-12-03 : https://github.com/inventree/InvenTree/pull/8625
    - Add "on_order" and "in_stock" annotations to SupplierPart API
    - Enhanced filtering for the SupplierPart API

v291 -> 2024-11-30 : https://github.com/inventree/InvenTree/pull/8596
    - Allow null / empty values for plugin settings

v290 -> 2024-11-29 : https://github.com/inventree/InvenTree/pull/8590
    - Adds "quantity" field to ReturnOrderLineItem model and API

v289 -> 2024-11-27 : https://github.com/inventree/InvenTree/pull/8570
    - Enable status change when transferring stock items

v288 -> 2024-11-27 : https://github.com/inventree/InvenTree/pull/8574
    - Adds "consumed" filter to StockItem API

v287 -> 2024-11-27 : https://github.com/inventree/InvenTree/pull/8571
    - Adds ability to set stock status when returning items from a customer

v286 -> 2024-11-26 : https://github.com/inventree/InvenTree/pull/8054
    - Adds "SelectionList" and "SelectionListEntry" API endpoints

v285 -> 2024-11-25 : https://github.com/inventree/InvenTree/pull/8559
    - Adds better description for registration endpoints

v284 -> 2024-11-25 : https://github.com/inventree/InvenTree/pull/8544
    - Adds new date filters to the StockItem API
    - Adds new date filters to the BuildOrder API
    - Adds new date filters to the SalesOrder API
    - Adds new date filters to the PurchaseOrder API
    - Adds new date filters to the ReturnOrder API

v283 -> 2024-11-20 : https://github.com/inventree/InvenTree/pull/8524
    - Adds "note" field to the PartRelated API endpoint

v282 -> 2024-11-19 : https://github.com/inventree/InvenTree/pull/8487
    - Remove the "test statistics" API endpoints
    - This is now provided via a custom plugin

v281 -> 2024-11-15 : https://github.com/inventree/InvenTree/pull/8480
    - Fixes StockHistory API data serialization

v280 -> 2024-11-10 : https://github.com/inventree/InvenTree/pull/8461
    - Makes schema for API information endpoint more informing
    - Removes general not found endpoint

v279 -> 2024-11-09 : https://github.com/inventree/InvenTree/pull/8458
    - Adds "order_outstanding" and "part" filters to the BuildLine API endpoint
    - Adds "order_outstanding" filter to the SalesOrderLineItem API endpoint

v278 -> 2024-11-07 : https://github.com/inventree/InvenTree/pull/8445
    - Updates to the SalesOrder API endpoints
    - Add "shipment count" information to the SalesOrder API endpoints
    - Allow null value for SalesOrderAllocation.shipment field
    - Additional filtering options for allocation endpoints

v277 -> 2024-11-01 : https://github.com/inventree/InvenTree/pull/8278
    - Allow build order list to be filtered by "outstanding" (alias for "active")

v276 -> 2024-10-31 : https://github.com/inventree/InvenTree/pull/8403
    - Adds 'destination' field to the PurchaseOrder model and API endpoints

v275 -> 2024-10-31 : https://github.com/inventree/InvenTree/pull/8396
    - Adds SKU and MPN fields to the StockItem serializer
    - Additional export options for the StockItem serializer

v274 -> 2024-10-29 : https://github.com/inventree/InvenTree/pull/8392
    - Add more detailed information to NotificationEntry API serializer

v273 -> 2024-10-28 : https://github.com/inventree/InvenTree/pull/8376
    - Fixes for the BuildLine API endpoint

v272 -> 2024-10-25 : https://github.com/inventree/InvenTree/pull/8343
    - Adjustments to BuildLine API serializers

v271 -> 2024-10-22 : https://github.com/inventree/InvenTree/pull/8331
    - Fixes for SalesOrderLineItem endpoints

v270 -> 2024-10-19 : https://github.com/inventree/InvenTree/pull/8307
    - Adds missing date fields from order API endpoint(s)

v269 -> 2024-10-16 : https://github.com/inventree/InvenTree/pull/8295
    - Adds "include_variants" filter to the BuildOrder API endpoint
    - Adds "include_variants" filter to the SalesOrder API endpoint
    - Adds "include_variants" filter to the PurchaseOrderLineItem API endpoint
    - Adds "include_variants" filter to the ReturnOrder API endpoint

v268 -> 2024-10-11 : https://github.com/inventree/InvenTree/pull/8274
    - Adds "in_stock" attribute to the StockItem serializer

v267 -> 2024-10-8 : https://github.com/inventree/InvenTree/pull/8250
    - Remove "allocations" field from the SalesOrderShipment API endpoint(s)
    - Add "allocated_items" field to the SalesOrderShipment API endpoint(s)

v266 -> 2024-10-07 : https://github.com/inventree/InvenTree/pull/8249
    - Tweak SalesOrderShipment API for more efficient data retrieval

v265 -> 2024-10-07 : https://github.com/inventree/InvenTree/pull/8228
    - Adds API endpoint for providing custom admin integration details for plugins

v264 -> 2024-10-03 : https://github.com/inventree/InvenTree/pull/8231
    - Adds Sales Order Shipment attachment model type

v263 -> 2024-09-30 : https://github.com/inventree/InvenTree/pull/8194
    - Adds Sales Order Shipment report

v262 -> 2024-09-30 : https://github.com/inventree/InvenTree/pull/8220
    - Tweak permission requirements for uninstalling plugins via API

v261 -> 2024-09-26 : https://github.com/inventree/InvenTree/pull/8184
    - Fixes for BuildOrder API serializers

v260 -> 2024-09-26 : https://github.com/inventree/InvenTree/pull/8190
    - Adds facility for server-side context data to be passed to client-side plugins

v259 -> 2024-09-20 : https://github.com/inventree/InvenTree/pull/8137
    - Implements new API endpoint for enabling custom UI features via plugins

v258 -> 2024-09-24 : https://github.com/inventree/InvenTree/pull/8163
    - Enhances the existing PartScheduling API endpoint
    - Adds a formal DRF serializer to the endpoint

v257 -> 2024-09-22 : https://github.com/inventree/InvenTree/pull/8150
    - Adds API endpoint for reporting barcode scan history

v256 -> 2024-09-19 : https://github.com/inventree/InvenTree/pull/7704
    - Adjustments for "stocktake" (stock history) API endpoints

v255 -> 2024-09-19 : https://github.com/inventree/InvenTree/pull/8145
    - Enables copying line items when duplicating an order

v254 -> 2024-09-14 : https://github.com/inventree/InvenTree/pull/7470
    - Implements new API endpoints for enabling custom UI functionality via plugins

v253 -> 2024-09-14 : https://github.com/inventree/InvenTree/pull/7944
    - Adjustments for user API endpoints

v252 -> 2024-09-13 : https://github.com/inventree/InvenTree/pull/8040
    - Add endpoint for listing all known units

v251 -> 2024-09-06 : https://github.com/inventree/InvenTree/pull/8018
    - Adds "attach_to_model" field to the ReportTemplate model

v250 -> 2024-09-04 : https://github.com/inventree/InvenTree/pull/8069
    - Fixes 'revision' field definition in Part serializer

v249 -> 2024-08-23 : https://github.com/inventree/InvenTree/pull/7978
    - Sort status enums

v248 -> 2024-08-23 : https://github.com/inventree/InvenTree/pull/7965
    - Small adjustments to labels for new custom status fields

v247 -> 2024-08-22 : https://github.com/inventree/InvenTree/pull/7956
    - Adjust "attachment" field on StockItemTestResult serializer
    - Allow null values for attachment

v246 -> 2024-08-21 : https://github.com/inventree/InvenTree/pull/7862
    - Adds custom status fields to various serializers
    - Adds endpoints to admin custom status fields

v245 -> 2024-08-21 : https://github.com/inventree/InvenTree/pull/7520
    - Documented pagination fields (no functional changes)

v244 -> 2024-08-21 : https://github.com/inventree/InvenTree/pull/7941
    - Adds "create_child_builds" field to the Build API
    - Write-only field to create child builds from the API
    - Only available when creating a new build order

v243 -> 2024-08-21 : https://github.com/inventree/InvenTree/pull/7940
    - Expose "ancestor" filter to the BuildOrder API

v242 -> 2024-08-20 : https://github.com/inventree/InvenTree/pull/7932
    - Adds "level" attribute to BuildOrder serializer
    - Allow ordering of BuildOrder API by "level" attribute
    - Allow "parent" filter for BuildOrder API to have "cascade=True" option

v241 -> 2024-08-18 : https://github.com/inventree/InvenTree/pull/7906
    - Adjusts required fields for the MeUserDetail endpoint

v240 -> 2024-08-16 : https://github.com/inventree/InvenTree/pull/7900
    - Adjust "issued_by" filter for the BuildOrder list endpoint
    - Adjust "assigned_to" filter for the BuildOrder list endpoint

v239 -> 2024-08-15 : https://github.com/inventree/InvenTree/pull/7888
    - Adds "testable" field to the Part model
    - Adds associated filters to various API endpoints

v238 -> 2024-08-14 : https://github.com/inventree/InvenTree/pull/7874
    - Add "assembly" filter to BuildLine API endpoint

v237 -> 2024-08-13 : https://github.com/inventree/InvenTree/pull/7863
    - Reimplement "bulk delete" operation for Attachment model
    - Fix permission checks for Attachment API endpoints

v236 -> 2024-08-10 : https://github.com/inventree/InvenTree/pull/7844
    - Adds "supplier_name" to the PurchaseOrder API serializer

v235 -> 2024-08-08 : https://github.com/inventree/InvenTree/pull/7837
    - Adds "on_order" quantity to SalesOrderLineItem serializer
    - Adds "building" quantity to SalesOrderLineItem serializer

v234 -> 2024-08-08 : https://github.com/inventree/InvenTree/pull/7829
    - Fixes bug in the plugin metadata endpoint

v233 -> 2024-08-04 : https://github.com/inventree/InvenTree/pull/7807
    - Adds new endpoints for managing state of build orders
    - Adds new endpoints for managing state of purchase orders
    - Adds new endpoints for managing state of sales orders
    - Adds new endpoints for managing state of return orders

v232 -> 2024-08-03 : https://github.com/inventree/InvenTree/pull/7793
    - Allow ordering of SalesOrderShipment API by 'shipment_date' and 'delivery_date'

v231 -> 2024-08-03 : https://github.com/inventree/InvenTree/pull/7794
    - Optimize BuildItem and BuildLine serializers to improve API efficiency

v230 -> 2024-05-05 : https://github.com/inventree/InvenTree/pull/7164
    - Adds test statistics endpoint

v229 -> 2024-07-31 : https://github.com/inventree/InvenTree/pull/7775
    - Add extra exportable fields to the BomItem serializer

v228 -> 2024-07-18 : https://github.com/inventree/InvenTree/pull/7684
    - Adds "icon" field to the PartCategory.path and StockLocation.path API
    - Adds icon packages API endpoint

v227 -> 2024-07-19 : https://github.com/inventree/InvenTree/pull/7693/
    - Adds endpoints to list and revoke the tokens issued to the current user

v226 -> 2024-07-15 : https://github.com/inventree/InvenTree/pull/7648
    - Adds barcode generation API endpoint

v225 -> 2024-07-17 : https://github.com/inventree/InvenTree/pull/7671
    - Adds "filters" field to DataImportSession API

v224 -> 2024-07-14 : https://github.com/inventree/InvenTree/pull/7667
    - Add notes field to ManufacturerPart and SupplierPart API endpoints

v223 -> 2024-07-14 : https://github.com/inventree/InvenTree/pull/7649
    - Allow adjustment of "packaging" field when receiving items against a purchase order

v222 -> 2024-07-14 : https://github.com/inventree/InvenTree/pull/7635
    - Adjust the BomItem API endpoint to improve data import process

v221 -> 2024-07-13 : https://github.com/inventree/InvenTree/pull/7636
    - Adds missing fields from StockItemBriefSerializer
    - Adds missing fields from PartBriefSerializer
    - Adds extra exportable fields to BuildItemSerializer

v220 -> 2024-07-11 : https://github.com/inventree/InvenTree/pull/7585
    - Adds "revision_of" field to Part serializer
    - Adds new API filters for "revision" status

v219 -> 2024-07-11 : https://github.com/inventree/InvenTree/pull/7611
    - Adds new fields to the BuildItem API endpoints
    - Adds new ordering / filtering options to the BuildItem API endpoints

v218 -> 2024-07-11 : https://github.com/inventree/InvenTree/pull/7619
    - Adds "can_build" field to the BomItem API

v217 -> 2024-07-09 : https://github.com/inventree/InvenTree/pull/7599
    - Fixes bug in "project_code" field for order API endpoints

v216 -> 2024-07-08 : https://github.com/inventree/InvenTree/pull/7595
    - Moves API endpoint for contenttype lookup by model name

v215 -> 2024-07-09 : https://github.com/inventree/InvenTree/pull/7591
    - Adds additional fields to the BuildLine serializer

v214 -> 2024-07-08 : https://github.com/inventree/InvenTree/pull/7587
    - Adds "default_location_detail" field to the Part API

v213 -> 2024-07-06 : https://github.com/inventree/InvenTree/pull/7527
    - Adds 'locked' field to Part API

v212 -> 2024-07-06 : https://github.com/inventree/InvenTree/pull/7562
    - Makes API generation more robust (no functional changes)

v211 -> 2024-06-26 : https://github.com/inventree/InvenTree/pull/6911
    - Adds API endpoints for managing data import and export

v210 -> 2024-06-26 : https://github.com/inventree/InvenTree/pull/7518
    - Adds translatable text to User API fields

v209 -> 2024-06-26 : https://github.com/inventree/InvenTree/pull/7514
    - Add "top_level" filter to PartCategory API endpoint
    - Add "top_level" filter to StockLocation API endpoint

v208 -> 2024-06-19 : https://github.com/inventree/InvenTree/pull/7479
    - Adds documentation for the user roles API endpoint (no functional changes)

v207 -> 2024-06-09 : https://github.com/inventree/InvenTree/pull/7420
    - Moves all "Attachment" models into a single table
    - All "Attachment" operations are now performed at /api/attachment/
    - Add permissions information to /api/user/roles/ endpoint

v206 -> 2024-06-08 : https://github.com/inventree/InvenTree/pull/7417
    - Adds "choices" field to the PartTestTemplate model

v205 -> 2024-06-03 : https://github.com/inventree/InvenTree/pull/7284
    - Added model_type and model_id fields to the "NotesImage" serializer

v204 -> 2024-06-03 : https://github.com/inventree/InvenTree/pull/7393
    - Fixes previous API update which resulted in inconsistent ordering of currency codes

v203 -> 2024-06-03 : https://github.com/inventree/InvenTree/pull/7390
    - Currency codes are now configurable as a run-time setting

v202 -> 2024-05-27 : https://github.com/inventree/InvenTree/pull/7343
    - Adjust "required" attribute of Part.category field to be optional

v201 -> 2024-05-21 : https://github.com/inventree/InvenTree/pull/7074
    - Major refactor of the report template / report printing interface
    - This is a *breaking change* to the report template API

v200 -> 2024-05-20 : https://github.com/inventree/InvenTree/pull/7000
    - Adds API endpoint for generating custom batch codes
    - Adds API endpoint for generating custom serial numbers

v199 -> 2024-05-20 : https://github.com/inventree/InvenTree/pull/7264
    - Expose "bom_valid" filter for the Part API
    - Expose "starred" filter for the Part API

v198 -> 2024-05-19 : https://github.com/inventree/InvenTree/pull/7258
    - Fixed lookup field conflicts in the plugins API

v197 -> 2024-05-14 : https://github.com/inventree/InvenTree/pull/7224
    - Refactor the plugin API endpoints to use the plugin "key" for lookup, rather than the PK value

v196 -> 2024-05-05 : https://github.com/inventree/InvenTree/pull/7160
    - Adds "location" field to BuildOutputComplete API endpoint

v195 -> 2024-05-03 : https://github.com/inventree/InvenTree/pull/7153
    - Fixes bug in BuildOrderCancel API endpoint

v194 -> 2024-05-01 : https://github.com/inventree/InvenTree/pull/7147
    -  Adds field description to the currency_exchange_retrieve API call

v193 -> 2024-04-30 : https://github.com/inventree/InvenTree/pull/7144
    - Adds "assigned_to" filter to PurchaseOrder / SalesOrder / ReturnOrder API endpoints

v192 -> 2024-04-23 : https://github.com/inventree/InvenTree/pull/7106
    - Adds 'trackable' ordering option to BuildLineLabel API endpoint

v191 -> 2024-04-22 : https://github.com/inventree/InvenTree/pull/7079
    - Adds API endpoints for Contenttype model

v190 -> 2024-04-19 : https://github.com/inventree/InvenTree/pull/7024
    - Adds "active" field to the Company API endpoints
    - Allow company list to be filtered by "active" status

v189 -> 2024-04-19 : https://github.com/inventree/InvenTree/pull/7066
    - Adds "currency" field to CompanyBriefSerializer class

v188 -> 2024-04-16 : https://github.com/inventree/InvenTree/pull/6970
    - Adds session authentication support for the API
    - Improvements for login / logout endpoints for better support of React web interface

v187 -> 2024-04-10 : https://github.com/inventree/InvenTree/pull/6985
    - Allow Part list endpoint to be sorted by pricing_min and pricing_max values
    - Allow BomItem list endpoint to be sorted by pricing_min and pricing_max values
    - Allow InternalPrice and SalePrice endpoints to be sorted by quantity
    - Adds total pricing values to BomItem serializer

v186 -> 2024-03-26 : https://github.com/inventree/InvenTree/pull/6855
    - Adds license information to the API

v185 -> 2024-03-24 : https://github.com/inventree/InvenTree/pull/6836
    - Remove /plugin/activate endpoint
    - Update docstrings and typing for various API endpoints (no functional changes)

v184 -> 2024-03-17 : https://github.com/inventree/InvenTree/pull/10464
    - Add additional fields for tests (start/end datetime, test station)

v183 -> 2024-03-14 : https://github.com/inventree/InvenTree/pull/5972
    - Adds "category_default_location" annotated field to part serializer
    - Adds "part_detail.category_default_location" annotated field to stock item serializer
    - Adds "part_detail.category_default_location" annotated field to purchase order line serializer
    - Adds "parent_default_location" annotated field to category serializer

v182 -> 2024-03-13 : https://github.com/inventree/InvenTree/pull/6714
    - Expose ReportSnippet model to the /report/snippet/ API endpoint
    - Expose ReportAsset model to the /report/asset/ API endpoint

v181 -> 2024-02-21 : https://github.com/inventree/InvenTree/pull/6541
    - Adds "width" and "height" fields to the LabelTemplate API endpoint
    - Adds "page_size" and "landscape" fields to the ReportTemplate API endpoint

v180 -> 2024-3-02 : https://github.com/inventree/InvenTree/pull/6463
    - Tweaks to API documentation to allow automatic documentation generation

v179 -> 2024-03-01 : https://github.com/inventree/InvenTree/pull/6605
    - Adds "subcategories" count to PartCategory serializer
    - Adds "sublocations" count to StockLocation serializer
    - Adds "image" field to PartBrief serializer
    - Adds "image" field to CompanyBrief serializer

v178 -> 2024-02-29 : https://github.com/inventree/InvenTree/pull/6604
    - Adds "external_stock" field to the Part API endpoint
    - Adds "external_stock" field to the BomItem API endpoint
    - Adds "external_stock" field to the BuildLine API endpoint
    - Stock quantities represented in the BuildLine API endpoint are now filtered by Build.source_location

v177 -> 2024-02-27 : https://github.com/inventree/InvenTree/pull/6581
    - Adds "subcategories" count to PartCategoryTree serializer
    - Adds "sublocations" count to StockLocationTree serializer

v176 -> 2024-02-26 : https://github.com/inventree/InvenTree/pull/6535
    - Adds the field "plugins_install_disabled" to the Server info API endpoint

v175 -> 2024-02-21 : https://github.com/inventree/InvenTree/pull/6538
    - Adds "parts" count to PartParameterTemplate serializer

v174 -> 2024-02-21 : https://github.com/inventree/InvenTree/pull/6536
    - Expose PartCategory filters to the API documentation
    - Expose StockLocation filters to the API documentation

v173 -> 2024-02-20 : https://github.com/inventree/InvenTree/pull/6483
    - Adds "merge_items" to the PurchaseOrderLine create API endpoint
    - Adds "auto_pricing" to the PurchaseOrderLine create/update API endpoint

v172 -> 2024-02-20 : https://github.com/inventree/InvenTree/pull/6526
    - Adds "enabled" field to the PartTestTemplate API endpoint
    - Adds "enabled" filter to the PartTestTemplate list
    - Adds "enabled" filter to the StockItemTestResult list

v171 -> 2024-02-19 : https://github.com/inventree/InvenTree/pull/6516
    - Adds "key" as a filterable parameter to PartTestTemplate list endpoint

v170 -> 2024-02-19 : https://github.com/inventree/InvenTree/pull/6514
    - Adds "has_results" filter to the PartTestTemplate list endpoint

v169 -> 2024-02-14 : https://github.com/inventree/InvenTree/pull/6430
    - Adds 'key' field to PartTestTemplate API endpoint
    - Adds annotated 'results' field to PartTestTemplate API endpoint
    - Adds 'template' field to StockItemTestResult API endpoint

v168 -> 2024-02-14 : https://github.com/inventree/InvenTree/pull/4824
    - Adds machine CRUD API endpoints
    - Adds machine settings API endpoints
    - Adds machine restart API endpoint
    - Adds machine types/drivers list API endpoints
    - Adds machine registry status API endpoint
    - Adds 'required' field to the global Settings API
    - Discover sub-sub classes of the StatusCode API

v167 -> 2024-02-07: https://github.com/inventree/InvenTree/pull/6440
    - Fixes for OpenAPI schema generation

v166 -> 2024-02-04 : https://github.com/inventree/InvenTree/pull/6400
    - Adds package_name to plugin API
    - Adds mechanism for uninstalling plugins via the API

v165 -> 2024-01-28 : https://github.com/inventree/InvenTree/pull/6040
    - Adds supplier_part.name, part.creation_user, part.required_for_sales_order

v164 -> 2024-01-24 : https://github.com/inventree/InvenTree/pull/6343
    - Adds "building" quantity to BuildLine API serializer

v163 -> 2024-01-22 : https://github.com/inventree/InvenTree/pull/6314
    - Extends API endpoint to expose auth configuration information for signin pages

v162 -> 2024-01-14 : https://github.com/inventree/InvenTree/pull/6230
    - Adds API endpoints to provide information on background tasks

v161 -> 2024-01-13 : https://github.com/inventree/InvenTree/pull/6222
    - Adds API endpoint for system error information

v160 -> 2023-12-11 : https://github.com/inventree/InvenTree/pull/6072
    - Adds API endpoint for allocating stock items against a sales order via barcode scan

v159 -> 2023-12-08 : https://github.com/inventree/InvenTree/pull/6056
    - Adds API endpoint for reloading plugin registry

v158 -> 2023-11-21 : https://github.com/inventree/InvenTree/pull/5953
    - Adds API endpoint for listing all settings of a particular plugin
    - Adds API endpoint for registry status (errors)

v157 -> 2023-12-02 : https://github.com/inventree/InvenTree/pull/6021
    - Add write-only "existing_image" field to Part API serializer

v156 -> 2023-11-26 : https://github.com/inventree/InvenTree/pull/5982
    - Add POST endpoint for report and label creation

v155 -> 2023-11-24 : https://github.com/inventree/InvenTree/pull/5979
    - Add "creation_date" field to Part instance serializer

v154 -> 2023-11-21 : https://github.com/inventree/InvenTree/pull/5944
    - Adds "responsible" field to the ProjectCode table

v153 -> 2023-11-21 : https://github.com/inventree/InvenTree/pull/5956
    - Adds override_min and override_max fields to part pricing API

v152 -> 2023-11-20 : https://github.com/inventree/InvenTree/pull/5949
    - Adds barcode support for ManufacturerPart model
    - Adds API endpoint for adding parts to purchase order using barcode scan

v151 -> 2023-11-13 : https://github.com/inventree/InvenTree/pull/5906
    - Allow user list API to be filtered by user active status
    - Allow owner list API to be filtered by user active status

v150 -> 2023-11-07: https://github.com/inventree/InvenTree/pull/5875
    - Extended user API endpoints to enable ordering
    - Extended user API endpoints to enable user role changes
    - Added endpoint to create a new user

v149 -> 2023-11-07 : https://github.com/inventree/InvenTree/pull/5876
    - Add 'building' quantity to BomItem serializer
    - Add extra ordering options for the BomItem list API

v148 -> 2023-11-06 : https://github.com/inventree/InvenTree/pull/5872
    - Allow "quantity" to be specified when installing an item into another item

v147 -> 2023-11-04: https://github.com/inventree/InvenTree/pull/5860
    - Adds "completed_lines" field to SalesOrder API endpoint
    - Adds "completed_lines" field to PurchaseOrder API endpoint

v146 -> 2023-11-02: https://github.com/inventree/InvenTree/pull/5822
    - Extended SSO Provider endpoint to contain if a provider is configured
    - Adds API endpoints for Email Address model

v145 -> 2023-10-30: https://github.com/inventree/InvenTree/pull/5786
    - Allow printing labels via POST including printing options in the body

v144 -> 2023-10-23: https://github.com/inventree/InvenTree/pull/5811
    - Adds version information API endpoint

v143 -> 2023-10-29: https://github.com/inventree/InvenTree/pull/5810
    - Extends the status endpoint to include information about system status and health

v142 -> 2023-10-20: https://github.com/inventree/InvenTree/pull/5759
    - Adds generic API endpoints for looking up status models

v141 -> 2023-10-23 : https://github.com/inventree/InvenTree/pull/5774
    - Changed 'part.responsible' from User to Owner

v140 -> 2023-10-20 : https://github.com/inventree/InvenTree/pull/5664
    - Expand API token functionality
    - Multiple API tokens can be generated per user

v139 -> 2023-10-11 : https://github.com/inventree/InvenTree/pull/5509
    - Add new BarcodePOReceive endpoint to receive line items by scanning supplier barcodes

v138 -> 2023-10-11 : https://github.com/inventree/InvenTree/pull/5679
    - Settings keys are no longer case sensitive
    - Include settings units in API serializer

v137 -> 2023-10-04 : https://github.com/inventree/InvenTree/pull/5588
    - Adds StockLocationType API endpoints
    - Adds custom_icon, location_type to StockLocation endpoint

v136 -> 2023-09-23 : https://github.com/inventree/InvenTree/pull/5595
    - Adds structural to StockLocation and PartCategory tree endpoints

v135 -> 2023-09-19 : https://github.com/inventree/InvenTree/pull/5569
    - Adds location path detail to StockLocation and StockItem API endpoints
    - Adds category path detail to PartCategory and Part API endpoints

v134 -> 2023-09-11 : https://github.com/inventree/InvenTree/pull/5525
    - Allow "Attachment" list endpoints to be searched by attachment, link and comment fields

v133 -> 2023-09-08 : https://github.com/inventree/InvenTree/pull/5518
    - Add extra optional fields which can be used for StockAdjustment endpoints

v132 -> 2023-09-07 : https://github.com/inventree/InvenTree/pull/5515
    - Add 'issued_by' filter to BuildOrder API list endpoint

v131 -> 2023-08-09 : https://github.com/inventree/InvenTree/pull/5415
    - Annotate 'available_variant_stock' to the SalesOrderLine serializer

v130 -> 2023-07-14 : https://github.com/inventree/InvenTree/pull/5251
    - Refactor label printing interface

v129 -> 2023-07-06 : https://github.com/inventree/InvenTree/pull/5189
    - Changes 'serial_lte' and 'serial_gte' stock filters to point to 'serial_int' field

v128 -> 2023-07-06 : https://github.com/inventree/InvenTree/pull/5186
    - Adds 'available' filter for BuildLine API endpoint

v127 -> 2023-06-24 : https://github.com/inventree/InvenTree/pull/5094
    - Enhancements for the PartParameter API endpoints

v126 -> 2023-06-19 : https://github.com/inventree/InvenTree/pull/5075
    - Adds API endpoint for setting the "category" for multiple parts simultaneously

v125 -> 2023-06-17 : https://github.com/inventree/InvenTree/pull/5064
    - Adds API endpoint for setting the "status" field for multiple stock items simultaneously

v124 -> 2023-06-17 : https://github.com/inventree/InvenTree/pull/5057
    - Add "created_before" and "created_after" filters to the Part API

v123 -> 2023-06-15 : https://github.com/inventree/InvenTree/pull/5019
    - Add Metadata to: Plugin Config

v122 -> 2023-06-14 : https://github.com/inventree/InvenTree/pull/5034
    - Adds new BuildLineLabel label type

v121 -> 2023-06-14 : https://github.com/inventree/InvenTree/pull/4808
    - Adds "ProjectCode" link to Build model

v120 -> 2023-06-07 : https://github.com/inventree/InvenTree/pull/4855
    - Major overhaul of the build order API
    - Adds new BuildLine model

v119 -> 2023-06-01 : https://github.com/inventree/InvenTree/pull/4898
    - Add Metadata to:  Part test templates, Part parameters, Part category parameter templates, BOM item substitute, Related Parts, Stock item test result

v118 -> 2023-06-01 : https://github.com/inventree/InvenTree/pull/4935
    - Adds extra fields for the PartParameterTemplate model

v117 -> 2023-05-22 : https://github.com/inventree/InvenTree/pull/4854
    - Part.units model now supports physical units (e.g. "kg", "m", "mm", etc)
    - Replaces SupplierPart "pack_size" field with "pack_quantity"
    - New field supports physical units, and allows for conversion between compatible units

v116 -> 2023-05-18 : https://github.com/inventree/InvenTree/pull/4823
    - Updates to part parameter implementation, to use physical units

v115 -> 2023-05-18 : https://github.com/inventree/InvenTree/pull/4846
    - Adds ability to partially scrap a build output

v114 -> 2023-05-16 : https://github.com/inventree/InvenTree/pull/4825
    - Adds "delivery_date" to shipments

v113 -> 2023-05-13 : https://github.com/inventree/InvenTree/pull/4800
    - Adds API endpoints for scrapping a build output

v112 -> 2023-05-13: https://github.com/inventree/InvenTree/pull/4741
    - Adds flag use_pack_size to the stock addition API, which allows adding packs

v111 -> 2023-05-02 : https://github.com/inventree/InvenTree/pull/4367
    - Adds tags to the Part serializer
    - Adds tags to the SupplierPart serializer
    - Adds tags to the ManufacturerPart serializer
    - Adds tags to the StockItem serializer
    - Adds tags to the StockLocation serializer

v110 -> 2023-04-26 : https://github.com/inventree/InvenTree/pull/4698
    - Adds 'order_currency' field for PurchaseOrder / SalesOrder endpoints

v109 -> 2023-04-19 : https://github.com/inventree/InvenTree/pull/4636
    - Adds API endpoints for the "ProjectCode" model

v108 -> 2023-04-17 : https://github.com/inventree/InvenTree/pull/4615
    - Adds functionality to upload images for rendering in markdown notes

v107 -> 2023-04-04 : https://github.com/inventree/InvenTree/pull/4575
    - Adds barcode support for PurchaseOrder model
    - Adds barcode support for ReturnOrder model
    - Adds barcode support for SalesOrder model
    - Adds barcode support for BuildOrder model

v106 -> 2023-04-03 : https://github.com/inventree/InvenTree/pull/4566
    - Adds 'search_regex' parameter to all searchable API endpoints

v105 -> 2023-03-31 : https://github.com/inventree/InvenTree/pull/4543
    - Adds API endpoints for status label information on various models

v104 -> 2023-03-23 : https://github.com/inventree/InvenTree/pull/4488
    - Adds various endpoints for new "ReturnOrder" models
    - Adds various endpoints for new "ReturnOrderReport" templates
    - Exposes API endpoints for "Contact" model

v103 -> 2023-03-17 : https://github.com/inventree/InvenTree/pull/4410
    - Add metadata to several more models

v102 -> 2023-03-18 : https://github.com/inventree/InvenTree/pull/4505
- Adds global search API endpoint for consolidated search results

v101 -> 2023-03-07 : https://github.com/inventree/InvenTree/pull/4462
    - Adds 'total_in_stock' to Part serializer, and supports API ordering

v100 -> 2023-03-04 : https://github.com/inventree/InvenTree/pull/4452
     - Adds bulk delete of PurchaseOrderLineItems to API

v99 -> 2023-03-03 : https://github.com/inventree/InvenTree/pull/4445
    - Adds sort by "responsible" to PurchaseOrderAPI

v98 -> 2023-02-24 : https://github.com/inventree/InvenTree/pull/4408
    - Adds "responsible" filter to Build API

v97 -> 2023-02-20 : https://github.com/inventree/InvenTree/pull/4377
    - Adds "external" attribute to StockLocation model

v96 -> 2023-02-16 : https://github.com/inventree/InvenTree/pull/4345
    - Adds stocktake report generation functionality

v95 -> 2023-02-16 : https://github.com/inventree/InvenTree/pull/4346
    - Adds "CompanyAttachment" model (and associated API endpoints)

v94 -> 2023-02-10 : https://github.com/inventree/InvenTree/pull/4327
    - Adds API endpoints for the "Group" auth model

v93 -> 2023-02-03 : https://github.com/inventree/InvenTree/pull/4300
    - Adds extra information to the currency exchange endpoint
    - Adds API endpoint for manually updating exchange rates

v92 -> 2023-02-02 : https://github.com/inventree/InvenTree/pull/4293
    - Adds API endpoint for currency exchange information

v91 -> 2023-01-31 : https://github.com/inventree/InvenTree/pull/4281
    - Improves the API endpoint for creating new Part instances

v90 -> 2023-01-25 : https://github.com/inventree/InvenTree/pull/4186/files
    - Adds a dedicated endpoint to activate a plugin

v89 -> 2023-01-25 : https://github.com/inventree/InvenTree/pull/4214
    - Adds updated field to SupplierPart API
    - Adds API date ordering for supplier part list

v88 -> 2023-01-17: https://github.com/inventree/InvenTree/pull/4225
    - Adds 'priority' field to Build model and api endpoints

v87 -> 2023-01-04 : https://github.com/inventree/InvenTree/pull/4067
    - Add API date filter for stock table on Expiry date

v86 -> 2022-12-22 : https://github.com/inventree/InvenTree/pull/4069
    - Adds API endpoints for part stocktake

v85 -> 2022-12-21 : https://github.com/inventree/InvenTree/pull/3858
    - Add endpoints serving ICS calendars for purchase and sales orders through API

v84 -> 2022-12-21: https://github.com/inventree/InvenTree/pull/4083
    - Add support for listing PO, BO, SO by their reference

v83 -> 2022-11-19 : https://github.com/inventree/InvenTree/pull/3949
    - Add support for structural Stock locations

v82 -> 2022-11-16 : https://github.com/inventree/InvenTree/pull/3931
    - Add support for structural Part categories

v81 -> 2022-11-08 : https://github.com/inventree/InvenTree/pull/3710
    - Adds cached pricing information to Part API
    - Adds cached pricing information to BomItem API
    - Allows Part and BomItem list endpoints to be filtered by 'has_pricing'
    - Remove calculated 'price_string' values from API endpoints
    - Allows PurchaseOrderLineItem API endpoint to be filtered by 'has_pricing'
    - Allows SalesOrderLineItem API endpoint to be filtered by 'has_pricing'
    - Allows SalesOrderLineItem API endpoint to be filtered by 'order_status'
    - Adds more information to SupplierPriceBreak serializer

v80 -> 2022-11-07 : https://github.com/inventree/InvenTree/pull/3906
    - Adds 'barcode_hash' to Part API serializer
    - Adds 'barcode_hash' to StockLocation API serializer
    - Adds 'barcode_hash' to SupplierPart API serializer

v79 -> 2022-11-03 : https://github.com/inventree/InvenTree/pull/3895
    - Add metadata to Company

v78 -> 2022-10-25 : https://github.com/inventree/InvenTree/pull/3854
    - Make PartCategory to be filtered by name and description

v77 -> 2022-10-12 : https://github.com/inventree/InvenTree/pull/3772
    - Adds model permission checks for barcode assignment actions

v76 -> 2022-09-10 : https://github.com/inventree/InvenTree/pull/3640
    - Refactor of barcode data on the API
    - StockItem.uid renamed to StockItem.barcode_hash

v75 -> 2022-09-05 : https://github.com/inventree/InvenTree/pull/3644
    - Adds "pack_size" attribute to SupplierPart API serializer

v74 -> 2022-08-28 : https://github.com/inventree/InvenTree/pull/3615
    - Add confirmation field for completing PurchaseOrder if the order has incomplete lines
    - Add confirmation field for completing SalesOrder if the order has incomplete lines

v73 -> 2022-08-24 : https://github.com/inventree/InvenTree/pull/3605
    - Add 'description' field to PartParameterTemplate model

v72 -> 2022-08-18 : https://github.com/inventree/InvenTree/pull/3567
    - Allow PurchaseOrder to be duplicated via the API

v71 -> 2022-08-18 : https://github.com/inventree/InvenTree/pull/3564
    - Updates to the "part scheduling" API endpoint

v70 -> 2022-08-02 : https://github.com/inventree/InvenTree/pull/3451
    - Adds a 'depth' parameter to the PartCategory list API
    - Adds a 'depth' parameter to the StockLocation list API

v69 -> 2022-08-01 : https://github.com/inventree/InvenTree/pull/3443
    - Updates the PartCategory list API:
        - Improve query efficiency: O(n) becomes O(1)
        - Rename 'parts' field to 'part_count'
    - Updates the StockLocation list API:
        - Improve query efficiency: O(n) becomes O(1)

v68 -> 2022-07-27 : https://github.com/inventree/InvenTree/pull/3417
    - Allows SupplierPart list to be filtered by SKU value
    - Allows SupplierPart list to be filtered by MPN value

v67 -> 2022-07-25 : https://github.com/inventree/InvenTree/pull/3395
    - Adds a 'requirements' endpoint for Part instance
    - Provides information on outstanding order requirements for a given part

v66 -> 2022-07-24 : https://github.com/inventree/InvenTree/pull/3393
    - Part images can now be downloaded from a remote URL via the API
    - Company images can now be downloaded from a remote URL via the API

v65 -> 2022-07-15 : https://github.com/inventree/InvenTree/pull/3335
    - Annotates 'in_stock' quantity to the SupplierPart API

v64 -> 2022-07-08 : https://github.com/inventree/InvenTree/pull/3310
    - Annotate 'on_order' quantity to BOM list API
    - Allow BOM List API endpoint to be filtered by "on_order" parameter

v63 -> 2022-07-06 : https://github.com/inventree/InvenTree/pull/3301
    - Allow BOM List API endpoint to be filtered by "available_stock" parameter

v62 -> 2022-07-05 : https://github.com/inventree/InvenTree/pull/3296
    - Allows search on BOM List API endpoint
    - Allows ordering on BOM List API endpoint

v61 -> 2022-06-12 : https://github.com/inventree/InvenTree/pull/3183
    - Migrate the "Convert Stock Item" form class to use the API
    - There is now an API endpoint for converting a stock item to a valid variant

v60 -> 2022-06-08 : https://github.com/inventree/InvenTree/pull/3148
    - Add availability data fields to the SupplierPart model

v59 -> 2022-06-07 : https://github.com/inventree/InvenTree/pull/3154
    - Adds further improvements to BulkDelete mixin class
    - Fixes multiple bugs in custom OPTIONS metadata implementation
    - Adds 'bulk delete' for Notifications

v58 -> 2022-06-06 : https://github.com/inventree/InvenTree/pull/3146
    - Adds a BulkDelete API mixin class for fast, safe deletion of multiple objects with a single API request

v57 -> 2022-06-05 : https://github.com/inventree/InvenTree/pull/3130
    - Transfer PartCategoryTemplateParameter actions to the API

v56 -> 2022-06-02 : https://github.com/inventree/InvenTree/pull/3123
    - Expose the PartParameterTemplate model to use the API

v55 -> 2022-06-02 : https://github.com/inventree/InvenTree/pull/3120
    - Converts the 'StockItemReturn' functionality to make use of the API

v54 -> 2022-06-02 : https://github.com/inventree/InvenTree/pull/3117
    - Adds 'available_stock' annotation on the SalesOrderLineItem API
    - Adds (well, fixes) 'overdue' annotation on the SalesOrderLineItem API

v53 -> 2022-06-01 : https://github.com/inventree/InvenTree/pull/3110
    - Adds extra search fields to the BuildOrder list API endpoint

v52 -> 2022-05-31 : https://github.com/inventree/InvenTree/pull/3103
    - Allow part list API to be searched by supplier SKU

v51 -> 2022-05-24 : https://github.com/inventree/InvenTree/pull/3058
    - Adds new fields to the SalesOrderShipment model

v50 -> 2022-05-18 : https://github.com/inventree/InvenTree/pull/2912
    - Implement Attachments for manufacturer parts

v49 -> 2022-05-09 : https://github.com/inventree/InvenTree/pull/2957
    - Allows filtering of plugin list by 'active' status
    - Allows filtering of plugin list by 'mixin' support
    - Adds endpoint to "identify" or "locate" stock items and locations (using plugins)

v48 -> 2022-05-12 : https://github.com/inventree/InvenTree/pull/2977
    - Adds "export to file" functionality for PurchaseOrder API endpoint
    - Adds "export to file" functionality for SalesOrder API endpoint
    - Adds "export to file" functionality for BuildOrder API endpoint

v47 -> 2022-05-10 : https://github.com/inventree/InvenTree/pull/2964
    - Fixes barcode API error response when scanning a StockItem which does not exist
    - Fixes barcode API error response when scanning a StockLocation which does not exist

v46 -> 2022-05-09
    - Fixes read permissions on settings API
    - Allows non-staff users to read global settings via the API

v45 -> 2022-05-08 : https://github.com/inventree/InvenTree/pull/2944
    - Settings are now accessed via the API using their unique key, not their PK
    - This allows the settings to be accessed without prior knowledge of the PK

v44 -> 2022-05-04 : https://github.com/inventree/InvenTree/pull/2931
    - Converting more server-side rendered forms to the API
    - Exposes more core functionality to API endpoints

v43 -> 2022-04-26 : https://github.com/inventree/InvenTree/pull/2875
    - Adds API detail endpoint for PartSalePrice model
    - Adds API detail endpoint for PartInternalPrice model

v42 -> 2022-04-26 : https://github.com/inventree/InvenTree/pull/2833
    - Adds variant stock information to the Part and BomItem serializers

v41 -> 2022-04-26
    - Fixes 'variant_of' filter for Part list endpoint

v40 -> 2022-04-19
    - Adds ability to filter StockItem list by "tracked" parameter
        - This checks the serial number or batch code fields

v39 -> 2022-04-18
    - Adds ability to filter StockItem list by "has_batch" parameter

v38 -> 2022-04-14 : https://github.com/inventree/InvenTree/pull/2828
    - Adds the ability to include stock test results for "installed items"

v37 -> 2022-04-07 : https://github.com/inventree/InvenTree/pull/2806
    - Adds extra stock availability information to the BomItem serializer

v36 -> 2022-04-03
    - Adds ability to filter part list endpoint by unallocated_stock argument

v35 -> 2022-04-01 : https://github.com/inventree/InvenTree/pull/2797
    - Adds stock allocation information to the Part API
    - Adds calculated field for "unallocated_quantity"

v34 -> 2022-03-25
    - Change permissions for "plugin list" API endpoint (now allows any authenticated user)

v33 -> 2022-03-24
    - Adds "plugins_enabled" information to root API endpoint

v32 -> 2022-03-19
    - Adds "parameters" detail to Part API endpoint (use &parameters=true)
    - Adds ability to filter PartParameterTemplate API by Part instance
    - Adds ability to filter PartParameterTemplate API by PartCategory instance

v31 -> 2022-03-14
    - Adds "updated" field to SupplierPriceBreakList and SupplierPriceBreakDetail API endpoints

v30 -> 2022-03-09
    - Adds "exclude_location" field to BuildAutoAllocation API endpoint
    - Allows BuildItem API endpoint to be filtered by BomItem relation

v29 -> 2022-03-08
    - Adds "scheduling" endpoint for predicted stock scheduling information

v28 -> 2022-03-04
    - Adds an API endpoint for auto allocation of stock items against a build order
    - Ref: https://github.com/inventree/InvenTree/pull/2713

v27 -> 2022-02-28
    - Adds target_date field to individual line items for purchase orders and sales orders

v26 -> 2022-02-17
    - Adds API endpoint for uploading a BOM file and extracting data

v25 -> 2022-02-17
    - Adds ability to filter "part" list endpoint by "in_bom_for" argument

v24 -> 2022-02-10
    - Adds API endpoint for deleting (cancelling) build order outputs

v23 -> 2022-02-02
    - Adds API endpoints for managing plugin classes
    - Adds API endpoints for managing plugin settings

v22 -> 2021-12-20
    - Adds API endpoint to "merge" multiple stock items

v21 -> 2021-12-04
    - Adds support for multiple "Shipments" against a SalesOrder
    - Refactors process for stock allocation against a SalesOrder

v20 -> 2021-12-03
    - Adds ability to filter POLineItem endpoint by "base_part"
    - Adds optional "order_detail" to POLineItem list endpoint

v19 -> 2021-12-02
    - Adds the ability to filter the StockItem API by "part_tree"
    - Returns only stock items which match a particular part.tree_id field

v18 -> 2021-11-15
    - Adds the ability to filter BomItem API by "uses" field
    - This returns a list of all BomItems which "use" the specified part
    - Includes inherited BomItem objects

v17 -> 2021-11-09
    - Adds API endpoints for GLOBAL and USER settings objects
    - Ref: https://github.com/inventree/InvenTree/pull/2275

v16 -> 2021-10-17
    - Adds API endpoint for completing build order outputs

v15 -> 2021-10-06
    - Adds detail endpoint for SalesOrderAllocation model
    - Allows use of the API forms interface for adjusting SalesOrderAllocation objects

v14 -> 2021-10-05
    - Stock adjustment actions API is improved, using native DRF serializer support
    - However adjustment actions now only support 'pk' as a lookup field

v13 -> 2021-10-05
    - Adds API endpoint to allocate stock items against a BuildOrder
    - Updates StockItem API with improved filtering against BomItem data

v12 -> 2021-09-07
    - Adds API endpoint to receive stock items against a PurchaseOrder

v11 -> 2021-08-26
    - Adds "units" field to PartBriefSerializer
    - This allows units to be introspected from the "part_detail" field in the StockItem serializer

v10 -> 2021-08-23
    - Adds "purchase_price_currency" to StockItem serializer
    - Adds "purchase_price_string" to StockItem serializer
    - Purchase price is now writable for StockItem serializer

v9  -> 2021-08-09
    - Adds "price_string" to part pricing serializers

v8  -> 2021-07-19
    - Refactors the API interface for SupplierPart and ManufacturerPart models
    - ManufacturerPart objects can no longer be created via the SupplierPart API endpoint

v7  -> 2021-07-03
    - Introduced the concept of "API forms" in https://github.com/inventree/InvenTree/pull/1716
    - API OPTIONS endpoints provide comprehensive field metadata
    - Multiple new API endpoints added for database models

v6  -> 2021-06-23
    - Part and Company images can now be directly uploaded via the REST API

v5  -> 2021-06-21
    - Adds API interface for manufacturer part parameters

v4  -> 2021-06-01
    - BOM items can now accept "variant stock" to be assigned against them
    - Many slight API tweaks were needed to get this to work properly!

v3  -> 2021-05-22:
    - The updated StockItem "history tracking" now uses a different interface

"""<|MERGE_RESOLUTION|>--- conflicted
+++ resolved
@@ -1,21 +1,19 @@
 """InvenTree API version information."""
 
 # InvenTree API version
-INVENTREE_API_VERSION = 360
+INVENTREE_API_VERSION = 361
 
 """Increment this API version number whenever there is a significant change to the API that any clients need to know about."""
 
 INVENTREE_API_TEXT = """
 
-<<<<<<< HEAD
 v360 -> 2025-07-02 : https://github.com/inventree/InvenTree/pull/9939
     - Allow filtering of BuildItem API by "location" of StockItem
     - Allow filtering of SalesOrderAllocation API by "location" of StockItem
-=======
+
 v360 -> 2025-07-02 : https://github.com/inventree/InvenTree/pull/9937
     - Provide more detailed StockItem information in the BuildItem serializer
     - Provide more detailed StockItem information in the SalesOrderAllocation serializer
->>>>>>> d9f71ca2
 
 v359 -> 2025-07-01 : https://github.com/inventree/InvenTree/pull/9909
     - Fixes annotated types for various part fields
