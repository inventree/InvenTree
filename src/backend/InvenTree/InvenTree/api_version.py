"""InvenTree API version information."""

# InvenTree API version
<<<<<<< HEAD
INVENTREE_API_VERSION = 352
=======
INVENTREE_API_VERSION = 353
>>>>>>> 45daef84

"""Increment this API version number whenever there is a significant change to the API that any clients need to know about."""

INVENTREE_API_TEXT = """
<<<<<<< HEAD
v352 -> 2025-06-09 : https://github.com/inventree/InvenTree/pull/9532
    - Adds "merge" field to the ReportTemplate model
=======
v353 -> 2025-06-19 : https://github.com/inventree/InvenTree/pull/9608
    - Adds email endpoints

v352 -> 2025-06-18 : https://github.com/inventree/InvenTree/pull/9803
    - Make PurchaseOrderLineItem link to BuildOrder reference nullable
    - Add valid fields to ordering field descriptions
>>>>>>> 45daef84

v351 -> 2025-06-18 : https://github.com/inventree/InvenTree/pull/9602
    - Adds passwort reset API endpoint for admin users

v350 -> 2025-06-17 : https://github.com/inventree/InvenTree/pull/9798
    - Adds "can_build" field to the part requirements API endpoint
    - Remove "allocated" and "required" fields from the part requirements API endpoint
    - Add detailed serializer to the part requirements API endpoint

v349 -> 2025-06-13 : https://github.com/inventree/InvenTree/pull/9574
    - Remove the 'create_child_builds' flag from the BuildOrder creation API endpoint

v348 -> 2025-06-12 : https://github.com/inventree/InvenTree/pull/9312
    - Adds "external" flag for BuildOrder
    - Adds link between PurchaseOrderLineItem and BuildOrder

v347 -> 2025-06-12 : https://github.com/inventree/InvenTree/pull/9764
    - Adds "copy_tests" field to the DuplicatePart API endpoint

v346 -> 2025-06-07 : https://github.com/inventree/InvenTree/pull/9718
    - Adds "read_only" field to the GlobalSettings API endpoint(s)

v345 -> 2025-06-07 : https://github.com/inventree/InvenTree/pull/9745
    - Adds barcode information to SalesOrderShipment API endpoint

v344 -> 2025-06-02 : https://github.com/inventree/InvenTree/pull/9714
    - Updates allauth version and adds device trust as a factor

v343 -> 2025-06-02 : https://github.com/inventree/InvenTree/pull/9717
    - Add ISO currency codes to the description text for currency options

v342 -> 2025-05-09 : https://github.com/inventree/InvenTree/pull/9651
    - Fix serializer to match Generate API for serial numbers

v341 -> 2025-04-21 : https://github.com/inventree/InvenTree/pull/9547
    - Require pagination limit on list queries

v340 -> 2025-04-15 : https://github.com/inventree/InvenTree/pull/9546
    - Add nullable to various fields to make them not required

v339 -> 2025-04-15 : https://github.com/inventree/InvenTree/pull/9283
    - Remove need for source in /plugins/ui/features

v338 -> 2025-04-15 : https://github.com/inventree/InvenTree/pull/9333
    - Adds oAuth2 support for the API

v337 -> 2025-04-15 : https://github.com/inventree/InvenTree/pull/9505
    - Adds API endpoint with extra serial number information for a given StockItem object

v336 -> 2025-04-10 : https://github.com/inventree/InvenTree/pull/9492
    - Fixed query and response serialization for units_all and version_text
    - Fixed LicenseView and VersionInformation serialization

v335 -> 2025-04-09 : https://github.com/inventree/InvenTree/pull/9476
    - Adds "roles" detail to the Group API endpoint
    - Adds "users" detail to the Group API endpoint
    - Adds "groups" detail to the User API endpoint

v334 -> 2025-04-08 : https://github.com/inventree/InvenTree/pull/9453
    - Fixes various operationId and enum collisions and help texts

v333 -> 2025-04-03 : https://github.com/inventree/InvenTree/pull/9452
    - Currency string is no longer restricted to a hardcoded enum
    - Customizable status keys are no longer hardcoded enum values

v332 -> 2025-04-02 : https://github.com/inventree/InvenTree/pull/9393
    - Adds 'search_notes' parameter to all searchable API endpoints

v331 -> 2025-04-01 : https://github.com/inventree/InvenTree/pull/9437
    - Set correct types on various formerly-string PK fields as well permissions
    - Include metadata request and response types

v330 -> 2025-03-31 : https://github.com/inventree/InvenTree/pull/9420
    - Deconflict operation id between single and bulk destroy operations
    - Add request body definition for bulk destroy operations

v329 -> 2025-03-30 : https://github.com/inventree/InvenTree/pull/9399
    - Convert url path regex-specified PKs to int

v328 -> 2025-03-29 : https://github.com/inventree/InvenTree/pull/9407
    - Updates schema to include paging arguments

v327 -> 2025-03-20 : https://github.com/inventree/InvenTree/pull/9339
    - Adds "is_mandatory" field to the Plugin API
    - Adds ability to filter by "mandatory" status in the Plugin API

v326 -> 2025-03-18 : https://github.com/inventree/InvenTree/pull/9096
    - Overhaul the data-export API functionality
    - Allow customization of data exporting via plugins
    - Consolidate LabelOutput and ReportOutput API endpoints into single DataOutput endpoint

v325 -> 2024-03-17 : https://github.com/inventree/InvenTree/pull/9244
    - Adds the option for superusers to list all user tokens
    - Make list endpoints sortable, filterable and searchable

v324 -> 2025-03-17 : https://github.com/inventree/InvenTree/pull/9320
    - Adds BulkUpdate support for the SalesOrderAllocation model
    - Adds BulkUpdate support for the PartCategory model
    - Adds BulkUpdate support for the StockLocation model

v323 -> 2025-03-17 : https://github.com/inventree/InvenTree/pull/9313
    - Adds BulkUpdate support to the Part API endpoint
    - Remove legacy API endpoint to set part category for multiple parts

v322 -> 2025-03-16 : https://github.com/inventree/InvenTree/pull/8933
    - Add min_date and max_date query filters for orders, for use in calendar views

v321 -> 2025-03-06 : https://github.com/inventree/InvenTree/pull/9236
    - Adds conditionally-returned fields to the schema to match API behavior
    - Removes required flag for nullable read-only fields to match API behavior

v320 -> 2025-03-05 : https://github.com/inventree/InvenTree/pull/9243
    - Link fields are now up to 2000 chars long

v319 -> 2025-03-04 : https://github.com/inventree/InvenTree/pull/9199
    - Add detail API endpoint for the LabelOutput model
    - Add detail API endpoint for the ReportOutput model

v318 -> 2025-02-25 : https://github.com/inventree/InvenTree/pull/9116
    - Adds user profile API endpoints

v317 -> 2025-02-26 : https://github.com/inventree/InvenTree/pull/9143
    - Default 'overdue' field to False in Build serializer
    - Add allow_null to various fields in Build, Settings, Order, Part, and Stock serializers
    - Add type hints to Users model to properly type fields

v316 -> 2025-02-26 : https://github.com/inventree/InvenTree/pull/9185
    - Allow 'icon' field to be nullified in the PartCategory API
    - Allow 'custom_icon' field to be nullified in the StockLocation API

v315 -> 2025-02-22 : https://github.com/inventree/InvenTree/pull/9150
    - Remove outdated 'url' field from some API endpoints

v314 -> 2025-02-17 : https://github.com/inventree/InvenTree/pull/6293
    - Removes a considerable amount of old auth endpoints
    - Introduces allauth-provided auth endpoints

v313 -> 2025-02-17 : https://github.com/inventree/InvenTree/pull/9087
    - Adds instance id optionally to the info view endpoint

v312 -> 2025-02-15 : https://github.com/inventree/InvenTree/pull/9079
    - Remove old API endpoints associated with legacy BOM import functionality

v311 -> 2025-02-14 : https://github.com/inventree/InvenTree/pull/9076
    - Adds "model_filters" attribute to settings API

v310 -> 2025-02-14 : https://github.com/inventree/InvenTree/pull/9077
    - Adds 'is_variant' filter to the Part list API

v309 -> 2025-02-02 : https://github.com/inventree/InvenTree/pull/9008
    - Bug fixes for the "Part" serializer
    - Fixes for data import API endpoints

v308 -> 2025-02-01 : https://github.com/inventree/InvenTree/pull/9003
    - Adds extra detail to the ReportOutput and LabelOutput API endpoints
    - Allows ordering of output list endpoints

v307 -> 2025-01-29 : https://github.com/inventree/InvenTree/pull/8969
    - Extend Info Endpoint to include customizations

v306 -> 2025-01-28 : https://github.com/inventree/InvenTree/pull/8966
    - Adds "start_date" to PurchasesOrder API
    - Adds "start_date" to SalesOrder API
    - Adds "start_date" to ReturnOrder API
    - Updated API filters

v305 -> 2025-01-26 : https://github.com/inventree/InvenTree/pull/8950
    - Bug fixes for the SupplierPart API
    - Refactoring for data export via API

v304 -> 2025-01-22 : https://github.com/inventree/InvenTree/pull/8940
    - Adds "category" filter to build list API

v303 -> 2025-01-20 : https://github.com/inventree/InvenTree/pull/8915
    - Adds "start_date" field to Build model and API endpoints
    - Adds additional API filtering and sorting options for Build list

v302 -> 2025-01-18 : https://github.com/inventree/InvenTree/pull/8905
    - Fix schema definition on the /label/print endpoint

v301 -> 2025-01-14 : https://github.com/inventree/InvenTree/pull/8894
    - Remove ui preferences from the API

v300 -> 2025-01-13 : https://github.com/inventree/InvenTree/pull/8886
    - Allow null value for 'expiry_date' field introduced in #8867

v299 -> 2025-01-10 : https://github.com/inventree/InvenTree/pull/8867
    - Adds 'expiry_date' field to the PurchaseOrderReceive API endpoint
    - Adds 'default_expiry` field to the PartBriefSerializer, affecting API endpoints which use it

v298 -> 2025-01-07 : https://github.com/inventree/InvenTree/pull/8848
    - Adds 'created_by' field to PurchaseOrder API endpoints
    - Adds 'created_by' field to SalesOrder API endpoints
    - Adds 'created_by' field to ReturnOrder API endpoints

v297 -> 2024-12-29 : https://github.com/inventree/InvenTree/pull/8438
    - Adjustments to the CustomUserState API endpoints and serializers

v296 -> 2024-12-25 : https://github.com/inventree/InvenTree/pull/8732
    - Adjust default "part_detail" behavior for StockItem API endpoints

v295 -> 2024-12-23 : https://github.com/inventree/InvenTree/pull/8746
    - Improve API documentation for build APIs

v294 -> 2024-12-23 : https://github.com/inventree/InvenTree/pull/8738
    - Extends registration API documentation

v293 -> 2024-12-14 : https://github.com/inventree/InvenTree/pull/8658
    - Adds new fields to the supplier barcode API endpoints

v292 -> 2024-12-03 : https://github.com/inventree/InvenTree/pull/8625
    - Add "on_order" and "in_stock" annotations to SupplierPart API
    - Enhanced filtering for the SupplierPart API

v291 -> 2024-11-30 : https://github.com/inventree/InvenTree/pull/8596
    - Allow null / empty values for plugin settings

v290 -> 2024-11-29 : https://github.com/inventree/InvenTree/pull/8590
    - Adds "quantity" field to ReturnOrderLineItem model and API

v289 -> 2024-11-27 : https://github.com/inventree/InvenTree/pull/8570
    - Enable status change when transferring stock items

v288 -> 2024-11-27 : https://github.com/inventree/InvenTree/pull/8574
    - Adds "consumed" filter to StockItem API

v287 -> 2024-11-27 : https://github.com/inventree/InvenTree/pull/8571
    - Adds ability to set stock status when returning items from a customer

v286 -> 2024-11-26 : https://github.com/inventree/InvenTree/pull/8054
    - Adds "SelectionList" and "SelectionListEntry" API endpoints

v285 -> 2024-11-25 : https://github.com/inventree/InvenTree/pull/8559
    - Adds better description for registration endpoints

v284 -> 2024-11-25 : https://github.com/inventree/InvenTree/pull/8544
    - Adds new date filters to the StockItem API
    - Adds new date filters to the BuildOrder API
    - Adds new date filters to the SalesOrder API
    - Adds new date filters to the PurchaseOrder API
    - Adds new date filters to the ReturnOrder API

v283 -> 2024-11-20 : https://github.com/inventree/InvenTree/pull/8524
    - Adds "note" field to the PartRelated API endpoint

v282 -> 2024-11-19 : https://github.com/inventree/InvenTree/pull/8487
    - Remove the "test statistics" API endpoints
    - This is now provided via a custom plugin

v281 -> 2024-11-15 : https://github.com/inventree/InvenTree/pull/8480
    - Fixes StockHistory API data serialization

v280 -> 2024-11-10 : https://github.com/inventree/InvenTree/pull/8461
    - Makes schema for API information endpoint more informing
    - Removes general not found endpoint

v279 -> 2024-11-09 : https://github.com/inventree/InvenTree/pull/8458
    - Adds "order_outstanding" and "part" filters to the BuildLine API endpoint
    - Adds "order_outstanding" filter to the SalesOrderLineItem API endpoint

v278 -> 2024-11-07 : https://github.com/inventree/InvenTree/pull/8445
    - Updates to the SalesOrder API endpoints
    - Add "shipment count" information to the SalesOrder API endpoints
    - Allow null value for SalesOrderAllocation.shipment field
    - Additional filtering options for allocation endpoints

v277 -> 2024-11-01 : https://github.com/inventree/InvenTree/pull/8278
    - Allow build order list to be filtered by "outstanding" (alias for "active")

v276 -> 2024-10-31 : https://github.com/inventree/InvenTree/pull/8403
    - Adds 'destination' field to the PurchaseOrder model and API endpoints

v275 -> 2024-10-31 : https://github.com/inventree/InvenTree/pull/8396
    - Adds SKU and MPN fields to the StockItem serializer
    - Additional export options for the StockItem serializer

v274 -> 2024-10-29 : https://github.com/inventree/InvenTree/pull/8392
    - Add more detailed information to NotificationEntry API serializer

v273 -> 2024-10-28 : https://github.com/inventree/InvenTree/pull/8376
    - Fixes for the BuildLine API endpoint

v272 -> 2024-10-25 : https://github.com/inventree/InvenTree/pull/8343
    - Adjustments to BuildLine API serializers

v271 -> 2024-10-22 : https://github.com/inventree/InvenTree/pull/8331
    - Fixes for SalesOrderLineItem endpoints

v270 -> 2024-10-19 : https://github.com/inventree/InvenTree/pull/8307
    - Adds missing date fields from order API endpoint(s)

v269 -> 2024-10-16 : https://github.com/inventree/InvenTree/pull/8295
    - Adds "include_variants" filter to the BuildOrder API endpoint
    - Adds "include_variants" filter to the SalesOrder API endpoint
    - Adds "include_variants" filter to the PurchaseOrderLineItem API endpoint
    - Adds "include_variants" filter to the ReturnOrder API endpoint

v268 -> 2024-10-11 : https://github.com/inventree/InvenTree/pull/8274
    - Adds "in_stock" attribute to the StockItem serializer

v267 -> 2024-10-8 : https://github.com/inventree/InvenTree/pull/8250
    - Remove "allocations" field from the SalesOrderShipment API endpoint(s)
    - Add "allocated_items" field to the SalesOrderShipment API endpoint(s)

v266 -> 2024-10-07 : https://github.com/inventree/InvenTree/pull/8249
    - Tweak SalesOrderShipment API for more efficient data retrieval

v265 -> 2024-10-07 : https://github.com/inventree/InvenTree/pull/8228
    - Adds API endpoint for providing custom admin integration details for plugins

v264 -> 2024-10-03 : https://github.com/inventree/InvenTree/pull/8231
    - Adds Sales Order Shipment attachment model type

v263 -> 2024-09-30 : https://github.com/inventree/InvenTree/pull/8194
    - Adds Sales Order Shipment report

v262 -> 2024-09-30 : https://github.com/inventree/InvenTree/pull/8220
    - Tweak permission requirements for uninstalling plugins via API

v261 -> 2024-09-26 : https://github.com/inventree/InvenTree/pull/8184
    - Fixes for BuildOrder API serializers

v260 -> 2024-09-26 : https://github.com/inventree/InvenTree/pull/8190
    - Adds facility for server-side context data to be passed to client-side plugins

v259 -> 2024-09-20 : https://github.com/inventree/InvenTree/pull/8137
    - Implements new API endpoint for enabling custom UI features via plugins

v258 -> 2024-09-24 : https://github.com/inventree/InvenTree/pull/8163
    - Enhances the existing PartScheduling API endpoint
    - Adds a formal DRF serializer to the endpoint

v257 -> 2024-09-22 : https://github.com/inventree/InvenTree/pull/8150
    - Adds API endpoint for reporting barcode scan history

v256 -> 2024-09-19 : https://github.com/inventree/InvenTree/pull/7704
    - Adjustments for "stocktake" (stock history) API endpoints

v255 -> 2024-09-19 : https://github.com/inventree/InvenTree/pull/8145
    - Enables copying line items when duplicating an order

v254 -> 2024-09-14 : https://github.com/inventree/InvenTree/pull/7470
    - Implements new API endpoints for enabling custom UI functionality via plugins

v253 -> 2024-09-14 : https://github.com/inventree/InvenTree/pull/7944
    - Adjustments for user API endpoints

v252 -> 2024-09-13 : https://github.com/inventree/InvenTree/pull/8040
    - Add endpoint for listing all known units

v251 -> 2024-09-06 : https://github.com/inventree/InvenTree/pull/8018
    - Adds "attach_to_model" field to the ReportTemplate model

v250 -> 2024-09-04 : https://github.com/inventree/InvenTree/pull/8069
    - Fixes 'revision' field definition in Part serializer

v249 -> 2024-08-23 : https://github.com/inventree/InvenTree/pull/7978
    - Sort status enums

v248 -> 2024-08-23 : https://github.com/inventree/InvenTree/pull/7965
    - Small adjustments to labels for new custom status fields

v247 -> 2024-08-22 : https://github.com/inventree/InvenTree/pull/7956
    - Adjust "attachment" field on StockItemTestResult serializer
    - Allow null values for attachment

v246 -> 2024-08-21 : https://github.com/inventree/InvenTree/pull/7862
    - Adds custom status fields to various serializers
    - Adds endpoints to admin custom status fields

v245 -> 2024-08-21 : https://github.com/inventree/InvenTree/pull/7520
    - Documented pagination fields (no functional changes)

v244 -> 2024-08-21 : https://github.com/inventree/InvenTree/pull/7941
    - Adds "create_child_builds" field to the Build API
    - Write-only field to create child builds from the API
    - Only available when creating a new build order

v243 -> 2024-08-21 : https://github.com/inventree/InvenTree/pull/7940
    - Expose "ancestor" filter to the BuildOrder API

v242 -> 2024-08-20 : https://github.com/inventree/InvenTree/pull/7932
    - Adds "level" attribute to BuildOrder serializer
    - Allow ordering of BuildOrder API by "level" attribute
    - Allow "parent" filter for BuildOrder API to have "cascade=True" option

v241 -> 2024-08-18 : https://github.com/inventree/InvenTree/pull/7906
    - Adjusts required fields for the MeUserDetail endpoint

v240 -> 2024-08-16 : https://github.com/inventree/InvenTree/pull/7900
    - Adjust "issued_by" filter for the BuildOrder list endpoint
    - Adjust "assigned_to" filter for the BuildOrder list endpoint

v239 -> 2024-08-15 : https://github.com/inventree/InvenTree/pull/7888
    - Adds "testable" field to the Part model
    - Adds associated filters to various API endpoints

v238 -> 2024-08-14 : https://github.com/inventree/InvenTree/pull/7874
    - Add "assembly" filter to BuildLine API endpoint

v237 -> 2024-08-13 : https://github.com/inventree/InvenTree/pull/7863
    - Reimplement "bulk delete" operation for Attachment model
    - Fix permission checks for Attachment API endpoints

v236 -> 2024-08-10 : https://github.com/inventree/InvenTree/pull/7844
    - Adds "supplier_name" to the PurchaseOrder API serializer

v235 -> 2024-08-08 : https://github.com/inventree/InvenTree/pull/7837
    - Adds "on_order" quantity to SalesOrderLineItem serializer
    - Adds "building" quantity to SalesOrderLineItem serializer

v234 -> 2024-08-08 : https://github.com/inventree/InvenTree/pull/7829
    - Fixes bug in the plugin metadata endpoint

v233 -> 2024-08-04 : https://github.com/inventree/InvenTree/pull/7807
    - Adds new endpoints for managing state of build orders
    - Adds new endpoints for managing state of purchase orders
    - Adds new endpoints for managing state of sales orders
    - Adds new endpoints for managing state of return orders

v232 -> 2024-08-03 : https://github.com/inventree/InvenTree/pull/7793
    - Allow ordering of SalesOrderShipment API by 'shipment_date' and 'delivery_date'

v231 -> 2024-08-03 : https://github.com/inventree/InvenTree/pull/7794
    - Optimize BuildItem and BuildLine serializers to improve API efficiency

v230 -> 2024-05-05 : https://github.com/inventree/InvenTree/pull/7164
    - Adds test statistics endpoint

v229 -> 2024-07-31 : https://github.com/inventree/InvenTree/pull/7775
    - Add extra exportable fields to the BomItem serializer

v228 -> 2024-07-18 : https://github.com/inventree/InvenTree/pull/7684
    - Adds "icon" field to the PartCategory.path and StockLocation.path API
    - Adds icon packages API endpoint

v227 -> 2024-07-19 : https://github.com/inventree/InvenTree/pull/7693/
    - Adds endpoints to list and revoke the tokens issued to the current user

v226 -> 2024-07-15 : https://github.com/inventree/InvenTree/pull/7648
    - Adds barcode generation API endpoint

v225 -> 2024-07-17 : https://github.com/inventree/InvenTree/pull/7671
    - Adds "filters" field to DataImportSession API

v224 -> 2024-07-14 : https://github.com/inventree/InvenTree/pull/7667
    - Add notes field to ManufacturerPart and SupplierPart API endpoints

v223 -> 2024-07-14 : https://github.com/inventree/InvenTree/pull/7649
    - Allow adjustment of "packaging" field when receiving items against a purchase order

v222 -> 2024-07-14 : https://github.com/inventree/InvenTree/pull/7635
    - Adjust the BomItem API endpoint to improve data import process

v221 -> 2024-07-13 : https://github.com/inventree/InvenTree/pull/7636
    - Adds missing fields from StockItemBriefSerializer
    - Adds missing fields from PartBriefSerializer
    - Adds extra exportable fields to BuildItemSerializer

v220 -> 2024-07-11 : https://github.com/inventree/InvenTree/pull/7585
    - Adds "revision_of" field to Part serializer
    - Adds new API filters for "revision" status

v219 -> 2024-07-11 : https://github.com/inventree/InvenTree/pull/7611
    - Adds new fields to the BuildItem API endpoints
    - Adds new ordering / filtering options to the BuildItem API endpoints

v218 -> 2024-07-11 : https://github.com/inventree/InvenTree/pull/7619
    - Adds "can_build" field to the BomItem API

v217 -> 2024-07-09 : https://github.com/inventree/InvenTree/pull/7599
    - Fixes bug in "project_code" field for order API endpoints

v216 -> 2024-07-08 : https://github.com/inventree/InvenTree/pull/7595
    - Moves API endpoint for contenttype lookup by model name

v215 -> 2024-07-09 : https://github.com/inventree/InvenTree/pull/7591
    - Adds additional fields to the BuildLine serializer

v214 -> 2024-07-08 : https://github.com/inventree/InvenTree/pull/7587
    - Adds "default_location_detail" field to the Part API

v213 -> 2024-07-06 : https://github.com/inventree/InvenTree/pull/7527
    - Adds 'locked' field to Part API

v212 -> 2024-07-06 : https://github.com/inventree/InvenTree/pull/7562
    - Makes API generation more robust (no functional changes)

v211 -> 2024-06-26 : https://github.com/inventree/InvenTree/pull/6911
    - Adds API endpoints for managing data import and export

v210 -> 2024-06-26 : https://github.com/inventree/InvenTree/pull/7518
    - Adds translatable text to User API fields

v209 -> 2024-06-26 : https://github.com/inventree/InvenTree/pull/7514
    - Add "top_level" filter to PartCategory API endpoint
    - Add "top_level" filter to StockLocation API endpoint

v208 -> 2024-06-19 : https://github.com/inventree/InvenTree/pull/7479
    - Adds documentation for the user roles API endpoint (no functional changes)

v207 -> 2024-06-09 : https://github.com/inventree/InvenTree/pull/7420
    - Moves all "Attachment" models into a single table
    - All "Attachment" operations are now performed at /api/attachment/
    - Add permissions information to /api/user/roles/ endpoint

v206 -> 2024-06-08 : https://github.com/inventree/InvenTree/pull/7417
    - Adds "choices" field to the PartTestTemplate model

v205 -> 2024-06-03 : https://github.com/inventree/InvenTree/pull/7284
    - Added model_type and model_id fields to the "NotesImage" serializer

v204 -> 2024-06-03 : https://github.com/inventree/InvenTree/pull/7393
    - Fixes previous API update which resulted in inconsistent ordering of currency codes

v203 -> 2024-06-03 : https://github.com/inventree/InvenTree/pull/7390
    - Currency codes are now configurable as a run-time setting

v202 -> 2024-05-27 : https://github.com/inventree/InvenTree/pull/7343
    - Adjust "required" attribute of Part.category field to be optional

v201 -> 2024-05-21 : https://github.com/inventree/InvenTree/pull/7074
    - Major refactor of the report template / report printing interface
    - This is a *breaking change* to the report template API

v200 -> 2024-05-20 : https://github.com/inventree/InvenTree/pull/7000
    - Adds API endpoint for generating custom batch codes
    - Adds API endpoint for generating custom serial numbers

v199 -> 2024-05-20 : https://github.com/inventree/InvenTree/pull/7264
    - Expose "bom_valid" filter for the Part API
    - Expose "starred" filter for the Part API

v198 -> 2024-05-19 : https://github.com/inventree/InvenTree/pull/7258
    - Fixed lookup field conflicts in the plugins API

v197 -> 2024-05-14 : https://github.com/inventree/InvenTree/pull/7224
    - Refactor the plugin API endpoints to use the plugin "key" for lookup, rather than the PK value

v196 -> 2024-05-05 : https://github.com/inventree/InvenTree/pull/7160
    - Adds "location" field to BuildOutputComplete API endpoint

v195 -> 2024-05-03 : https://github.com/inventree/InvenTree/pull/7153
    - Fixes bug in BuildOrderCancel API endpoint

v194 -> 2024-05-01 : https://github.com/inventree/InvenTree/pull/7147
    -  Adds field description to the currency_exchange_retrieve API call

v193 -> 2024-04-30 : https://github.com/inventree/InvenTree/pull/7144
    - Adds "assigned_to" filter to PurchaseOrder / SalesOrder / ReturnOrder API endpoints

v192 -> 2024-04-23 : https://github.com/inventree/InvenTree/pull/7106
    - Adds 'trackable' ordering option to BuildLineLabel API endpoint

v191 -> 2024-04-22 : https://github.com/inventree/InvenTree/pull/7079
    - Adds API endpoints for Contenttype model

v190 -> 2024-04-19 : https://github.com/inventree/InvenTree/pull/7024
    - Adds "active" field to the Company API endpoints
    - Allow company list to be filtered by "active" status

v189 -> 2024-04-19 : https://github.com/inventree/InvenTree/pull/7066
    - Adds "currency" field to CompanyBriefSerializer class

v188 -> 2024-04-16 : https://github.com/inventree/InvenTree/pull/6970
    - Adds session authentication support for the API
    - Improvements for login / logout endpoints for better support of React web interface

v187 -> 2024-04-10 : https://github.com/inventree/InvenTree/pull/6985
    - Allow Part list endpoint to be sorted by pricing_min and pricing_max values
    - Allow BomItem list endpoint to be sorted by pricing_min and pricing_max values
    - Allow InternalPrice and SalePrice endpoints to be sorted by quantity
    - Adds total pricing values to BomItem serializer

v186 -> 2024-03-26 : https://github.com/inventree/InvenTree/pull/6855
    - Adds license information to the API

v185 -> 2024-03-24 : https://github.com/inventree/InvenTree/pull/6836
    - Remove /plugin/activate endpoint
    - Update docstrings and typing for various API endpoints (no functional changes)

v184 -> 2024-03-17 : https://github.com/inventree/InvenTree/pull/10464
    - Add additional fields for tests (start/end datetime, test station)

v183 -> 2024-03-14 : https://github.com/inventree/InvenTree/pull/5972
    - Adds "category_default_location" annotated field to part serializer
    - Adds "part_detail.category_default_location" annotated field to stock item serializer
    - Adds "part_detail.category_default_location" annotated field to purchase order line serializer
    - Adds "parent_default_location" annotated field to category serializer

v182 -> 2024-03-13 : https://github.com/inventree/InvenTree/pull/6714
    - Expose ReportSnippet model to the /report/snippet/ API endpoint
    - Expose ReportAsset model to the /report/asset/ API endpoint

v181 -> 2024-02-21 : https://github.com/inventree/InvenTree/pull/6541
    - Adds "width" and "height" fields to the LabelTemplate API endpoint
    - Adds "page_size" and "landscape" fields to the ReportTemplate API endpoint

v180 -> 2024-3-02 : https://github.com/inventree/InvenTree/pull/6463
    - Tweaks to API documentation to allow automatic documentation generation

v179 -> 2024-03-01 : https://github.com/inventree/InvenTree/pull/6605
    - Adds "subcategories" count to PartCategory serializer
    - Adds "sublocations" count to StockLocation serializer
    - Adds "image" field to PartBrief serializer
    - Adds "image" field to CompanyBrief serializer

v178 -> 2024-02-29 : https://github.com/inventree/InvenTree/pull/6604
    - Adds "external_stock" field to the Part API endpoint
    - Adds "external_stock" field to the BomItem API endpoint
    - Adds "external_stock" field to the BuildLine API endpoint
    - Stock quantities represented in the BuildLine API endpoint are now filtered by Build.source_location

v177 -> 2024-02-27 : https://github.com/inventree/InvenTree/pull/6581
    - Adds "subcategories" count to PartCategoryTree serializer
    - Adds "sublocations" count to StockLocationTree serializer

v176 -> 2024-02-26 : https://github.com/inventree/InvenTree/pull/6535
    - Adds the field "plugins_install_disabled" to the Server info API endpoint

v175 -> 2024-02-21 : https://github.com/inventree/InvenTree/pull/6538
    - Adds "parts" count to PartParameterTemplate serializer

v174 -> 2024-02-21 : https://github.com/inventree/InvenTree/pull/6536
    - Expose PartCategory filters to the API documentation
    - Expose StockLocation filters to the API documentation

v173 -> 2024-02-20 : https://github.com/inventree/InvenTree/pull/6483
    - Adds "merge_items" to the PurchaseOrderLine create API endpoint
    - Adds "auto_pricing" to the PurchaseOrderLine create/update API endpoint

v172 -> 2024-02-20 : https://github.com/inventree/InvenTree/pull/6526
    - Adds "enabled" field to the PartTestTemplate API endpoint
    - Adds "enabled" filter to the PartTestTemplate list
    - Adds "enabled" filter to the StockItemTestResult list

v171 -> 2024-02-19 : https://github.com/inventree/InvenTree/pull/6516
    - Adds "key" as a filterable parameter to PartTestTemplate list endpoint

v170 -> 2024-02-19 : https://github.com/inventree/InvenTree/pull/6514
    - Adds "has_results" filter to the PartTestTemplate list endpoint

v169 -> 2024-02-14 : https://github.com/inventree/InvenTree/pull/6430
    - Adds 'key' field to PartTestTemplate API endpoint
    - Adds annotated 'results' field to PartTestTemplate API endpoint
    - Adds 'template' field to StockItemTestResult API endpoint

v168 -> 2024-02-14 : https://github.com/inventree/InvenTree/pull/4824
    - Adds machine CRUD API endpoints
    - Adds machine settings API endpoints
    - Adds machine restart API endpoint
    - Adds machine types/drivers list API endpoints
    - Adds machine registry status API endpoint
    - Adds 'required' field to the global Settings API
    - Discover sub-sub classes of the StatusCode API

v167 -> 2024-02-07: https://github.com/inventree/InvenTree/pull/6440
    - Fixes for OpenAPI schema generation

v166 -> 2024-02-04 : https://github.com/inventree/InvenTree/pull/6400
    - Adds package_name to plugin API
    - Adds mechanism for uninstalling plugins via the API

v165 -> 2024-01-28 : https://github.com/inventree/InvenTree/pull/6040
    - Adds supplier_part.name, part.creation_user, part.required_for_sales_order

v164 -> 2024-01-24 : https://github.com/inventree/InvenTree/pull/6343
    - Adds "building" quantity to BuildLine API serializer

v163 -> 2024-01-22 : https://github.com/inventree/InvenTree/pull/6314
    - Extends API endpoint to expose auth configuration information for signin pages

v162 -> 2024-01-14 : https://github.com/inventree/InvenTree/pull/6230
    - Adds API endpoints to provide information on background tasks

v161 -> 2024-01-13 : https://github.com/inventree/InvenTree/pull/6222
    - Adds API endpoint for system error information

v160 -> 2023-12-11 : https://github.com/inventree/InvenTree/pull/6072
    - Adds API endpoint for allocating stock items against a sales order via barcode scan

v159 -> 2023-12-08 : https://github.com/inventree/InvenTree/pull/6056
    - Adds API endpoint for reloading plugin registry

v158 -> 2023-11-21 : https://github.com/inventree/InvenTree/pull/5953
    - Adds API endpoint for listing all settings of a particular plugin
    - Adds API endpoint for registry status (errors)

v157 -> 2023-12-02 : https://github.com/inventree/InvenTree/pull/6021
    - Add write-only "existing_image" field to Part API serializer

v156 -> 2023-11-26 : https://github.com/inventree/InvenTree/pull/5982
    - Add POST endpoint for report and label creation

v155 -> 2023-11-24 : https://github.com/inventree/InvenTree/pull/5979
    - Add "creation_date" field to Part instance serializer

v154 -> 2023-11-21 : https://github.com/inventree/InvenTree/pull/5944
    - Adds "responsible" field to the ProjectCode table

v153 -> 2023-11-21 : https://github.com/inventree/InvenTree/pull/5956
    - Adds override_min and override_max fields to part pricing API

v152 -> 2023-11-20 : https://github.com/inventree/InvenTree/pull/5949
    - Adds barcode support for ManufacturerPart model
    - Adds API endpoint for adding parts to purchase order using barcode scan

v151 -> 2023-11-13 : https://github.com/inventree/InvenTree/pull/5906
    - Allow user list API to be filtered by user active status
    - Allow owner list API to be filtered by user active status

v150 -> 2023-11-07: https://github.com/inventree/InvenTree/pull/5875
    - Extended user API endpoints to enable ordering
    - Extended user API endpoints to enable user role changes
    - Added endpoint to create a new user

v149 -> 2023-11-07 : https://github.com/inventree/InvenTree/pull/5876
    - Add 'building' quantity to BomItem serializer
    - Add extra ordering options for the BomItem list API

v148 -> 2023-11-06 : https://github.com/inventree/InvenTree/pull/5872
    - Allow "quantity" to be specified when installing an item into another item

v147 -> 2023-11-04: https://github.com/inventree/InvenTree/pull/5860
    - Adds "completed_lines" field to SalesOrder API endpoint
    - Adds "completed_lines" field to PurchaseOrder API endpoint

v146 -> 2023-11-02: https://github.com/inventree/InvenTree/pull/5822
    - Extended SSO Provider endpoint to contain if a provider is configured
    - Adds API endpoints for Email Address model

v145 -> 2023-10-30: https://github.com/inventree/InvenTree/pull/5786
    - Allow printing labels via POST including printing options in the body

v144 -> 2023-10-23: https://github.com/inventree/InvenTree/pull/5811
    - Adds version information API endpoint

v143 -> 2023-10-29: https://github.com/inventree/InvenTree/pull/5810
    - Extends the status endpoint to include information about system status and health

v142 -> 2023-10-20: https://github.com/inventree/InvenTree/pull/5759
    - Adds generic API endpoints for looking up status models

v141 -> 2023-10-23 : https://github.com/inventree/InvenTree/pull/5774
    - Changed 'part.responsible' from User to Owner

v140 -> 2023-10-20 : https://github.com/inventree/InvenTree/pull/5664
    - Expand API token functionality
    - Multiple API tokens can be generated per user

v139 -> 2023-10-11 : https://github.com/inventree/InvenTree/pull/5509
    - Add new BarcodePOReceive endpoint to receive line items by scanning supplier barcodes

v138 -> 2023-10-11 : https://github.com/inventree/InvenTree/pull/5679
    - Settings keys are no longer case sensitive
    - Include settings units in API serializer

v137 -> 2023-10-04 : https://github.com/inventree/InvenTree/pull/5588
    - Adds StockLocationType API endpoints
    - Adds custom_icon, location_type to StockLocation endpoint

v136 -> 2023-09-23 : https://github.com/inventree/InvenTree/pull/5595
    - Adds structural to StockLocation and PartCategory tree endpoints

v135 -> 2023-09-19 : https://github.com/inventree/InvenTree/pull/5569
    - Adds location path detail to StockLocation and StockItem API endpoints
    - Adds category path detail to PartCategory and Part API endpoints

v134 -> 2023-09-11 : https://github.com/inventree/InvenTree/pull/5525
    - Allow "Attachment" list endpoints to be searched by attachment, link and comment fields

v133 -> 2023-09-08 : https://github.com/inventree/InvenTree/pull/5518
    - Add extra optional fields which can be used for StockAdjustment endpoints

v132 -> 2023-09-07 : https://github.com/inventree/InvenTree/pull/5515
    - Add 'issued_by' filter to BuildOrder API list endpoint

v131 -> 2023-08-09 : https://github.com/inventree/InvenTree/pull/5415
    - Annotate 'available_variant_stock' to the SalesOrderLine serializer

v130 -> 2023-07-14 : https://github.com/inventree/InvenTree/pull/5251
    - Refactor label printing interface

v129 -> 2023-07-06 : https://github.com/inventree/InvenTree/pull/5189
    - Changes 'serial_lte' and 'serial_gte' stock filters to point to 'serial_int' field

v128 -> 2023-07-06 : https://github.com/inventree/InvenTree/pull/5186
    - Adds 'available' filter for BuildLine API endpoint

v127 -> 2023-06-24 : https://github.com/inventree/InvenTree/pull/5094
    - Enhancements for the PartParameter API endpoints

v126 -> 2023-06-19 : https://github.com/inventree/InvenTree/pull/5075
    - Adds API endpoint for setting the "category" for multiple parts simultaneously

v125 -> 2023-06-17 : https://github.com/inventree/InvenTree/pull/5064
    - Adds API endpoint for setting the "status" field for multiple stock items simultaneously

v124 -> 2023-06-17 : https://github.com/inventree/InvenTree/pull/5057
    - Add "created_before" and "created_after" filters to the Part API

v123 -> 2023-06-15 : https://github.com/inventree/InvenTree/pull/5019
    - Add Metadata to: Plugin Config

v122 -> 2023-06-14 : https://github.com/inventree/InvenTree/pull/5034
    - Adds new BuildLineLabel label type

v121 -> 2023-06-14 : https://github.com/inventree/InvenTree/pull/4808
    - Adds "ProjectCode" link to Build model

v120 -> 2023-06-07 : https://github.com/inventree/InvenTree/pull/4855
    - Major overhaul of the build order API
    - Adds new BuildLine model

v119 -> 2023-06-01 : https://github.com/inventree/InvenTree/pull/4898
    - Add Metadata to:  Part test templates, Part parameters, Part category parameter templates, BOM item substitute, Related Parts, Stock item test result

v118 -> 2023-06-01 : https://github.com/inventree/InvenTree/pull/4935
    - Adds extra fields for the PartParameterTemplate model

v117 -> 2023-05-22 : https://github.com/inventree/InvenTree/pull/4854
    - Part.units model now supports physical units (e.g. "kg", "m", "mm", etc)
    - Replaces SupplierPart "pack_size" field with "pack_quantity"
    - New field supports physical units, and allows for conversion between compatible units

v116 -> 2023-05-18 : https://github.com/inventree/InvenTree/pull/4823
    - Updates to part parameter implementation, to use physical units

v115 -> 2023-05-18 : https://github.com/inventree/InvenTree/pull/4846
    - Adds ability to partially scrap a build output

v114 -> 2023-05-16 : https://github.com/inventree/InvenTree/pull/4825
    - Adds "delivery_date" to shipments

v113 -> 2023-05-13 : https://github.com/inventree/InvenTree/pull/4800
    - Adds API endpoints for scrapping a build output

v112 -> 2023-05-13: https://github.com/inventree/InvenTree/pull/4741
    - Adds flag use_pack_size to the stock addition API, which allows adding packs

v111 -> 2023-05-02 : https://github.com/inventree/InvenTree/pull/4367
    - Adds tags to the Part serializer
    - Adds tags to the SupplierPart serializer
    - Adds tags to the ManufacturerPart serializer
    - Adds tags to the StockItem serializer
    - Adds tags to the StockLocation serializer

v110 -> 2023-04-26 : https://github.com/inventree/InvenTree/pull/4698
    - Adds 'order_currency' field for PurchaseOrder / SalesOrder endpoints

v109 -> 2023-04-19 : https://github.com/inventree/InvenTree/pull/4636
    - Adds API endpoints for the "ProjectCode" model

v108 -> 2023-04-17 : https://github.com/inventree/InvenTree/pull/4615
    - Adds functionality to upload images for rendering in markdown notes

v107 -> 2023-04-04 : https://github.com/inventree/InvenTree/pull/4575
    - Adds barcode support for PurchaseOrder model
    - Adds barcode support for ReturnOrder model
    - Adds barcode support for SalesOrder model
    - Adds barcode support for BuildOrder model

v106 -> 2023-04-03 : https://github.com/inventree/InvenTree/pull/4566
    - Adds 'search_regex' parameter to all searchable API endpoints

v105 -> 2023-03-31 : https://github.com/inventree/InvenTree/pull/4543
    - Adds API endpoints for status label information on various models

v104 -> 2023-03-23 : https://github.com/inventree/InvenTree/pull/4488
    - Adds various endpoints for new "ReturnOrder" models
    - Adds various endpoints for new "ReturnOrderReport" templates
    - Exposes API endpoints for "Contact" model

v103 -> 2023-03-17 : https://github.com/inventree/InvenTree/pull/4410
    - Add metadata to several more models

v102 -> 2023-03-18 : https://github.com/inventree/InvenTree/pull/4505
- Adds global search API endpoint for consolidated search results

v101 -> 2023-03-07 : https://github.com/inventree/InvenTree/pull/4462
    - Adds 'total_in_stock' to Part serializer, and supports API ordering

v100 -> 2023-03-04 : https://github.com/inventree/InvenTree/pull/4452
     - Adds bulk delete of PurchaseOrderLineItems to API

v99 -> 2023-03-03 : https://github.com/inventree/InvenTree/pull/4445
    - Adds sort by "responsible" to PurchaseOrderAPI

v98 -> 2023-02-24 : https://github.com/inventree/InvenTree/pull/4408
    - Adds "responsible" filter to Build API

v97 -> 2023-02-20 : https://github.com/inventree/InvenTree/pull/4377
    - Adds "external" attribute to StockLocation model

v96 -> 2023-02-16 : https://github.com/inventree/InvenTree/pull/4345
    - Adds stocktake report generation functionality

v95 -> 2023-02-16 : https://github.com/inventree/InvenTree/pull/4346
    - Adds "CompanyAttachment" model (and associated API endpoints)

v94 -> 2023-02-10 : https://github.com/inventree/InvenTree/pull/4327
    - Adds API endpoints for the "Group" auth model

v93 -> 2023-02-03 : https://github.com/inventree/InvenTree/pull/4300
    - Adds extra information to the currency exchange endpoint
    - Adds API endpoint for manually updating exchange rates

v92 -> 2023-02-02 : https://github.com/inventree/InvenTree/pull/4293
    - Adds API endpoint for currency exchange information

v91 -> 2023-01-31 : https://github.com/inventree/InvenTree/pull/4281
    - Improves the API endpoint for creating new Part instances

v90 -> 2023-01-25 : https://github.com/inventree/InvenTree/pull/4186/files
    - Adds a dedicated endpoint to activate a plugin

v89 -> 2023-01-25 : https://github.com/inventree/InvenTree/pull/4214
    - Adds updated field to SupplierPart API
    - Adds API date ordering for supplier part list

v88 -> 2023-01-17: https://github.com/inventree/InvenTree/pull/4225
    - Adds 'priority' field to Build model and api endpoints

v87 -> 2023-01-04 : https://github.com/inventree/InvenTree/pull/4067
    - Add API date filter for stock table on Expiry date

v86 -> 2022-12-22 : https://github.com/inventree/InvenTree/pull/4069
    - Adds API endpoints for part stocktake

v85 -> 2022-12-21 : https://github.com/inventree/InvenTree/pull/3858
    - Add endpoints serving ICS calendars for purchase and sales orders through API

v84 -> 2022-12-21: https://github.com/inventree/InvenTree/pull/4083
    - Add support for listing PO, BO, SO by their reference

v83 -> 2022-11-19 : https://github.com/inventree/InvenTree/pull/3949
    - Add support for structural Stock locations

v82 -> 2022-11-16 : https://github.com/inventree/InvenTree/pull/3931
    - Add support for structural Part categories

v81 -> 2022-11-08 : https://github.com/inventree/InvenTree/pull/3710
    - Adds cached pricing information to Part API
    - Adds cached pricing information to BomItem API
    - Allows Part and BomItem list endpoints to be filtered by 'has_pricing'
    - Remove calculated 'price_string' values from API endpoints
    - Allows PurchaseOrderLineItem API endpoint to be filtered by 'has_pricing'
    - Allows SalesOrderLineItem API endpoint to be filtered by 'has_pricing'
    - Allows SalesOrderLineItem API endpoint to be filtered by 'order_status'
    - Adds more information to SupplierPriceBreak serializer

v80 -> 2022-11-07 : https://github.com/inventree/InvenTree/pull/3906
    - Adds 'barcode_hash' to Part API serializer
    - Adds 'barcode_hash' to StockLocation API serializer
    - Adds 'barcode_hash' to SupplierPart API serializer

v79 -> 2022-11-03 : https://github.com/inventree/InvenTree/pull/3895
    - Add metadata to Company

v78 -> 2022-10-25 : https://github.com/inventree/InvenTree/pull/3854
    - Make PartCategory to be filtered by name and description

v77 -> 2022-10-12 : https://github.com/inventree/InvenTree/pull/3772
    - Adds model permission checks for barcode assignment actions

v76 -> 2022-09-10 : https://github.com/inventree/InvenTree/pull/3640
    - Refactor of barcode data on the API
    - StockItem.uid renamed to StockItem.barcode_hash

v75 -> 2022-09-05 : https://github.com/inventree/InvenTree/pull/3644
    - Adds "pack_size" attribute to SupplierPart API serializer

v74 -> 2022-08-28 : https://github.com/inventree/InvenTree/pull/3615
    - Add confirmation field for completing PurchaseOrder if the order has incomplete lines
    - Add confirmation field for completing SalesOrder if the order has incomplete lines

v73 -> 2022-08-24 : https://github.com/inventree/InvenTree/pull/3605
    - Add 'description' field to PartParameterTemplate model

v72 -> 2022-08-18 : https://github.com/inventree/InvenTree/pull/3567
    - Allow PurchaseOrder to be duplicated via the API

v71 -> 2022-08-18 : https://github.com/inventree/InvenTree/pull/3564
    - Updates to the "part scheduling" API endpoint

v70 -> 2022-08-02 : https://github.com/inventree/InvenTree/pull/3451
    - Adds a 'depth' parameter to the PartCategory list API
    - Adds a 'depth' parameter to the StockLocation list API

v69 -> 2022-08-01 : https://github.com/inventree/InvenTree/pull/3443
    - Updates the PartCategory list API:
        - Improve query efficiency: O(n) becomes O(1)
        - Rename 'parts' field to 'part_count'
    - Updates the StockLocation list API:
        - Improve query efficiency: O(n) becomes O(1)

v68 -> 2022-07-27 : https://github.com/inventree/InvenTree/pull/3417
    - Allows SupplierPart list to be filtered by SKU value
    - Allows SupplierPart list to be filtered by MPN value

v67 -> 2022-07-25 : https://github.com/inventree/InvenTree/pull/3395
    - Adds a 'requirements' endpoint for Part instance
    - Provides information on outstanding order requirements for a given part

v66 -> 2022-07-24 : https://github.com/inventree/InvenTree/pull/3393
    - Part images can now be downloaded from a remote URL via the API
    - Company images can now be downloaded from a remote URL via the API

v65 -> 2022-07-15 : https://github.com/inventree/InvenTree/pull/3335
    - Annotates 'in_stock' quantity to the SupplierPart API

v64 -> 2022-07-08 : https://github.com/inventree/InvenTree/pull/3310
    - Annotate 'on_order' quantity to BOM list API
    - Allow BOM List API endpoint to be filtered by "on_order" parameter

v63 -> 2022-07-06 : https://github.com/inventree/InvenTree/pull/3301
    - Allow BOM List API endpoint to be filtered by "available_stock" parameter

v62 -> 2022-07-05 : https://github.com/inventree/InvenTree/pull/3296
    - Allows search on BOM List API endpoint
    - Allows ordering on BOM List API endpoint

v61 -> 2022-06-12 : https://github.com/inventree/InvenTree/pull/3183
    - Migrate the "Convert Stock Item" form class to use the API
    - There is now an API endpoint for converting a stock item to a valid variant

v60 -> 2022-06-08 : https://github.com/inventree/InvenTree/pull/3148
    - Add availability data fields to the SupplierPart model

v59 -> 2022-06-07 : https://github.com/inventree/InvenTree/pull/3154
    - Adds further improvements to BulkDelete mixin class
    - Fixes multiple bugs in custom OPTIONS metadata implementation
    - Adds 'bulk delete' for Notifications

v58 -> 2022-06-06 : https://github.com/inventree/InvenTree/pull/3146
    - Adds a BulkDelete API mixin class for fast, safe deletion of multiple objects with a single API request

v57 -> 2022-06-05 : https://github.com/inventree/InvenTree/pull/3130
    - Transfer PartCategoryTemplateParameter actions to the API

v56 -> 2022-06-02 : https://github.com/inventree/InvenTree/pull/3123
    - Expose the PartParameterTemplate model to use the API

v55 -> 2022-06-02 : https://github.com/inventree/InvenTree/pull/3120
    - Converts the 'StockItemReturn' functionality to make use of the API

v54 -> 2022-06-02 : https://github.com/inventree/InvenTree/pull/3117
    - Adds 'available_stock' annotation on the SalesOrderLineItem API
    - Adds (well, fixes) 'overdue' annotation on the SalesOrderLineItem API

v53 -> 2022-06-01 : https://github.com/inventree/InvenTree/pull/3110
    - Adds extra search fields to the BuildOrder list API endpoint

v52 -> 2022-05-31 : https://github.com/inventree/InvenTree/pull/3103
    - Allow part list API to be searched by supplier SKU

v51 -> 2022-05-24 : https://github.com/inventree/InvenTree/pull/3058
    - Adds new fields to the SalesOrderShipment model

v50 -> 2022-05-18 : https://github.com/inventree/InvenTree/pull/2912
    - Implement Attachments for manufacturer parts

v49 -> 2022-05-09 : https://github.com/inventree/InvenTree/pull/2957
    - Allows filtering of plugin list by 'active' status
    - Allows filtering of plugin list by 'mixin' support
    - Adds endpoint to "identify" or "locate" stock items and locations (using plugins)

v48 -> 2022-05-12 : https://github.com/inventree/InvenTree/pull/2977
    - Adds "export to file" functionality for PurchaseOrder API endpoint
    - Adds "export to file" functionality for SalesOrder API endpoint
    - Adds "export to file" functionality for BuildOrder API endpoint

v47 -> 2022-05-10 : https://github.com/inventree/InvenTree/pull/2964
    - Fixes barcode API error response when scanning a StockItem which does not exist
    - Fixes barcode API error response when scanning a StockLocation which does not exist

v46 -> 2022-05-09
    - Fixes read permissions on settings API
    - Allows non-staff users to read global settings via the API

v45 -> 2022-05-08 : https://github.com/inventree/InvenTree/pull/2944
    - Settings are now accessed via the API using their unique key, not their PK
    - This allows the settings to be accessed without prior knowledge of the PK

v44 -> 2022-05-04 : https://github.com/inventree/InvenTree/pull/2931
    - Converting more server-side rendered forms to the API
    - Exposes more core functionality to API endpoints

v43 -> 2022-04-26 : https://github.com/inventree/InvenTree/pull/2875
    - Adds API detail endpoint for PartSalePrice model
    - Adds API detail endpoint for PartInternalPrice model

v42 -> 2022-04-26 : https://github.com/inventree/InvenTree/pull/2833
    - Adds variant stock information to the Part and BomItem serializers

v41 -> 2022-04-26
    - Fixes 'variant_of' filter for Part list endpoint

v40 -> 2022-04-19
    - Adds ability to filter StockItem list by "tracked" parameter
        - This checks the serial number or batch code fields

v39 -> 2022-04-18
    - Adds ability to filter StockItem list by "has_batch" parameter

v38 -> 2022-04-14 : https://github.com/inventree/InvenTree/pull/2828
    - Adds the ability to include stock test results for "installed items"

v37 -> 2022-04-07 : https://github.com/inventree/InvenTree/pull/2806
    - Adds extra stock availability information to the BomItem serializer

v36 -> 2022-04-03
    - Adds ability to filter part list endpoint by unallocated_stock argument

v35 -> 2022-04-01 : https://github.com/inventree/InvenTree/pull/2797
    - Adds stock allocation information to the Part API
    - Adds calculated field for "unallocated_quantity"

v34 -> 2022-03-25
    - Change permissions for "plugin list" API endpoint (now allows any authenticated user)

v33 -> 2022-03-24
    - Adds "plugins_enabled" information to root API endpoint

v32 -> 2022-03-19
    - Adds "parameters" detail to Part API endpoint (use &parameters=true)
    - Adds ability to filter PartParameterTemplate API by Part instance
    - Adds ability to filter PartParameterTemplate API by PartCategory instance

v31 -> 2022-03-14
    - Adds "updated" field to SupplierPriceBreakList and SupplierPriceBreakDetail API endpoints

v30 -> 2022-03-09
    - Adds "exclude_location" field to BuildAutoAllocation API endpoint
    - Allows BuildItem API endpoint to be filtered by BomItem relation

v29 -> 2022-03-08
    - Adds "scheduling" endpoint for predicted stock scheduling information

v28 -> 2022-03-04
    - Adds an API endpoint for auto allocation of stock items against a build order
    - Ref: https://github.com/inventree/InvenTree/pull/2713

v27 -> 2022-02-28
    - Adds target_date field to individual line items for purchase orders and sales orders

v26 -> 2022-02-17
    - Adds API endpoint for uploading a BOM file and extracting data

v25 -> 2022-02-17
    - Adds ability to filter "part" list endpoint by "in_bom_for" argument

v24 -> 2022-02-10
    - Adds API endpoint for deleting (cancelling) build order outputs

v23 -> 2022-02-02
    - Adds API endpoints for managing plugin classes
    - Adds API endpoints for managing plugin settings

v22 -> 2021-12-20
    - Adds API endpoint to "merge" multiple stock items

v21 -> 2021-12-04
    - Adds support for multiple "Shipments" against a SalesOrder
    - Refactors process for stock allocation against a SalesOrder

v20 -> 2021-12-03
    - Adds ability to filter POLineItem endpoint by "base_part"
    - Adds optional "order_detail" to POLineItem list endpoint

v19 -> 2021-12-02
    - Adds the ability to filter the StockItem API by "part_tree"
    - Returns only stock items which match a particular part.tree_id field

v18 -> 2021-11-15
    - Adds the ability to filter BomItem API by "uses" field
    - This returns a list of all BomItems which "use" the specified part
    - Includes inherited BomItem objects

v17 -> 2021-11-09
    - Adds API endpoints for GLOBAL and USER settings objects
    - Ref: https://github.com/inventree/InvenTree/pull/2275

v16 -> 2021-10-17
    - Adds API endpoint for completing build order outputs

v15 -> 2021-10-06
    - Adds detail endpoint for SalesOrderAllocation model
    - Allows use of the API forms interface for adjusting SalesOrderAllocation objects

v14 -> 2021-10-05
    - Stock adjustment actions API is improved, using native DRF serializer support
    - However adjustment actions now only support 'pk' as a lookup field

v13 -> 2021-10-05
    - Adds API endpoint to allocate stock items against a BuildOrder
    - Updates StockItem API with improved filtering against BomItem data

v12 -> 2021-09-07
    - Adds API endpoint to receive stock items against a PurchaseOrder

v11 -> 2021-08-26
    - Adds "units" field to PartBriefSerializer
    - This allows units to be introspected from the "part_detail" field in the StockItem serializer

v10 -> 2021-08-23
    - Adds "purchase_price_currency" to StockItem serializer
    - Adds "purchase_price_string" to StockItem serializer
    - Purchase price is now writable for StockItem serializer

v9  -> 2021-08-09
    - Adds "price_string" to part pricing serializers

v8  -> 2021-07-19
    - Refactors the API interface for SupplierPart and ManufacturerPart models
    - ManufacturerPart objects can no longer be created via the SupplierPart API endpoint

v7  -> 2021-07-03
    - Introduced the concept of "API forms" in https://github.com/inventree/InvenTree/pull/1716
    - API OPTIONS endpoints provide comprehensive field metadata
    - Multiple new API endpoints added for database models

v6  -> 2021-06-23
    - Part and Company images can now be directly uploaded via the REST API

v5  -> 2021-06-21
    - Adds API interface for manufacturer part parameters

v4  -> 2021-06-01
    - BOM items can now accept "variant stock" to be assigned against them
    - Many slight API tweaks were needed to get this to work properly!

v3  -> 2021-05-22:
    - The updated StockItem "history tracking" now uses a different interface

"""<|MERGE_RESOLUTION|>--- conflicted
+++ resolved
@@ -1,26 +1,20 @@
 """InvenTree API version information."""
 
 # InvenTree API version
-<<<<<<< HEAD
-INVENTREE_API_VERSION = 352
-=======
-INVENTREE_API_VERSION = 353
->>>>>>> 45daef84
+INVENTREE_API_VERSION = 354
 
 """Increment this API version number whenever there is a significant change to the API that any clients need to know about."""
 
 INVENTREE_API_TEXT = """
-<<<<<<< HEAD
-v352 -> 2025-06-09 : https://github.com/inventree/InvenTree/pull/9532
+v354 -> 2025-06-09 : https://github.com/inventree/InvenTree/pull/9532
     - Adds "merge" field to the ReportTemplate model
-=======
+
 v353 -> 2025-06-19 : https://github.com/inventree/InvenTree/pull/9608
     - Adds email endpoints
 
 v352 -> 2025-06-18 : https://github.com/inventree/InvenTree/pull/9803
     - Make PurchaseOrderLineItem link to BuildOrder reference nullable
     - Add valid fields to ordering field descriptions
->>>>>>> 45daef84
 
 v351 -> 2025-06-18 : https://github.com/inventree/InvenTree/pull/9602
     - Adds passwort reset API endpoint for admin users
