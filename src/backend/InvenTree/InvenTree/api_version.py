--- conflicted
+++ resolved
@@ -1,21 +1,13 @@
 """InvenTree API version information."""
 
 # InvenTree API version
-<<<<<<< HEAD
-INVENTREE_API_VERSION = 349
-=======
-INVENTREE_API_VERSION = 351
->>>>>>> f7c8788a
+INVENTREE_API_VERSION = 352
 
 """Increment this API version number whenever there is a significant change to the API that any clients need to know about."""
 
 INVENTREE_API_TEXT = """
-<<<<<<< HEAD
-v349 -> 2025-06-09 : https://github.com/inventree/InvenTree/pull/9532
+v352 -> 2025-06-09 : https://github.com/inventree/InvenTree/pull/9532
     - Adds "merge" field to the ReportTemplate model
-
-v348 -> 2025-04-22 : https://github.com/inventree/InvenTree/pull/9312
-=======
 
 v351 -> 2025-06-18 : https://github.com/inventree/InvenTree/pull/9602
     - Adds passwort reset API endpoint for admin users
@@ -29,7 +21,6 @@
     - Remove the 'create_child_builds' flag from the BuildOrder creation API endpoint
 
 v348 -> 2025-06-12 : https://github.com/inventree/InvenTree/pull/9312
->>>>>>> f7c8788a
     - Adds "external" flag for BuildOrder
     - Adds link between PurchaseOrderLineItem and BuildOrder
 
