"""InvenTree API version information."""

# InvenTree API version
INVENTREE_API_VERSION = 420
"""Increment this API version number whenever there is a significant change to the API that any clients need to know about."""

INVENTREE_API_TEXT = """

<<<<<<< HEAD
v420 -> 2025-10-24 : https://github.com/inventree/InvenTree/pull/...
    - Expose InvenTreeImage model to api/image API endpoints
    - Adds 'image_url' and 'thumbnail_url' fields to relevant API serializers
    - Updates Part and Company API endpoints to use new image architecture
=======
v420 -> 2025-10-26 : https://github.com/inventree/InvenTree/pull/10675
    - Adds optional "customer_detail" filter to SalesOrderShipment API endpoint
>>>>>>> 75ceef77

v419 -> 2025-10-24 : https://github.com/inventree/InvenTree/pull/10659
    - Fixes regression introduced in v417 which reverted the changes from v416

v418 -> 2025-10-24 : https://github.com/inventree/InvenTree/pull/10657
    - Add "project_code" field(s) to OrderLineItem API endpoint(s)
    - Add "project_code" field(s) to ExtraOrderLineItem API endpoint(s)

v417 -> 2025-10-22 : https://github.com/inventree/InvenTree/pull/10654
    - Adds "checked" filter to SalesOrderShipment API endpoint
    - Adds "order_status" filter to SalesOrdereShipment API endpoint
    - Adds "order_outstanding" filter to SalesOrderShipment API endpoint

v416 -> 2025-10-22 : https://github.com/inventree/InvenTree/pull/10651
    - Add missing nullable to make price_breaks (from v412) optional

v415 -> 2025-10-22 : https://github.com/inventree/InvenTree/pull/10650
    - Adds "shipment_address" fields to the SalesOrderShipment API endpoints

v414 -> 2025-10-20 : https://github.com/inventree/InvenTree/pull/10629
    - Add enums for all ordering fields in schema - no functional changes

v413 -> 2025-10-20 : https://github.com/inventree/InvenTree/pull/10624
    - Upstream fixes to django-allauth schema - no functional changes

v412 -> 2025-10-19 : https://github.com/inventree/InvenTree/pull/10549
    - added a new query parameter for the PartsList api: price_breaks (default: false)

v411 -> 2025-10-19 : https://github.com/inventree/InvenTree/pull/10630
    - Editorial changes to machine api - no functional changes

v410 -> 2025-10-12 : https://github.com/inventree/InvenTree/pull/9761
    - Add supplier search and import API endpoints
    - Add part parameter bulk create API endpoint

v409 -> 2025-10-17 : https://github.com/inventree/InvenTree/pull/10601
    - Adds ability to filter StockList API by manufacturer part ID

v408 -> 2025-10-13: https://github.com/inventree/InvenTree/pull/10561
    - Allow search of assembly fields in BOM API endpoint

v407 -> 2025-10-09: https://github.com/inventree/InvenTree/pull/10538
    - Breaking: Set error status code for plugin action call instead of just returning error data

v406 -> 2025-10-08: https://github.com/inventree/InvenTree/pull/10532
    - Set return type for background task overview
    - Implement serializer for part serial number detail

v405 -> 2025-10-07: https://github.com/inventree/InvenTree/pull/10530
    - Add response to generic/status endpoint
    - Fix logic for generic status model lookup to allow searching by class name string

v404 -> 2025-10-06: https://github.com/inventree/InvenTree/pull/10497
    - Add minimum_stock to PartBrief api response

v403 -> 2025-10-06: https://github.com/inventree/InvenTree/pull/10499
    - Adds ability to partially scrap a build output
    - Adds ability to partially complete a build output

v402 -> 2025-10-05 : https://github.com/inventree/InvenTree/pull/10495
    - Refactors 'part_detail' param in BuildList API endpoint
    - Refactors 'order_detail' param in GeneralExtraLineList API endpoint
    - Refactors 'part_detail', 'template_detail' param in PartParameterList / PartParameterDetail API endpoint

v401 -> 2025-10-05 : https://github.com/inventree/InvenTree/pull/10381
    - Adds machine properties to machine API endpoints

v400 -> 2025-10-05 : https://github.com/inventree/InvenTree/pull/10486
    - Adds return datatypes for admin/config and flags entpoints

v399 -> 2025-10-05 : https://github.com/inventree/InvenTree/pull/10445
    - Refactors 'customer_detail' param in SalesOrder API endpoint
    - Refactors 'customer_detail' param in ReturnOrder API endpoint
    - Refactors 'supplier_detail' param in PurchaseOrder API endpoint
    - Refactors 'part_detail' and 'order_detail' params in PurchaseOrderLineItem API endpoint
    - Refactors 'part_detail', 'item_detail' and 'order_detail' params in ReturnOrderLineItem API endpoint
    - Refactors 'part_detail', 'order_detail' and 'customer_detail' params in SalesOrderLineItem API endpoint
    - Refactors 'part_detail', 'item_detail', 'order_detail', 'location_detail' and 'customer_detail' params in SalesOrderAllocation API endpoint

v398 -> 2025-10-05 : https://github.com/inventree/InvenTree/pull/10487
    - Refactors 'part_detail', 'path_detail', 'supplier_part_detail', 'location_detail' and 'tests' params in Stock API endpoint

v397 -> 2025-10-01 : https://github.com/inventree/InvenTree/pull/10444
    - Refactors 'path_detail' param in StockLocation API endpoint
    - Refactors 'user_detail' and 'template_detail' params in StockItemTestResult API endpoint
    - Refactors 'item_detail' and 'user_detail' params in StockTracking API endpoint
    - Refactors 'include_installed' and 'stock_item' params in StockItemTestResult API endpoint

v396 -> 2025-10-01 : https://github.com/inventree/InvenTree/pull/10443
    - Refactors 'part_detail', 'manufacturer_detail' and 'pretty' params in Manufacturer API endpoint
    - Refactors 'manufacturer_part_detail' param in ManufacturerPartParameter API endpoint
    - Refactors 'part_detail' and 'supplier_detail' param in SupplierPriceBreak API endpoint

v395 -> 2025-10-01 : https://github.com/inventree/InvenTree/pull/10441
    - Refactors 'parameters', 'category_detail', 'location_detail' and 'path_detail' params in Part API endpoint
    - Refactors 'can_build', 'part_detail', 'sub_part_detail' and 'path_detail' params in BOM API endpoint
    - Refactors 'path_detail' params in user Category API endpoint
    - Refactors 'exclude_id', 'related' and 'exclude_related' params in Part API endpoint

v394 -> 2025-10-01 : https://github.com/inventree/InvenTree/pull/10438
    - Refactors 'bom_item_detail', 'assembly_detail', 'part_detail', 'build_detail' and 'allocations' params in BuildLine API endpoint
    - Refactors 'part_detail', 'location_detail', 'stock_detail' and 'build_detail' params in BuildItem API endpoint

v393 -> 2025-10-01 : https://github.com/inventree/InvenTree/pull/10437
    - Refactors 'user_detail', 'permission_detail', 'role_detail' params in user GroupList API endpoint

v392 -> 2025-09-22 : https://github.com/inventree/InvenTree/pull/10374
    - Refactors 'part_detail', 'supplier_detail', 'manufacturer_detail'and 'pretty' params in SupplierPartList API endpoint

v391 -> 2025-09-06 : https://github.com/inventree/InvenTree/pull/10279
    - Refactors 'exclude_tree', 'cascade', and 'location' filters in StockList API endpoint

v390 -> 2025-09-03 : https://github.com/inventree/InvenTree/pull/10257
    - Fixes limitation on adding virtual parts to a SalesOrder
    - Additional query filter options for BomItem API endpoint

v389 -> 2025-08-27 : https://github.com/inventree/InvenTree/pull/10214
    - Adds "output" filter to the BuildItem API endpoint
    - Removes undocumented 'output' query parameter handling

v388 -> 2025-08-23 : https://github.com/inventree/InvenTree/pull/10213
    - Disable paging on PurchaseOrderReceive call

v387 -> 2025-08-19 : https://github.com/inventree/InvenTree/pull/10188
    - Adds "update_records" field to the DataImportSession API

v386 -> 2025-08-11 : https://github.com/inventree/InvenTree/pull/8191
    - Adds "consumed" field to the BuildItem API
    - Adds API endpoint to consume stock against a BuildOrder

v385 -> 2025-08-15 : https://github.com/inventree/InvenTree/pull/10174
    - Adjust return type of PurchaseOrderReceive API serializer
    - Now returns list of of the created stock items when receiving

v384 -> 2025-08-08 : https://github.com/inventree/InvenTree/pull/9969
    - Bump allauth

v383 -> 2025-08-08 : https://github.com/inventree/InvenTree/pull/9969
    - Correctly apply changes listed in v358
    - Breaking: StockCreate now always returns a list of StockItem

v382 -> 2025-08-07 : https://github.com/inventree/InvenTree/pull/10146
    - Adds ability to "bulk create" test results via the API
    - Removes legacy functionality to auto-create test result templates based on provided test names

v381 -> 2025-08-06 : https://github.com/inventree/InvenTree/pull/10132
    - Refactor the "return stock item" API endpoint to align with other stock adjustment actions

v380 -> 2025-08-06 : https://github.com/inventree/InvenTree/pull/10135
    - Fixes "issued_by" filter for the BuildOrder list API endpoint

v380 -> 2025-08-06 : https://github.com/inventree/InvenTree/pull/10132
    - Refactor the "return stock item" API endpoint to align with other stock adjustment actions

v380 -> 2025-08-06 : https://github.com/inventree/InvenTree/pull/10135
    - Fixes "issued_by" filter for the BuildOrder list API endpoint

v379 -> 2025-08-04 : https://github.com/inventree/InvenTree/pull/10124
    - Removes "PartStocktakeReport" model and associated API endpoints
    - Remove "last_stocktake" field from the Part model
    - Remove "user" field from PartStocktake model
    - Remove "note" field from PartStocktake model

v378 -> 2025-08-01 : https://github.com/inventree/InvenTree/pull/10111
    - Adds "scheduled_to_build" annotated field to BuildLine serializer

v377 -> 2025-08-01 : https://github.com/inventree/InvenTree/pull/10109
    - Allow email records to be deleted via the API

v376 -> 2025-08-01 : https://github.com/inventree/InvenTree/pull/10108
    - Fix search fields for ReturnOrderLineItem API list endpoint

v375 -> 2025-07-28 : https://github.com/inventree/InvenTree/pull/10095
    - Sorts searched fields to keep API stable

v374 -> 2025-07-28 : https://github.com/inventree/InvenTree/pull/10092
    - Add nullable to a few details fields that lack it
    - Add the list of searched fields to the search parameter comments

v373 -> 2025-06-21 : https://github.com/inventree/InvenTree/pull/9735
    - Adds PluginUserSetting model (and associated endpoints)
    - Remove NotificationSetting model (and associated endpoints)

v372 -> 2025-07-19 : https://github.com/inventree/InvenTree/pull/10056
    - Adds BOM validation information to the Part API

v371 -> 2025-07-18 : https://github.com/inventree/InvenTree/pull/10042
    - Adds "setup_quantity" and "attrition" fields to BomItem API endpoints
    - Remove "overage" field from BomItem API endpoints
    - Adds "rounding_multiple" field to BomItem API endpoints

v370 -> 2025-07-17 : https://github.com/inventree/InvenTree/pull/10036
    - Adds optional "assembly_detail" information to BuildLine API endpoint
    - Adds "include_variants" filter to SalesOrderLineItem API endpoint
    - Improves the "PartRequirements" API endpoint to include variant aggregations

v369 -> 2025-07-15 : https://github.com/inventree/InvenTree/pull/10023
    - Adds "note", "updated", "updated_by" fields to the PartParameter API endpoints

v368 -> 2025-07-11 : https://github.com/inventree/InvenTree/pull/9673
    - Adds 'tax_id' to company model
    - Adds 'tax_id' to search fields in the 'CompanyList' API endpoint

v367 -> 2025-07-10 : https://github.com/inventree/InvenTree/pull/10001
    - Adds OAuth2 scopes for importer sessions

v366 -> 2025-07-09 : https://github.com/inventree/InvenTree/pull/9987
    - Adds "category" filter to BomItem API endpoint

v365 -> 2025-07-09 : https://github.com/inventree/InvenTree/pull/9984
    - Allow filtering of DataOutput API by "user" field
    - Allow individual deletion of DataOutput objects via the API

v364 -> 2025-07-06 : https://github.com/inventree/InvenTree/pull/9962
    - Fix permissions for the DataImportSession API endpoints

v363 -> 2025-07-04 : https://github.com/inventree/InvenTree/pull/9954
    - Adds "user_detail" field to the ApiToken serializer

v362 -> 2025-07-02 : https://github.com/inventree/InvenTree/pull/9939
    - Allow filtering of BuildItem API by "location" of StockItem
    - Allow filtering of SalesOrderAllocation API by "location" of StockItem

v361 -> 2025-07-03 : https://github.com/inventree/InvenTree/pull/9944
    - Enable SalesOrderAllocation list to be filtered by part IPN value
    - Enable SalesOrderAllocation list to be ordered by part MPN value

v360 -> 2025-07-02 : https://github.com/inventree/InvenTree/pull/9937
    - Provide more detailed StockItem information in the BuildItem serializer
    - Provide more detailed StockItem information in the SalesOrderAllocation serializer

v359 -> 2025-07-01 : https://github.com/inventree/InvenTree/pull/9909
    - Fixes annotated types for various part fields

v358 -> 2025-06-25 : https://github.com/inventree/InvenTree/pull/9857
    - Provide list of generated stock items against "StockItemSerialize" API endpoint
    - Provide list of generated stock items against "StockList" API endpoint
    - Provide list of generated stock items against "BuildOutputCreate" API endpoint

v357 -> 2025-06-25 : https://github.com/inventree/InvenTree/pull/9856
    - Adds "units" field to PluginSetting API endpoints

v356 -> 2025-06-20 : https://github.com/inventree/InvenTree/pull/9817
    - Enable generation of reports against the Company model type

v355 -> 2025-06-20 : https://github.com/inventree/InvenTree/pull/9811
    - Removes legacy "PartScheduling" API endpoints

v354 -> 2025-06-09 : https://github.com/inventree/InvenTree/pull/9532
    - Adds "merge" field to the ReportTemplate model

v353 -> 2025-06-19 : https://github.com/inventree/InvenTree/pull/9608
    - Adds email endpoints

v352 -> 2025-06-18 : https://github.com/inventree/InvenTree/pull/9803
    - Make PurchaseOrderLineItem link to BuildOrder reference nullable
    - Add valid fields to ordering field descriptions

v351 -> 2025-06-18 : https://github.com/inventree/InvenTree/pull/9602
    - Adds password reset API endpoint for admin users

v350 -> 2025-06-17 : https://github.com/inventree/InvenTree/pull/9798
    - Adds "can_build" field to the part requirements API endpoint
    - Remove "allocated" and "required" fields from the part requirements API endpoint
    - Add detailed serializer to the part requirements API endpoint

v349 -> 2025-06-13 : https://github.com/inventree/InvenTree/pull/9574
    - Remove the 'create_child_builds' flag from the BuildOrder creation API endpoint

v348 -> 2025-06-12 : https://github.com/inventree/InvenTree/pull/9312
    - Adds "external" flag for BuildOrder
    - Adds link between PurchaseOrderLineItem and BuildOrder

v347 -> 2025-06-12 : https://github.com/inventree/InvenTree/pull/9764
    - Adds "copy_tests" field to the DuplicatePart API endpoint

v346 -> 2025-06-07 : https://github.com/inventree/InvenTree/pull/9718
    - Adds "read_only" field to the GlobalSettings API endpoint(s)

v345 -> 2025-06-07 : https://github.com/inventree/InvenTree/pull/9745
    - Adds barcode information to SalesOrderShipment API endpoint

v344 -> 2025-06-02 : https://github.com/inventree/InvenTree/pull/9714
    - Updates allauth version and adds device trust as a factor

v343 -> 2025-06-02 : https://github.com/inventree/InvenTree/pull/9717
    - Add ISO currency codes to the description text for currency options

v342 -> 2025-05-09 : https://github.com/inventree/InvenTree/pull/9651
    - Fix serializer to match Generate API for serial numbers

v341 -> 2025-04-21 : https://github.com/inventree/InvenTree/pull/9547
    - Require pagination limit on list queries

v340 -> 2025-04-15 : https://github.com/inventree/InvenTree/pull/9546
    - Add nullable to various fields to make them not required

v339 -> 2025-04-15 : https://github.com/inventree/InvenTree/pull/9283
    - Remove need for source in /plugins/ui/features

v338 -> 2025-04-15 : https://github.com/inventree/InvenTree/pull/9333
    - Adds oAuth2 support for the API

v337 -> 2025-04-15 : https://github.com/inventree/InvenTree/pull/9505
    - Adds API endpoint with extra serial number information for a given StockItem object

v336 -> 2025-04-10 : https://github.com/inventree/InvenTree/pull/9492
    - Fixed query and response serialization for units_all and version_text
    - Fixed LicenseView and VersionInformation serialization

v335 -> 2025-04-09 : https://github.com/inventree/InvenTree/pull/9476
    - Adds "roles" detail to the Group API endpoint
    - Adds "users" detail to the Group API endpoint
    - Adds "groups" detail to the User API endpoint

v334 -> 2025-04-08 : https://github.com/inventree/InvenTree/pull/9453
    - Fixes various operationId and enum collisions and help texts

v333 -> 2025-04-03 : https://github.com/inventree/InvenTree/pull/9452
    - Currency string is no longer restricted to a hardcoded enum
    - Customizable status keys are no longer hardcoded enum values

v332 -> 2025-04-02 : https://github.com/inventree/InvenTree/pull/9393
    - Adds 'search_notes' parameter to all searchable API endpoints

v331 -> 2025-04-01 : https://github.com/inventree/InvenTree/pull/9437
    - Set correct types on various formerly-string PK fields as well permissions
    - Include metadata request and response types

v330 -> 2025-03-31 : https://github.com/inventree/InvenTree/pull/9420
    - Deconflict operation id between single and bulk destroy operations
    - Add request body definition for bulk destroy operations

v329 -> 2025-03-30 : https://github.com/inventree/InvenTree/pull/9399
    - Convert url path regex-specified PKs to int

v328 -> 2025-03-29 : https://github.com/inventree/InvenTree/pull/9407
    - Updates schema to include paging arguments

v327 -> 2025-03-20 : https://github.com/inventree/InvenTree/pull/9339
    - Adds "is_mandatory" field to the Plugin API
    - Adds ability to filter by "mandatory" status in the Plugin API

v326 -> 2025-03-18 : https://github.com/inventree/InvenTree/pull/9096
    - Overhaul the data-export API functionality
    - Allow customization of data exporting via plugins
    - Consolidate LabelOutput and ReportOutput API endpoints into single DataOutput endpoint

v325 -> 2024-03-17 : https://github.com/inventree/InvenTree/pull/9244
    - Adds the option for superusers to list all user tokens
    - Make list endpoints sortable, filterable and searchable

v324 -> 2025-03-17 : https://github.com/inventree/InvenTree/pull/9320
    - Adds BulkUpdate support for the SalesOrderAllocation model
    - Adds BulkUpdate support for the PartCategory model
    - Adds BulkUpdate support for the StockLocation model

v323 -> 2025-03-17 : https://github.com/inventree/InvenTree/pull/9313
    - Adds BulkUpdate support to the Part API endpoint
    - Remove legacy API endpoint to set part category for multiple parts

v322 -> 2025-03-16 : https://github.com/inventree/InvenTree/pull/8933
    - Add min_date and max_date query filters for orders, for use in calendar views

v321 -> 2025-03-06 : https://github.com/inventree/InvenTree/pull/9236
    - Adds conditionally-returned fields to the schema to match API behavior
    - Removes required flag for nullable read-only fields to match API behavior

v320 -> 2025-03-05 : https://github.com/inventree/InvenTree/pull/9243
    - Link fields are now up to 2000 chars long

v319 -> 2025-03-04 : https://github.com/inventree/InvenTree/pull/9199
    - Add detail API endpoint for the LabelOutput model
    - Add detail API endpoint for the ReportOutput model

v318 -> 2025-02-25 : https://github.com/inventree/InvenTree/pull/9116
    - Adds user profile API endpoints

v317 -> 2025-02-26 : https://github.com/inventree/InvenTree/pull/9143
    - Default 'overdue' field to False in Build serializer
    - Add allow_null to various fields in Build, Settings, Order, Part, and Stock serializers
    - Add type hints to Users model to properly type fields

v316 -> 2025-02-26 : https://github.com/inventree/InvenTree/pull/9185
    - Allow 'icon' field to be nullified in the PartCategory API
    - Allow 'custom_icon' field to be nullified in the StockLocation API

v315 -> 2025-02-22 : https://github.com/inventree/InvenTree/pull/9150
    - Remove outdated 'url' field from some API endpoints

v314 -> 2025-02-17 : https://github.com/inventree/InvenTree/pull/6293
    - Removes a considerable amount of old auth endpoints
    - Introduces allauth-provided auth endpoints

v313 -> 2025-02-17 : https://github.com/inventree/InvenTree/pull/9087
    - Adds instance id optionally to the info view endpoint

v312 -> 2025-02-15 : https://github.com/inventree/InvenTree/pull/9079
    - Remove old API endpoints associated with legacy BOM import functionality

v311 -> 2025-02-14 : https://github.com/inventree/InvenTree/pull/9076
    - Adds "model_filters" attribute to settings API

v310 -> 2025-02-14 : https://github.com/inventree/InvenTree/pull/9077
    - Adds 'is_variant' filter to the Part list API

v309 -> 2025-02-02 : https://github.com/inventree/InvenTree/pull/9008
    - Bug fixes for the "Part" serializer
    - Fixes for data import API endpoints

v308 -> 2025-02-01 : https://github.com/inventree/InvenTree/pull/9003
    - Adds extra detail to the ReportOutput and LabelOutput API endpoints
    - Allows ordering of output list endpoints

v307 -> 2025-01-29 : https://github.com/inventree/InvenTree/pull/8969
    - Extend Info Endpoint to include customizations

v306 -> 2025-01-28 : https://github.com/inventree/InvenTree/pull/8966
    - Adds "start_date" to PurchasesOrder API
    - Adds "start_date" to SalesOrder API
    - Adds "start_date" to ReturnOrder API
    - Updated API filters

v305 -> 2025-01-26 : https://github.com/inventree/InvenTree/pull/8950
    - Bug fixes for the SupplierPart API
    - Refactoring for data export via API

v304 -> 2025-01-22 : https://github.com/inventree/InvenTree/pull/8940
    - Adds "category" filter to build list API

v303 -> 2025-01-20 : https://github.com/inventree/InvenTree/pull/8915
    - Adds "start_date" field to Build model and API endpoints
    - Adds additional API filtering and sorting options for Build list

v302 -> 2025-01-18 : https://github.com/inventree/InvenTree/pull/8905
    - Fix schema definition on the /label/print endpoint

v301 -> 2025-01-14 : https://github.com/inventree/InvenTree/pull/8894
    - Remove ui preferences from the API

v300 -> 2025-01-13 : https://github.com/inventree/InvenTree/pull/8886
    - Allow null value for 'expiry_date' field introduced in #8867

v299 -> 2025-01-10 : https://github.com/inventree/InvenTree/pull/8867
    - Adds 'expiry_date' field to the PurchaseOrderReceive API endpoint
    - Adds 'default_expiry` field to the PartBriefSerializer, affecting API endpoints which use it

v298 -> 2025-01-07 : https://github.com/inventree/InvenTree/pull/8848
    - Adds 'created_by' field to PurchaseOrder API endpoints
    - Adds 'created_by' field to SalesOrder API endpoints
    - Adds 'created_by' field to ReturnOrder API endpoints

v297 -> 2024-12-29 : https://github.com/inventree/InvenTree/pull/8438
    - Adjustments to the CustomUserState API endpoints and serializers

v296 -> 2024-12-25 : https://github.com/inventree/InvenTree/pull/8732
    - Adjust default "part_detail" behavior for StockItem API endpoints

v295 -> 2024-12-23 : https://github.com/inventree/InvenTree/pull/8746
    - Improve API documentation for build APIs

v294 -> 2024-12-23 : https://github.com/inventree/InvenTree/pull/8738
    - Extends registration API documentation

v293 -> 2024-12-14 : https://github.com/inventree/InvenTree/pull/8658
    - Adds new fields to the supplier barcode API endpoints

v292 -> 2024-12-03 : https://github.com/inventree/InvenTree/pull/8625
    - Add "on_order" and "in_stock" annotations to SupplierPart API
    - Enhanced filtering for the SupplierPart API

v291 -> 2024-11-30 : https://github.com/inventree/InvenTree/pull/8596
    - Allow null / empty values for plugin settings

v290 -> 2024-11-29 : https://github.com/inventree/InvenTree/pull/8590
    - Adds "quantity" field to ReturnOrderLineItem model and API

v289 -> 2024-11-27 : https://github.com/inventree/InvenTree/pull/8570
    - Enable status change when transferring stock items

v288 -> 2024-11-27 : https://github.com/inventree/InvenTree/pull/8574
    - Adds "consumed" filter to StockItem API

v287 -> 2024-11-27 : https://github.com/inventree/InvenTree/pull/8571
    - Adds ability to set stock status when returning items from a customer

v286 -> 2024-11-26 : https://github.com/inventree/InvenTree/pull/8054
    - Adds "SelectionList" and "SelectionListEntry" API endpoints

v285 -> 2024-11-25 : https://github.com/inventree/InvenTree/pull/8559
    - Adds better description for registration endpoints

v284 -> 2024-11-25 : https://github.com/inventree/InvenTree/pull/8544
    - Adds new date filters to the StockItem API
    - Adds new date filters to the BuildOrder API
    - Adds new date filters to the SalesOrder API
    - Adds new date filters to the PurchaseOrder API
    - Adds new date filters to the ReturnOrder API

v283 -> 2024-11-20 : https://github.com/inventree/InvenTree/pull/8524
    - Adds "note" field to the PartRelated API endpoint

v282 -> 2024-11-19 : https://github.com/inventree/InvenTree/pull/8487
    - Remove the "test statistics" API endpoints
    - This is now provided via a custom plugin

v281 -> 2024-11-15 : https://github.com/inventree/InvenTree/pull/8480
    - Fixes StockHistory API data serialization

v280 -> 2024-11-10 : https://github.com/inventree/InvenTree/pull/8461
    - Makes schema for API information endpoint more informing
    - Removes general not found endpoint

v279 -> 2024-11-09 : https://github.com/inventree/InvenTree/pull/8458
    - Adds "order_outstanding" and "part" filters to the BuildLine API endpoint
    - Adds "order_outstanding" filter to the SalesOrderLineItem API endpoint

v278 -> 2024-11-07 : https://github.com/inventree/InvenTree/pull/8445
    - Updates to the SalesOrder API endpoints
    - Add "shipment count" information to the SalesOrder API endpoints
    - Allow null value for SalesOrderAllocation.shipment field
    - Additional filtering options for allocation endpoints

v277 -> 2024-11-01 : https://github.com/inventree/InvenTree/pull/8278
    - Allow build order list to be filtered by "outstanding" (alias for "active")

v276 -> 2024-10-31 : https://github.com/inventree/InvenTree/pull/8403
    - Adds 'destination' field to the PurchaseOrder model and API endpoints

v275 -> 2024-10-31 : https://github.com/inventree/InvenTree/pull/8396
    - Adds SKU and MPN fields to the StockItem serializer
    - Additional export options for the StockItem serializer

v274 -> 2024-10-29 : https://github.com/inventree/InvenTree/pull/8392
    - Add more detailed information to NotificationEntry API serializer

v273 -> 2024-10-28 : https://github.com/inventree/InvenTree/pull/8376
    - Fixes for the BuildLine API endpoint

v272 -> 2024-10-25 : https://github.com/inventree/InvenTree/pull/8343
    - Adjustments to BuildLine API serializers

v271 -> 2024-10-22 : https://github.com/inventree/InvenTree/pull/8331
    - Fixes for SalesOrderLineItem endpoints

v270 -> 2024-10-19 : https://github.com/inventree/InvenTree/pull/8307
    - Adds missing date fields from order API endpoint(s)

v269 -> 2024-10-16 : https://github.com/inventree/InvenTree/pull/8295
    - Adds "include_variants" filter to the BuildOrder API endpoint
    - Adds "include_variants" filter to the SalesOrder API endpoint
    - Adds "include_variants" filter to the PurchaseOrderLineItem API endpoint
    - Adds "include_variants" filter to the ReturnOrder API endpoint

v268 -> 2024-10-11 : https://github.com/inventree/InvenTree/pull/8274
    - Adds "in_stock" attribute to the StockItem serializer

v267 -> 2024-10-8 : https://github.com/inventree/InvenTree/pull/8250
    - Remove "allocations" field from the SalesOrderShipment API endpoint(s)
    - Add "allocated_items" field to the SalesOrderShipment API endpoint(s)

v266 -> 2024-10-07 : https://github.com/inventree/InvenTree/pull/8249
    - Tweak SalesOrderShipment API for more efficient data retrieval

v265 -> 2024-10-07 : https://github.com/inventree/InvenTree/pull/8228
    - Adds API endpoint for providing custom admin integration details for plugins

v264 -> 2024-10-03 : https://github.com/inventree/InvenTree/pull/8231
    - Adds Sales Order Shipment attachment model type

v263 -> 2024-09-30 : https://github.com/inventree/InvenTree/pull/8194
    - Adds Sales Order Shipment report

v262 -> 2024-09-30 : https://github.com/inventree/InvenTree/pull/8220
    - Tweak permission requirements for uninstalling plugins via API

v261 -> 2024-09-26 : https://github.com/inventree/InvenTree/pull/8184
    - Fixes for BuildOrder API serializers

v260 -> 2024-09-26 : https://github.com/inventree/InvenTree/pull/8190
    - Adds facility for server-side context data to be passed to client-side plugins

v259 -> 2024-09-20 : https://github.com/inventree/InvenTree/pull/8137
    - Implements new API endpoint for enabling custom UI features via plugins

v258 -> 2024-09-24 : https://github.com/inventree/InvenTree/pull/8163
    - Enhances the existing PartScheduling API endpoint
    - Adds a formal DRF serializer to the endpoint

v257 -> 2024-09-22 : https://github.com/inventree/InvenTree/pull/8150
    - Adds API endpoint for reporting barcode scan history

v256 -> 2024-09-19 : https://github.com/inventree/InvenTree/pull/7704
    - Adjustments for "stocktake" (stock history) API endpoints

v255 -> 2024-09-19 : https://github.com/inventree/InvenTree/pull/8145
    - Enables copying line items when duplicating an order

v254 -> 2024-09-14 : https://github.com/inventree/InvenTree/pull/7470
    - Implements new API endpoints for enabling custom UI functionality via plugins

v253 -> 2024-09-14 : https://github.com/inventree/InvenTree/pull/7944
    - Adjustments for user API endpoints

v252 -> 2024-09-13 : https://github.com/inventree/InvenTree/pull/8040
    - Add endpoint for listing all known units

v251 -> 2024-09-06 : https://github.com/inventree/InvenTree/pull/8018
    - Adds "attach_to_model" field to the ReportTemplate model

v250 -> 2024-09-04 : https://github.com/inventree/InvenTree/pull/8069
    - Fixes 'revision' field definition in Part serializer

v249 -> 2024-08-23 : https://github.com/inventree/InvenTree/pull/7978
    - Sort status enums

v248 -> 2024-08-23 : https://github.com/inventree/InvenTree/pull/7965
    - Small adjustments to labels for new custom status fields

v247 -> 2024-08-22 : https://github.com/inventree/InvenTree/pull/7956
    - Adjust "attachment" field on StockItemTestResult serializer
    - Allow null values for attachment

v246 -> 2024-08-21 : https://github.com/inventree/InvenTree/pull/7862
    - Adds custom status fields to various serializers
    - Adds endpoints to admin custom status fields

v245 -> 2024-08-21 : https://github.com/inventree/InvenTree/pull/7520
    - Documented pagination fields (no functional changes)

v244 -> 2024-08-21 : https://github.com/inventree/InvenTree/pull/7941
    - Adds "create_child_builds" field to the Build API
    - Write-only field to create child builds from the API
    - Only available when creating a new build order

v243 -> 2024-08-21 : https://github.com/inventree/InvenTree/pull/7940
    - Expose "ancestor" filter to the BuildOrder API

v242 -> 2024-08-20 : https://github.com/inventree/InvenTree/pull/7932
    - Adds "level" attribute to BuildOrder serializer
    - Allow ordering of BuildOrder API by "level" attribute
    - Allow "parent" filter for BuildOrder API to have "cascade=True" option

v241 -> 2024-08-18 : https://github.com/inventree/InvenTree/pull/7906
    - Adjusts required fields for the MeUserDetail endpoint

v240 -> 2024-08-16 : https://github.com/inventree/InvenTree/pull/7900
    - Adjust "issued_by" filter for the BuildOrder list endpoint
    - Adjust "assigned_to" filter for the BuildOrder list endpoint

v239 -> 2024-08-15 : https://github.com/inventree/InvenTree/pull/7888
    - Adds "testable" field to the Part model
    - Adds associated filters to various API endpoints

v238 -> 2024-08-14 : https://github.com/inventree/InvenTree/pull/7874
    - Add "assembly" filter to BuildLine API endpoint

v237 -> 2024-08-13 : https://github.com/inventree/InvenTree/pull/7863
    - Reimplement "bulk delete" operation for Attachment model
    - Fix permission checks for Attachment API endpoints

v236 -> 2024-08-10 : https://github.com/inventree/InvenTree/pull/7844
    - Adds "supplier_name" to the PurchaseOrder API serializer

v235 -> 2024-08-08 : https://github.com/inventree/InvenTree/pull/7837
    - Adds "on_order" quantity to SalesOrderLineItem serializer
    - Adds "building" quantity to SalesOrderLineItem serializer

v234 -> 2024-08-08 : https://github.com/inventree/InvenTree/pull/7829
    - Fixes bug in the plugin metadata endpoint

v233 -> 2024-08-04 : https://github.com/inventree/InvenTree/pull/7807
    - Adds new endpoints for managing state of build orders
    - Adds new endpoints for managing state of purchase orders
    - Adds new endpoints for managing state of sales orders
    - Adds new endpoints for managing state of return orders

v232 -> 2024-08-03 : https://github.com/inventree/InvenTree/pull/7793
    - Allow ordering of SalesOrderShipment API by 'shipment_date' and 'delivery_date'

v231 -> 2024-08-03 : https://github.com/inventree/InvenTree/pull/7794
    - Optimize BuildItem and BuildLine serializers to improve API efficiency

v230 -> 2024-05-05 : https://github.com/inventree/InvenTree/pull/7164
    - Adds test statistics endpoint

v229 -> 2024-07-31 : https://github.com/inventree/InvenTree/pull/7775
    - Add extra exportable fields to the BomItem serializer

v228 -> 2024-07-18 : https://github.com/inventree/InvenTree/pull/7684
    - Adds "icon" field to the PartCategory.path and StockLocation.path API
    - Adds icon packages API endpoint

v227 -> 2024-07-19 : https://github.com/inventree/InvenTree/pull/7693/
    - Adds endpoints to list and revoke the tokens issued to the current user

v226 -> 2024-07-15 : https://github.com/inventree/InvenTree/pull/7648
    - Adds barcode generation API endpoint

v225 -> 2024-07-17 : https://github.com/inventree/InvenTree/pull/7671
    - Adds "filters" field to DataImportSession API

v224 -> 2024-07-14 : https://github.com/inventree/InvenTree/pull/7667
    - Add notes field to ManufacturerPart and SupplierPart API endpoints

v223 -> 2024-07-14 : https://github.com/inventree/InvenTree/pull/7649
    - Allow adjustment of "packaging" field when receiving items against a purchase order

v222 -> 2024-07-14 : https://github.com/inventree/InvenTree/pull/7635
    - Adjust the BomItem API endpoint to improve data import process

v221 -> 2024-07-13 : https://github.com/inventree/InvenTree/pull/7636
    - Adds missing fields from StockItemBriefSerializer
    - Adds missing fields from PartBriefSerializer
    - Adds extra exportable fields to BuildItemSerializer

v220 -> 2024-07-11 : https://github.com/inventree/InvenTree/pull/7585
    - Adds "revision_of" field to Part serializer
    - Adds new API filters for "revision" status

v219 -> 2024-07-11 : https://github.com/inventree/InvenTree/pull/7611
    - Adds new fields to the BuildItem API endpoints
    - Adds new ordering / filtering options to the BuildItem API endpoints

v218 -> 2024-07-11 : https://github.com/inventree/InvenTree/pull/7619
    - Adds "can_build" field to the BomItem API

v217 -> 2024-07-09 : https://github.com/inventree/InvenTree/pull/7599
    - Fixes bug in "project_code" field for order API endpoints

v216 -> 2024-07-08 : https://github.com/inventree/InvenTree/pull/7595
    - Moves API endpoint for contenttype lookup by model name

v215 -> 2024-07-09 : https://github.com/inventree/InvenTree/pull/7591
    - Adds additional fields to the BuildLine serializer

v214 -> 2024-07-08 : https://github.com/inventree/InvenTree/pull/7587
    - Adds "default_location_detail" field to the Part API

v213 -> 2024-07-06 : https://github.com/inventree/InvenTree/pull/7527
    - Adds 'locked' field to Part API

v212 -> 2024-07-06 : https://github.com/inventree/InvenTree/pull/7562
    - Makes API generation more robust (no functional changes)

v211 -> 2024-06-26 : https://github.com/inventree/InvenTree/pull/6911
    - Adds API endpoints for managing data import and export

v210 -> 2024-06-26 : https://github.com/inventree/InvenTree/pull/7518
    - Adds translatable text to User API fields

v209 -> 2024-06-26 : https://github.com/inventree/InvenTree/pull/7514
    - Add "top_level" filter to PartCategory API endpoint
    - Add "top_level" filter to StockLocation API endpoint

v208 -> 2024-06-19 : https://github.com/inventree/InvenTree/pull/7479
    - Adds documentation for the user roles API endpoint (no functional changes)

v207 -> 2024-06-09 : https://github.com/inventree/InvenTree/pull/7420
    - Moves all "Attachment" models into a single table
    - All "Attachment" operations are now performed at /api/attachment/
    - Add permissions information to /api/user/roles/ endpoint

v206 -> 2024-06-08 : https://github.com/inventree/InvenTree/pull/7417
    - Adds "choices" field to the PartTestTemplate model

v205 -> 2024-06-03 : https://github.com/inventree/InvenTree/pull/7284
    - Added model_type and model_id fields to the "NotesImage" serializer

v204 -> 2024-06-03 : https://github.com/inventree/InvenTree/pull/7393
    - Fixes previous API update which resulted in inconsistent ordering of currency codes

v203 -> 2024-06-03 : https://github.com/inventree/InvenTree/pull/7390
    - Currency codes are now configurable as a run-time setting

v202 -> 2024-05-27 : https://github.com/inventree/InvenTree/pull/7343
    - Adjust "required" attribute of Part.category field to be optional

v201 -> 2024-05-21 : https://github.com/inventree/InvenTree/pull/7074
    - Major refactor of the report template / report printing interface
    - This is a *breaking change* to the report template API

v200 -> 2024-05-20 : https://github.com/inventree/InvenTree/pull/7000
    - Adds API endpoint for generating custom batch codes
    - Adds API endpoint for generating custom serial numbers

v199 -> 2024-05-20 : https://github.com/inventree/InvenTree/pull/7264
    - Expose "bom_valid" filter for the Part API
    - Expose "starred" filter for the Part API

v198 -> 2024-05-19 : https://github.com/inventree/InvenTree/pull/7258
    - Fixed lookup field conflicts in the plugins API

v197 -> 2024-05-14 : https://github.com/inventree/InvenTree/pull/7224
    - Refactor the plugin API endpoints to use the plugin "key" for lookup, rather than the PK value

v196 -> 2024-05-05 : https://github.com/inventree/InvenTree/pull/7160
    - Adds "location" field to BuildOutputComplete API endpoint

v195 -> 2024-05-03 : https://github.com/inventree/InvenTree/pull/7153
    - Fixes bug in BuildOrderCancel API endpoint

v194 -> 2024-05-01 : https://github.com/inventree/InvenTree/pull/7147
    -  Adds field description to the currency_exchange_retrieve API call

v193 -> 2024-04-30 : https://github.com/inventree/InvenTree/pull/7144
    - Adds "assigned_to" filter to PurchaseOrder / SalesOrder / ReturnOrder API endpoints

v192 -> 2024-04-23 : https://github.com/inventree/InvenTree/pull/7106
    - Adds 'trackable' ordering option to BuildLineLabel API endpoint

v191 -> 2024-04-22 : https://github.com/inventree/InvenTree/pull/7079
    - Adds API endpoints for Contenttype model

v190 -> 2024-04-19 : https://github.com/inventree/InvenTree/pull/7024
    - Adds "active" field to the Company API endpoints
    - Allow company list to be filtered by "active" status

v189 -> 2024-04-19 : https://github.com/inventree/InvenTree/pull/7066
    - Adds "currency" field to CompanyBriefSerializer class

v188 -> 2024-04-16 : https://github.com/inventree/InvenTree/pull/6970
    - Adds session authentication support for the API
    - Improvements for login / logout endpoints for better support of React web interface

v187 -> 2024-04-10 : https://github.com/inventree/InvenTree/pull/6985
    - Allow Part list endpoint to be sorted by pricing_min and pricing_max values
    - Allow BomItem list endpoint to be sorted by pricing_min and pricing_max values
    - Allow InternalPrice and SalePrice endpoints to be sorted by quantity
    - Adds total pricing values to BomItem serializer

v186 -> 2024-03-26 : https://github.com/inventree/InvenTree/pull/6855
    - Adds license information to the API

v185 -> 2024-03-24 : https://github.com/inventree/InvenTree/pull/6836
    - Remove /plugin/activate endpoint
    - Update docstrings and typing for various API endpoints (no functional changes)

v184 -> 2024-03-17 : https://github.com/inventree/InvenTree/pull/10464
    - Add additional fields for tests (start/end datetime, test station)

v183 -> 2024-03-14 : https://github.com/inventree/InvenTree/pull/5972
    - Adds "category_default_location" annotated field to part serializer
    - Adds "part_detail.category_default_location" annotated field to stock item serializer
    - Adds "part_detail.category_default_location" annotated field to purchase order line serializer
    - Adds "parent_default_location" annotated field to category serializer

v182 -> 2024-03-13 : https://github.com/inventree/InvenTree/pull/6714
    - Expose ReportSnippet model to the /report/snippet/ API endpoint
    - Expose ReportAsset model to the /report/asset/ API endpoint

v181 -> 2024-02-21 : https://github.com/inventree/InvenTree/pull/6541
    - Adds "width" and "height" fields to the LabelTemplate API endpoint
    - Adds "page_size" and "landscape" fields to the ReportTemplate API endpoint

v180 -> 2024-3-02 : https://github.com/inventree/InvenTree/pull/6463
    - Tweaks to API documentation to allow automatic documentation generation

v179 -> 2024-03-01 : https://github.com/inventree/InvenTree/pull/6605
    - Adds "subcategories" count to PartCategory serializer
    - Adds "sublocations" count to StockLocation serializer
    - Adds "image" field to PartBrief serializer
    - Adds "image" field to CompanyBrief serializer

v178 -> 2024-02-29 : https://github.com/inventree/InvenTree/pull/6604
    - Adds "external_stock" field to the Part API endpoint
    - Adds "external_stock" field to the BomItem API endpoint
    - Adds "external_stock" field to the BuildLine API endpoint
    - Stock quantities represented in the BuildLine API endpoint are now filtered by Build.source_location

v177 -> 2024-02-27 : https://github.com/inventree/InvenTree/pull/6581
    - Adds "subcategories" count to PartCategoryTree serializer
    - Adds "sublocations" count to StockLocationTree serializer

v176 -> 2024-02-26 : https://github.com/inventree/InvenTree/pull/6535
    - Adds the field "plugins_install_disabled" to the Server info API endpoint

v175 -> 2024-02-21 : https://github.com/inventree/InvenTree/pull/6538
    - Adds "parts" count to PartParameterTemplate serializer

v174 -> 2024-02-21 : https://github.com/inventree/InvenTree/pull/6536
    - Expose PartCategory filters to the API documentation
    - Expose StockLocation filters to the API documentation

v173 -> 2024-02-20 : https://github.com/inventree/InvenTree/pull/6483
    - Adds "merge_items" to the PurchaseOrderLine create API endpoint
    - Adds "auto_pricing" to the PurchaseOrderLine create/update API endpoint

v172 -> 2024-02-20 : https://github.com/inventree/InvenTree/pull/6526
    - Adds "enabled" field to the PartTestTemplate API endpoint
    - Adds "enabled" filter to the PartTestTemplate list
    - Adds "enabled" filter to the StockItemTestResult list

v171 -> 2024-02-19 : https://github.com/inventree/InvenTree/pull/6516
    - Adds "key" as a filterable parameter to PartTestTemplate list endpoint

v170 -> 2024-02-19 : https://github.com/inventree/InvenTree/pull/6514
    - Adds "has_results" filter to the PartTestTemplate list endpoint

v169 -> 2024-02-14 : https://github.com/inventree/InvenTree/pull/6430
    - Adds 'key' field to PartTestTemplate API endpoint
    - Adds annotated 'results' field to PartTestTemplate API endpoint
    - Adds 'template' field to StockItemTestResult API endpoint

v168 -> 2024-02-14 : https://github.com/inventree/InvenTree/pull/4824
    - Adds machine CRUD API endpoints
    - Adds machine settings API endpoints
    - Adds machine restart API endpoint
    - Adds machine types/drivers list API endpoints
    - Adds machine registry status API endpoint
    - Adds 'required' field to the global Settings API
    - Discover sub-sub classes of the StatusCode API

v167 -> 2024-02-07: https://github.com/inventree/InvenTree/pull/6440
    - Fixes for OpenAPI schema generation

v166 -> 2024-02-04 : https://github.com/inventree/InvenTree/pull/6400
    - Adds package_name to plugin API
    - Adds mechanism for uninstalling plugins via the API

v165 -> 2024-01-28 : https://github.com/inventree/InvenTree/pull/6040
    - Adds supplier_part.name, part.creation_user, part.required_for_sales_order

v164 -> 2024-01-24 : https://github.com/inventree/InvenTree/pull/6343
    - Adds "building" quantity to BuildLine API serializer

v163 -> 2024-01-22 : https://github.com/inventree/InvenTree/pull/6314
    - Extends API endpoint to expose auth configuration information for signin pages

v162 -> 2024-01-14 : https://github.com/inventree/InvenTree/pull/6230
    - Adds API endpoints to provide information on background tasks

v161 -> 2024-01-13 : https://github.com/inventree/InvenTree/pull/6222
    - Adds API endpoint for system error information

v160 -> 2023-12-11 : https://github.com/inventree/InvenTree/pull/6072
    - Adds API endpoint for allocating stock items against a sales order via barcode scan

v159 -> 2023-12-08 : https://github.com/inventree/InvenTree/pull/6056
    - Adds API endpoint for reloading plugin registry

v158 -> 2023-11-21 : https://github.com/inventree/InvenTree/pull/5953
    - Adds API endpoint for listing all settings of a particular plugin
    - Adds API endpoint for registry status (errors)

v157 -> 2023-12-02 : https://github.com/inventree/InvenTree/pull/6021
    - Add write-only "existing_image" field to Part API serializer

v156 -> 2023-11-26 : https://github.com/inventree/InvenTree/pull/5982
    - Add POST endpoint for report and label creation

v155 -> 2023-11-24 : https://github.com/inventree/InvenTree/pull/5979
    - Add "creation_date" field to Part instance serializer

v154 -> 2023-11-21 : https://github.com/inventree/InvenTree/pull/5944
    - Adds "responsible" field to the ProjectCode table

v153 -> 2023-11-21 : https://github.com/inventree/InvenTree/pull/5956
    - Adds override_min and override_max fields to part pricing API

v152 -> 2023-11-20 : https://github.com/inventree/InvenTree/pull/5949
    - Adds barcode support for ManufacturerPart model
    - Adds API endpoint for adding parts to purchase order using barcode scan

v151 -> 2023-11-13 : https://github.com/inventree/InvenTree/pull/5906
    - Allow user list API to be filtered by user active status
    - Allow owner list API to be filtered by user active status

v150 -> 2023-11-07: https://github.com/inventree/InvenTree/pull/5875
    - Extended user API endpoints to enable ordering
    - Extended user API endpoints to enable user role changes
    - Added endpoint to create a new user

v149 -> 2023-11-07 : https://github.com/inventree/InvenTree/pull/5876
    - Add 'building' quantity to BomItem serializer
    - Add extra ordering options for the BomItem list API

v148 -> 2023-11-06 : https://github.com/inventree/InvenTree/pull/5872
    - Allow "quantity" to be specified when installing an item into another item

v147 -> 2023-11-04: https://github.com/inventree/InvenTree/pull/5860
    - Adds "completed_lines" field to SalesOrder API endpoint
    - Adds "completed_lines" field to PurchaseOrder API endpoint

v146 -> 2023-11-02: https://github.com/inventree/InvenTree/pull/5822
    - Extended SSO Provider endpoint to contain if a provider is configured
    - Adds API endpoints for Email Address model

v145 -> 2023-10-30: https://github.com/inventree/InvenTree/pull/5786
    - Allow printing labels via POST including printing options in the body

v144 -> 2023-10-23: https://github.com/inventree/InvenTree/pull/5811
    - Adds version information API endpoint

v143 -> 2023-10-29: https://github.com/inventree/InvenTree/pull/5810
    - Extends the status endpoint to include information about system status and health

v142 -> 2023-10-20: https://github.com/inventree/InvenTree/pull/5759
    - Adds generic API endpoints for looking up status models

v141 -> 2023-10-23 : https://github.com/inventree/InvenTree/pull/5774
    - Changed 'part.responsible' from User to Owner

v140 -> 2023-10-20 : https://github.com/inventree/InvenTree/pull/5664
    - Expand API token functionality
    - Multiple API tokens can be generated per user

v139 -> 2023-10-11 : https://github.com/inventree/InvenTree/pull/5509
    - Add new BarcodePOReceive endpoint to receive line items by scanning supplier barcodes

v138 -> 2023-10-11 : https://github.com/inventree/InvenTree/pull/5679
    - Settings keys are no longer case sensitive
    - Include settings units in API serializer

v137 -> 2023-10-04 : https://github.com/inventree/InvenTree/pull/5588
    - Adds StockLocationType API endpoints
    - Adds custom_icon, location_type to StockLocation endpoint

v136 -> 2023-09-23 : https://github.com/inventree/InvenTree/pull/5595
    - Adds structural to StockLocation and PartCategory tree endpoints

v135 -> 2023-09-19 : https://github.com/inventree/InvenTree/pull/5569
    - Adds location path detail to StockLocation and StockItem API endpoints
    - Adds category path detail to PartCategory and Part API endpoints

v134 -> 2023-09-11 : https://github.com/inventree/InvenTree/pull/5525
    - Allow "Attachment" list endpoints to be searched by attachment, link and comment fields

v133 -> 2023-09-08 : https://github.com/inventree/InvenTree/pull/5518
    - Add extra optional fields which can be used for StockAdjustment endpoints

v132 -> 2023-09-07 : https://github.com/inventree/InvenTree/pull/5515
    - Add 'issued_by' filter to BuildOrder API list endpoint

v131 -> 2023-08-09 : https://github.com/inventree/InvenTree/pull/5415
    - Annotate 'available_variant_stock' to the SalesOrderLine serializer

v130 -> 2023-07-14 : https://github.com/inventree/InvenTree/pull/5251
    - Refactor label printing interface

v129 -> 2023-07-06 : https://github.com/inventree/InvenTree/pull/5189
    - Changes 'serial_lte' and 'serial_gte' stock filters to point to 'serial_int' field

v128 -> 2023-07-06 : https://github.com/inventree/InvenTree/pull/5186
    - Adds 'available' filter for BuildLine API endpoint

v127 -> 2023-06-24 : https://github.com/inventree/InvenTree/pull/5094
    - Enhancements for the PartParameter API endpoints

v126 -> 2023-06-19 : https://github.com/inventree/InvenTree/pull/5075
    - Adds API endpoint for setting the "category" for multiple parts simultaneously

v125 -> 2023-06-17 : https://github.com/inventree/InvenTree/pull/5064
    - Adds API endpoint for setting the "status" field for multiple stock items simultaneously

v124 -> 2023-06-17 : https://github.com/inventree/InvenTree/pull/5057
    - Add "created_before" and "created_after" filters to the Part API

v123 -> 2023-06-15 : https://github.com/inventree/InvenTree/pull/5019
    - Add Metadata to: Plugin Config

v122 -> 2023-06-14 : https://github.com/inventree/InvenTree/pull/5034
    - Adds new BuildLineLabel label type

v121 -> 2023-06-14 : https://github.com/inventree/InvenTree/pull/4808
    - Adds "ProjectCode" link to Build model

v120 -> 2023-06-07 : https://github.com/inventree/InvenTree/pull/4855
    - Major overhaul of the build order API
    - Adds new BuildLine model

v119 -> 2023-06-01 : https://github.com/inventree/InvenTree/pull/4898
    - Add Metadata to:  Part test templates, Part parameters, Part category parameter templates, BOM item substitute, Related Parts, Stock item test result

v118 -> 2023-06-01 : https://github.com/inventree/InvenTree/pull/4935
    - Adds extra fields for the PartParameterTemplate model

v117 -> 2023-05-22 : https://github.com/inventree/InvenTree/pull/4854
    - Part.units model now supports physical units (e.g. "kg", "m", "mm", etc)
    - Replaces SupplierPart "pack_size" field with "pack_quantity"
    - New field supports physical units, and allows for conversion between compatible units

v116 -> 2023-05-18 : https://github.com/inventree/InvenTree/pull/4823
    - Updates to part parameter implementation, to use physical units

v115 -> 2023-05-18 : https://github.com/inventree/InvenTree/pull/4846
    - Adds ability to partially scrap a build output

v114 -> 2023-05-16 : https://github.com/inventree/InvenTree/pull/4825
    - Adds "delivery_date" to shipments

v113 -> 2023-05-13 : https://github.com/inventree/InvenTree/pull/4800
    - Adds API endpoints for scrapping a build output

v112 -> 2023-05-13: https://github.com/inventree/InvenTree/pull/4741
    - Adds flag use_pack_size to the stock addition API, which allows adding packs

v111 -> 2023-05-02 : https://github.com/inventree/InvenTree/pull/4367
    - Adds tags to the Part serializer
    - Adds tags to the SupplierPart serializer
    - Adds tags to the ManufacturerPart serializer
    - Adds tags to the StockItem serializer
    - Adds tags to the StockLocation serializer

v110 -> 2023-04-26 : https://github.com/inventree/InvenTree/pull/4698
    - Adds 'order_currency' field for PurchaseOrder / SalesOrder endpoints

v109 -> 2023-04-19 : https://github.com/inventree/InvenTree/pull/4636
    - Adds API endpoints for the "ProjectCode" model

v108 -> 2023-04-17 : https://github.com/inventree/InvenTree/pull/4615
    - Adds functionality to upload images for rendering in markdown notes

v107 -> 2023-04-04 : https://github.com/inventree/InvenTree/pull/4575
    - Adds barcode support for PurchaseOrder model
    - Adds barcode support for ReturnOrder model
    - Adds barcode support for SalesOrder model
    - Adds barcode support for BuildOrder model

v106 -> 2023-04-03 : https://github.com/inventree/InvenTree/pull/4566
    - Adds 'search_regex' parameter to all searchable API endpoints

v105 -> 2023-03-31 : https://github.com/inventree/InvenTree/pull/4543
    - Adds API endpoints for status label information on various models

v104 -> 2023-03-23 : https://github.com/inventree/InvenTree/pull/4488
    - Adds various endpoints for new "ReturnOrder" models
    - Adds various endpoints for new "ReturnOrderReport" templates
    - Exposes API endpoints for "Contact" model

v103 -> 2023-03-17 : https://github.com/inventree/InvenTree/pull/4410
    - Add metadata to several more models

v102 -> 2023-03-18 : https://github.com/inventree/InvenTree/pull/4505
- Adds global search API endpoint for consolidated search results

v101 -> 2023-03-07 : https://github.com/inventree/InvenTree/pull/4462
    - Adds 'total_in_stock' to Part serializer, and supports API ordering

v100 -> 2023-03-04 : https://github.com/inventree/InvenTree/pull/4452
     - Adds bulk delete of PurchaseOrderLineItems to API

v99 -> 2023-03-03 : https://github.com/inventree/InvenTree/pull/4445
    - Adds sort by "responsible" to PurchaseOrderAPI

v98 -> 2023-02-24 : https://github.com/inventree/InvenTree/pull/4408
    - Adds "responsible" filter to Build API

v97 -> 2023-02-20 : https://github.com/inventree/InvenTree/pull/4377
    - Adds "external" attribute to StockLocation model

v96 -> 2023-02-16 : https://github.com/inventree/InvenTree/pull/4345
    - Adds stocktake report generation functionality

v95 -> 2023-02-16 : https://github.com/inventree/InvenTree/pull/4346
    - Adds "CompanyAttachment" model (and associated API endpoints)

v94 -> 2023-02-10 : https://github.com/inventree/InvenTree/pull/4327
    - Adds API endpoints for the "Group" auth model

v93 -> 2023-02-03 : https://github.com/inventree/InvenTree/pull/4300
    - Adds extra information to the currency exchange endpoint
    - Adds API endpoint for manually updating exchange rates

v92 -> 2023-02-02 : https://github.com/inventree/InvenTree/pull/4293
    - Adds API endpoint for currency exchange information

v91 -> 2023-01-31 : https://github.com/inventree/InvenTree/pull/4281
    - Improves the API endpoint for creating new Part instances

v90 -> 2023-01-25 : https://github.com/inventree/InvenTree/pull/4186/files
    - Adds a dedicated endpoint to activate a plugin

v89 -> 2023-01-25 : https://github.com/inventree/InvenTree/pull/4214
    - Adds updated field to SupplierPart API
    - Adds API date ordering for supplier part list

v88 -> 2023-01-17: https://github.com/inventree/InvenTree/pull/4225
    - Adds 'priority' field to Build model and api endpoints

v87 -> 2023-01-04 : https://github.com/inventree/InvenTree/pull/4067
    - Add API date filter for stock table on Expiry date

v86 -> 2022-12-22 : https://github.com/inventree/InvenTree/pull/4069
    - Adds API endpoints for part stocktake

v85 -> 2022-12-21 : https://github.com/inventree/InvenTree/pull/3858
    - Add endpoints serving ICS calendars for purchase and sales orders through API

v84 -> 2022-12-21: https://github.com/inventree/InvenTree/pull/4083
    - Add support for listing PO, BO, SO by their reference

v83 -> 2022-11-19 : https://github.com/inventree/InvenTree/pull/3949
    - Add support for structural Stock locations

v82 -> 2022-11-16 : https://github.com/inventree/InvenTree/pull/3931
    - Add support for structural Part categories

v81 -> 2022-11-08 : https://github.com/inventree/InvenTree/pull/3710
    - Adds cached pricing information to Part API
    - Adds cached pricing information to BomItem API
    - Allows Part and BomItem list endpoints to be filtered by 'has_pricing'
    - Remove calculated 'price_string' values from API endpoints
    - Allows PurchaseOrderLineItem API endpoint to be filtered by 'has_pricing'
    - Allows SalesOrderLineItem API endpoint to be filtered by 'has_pricing'
    - Allows SalesOrderLineItem API endpoint to be filtered by 'order_status'
    - Adds more information to SupplierPriceBreak serializer

v80 -> 2022-11-07 : https://github.com/inventree/InvenTree/pull/3906
    - Adds 'barcode_hash' to Part API serializer
    - Adds 'barcode_hash' to StockLocation API serializer
    - Adds 'barcode_hash' to SupplierPart API serializer

v79 -> 2022-11-03 : https://github.com/inventree/InvenTree/pull/3895
    - Add metadata to Company

v78 -> 2022-10-25 : https://github.com/inventree/InvenTree/pull/3854
    - Make PartCategory to be filtered by name and description

v77 -> 2022-10-12 : https://github.com/inventree/InvenTree/pull/3772
    - Adds model permission checks for barcode assignment actions

v76 -> 2022-09-10 : https://github.com/inventree/InvenTree/pull/3640
    - Refactor of barcode data on the API
    - StockItem.uid renamed to StockItem.barcode_hash

v75 -> 2022-09-05 : https://github.com/inventree/InvenTree/pull/3644
    - Adds "pack_size" attribute to SupplierPart API serializer

v74 -> 2022-08-28 : https://github.com/inventree/InvenTree/pull/3615
    - Add confirmation field for completing PurchaseOrder if the order has incomplete lines
    - Add confirmation field for completing SalesOrder if the order has incomplete lines

v73 -> 2022-08-24 : https://github.com/inventree/InvenTree/pull/3605
    - Add 'description' field to PartParameterTemplate model

v72 -> 2022-08-18 : https://github.com/inventree/InvenTree/pull/3567
    - Allow PurchaseOrder to be duplicated via the API

v71 -> 2022-08-18 : https://github.com/inventree/InvenTree/pull/3564
    - Updates to the "part scheduling" API endpoint

v70 -> 2022-08-02 : https://github.com/inventree/InvenTree/pull/3451
    - Adds a 'depth' parameter to the PartCategory list API
    - Adds a 'depth' parameter to the StockLocation list API

v69 -> 2022-08-01 : https://github.com/inventree/InvenTree/pull/3443
    - Updates the PartCategory list API:
        - Improve query efficiency: O(n) becomes O(1)
        - Rename 'parts' field to 'part_count'
    - Updates the StockLocation list API:
        - Improve query efficiency: O(n) becomes O(1)

v68 -> 2022-07-27 : https://github.com/inventree/InvenTree/pull/3417
    - Allows SupplierPart list to be filtered by SKU value
    - Allows SupplierPart list to be filtered by MPN value

v67 -> 2022-07-25 : https://github.com/inventree/InvenTree/pull/3395
    - Adds a 'requirements' endpoint for Part instance
    - Provides information on outstanding order requirements for a given part

v66 -> 2022-07-24 : https://github.com/inventree/InvenTree/pull/3393
    - Part images can now be downloaded from a remote URL via the API
    - Company images can now be downloaded from a remote URL via the API

v65 -> 2022-07-15 : https://github.com/inventree/InvenTree/pull/3335
    - Annotates 'in_stock' quantity to the SupplierPart API

v64 -> 2022-07-08 : https://github.com/inventree/InvenTree/pull/3310
    - Annotate 'on_order' quantity to BOM list API
    - Allow BOM List API endpoint to be filtered by "on_order" parameter

v63 -> 2022-07-06 : https://github.com/inventree/InvenTree/pull/3301
    - Allow BOM List API endpoint to be filtered by "available_stock" parameter

v62 -> 2022-07-05 : https://github.com/inventree/InvenTree/pull/3296
    - Allows search on BOM List API endpoint
    - Allows ordering on BOM List API endpoint

v61 -> 2022-06-12 : https://github.com/inventree/InvenTree/pull/3183
    - Migrate the "Convert Stock Item" form class to use the API
    - There is now an API endpoint for converting a stock item to a valid variant

v60 -> 2022-06-08 : https://github.com/inventree/InvenTree/pull/3148
    - Add availability data fields to the SupplierPart model

v59 -> 2022-06-07 : https://github.com/inventree/InvenTree/pull/3154
    - Adds further improvements to BulkDelete mixin class
    - Fixes multiple bugs in custom OPTIONS metadata implementation
    - Adds 'bulk delete' for Notifications

v58 -> 2022-06-06 : https://github.com/inventree/InvenTree/pull/3146
    - Adds a BulkDelete API mixin class for fast, safe deletion of multiple objects with a single API request

v57 -> 2022-06-05 : https://github.com/inventree/InvenTree/pull/3130
    - Transfer PartCategoryTemplateParameter actions to the API

v56 -> 2022-06-02 : https://github.com/inventree/InvenTree/pull/3123
    - Expose the PartParameterTemplate model to use the API

v55 -> 2022-06-02 : https://github.com/inventree/InvenTree/pull/3120
    - Converts the 'StockItemReturn' functionality to make use of the API

v54 -> 2022-06-02 : https://github.com/inventree/InvenTree/pull/3117
    - Adds 'available_stock' annotation on the SalesOrderLineItem API
    - Adds (well, fixes) 'overdue' annotation on the SalesOrderLineItem API

v53 -> 2022-06-01 : https://github.com/inventree/InvenTree/pull/3110
    - Adds extra search fields to the BuildOrder list API endpoint

v52 -> 2022-05-31 : https://github.com/inventree/InvenTree/pull/3103
    - Allow part list API to be searched by supplier SKU

v51 -> 2022-05-24 : https://github.com/inventree/InvenTree/pull/3058
    - Adds new fields to the SalesOrderShipment model

v50 -> 2022-05-18 : https://github.com/inventree/InvenTree/pull/2912
    - Implement Attachments for manufacturer parts

v49 -> 2022-05-09 : https://github.com/inventree/InvenTree/pull/2957
    - Allows filtering of plugin list by 'active' status
    - Allows filtering of plugin list by 'mixin' support
    - Adds endpoint to "identify" or "locate" stock items and locations (using plugins)

v48 -> 2022-05-12 : https://github.com/inventree/InvenTree/pull/2977
    - Adds "export to file" functionality for PurchaseOrder API endpoint
    - Adds "export to file" functionality for SalesOrder API endpoint
    - Adds "export to file" functionality for BuildOrder API endpoint

v47 -> 2022-05-10 : https://github.com/inventree/InvenTree/pull/2964
    - Fixes barcode API error response when scanning a StockItem which does not exist
    - Fixes barcode API error response when scanning a StockLocation which does not exist

v46 -> 2022-05-09
    - Fixes read permissions on settings API
    - Allows non-staff users to read global settings via the API

v45 -> 2022-05-08 : https://github.com/inventree/InvenTree/pull/2944
    - Settings are now accessed via the API using their unique key, not their PK
    - This allows the settings to be accessed without prior knowledge of the PK

v44 -> 2022-05-04 : https://github.com/inventree/InvenTree/pull/2931
    - Converting more server-side rendered forms to the API
    - Exposes more core functionality to API endpoints

v43 -> 2022-04-26 : https://github.com/inventree/InvenTree/pull/2875
    - Adds API detail endpoint for PartSalePrice model
    - Adds API detail endpoint for PartInternalPrice model

v42 -> 2022-04-26 : https://github.com/inventree/InvenTree/pull/2833
    - Adds variant stock information to the Part and BomItem serializers

v41 -> 2022-04-26
    - Fixes 'variant_of' filter for Part list endpoint

v40 -> 2022-04-19
    - Adds ability to filter StockItem list by "tracked" parameter
        - This checks the serial number or batch code fields

v39 -> 2022-04-18
    - Adds ability to filter StockItem list by "has_batch" parameter

v38 -> 2022-04-14 : https://github.com/inventree/InvenTree/pull/2828
    - Adds the ability to include stock test results for "installed items"

v37 -> 2022-04-07 : https://github.com/inventree/InvenTree/pull/2806
    - Adds extra stock availability information to the BomItem serializer

v36 -> 2022-04-03
    - Adds ability to filter part list endpoint by unallocated_stock argument

v35 -> 2022-04-01 : https://github.com/inventree/InvenTree/pull/2797
    - Adds stock allocation information to the Part API
    - Adds calculated field for "unallocated_quantity"

v34 -> 2022-03-25
    - Change permissions for "plugin list" API endpoint (now allows any authenticated user)

v33 -> 2022-03-24
    - Adds "plugins_enabled" information to root API endpoint

v32 -> 2022-03-19
    - Adds "parameters" detail to Part API endpoint (use &parameters=true)
    - Adds ability to filter PartParameterTemplate API by Part instance
    - Adds ability to filter PartParameterTemplate API by PartCategory instance

v31 -> 2022-03-14
    - Adds "updated" field to SupplierPriceBreakList and SupplierPriceBreakDetail API endpoints

v30 -> 2022-03-09
    - Adds "exclude_location" field to BuildAutoAllocation API endpoint
    - Allows BuildItem API endpoint to be filtered by BomItem relation

v29 -> 2022-03-08
    - Adds "scheduling" endpoint for predicted stock scheduling information

v28 -> 2022-03-04
    - Adds an API endpoint for auto allocation of stock items against a build order
    - Ref: https://github.com/inventree/InvenTree/pull/2713

v27 -> 2022-02-28
    - Adds target_date field to individual line items for purchase orders and sales orders

v26 -> 2022-02-17
    - Adds API endpoint for uploading a BOM file and extracting data

v25 -> 2022-02-17
    - Adds ability to filter "part" list endpoint by "in_bom_for" argument

v24 -> 2022-02-10
    - Adds API endpoint for deleting (cancelling) build order outputs

v23 -> 2022-02-02
    - Adds API endpoints for managing plugin classes
    - Adds API endpoints for managing plugin settings

v22 -> 2021-12-20
    - Adds API endpoint to "merge" multiple stock items

v21 -> 2021-12-04
    - Adds support for multiple "Shipments" against a SalesOrder
    - Refactors process for stock allocation against a SalesOrder

v20 -> 2021-12-03
    - Adds ability to filter POLineItem endpoint by "base_part"
    - Adds optional "order_detail" to POLineItem list endpoint

v19 -> 2021-12-02
    - Adds the ability to filter the StockItem API by "part_tree"
    - Returns only stock items which match a particular part.tree_id field

v18 -> 2021-11-15
    - Adds the ability to filter BomItem API by "uses" field
    - This returns a list of all BomItems which "use" the specified part
    - Includes inherited BomItem objects

v17 -> 2021-11-09
    - Adds API endpoints for GLOBAL and USER settings objects
    - Ref: https://github.com/inventree/InvenTree/pull/2275

v16 -> 2021-10-17
    - Adds API endpoint for completing build order outputs

v15 -> 2021-10-06
    - Adds detail endpoint for SalesOrderAllocation model
    - Allows use of the API forms interface for adjusting SalesOrderAllocation objects

v14 -> 2021-10-05
    - Stock adjustment actions API is improved, using native DRF serializer support
    - However adjustment actions now only support 'pk' as a lookup field

v13 -> 2021-10-05
    - Adds API endpoint to allocate stock items against a BuildOrder
    - Updates StockItem API with improved filtering against BomItem data

v12 -> 2021-09-07
    - Adds API endpoint to receive stock items against a PurchaseOrder

v11 -> 2021-08-26
    - Adds "units" field to PartBriefSerializer
    - This allows units to be introspected from the "part_detail" field in the StockItem serializer

v10 -> 2021-08-23
    - Adds "purchase_price_currency" to StockItem serializer
    - Adds "purchase_price_string" to StockItem serializer
    - Purchase price is now writable for StockItem serializer

v9  -> 2021-08-09
    - Adds "price_string" to part pricing serializers

v8  -> 2021-07-19
    - Refactors the API interface for SupplierPart and ManufacturerPart models
    - ManufacturerPart objects can no longer be created via the SupplierPart API endpoint

v7  -> 2021-07-03
    - Introduced the concept of "API forms" in https://github.com/inventree/InvenTree/pull/1716
    - API OPTIONS endpoints provide comprehensive field metadata
    - Multiple new API endpoints added for database models

v6  -> 2021-06-23
    - Part and Company images can now be directly uploaded via the REST API

v5  -> 2021-06-21
    - Adds API interface for manufacturer part parameters

v4  -> 2021-06-01
    - BOM items can now accept "variant stock" to be assigned against them
    - Many slight API tweaks were needed to get this to work properly!

v3  -> 2021-05-22:
    - The updated StockItem "history tracking" now uses a different interface

"""<|MERGE_RESOLUTION|>--- conflicted
+++ resolved
@@ -1,20 +1,18 @@
 """InvenTree API version information."""
 
 # InvenTree API version
-INVENTREE_API_VERSION = 420
+INVENTREE_API_VERSION = 421
 """Increment this API version number whenever there is a significant change to the API that any clients need to know about."""
 
 INVENTREE_API_TEXT = """
 
-<<<<<<< HEAD
-v420 -> 2025-10-24 : https://github.com/inventree/InvenTree/pull/...
+v421 -> 2025-10-27 : https://github.com/inventree/InvenTree/pull/...
     - Expose InvenTreeImage model to api/image API endpoints
     - Adds 'image_url' and 'thumbnail_url' fields to relevant API serializers
     - Updates Part and Company API endpoints to use new image architecture
-=======
+
 v420 -> 2025-10-26 : https://github.com/inventree/InvenTree/pull/10675
     - Adds optional "customer_detail" filter to SalesOrderShipment API endpoint
->>>>>>> 75ceef77
 
 v419 -> 2025-10-24 : https://github.com/inventree/InvenTree/pull/10659
     - Fixes regression introduced in v417 which reverted the changes from v416
