"""InvenTree API version information."""

# InvenTree API version
INVENTREE_API_VERSION = 343

"""Increment this API version number whenever there is a significant change to the API that any clients need to know about."""


INVENTREE_API_TEXT = """
<<<<<<< HEAD
v343 -> 2025-06-02 : https://github.com/inventree/InvenTree/pull/9714
    - Updates alauth version
=======
v343 -> 2025-06-02 : https://github.com/inventree/InvenTree/pull/9717
    - Add ISO currency codes to the description text for currency options
>>>>>>> 9d9948ed

v342 -> 2025-05-09 : https://github.com/inventree/InvenTree/pull/9651
    - Fix serializer to match Generate API for serial numbers

v341 -> 2025-04-21 : https://github.com/inventree/InvenTree/pull/9547
    - Require pagination limit on list queries

v340 -> 2025-04-15 : https://github.com/inventree/InvenTree/pull/9546
    - Add nullable to various fields to make them not required

v339 -> 2025-04-15 : https://github.com/inventree/InvenTree/pull/9283
    - Remove need for source in /plugins/ui/features

v338 -> 2025-04-15 : https://github.com/inventree/InvenTree/pull/9333
    - Adds oAuth2 support for the API

v337 -> 2025-04-15 : https://github.com/inventree/InvenTree/pull/9505
    - Adds API endpoint with extra serial number information for a given StockItem object

v336 -> 2025-04-10 : https://github.com/inventree/InvenTree/pull/9492
    - Fixed query and response serialization for units_all and version_text
    - Fixed LicenseView and VersionInformation serialization

v335 -> 2025-04-09 : https://github.com/inventree/InvenTree/pull/9476
    - Adds "roles" detail to the Group API endpoint
    - Adds "users" detail to the Group API endpoint
    - Adds "groups" detail to the User API endpoint

v334 -> 2025-04-08 : https://github.com/inventree/InvenTree/pull/9453
    - Fixes various operationId and enum collisions and help texts

v333 -> 2025-04-03 : https://github.com/inventree/InvenTree/pull/9452
    - Currency string is no longer restricted to a hardcoded enum
    - Customizable status keys are no longer hardcoded enum values

v332 -> 2025-04-02 : https://github.com/inventree/InvenTree/pull/9393
    - Adds 'search_notes' parameter to all searchable API endpoints

v331 -> 2025-04-01 : https://github.com/inventree/InvenTree/pull/9437
    - Set correct types on various formerly-string PK fields as well permissions
    - Include metadata request and response types

v330 -> 2025-03-31 : https://github.com/inventree/InvenTree/pull/9420
    - Deconflict operation id between single and bulk destroy operations
    - Add request body definition for bulk destroy operations

v329 -> 2025-03-30 : https://github.com/inventree/InvenTree/pull/9399
    - Convert url path regex-specified PKs to int

v328 -> 2025-03-29 : https://github.com/inventree/InvenTree/pull/9407
    - Updates schema to include paging arguments

v327 -> 2025-03-20 : https://github.com/inventree/InvenTree/pull/9339
    - Adds "is_mandatory" field to the Plugin API
    - Adds ability to filter by "mandatory" status in the Plugin API

v326 -> 2025-03-18 : https://github.com/inventree/InvenTree/pull/9096
    - Overhaul the data-export API functionality
    - Allow customization of data exporting via plugins
    - Consolidate LabelOutput and ReportOutput API endpoints into single DataOutput endpoint

v325 -> 2024-03-17 : https://github.com/inventree/InvenTree/pull/9244
    - Adds the option for superusers to list all user tokens
    - Make list endpoints sortable, filterable and searchable

v324 -> 2025-03-17 : https://github.com/inventree/InvenTree/pull/9320
    - Adds BulkUpdate support for the SalesOrderAllocation model
    - Adds BulkUpdate support for the PartCategory model
    - Adds BulkUpdate support for the StockLocation model

v323 -> 2025-03-17 : https://github.com/inventree/InvenTree/pull/9313
    - Adds BulkUpdate support to the Part API endpoint
    - Remove legacy API endpoint to set part category for multiple parts

v322 -> 2025-03-16 : https://github.com/inventree/InvenTree/pull/8933
    - Add min_date and max_date query filters for orders, for use in calendar views

v321 -> 2025-03-06 : https://github.com/inventree/InvenTree/pull/9236
    - Adds conditionally-returned fields to the schema to match API behavior
    - Removes required flag for nullable read-only fields to match API behavior

v320 -> 2025-03-05 : https://github.com/inventree/InvenTree/pull/9243
    - Link fields are now up to 2000 chars long

v319 -> 2025-03-04 : https://github.com/inventree/InvenTree/pull/9199
    - Add detail API endpoint for the LabelOutput model
    - Add detail API endpoint for the ReportOutput model

v318 -> 2025-02-25 : https://github.com/inventree/InvenTree/pull/9116
    - Adds user profile API endpoints

v317 -> 2025-02-26 : https://github.com/inventree/InvenTree/pull/9143
    - Default 'overdue' field to False in Build serializer
    - Add allow_null to various fields in Build, Settings, Order, Part, and Stock serializers
    - Add type hints to Users model to properly type fields

v316 -> 2025-02-26 : https://github.com/inventree/InvenTree/pull/9185
    - Allow 'icon' field to be nullified in the PartCategory API
    - Allow 'custom_icon' field to be nullified in the StockLocation API

v315 -> 2025-02-22 : https://github.com/inventree/InvenTree/pull/9150
    - Remove outdated 'url' field from some API endpoints

v314 -> 2025-02-17 : https://github.com/inventree/InvenTree/pull/6293
    - Removes a considerable amount of old auth endpoints
    - Introduces allauth-provided auth endpoints

v313 -> 2025-02-17 : https://github.com/inventree/InvenTree/pull/9087
    - Adds instance id optionally to the info view endpoint

v312 -> 2025-02-15 : https://github.com/inventree/InvenTree/pull/9079
    - Remove old API endpoints associated with legacy BOM import functionality

v311 -> 2025-02-14 : https://github.com/inventree/InvenTree/pull/9076
    - Adds "model_filters" attribute to settings API

v310 -> 2025-02-14 : https://github.com/inventree/InvenTree/pull/9077
    - Adds 'is_variant' filter to the Part list API

v309 -> 2025-02-02 : https://github.com/inventree/InvenTree/pull/9008
    - Bug fixes for the "Part" serializer
    - Fixes for data import API endpoints

v308 -> 2025-02-01 : https://github.com/inventree/InvenTree/pull/9003
    - Adds extra detail to the ReportOutput and LabelOutput API endpoints
    - Allows ordering of output list endpoints

v307 -> 2025-01-29 : https://github.com/inventree/InvenTree/pull/8969
    - Extend Info Endpoint to include customizations

v306 -> 2025-01-28 : https://github.com/inventree/InvenTree/pull/8966
    - Adds "start_date" to PurchasesOrder API
    - Adds "start_date" to SalesOrder API
    - Adds "start_date" to ReturnOrder API
    - Updated API filters

v305 -> 2025-01-26 : https://github.com/inventree/InvenTree/pull/8950
    - Bug fixes for the SupplierPart API
    - Refactoring for data export via API

v304 -> 2025-01-22 : https://github.com/inventree/InvenTree/pull/8940
    - Adds "category" filter to build list API

v303 -> 2025-01-20 : https://github.com/inventree/InvenTree/pull/8915
    - Adds "start_date" field to Build model and API endpoints
    - Adds additional API filtering and sorting options for Build list

v302 -> 2025-01-18 : https://github.com/inventree/InvenTree/pull/8905
    - Fix schema definition on the /label/print endpoint

v301 -> 2025-01-14 : https://github.com/inventree/InvenTree/pull/8894
    - Remove ui preferences from the API

v300 -> 2025-01-13 : https://github.com/inventree/InvenTree/pull/8886
    - Allow null value for 'expiry_date' field introduced in #8867

v299 -> 2025-01-10 : https://github.com/inventree/InvenTree/pull/8867
    - Adds 'expiry_date' field to the PurchaseOrderReceive API endpoint
    - Adds 'default_expiry` field to the PartBriefSerializer, affecting API endpoints which use it

v298 -> 2025-01-07 : https://github.com/inventree/InvenTree/pull/8848
    - Adds 'created_by' field to PurchaseOrder API endpoints
    - Adds 'created_by' field to SalesOrder API endpoints
    - Adds 'created_by' field to ReturnOrder API endpoints

v297 -> 2024-12-29 : https://github.com/inventree/InvenTree/pull/8438
    - Adjustments to the CustomUserState API endpoints and serializers

v296 -> 2024-12-25 : https://github.com/inventree/InvenTree/pull/8732
    - Adjust default "part_detail" behavior for StockItem API endpoints

v295 -> 2024-12-23 : https://github.com/inventree/InvenTree/pull/8746
    - Improve API documentation for build APIs

v294 -> 2024-12-23 : https://github.com/inventree/InvenTree/pull/8738
    - Extends registration API documentation

v293 -> 2024-12-14 : https://github.com/inventree/InvenTree/pull/8658
    - Adds new fields to the supplier barcode API endpoints

v292 -> 2024-12-03 : https://github.com/inventree/InvenTree/pull/8625
    - Add "on_order" and "in_stock" annotations to SupplierPart API
    - Enhanced filtering for the SupplierPart API

v291 -> 2024-11-30 : https://github.com/inventree/InvenTree/pull/8596
    - Allow null / empty values for plugin settings

v290 -> 2024-11-29 : https://github.com/inventree/InvenTree/pull/8590
    - Adds "quantity" field to ReturnOrderLineItem model and API

v289 -> 2024-11-27 : https://github.com/inventree/InvenTree/pull/8570
    - Enable status change when transferring stock items

v288 -> 2024-11-27 : https://github.com/inventree/InvenTree/pull/8574
    - Adds "consumed" filter to StockItem API

v287 -> 2024-11-27 : https://github.com/inventree/InvenTree/pull/8571
    - Adds ability to set stock status when returning items from a customer

v286 -> 2024-11-26 : https://github.com/inventree/InvenTree/pull/8054
    - Adds "SelectionList" and "SelectionListEntry" API endpoints

v285 -> 2024-11-25 : https://github.com/inventree/InvenTree/pull/8559
    - Adds better description for registration endpoints

v284 -> 2024-11-25 : https://github.com/inventree/InvenTree/pull/8544
    - Adds new date filters to the StockItem API
    - Adds new date filters to the BuildOrder API
    - Adds new date filters to the SalesOrder API
    - Adds new date filters to the PurchaseOrder API
    - Adds new date filters to the ReturnOrder API

v283 -> 2024-11-20 : https://github.com/inventree/InvenTree/pull/8524
    - Adds "note" field to the PartRelated API endpoint

v282 -> 2024-11-19 : https://github.com/inventree/InvenTree/pull/8487
    - Remove the "test statistics" API endpoints
    - This is now provided via a custom plugin

v281 -> 2024-11-15 : https://github.com/inventree/InvenTree/pull/8480
    - Fixes StockHistory API data serialization

v280 -> 2024-11-10 : https://github.com/inventree/InvenTree/pull/8461
    - Makes schema for API information endpoint more informing
    - Removes general not found endpoint

v279 -> 2024-11-09 : https://github.com/inventree/InvenTree/pull/8458
    - Adds "order_outstanding" and "part" filters to the BuildLine API endpoint
    - Adds "order_outstanding" filter to the SalesOrderLineItem API endpoint

v278 -> 2024-11-07 : https://github.com/inventree/InvenTree/pull/8445
    - Updates to the SalesOrder API endpoints
    - Add "shipment count" information to the SalesOrder API endpoints
    - Allow null value for SalesOrderAllocation.shipment field
    - Additional filtering options for allocation endpoints

v277 -> 2024-11-01 : https://github.com/inventree/InvenTree/pull/8278
    - Allow build order list to be filtered by "outstanding" (alias for "active")

v276 -> 2024-10-31 : https://github.com/inventree/InvenTree/pull/8403
    - Adds 'destination' field to the PurchaseOrder model and API endpoints

v275 -> 2024-10-31 : https://github.com/inventree/InvenTree/pull/8396
    - Adds SKU and MPN fields to the StockItem serializer
    - Additional export options for the StockItem serializer

v274 -> 2024-10-29 : https://github.com/inventree/InvenTree/pull/8392
    - Add more detailed information to NotificationEntry API serializer

v273 -> 2024-10-28 : https://github.com/inventree/InvenTree/pull/8376
    - Fixes for the BuildLine API endpoint

v272 -> 2024-10-25 : https://github.com/inventree/InvenTree/pull/8343
    - Adjustments to BuildLine API serializers

v271 -> 2024-10-22 : https://github.com/inventree/InvenTree/pull/8331
    - Fixes for SalesOrderLineItem endpoints

v270 -> 2024-10-19 : https://github.com/inventree/InvenTree/pull/8307
    - Adds missing date fields from order API endpoint(s)

v269 -> 2024-10-16 : https://github.com/inventree/InvenTree/pull/8295
    - Adds "include_variants" filter to the BuildOrder API endpoint
    - Adds "include_variants" filter to the SalesOrder API endpoint
    - Adds "include_variants" filter to the PurchaseOrderLineItem API endpoint
    - Adds "include_variants" filter to the ReturnOrder API endpoint

v268 -> 2024-10-11 : https://github.com/inventree/InvenTree/pull/8274
    - Adds "in_stock" attribute to the StockItem serializer

v267 -> 2024-10-8 : https://github.com/inventree/InvenTree/pull/8250
    - Remove "allocations" field from the SalesOrderShipment API endpoint(s)
    - Add "allocated_items" field to the SalesOrderShipment API endpoint(s)

v266 -> 2024-10-07 : https://github.com/inventree/InvenTree/pull/8249
    - Tweak SalesOrderShipment API for more efficient data retrieval

v265 -> 2024-10-07 : https://github.com/inventree/InvenTree/pull/8228
    - Adds API endpoint for providing custom admin integration details for plugins

v264 -> 2024-10-03 : https://github.com/inventree/InvenTree/pull/8231
    - Adds Sales Order Shipment attachment model type

v263 -> 2024-09-30 : https://github.com/inventree/InvenTree/pull/8194
    - Adds Sales Order Shipment report

v262 -> 2024-09-30 : https://github.com/inventree/InvenTree/pull/8220
    - Tweak permission requirements for uninstalling plugins via API

v261 -> 2024-09-26 : https://github.com/inventree/InvenTree/pull/8184
    - Fixes for BuildOrder API serializers

v260 -> 2024-09-26 : https://github.com/inventree/InvenTree/pull/8190
    - Adds facility for server-side context data to be passed to client-side plugins

v259 -> 2024-09-20 : https://github.com/inventree/InvenTree/pull/8137
    - Implements new API endpoint for enabling custom UI features via plugins

v258 -> 2024-09-24 : https://github.com/inventree/InvenTree/pull/8163
    - Enhances the existing PartScheduling API endpoint
    - Adds a formal DRF serializer to the endpoint

v257 -> 2024-09-22 : https://github.com/inventree/InvenTree/pull/8150
    - Adds API endpoint for reporting barcode scan history

v256 -> 2024-09-19 : https://github.com/inventree/InvenTree/pull/7704
    - Adjustments for "stocktake" (stock history) API endpoints

v255 -> 2024-09-19 : https://github.com/inventree/InvenTree/pull/8145
    - Enables copying line items when duplicating an order

v254 -> 2024-09-14 : https://github.com/inventree/InvenTree/pull/7470
    - Implements new API endpoints for enabling custom UI functionality via plugins

v253 -> 2024-09-14 : https://github.com/inventree/InvenTree/pull/7944
    - Adjustments for user API endpoints

v252 -> 2024-09-13 : https://github.com/inventree/InvenTree/pull/8040
    - Add endpoint for listing all known units

v251 -> 2024-09-06 : https://github.com/inventree/InvenTree/pull/8018
    - Adds "attach_to_model" field to the ReportTemplate model

v250 -> 2024-09-04 : https://github.com/inventree/InvenTree/pull/8069
    - Fixes 'revision' field definition in Part serializer

v249 -> 2024-08-23 : https://github.com/inventree/InvenTree/pull/7978
    - Sort status enums

v248 -> 2024-08-23 : https://github.com/inventree/InvenTree/pull/7965
    - Small adjustments to labels for new custom status fields

v247 -> 2024-08-22 : https://github.com/inventree/InvenTree/pull/7956
    - Adjust "attachment" field on StockItemTestResult serializer
    - Allow null values for attachment

v246 -> 2024-08-21 : https://github.com/inventree/InvenTree/pull/7862
    - Adds custom status fields to various serializers
    - Adds endpoints to admin custom status fields

v245 -> 2024-08-21 : https://github.com/inventree/InvenTree/pull/7520
    - Documented pagination fields (no functional changes)

v244 -> 2024-08-21 : https://github.com/inventree/InvenTree/pull/7941
    - Adds "create_child_builds" field to the Build API
    - Write-only field to create child builds from the API
    - Only available when creating a new build order

v243 -> 2024-08-21 : https://github.com/inventree/InvenTree/pull/7940
    - Expose "ancestor" filter to the BuildOrder API

v242 -> 2024-08-20 : https://github.com/inventree/InvenTree/pull/7932
    - Adds "level" attribute to BuildOrder serializer
    - Allow ordering of BuildOrder API by "level" attribute
    - Allow "parent" filter for BuildOrder API to have "cascade=True" option

v241 -> 2024-08-18 : https://github.com/inventree/InvenTree/pull/7906
    - Adjusts required fields for the MeUserDetail endpoint

v240 -> 2024-08-16 : https://github.com/inventree/InvenTree/pull/7900
    - Adjust "issued_by" filter for the BuildOrder list endpoint
    - Adjust "assigned_to" filter for the BuildOrder list endpoint

v239 -> 2024-08-15 : https://github.com/inventree/InvenTree/pull/7888
    - Adds "testable" field to the Part model
    - Adds associated filters to various API endpoints

v238 -> 2024-08-14 : https://github.com/inventree/InvenTree/pull/7874
    - Add "assembly" filter to BuildLine API endpoint

v237 -> 2024-08-13 : https://github.com/inventree/InvenTree/pull/7863
    - Reimplement "bulk delete" operation for Attachment model
    - Fix permission checks for Attachment API endpoints

v236 -> 2024-08-10 : https://github.com/inventree/InvenTree/pull/7844
    - Adds "supplier_name" to the PurchaseOrder API serializer

v235 -> 2024-08-08 : https://github.com/inventree/InvenTree/pull/7837
    - Adds "on_order" quantity to SalesOrderLineItem serializer
    - Adds "building" quantity to SalesOrderLineItem serializer

v234 -> 2024-08-08 : https://github.com/inventree/InvenTree/pull/7829
    - Fixes bug in the plugin metadata endpoint

v233 -> 2024-08-04 : https://github.com/inventree/InvenTree/pull/7807
    - Adds new endpoints for managing state of build orders
    - Adds new endpoints for managing state of purchase orders
    - Adds new endpoints for managing state of sales orders
    - Adds new endpoints for managing state of return orders

v232 -> 2024-08-03 : https://github.com/inventree/InvenTree/pull/7793
    - Allow ordering of SalesOrderShipment API by 'shipment_date' and 'delivery_date'

v231 -> 2024-08-03 : https://github.com/inventree/InvenTree/pull/7794
    - Optimize BuildItem and BuildLine serializers to improve API efficiency

v230 -> 2024-05-05 : https://github.com/inventree/InvenTree/pull/7164
    - Adds test statistics endpoint

v229 -> 2024-07-31 : https://github.com/inventree/InvenTree/pull/7775
    - Add extra exportable fields to the BomItem serializer

v228 -> 2024-07-18 : https://github.com/inventree/InvenTree/pull/7684
    - Adds "icon" field to the PartCategory.path and StockLocation.path API
    - Adds icon packages API endpoint

v227 -> 2024-07-19 : https://github.com/inventree/InvenTree/pull/7693/
    - Adds endpoints to list and revoke the tokens issued to the current user

v226 -> 2024-07-15 : https://github.com/inventree/InvenTree/pull/7648
    - Adds barcode generation API endpoint

v225 -> 2024-07-17 : https://github.com/inventree/InvenTree/pull/7671
    - Adds "filters" field to DataImportSession API

v224 -> 2024-07-14 : https://github.com/inventree/InvenTree/pull/7667
    - Add notes field to ManufacturerPart and SupplierPart API endpoints

v223 -> 2024-07-14 : https://github.com/inventree/InvenTree/pull/7649
    - Allow adjustment of "packaging" field when receiving items against a purchase order

v222 -> 2024-07-14 : https://github.com/inventree/InvenTree/pull/7635
    - Adjust the BomItem API endpoint to improve data import process

v221 -> 2024-07-13 : https://github.com/inventree/InvenTree/pull/7636
    - Adds missing fields from StockItemBriefSerializer
    - Adds missing fields from PartBriefSerializer
    - Adds extra exportable fields to BuildItemSerializer

v220 -> 2024-07-11 : https://github.com/inventree/InvenTree/pull/7585
    - Adds "revision_of" field to Part serializer
    - Adds new API filters for "revision" status

v219 -> 2024-07-11 : https://github.com/inventree/InvenTree/pull/7611
    - Adds new fields to the BuildItem API endpoints
    - Adds new ordering / filtering options to the BuildItem API endpoints

v218 -> 2024-07-11 : https://github.com/inventree/InvenTree/pull/7619
    - Adds "can_build" field to the BomItem API

v217 -> 2024-07-09 : https://github.com/inventree/InvenTree/pull/7599
    - Fixes bug in "project_code" field for order API endpoints

v216 -> 2024-07-08 : https://github.com/inventree/InvenTree/pull/7595
    - Moves API endpoint for contenttype lookup by model name

v215 -> 2024-07-09 : https://github.com/inventree/InvenTree/pull/7591
    - Adds additional fields to the BuildLine serializer

v214 -> 2024-07-08 : https://github.com/inventree/InvenTree/pull/7587
    - Adds "default_location_detail" field to the Part API

v213 -> 2024-07-06 : https://github.com/inventree/InvenTree/pull/7527
    - Adds 'locked' field to Part API

v212 -> 2024-07-06 : https://github.com/inventree/InvenTree/pull/7562
    - Makes API generation more robust (no functional changes)

v211 -> 2024-06-26 : https://github.com/inventree/InvenTree/pull/6911
    - Adds API endpoints for managing data import and export

v210 -> 2024-06-26 : https://github.com/inventree/InvenTree/pull/7518
    - Adds translatable text to User API fields

v209 -> 2024-06-26 : https://github.com/inventree/InvenTree/pull/7514
    - Add "top_level" filter to PartCategory API endpoint
    - Add "top_level" filter to StockLocation API endpoint

v208 -> 2024-06-19 : https://github.com/inventree/InvenTree/pull/7479
    - Adds documentation for the user roles API endpoint (no functional changes)

v207 -> 2024-06-09 : https://github.com/inventree/InvenTree/pull/7420
    - Moves all "Attachment" models into a single table
    - All "Attachment" operations are now performed at /api/attachment/
    - Add permissions information to /api/user/roles/ endpoint

v206 -> 2024-06-08 : https://github.com/inventree/InvenTree/pull/7417
    - Adds "choices" field to the PartTestTemplate model

v205 -> 2024-06-03 : https://github.com/inventree/InvenTree/pull/7284
    - Added model_type and model_id fields to the "NotesImage" serializer

v204 -> 2024-06-03 : https://github.com/inventree/InvenTree/pull/7393
    - Fixes previous API update which resulted in inconsistent ordering of currency codes

v203 -> 2024-06-03 : https://github.com/inventree/InvenTree/pull/7390
    - Currency codes are now configurable as a run-time setting

v202 -> 2024-05-27 : https://github.com/inventree/InvenTree/pull/7343
    - Adjust "required" attribute of Part.category field to be optional

v201 -> 2024-05-21 : https://github.com/inventree/InvenTree/pull/7074
    - Major refactor of the report template / report printing interface
    - This is a *breaking change* to the report template API

v200 -> 2024-05-20 : https://github.com/inventree/InvenTree/pull/7000
    - Adds API endpoint for generating custom batch codes
    - Adds API endpoint for generating custom serial numbers

v199 -> 2024-05-20 : https://github.com/inventree/InvenTree/pull/7264
    - Expose "bom_valid" filter for the Part API
    - Expose "starred" filter for the Part API

v198 -> 2024-05-19 : https://github.com/inventree/InvenTree/pull/7258
    - Fixed lookup field conflicts in the plugins API

v197 -> 2024-05-14 : https://github.com/inventree/InvenTree/pull/7224
    - Refactor the plugin API endpoints to use the plugin "key" for lookup, rather than the PK value

v196 -> 2024-05-05 : https://github.com/inventree/InvenTree/pull/7160
    - Adds "location" field to BuildOutputComplete API endpoint

v195 -> 2024-05-03 : https://github.com/inventree/InvenTree/pull/7153
    - Fixes bug in BuildOrderCancel API endpoint

v194 -> 2024-05-01 : https://github.com/inventree/InvenTree/pull/7147
    -  Adds field description to the currency_exchange_retrieve API call

v193 -> 2024-04-30 : https://github.com/inventree/InvenTree/pull/7144
    - Adds "assigned_to" filter to PurchaseOrder / SalesOrder / ReturnOrder API endpoints

v192 -> 2024-04-23 : https://github.com/inventree/InvenTree/pull/7106
    - Adds 'trackable' ordering option to BuildLineLabel API endpoint

v191 -> 2024-04-22 : https://github.com/inventree/InvenTree/pull/7079
    - Adds API endpoints for Contenttype model

v190 -> 2024-04-19 : https://github.com/inventree/InvenTree/pull/7024
    - Adds "active" field to the Company API endpoints
    - Allow company list to be filtered by "active" status

v189 -> 2024-04-19 : https://github.com/inventree/InvenTree/pull/7066
    - Adds "currency" field to CompanyBriefSerializer class

v188 -> 2024-04-16 : https://github.com/inventree/InvenTree/pull/6970
    - Adds session authentication support for the API
    - Improvements for login / logout endpoints for better support of React web interface

v187 -> 2024-04-10 : https://github.com/inventree/InvenTree/pull/6985
    - Allow Part list endpoint to be sorted by pricing_min and pricing_max values
    - Allow BomItem list endpoint to be sorted by pricing_min and pricing_max values
    - Allow InternalPrice and SalePrice endpoints to be sorted by quantity
    - Adds total pricing values to BomItem serializer

v186 -> 2024-03-26 : https://github.com/inventree/InvenTree/pull/6855
    - Adds license information to the API

v185 -> 2024-03-24 : https://github.com/inventree/InvenTree/pull/6836
    - Remove /plugin/activate endpoint
    - Update docstrings and typing for various API endpoints (no functional changes)

v184 -> 2024-03-17 : https://github.com/inventree/InvenTree/pull/10464
    - Add additional fields for tests (start/end datetime, test station)

v183 -> 2024-03-14 : https://github.com/inventree/InvenTree/pull/5972
    - Adds "category_default_location" annotated field to part serializer
    - Adds "part_detail.category_default_location" annotated field to stock item serializer
    - Adds "part_detail.category_default_location" annotated field to purchase order line serializer
    - Adds "parent_default_location" annotated field to category serializer

v182 -> 2024-03-13 : https://github.com/inventree/InvenTree/pull/6714
    - Expose ReportSnippet model to the /report/snippet/ API endpoint
    - Expose ReportAsset model to the /report/asset/ API endpoint

v181 -> 2024-02-21 : https://github.com/inventree/InvenTree/pull/6541
    - Adds "width" and "height" fields to the LabelTemplate API endpoint
    - Adds "page_size" and "landscape" fields to the ReportTemplate API endpoint

v180 -> 2024-3-02 : https://github.com/inventree/InvenTree/pull/6463
    - Tweaks to API documentation to allow automatic documentation generation

v179 -> 2024-03-01 : https://github.com/inventree/InvenTree/pull/6605
    - Adds "subcategories" count to PartCategory serializer
    - Adds "sublocations" count to StockLocation serializer
    - Adds "image" field to PartBrief serializer
    - Adds "image" field to CompanyBrief serializer

v178 -> 2024-02-29 : https://github.com/inventree/InvenTree/pull/6604
    - Adds "external_stock" field to the Part API endpoint
    - Adds "external_stock" field to the BomItem API endpoint
    - Adds "external_stock" field to the BuildLine API endpoint
    - Stock quantities represented in the BuildLine API endpoint are now filtered by Build.source_location

v177 -> 2024-02-27 : https://github.com/inventree/InvenTree/pull/6581
    - Adds "subcategories" count to PartCategoryTree serializer
    - Adds "sublocations" count to StockLocationTree serializer

v176 -> 2024-02-26 : https://github.com/inventree/InvenTree/pull/6535
    - Adds the field "plugins_install_disabled" to the Server info API endpoint

v175 -> 2024-02-21 : https://github.com/inventree/InvenTree/pull/6538
    - Adds "parts" count to PartParameterTemplate serializer

v174 -> 2024-02-21 : https://github.com/inventree/InvenTree/pull/6536
    - Expose PartCategory filters to the API documentation
    - Expose StockLocation filters to the API documentation

v173 -> 2024-02-20 : https://github.com/inventree/InvenTree/pull/6483
    - Adds "merge_items" to the PurchaseOrderLine create API endpoint
    - Adds "auto_pricing" to the PurchaseOrderLine create/update API endpoint

v172 -> 2024-02-20 : https://github.com/inventree/InvenTree/pull/6526
    - Adds "enabled" field to the PartTestTemplate API endpoint
    - Adds "enabled" filter to the PartTestTemplate list
    - Adds "enabled" filter to the StockItemTestResult list

v171 -> 2024-02-19 : https://github.com/inventree/InvenTree/pull/6516
    - Adds "key" as a filterable parameter to PartTestTemplate list endpoint

v170 -> 2024-02-19 : https://github.com/inventree/InvenTree/pull/6514
    - Adds "has_results" filter to the PartTestTemplate list endpoint

v169 -> 2024-02-14 : https://github.com/inventree/InvenTree/pull/6430
    - Adds 'key' field to PartTestTemplate API endpoint
    - Adds annotated 'results' field to PartTestTemplate API endpoint
    - Adds 'template' field to StockItemTestResult API endpoint

v168 -> 2024-02-14 : https://github.com/inventree/InvenTree/pull/4824
    - Adds machine CRUD API endpoints
    - Adds machine settings API endpoints
    - Adds machine restart API endpoint
    - Adds machine types/drivers list API endpoints
    - Adds machine registry status API endpoint
    - Adds 'required' field to the global Settings API
    - Discover sub-sub classes of the StatusCode API

v167 -> 2024-02-07: https://github.com/inventree/InvenTree/pull/6440
    - Fixes for OpenAPI schema generation

v166 -> 2024-02-04 : https://github.com/inventree/InvenTree/pull/6400
    - Adds package_name to plugin API
    - Adds mechanism for uninstalling plugins via the API

v165 -> 2024-01-28 : https://github.com/inventree/InvenTree/pull/6040
    - Adds supplier_part.name, part.creation_user, part.required_for_sales_order

v164 -> 2024-01-24 : https://github.com/inventree/InvenTree/pull/6343
    - Adds "building" quantity to BuildLine API serializer

v163 -> 2024-01-22 : https://github.com/inventree/InvenTree/pull/6314
    - Extends API endpoint to expose auth configuration information for signin pages

v162 -> 2024-01-14 : https://github.com/inventree/InvenTree/pull/6230
    - Adds API endpoints to provide information on background tasks

v161 -> 2024-01-13 : https://github.com/inventree/InvenTree/pull/6222
    - Adds API endpoint for system error information

v160 -> 2023-12-11 : https://github.com/inventree/InvenTree/pull/6072
    - Adds API endpoint for allocating stock items against a sales order via barcode scan

v159 -> 2023-12-08 : https://github.com/inventree/InvenTree/pull/6056
    - Adds API endpoint for reloading plugin registry

v158 -> 2023-11-21 : https://github.com/inventree/InvenTree/pull/5953
    - Adds API endpoint for listing all settings of a particular plugin
    - Adds API endpoint for registry status (errors)

v157 -> 2023-12-02 : https://github.com/inventree/InvenTree/pull/6021
    - Add write-only "existing_image" field to Part API serializer

v156 -> 2023-11-26 : https://github.com/inventree/InvenTree/pull/5982
    - Add POST endpoint for report and label creation

v155 -> 2023-11-24 : https://github.com/inventree/InvenTree/pull/5979
    - Add "creation_date" field to Part instance serializer

v154 -> 2023-11-21 : https://github.com/inventree/InvenTree/pull/5944
    - Adds "responsible" field to the ProjectCode table

v153 -> 2023-11-21 : https://github.com/inventree/InvenTree/pull/5956
    - Adds override_min and override_max fields to part pricing API

v152 -> 2023-11-20 : https://github.com/inventree/InvenTree/pull/5949
    - Adds barcode support for ManufacturerPart model
    - Adds API endpoint for adding parts to purchase order using barcode scan

v151 -> 2023-11-13 : https://github.com/inventree/InvenTree/pull/5906
    - Allow user list API to be filtered by user active status
    - Allow owner list API to be filtered by user active status

v150 -> 2023-11-07: https://github.com/inventree/InvenTree/pull/5875
    - Extended user API endpoints to enable ordering
    - Extended user API endpoints to enable user role changes
    - Added endpoint to create a new user

v149 -> 2023-11-07 : https://github.com/inventree/InvenTree/pull/5876
    - Add 'building' quantity to BomItem serializer
    - Add extra ordering options for the BomItem list API

v148 -> 2023-11-06 : https://github.com/inventree/InvenTree/pull/5872
    - Allow "quantity" to be specified when installing an item into another item

v147 -> 2023-11-04: https://github.com/inventree/InvenTree/pull/5860
    - Adds "completed_lines" field to SalesOrder API endpoint
    - Adds "completed_lines" field to PurchaseOrder API endpoint

v146 -> 2023-11-02: https://github.com/inventree/InvenTree/pull/5822
    - Extended SSO Provider endpoint to contain if a provider is configured
    - Adds API endpoints for Email Address model

v145 -> 2023-10-30: https://github.com/inventree/InvenTree/pull/5786
    - Allow printing labels via POST including printing options in the body

v144 -> 2023-10-23: https://github.com/inventree/InvenTree/pull/5811
    - Adds version information API endpoint

v143 -> 2023-10-29: https://github.com/inventree/InvenTree/pull/5810
    - Extends the status endpoint to include information about system status and health

v142 -> 2023-10-20: https://github.com/inventree/InvenTree/pull/5759
    - Adds generic API endpoints for looking up status models

v141 -> 2023-10-23 : https://github.com/inventree/InvenTree/pull/5774
    - Changed 'part.responsible' from User to Owner

v140 -> 2023-10-20 : https://github.com/inventree/InvenTree/pull/5664
    - Expand API token functionality
    - Multiple API tokens can be generated per user

v139 -> 2023-10-11 : https://github.com/inventree/InvenTree/pull/5509
    - Add new BarcodePOReceive endpoint to receive line items by scanning supplier barcodes

v138 -> 2023-10-11 : https://github.com/inventree/InvenTree/pull/5679
    - Settings keys are no longer case sensitive
    - Include settings units in API serializer

v137 -> 2023-10-04 : https://github.com/inventree/InvenTree/pull/5588
    - Adds StockLocationType API endpoints
    - Adds custom_icon, location_type to StockLocation endpoint

v136 -> 2023-09-23 : https://github.com/inventree/InvenTree/pull/5595
    - Adds structural to StockLocation and PartCategory tree endpoints

v135 -> 2023-09-19 : https://github.com/inventree/InvenTree/pull/5569
    - Adds location path detail to StockLocation and StockItem API endpoints
    - Adds category path detail to PartCategory and Part API endpoints

v134 -> 2023-09-11 : https://github.com/inventree/InvenTree/pull/5525
    - Allow "Attachment" list endpoints to be searched by attachment, link and comment fields

v133 -> 2023-09-08 : https://github.com/inventree/InvenTree/pull/5518
    - Add extra optional fields which can be used for StockAdjustment endpoints

v132 -> 2023-09-07 : https://github.com/inventree/InvenTree/pull/5515
    - Add 'issued_by' filter to BuildOrder API list endpoint

v131 -> 2023-08-09 : https://github.com/inventree/InvenTree/pull/5415
    - Annotate 'available_variant_stock' to the SalesOrderLine serializer

v130 -> 2023-07-14 : https://github.com/inventree/InvenTree/pull/5251
    - Refactor label printing interface

v129 -> 2023-07-06 : https://github.com/inventree/InvenTree/pull/5189
    - Changes 'serial_lte' and 'serial_gte' stock filters to point to 'serial_int' field

v128 -> 2023-07-06 : https://github.com/inventree/InvenTree/pull/5186
    - Adds 'available' filter for BuildLine API endpoint

v127 -> 2023-06-24 : https://github.com/inventree/InvenTree/pull/5094
    - Enhancements for the PartParameter API endpoints

v126 -> 2023-06-19 : https://github.com/inventree/InvenTree/pull/5075
    - Adds API endpoint for setting the "category" for multiple parts simultaneously

v125 -> 2023-06-17 : https://github.com/inventree/InvenTree/pull/5064
    - Adds API endpoint for setting the "status" field for multiple stock items simultaneously

v124 -> 2023-06-17 : https://github.com/inventree/InvenTree/pull/5057
    - Add "created_before" and "created_after" filters to the Part API

v123 -> 2023-06-15 : https://github.com/inventree/InvenTree/pull/5019
    - Add Metadata to: Plugin Config

v122 -> 2023-06-14 : https://github.com/inventree/InvenTree/pull/5034
    - Adds new BuildLineLabel label type

v121 -> 2023-06-14 : https://github.com/inventree/InvenTree/pull/4808
    - Adds "ProjectCode" link to Build model

v120 -> 2023-06-07 : https://github.com/inventree/InvenTree/pull/4855
    - Major overhaul of the build order API
    - Adds new BuildLine model

v119 -> 2023-06-01 : https://github.com/inventree/InvenTree/pull/4898
    - Add Metadata to:  Part test templates, Part parameters, Part category parameter templates, BOM item substitute, Related Parts, Stock item test result

v118 -> 2023-06-01 : https://github.com/inventree/InvenTree/pull/4935
    - Adds extra fields for the PartParameterTemplate model

v117 -> 2023-05-22 : https://github.com/inventree/InvenTree/pull/4854
    - Part.units model now supports physical units (e.g. "kg", "m", "mm", etc)
    - Replaces SupplierPart "pack_size" field with "pack_quantity"
    - New field supports physical units, and allows for conversion between compatible units

v116 -> 2023-05-18 : https://github.com/inventree/InvenTree/pull/4823
    - Updates to part parameter implementation, to use physical units

v115 -> 2023-05-18 : https://github.com/inventree/InvenTree/pull/4846
    - Adds ability to partially scrap a build output

v114 -> 2023-05-16 : https://github.com/inventree/InvenTree/pull/4825
    - Adds "delivery_date" to shipments

v113 -> 2023-05-13 : https://github.com/inventree/InvenTree/pull/4800
    - Adds API endpoints for scrapping a build output

v112 -> 2023-05-13: https://github.com/inventree/InvenTree/pull/4741
    - Adds flag use_pack_size to the stock addition API, which allows adding packs

v111 -> 2023-05-02 : https://github.com/inventree/InvenTree/pull/4367
    - Adds tags to the Part serializer
    - Adds tags to the SupplierPart serializer
    - Adds tags to the ManufacturerPart serializer
    - Adds tags to the StockItem serializer
    - Adds tags to the StockLocation serializer

v110 -> 2023-04-26 : https://github.com/inventree/InvenTree/pull/4698
    - Adds 'order_currency' field for PurchaseOrder / SalesOrder endpoints

v109 -> 2023-04-19 : https://github.com/inventree/InvenTree/pull/4636
    - Adds API endpoints for the "ProjectCode" model

v108 -> 2023-04-17 : https://github.com/inventree/InvenTree/pull/4615
    - Adds functionality to upload images for rendering in markdown notes

v107 -> 2023-04-04 : https://github.com/inventree/InvenTree/pull/4575
    - Adds barcode support for PurchaseOrder model
    - Adds barcode support for ReturnOrder model
    - Adds barcode support for SalesOrder model
    - Adds barcode support for BuildOrder model

v106 -> 2023-04-03 : https://github.com/inventree/InvenTree/pull/4566
    - Adds 'search_regex' parameter to all searchable API endpoints

v105 -> 2023-03-31 : https://github.com/inventree/InvenTree/pull/4543
    - Adds API endpoints for status label information on various models

v104 -> 2023-03-23 : https://github.com/inventree/InvenTree/pull/4488
    - Adds various endpoints for new "ReturnOrder" models
    - Adds various endpoints for new "ReturnOrderReport" templates
    - Exposes API endpoints for "Contact" model

v103 -> 2023-03-17 : https://github.com/inventree/InvenTree/pull/4410
    - Add metadata to several more models

v102 -> 2023-03-18 : https://github.com/inventree/InvenTree/pull/4505
- Adds global search API endpoint for consolidated search results

v101 -> 2023-03-07 : https://github.com/inventree/InvenTree/pull/4462
    - Adds 'total_in_stock' to Part serializer, and supports API ordering

v100 -> 2023-03-04 : https://github.com/inventree/InvenTree/pull/4452
     - Adds bulk delete of PurchaseOrderLineItems to API

v99 -> 2023-03-03 : https://github.com/inventree/InvenTree/pull/4445
    - Adds sort by "responsible" to PurchaseOrderAPI

v98 -> 2023-02-24 : https://github.com/inventree/InvenTree/pull/4408
    - Adds "responsible" filter to Build API

v97 -> 2023-02-20 : https://github.com/inventree/InvenTree/pull/4377
    - Adds "external" attribute to StockLocation model

v96 -> 2023-02-16 : https://github.com/inventree/InvenTree/pull/4345
    - Adds stocktake report generation functionality

v95 -> 2023-02-16 : https://github.com/inventree/InvenTree/pull/4346
    - Adds "CompanyAttachment" model (and associated API endpoints)

v94 -> 2023-02-10 : https://github.com/inventree/InvenTree/pull/4327
    - Adds API endpoints for the "Group" auth model

v93 -> 2023-02-03 : https://github.com/inventree/InvenTree/pull/4300
    - Adds extra information to the currency exchange endpoint
    - Adds API endpoint for manually updating exchange rates

v92 -> 2023-02-02 : https://github.com/inventree/InvenTree/pull/4293
    - Adds API endpoint for currency exchange information

v91 -> 2023-01-31 : https://github.com/inventree/InvenTree/pull/4281
    - Improves the API endpoint for creating new Part instances

v90 -> 2023-01-25 : https://github.com/inventree/InvenTree/pull/4186/files
    - Adds a dedicated endpoint to activate a plugin

v89 -> 2023-01-25 : https://github.com/inventree/InvenTree/pull/4214
    - Adds updated field to SupplierPart API
    - Adds API date ordering for supplier part list

v88 -> 2023-01-17: https://github.com/inventree/InvenTree/pull/4225
    - Adds 'priority' field to Build model and api endpoints

v87 -> 2023-01-04 : https://github.com/inventree/InvenTree/pull/4067
    - Add API date filter for stock table on Expiry date

v86 -> 2022-12-22 : https://github.com/inventree/InvenTree/pull/4069
    - Adds API endpoints for part stocktake

v85 -> 2022-12-21 : https://github.com/inventree/InvenTree/pull/3858
    - Add endpoints serving ICS calendars for purchase and sales orders through API

v84 -> 2022-12-21: https://github.com/inventree/InvenTree/pull/4083
    - Add support for listing PO, BO, SO by their reference

v83 -> 2022-11-19 : https://github.com/inventree/InvenTree/pull/3949
    - Add support for structural Stock locations

v82 -> 2022-11-16 : https://github.com/inventree/InvenTree/pull/3931
    - Add support for structural Part categories

v81 -> 2022-11-08 : https://github.com/inventree/InvenTree/pull/3710
    - Adds cached pricing information to Part API
    - Adds cached pricing information to BomItem API
    - Allows Part and BomItem list endpoints to be filtered by 'has_pricing'
    - Remove calculated 'price_string' values from API endpoints
    - Allows PurchaseOrderLineItem API endpoint to be filtered by 'has_pricing'
    - Allows SalesOrderLineItem API endpoint to be filtered by 'has_pricing'
    - Allows SalesOrderLineItem API endpoint to be filtered by 'order_status'
    - Adds more information to SupplierPriceBreak serializer

v80 -> 2022-11-07 : https://github.com/inventree/InvenTree/pull/3906
    - Adds 'barcode_hash' to Part API serializer
    - Adds 'barcode_hash' to StockLocation API serializer
    - Adds 'barcode_hash' to SupplierPart API serializer

v79 -> 2022-11-03 : https://github.com/inventree/InvenTree/pull/3895
    - Add metadata to Company

v78 -> 2022-10-25 : https://github.com/inventree/InvenTree/pull/3854
    - Make PartCategory to be filtered by name and description

v77 -> 2022-10-12 : https://github.com/inventree/InvenTree/pull/3772
    - Adds model permission checks for barcode assignment actions

v76 -> 2022-09-10 : https://github.com/inventree/InvenTree/pull/3640
    - Refactor of barcode data on the API
    - StockItem.uid renamed to StockItem.barcode_hash

v75 -> 2022-09-05 : https://github.com/inventree/InvenTree/pull/3644
    - Adds "pack_size" attribute to SupplierPart API serializer

v74 -> 2022-08-28 : https://github.com/inventree/InvenTree/pull/3615
    - Add confirmation field for completing PurchaseOrder if the order has incomplete lines
    - Add confirmation field for completing SalesOrder if the order has incomplete lines

v73 -> 2022-08-24 : https://github.com/inventree/InvenTree/pull/3605
    - Add 'description' field to PartParameterTemplate model

v72 -> 2022-08-18 : https://github.com/inventree/InvenTree/pull/3567
    - Allow PurchaseOrder to be duplicated via the API

v71 -> 2022-08-18 : https://github.com/inventree/InvenTree/pull/3564
    - Updates to the "part scheduling" API endpoint

v70 -> 2022-08-02 : https://github.com/inventree/InvenTree/pull/3451
    - Adds a 'depth' parameter to the PartCategory list API
    - Adds a 'depth' parameter to the StockLocation list API

v69 -> 2022-08-01 : https://github.com/inventree/InvenTree/pull/3443
    - Updates the PartCategory list API:
        - Improve query efficiency: O(n) becomes O(1)
        - Rename 'parts' field to 'part_count'
    - Updates the StockLocation list API:
        - Improve query efficiency: O(n) becomes O(1)

v68 -> 2022-07-27 : https://github.com/inventree/InvenTree/pull/3417
    - Allows SupplierPart list to be filtered by SKU value
    - Allows SupplierPart list to be filtered by MPN value

v67 -> 2022-07-25 : https://github.com/inventree/InvenTree/pull/3395
    - Adds a 'requirements' endpoint for Part instance
    - Provides information on outstanding order requirements for a given part

v66 -> 2022-07-24 : https://github.com/inventree/InvenTree/pull/3393
    - Part images can now be downloaded from a remote URL via the API
    - Company images can now be downloaded from a remote URL via the API

v65 -> 2022-07-15 : https://github.com/inventree/InvenTree/pull/3335
    - Annotates 'in_stock' quantity to the SupplierPart API

v64 -> 2022-07-08 : https://github.com/inventree/InvenTree/pull/3310
    - Annotate 'on_order' quantity to BOM list API
    - Allow BOM List API endpoint to be filtered by "on_order" parameter

v63 -> 2022-07-06 : https://github.com/inventree/InvenTree/pull/3301
    - Allow BOM List API endpoint to be filtered by "available_stock" parameter

v62 -> 2022-07-05 : https://github.com/inventree/InvenTree/pull/3296
    - Allows search on BOM List API endpoint
    - Allows ordering on BOM List API endpoint

v61 -> 2022-06-12 : https://github.com/inventree/InvenTree/pull/3183
    - Migrate the "Convert Stock Item" form class to use the API
    - There is now an API endpoint for converting a stock item to a valid variant

v60 -> 2022-06-08 : https://github.com/inventree/InvenTree/pull/3148
    - Add availability data fields to the SupplierPart model

v59 -> 2022-06-07 : https://github.com/inventree/InvenTree/pull/3154
    - Adds further improvements to BulkDelete mixin class
    - Fixes multiple bugs in custom OPTIONS metadata implementation
    - Adds 'bulk delete' for Notifications

v58 -> 2022-06-06 : https://github.com/inventree/InvenTree/pull/3146
    - Adds a BulkDelete API mixin class for fast, safe deletion of multiple objects with a single API request

v57 -> 2022-06-05 : https://github.com/inventree/InvenTree/pull/3130
    - Transfer PartCategoryTemplateParameter actions to the API

v56 -> 2022-06-02 : https://github.com/inventree/InvenTree/pull/3123
    - Expose the PartParameterTemplate model to use the API

v55 -> 2022-06-02 : https://github.com/inventree/InvenTree/pull/3120
    - Converts the 'StockItemReturn' functionality to make use of the API

v54 -> 2022-06-02 : https://github.com/inventree/InvenTree/pull/3117
    - Adds 'available_stock' annotation on the SalesOrderLineItem API
    - Adds (well, fixes) 'overdue' annotation on the SalesOrderLineItem API

v53 -> 2022-06-01 : https://github.com/inventree/InvenTree/pull/3110
    - Adds extra search fields to the BuildOrder list API endpoint

v52 -> 2022-05-31 : https://github.com/inventree/InvenTree/pull/3103
    - Allow part list API to be searched by supplier SKU

v51 -> 2022-05-24 : https://github.com/inventree/InvenTree/pull/3058
    - Adds new fields to the SalesOrderShipment model

v50 -> 2022-05-18 : https://github.com/inventree/InvenTree/pull/2912
    - Implement Attachments for manufacturer parts

v49 -> 2022-05-09 : https://github.com/inventree/InvenTree/pull/2957
    - Allows filtering of plugin list by 'active' status
    - Allows filtering of plugin list by 'mixin' support
    - Adds endpoint to "identify" or "locate" stock items and locations (using plugins)

v48 -> 2022-05-12 : https://github.com/inventree/InvenTree/pull/2977
    - Adds "export to file" functionality for PurchaseOrder API endpoint
    - Adds "export to file" functionality for SalesOrder API endpoint
    - Adds "export to file" functionality for BuildOrder API endpoint

v47 -> 2022-05-10 : https://github.com/inventree/InvenTree/pull/2964
    - Fixes barcode API error response when scanning a StockItem which does not exist
    - Fixes barcode API error response when scanning a StockLocation which does not exist

v46 -> 2022-05-09
    - Fixes read permissions on settings API
    - Allows non-staff users to read global settings via the API

v45 -> 2022-05-08 : https://github.com/inventree/InvenTree/pull/2944
    - Settings are now accessed via the API using their unique key, not their PK
    - This allows the settings to be accessed without prior knowledge of the PK

v44 -> 2022-05-04 : https://github.com/inventree/InvenTree/pull/2931
    - Converting more server-side rendered forms to the API
    - Exposes more core functionality to API endpoints

v43 -> 2022-04-26 : https://github.com/inventree/InvenTree/pull/2875
    - Adds API detail endpoint for PartSalePrice model
    - Adds API detail endpoint for PartInternalPrice model

v42 -> 2022-04-26 : https://github.com/inventree/InvenTree/pull/2833
    - Adds variant stock information to the Part and BomItem serializers

v41 -> 2022-04-26
    - Fixes 'variant_of' filter for Part list endpoint

v40 -> 2022-04-19
    - Adds ability to filter StockItem list by "tracked" parameter
        - This checks the serial number or batch code fields

v39 -> 2022-04-18
    - Adds ability to filter StockItem list by "has_batch" parameter

v38 -> 2022-04-14 : https://github.com/inventree/InvenTree/pull/2828
    - Adds the ability to include stock test results for "installed items"

v37 -> 2022-04-07 : https://github.com/inventree/InvenTree/pull/2806
    - Adds extra stock availability information to the BomItem serializer

v36 -> 2022-04-03
    - Adds ability to filter part list endpoint by unallocated_stock argument

v35 -> 2022-04-01 : https://github.com/inventree/InvenTree/pull/2797
    - Adds stock allocation information to the Part API
    - Adds calculated field for "unallocated_quantity"

v34 -> 2022-03-25
    - Change permissions for "plugin list" API endpoint (now allows any authenticated user)

v33 -> 2022-03-24
    - Adds "plugins_enabled" information to root API endpoint

v32 -> 2022-03-19
    - Adds "parameters" detail to Part API endpoint (use &parameters=true)
    - Adds ability to filter PartParameterTemplate API by Part instance
    - Adds ability to filter PartParameterTemplate API by PartCategory instance

v31 -> 2022-03-14
    - Adds "updated" field to SupplierPriceBreakList and SupplierPriceBreakDetail API endpoints

v30 -> 2022-03-09
    - Adds "exclude_location" field to BuildAutoAllocation API endpoint
    - Allows BuildItem API endpoint to be filtered by BomItem relation

v29 -> 2022-03-08
    - Adds "scheduling" endpoint for predicted stock scheduling information

v28 -> 2022-03-04
    - Adds an API endpoint for auto allocation of stock items against a build order
    - Ref: https://github.com/inventree/InvenTree/pull/2713

v27 -> 2022-02-28
    - Adds target_date field to individual line items for purchase orders and sales orders

v26 -> 2022-02-17
    - Adds API endpoint for uploading a BOM file and extracting data

v25 -> 2022-02-17
    - Adds ability to filter "part" list endpoint by "in_bom_for" argument

v24 -> 2022-02-10
    - Adds API endpoint for deleting (cancelling) build order outputs

v23 -> 2022-02-02
    - Adds API endpoints for managing plugin classes
    - Adds API endpoints for managing plugin settings

v22 -> 2021-12-20
    - Adds API endpoint to "merge" multiple stock items

v21 -> 2021-12-04
    - Adds support for multiple "Shipments" against a SalesOrder
    - Refactors process for stock allocation against a SalesOrder

v20 -> 2021-12-03
    - Adds ability to filter POLineItem endpoint by "base_part"
    - Adds optional "order_detail" to POLineItem list endpoint

v19 -> 2021-12-02
    - Adds the ability to filter the StockItem API by "part_tree"
    - Returns only stock items which match a particular part.tree_id field

v18 -> 2021-11-15
    - Adds the ability to filter BomItem API by "uses" field
    - This returns a list of all BomItems which "use" the specified part
    - Includes inherited BomItem objects

v17 -> 2021-11-09
    - Adds API endpoints for GLOBAL and USER settings objects
    - Ref: https://github.com/inventree/InvenTree/pull/2275

v16 -> 2021-10-17
    - Adds API endpoint for completing build order outputs

v15 -> 2021-10-06
    - Adds detail endpoint for SalesOrderAllocation model
    - Allows use of the API forms interface for adjusting SalesOrderAllocation objects

v14 -> 2021-10-05
    - Stock adjustment actions API is improved, using native DRF serializer support
    - However adjustment actions now only support 'pk' as a lookup field

v13 -> 2021-10-05
    - Adds API endpoint to allocate stock items against a BuildOrder
    - Updates StockItem API with improved filtering against BomItem data

v12 -> 2021-09-07
    - Adds API endpoint to receive stock items against a PurchaseOrder

v11 -> 2021-08-26
    - Adds "units" field to PartBriefSerializer
    - This allows units to be introspected from the "part_detail" field in the StockItem serializer

v10 -> 2021-08-23
    - Adds "purchase_price_currency" to StockItem serializer
    - Adds "purchase_price_string" to StockItem serializer
    - Purchase price is now writable for StockItem serializer

v9  -> 2021-08-09
    - Adds "price_string" to part pricing serializers

v8  -> 2021-07-19
    - Refactors the API interface for SupplierPart and ManufacturerPart models
    - ManufacturerPart objects can no longer be created via the SupplierPart API endpoint

v7  -> 2021-07-03
    - Introduced the concept of "API forms" in https://github.com/inventree/InvenTree/pull/1716
    - API OPTIONS endpoints provide comprehensive field metadata
    - Multiple new API endpoints added for database models

v6  -> 2021-06-23
    - Part and Company images can now be directly uploaded via the REST API

v5  -> 2021-06-21
    - Adds API interface for manufacturer part parameters

v4  -> 2021-06-01
    - BOM items can now accept "variant stock" to be assigned against them
    - Many slight API tweaks were needed to get this to work properly!

v3  -> 2021-05-22:
    - The updated StockItem "history tracking" now uses a different interface

"""<|MERGE_RESOLUTION|>--- conflicted
+++ resolved
@@ -7,13 +7,11 @@
 
 
 INVENTREE_API_TEXT = """
-<<<<<<< HEAD
-v343 -> 2025-06-02 : https://github.com/inventree/InvenTree/pull/9714
-    - Updates alauth version
-=======
+v344 -> 2025-06-02 : https://github.com/inventree/InvenTree/pull/9714
+    - Updates alauth version and adds device trust as a factor
+
 v343 -> 2025-06-02 : https://github.com/inventree/InvenTree/pull/9717
     - Add ISO currency codes to the description text for currency options
->>>>>>> 9d9948ed
 
 v342 -> 2025-05-09 : https://github.com/inventree/InvenTree/pull/9651
     - Fix serializer to match Generate API for serial numbers
