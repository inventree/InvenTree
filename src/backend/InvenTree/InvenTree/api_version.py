"""InvenTree API version information."""

# InvenTree API version
INVENTREE_API_VERSION = 320

"""Increment this API version number whenever there is a significant change to the API that any clients need to know about."""


INVENTREE_API_TEXT = """

<<<<<<< HEAD
v320 - 2025-03-06 : https://github.com/inventree/InvenTree/pull/9096
    - Overhaul the data-export API functionality
    - Allow customization of data exporting via plugins
=======
v320 - 2025-03-05 : https://github.com/inventree/InvenTree/pull/9243
    - Link fields are now up to 2000 chars long
>>>>>>> 2e91dc20

v319 - 2025-03-04 : https://github.com/inventree/InvenTree/pull/9199
    - Add detail API endpoint for the LabelOutput model
    - Add detail API endpoint for the ReportOutput model

v318 - 2025-02-25 : https://github.com/inventree/InvenTree/pull/9116
    - Adds user profile API endpoints

v317 - 2025-02-26 : https://github.com/inventree/InvenTree/pull/9143
    - Default 'overdue' field to False in Build serializer
    - Add allow_null to various fields in Build, Settings, Order, Part, and Stock serializers
    - Add type hints to Users model to properly type fields

v316 - 2025-02-26 : https://github.com/inventree/InvenTree/pull/9185
    - Allow 'icon' field to be nullified in the PartCategory API
    - Allow 'custom_icon' field to be nullified in the StockLocation API

v315 - 2025-02-22 : https://github.com/inventree/InvenTree/pull/9150
    - Remove outdated 'url' field from some API endpoints

v314 - 2025-02-17 : https://github.com/inventree/InvenTree/pull/6293
    - Removes a considerable amount of old auth endpoints
    - Introduces allauth-provided auth endpoints

v313 - 2025-02-17 : https://github.com/inventree/InvenTree/pull/9087
    - Adds instance id optionally to the info view endpoint

v312 - 2025-02-15 : https://github.com/inventree/InvenTree/pull/9079
    - Remove old API endpoints associated with legacy BOM import functionality

v311 - 2025-02-14 : https://github.com/inventree/InvenTree/pull/9076
    - Adds "model_filters" attribute to settings API

v310 - 2025-02-14 : https://github.com/inventree/InvenTree/pull/9077
    - Adds 'is_variant' filter to the Part list API

v309 - 2025-02-02 : https://github.com/inventree/InvenTree/pull/9008
    - Bug fixes for the "Part" serializer
    - Fixes for data import API endpoints

v308 - 2025-02-01 : https://github.com/inventree/InvenTree/pull/9003
    - Adds extra detail to the ReportOutput and LabelOutput API endpoints
    - Allows ordering of output list endpoints

v307 - 2025-01-29 : https://github.com/inventree/InvenTree/pull/8969
    - Extend Info Endpoint to include customizations

v306 - 2025-01-28 : https://github.com/inventree/InvenTree/pull/8966
    - Adds "start_date" to PurchasesOrder API
    - Adds "start_date" to SalesOrder API
    - Adds "start_date" to ReturnOrder API
    - Updated API filters

v305 - 2025-01-26 : https://github.com/inventree/InvenTree/pull/8950
    - Bug fixes for the SupplierPart API
    - Refactoring for data export via API

v304 - 2025-01-22 : https://github.com/inventree/InvenTree/pull/8940
    - Adds "category" filter to build list API

v303 - 2025-01-20 : https://github.com/inventree/InvenTree/pull/8915
    - Adds "start_date" field to Build model and API endpoints
    - Adds additional API filtering and sorting options for Build list

v302 - 2025-01-18 : https://github.com/inventree/InvenTree/pull/8905
    - Fix schema definition on the /label/print endpoint

v301 - 2025-01-14 : https://github.com/inventree/InvenTree/pull/8894
    - Remove ui preferences from the API

v300 - 2025-01-13 : https://github.com/inventree/InvenTree/pull/8886
    - Allow null value for 'expiry_date' field introduced in #8867

v299 - 2025-01-10 : https://github.com/inventree/InvenTree/pull/8867
    - Adds 'expiry_date' field to the PurchaseOrderReceive API endpoint
    - Adds 'default_expiry` field to the PartBriefSerializer, affecting API endpoints which use it

v298 - 2025-01-07 : https://github.com/inventree/InvenTree/pull/8848
    - Adds 'created_by' field to PurchaseOrder API endpoints
    - Adds 'created_by' field to SalesOrder API endpoints
    - Adds 'created_by' field to ReturnOrder API endpoints

v297 - 2024-12-29 : https://github.com/inventree/InvenTree/pull/8438
    - Adjustments to the CustomUserState API endpoints and serializers

v296 - 2024-12-25 : https://github.com/inventree/InvenTree/pull/8732
    - Adjust default "part_detail" behavior for StockItem API endpoints

v295 - 2024-12-23 : https://github.com/inventree/InvenTree/pull/8746
    - Improve API documentation for build APIs

v294 - 2024-12-23 : https://github.com/inventree/InvenTree/pull/8738
    - Extends registration API documentation

v293 - 2024-12-14 : https://github.com/inventree/InvenTree/pull/8658
    - Adds new fields to the supplier barcode API endpoints

v292 - 2024-12-03 : https://github.com/inventree/InvenTree/pull/8625
    - Add "on_order" and "in_stock" annotations to SupplierPart API
    - Enhanced filtering for the SupplierPart API

v291 - 2024-11-30 : https://github.com/inventree/InvenTree/pull/8596
    - Allow null / empty values for plugin settings

v290 - 2024-11-29 : https://github.com/inventree/InvenTree/pull/8590
    - Adds "quantity" field to ReturnOrderLineItem model and API

v289 - 2024-11-27 : https://github.com/inventree/InvenTree/pull/8570
    - Enable status change when transferring stock items

v288 - 2024-11-27 : https://github.com/inventree/InvenTree/pull/8574
    - Adds "consumed" filter to StockItem API

v287 - 2024-11-27 : https://github.com/inventree/InvenTree/pull/8571
    - Adds ability to set stock status when returning items from a customer

v286 - 2024-11-26 : https://github.com/inventree/InvenTree/pull/8054
    - Adds "SelectionList" and "SelectionListEntry" API endpoints

v285 - 2024-11-25 : https://github.com/inventree/InvenTree/pull/8559
    - Adds better description for registration endpoints

v284 - 2024-11-25 : https://github.com/inventree/InvenTree/pull/8544
    - Adds new date filters to the StockItem API
    - Adds new date filters to the BuildOrder API
    - Adds new date filters to the SalesOrder API
    - Adds new date filters to the PurchaseOrder API
    - Adds new date filters to the ReturnOrder API

v283 - 2024-11-20 : https://github.com/inventree/InvenTree/pull/8524
    - Adds "note" field to the PartRelated API endpoint

v282 - 2024-11-19 : https://github.com/inventree/InvenTree/pull/8487
    - Remove the "test statistics" API endpoints
    - This is now provided via a custom plugin

v281 - 2024-11-15 : https://github.com/inventree/InvenTree/pull/8480
    - Fixes StockHistory API data serialization

v280 - 2024-11-10 : https://github.com/inventree/InvenTree/pull/8461
    - Makes schema for API information endpoint more informing
    - Removes general not found endpoint

v279 - 2024-11-09 : https://github.com/inventree/InvenTree/pull/8458
    - Adds "order_outstanding" and "part" filters to the BuildLine API endpoint
    - Adds "order_outstanding" filter to the SalesOrderLineItem API endpoint

v278 - 2024-11-07 : https://github.com/inventree/InvenTree/pull/8445
    - Updates to the SalesOrder API endpoints
    - Add "shipment count" information to the SalesOrder API endpoints
    - Allow null value for SalesOrderAllocation.shipment field
    - Additional filtering options for allocation endpoints

v277 - 2024-11-01 : https://github.com/inventree/InvenTree/pull/8278
    - Allow build order list to be filtered by "outstanding" (alias for "active")

v276 - 2024-10-31 : https://github.com/inventree/InvenTree/pull/8403
    - Adds 'destination' field to the PurchaseOrder model and API endpoints

v275 - 2024-10-31 : https://github.com/inventree/InvenTree/pull/8396
    - Adds SKU and MPN fields to the StockItem serializer
    - Additional export options for the StockItem serializer

v274 - 2024-10-29 : https://github.com/inventree/InvenTree/pull/8392
    - Add more detailed information to NotificationEntry API serializer

v273 - 2024-10-28 : https://github.com/inventree/InvenTree/pull/8376
    - Fixes for the BuildLine API endpoint

v272 - 2024-10-25 : https://github.com/inventree/InvenTree/pull/8343
    - Adjustments to BuildLine API serializers

v271 - 2024-10-22 : https://github.com/inventree/InvenTree/pull/8331
    - Fixes for SalesOrderLineItem endpoints

v270 - 2024-10-19 : https://github.com/inventree/InvenTree/pull/8307
    - Adds missing date fields from order API endpoint(s)

v269 - 2024-10-16 : https://github.com/inventree/InvenTree/pull/8295
    - Adds "include_variants" filter to the BuildOrder API endpoint
    - Adds "include_variants" filter to the SalesOrder API endpoint
    - Adds "include_variants" filter to the PurchaseOrderLineItem API endpoint
    - Adds "include_variants" filter to the ReturnOrder API endpoint

268 - 2024-10-11 : https://github.com/inventree/InvenTree/pull/8274
    - Adds "in_stock" attribute to the StockItem serializer

267 - 2024-10-8 : https://github.com/inventree/InvenTree/pull/8250
    - Remove "allocations" field from the SalesOrderShipment API endpoint(s)
    - Add "allocated_items" field to the SalesOrderShipment API endpoint(s)

266 - 2024-10-07 : https://github.com/inventree/InvenTree/pull/8249
    - Tweak SalesOrderShipment API for more efficient data retrieval

265 - 2024-10-07 : https://github.com/inventree/InvenTree/pull/8228
    - Adds API endpoint for providing custom admin integration details for plugins

264 - 2024-10-03 : https://github.com/inventree/InvenTree/pull/8231
    - Adds Sales Order Shipment attachment model type

263 - 2024-09-30 : https://github.com/inventree/InvenTree/pull/8194
    - Adds Sales Order Shipment report

262 - 2024-09-30 : https://github.com/inventree/InvenTree/pull/8220
    - Tweak permission requirements for uninstalling plugins via API

261 - 2024-09-26 : https://github.com/inventree/InvenTree/pull/8184
    - Fixes for BuildOrder API serializers

v260 - 2024-09-26 : https://github.com/inventree/InvenTree/pull/8190
    - Adds facility for server-side context data to be passed to client-side plugins

v259 - 2024-09-20 : https://github.com/inventree/InvenTree/pull/8137
    - Implements new API endpoint for enabling custom UI features via plugins

v258 - 2024-09-24 : https://github.com/inventree/InvenTree/pull/8163
    - Enhances the existing PartScheduling API endpoint
    - Adds a formal DRF serializer to the endpoint

v257 - 2024-09-22 : https://github.com/inventree/InvenTree/pull/8150
    - Adds API endpoint for reporting barcode scan history

v256 - 2024-09-19 : https://github.com/inventree/InvenTree/pull/7704
    - Adjustments for "stocktake" (stock history) API endpoints

v255 - 2024-09-19 : https://github.com/inventree/InvenTree/pull/8145
    - Enables copying line items when duplicating an order

v254 - 2024-09-14 : https://github.com/inventree/InvenTree/pull/7470
    - Implements new API endpoints for enabling custom UI functionality via plugins

v253 - 2024-09-14 : https://github.com/inventree/InvenTree/pull/7944
    - Adjustments for user API endpoints

v252 - 2024-09-13 : https://github.com/inventree/InvenTree/pull/8040
    - Add endpoint for listing all known units

v251 - 2024-09-06 : https://github.com/inventree/InvenTree/pull/8018
    - Adds "attach_to_model" field to the ReportTemplate model

v250 - 2024-09-04 : https://github.com/inventree/InvenTree/pull/8069
    - Fixes 'revision' field definition in Part serializer

v249 - 2024-08-23 : https://github.com/inventree/InvenTree/pull/7978
    - Sort status enums

v248 - 2024-08-23 : https://github.com/inventree/InvenTree/pull/7965
    - Small adjustments to labels for new custom status fields

v247 - 2024-08-22 : https://github.com/inventree/InvenTree/pull/7956
    - Adjust "attachment" field on StockItemTestResult serializer
    - Allow null values for attachment

v246 - 2024-08-21 : https://github.com/inventree/InvenTree/pull/7862
    - Adds custom status fields to various serializers
    - Adds endpoints to admin custom status fields

v245 - 2024-08-21 : https://github.com/inventree/InvenTree/pull/7520
    - Documented pagination fields (no functional changes)

v244 - 2024-08-21 : https://github.com/inventree/InvenTree/pull/7941
    - Adds "create_child_builds" field to the Build API
    - Write-only field to create child builds from the API
    - Only available when creating a new build order

v243 - 2024-08-21 : https://github.com/inventree/InvenTree/pull/7940
    - Expose "ancestor" filter to the BuildOrder API

v242 - 2024-08-20 : https://github.com/inventree/InvenTree/pull/7932
    - Adds "level" attribute to BuildOrder serializer
    - Allow ordering of BuildOrder API by "level" attribute
    - Allow "parent" filter for BuildOrder API to have "cascade=True" option

v241 - 2024-08-18 : https://github.com/inventree/InvenTree/pull/7906
    - Adjusts required fields for the MeUserDetail endpoint

v240 - 2024-08-16 : https://github.com/inventree/InvenTree/pull/7900
    - Adjust "issued_by" filter for the BuildOrder list endpoint
    - Adjust "assigned_to" filter for the BuildOrder list endpoint

v239 - 2024-08-15 : https://github.com/inventree/InvenTree/pull/7888
    - Adds "testable" field to the Part model
    - Adds associated filters to various API endpoints

v238 - 2024-08-14 : https://github.com/inventree/InvenTree/pull/7874
    - Add "assembly" filter to BuildLine API endpoint

v237 - 2024-08-13 : https://github.com/inventree/InvenTree/pull/7863
    - Reimplement "bulk delete" operation for Attachment model
    - Fix permission checks for Attachment API endpoints

v236 - 2024-08-10 : https://github.com/inventree/InvenTree/pull/7844
    - Adds "supplier_name" to the PurchaseOrder API serializer

v235 - 2024-08-08 : https://github.com/inventree/InvenTree/pull/7837
    - Adds "on_order" quantity to SalesOrderLineItem serializer
    - Adds "building" quantity to SalesOrderLineItem serializer

v234 - 2024-08-08 : https://github.com/inventree/InvenTree/pull/7829
    - Fixes bug in the plugin metadata endpoint

v233 - 2024-08-04 : https://github.com/inventree/InvenTree/pull/7807
    - Adds new endpoints for managing state of build orders
    - Adds new endpoints for managing state of purchase orders
    - Adds new endpoints for managing state of sales orders
    - Adds new endpoints for managing state of return orders

v232 - 2024-08-03 : https://github.com/inventree/InvenTree/pull/7793
    - Allow ordering of SalesOrderShipment API by 'shipment_date' and 'delivery_date'

v231 - 2024-08-03 : https://github.com/inventree/InvenTree/pull/7794
    - Optimize BuildItem and BuildLine serializers to improve API efficiency

v230 - 2024-05-05 : https://github.com/inventree/InvenTree/pull/7164
    - Adds test statistics endpoint

v229 - 2024-07-31 : https://github.com/inventree/InvenTree/pull/7775
    - Add extra exportable fields to the BomItem serializer

v228 - 2024-07-18 : https://github.com/inventree/InvenTree/pull/7684
    - Adds "icon" field to the PartCategory.path and StockLocation.path API
    - Adds icon packages API endpoint

v227 - 2024-07-19 : https://github.com/inventree/InvenTree/pull/7693/
    - Adds endpoints to list and revoke the tokens issued to the current user

v226 - 2024-07-15 : https://github.com/inventree/InvenTree/pull/7648
    - Adds barcode generation API endpoint

v225 - 2024-07-17 : https://github.com/inventree/InvenTree/pull/7671
    - Adds "filters" field to DataImportSession API

v224 - 2024-07-14 : https://github.com/inventree/InvenTree/pull/7667
    - Add notes field to ManufacturerPart and SupplierPart API endpoints

v223 - 2024-07-14 : https://github.com/inventree/InvenTree/pull/7649
    - Allow adjustment of "packaging" field when receiving items against a purchase order

v222 - 2024-07-14 : https://github.com/inventree/InvenTree/pull/7635
    - Adjust the BomItem API endpoint to improve data import process

v221 - 2024-07-13 : https://github.com/inventree/InvenTree/pull/7636
    - Adds missing fields from StockItemBriefSerializer
    - Adds missing fields from PartBriefSerializer
    - Adds extra exportable fields to BuildItemSerializer

v220 - 2024-07-11 : https://github.com/inventree/InvenTree/pull/7585
    - Adds "revision_of" field to Part serializer
    - Adds new API filters for "revision" status

v219 - 2024-07-11 : https://github.com/inventree/InvenTree/pull/7611
    - Adds new fields to the BuildItem API endpoints
    - Adds new ordering / filtering options to the BuildItem API endpoints

v218 - 2024-07-11 : https://github.com/inventree/InvenTree/pull/7619
    - Adds "can_build" field to the BomItem API

v217 - 2024-07-09 : https://github.com/inventree/InvenTree/pull/7599
    - Fixes bug in "project_code" field for order API endpoints

v216 - 2024-07-08 : https://github.com/inventree/InvenTree/pull/7595
    - Moves API endpoint for contenttype lookup by model name

v215 - 2024-07-09 : https://github.com/inventree/InvenTree/pull/7591
    - Adds additional fields to the BuildLine serializer

v214 - 2024-07-08 : https://github.com/inventree/InvenTree/pull/7587
    - Adds "default_location_detail" field to the Part API

v213 - 2024-07-06 : https://github.com/inventree/InvenTree/pull/7527
    - Adds 'locked' field to Part API

v212 - 2024-07-06 : https://github.com/inventree/InvenTree/pull/7562
    - Makes API generation more robust (no functional changes)

v211 - 2024-06-26 : https://github.com/inventree/InvenTree/pull/6911
    - Adds API endpoints for managing data import and export

v210 - 2024-06-26 : https://github.com/inventree/InvenTree/pull/7518
    - Adds translatable text to User API fields

v209 - 2024-06-26 : https://github.com/inventree/InvenTree/pull/7514
    - Add "top_level" filter to PartCategory API endpoint
    - Add "top_level" filter to StockLocation API endpoint

v208 - 2024-06-19 : https://github.com/inventree/InvenTree/pull/7479
    - Adds documentation for the user roles API endpoint (no functional changes)

v207 - 2024-06-09 : https://github.com/inventree/InvenTree/pull/7420
    - Moves all "Attachment" models into a single table
    - All "Attachment" operations are now performed at /api/attachment/
    - Add permissions information to /api/user/roles/ endpoint

v206 - 2024-06-08 : https://github.com/inventree/InvenTree/pull/7417
    - Adds "choices" field to the PartTestTemplate model

v205 - 2024-06-03 : https://github.com/inventree/InvenTree/pull/7284
    - Added model_type and model_id fields to the "NotesImage" serializer

v204 - 2024-06-03 : https://github.com/inventree/InvenTree/pull/7393
    - Fixes previous API update which resulted in inconsistent ordering of currency codes

v203 - 2024-06-03 : https://github.com/inventree/InvenTree/pull/7390
    - Currency codes are now configurable as a run-time setting

v202 - 2024-05-27 : https://github.com/inventree/InvenTree/pull/7343
    - Adjust "required" attribute of Part.category field to be optional

v201 - 2024-05-21 : https://github.com/inventree/InvenTree/pull/7074
    - Major refactor of the report template / report printing interface
    - This is a *breaking change* to the report template API

v200 - 2024-05-20 : https://github.com/inventree/InvenTree/pull/7000
    - Adds API endpoint for generating custom batch codes
    - Adds API endpoint for generating custom serial numbers

v199 - 2024-05-20 : https://github.com/inventree/InvenTree/pull/7264
    - Expose "bom_valid" filter for the Part API
    - Expose "starred" filter for the Part API

v198 - 2024-05-19 : https://github.com/inventree/InvenTree/pull/7258
    - Fixed lookup field conflicts in the plugins API

v197 - 2024-05-14 : https://github.com/inventree/InvenTree/pull/7224
    - Refactor the plugin API endpoints to use the plugin "key" for lookup, rather than the PK value

v196 - 2024-05-05 : https://github.com/inventree/InvenTree/pull/7160
    - Adds "location" field to BuildOutputComplete API endpoint

v195 - 2024-05-03 : https://github.com/inventree/InvenTree/pull/7153
    - Fixes bug in BuildOrderCancel API endpoint

v194 - 2024-05-01 : https://github.com/inventree/InvenTree/pull/7147
    -  Adds field description to the currency_exchange_retrieve API call

v193 - 2024-04-30 : https://github.com/inventree/InvenTree/pull/7144
    - Adds "assigned_to" filter to PurchaseOrder / SalesOrder / ReturnOrder API endpoints

v192 - 2024-04-23 : https://github.com/inventree/InvenTree/pull/7106
    - Adds 'trackable' ordering option to BuildLineLabel API endpoint

v191 - 2024-04-22 : https://github.com/inventree/InvenTree/pull/7079
    - Adds API endpoints for Contenttype model

v190 - 2024-04-19 : https://github.com/inventree/InvenTree/pull/7024
    - Adds "active" field to the Company API endpoints
    - Allow company list to be filtered by "active" status

v189 - 2024-04-19 : https://github.com/inventree/InvenTree/pull/7066
    - Adds "currency" field to CompanyBriefSerializer class

v188 - 2024-04-16 : https://github.com/inventree/InvenTree/pull/6970
    - Adds session authentication support for the API
    - Improvements for login / logout endpoints for better support of React web interface

v187 - 2024-04-10 : https://github.com/inventree/InvenTree/pull/6985
    - Allow Part list endpoint to be sorted by pricing_min and pricing_max values
    - Allow BomItem list endpoint to be sorted by pricing_min and pricing_max values
    - Allow InternalPrice and SalePrice endpoints to be sorted by quantity
    - Adds total pricing values to BomItem serializer

v186 - 2024-03-26 : https://github.com/inventree/InvenTree/pull/6855
    - Adds license information to the API

v185 - 2024-03-24 : https://github.com/inventree/InvenTree/pull/6836
    - Remove /plugin/activate endpoint
    - Update docstrings and typing for various API endpoints (no functional changes)

v184 - 2024-03-17 : https://github.com/inventree/InvenTree/pull/10464
    - Add additional fields for tests (start/end datetime, test station)

v183 - 2024-03-14 : https://github.com/inventree/InvenTree/pull/5972
    - Adds "category_default_location" annotated field to part serializer
    - Adds "part_detail.category_default_location" annotated field to stock item serializer
    - Adds "part_detail.category_default_location" annotated field to purchase order line serializer
    - Adds "parent_default_location" annotated field to category serializer

v182 - 2024-03-13 : https://github.com/inventree/InvenTree/pull/6714
    - Expose ReportSnippet model to the /report/snippet/ API endpoint
    - Expose ReportAsset model to the /report/asset/ API endpoint

v181 - 2024-02-21 : https://github.com/inventree/InvenTree/pull/6541
    - Adds "width" and "height" fields to the LabelTemplate API endpoint
    - Adds "page_size" and "landscape" fields to the ReportTemplate API endpoint

v180 - 2024-3-02 : https://github.com/inventree/InvenTree/pull/6463
    - Tweaks to API documentation to allow automatic documentation generation

v179 - 2024-03-01 : https://github.com/inventree/InvenTree/pull/6605
    - Adds "subcategories" count to PartCategory serializer
    - Adds "sublocations" count to StockLocation serializer
    - Adds "image" field to PartBrief serializer
    - Adds "image" field to CompanyBrief serializer

v178 - 2024-02-29 : https://github.com/inventree/InvenTree/pull/6604
    - Adds "external_stock" field to the Part API endpoint
    - Adds "external_stock" field to the BomItem API endpoint
    - Adds "external_stock" field to the BuildLine API endpoint
    - Stock quantities represented in the BuildLine API endpoint are now filtered by Build.source_location

v177 - 2024-02-27 : https://github.com/inventree/InvenTree/pull/6581
    - Adds "subcategories" count to PartCategoryTree serializer
    - Adds "sublocations" count to StockLocationTree serializer

v176 - 2024-02-26 : https://github.com/inventree/InvenTree/pull/6535
    - Adds the field "plugins_install_disabled" to the Server info API endpoint

v175 - 2024-02-21 : https://github.com/inventree/InvenTree/pull/6538
    - Adds "parts" count to PartParameterTemplate serializer

v174 - 2024-02-21 : https://github.com/inventree/InvenTree/pull/6536
    - Expose PartCategory filters to the API documentation
    - Expose StockLocation filters to the API documentation

v173 - 2024-02-20 : https://github.com/inventree/InvenTree/pull/6483
    - Adds "merge_items" to the PurchaseOrderLine create API endpoint
    - Adds "auto_pricing" to the PurchaseOrderLine create/update API endpoint

v172 - 2024-02-20 : https://github.com/inventree/InvenTree/pull/6526
    - Adds "enabled" field to the PartTestTemplate API endpoint
    - Adds "enabled" filter to the PartTestTemplate list
    - Adds "enabled" filter to the StockItemTestResult list

v171 - 2024-02-19 : https://github.com/inventree/InvenTree/pull/6516
    - Adds "key" as a filterable parameter to PartTestTemplate list endpoint

v170 -> 2024-02-19 : https://github.com/inventree/InvenTree/pull/6514
    - Adds "has_results" filter to the PartTestTemplate list endpoint

v169 -> 2024-02-14 : https://github.com/inventree/InvenTree/pull/6430
    - Adds 'key' field to PartTestTemplate API endpoint
    - Adds annotated 'results' field to PartTestTemplate API endpoint
    - Adds 'template' field to StockItemTestResult API endpoint

v168 -> 2024-02-14 : https://github.com/inventree/InvenTree/pull/4824
    - Adds machine CRUD API endpoints
    - Adds machine settings API endpoints
    - Adds machine restart API endpoint
    - Adds machine types/drivers list API endpoints
    - Adds machine registry status API endpoint
    - Adds 'required' field to the global Settings API
    - Discover sub-sub classes of the StatusCode API

v167 -> 2024-02-07: https://github.com/inventree/InvenTree/pull/6440
    - Fixes for OpenAPI schema generation

v166 -> 2024-02-04 : https://github.com/inventree/InvenTree/pull/6400
    - Adds package_name to plugin API
    - Adds mechanism for uninstalling plugins via the API

v165 -> 2024-01-28 : https://github.com/inventree/InvenTree/pull/6040
    - Adds supplier_part.name, part.creation_user, part.required_for_sales_order

v164 -> 2024-01-24 : https://github.com/inventree/InvenTree/pull/6343
    - Adds "building" quantity to BuildLine API serializer

v163 -> 2024-01-22 : https://github.com/inventree/InvenTree/pull/6314
    - Extends API endpoint to expose auth configuration information for signin pages

v162 -> 2024-01-14 : https://github.com/inventree/InvenTree/pull/6230
    - Adds API endpoints to provide information on background tasks

v161 -> 2024-01-13 : https://github.com/inventree/InvenTree/pull/6222
    - Adds API endpoint for system error information

v160 -> 2023-12-11 : https://github.com/inventree/InvenTree/pull/6072
    - Adds API endpoint for allocating stock items against a sales order via barcode scan

v159 -> 2023-12-08 : https://github.com/inventree/InvenTree/pull/6056
    - Adds API endpoint for reloading plugin registry

v158 -> 2023-11-21 : https://github.com/inventree/InvenTree/pull/5953
    - Adds API endpoint for listing all settings of a particular plugin
    - Adds API endpoint for registry status (errors)

v157 -> 2023-12-02 : https://github.com/inventree/InvenTree/pull/6021
    - Add write-only "existing_image" field to Part API serializer

v156 -> 2023-11-26 : https://github.com/inventree/InvenTree/pull/5982
    - Add POST endpoint for report and label creation

v155 -> 2023-11-24 : https://github.com/inventree/InvenTree/pull/5979
    - Add "creation_date" field to Part instance serializer

v154 -> 2023-11-21 : https://github.com/inventree/InvenTree/pull/5944
    - Adds "responsible" field to the ProjectCode table

v153 -> 2023-11-21 : https://github.com/inventree/InvenTree/pull/5956
    - Adds override_min and override_max fields to part pricing API

v152 -> 2023-11-20 : https://github.com/inventree/InvenTree/pull/5949
    - Adds barcode support for ManufacturerPart model
    - Adds API endpoint for adding parts to purchase order using barcode scan

v151 -> 2023-11-13 : https://github.com/inventree/InvenTree/pull/5906
    - Allow user list API to be filtered by user active status
    - Allow owner list API to be filtered by user active status

v150 -> 2023-11-07: https://github.com/inventree/InvenTree/pull/5875
    - Extended user API endpoints to enable ordering
    - Extended user API endpoints to enable user role changes
    - Added endpoint to create a new user

v149 -> 2023-11-07 : https://github.com/inventree/InvenTree/pull/5876
    - Add 'building' quantity to BomItem serializer
    - Add extra ordering options for the BomItem list API

v148 -> 2023-11-06 : https://github.com/inventree/InvenTree/pull/5872
    - Allow "quantity" to be specified when installing an item into another item

v147 -> 2023-11-04: https://github.com/inventree/InvenTree/pull/5860
    - Adds "completed_lines" field to SalesOrder API endpoint
    - Adds "completed_lines" field to PurchaseOrder API endpoint

v146 -> 2023-11-02: https://github.com/inventree/InvenTree/pull/5822
    - Extended SSO Provider endpoint to contain if a provider is configured
    - Adds API endpoints for Email Address model

v145 -> 2023-10-30: https://github.com/inventree/InvenTree/pull/5786
    - Allow printing labels via POST including printing options in the body

v144 -> 2023-10-23: https://github.com/inventree/InvenTree/pull/5811
    - Adds version information API endpoint

v143 -> 2023-10-29: https://github.com/inventree/InvenTree/pull/5810
    - Extends the status endpoint to include information about system status and health

v142 -> 2023-10-20: https://github.com/inventree/InvenTree/pull/5759
    - Adds generic API endpoints for looking up status models

v141 -> 2023-10-23 : https://github.com/inventree/InvenTree/pull/5774
    - Changed 'part.responsible' from User to Owner

v140 -> 2023-10-20 : https://github.com/inventree/InvenTree/pull/5664
    - Expand API token functionality
    - Multiple API tokens can be generated per user

v139 -> 2023-10-11 : https://github.com/inventree/InvenTree/pull/5509
    - Add new BarcodePOReceive endpoint to receive line items by scanning supplier barcodes

v138 -> 2023-10-11 : https://github.com/inventree/InvenTree/pull/5679
    - Settings keys are no longer case sensitive
    - Include settings units in API serializer

v137 -> 2023-10-04 : https://github.com/inventree/InvenTree/pull/5588
    - Adds StockLocationType API endpoints
    - Adds custom_icon, location_type to StockLocation endpoint

v136 -> 2023-09-23 : https://github.com/inventree/InvenTree/pull/5595
    - Adds structural to StockLocation and PartCategory tree endpoints

v135 -> 2023-09-19 : https://github.com/inventree/InvenTree/pull/5569
    - Adds location path detail to StockLocation and StockItem API endpoints
    - Adds category path detail to PartCategory and Part API endpoints

v134 -> 2023-09-11 : https://github.com/inventree/InvenTree/pull/5525
    - Allow "Attachment" list endpoints to be searched by attachment, link and comment fields

v133 -> 2023-09-08 : https://github.com/inventree/InvenTree/pull/5518
    - Add extra optional fields which can be used for StockAdjustment endpoints

v132 -> 2023-09-07 : https://github.com/inventree/InvenTree/pull/5515
    - Add 'issued_by' filter to BuildOrder API list endpoint

v131 -> 2023-08-09 : https://github.com/inventree/InvenTree/pull/5415
    - Annotate 'available_variant_stock' to the SalesOrderLine serializer

v130 -> 2023-07-14 : https://github.com/inventree/InvenTree/pull/5251
    - Refactor label printing interface

v129 -> 2023-07-06 : https://github.com/inventree/InvenTree/pull/5189
    - Changes 'serial_lte' and 'serial_gte' stock filters to point to 'serial_int' field

v128 -> 2023-07-06 : https://github.com/inventree/InvenTree/pull/5186
    - Adds 'available' filter for BuildLine API endpoint

v127 -> 2023-06-24 : https://github.com/inventree/InvenTree/pull/5094
    - Enhancements for the PartParameter API endpoints

v126 -> 2023-06-19 : https://github.com/inventree/InvenTree/pull/5075
    - Adds API endpoint for setting the "category" for multiple parts simultaneously

v125 -> 2023-06-17 : https://github.com/inventree/InvenTree/pull/5064
    - Adds API endpoint for setting the "status" field for multiple stock items simultaneously

v124 -> 2023-06-17 : https://github.com/inventree/InvenTree/pull/5057
    - Add "created_before" and "created_after" filters to the Part API

v123 -> 2023-06-15 : https://github.com/inventree/InvenTree/pull/5019
    - Add Metadata to: Plugin Config

v122 -> 2023-06-14 : https://github.com/inventree/InvenTree/pull/5034
    - Adds new BuildLineLabel label type

v121 -> 2023-06-14 : https://github.com/inventree/InvenTree/pull/4808
    - Adds "ProjectCode" link to Build model

v120 -> 2023-06-07 : https://github.com/inventree/InvenTree/pull/4855
    - Major overhaul of the build order API
    - Adds new BuildLine model

v119 -> 2023-06-01 : https://github.com/inventree/InvenTree/pull/4898
    - Add Metadata to:  Part test templates, Part parameters, Part category parameter templates, BOM item substitute, Related Parts, Stock item test result

v118 -> 2023-06-01 : https://github.com/inventree/InvenTree/pull/4935
    - Adds extra fields for the PartParameterTemplate model

v117 -> 2023-05-22 : https://github.com/inventree/InvenTree/pull/4854
    - Part.units model now supports physical units (e.g. "kg", "m", "mm", etc)
    - Replaces SupplierPart "pack_size" field with "pack_quantity"
    - New field supports physical units, and allows for conversion between compatible units

v116 -> 2023-05-18 : https://github.com/inventree/InvenTree/pull/4823
    - Updates to part parameter implementation, to use physical units

v115 -> 2023-05-18 : https://github.com/inventree/InvenTree/pull/4846
    - Adds ability to partially scrap a build output

v114 -> 2023-05-16 : https://github.com/inventree/InvenTree/pull/4825
    - Adds "delivery_date" to shipments

v113 -> 2023-05-13 : https://github.com/inventree/InvenTree/pull/4800
    - Adds API endpoints for scrapping a build output

v112 -> 2023-05-13: https://github.com/inventree/InvenTree/pull/4741
    - Adds flag use_pack_size to the stock addition API, which allows adding packs

v111 -> 2023-05-02 : https://github.com/inventree/InvenTree/pull/4367
    - Adds tags to the Part serializer
    - Adds tags to the SupplierPart serializer
    - Adds tags to the ManufacturerPart serializer
    - Adds tags to the StockItem serializer
    - Adds tags to the StockLocation serializer

v110 -> 2023-04-26 : https://github.com/inventree/InvenTree/pull/4698
    - Adds 'order_currency' field for PurchaseOrder / SalesOrder endpoints

v109 -> 2023-04-19 : https://github.com/inventree/InvenTree/pull/4636
    - Adds API endpoints for the "ProjectCode" model

v108 -> 2023-04-17 : https://github.com/inventree/InvenTree/pull/4615
    - Adds functionality to upload images for rendering in markdown notes

v107 -> 2023-04-04 : https://github.com/inventree/InvenTree/pull/4575
    - Adds barcode support for PurchaseOrder model
    - Adds barcode support for ReturnOrder model
    - Adds barcode support for SalesOrder model
    - Adds barcode support for BuildOrder model

v106 -> 2023-04-03 : https://github.com/inventree/InvenTree/pull/4566
    - Adds 'search_regex' parameter to all searchable API endpoints

v105 -> 2023-03-31 : https://github.com/inventree/InvenTree/pull/4543
    - Adds API endpoints for status label information on various models

v104 -> 2023-03-23 : https://github.com/inventree/InvenTree/pull/4488
    - Adds various endpoints for new "ReturnOrder" models
    - Adds various endpoints for new "ReturnOrderReport" templates
    - Exposes API endpoints for "Contact" model

v103 -> 2023-03-17 : https://github.com/inventree/InvenTree/pull/4410
    - Add metadata to several more models

v102 -> 2023-03-18 : https://github.com/inventree/InvenTree/pull/4505
- Adds global search API endpoint for consolidated search results

v101 -> 2023-03-07 : https://github.com/inventree/InvenTree/pull/4462
    - Adds 'total_in_stock' to Part serializer, and supports API ordering

v100 -> 2023-03-04 : https://github.com/inventree/InvenTree/pull/4452
     - Adds bulk delete of PurchaseOrderLineItems to API

v99 -> 2023-03-03 : https://github.com/inventree/InvenTree/pull/4445
    - Adds sort by "responsible" to PurchaseOrderAPI

v98 -> 2023-02-24 : https://github.com/inventree/InvenTree/pull/4408
    - Adds "responsible" filter to Build API

v97 -> 2023-02-20 : https://github.com/inventree/InvenTree/pull/4377
    - Adds "external" attribute to StockLocation model

v96 -> 2023-02-16 : https://github.com/inventree/InvenTree/pull/4345
    - Adds stocktake report generation functionality

v95 -> 2023-02-16 : https://github.com/inventree/InvenTree/pull/4346
    - Adds "CompanyAttachment" model (and associated API endpoints)

v94 -> 2023-02-10 : https://github.com/inventree/InvenTree/pull/4327
    - Adds API endpoints for the "Group" auth model

v93 -> 2023-02-03 : https://github.com/inventree/InvenTree/pull/4300
    - Adds extra information to the currency exchange endpoint
    - Adds API endpoint for manually updating exchange rates

v92 -> 2023-02-02 : https://github.com/inventree/InvenTree/pull/4293
    - Adds API endpoint for currency exchange information

v91 -> 2023-01-31 : https://github.com/inventree/InvenTree/pull/4281
    - Improves the API endpoint for creating new Part instances

v90 -> 2023-01-25 : https://github.com/inventree/InvenTree/pull/4186/files
    - Adds a dedicated endpoint to activate a plugin

v89 -> 2023-01-25 : https://github.com/inventree/InvenTree/pull/4214
    - Adds updated field to SupplierPart API
    - Adds API date ordering for supplier part list

v88 -> 2023-01-17: https://github.com/inventree/InvenTree/pull/4225
    - Adds 'priority' field to Build model and api endpoints

v87 -> 2023-01-04 : https://github.com/inventree/InvenTree/pull/4067
    - Add API date filter for stock table on Expiry date

v86 -> 2022-12-22 : https://github.com/inventree/InvenTree/pull/4069
    - Adds API endpoints for part stocktake

v85 -> 2022-12-21 : https://github.com/inventree/InvenTree/pull/3858
    - Add endpoints serving ICS calendars for purchase and sales orders through API

v84 -> 2022-12-21: https://github.com/inventree/InvenTree/pull/4083
    - Add support for listing PO, BO, SO by their reference

v83 -> 2022-11-19 : https://github.com/inventree/InvenTree/pull/3949
    - Add support for structural Stock locations

v82 -> 2022-11-16 : https://github.com/inventree/InvenTree/pull/3931
    - Add support for structural Part categories

v81 -> 2022-11-08 : https://github.com/inventree/InvenTree/pull/3710
    - Adds cached pricing information to Part API
    - Adds cached pricing information to BomItem API
    - Allows Part and BomItem list endpoints to be filtered by 'has_pricing'
    - Remove calculated 'price_string' values from API endpoints
    - Allows PurchaseOrderLineItem API endpoint to be filtered by 'has_pricing'
    - Allows SalesOrderLineItem API endpoint to be filtered by 'has_pricing'
    - Allows SalesOrderLineItem API endpoint to be filtered by 'order_status'
    - Adds more information to SupplierPriceBreak serializer

v80 -> 2022-11-07 : https://github.com/inventree/InvenTree/pull/3906
    - Adds 'barcode_hash' to Part API serializer
    - Adds 'barcode_hash' to StockLocation API serializer
    - Adds 'barcode_hash' to SupplierPart API serializer

v79 -> 2022-11-03 : https://github.com/inventree/InvenTree/pull/3895
    - Add metadata to Company

v78 -> 2022-10-25 : https://github.com/inventree/InvenTree/pull/3854
    - Make PartCategory to be filtered by name and description

v77 -> 2022-10-12 : https://github.com/inventree/InvenTree/pull/3772
    - Adds model permission checks for barcode assignment actions

v76 -> 2022-09-10 : https://github.com/inventree/InvenTree/pull/3640
    - Refactor of barcode data on the API
    - StockItem.uid renamed to StockItem.barcode_hash

v75 -> 2022-09-05 : https://github.com/inventree/InvenTree/pull/3644
    - Adds "pack_size" attribute to SupplierPart API serializer

v74 -> 2022-08-28 : https://github.com/inventree/InvenTree/pull/3615
    - Add confirmation field for completing PurchaseOrder if the order has incomplete lines
    - Add confirmation field for completing SalesOrder if the order has incomplete lines

v73 -> 2022-08-24 : https://github.com/inventree/InvenTree/pull/3605
    - Add 'description' field to PartParameterTemplate model

v72 -> 2022-08-18 : https://github.com/inventree/InvenTree/pull/3567
    - Allow PurchaseOrder to be duplicated via the API

v71 -> 2022-08-18 : https://github.com/inventree/InvenTree/pull/3564
    - Updates to the "part scheduling" API endpoint

v70 -> 2022-08-02 : https://github.com/inventree/InvenTree/pull/3451
    - Adds a 'depth' parameter to the PartCategory list API
    - Adds a 'depth' parameter to the StockLocation list API

v69 -> 2022-08-01 : https://github.com/inventree/InvenTree/pull/3443
    - Updates the PartCategory list API:
        - Improve query efficiency: O(n) becomes O(1)
        - Rename 'parts' field to 'part_count'
    - Updates the StockLocation list API:
        - Improve query efficiency: O(n) becomes O(1)

v68 -> 2022-07-27 : https://github.com/inventree/InvenTree/pull/3417
    - Allows SupplierPart list to be filtered by SKU value
    - Allows SupplierPart list to be filtered by MPN value

v67 -> 2022-07-25 : https://github.com/inventree/InvenTree/pull/3395
    - Adds a 'requirements' endpoint for Part instance
    - Provides information on outstanding order requirements for a given part

v66 -> 2022-07-24 : https://github.com/inventree/InvenTree/pull/3393
    - Part images can now be downloaded from a remote URL via the API
    - Company images can now be downloaded from a remote URL via the API

v65 -> 2022-07-15 : https://github.com/inventree/InvenTree/pull/3335
    - Annotates 'in_stock' quantity to the SupplierPart API

v64 -> 2022-07-08 : https://github.com/inventree/InvenTree/pull/3310
    - Annotate 'on_order' quantity to BOM list API
    - Allow BOM List API endpoint to be filtered by "on_order" parameter

v63 -> 2022-07-06 : https://github.com/inventree/InvenTree/pull/3301
    - Allow BOM List API endpoint to be filtered by "available_stock" parameter

v62 -> 2022-07-05 : https://github.com/inventree/InvenTree/pull/3296
    - Allows search on BOM List API endpoint
    - Allows ordering on BOM List API endpoint

v61 -> 2022-06-12 : https://github.com/inventree/InvenTree/pull/3183
    - Migrate the "Convert Stock Item" form class to use the API
    - There is now an API endpoint for converting a stock item to a valid variant

v60 -> 2022-06-08 : https://github.com/inventree/InvenTree/pull/3148
    - Add availability data fields to the SupplierPart model

v59 -> 2022-06-07 : https://github.com/inventree/InvenTree/pull/3154
    - Adds further improvements to BulkDelete mixin class
    - Fixes multiple bugs in custom OPTIONS metadata implementation
    - Adds 'bulk delete' for Notifications

v58 -> 2022-06-06 : https://github.com/inventree/InvenTree/pull/3146
    - Adds a BulkDelete API mixin class for fast, safe deletion of multiple objects with a single API request

v57 -> 2022-06-05 : https://github.com/inventree/InvenTree/pull/3130
    - Transfer PartCategoryTemplateParameter actions to the API

v56 -> 2022-06-02 : https://github.com/inventree/InvenTree/pull/3123
    - Expose the PartParameterTemplate model to use the API

v55 -> 2022-06-02 : https://github.com/inventree/InvenTree/pull/3120
    - Converts the 'StockItemReturn' functionality to make use of the API

v54 -> 2022-06-02 : https://github.com/inventree/InvenTree/pull/3117
    - Adds 'available_stock' annotation on the SalesOrderLineItem API
    - Adds (well, fixes) 'overdue' annotation on the SalesOrderLineItem API

v53 -> 2022-06-01 : https://github.com/inventree/InvenTree/pull/3110
    - Adds extra search fields to the BuildOrder list API endpoint

v52 -> 2022-05-31 : https://github.com/inventree/InvenTree/pull/3103
    - Allow part list API to be searched by supplier SKU

v51 -> 2022-05-24 : https://github.com/inventree/InvenTree/pull/3058
    - Adds new fields to the SalesOrderShipment model

v50 -> 2022-05-18 : https://github.com/inventree/InvenTree/pull/2912
    - Implement Attachments for manufacturer parts

v49 -> 2022-05-09 : https://github.com/inventree/InvenTree/pull/2957
    - Allows filtering of plugin list by 'active' status
    - Allows filtering of plugin list by 'mixin' support
    - Adds endpoint to "identify" or "locate" stock items and locations (using plugins)

v48 -> 2022-05-12 : https://github.com/inventree/InvenTree/pull/2977
    - Adds "export to file" functionality for PurchaseOrder API endpoint
    - Adds "export to file" functionality for SalesOrder API endpoint
    - Adds "export to file" functionality for BuildOrder API endpoint

v47 -> 2022-05-10 : https://github.com/inventree/InvenTree/pull/2964
    - Fixes barcode API error response when scanning a StockItem which does not exist
    - Fixes barcode API error response when scanning a StockLocation which does not exist

v46 -> 2022-05-09
    - Fixes read permissions on settings API
    - Allows non-staff users to read global settings via the API

v45 -> 2022-05-08 : https://github.com/inventree/InvenTree/pull/2944
    - Settings are now accessed via the API using their unique key, not their PK
    - This allows the settings to be accessed without prior knowledge of the PK

v44 -> 2022-05-04 : https://github.com/inventree/InvenTree/pull/2931
    - Converting more server-side rendered forms to the API
    - Exposes more core functionality to API endpoints

v43 -> 2022-04-26 : https://github.com/inventree/InvenTree/pull/2875
    - Adds API detail endpoint for PartSalePrice model
    - Adds API detail endpoint for PartInternalPrice model

v42 -> 2022-04-26 : https://github.com/inventree/InvenTree/pull/2833
    - Adds variant stock information to the Part and BomItem serializers

v41 -> 2022-04-26
    - Fixes 'variant_of' filter for Part list endpoint

v40 -> 2022-04-19
    - Adds ability to filter StockItem list by "tracked" parameter
        - This checks the serial number or batch code fields

v39 -> 2022-04-18
    - Adds ability to filter StockItem list by "has_batch" parameter

v38 -> 2022-04-14 : https://github.com/inventree/InvenTree/pull/2828
    - Adds the ability to include stock test results for "installed items"

v37 -> 2022-04-07 : https://github.com/inventree/InvenTree/pull/2806
    - Adds extra stock availability information to the BomItem serializer

v36 -> 2022-04-03
    - Adds ability to filter part list endpoint by unallocated_stock argument

v35 -> 2022-04-01 : https://github.com/inventree/InvenTree/pull/2797
    - Adds stock allocation information to the Part API
    - Adds calculated field for "unallocated_quantity"

v34 -> 2022-03-25
    - Change permissions for "plugin list" API endpoint (now allows any authenticated user)

v33 -> 2022-03-24
    - Adds "plugins_enabled" information to root API endpoint

v32 -> 2022-03-19
    - Adds "parameters" detail to Part API endpoint (use &parameters=true)
    - Adds ability to filter PartParameterTemplate API by Part instance
    - Adds ability to filter PartParameterTemplate API by PartCategory instance

v31 -> 2022-03-14
    - Adds "updated" field to SupplierPriceBreakList and SupplierPriceBreakDetail API endpoints

v30 -> 2022-03-09
    - Adds "exclude_location" field to BuildAutoAllocation API endpoint
    - Allows BuildItem API endpoint to be filtered by BomItem relation

v29 -> 2022-03-08
    - Adds "scheduling" endpoint for predicted stock scheduling information

v28 -> 2022-03-04
    - Adds an API endpoint for auto allocation of stock items against a build order
    - Ref: https://github.com/inventree/InvenTree/pull/2713

v27 -> 2022-02-28
    - Adds target_date field to individual line items for purchase orders and sales orders

v26 -> 2022-02-17
    - Adds API endpoint for uploading a BOM file and extracting data

v25 -> 2022-02-17
    - Adds ability to filter "part" list endpoint by "in_bom_for" argument

v24 -> 2022-02-10
    - Adds API endpoint for deleting (cancelling) build order outputs

v23 -> 2022-02-02
    - Adds API endpoints for managing plugin classes
    - Adds API endpoints for managing plugin settings

v22 -> 2021-12-20
    - Adds API endpoint to "merge" multiple stock items

v21 -> 2021-12-04
    - Adds support for multiple "Shipments" against a SalesOrder
    - Refactors process for stock allocation against a SalesOrder

v20 -> 2021-12-03
    - Adds ability to filter POLineItem endpoint by "base_part"
    - Adds optional "order_detail" to POLineItem list endpoint

v19 -> 2021-12-02
    - Adds the ability to filter the StockItem API by "part_tree"
    - Returns only stock items which match a particular part.tree_id field

v18 -> 2021-11-15
    - Adds the ability to filter BomItem API by "uses" field
    - This returns a list of all BomItems which "use" the specified part
    - Includes inherited BomItem objects

v17 -> 2021-11-09
    - Adds API endpoints for GLOBAL and USER settings objects
    - Ref: https://github.com/inventree/InvenTree/pull/2275

v16 -> 2021-10-17
    - Adds API endpoint for completing build order outputs

v15 -> 2021-10-06
    - Adds detail endpoint for SalesOrderAllocation model
    - Allows use of the API forms interface for adjusting SalesOrderAllocation objects

v14 -> 2021-10-05
    - Stock adjustment actions API is improved, using native DRF serializer support
    - However adjustment actions now only support 'pk' as a lookup field

v13 -> 2021-10-05
    - Adds API endpoint to allocate stock items against a BuildOrder
    - Updates StockItem API with improved filtering against BomItem data

v12 -> 2021-09-07
    - Adds API endpoint to receive stock items against a PurchaseOrder

v11 -> 2021-08-26
    - Adds "units" field to PartBriefSerializer
    - This allows units to be introspected from the "part_detail" field in the StockItem serializer

v10 -> 2021-08-23
    - Adds "purchase_price_currency" to StockItem serializer
    - Adds "purchase_price_string" to StockItem serializer
    - Purchase price is now writable for StockItem serializer

v9  -> 2021-08-09
    - Adds "price_string" to part pricing serializers

v8  -> 2021-07-19
    - Refactors the API interface for SupplierPart and ManufacturerPart models
    - ManufacturerPart objects can no longer be created via the SupplierPart API endpoint

v7  -> 2021-07-03
    - Introduced the concept of "API forms" in https://github.com/inventree/InvenTree/pull/1716
    - API OPTIONS endpoints provide comprehensive field metadata
    - Multiple new API endpoints added for database models

v6  -> 2021-06-23
    - Part and Company images can now be directly uploaded via the REST API

v5  -> 2021-06-21
    - Adds API interface for manufacturer part parameters

v4  -> 2021-06-01
    - BOM items can now accept "variant stock" to be assigned against them
    - Many slight API tweaks were needed to get this to work properly!

v3  -> 2021-05-22:
    - The updated StockItem "history tracking" now uses a different interface

"""<|MERGE_RESOLUTION|>--- conflicted
+++ resolved
@@ -1,21 +1,19 @@
 """InvenTree API version information."""
 
 # InvenTree API version
-INVENTREE_API_VERSION = 320
+INVENTREE_API_VERSION = 321
 
 """Increment this API version number whenever there is a significant change to the API that any clients need to know about."""
 
 
 INVENTREE_API_TEXT = """
 
-<<<<<<< HEAD
-v320 - 2025-03-06 : https://github.com/inventree/InvenTree/pull/9096
+v321 - 2025-03-07 : https://github.com/inventree/InvenTree/pull/9096
     - Overhaul the data-export API functionality
     - Allow customization of data exporting via plugins
-=======
+
 v320 - 2025-03-05 : https://github.com/inventree/InvenTree/pull/9243
     - Link fields are now up to 2000 chars long
->>>>>>> 2e91dc20
 
 v319 - 2025-03-04 : https://github.com/inventree/InvenTree/pull/9199
     - Add detail API endpoint for the LabelOutput model
