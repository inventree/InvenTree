--- conflicted
+++ resolved
@@ -1,20 +1,18 @@
 """InvenTree API version information."""
 
 # InvenTree API version
-INVENTREE_API_VERSION = 334
+INVENTREE_API_VERSION = 335
 
 """Increment this API version number whenever there is a significant change to the API that any clients need to know about."""
 
 
 INVENTREE_API_TEXT = """
 
-<<<<<<< HEAD
-v334 - 2025-04-08 : https://github.com/inventree/InvenTree/pull/9333
+v335 - 2025-04-08 : https://github.com/inventree/InvenTree/pull/9333
     - Adds oAuth2 support for the API
-=======
+
 v334 - 2025-04-08 : https://github.com/inventree/InvenTree/pull/9453
     - Fixes various operationId and enum collisions and help texts
->>>>>>> 2eb0331d
 
 v333 - 2025-04-03 : https://github.com/inventree/InvenTree/pull/9452
     - Currency string is no longer restricted to a hardcoded enum
