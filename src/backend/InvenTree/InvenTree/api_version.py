--- conflicted
+++ resolved
@@ -1,17 +1,16 @@
 """InvenTree API version information."""
 
 # InvenTree API version
-INVENTREE_API_VERSION = 419
+INVENTREE_API_VERSION = 420
 """Increment this API version number whenever there is a significant change to the API that any clients need to know about."""
 
 INVENTREE_API_TEXT = """
 
-<<<<<<< HEAD
-v416 -> 2025-10-04 : https://github.com/inventree/InvenTree/pull/...
+v420 -> 2025-10-24 : https://github.com/inventree/InvenTree/pull/...
     - Expose InvenTreeImage model to api/image API endpoints
     - Adds 'image_url' and 'thumbnail_url' fields to relevant API serializers
     - Updates Part and Company API endpoints to use new image architecture
-=======
+
 v419 -> 2025-10-24 : https://github.com/inventree/InvenTree/pull/10659
     - Fixes regression introduced in v417 which reverted the changes from v416
 
@@ -26,7 +25,6 @@
 
 v416 -> 2025-10-22 : https://github.com/inventree/InvenTree/pull/10651
     - Add missing nullable to make price_breaks (from v412) optional
->>>>>>> 1fa607b9
 
 v415 -> 2025-10-22 : https://github.com/inventree/InvenTree/pull/10650
     - Adds "shipment_address" fields to the SalesOrderShipment API endpoints
