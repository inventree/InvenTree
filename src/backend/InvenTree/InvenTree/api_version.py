--- conflicted
+++ resolved
@@ -1,20 +1,18 @@
 """InvenTree API version information."""
 
 # InvenTree API version
-INVENTREE_API_VERSION = 254
+INVENTREE_API_VERSION = 255
 
 """Increment this API version number whenever there is a significant change to the API that any clients need to know about."""
 
 
 INVENTREE_API_TEXT = """
 
-<<<<<<< HEAD
-v254 - 2024-09-20 : https://github.com/inventree/InvenTree/pull/8054
+v255 - 2024-09-20 : https://github.com/inventree/InvenTree/pull/8054
     - Adds "SelectionList" and "SelectionListEntry" API endpoints
-=======
+
 v254 - 2024-09-14 : https://github.com/inventree/InvenTree/pull/7470
     - Implements new API endpoints for enabling custom UI functionality via plugins
->>>>>>> 62b9aaa3
 
 v253 - 2024-09-14 : https://github.com/inventree/InvenTree/pull/7944
     - Adjustments for user API endpoints
