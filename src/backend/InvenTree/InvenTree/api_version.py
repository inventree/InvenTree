--- conflicted
+++ resolved
@@ -1,24 +1,22 @@
 """InvenTree API version information."""
 
 # InvenTree API version
-INVENTREE_API_VERSION = 284
+INVENTREE_API_VERSION = 285
 
 """Increment this API version number whenever there is a significant change to the API that any clients need to know about."""
 
 
 INVENTREE_API_TEXT = """
 
-<<<<<<< HEAD
-v284 - 2024-11-23 : https://github.com/inventree/InvenTree/pull/8054
+v285 - 2024-11-25 : https://github.com/inventree/InvenTree/pull/8054
     - Adds "SelectionList" and "SelectionListEntry" API endpoints
-=======
+
 v284 - 2024-11-25 : https://github.com/inventree/InvenTree/pull/8544
     - Adds new date filters to the StockItem API
     - Adds new date filters to the BuildOrder API
     - Adds new date filters to the SalesOrder API
     - Adds new date filters to the PurchaseOrder API
     - Adds new date filters to the ReturnOrder API
->>>>>>> ee9980e4
 
 v283 - 2024-11-20 : https://github.com/inventree/InvenTree/pull/8524
     - Adds "note" field to the PartRelated API endpoint
