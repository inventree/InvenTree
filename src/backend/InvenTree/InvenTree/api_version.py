--- conflicted
+++ resolved
@@ -1,19 +1,17 @@
 """InvenTree API version information."""
 
 # InvenTree API version
-INVENTREE_API_VERSION = 411
+INVENTREE_API_VERSION = 412
 
 """Increment this API version number whenever there is a significant change to the API that any clients need to know about."""
 
 INVENTREE_API_TEXT = """
 
-<<<<<<< HEAD
-v411 -> 2025-06-19 : https://github.com/inventree/InvenTree/pull/10629
+v412 -> 2025-06-19 : https://github.com/inventree/InvenTree/pull/10629
     - Add enums for all ordering fields in schema - no functional changes
-=======
+
 v411 -> 2025-06-19 : https://github.com/inventree/InvenTree/pull/10630
     - Editorialy changes to machine api - no functional changes
->>>>>>> e3ef9e48
 
 v410 -> 2025-06-12 : https://github.com/inventree/InvenTree/pull/9761
     - Add supplier search and import API endpoints
