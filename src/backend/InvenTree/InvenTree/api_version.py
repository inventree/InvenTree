"""InvenTree API version information."""

# InvenTree API version
<<<<<<< HEAD
INVENTREE_API_VERSION = 396
=======
INVENTREE_API_VERSION = 400
>>>>>>> 2e7e8d5e

"""Increment this API version number whenever there is a significant change to the API that any clients need to know about."""

INVENTREE_API_TEXT = """

<<<<<<< HEAD
v396 -> 2025-06-12 : https://github.com/inventree/InvenTree/pull/9761
    - Add supplier search and import API endpoints
    - Add part parameter bulk create API endpoint
=======
v400 -> 2025-10-05 : https://github.com/inventree/InvenTree/pull/10486
    - Adds return datatypes for admin/config and flags entpoints

v399 -> 2025-10-05 : https://github.com/inventree/InvenTree/pull/10445
    - Refactors 'customer_detail' param in SalesOrder API endpoint
    - Refactors 'customer_detail' param in ReturnOrder API endpoint
    - Refactors 'supplier_detail' param in PurchaseOrder API endpoint
    - Refactors 'part_detail' and 'order_detail' params in PurchaseOrderLineItem API endpoint
    - Refactors 'part_detail', 'item_detail' and 'order_detail' params in ReturnOrderLineItem API endpoint
    - Refactors 'part_detail', 'order_detail' and 'customer_detail' params in SalesOrderLineItem API endpoint
    - Refactors 'part_detail', 'item_detail', 'order_detail', 'location_detail' and 'customer_detail' params in SalesOrderAllocation API endpoint

v398 -> 2025-10-05 : https://github.com/inventree/InvenTree/pull/10487
    - Refactors 'part_detail', 'path_detail', 'supplier_part_detail', 'location_detail' and 'tests' params in Stock API endpoint

v397 -> 2025-10-01 : https://github.com/inventree/InvenTree/pull/10444
    - Refactors 'path_detail' param in StockLocation API endpoint
    - Refactors 'user_detail' and 'template_detail' params in StockItemTestResult API endpoint
    - Refactors 'item_detail' and 'user_detail' params in StockTracking API endpoint
    - Refactors 'include_installed' and 'stock_item' params in StockItemTestResult API endpoint

v396 -> 2025-10-01 : https://github.com/inventree/InvenTree/pull/10443
    - Refactors 'part_detail', 'manufacturer_detail' and 'pretty' params in Manufacturer API endpoint
    - Refactors 'manufacturer_part_detail' param in ManufacturerPartParameter API endpoint
    - Refactors 'part_detail' and 'supplier_detail' param in SupplierPriceBreak API endpoint
>>>>>>> 2e7e8d5e

v395 -> 2025-10-01 : https://github.com/inventree/InvenTree/pull/10441
    - Refactors 'parameters', 'category_detail', 'location_detail' and 'path_detail' params in Part API endpoint
    - Refactors 'can_build', 'part_detail', 'sub_part_detail' and 'path_detail' params in BOM API endpoint
    - Refactors 'path_detail' params in user Category API endpoint
    - Refactors 'exclude_id', 'related' and 'exclude_related' params in Part API endpoint

v394 -> 2025-10-01 : https://github.com/inventree/InvenTree/pull/10438
    - Refactors 'bom_item_detail', 'assembly_detail', 'part_detail', 'build_detail' and 'allocations' params in BuildLine API endpoint
    - Refactors 'part_detail', 'location_detail', 'stock_detail' and 'build_detail' params in BuildItem API endpoint

v393 -> 2025-10-01 : https://github.com/inventree/InvenTree/pull/10437
    - Refactors 'user_detail', 'permission_detail', 'role_detail' params in user GroupList API endpoint

v392 -> 2025-09-22 : https://github.com/inventree/InvenTree/pull/10374
    - Refactors 'part_detail', 'supplier_detail', 'manufacturer_detail'and 'pretty' params in SupplierPartList API endpoint

v391 -> 2025-09-06 : https://github.com/inventree/InvenTree/pull/10279
    - Refactors 'exclude_tree', 'cascade', and 'location' filters in StockList API endpoint

v390 -> 2025-09-03 : https://github.com/inventree/InvenTree/pull/10257
    - Fixes limitation on adding virtual parts to a SalesOrder
    - Additional query filter options for BomItem API endpoint

v389 -> 2025-08-27 : https://github.com/inventree/InvenTree/pull/10214
    - Adds "output" filter to the BuildItem API endpoint
    - Removes undocumented 'output' query parameter handling

v388 -> 2025-08-23 : https://github.com/inventree/InvenTree/pull/10213
    - Disable paging on PurchaseOrderReceive call

v387 -> 2025-08-19 : https://github.com/inventree/InvenTree/pull/10188
    - Adds "update_records" field to the DataImportSession API

v386 -> 2025-08-11 : https://github.com/inventree/InvenTree/pull/8191
    - Adds "consumed" field to the BuildItem API
    - Adds API endpoint to consume stock against a BuildOrder

v385 -> 2025-08-15 : https://github.com/inventree/InvenTree/pull/10174
    - Adjust return type of PurchaseOrderReceive API serializer
    - Now returns list of of the created stock items when receiving

v384 -> 2025-08-08 : https://github.com/inventree/InvenTree/pull/9969
    - Bump allauth

v383 -> 2025-08-08 : https://github.com/inventree/InvenTree/pull/9969
    - Correctly apply changes listed in v358
    - Breaking: StockCreate now always returns a list of StockItem

v382 -> 2025-08-07 : https://github.com/inventree/InvenTree/pull/10146
    - Adds ability to "bulk create" test results via the API
    - Removes legacy functionality to auto-create test result templates based on provided test names

v381 -> 2025-08-06 : https://github.com/inventree/InvenTree/pull/10132
    - Refactor the "return stock item" API endpoint to align with other stock adjustment actions

v380 -> 2025-08-06 : https://github.com/inventree/InvenTree/pull/10135
    - Fixes "issued_by" filter for the BuildOrder list API endpoint

v380 -> 2025-08-06 : https://github.com/inventree/InvenTree/pull/10132
    - Refactor the "return stock item" API endpoint to align with other stock adjustment actions

v380 -> 2025-08-06 : https://github.com/inventree/InvenTree/pull/10135
    - Fixes "issued_by" filter for the BuildOrder list API endpoint

v379 -> 2025-08-04 : https://github.com/inventree/InvenTree/pull/10124
    - Removes "PartStocktakeReport" model and associated API endpoints
    - Remove "last_stocktake" field from the Part model
    - Remove "user" field from PartStocktake model
    - Remove "note" field from PartStocktake model

v378 -> 2025-08-01 : https://github.com/inventree/InvenTree/pull/10111
    - Adds "scheduled_to_build" annotated field to BuildLine serializer

v377 -> 2025-08-01 : https://github.com/inventree/InvenTree/pull/10109
    - Allow email records to be deleted via the API

v376 -> 2025-08-01 : https://github.com/inventree/InvenTree/pull/10108
    - Fix search fields for ReturnOrderLineItem API list endpoint

v375 -> 2025-07-28 : https://github.com/inventree/InvenTree/pull/10095
    - Sorts searched fields to keep API stable

v374 -> 2025-07-28 : https://github.com/inventree/InvenTree/pull/10092
    - Add nullable to a few details fields that lack it
    - Add the list of searched fields to the search parameter comments

v373 -> 2025-06-21 : https://github.com/inventree/InvenTree/pull/9735
    - Adds PluginUserSetting model (and associated endpoints)
    - Remove NotificationSetting model (and associated endpoints)

v372 -> 2025-07-19 : https://github.com/inventree/InvenTree/pull/10056
    - Adds BOM validation information to the Part API

v371 -> 2025-07-18 : https://github.com/inventree/InvenTree/pull/10042
    - Adds "setup_quantity" and "attrition" fields to BomItem API endpoints
    - Remove "overage" field from BomItem API endpoints
    - Adds "rounding_multiple" field to BomItem API endpoints

v370 -> 2025-07-17 : https://github.com/inventree/InvenTree/pull/10036
    - Adds optional "assembly_detail" information to BuildLine API endpoint
    - Adds "include_variants" filter to SalesOrderLineItem API endpoint
    - Improves the "PartRequirements" API endpoint to include variant aggregations

v369 -> 2025-07-15 : https://github.com/inventree/InvenTree/pull/10023
    - Adds "note", "updated", "updated_by" fields to the PartParameter API endpoints

v368 -> 2025-07-11 : https://github.com/inventree/InvenTree/pull/9673
    - Adds 'tax_id' to company model
    - Adds 'tax_id' to search fields in the 'CompanyList' API endpoint

v367 -> 2025-07-10 : https://github.com/inventree/InvenTree/pull/10001
    - Adds OAuth2 scopes for importer sessions

v366 -> 2025-07-09 : https://github.com/inventree/InvenTree/pull/9987
    - Adds "category" filter to BomItem API endpoint

v365 -> 2025-07-09 : https://github.com/inventree/InvenTree/pull/9984
    - Allow filtering of DataOutput API by "user" field
    - Allow individual deletion of DataOutput objects via the API

v364 -> 2025-07-06 : https://github.com/inventree/InvenTree/pull/9962
    - Fix permissions for the DataImportSession API endpoints

v363 -> 2025-07-04 : https://github.com/inventree/InvenTree/pull/9954
    - Adds "user_detail" field to the ApiToken serializer

v362 -> 2025-07-02 : https://github.com/inventree/InvenTree/pull/9939
    - Allow filtering of BuildItem API by "location" of StockItem
    - Allow filtering of SalesOrderAllocation API by "location" of StockItem

v361 -> 2025-07-03 : https://github.com/inventree/InvenTree/pull/9944
    - Enable SalesOrderAllocation list to be filtered by part IPN value
    - Enable SalesOrderAllocation list to be ordered by part MPN value

v360 -> 2025-07-02 : https://github.com/inventree/InvenTree/pull/9937
    - Provide more detailed StockItem information in the BuildItem serializer
    - Provide more detailed StockItem information in the SalesOrderAllocation serializer

v359 -> 2025-07-01 : https://github.com/inventree/InvenTree/pull/9909
    - Fixes annotated types for various part fields

v358 -> 2025-06-25 : https://github.com/inventree/InvenTree/pull/9857
    - Provide list of generated stock items against "StockItemSerialize" API endpoint
    - Provide list of generated stock items against "StockList" API endpoint
    - Provide list of generated stock items against "BuildOutputCreate" API endpoint

v357 -> 2025-06-25 : https://github.com/inventree/InvenTree/pull/9856
    - Adds "units" field to PluginSetting API endpoints

v356 -> 2025-06-20 : https://github.com/inventree/InvenTree/pull/9817
    - Enable generation of reports against the Company model type

v355 -> 2025-06-20 : https://github.com/inventree/InvenTree/pull/9811
    - Removes legacy "PartScheduling" API endpoints

v354 -> 2025-06-09 : https://github.com/inventree/InvenTree/pull/9532
    - Adds "merge" field to the ReportTemplate model

v353 -> 2025-06-19 : https://github.com/inventree/InvenTree/pull/9608
    - Adds email endpoints

v352 -> 2025-06-18 : https://github.com/inventree/InvenTree/pull/9803
    - Make PurchaseOrderLineItem link to BuildOrder reference nullable
    - Add valid fields to ordering field descriptions

v351 -> 2025-06-18 : https://github.com/inventree/InvenTree/pull/9602
    - Adds password reset API endpoint for admin users

v350 -> 2025-06-17 : https://github.com/inventree/InvenTree/pull/9798
    - Adds "can_build" field to the part requirements API endpoint
    - Remove "allocated" and "required" fields from the part requirements API endpoint
    - Add detailed serializer to the part requirements API endpoint

v349 -> 2025-06-13 : https://github.com/inventree/InvenTree/pull/9574
    - Remove the 'create_child_builds' flag from the BuildOrder creation API endpoint

v348 -> 2025-06-12 : https://github.com/inventree/InvenTree/pull/9312
    - Adds "external" flag for BuildOrder
    - Adds link between PurchaseOrderLineItem and BuildOrder

v347 -> 2025-06-12 : https://github.com/inventree/InvenTree/pull/9764
    - Adds "copy_tests" field to the DuplicatePart API endpoint

v346 -> 2025-06-07 : https://github.com/inventree/InvenTree/pull/9718
    - Adds "read_only" field to the GlobalSettings API endpoint(s)

v345 -> 2025-06-07 : https://github.com/inventree/InvenTree/pull/9745
    - Adds barcode information to SalesOrderShipment API endpoint

v344 -> 2025-06-02 : https://github.com/inventree/InvenTree/pull/9714
    - Updates allauth version and adds device trust as a factor

v343 -> 2025-06-02 : https://github.com/inventree/InvenTree/pull/9717
    - Add ISO currency codes to the description text for currency options

v342 -> 2025-05-09 : https://github.com/inventree/InvenTree/pull/9651
    - Fix serializer to match Generate API for serial numbers

v341 -> 2025-04-21 : https://github.com/inventree/InvenTree/pull/9547
    - Require pagination limit on list queries

v340 -> 2025-04-15 : https://github.com/inventree/InvenTree/pull/9546
    - Add nullable to various fields to make them not required

v339 -> 2025-04-15 : https://github.com/inventree/InvenTree/pull/9283
    - Remove need for source in /plugins/ui/features

v338 -> 2025-04-15 : https://github.com/inventree/InvenTree/pull/9333
    - Adds oAuth2 support for the API

v337 -> 2025-04-15 : https://github.com/inventree/InvenTree/pull/9505
    - Adds API endpoint with extra serial number information for a given StockItem object

v336 -> 2025-04-10 : https://github.com/inventree/InvenTree/pull/9492
    - Fixed query and response serialization for units_all and version_text
    - Fixed LicenseView and VersionInformation serialization

v335 -> 2025-04-09 : https://github.com/inventree/InvenTree/pull/9476
    - Adds "roles" detail to the Group API endpoint
    - Adds "users" detail to the Group API endpoint
    - Adds "groups" detail to the User API endpoint

v334 -> 2025-04-08 : https://github.com/inventree/InvenTree/pull/9453
    - Fixes various operationId and enum collisions and help texts

v333 -> 2025-04-03 : https://github.com/inventree/InvenTree/pull/9452
    - Currency string is no longer restricted to a hardcoded enum
    - Customizable status keys are no longer hardcoded enum values

v332 -> 2025-04-02 : https://github.com/inventree/InvenTree/pull/9393
    - Adds 'search_notes' parameter to all searchable API endpoints

v331 -> 2025-04-01 : https://github.com/inventree/InvenTree/pull/9437
    - Set correct types on various formerly-string PK fields as well permissions
    - Include metadata request and response types

v330 -> 2025-03-31 : https://github.com/inventree/InvenTree/pull/9420
    - Deconflict operation id between single and bulk destroy operations
    - Add request body definition for bulk destroy operations

v329 -> 2025-03-30 : https://github.com/inventree/InvenTree/pull/9399
    - Convert url path regex-specified PKs to int

v328 -> 2025-03-29 : https://github.com/inventree/InvenTree/pull/9407
    - Updates schema to include paging arguments

v327 -> 2025-03-20 : https://github.com/inventree/InvenTree/pull/9339
    - Adds "is_mandatory" field to the Plugin API
    - Adds ability to filter by "mandatory" status in the Plugin API

v326 -> 2025-03-18 : https://github.com/inventree/InvenTree/pull/9096
    - Overhaul the data-export API functionality
    - Allow customization of data exporting via plugins
    - Consolidate LabelOutput and ReportOutput API endpoints into single DataOutput endpoint

v325 -> 2024-03-17 : https://github.com/inventree/InvenTree/pull/9244
    - Adds the option for superusers to list all user tokens
    - Make list endpoints sortable, filterable and searchable

v324 -> 2025-03-17 : https://github.com/inventree/InvenTree/pull/9320
    - Adds BulkUpdate support for the SalesOrderAllocation model
    - Adds BulkUpdate support for the PartCategory model
    - Adds BulkUpdate support for the StockLocation model

v323 -> 2025-03-17 : https://github.com/inventree/InvenTree/pull/9313
    - Adds BulkUpdate support to the Part API endpoint
    - Remove legacy API endpoint to set part category for multiple parts

v322 -> 2025-03-16 : https://github.com/inventree/InvenTree/pull/8933
    - Add min_date and max_date query filters for orders, for use in calendar views

v321 -> 2025-03-06 : https://github.com/inventree/InvenTree/pull/9236
    - Adds conditionally-returned fields to the schema to match API behavior
    - Removes required flag for nullable read-only fields to match API behavior

v320 -> 2025-03-05 : https://github.com/inventree/InvenTree/pull/9243
    - Link fields are now up to 2000 chars long

v319 -> 2025-03-04 : https://github.com/inventree/InvenTree/pull/9199
    - Add detail API endpoint for the LabelOutput model
    - Add detail API endpoint for the ReportOutput model

v318 -> 2025-02-25 : https://github.com/inventree/InvenTree/pull/9116
    - Adds user profile API endpoints

v317 -> 2025-02-26 : https://github.com/inventree/InvenTree/pull/9143
    - Default 'overdue' field to False in Build serializer
    - Add allow_null to various fields in Build, Settings, Order, Part, and Stock serializers
    - Add type hints to Users model to properly type fields

v316 -> 2025-02-26 : https://github.com/inventree/InvenTree/pull/9185
    - Allow 'icon' field to be nullified in the PartCategory API
    - Allow 'custom_icon' field to be nullified in the StockLocation API

v315 -> 2025-02-22 : https://github.com/inventree/InvenTree/pull/9150
    - Remove outdated 'url' field from some API endpoints

v314 -> 2025-02-17 : https://github.com/inventree/InvenTree/pull/6293
    - Removes a considerable amount of old auth endpoints
    - Introduces allauth-provided auth endpoints

v313 -> 2025-02-17 : https://github.com/inventree/InvenTree/pull/9087
    - Adds instance id optionally to the info view endpoint

v312 -> 2025-02-15 : https://github.com/inventree/InvenTree/pull/9079
    - Remove old API endpoints associated with legacy BOM import functionality

v311 -> 2025-02-14 : https://github.com/inventree/InvenTree/pull/9076
    - Adds "model_filters" attribute to settings API

v310 -> 2025-02-14 : https://github.com/inventree/InvenTree/pull/9077
    - Adds 'is_variant' filter to the Part list API

v309 -> 2025-02-02 : https://github.com/inventree/InvenTree/pull/9008
    - Bug fixes for the "Part" serializer
    - Fixes for data import API endpoints

v308 -> 2025-02-01 : https://github.com/inventree/InvenTree/pull/9003
    - Adds extra detail to the ReportOutput and LabelOutput API endpoints
    - Allows ordering of output list endpoints

v307 -> 2025-01-29 : https://github.com/inventree/InvenTree/pull/8969
    - Extend Info Endpoint to include customizations

v306 -> 2025-01-28 : https://github.com/inventree/InvenTree/pull/8966
    - Adds "start_date" to PurchasesOrder API
    - Adds "start_date" to SalesOrder API
    - Adds "start_date" to ReturnOrder API
    - Updated API filters

v305 -> 2025-01-26 : https://github.com/inventree/InvenTree/pull/8950
    - Bug fixes for the SupplierPart API
    - Refactoring for data export via API

v304 -> 2025-01-22 : https://github.com/inventree/InvenTree/pull/8940
    - Adds "category" filter to build list API

v303 -> 2025-01-20 : https://github.com/inventree/InvenTree/pull/8915
    - Adds "start_date" field to Build model and API endpoints
    - Adds additional API filtering and sorting options for Build list

v302 -> 2025-01-18 : https://github.com/inventree/InvenTree/pull/8905
    - Fix schema definition on the /label/print endpoint

v301 -> 2025-01-14 : https://github.com/inventree/InvenTree/pull/8894
    - Remove ui preferences from the API

v300 -> 2025-01-13 : https://github.com/inventree/InvenTree/pull/8886
    - Allow null value for 'expiry_date' field introduced in #8867

v299 -> 2025-01-10 : https://github.com/inventree/InvenTree/pull/8867
    - Adds 'expiry_date' field to the PurchaseOrderReceive API endpoint
    - Adds 'default_expiry` field to the PartBriefSerializer, affecting API endpoints which use it

v298 -> 2025-01-07 : https://github.com/inventree/InvenTree/pull/8848
    - Adds 'created_by' field to PurchaseOrder API endpoints
    - Adds 'created_by' field to SalesOrder API endpoints
    - Adds 'created_by' field to ReturnOrder API endpoints

v297 -> 2024-12-29 : https://github.com/inventree/InvenTree/pull/8438
    - Adjustments to the CustomUserState API endpoints and serializers

v296 -> 2024-12-25 : https://github.com/inventree/InvenTree/pull/8732
    - Adjust default "part_detail" behavior for StockItem API endpoints

v295 -> 2024-12-23 : https://github.com/inventree/InvenTree/pull/8746
    - Improve API documentation for build APIs

v294 -> 2024-12-23 : https://github.com/inventree/InvenTree/pull/8738
    - Extends registration API documentation

v293 -> 2024-12-14 : https://github.com/inventree/InvenTree/pull/8658
    - Adds new fields to the supplier barcode API endpoints

v292 -> 2024-12-03 : https://github.com/inventree/InvenTree/pull/8625
    - Add "on_order" and "in_stock" annotations to SupplierPart API
    - Enhanced filtering for the SupplierPart API

v291 -> 2024-11-30 : https://github.com/inventree/InvenTree/pull/8596
    - Allow null / empty values for plugin settings

v290 -> 2024-11-29 : https://github.com/inventree/InvenTree/pull/8590
    - Adds "quantity" field to ReturnOrderLineItem model and API

v289 -> 2024-11-27 : https://github.com/inventree/InvenTree/pull/8570
    - Enable status change when transferring stock items

v288 -> 2024-11-27 : https://github.com/inventree/InvenTree/pull/8574
    - Adds "consumed" filter to StockItem API

v287 -> 2024-11-27 : https://github.com/inventree/InvenTree/pull/8571
    - Adds ability to set stock status when returning items from a customer

v286 -> 2024-11-26 : https://github.com/inventree/InvenTree/pull/8054
    - Adds "SelectionList" and "SelectionListEntry" API endpoints

v285 -> 2024-11-25 : https://github.com/inventree/InvenTree/pull/8559
    - Adds better description for registration endpoints

v284 -> 2024-11-25 : https://github.com/inventree/InvenTree/pull/8544
    - Adds new date filters to the StockItem API
    - Adds new date filters to the BuildOrder API
    - Adds new date filters to the SalesOrder API
    - Adds new date filters to the PurchaseOrder API
    - Adds new date filters to the ReturnOrder API

v283 -> 2024-11-20 : https://github.com/inventree/InvenTree/pull/8524
    - Adds "note" field to the PartRelated API endpoint

v282 -> 2024-11-19 : https://github.com/inventree/InvenTree/pull/8487
    - Remove the "test statistics" API endpoints
    - This is now provided via a custom plugin

v281 -> 2024-11-15 : https://github.com/inventree/InvenTree/pull/8480
    - Fixes StockHistory API data serialization

v280 -> 2024-11-10 : https://github.com/inventree/InvenTree/pull/8461
    - Makes schema for API information endpoint more informing
    - Removes general not found endpoint

v279 -> 2024-11-09 : https://github.com/inventree/InvenTree/pull/8458
    - Adds "order_outstanding" and "part" filters to the BuildLine API endpoint
    - Adds "order_outstanding" filter to the SalesOrderLineItem API endpoint

v278 -> 2024-11-07 : https://github.com/inventree/InvenTree/pull/8445
    - Updates to the SalesOrder API endpoints
    - Add "shipment count" information to the SalesOrder API endpoints
    - Allow null value for SalesOrderAllocation.shipment field
    - Additional filtering options for allocation endpoints

v277 -> 2024-11-01 : https://github.com/inventree/InvenTree/pull/8278
    - Allow build order list to be filtered by "outstanding" (alias for "active")

v276 -> 2024-10-31 : https://github.com/inventree/InvenTree/pull/8403
    - Adds 'destination' field to the PurchaseOrder model and API endpoints

v275 -> 2024-10-31 : https://github.com/inventree/InvenTree/pull/8396
    - Adds SKU and MPN fields to the StockItem serializer
    - Additional export options for the StockItem serializer

v274 -> 2024-10-29 : https://github.com/inventree/InvenTree/pull/8392
    - Add more detailed information to NotificationEntry API serializer

v273 -> 2024-10-28 : https://github.com/inventree/InvenTree/pull/8376
    - Fixes for the BuildLine API endpoint

v272 -> 2024-10-25 : https://github.com/inventree/InvenTree/pull/8343
    - Adjustments to BuildLine API serializers

v271 -> 2024-10-22 : https://github.com/inventree/InvenTree/pull/8331
    - Fixes for SalesOrderLineItem endpoints

v270 -> 2024-10-19 : https://github.com/inventree/InvenTree/pull/8307
    - Adds missing date fields from order API endpoint(s)

v269 -> 2024-10-16 : https://github.com/inventree/InvenTree/pull/8295
    - Adds "include_variants" filter to the BuildOrder API endpoint
    - Adds "include_variants" filter to the SalesOrder API endpoint
    - Adds "include_variants" filter to the PurchaseOrderLineItem API endpoint
    - Adds "include_variants" filter to the ReturnOrder API endpoint

v268 -> 2024-10-11 : https://github.com/inventree/InvenTree/pull/8274
    - Adds "in_stock" attribute to the StockItem serializer

v267 -> 2024-10-8 : https://github.com/inventree/InvenTree/pull/8250
    - Remove "allocations" field from the SalesOrderShipment API endpoint(s)
    - Add "allocated_items" field to the SalesOrderShipment API endpoint(s)

v266 -> 2024-10-07 : https://github.com/inventree/InvenTree/pull/8249
    - Tweak SalesOrderShipment API for more efficient data retrieval

v265 -> 2024-10-07 : https://github.com/inventree/InvenTree/pull/8228
    - Adds API endpoint for providing custom admin integration details for plugins

v264 -> 2024-10-03 : https://github.com/inventree/InvenTree/pull/8231
    - Adds Sales Order Shipment attachment model type

v263 -> 2024-09-30 : https://github.com/inventree/InvenTree/pull/8194
    - Adds Sales Order Shipment report

v262 -> 2024-09-30 : https://github.com/inventree/InvenTree/pull/8220
    - Tweak permission requirements for uninstalling plugins via API

v261 -> 2024-09-26 : https://github.com/inventree/InvenTree/pull/8184
    - Fixes for BuildOrder API serializers

v260 -> 2024-09-26 : https://github.com/inventree/InvenTree/pull/8190
    - Adds facility for server-side context data to be passed to client-side plugins

v259 -> 2024-09-20 : https://github.com/inventree/InvenTree/pull/8137
    - Implements new API endpoint for enabling custom UI features via plugins

v258 -> 2024-09-24 : https://github.com/inventree/InvenTree/pull/8163
    - Enhances the existing PartScheduling API endpoint
    - Adds a formal DRF serializer to the endpoint

v257 -> 2024-09-22 : https://github.com/inventree/InvenTree/pull/8150
    - Adds API endpoint for reporting barcode scan history

v256 -> 2024-09-19 : https://github.com/inventree/InvenTree/pull/7704
    - Adjustments for "stocktake" (stock history) API endpoints

v255 -> 2024-09-19 : https://github.com/inventree/InvenTree/pull/8145
    - Enables copying line items when duplicating an order

v254 -> 2024-09-14 : https://github.com/inventree/InvenTree/pull/7470
    - Implements new API endpoints for enabling custom UI functionality via plugins

v253 -> 2024-09-14 : https://github.com/inventree/InvenTree/pull/7944
    - Adjustments for user API endpoints

v252 -> 2024-09-13 : https://github.com/inventree/InvenTree/pull/8040
    - Add endpoint for listing all known units

v251 -> 2024-09-06 : https://github.com/inventree/InvenTree/pull/8018
    - Adds "attach_to_model" field to the ReportTemplate model

v250 -> 2024-09-04 : https://github.com/inventree/InvenTree/pull/8069
    - Fixes 'revision' field definition in Part serializer

v249 -> 2024-08-23 : https://github.com/inventree/InvenTree/pull/7978
    - Sort status enums

v248 -> 2024-08-23 : https://github.com/inventree/InvenTree/pull/7965
    - Small adjustments to labels for new custom status fields

v247 -> 2024-08-22 : https://github.com/inventree/InvenTree/pull/7956
    - Adjust "attachment" field on StockItemTestResult serializer
    - Allow null values for attachment

v246 -> 2024-08-21 : https://github.com/inventree/InvenTree/pull/7862
    - Adds custom status fields to various serializers
    - Adds endpoints to admin custom status fields

v245 -> 2024-08-21 : https://github.com/inventree/InvenTree/pull/7520
    - Documented pagination fields (no functional changes)

v244 -> 2024-08-21 : https://github.com/inventree/InvenTree/pull/7941
    - Adds "create_child_builds" field to the Build API
    - Write-only field to create child builds from the API
    - Only available when creating a new build order

v243 -> 2024-08-21 : https://github.com/inventree/InvenTree/pull/7940
    - Expose "ancestor" filter to the BuildOrder API

v242 -> 2024-08-20 : https://github.com/inventree/InvenTree/pull/7932
    - Adds "level" attribute to BuildOrder serializer
    - Allow ordering of BuildOrder API by "level" attribute
    - Allow "parent" filter for BuildOrder API to have "cascade=True" option

v241 -> 2024-08-18 : https://github.com/inventree/InvenTree/pull/7906
    - Adjusts required fields for the MeUserDetail endpoint

v240 -> 2024-08-16 : https://github.com/inventree/InvenTree/pull/7900
    - Adjust "issued_by" filter for the BuildOrder list endpoint
    - Adjust "assigned_to" filter for the BuildOrder list endpoint

v239 -> 2024-08-15 : https://github.com/inventree/InvenTree/pull/7888
    - Adds "testable" field to the Part model
    - Adds associated filters to various API endpoints

v238 -> 2024-08-14 : https://github.com/inventree/InvenTree/pull/7874
    - Add "assembly" filter to BuildLine API endpoint

v237 -> 2024-08-13 : https://github.com/inventree/InvenTree/pull/7863
    - Reimplement "bulk delete" operation for Attachment model
    - Fix permission checks for Attachment API endpoints

v236 -> 2024-08-10 : https://github.com/inventree/InvenTree/pull/7844
    - Adds "supplier_name" to the PurchaseOrder API serializer

v235 -> 2024-08-08 : https://github.com/inventree/InvenTree/pull/7837
    - Adds "on_order" quantity to SalesOrderLineItem serializer
    - Adds "building" quantity to SalesOrderLineItem serializer

v234 -> 2024-08-08 : https://github.com/inventree/InvenTree/pull/7829
    - Fixes bug in the plugin metadata endpoint

v233 -> 2024-08-04 : https://github.com/inventree/InvenTree/pull/7807
    - Adds new endpoints for managing state of build orders
    - Adds new endpoints for managing state of purchase orders
    - Adds new endpoints for managing state of sales orders
    - Adds new endpoints for managing state of return orders

v232 -> 2024-08-03 : https://github.com/inventree/InvenTree/pull/7793
    - Allow ordering of SalesOrderShipment API by 'shipment_date' and 'delivery_date'

v231 -> 2024-08-03 : https://github.com/inventree/InvenTree/pull/7794
    - Optimize BuildItem and BuildLine serializers to improve API efficiency

v230 -> 2024-05-05 : https://github.com/inventree/InvenTree/pull/7164
    - Adds test statistics endpoint

v229 -> 2024-07-31 : https://github.com/inventree/InvenTree/pull/7775
    - Add extra exportable fields to the BomItem serializer

v228 -> 2024-07-18 : https://github.com/inventree/InvenTree/pull/7684
    - Adds "icon" field to the PartCategory.path and StockLocation.path API
    - Adds icon packages API endpoint

v227 -> 2024-07-19 : https://github.com/inventree/InvenTree/pull/7693/
    - Adds endpoints to list and revoke the tokens issued to the current user

v226 -> 2024-07-15 : https://github.com/inventree/InvenTree/pull/7648
    - Adds barcode generation API endpoint

v225 -> 2024-07-17 : https://github.com/inventree/InvenTree/pull/7671
    - Adds "filters" field to DataImportSession API

v224 -> 2024-07-14 : https://github.com/inventree/InvenTree/pull/7667
    - Add notes field to ManufacturerPart and SupplierPart API endpoints

v223 -> 2024-07-14 : https://github.com/inventree/InvenTree/pull/7649
    - Allow adjustment of "packaging" field when receiving items against a purchase order

v222 -> 2024-07-14 : https://github.com/inventree/InvenTree/pull/7635
    - Adjust the BomItem API endpoint to improve data import process

v221 -> 2024-07-13 : https://github.com/inventree/InvenTree/pull/7636
    - Adds missing fields from StockItemBriefSerializer
    - Adds missing fields from PartBriefSerializer
    - Adds extra exportable fields to BuildItemSerializer

v220 -> 2024-07-11 : https://github.com/inventree/InvenTree/pull/7585
    - Adds "revision_of" field to Part serializer
    - Adds new API filters for "revision" status

v219 -> 2024-07-11 : https://github.com/inventree/InvenTree/pull/7611
    - Adds new fields to the BuildItem API endpoints
    - Adds new ordering / filtering options to the BuildItem API endpoints

v218 -> 2024-07-11 : https://github.com/inventree/InvenTree/pull/7619
    - Adds "can_build" field to the BomItem API

v217 -> 2024-07-09 : https://github.com/inventree/InvenTree/pull/7599
    - Fixes bug in "project_code" field for order API endpoints

v216 -> 2024-07-08 : https://github.com/inventree/InvenTree/pull/7595
    - Moves API endpoint for contenttype lookup by model name

v215 -> 2024-07-09 : https://github.com/inventree/InvenTree/pull/7591
    - Adds additional fields to the BuildLine serializer

v214 -> 2024-07-08 : https://github.com/inventree/InvenTree/pull/7587
    - Adds "default_location_detail" field to the Part API

v213 -> 2024-07-06 : https://github.com/inventree/InvenTree/pull/7527
    - Adds 'locked' field to Part API

v212 -> 2024-07-06 : https://github.com/inventree/InvenTree/pull/7562
    - Makes API generation more robust (no functional changes)

v211 -> 2024-06-26 : https://github.com/inventree/InvenTree/pull/6911
    - Adds API endpoints for managing data import and export

v210 -> 2024-06-26 : https://github.com/inventree/InvenTree/pull/7518
    - Adds translatable text to User API fields

v209 -> 2024-06-26 : https://github.com/inventree/InvenTree/pull/7514
    - Add "top_level" filter to PartCategory API endpoint
    - Add "top_level" filter to StockLocation API endpoint

v208 -> 2024-06-19 : https://github.com/inventree/InvenTree/pull/7479
    - Adds documentation for the user roles API endpoint (no functional changes)

v207 -> 2024-06-09 : https://github.com/inventree/InvenTree/pull/7420
    - Moves all "Attachment" models into a single table
    - All "Attachment" operations are now performed at /api/attachment/
    - Add permissions information to /api/user/roles/ endpoint

v206 -> 2024-06-08 : https://github.com/inventree/InvenTree/pull/7417
    - Adds "choices" field to the PartTestTemplate model

v205 -> 2024-06-03 : https://github.com/inventree/InvenTree/pull/7284
    - Added model_type and model_id fields to the "NotesImage" serializer

v204 -> 2024-06-03 : https://github.com/inventree/InvenTree/pull/7393
    - Fixes previous API update which resulted in inconsistent ordering of currency codes

v203 -> 2024-06-03 : https://github.com/inventree/InvenTree/pull/7390
    - Currency codes are now configurable as a run-time setting

v202 -> 2024-05-27 : https://github.com/inventree/InvenTree/pull/7343
    - Adjust "required" attribute of Part.category field to be optional

v201 -> 2024-05-21 : https://github.com/inventree/InvenTree/pull/7074
    - Major refactor of the report template / report printing interface
    - This is a *breaking change* to the report template API

v200 -> 2024-05-20 : https://github.com/inventree/InvenTree/pull/7000
    - Adds API endpoint for generating custom batch codes
    - Adds API endpoint for generating custom serial numbers

v199 -> 2024-05-20 : https://github.com/inventree/InvenTree/pull/7264
    - Expose "bom_valid" filter for the Part API
    - Expose "starred" filter for the Part API

v198 -> 2024-05-19 : https://github.com/inventree/InvenTree/pull/7258
    - Fixed lookup field conflicts in the plugins API

v197 -> 2024-05-14 : https://github.com/inventree/InvenTree/pull/7224
    - Refactor the plugin API endpoints to use the plugin "key" for lookup, rather than the PK value

v196 -> 2024-05-05 : https://github.com/inventree/InvenTree/pull/7160
    - Adds "location" field to BuildOutputComplete API endpoint

v195 -> 2024-05-03 : https://github.com/inventree/InvenTree/pull/7153
    - Fixes bug in BuildOrderCancel API endpoint

v194 -> 2024-05-01 : https://github.com/inventree/InvenTree/pull/7147
    -  Adds field description to the currency_exchange_retrieve API call

v193 -> 2024-04-30 : https://github.com/inventree/InvenTree/pull/7144
    - Adds "assigned_to" filter to PurchaseOrder / SalesOrder / ReturnOrder API endpoints

v192 -> 2024-04-23 : https://github.com/inventree/InvenTree/pull/7106
    - Adds 'trackable' ordering option to BuildLineLabel API endpoint

v191 -> 2024-04-22 : https://github.com/inventree/InvenTree/pull/7079
    - Adds API endpoints for Contenttype model

v190 -> 2024-04-19 : https://github.com/inventree/InvenTree/pull/7024
    - Adds "active" field to the Company API endpoints
    - Allow company list to be filtered by "active" status

v189 -> 2024-04-19 : https://github.com/inventree/InvenTree/pull/7066
    - Adds "currency" field to CompanyBriefSerializer class

v188 -> 2024-04-16 : https://github.com/inventree/InvenTree/pull/6970
    - Adds session authentication support for the API
    - Improvements for login / logout endpoints for better support of React web interface

v187 -> 2024-04-10 : https://github.com/inventree/InvenTree/pull/6985
    - Allow Part list endpoint to be sorted by pricing_min and pricing_max values
    - Allow BomItem list endpoint to be sorted by pricing_min and pricing_max values
    - Allow InternalPrice and SalePrice endpoints to be sorted by quantity
    - Adds total pricing values to BomItem serializer

v186 -> 2024-03-26 : https://github.com/inventree/InvenTree/pull/6855
    - Adds license information to the API

v185 -> 2024-03-24 : https://github.com/inventree/InvenTree/pull/6836
    - Remove /plugin/activate endpoint
    - Update docstrings and typing for various API endpoints (no functional changes)

v184 -> 2024-03-17 : https://github.com/inventree/InvenTree/pull/10464
    - Add additional fields for tests (start/end datetime, test station)

v183 -> 2024-03-14 : https://github.com/inventree/InvenTree/pull/5972
    - Adds "category_default_location" annotated field to part serializer
    - Adds "part_detail.category_default_location" annotated field to stock item serializer
    - Adds "part_detail.category_default_location" annotated field to purchase order line serializer
    - Adds "parent_default_location" annotated field to category serializer

v182 -> 2024-03-13 : https://github.com/inventree/InvenTree/pull/6714
    - Expose ReportSnippet model to the /report/snippet/ API endpoint
    - Expose ReportAsset model to the /report/asset/ API endpoint

v181 -> 2024-02-21 : https://github.com/inventree/InvenTree/pull/6541
    - Adds "width" and "height" fields to the LabelTemplate API endpoint
    - Adds "page_size" and "landscape" fields to the ReportTemplate API endpoint

v180 -> 2024-3-02 : https://github.com/inventree/InvenTree/pull/6463
    - Tweaks to API documentation to allow automatic documentation generation

v179 -> 2024-03-01 : https://github.com/inventree/InvenTree/pull/6605
    - Adds "subcategories" count to PartCategory serializer
    - Adds "sublocations" count to StockLocation serializer
    - Adds "image" field to PartBrief serializer
    - Adds "image" field to CompanyBrief serializer

v178 -> 2024-02-29 : https://github.com/inventree/InvenTree/pull/6604
    - Adds "external_stock" field to the Part API endpoint
    - Adds "external_stock" field to the BomItem API endpoint
    - Adds "external_stock" field to the BuildLine API endpoint
    - Stock quantities represented in the BuildLine API endpoint are now filtered by Build.source_location

v177 -> 2024-02-27 : https://github.com/inventree/InvenTree/pull/6581
    - Adds "subcategories" count to PartCategoryTree serializer
    - Adds "sublocations" count to StockLocationTree serializer

v176 -> 2024-02-26 : https://github.com/inventree/InvenTree/pull/6535
    - Adds the field "plugins_install_disabled" to the Server info API endpoint

v175 -> 2024-02-21 : https://github.com/inventree/InvenTree/pull/6538
    - Adds "parts" count to PartParameterTemplate serializer

v174 -> 2024-02-21 : https://github.com/inventree/InvenTree/pull/6536
    - Expose PartCategory filters to the API documentation
    - Expose StockLocation filters to the API documentation

v173 -> 2024-02-20 : https://github.com/inventree/InvenTree/pull/6483
    - Adds "merge_items" to the PurchaseOrderLine create API endpoint
    - Adds "auto_pricing" to the PurchaseOrderLine create/update API endpoint

v172 -> 2024-02-20 : https://github.com/inventree/InvenTree/pull/6526
    - Adds "enabled" field to the PartTestTemplate API endpoint
    - Adds "enabled" filter to the PartTestTemplate list
    - Adds "enabled" filter to the StockItemTestResult list

v171 -> 2024-02-19 : https://github.com/inventree/InvenTree/pull/6516
    - Adds "key" as a filterable parameter to PartTestTemplate list endpoint

v170 -> 2024-02-19 : https://github.com/inventree/InvenTree/pull/6514
    - Adds "has_results" filter to the PartTestTemplate list endpoint

v169 -> 2024-02-14 : https://github.com/inventree/InvenTree/pull/6430
    - Adds 'key' field to PartTestTemplate API endpoint
    - Adds annotated 'results' field to PartTestTemplate API endpoint
    - Adds 'template' field to StockItemTestResult API endpoint

v168 -> 2024-02-14 : https://github.com/inventree/InvenTree/pull/4824
    - Adds machine CRUD API endpoints
    - Adds machine settings API endpoints
    - Adds machine restart API endpoint
    - Adds machine types/drivers list API endpoints
    - Adds machine registry status API endpoint
    - Adds 'required' field to the global Settings API
    - Discover sub-sub classes of the StatusCode API

v167 -> 2024-02-07: https://github.com/inventree/InvenTree/pull/6440
    - Fixes for OpenAPI schema generation

v166 -> 2024-02-04 : https://github.com/inventree/InvenTree/pull/6400
    - Adds package_name to plugin API
    - Adds mechanism for uninstalling plugins via the API

v165 -> 2024-01-28 : https://github.com/inventree/InvenTree/pull/6040
    - Adds supplier_part.name, part.creation_user, part.required_for_sales_order

v164 -> 2024-01-24 : https://github.com/inventree/InvenTree/pull/6343
    - Adds "building" quantity to BuildLine API serializer

v163 -> 2024-01-22 : https://github.com/inventree/InvenTree/pull/6314
    - Extends API endpoint to expose auth configuration information for signin pages

v162 -> 2024-01-14 : https://github.com/inventree/InvenTree/pull/6230
    - Adds API endpoints to provide information on background tasks

v161 -> 2024-01-13 : https://github.com/inventree/InvenTree/pull/6222
    - Adds API endpoint for system error information

v160 -> 2023-12-11 : https://github.com/inventree/InvenTree/pull/6072
    - Adds API endpoint for allocating stock items against a sales order via barcode scan

v159 -> 2023-12-08 : https://github.com/inventree/InvenTree/pull/6056
    - Adds API endpoint for reloading plugin registry

v158 -> 2023-11-21 : https://github.com/inventree/InvenTree/pull/5953
    - Adds API endpoint for listing all settings of a particular plugin
    - Adds API endpoint for registry status (errors)

v157 -> 2023-12-02 : https://github.com/inventree/InvenTree/pull/6021
    - Add write-only "existing_image" field to Part API serializer

v156 -> 2023-11-26 : https://github.com/inventree/InvenTree/pull/5982
    - Add POST endpoint for report and label creation

v155 -> 2023-11-24 : https://github.com/inventree/InvenTree/pull/5979
    - Add "creation_date" field to Part instance serializer

v154 -> 2023-11-21 : https://github.com/inventree/InvenTree/pull/5944
    - Adds "responsible" field to the ProjectCode table

v153 -> 2023-11-21 : https://github.com/inventree/InvenTree/pull/5956
    - Adds override_min and override_max fields to part pricing API

v152 -> 2023-11-20 : https://github.com/inventree/InvenTree/pull/5949
    - Adds barcode support for ManufacturerPart model
    - Adds API endpoint for adding parts to purchase order using barcode scan

v151 -> 2023-11-13 : https://github.com/inventree/InvenTree/pull/5906
    - Allow user list API to be filtered by user active status
    - Allow owner list API to be filtered by user active status

v150 -> 2023-11-07: https://github.com/inventree/InvenTree/pull/5875
    - Extended user API endpoints to enable ordering
    - Extended user API endpoints to enable user role changes
    - Added endpoint to create a new user

v149 -> 2023-11-07 : https://github.com/inventree/InvenTree/pull/5876
    - Add 'building' quantity to BomItem serializer
    - Add extra ordering options for the BomItem list API

v148 -> 2023-11-06 : https://github.com/inventree/InvenTree/pull/5872
    - Allow "quantity" to be specified when installing an item into another item

v147 -> 2023-11-04: https://github.com/inventree/InvenTree/pull/5860
    - Adds "completed_lines" field to SalesOrder API endpoint
    - Adds "completed_lines" field to PurchaseOrder API endpoint

v146 -> 2023-11-02: https://github.com/inventree/InvenTree/pull/5822
    - Extended SSO Provider endpoint to contain if a provider is configured
    - Adds API endpoints for Email Address model

v145 -> 2023-10-30: https://github.com/inventree/InvenTree/pull/5786
    - Allow printing labels via POST including printing options in the body

v144 -> 2023-10-23: https://github.com/inventree/InvenTree/pull/5811
    - Adds version information API endpoint

v143 -> 2023-10-29: https://github.com/inventree/InvenTree/pull/5810
    - Extends the status endpoint to include information about system status and health

v142 -> 2023-10-20: https://github.com/inventree/InvenTree/pull/5759
    - Adds generic API endpoints for looking up status models

v141 -> 2023-10-23 : https://github.com/inventree/InvenTree/pull/5774
    - Changed 'part.responsible' from User to Owner

v140 -> 2023-10-20 : https://github.com/inventree/InvenTree/pull/5664
    - Expand API token functionality
    - Multiple API tokens can be generated per user

v139 -> 2023-10-11 : https://github.com/inventree/InvenTree/pull/5509
    - Add new BarcodePOReceive endpoint to receive line items by scanning supplier barcodes

v138 -> 2023-10-11 : https://github.com/inventree/InvenTree/pull/5679
    - Settings keys are no longer case sensitive
    - Include settings units in API serializer

v137 -> 2023-10-04 : https://github.com/inventree/InvenTree/pull/5588
    - Adds StockLocationType API endpoints
    - Adds custom_icon, location_type to StockLocation endpoint

v136 -> 2023-09-23 : https://github.com/inventree/InvenTree/pull/5595
    - Adds structural to StockLocation and PartCategory tree endpoints

v135 -> 2023-09-19 : https://github.com/inventree/InvenTree/pull/5569
    - Adds location path detail to StockLocation and StockItem API endpoints
    - Adds category path detail to PartCategory and Part API endpoints

v134 -> 2023-09-11 : https://github.com/inventree/InvenTree/pull/5525
    - Allow "Attachment" list endpoints to be searched by attachment, link and comment fields

v133 -> 2023-09-08 : https://github.com/inventree/InvenTree/pull/5518
    - Add extra optional fields which can be used for StockAdjustment endpoints

v132 -> 2023-09-07 : https://github.com/inventree/InvenTree/pull/5515
    - Add 'issued_by' filter to BuildOrder API list endpoint

v131 -> 2023-08-09 : https://github.com/inventree/InvenTree/pull/5415
    - Annotate 'available_variant_stock' to the SalesOrderLine serializer

v130 -> 2023-07-14 : https://github.com/inventree/InvenTree/pull/5251
    - Refactor label printing interface

v129 -> 2023-07-06 : https://github.com/inventree/InvenTree/pull/5189
    - Changes 'serial_lte' and 'serial_gte' stock filters to point to 'serial_int' field

v128 -> 2023-07-06 : https://github.com/inventree/InvenTree/pull/5186
    - Adds 'available' filter for BuildLine API endpoint

v127 -> 2023-06-24 : https://github.com/inventree/InvenTree/pull/5094
    - Enhancements for the PartParameter API endpoints

v126 -> 2023-06-19 : https://github.com/inventree/InvenTree/pull/5075
    - Adds API endpoint for setting the "category" for multiple parts simultaneously

v125 -> 2023-06-17 : https://github.com/inventree/InvenTree/pull/5064
    - Adds API endpoint for setting the "status" field for multiple stock items simultaneously

v124 -> 2023-06-17 : https://github.com/inventree/InvenTree/pull/5057
    - Add "created_before" and "created_after" filters to the Part API

v123 -> 2023-06-15 : https://github.com/inventree/InvenTree/pull/5019
    - Add Metadata to: Plugin Config

v122 -> 2023-06-14 : https://github.com/inventree/InvenTree/pull/5034
    - Adds new BuildLineLabel label type

v121 -> 2023-06-14 : https://github.com/inventree/InvenTree/pull/4808
    - Adds "ProjectCode" link to Build model

v120 -> 2023-06-07 : https://github.com/inventree/InvenTree/pull/4855
    - Major overhaul of the build order API
    - Adds new BuildLine model

v119 -> 2023-06-01 : https://github.com/inventree/InvenTree/pull/4898
    - Add Metadata to:  Part test templates, Part parameters, Part category parameter templates, BOM item substitute, Related Parts, Stock item test result

v118 -> 2023-06-01 : https://github.com/inventree/InvenTree/pull/4935
    - Adds extra fields for the PartParameterTemplate model

v117 -> 2023-05-22 : https://github.com/inventree/InvenTree/pull/4854
    - Part.units model now supports physical units (e.g. "kg", "m", "mm", etc)
    - Replaces SupplierPart "pack_size" field with "pack_quantity"
    - New field supports physical units, and allows for conversion between compatible units

v116 -> 2023-05-18 : https://github.com/inventree/InvenTree/pull/4823
    - Updates to part parameter implementation, to use physical units

v115 -> 2023-05-18 : https://github.com/inventree/InvenTree/pull/4846
    - Adds ability to partially scrap a build output

v114 -> 2023-05-16 : https://github.com/inventree/InvenTree/pull/4825
    - Adds "delivery_date" to shipments

v113 -> 2023-05-13 : https://github.com/inventree/InvenTree/pull/4800
    - Adds API endpoints for scrapping a build output

v112 -> 2023-05-13: https://github.com/inventree/InvenTree/pull/4741
    - Adds flag use_pack_size to the stock addition API, which allows adding packs

v111 -> 2023-05-02 : https://github.com/inventree/InvenTree/pull/4367
    - Adds tags to the Part serializer
    - Adds tags to the SupplierPart serializer
    - Adds tags to the ManufacturerPart serializer
    - Adds tags to the StockItem serializer
    - Adds tags to the StockLocation serializer

v110 -> 2023-04-26 : https://github.com/inventree/InvenTree/pull/4698
    - Adds 'order_currency' field for PurchaseOrder / SalesOrder endpoints

v109 -> 2023-04-19 : https://github.com/inventree/InvenTree/pull/4636
    - Adds API endpoints for the "ProjectCode" model

v108 -> 2023-04-17 : https://github.com/inventree/InvenTree/pull/4615
    - Adds functionality to upload images for rendering in markdown notes

v107 -> 2023-04-04 : https://github.com/inventree/InvenTree/pull/4575
    - Adds barcode support for PurchaseOrder model
    - Adds barcode support for ReturnOrder model
    - Adds barcode support for SalesOrder model
    - Adds barcode support for BuildOrder model

v106 -> 2023-04-03 : https://github.com/inventree/InvenTree/pull/4566
    - Adds 'search_regex' parameter to all searchable API endpoints

v105 -> 2023-03-31 : https://github.com/inventree/InvenTree/pull/4543
    - Adds API endpoints for status label information on various models

v104 -> 2023-03-23 : https://github.com/inventree/InvenTree/pull/4488
    - Adds various endpoints for new "ReturnOrder" models
    - Adds various endpoints for new "ReturnOrderReport" templates
    - Exposes API endpoints for "Contact" model

v103 -> 2023-03-17 : https://github.com/inventree/InvenTree/pull/4410
    - Add metadata to several more models

v102 -> 2023-03-18 : https://github.com/inventree/InvenTree/pull/4505
- Adds global search API endpoint for consolidated search results

v101 -> 2023-03-07 : https://github.com/inventree/InvenTree/pull/4462
    - Adds 'total_in_stock' to Part serializer, and supports API ordering

v100 -> 2023-03-04 : https://github.com/inventree/InvenTree/pull/4452
     - Adds bulk delete of PurchaseOrderLineItems to API

v99 -> 2023-03-03 : https://github.com/inventree/InvenTree/pull/4445
    - Adds sort by "responsible" to PurchaseOrderAPI

v98 -> 2023-02-24 : https://github.com/inventree/InvenTree/pull/4408
    - Adds "responsible" filter to Build API

v97 -> 2023-02-20 : https://github.com/inventree/InvenTree/pull/4377
    - Adds "external" attribute to StockLocation model

v96 -> 2023-02-16 : https://github.com/inventree/InvenTree/pull/4345
    - Adds stocktake report generation functionality

v95 -> 2023-02-16 : https://github.com/inventree/InvenTree/pull/4346
    - Adds "CompanyAttachment" model (and associated API endpoints)

v94 -> 2023-02-10 : https://github.com/inventree/InvenTree/pull/4327
    - Adds API endpoints for the "Group" auth model

v93 -> 2023-02-03 : https://github.com/inventree/InvenTree/pull/4300
    - Adds extra information to the currency exchange endpoint
    - Adds API endpoint for manually updating exchange rates

v92 -> 2023-02-02 : https://github.com/inventree/InvenTree/pull/4293
    - Adds API endpoint for currency exchange information

v91 -> 2023-01-31 : https://github.com/inventree/InvenTree/pull/4281
    - Improves the API endpoint for creating new Part instances

v90 -> 2023-01-25 : https://github.com/inventree/InvenTree/pull/4186/files
    - Adds a dedicated endpoint to activate a plugin

v89 -> 2023-01-25 : https://github.com/inventree/InvenTree/pull/4214
    - Adds updated field to SupplierPart API
    - Adds API date ordering for supplier part list

v88 -> 2023-01-17: https://github.com/inventree/InvenTree/pull/4225
    - Adds 'priority' field to Build model and api endpoints

v87 -> 2023-01-04 : https://github.com/inventree/InvenTree/pull/4067
    - Add API date filter for stock table on Expiry date

v86 -> 2022-12-22 : https://github.com/inventree/InvenTree/pull/4069
    - Adds API endpoints for part stocktake

v85 -> 2022-12-21 : https://github.com/inventree/InvenTree/pull/3858
    - Add endpoints serving ICS calendars for purchase and sales orders through API

v84 -> 2022-12-21: https://github.com/inventree/InvenTree/pull/4083
    - Add support for listing PO, BO, SO by their reference

v83 -> 2022-11-19 : https://github.com/inventree/InvenTree/pull/3949
    - Add support for structural Stock locations

v82 -> 2022-11-16 : https://github.com/inventree/InvenTree/pull/3931
    - Add support for structural Part categories

v81 -> 2022-11-08 : https://github.com/inventree/InvenTree/pull/3710
    - Adds cached pricing information to Part API
    - Adds cached pricing information to BomItem API
    - Allows Part and BomItem list endpoints to be filtered by 'has_pricing'
    - Remove calculated 'price_string' values from API endpoints
    - Allows PurchaseOrderLineItem API endpoint to be filtered by 'has_pricing'
    - Allows SalesOrderLineItem API endpoint to be filtered by 'has_pricing'
    - Allows SalesOrderLineItem API endpoint to be filtered by 'order_status'
    - Adds more information to SupplierPriceBreak serializer

v80 -> 2022-11-07 : https://github.com/inventree/InvenTree/pull/3906
    - Adds 'barcode_hash' to Part API serializer
    - Adds 'barcode_hash' to StockLocation API serializer
    - Adds 'barcode_hash' to SupplierPart API serializer

v79 -> 2022-11-03 : https://github.com/inventree/InvenTree/pull/3895
    - Add metadata to Company

v78 -> 2022-10-25 : https://github.com/inventree/InvenTree/pull/3854
    - Make PartCategory to be filtered by name and description

v77 -> 2022-10-12 : https://github.com/inventree/InvenTree/pull/3772
    - Adds model permission checks for barcode assignment actions

v76 -> 2022-09-10 : https://github.com/inventree/InvenTree/pull/3640
    - Refactor of barcode data on the API
    - StockItem.uid renamed to StockItem.barcode_hash

v75 -> 2022-09-05 : https://github.com/inventree/InvenTree/pull/3644
    - Adds "pack_size" attribute to SupplierPart API serializer

v74 -> 2022-08-28 : https://github.com/inventree/InvenTree/pull/3615
    - Add confirmation field for completing PurchaseOrder if the order has incomplete lines
    - Add confirmation field for completing SalesOrder if the order has incomplete lines

v73 -> 2022-08-24 : https://github.com/inventree/InvenTree/pull/3605
    - Add 'description' field to PartParameterTemplate model

v72 -> 2022-08-18 : https://github.com/inventree/InvenTree/pull/3567
    - Allow PurchaseOrder to be duplicated via the API

v71 -> 2022-08-18 : https://github.com/inventree/InvenTree/pull/3564
    - Updates to the "part scheduling" API endpoint

v70 -> 2022-08-02 : https://github.com/inventree/InvenTree/pull/3451
    - Adds a 'depth' parameter to the PartCategory list API
    - Adds a 'depth' parameter to the StockLocation list API

v69 -> 2022-08-01 : https://github.com/inventree/InvenTree/pull/3443
    - Updates the PartCategory list API:
        - Improve query efficiency: O(n) becomes O(1)
        - Rename 'parts' field to 'part_count'
    - Updates the StockLocation list API:
        - Improve query efficiency: O(n) becomes O(1)

v68 -> 2022-07-27 : https://github.com/inventree/InvenTree/pull/3417
    - Allows SupplierPart list to be filtered by SKU value
    - Allows SupplierPart list to be filtered by MPN value

v67 -> 2022-07-25 : https://github.com/inventree/InvenTree/pull/3395
    - Adds a 'requirements' endpoint for Part instance
    - Provides information on outstanding order requirements for a given part

v66 -> 2022-07-24 : https://github.com/inventree/InvenTree/pull/3393
    - Part images can now be downloaded from a remote URL via the API
    - Company images can now be downloaded from a remote URL via the API

v65 -> 2022-07-15 : https://github.com/inventree/InvenTree/pull/3335
    - Annotates 'in_stock' quantity to the SupplierPart API

v64 -> 2022-07-08 : https://github.com/inventree/InvenTree/pull/3310
    - Annotate 'on_order' quantity to BOM list API
    - Allow BOM List API endpoint to be filtered by "on_order" parameter

v63 -> 2022-07-06 : https://github.com/inventree/InvenTree/pull/3301
    - Allow BOM List API endpoint to be filtered by "available_stock" parameter

v62 -> 2022-07-05 : https://github.com/inventree/InvenTree/pull/3296
    - Allows search on BOM List API endpoint
    - Allows ordering on BOM List API endpoint

v61 -> 2022-06-12 : https://github.com/inventree/InvenTree/pull/3183
    - Migrate the "Convert Stock Item" form class to use the API
    - There is now an API endpoint for converting a stock item to a valid variant

v60 -> 2022-06-08 : https://github.com/inventree/InvenTree/pull/3148
    - Add availability data fields to the SupplierPart model

v59 -> 2022-06-07 : https://github.com/inventree/InvenTree/pull/3154
    - Adds further improvements to BulkDelete mixin class
    - Fixes multiple bugs in custom OPTIONS metadata implementation
    - Adds 'bulk delete' for Notifications

v58 -> 2022-06-06 : https://github.com/inventree/InvenTree/pull/3146
    - Adds a BulkDelete API mixin class for fast, safe deletion of multiple objects with a single API request

v57 -> 2022-06-05 : https://github.com/inventree/InvenTree/pull/3130
    - Transfer PartCategoryTemplateParameter actions to the API

v56 -> 2022-06-02 : https://github.com/inventree/InvenTree/pull/3123
    - Expose the PartParameterTemplate model to use the API

v55 -> 2022-06-02 : https://github.com/inventree/InvenTree/pull/3120
    - Converts the 'StockItemReturn' functionality to make use of the API

v54 -> 2022-06-02 : https://github.com/inventree/InvenTree/pull/3117
    - Adds 'available_stock' annotation on the SalesOrderLineItem API
    - Adds (well, fixes) 'overdue' annotation on the SalesOrderLineItem API

v53 -> 2022-06-01 : https://github.com/inventree/InvenTree/pull/3110
    - Adds extra search fields to the BuildOrder list API endpoint

v52 -> 2022-05-31 : https://github.com/inventree/InvenTree/pull/3103
    - Allow part list API to be searched by supplier SKU

v51 -> 2022-05-24 : https://github.com/inventree/InvenTree/pull/3058
    - Adds new fields to the SalesOrderShipment model

v50 -> 2022-05-18 : https://github.com/inventree/InvenTree/pull/2912
    - Implement Attachments for manufacturer parts

v49 -> 2022-05-09 : https://github.com/inventree/InvenTree/pull/2957
    - Allows filtering of plugin list by 'active' status
    - Allows filtering of plugin list by 'mixin' support
    - Adds endpoint to "identify" or "locate" stock items and locations (using plugins)

v48 -> 2022-05-12 : https://github.com/inventree/InvenTree/pull/2977
    - Adds "export to file" functionality for PurchaseOrder API endpoint
    - Adds "export to file" functionality for SalesOrder API endpoint
    - Adds "export to file" functionality for BuildOrder API endpoint

v47 -> 2022-05-10 : https://github.com/inventree/InvenTree/pull/2964
    - Fixes barcode API error response when scanning a StockItem which does not exist
    - Fixes barcode API error response when scanning a StockLocation which does not exist

v46 -> 2022-05-09
    - Fixes read permissions on settings API
    - Allows non-staff users to read global settings via the API

v45 -> 2022-05-08 : https://github.com/inventree/InvenTree/pull/2944
    - Settings are now accessed via the API using their unique key, not their PK
    - This allows the settings to be accessed without prior knowledge of the PK

v44 -> 2022-05-04 : https://github.com/inventree/InvenTree/pull/2931
    - Converting more server-side rendered forms to the API
    - Exposes more core functionality to API endpoints

v43 -> 2022-04-26 : https://github.com/inventree/InvenTree/pull/2875
    - Adds API detail endpoint for PartSalePrice model
    - Adds API detail endpoint for PartInternalPrice model

v42 -> 2022-04-26 : https://github.com/inventree/InvenTree/pull/2833
    - Adds variant stock information to the Part and BomItem serializers

v41 -> 2022-04-26
    - Fixes 'variant_of' filter for Part list endpoint

v40 -> 2022-04-19
    - Adds ability to filter StockItem list by "tracked" parameter
        - This checks the serial number or batch code fields

v39 -> 2022-04-18
    - Adds ability to filter StockItem list by "has_batch" parameter

v38 -> 2022-04-14 : https://github.com/inventree/InvenTree/pull/2828
    - Adds the ability to include stock test results for "installed items"

v37 -> 2022-04-07 : https://github.com/inventree/InvenTree/pull/2806
    - Adds extra stock availability information to the BomItem serializer

v36 -> 2022-04-03
    - Adds ability to filter part list endpoint by unallocated_stock argument

v35 -> 2022-04-01 : https://github.com/inventree/InvenTree/pull/2797
    - Adds stock allocation information to the Part API
    - Adds calculated field for "unallocated_quantity"

v34 -> 2022-03-25
    - Change permissions for "plugin list" API endpoint (now allows any authenticated user)

v33 -> 2022-03-24
    - Adds "plugins_enabled" information to root API endpoint

v32 -> 2022-03-19
    - Adds "parameters" detail to Part API endpoint (use &parameters=true)
    - Adds ability to filter PartParameterTemplate API by Part instance
    - Adds ability to filter PartParameterTemplate API by PartCategory instance

v31 -> 2022-03-14
    - Adds "updated" field to SupplierPriceBreakList and SupplierPriceBreakDetail API endpoints

v30 -> 2022-03-09
    - Adds "exclude_location" field to BuildAutoAllocation API endpoint
    - Allows BuildItem API endpoint to be filtered by BomItem relation

v29 -> 2022-03-08
    - Adds "scheduling" endpoint for predicted stock scheduling information

v28 -> 2022-03-04
    - Adds an API endpoint for auto allocation of stock items against a build order
    - Ref: https://github.com/inventree/InvenTree/pull/2713

v27 -> 2022-02-28
    - Adds target_date field to individual line items for purchase orders and sales orders

v26 -> 2022-02-17
    - Adds API endpoint for uploading a BOM file and extracting data

v25 -> 2022-02-17
    - Adds ability to filter "part" list endpoint by "in_bom_for" argument

v24 -> 2022-02-10
    - Adds API endpoint for deleting (cancelling) build order outputs

v23 -> 2022-02-02
    - Adds API endpoints for managing plugin classes
    - Adds API endpoints for managing plugin settings

v22 -> 2021-12-20
    - Adds API endpoint to "merge" multiple stock items

v21 -> 2021-12-04
    - Adds support for multiple "Shipments" against a SalesOrder
    - Refactors process for stock allocation against a SalesOrder

v20 -> 2021-12-03
    - Adds ability to filter POLineItem endpoint by "base_part"
    - Adds optional "order_detail" to POLineItem list endpoint

v19 -> 2021-12-02
    - Adds the ability to filter the StockItem API by "part_tree"
    - Returns only stock items which match a particular part.tree_id field

v18 -> 2021-11-15
    - Adds the ability to filter BomItem API by "uses" field
    - This returns a list of all BomItems which "use" the specified part
    - Includes inherited BomItem objects

v17 -> 2021-11-09
    - Adds API endpoints for GLOBAL and USER settings objects
    - Ref: https://github.com/inventree/InvenTree/pull/2275

v16 -> 2021-10-17
    - Adds API endpoint for completing build order outputs

v15 -> 2021-10-06
    - Adds detail endpoint for SalesOrderAllocation model
    - Allows use of the API forms interface for adjusting SalesOrderAllocation objects

v14 -> 2021-10-05
    - Stock adjustment actions API is improved, using native DRF serializer support
    - However adjustment actions now only support 'pk' as a lookup field

v13 -> 2021-10-05
    - Adds API endpoint to allocate stock items against a BuildOrder
    - Updates StockItem API with improved filtering against BomItem data

v12 -> 2021-09-07
    - Adds API endpoint to receive stock items against a PurchaseOrder

v11 -> 2021-08-26
    - Adds "units" field to PartBriefSerializer
    - This allows units to be introspected from the "part_detail" field in the StockItem serializer

v10 -> 2021-08-23
    - Adds "purchase_price_currency" to StockItem serializer
    - Adds "purchase_price_string" to StockItem serializer
    - Purchase price is now writable for StockItem serializer

v9  -> 2021-08-09
    - Adds "price_string" to part pricing serializers

v8  -> 2021-07-19
    - Refactors the API interface for SupplierPart and ManufacturerPart models
    - ManufacturerPart objects can no longer be created via the SupplierPart API endpoint

v7  -> 2021-07-03
    - Introduced the concept of "API forms" in https://github.com/inventree/InvenTree/pull/1716
    - API OPTIONS endpoints provide comprehensive field metadata
    - Multiple new API endpoints added for database models

v6  -> 2021-06-23
    - Part and Company images can now be directly uploaded via the REST API

v5  -> 2021-06-21
    - Adds API interface for manufacturer part parameters

v4  -> 2021-06-01
    - BOM items can now accept "variant stock" to be assigned against them
    - Many slight API tweaks were needed to get this to work properly!

v3  -> 2021-05-22:
    - The updated StockItem "history tracking" now uses a different interface

"""<|MERGE_RESOLUTION|>--- conflicted
+++ resolved
@@ -1,21 +1,15 @@
 """InvenTree API version information."""
 
 # InvenTree API version
-<<<<<<< HEAD
-INVENTREE_API_VERSION = 396
-=======
-INVENTREE_API_VERSION = 400
->>>>>>> 2e7e8d5e
+INVENTREE_API_VERSION = 401
 
 """Increment this API version number whenever there is a significant change to the API that any clients need to know about."""
 
 INVENTREE_API_TEXT = """
 
-<<<<<<< HEAD
-v396 -> 2025-06-12 : https://github.com/inventree/InvenTree/pull/9761
+v401 -> 2025-06-12 : https://github.com/inventree/InvenTree/pull/9761
     - Add supplier search and import API endpoints
     - Add part parameter bulk create API endpoint
-=======
 v400 -> 2025-10-05 : https://github.com/inventree/InvenTree/pull/10486
     - Adds return datatypes for admin/config and flags entpoints
 
@@ -41,7 +35,6 @@
     - Refactors 'part_detail', 'manufacturer_detail' and 'pretty' params in Manufacturer API endpoint
     - Refactors 'manufacturer_part_detail' param in ManufacturerPartParameter API endpoint
     - Refactors 'part_detail' and 'supplier_detail' param in SupplierPriceBreak API endpoint
->>>>>>> 2e7e8d5e
 
 v395 -> 2025-10-01 : https://github.com/inventree/InvenTree/pull/10441
     - Refactors 'parameters', 'category_detail', 'location_detail' and 'path_detail' params in Part API endpoint
