--- conflicted
+++ resolved
@@ -1,20 +1,18 @@
 """InvenTree API version information."""
 
 # InvenTree API version
-INVENTREE_API_VERSION = 257
+INVENTREE_API_VERSION = 258
 
 """Increment this API version number whenever there is a significant change to the API that any clients need to know about."""
 
 
 INVENTREE_API_TEXT = """
 
-<<<<<<< HEAD
-v257 - 2024-09-20 : https://github.com/inventree/InvenTree/pull/8137
-    - Implements new API endpoints for enabling custom UI features via plugins
-=======
+v258 - 2024-09-20 : https://github.com/inventree/InvenTree/pull/8137
+    - Implements new API endpoint for enabling custom UI features via plugins
+
 v257 - 2024-09-22 : https://github.com/inventree/InvenTree/pull/8150
     - Adds API endpoint for reporting barcode scan history
->>>>>>> 60021031
 
 v256 - 2024-09-19 : https://github.com/inventree/InvenTree/pull/7704
     - Adjustments for "stocktake" (stock history) API endpoints
