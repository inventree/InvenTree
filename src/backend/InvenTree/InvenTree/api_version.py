"""InvenTree API version information."""

# InvenTree API version
<<<<<<< HEAD
INVENTREE_API_VERSION = 274
=======
INVENTREE_API_VERSION = 277
>>>>>>> b4310bf9

"""Increment this API version number whenever there is a significant change to the API that any clients need to know about."""


INVENTREE_API_TEXT = """

<<<<<<< HEAD
v274 - 2024-10-28 : https://github.com/inventree/InvenTree/pull/8054
    - Adds "SelectionList" and "SelectionListEntry" API endpoints
=======
v277 - 2024-11-01 : https://github.com/inventree/InvenTree/pull/8278
    - Allow build order list to be filtered by "outstanding" (alias for "active")

v276 - 2024-10-31 : https://github.com/inventree/InvenTree/pull/8403
    - Adds 'destination' field to the PurchaseOrder model and API endpoints

v275 - 2024-10-31 : https://github.com/inventree/InvenTree/pull/8396
    - Adds SKU and MPN fields to the StockItem serializer
    - Additional export options for the StockItem serializer

v274 - 2024-10-29 : https://github.com/inventree/InvenTree/pull/8392
    - Add more detailed information to NotificationEntry API serializer
>>>>>>> b4310bf9

v273 - 2024-10-28 : https://github.com/inventree/InvenTree/pull/8376
    - Fixes for the BuildLine API endpoint

v272 - 2024-10-25 : https://github.com/inventree/InvenTree/pull/8343
    - Adjustments to BuildLine API serializers

v271 - 2024-10-22 : https://github.com/inventree/InvenTree/pull/8331
    - Fixes for SalesOrderLineItem endpoints

v270 - 2024-10-19 : https://github.com/inventree/InvenTree/pull/8307
    - Adds missing date fields from order API endpoint(s)

v269 - 2024-10-16 : https://github.com/inventree/InvenTree/pull/8295
    - Adds "include_variants" filter to the BuildOrder API endpoint
    - Adds "include_variants" filter to the SalesOrder API endpoint
    - Adds "include_variants" filter to the PurchaseOrderLineItem API endpoint
    - Adds "include_variants" filter to the ReturnOrder API endpoint

268 - 2024-10-11 : https://github.com/inventree/InvenTree/pull/8274
    - Adds "in_stock" attribute to the StockItem serializer

267 - 2024-10-8 : https://github.com/inventree/InvenTree/pull/8250
    - Remove "allocations" field from the SalesOrderShipment API endpoint(s)
    - Add "allocated_items" field to the SalesOrderShipment API endpoint(s)

266 - 2024-10-07 : https://github.com/inventree/InvenTree/pull/8249
    - Tweak SalesOrderShipment API for more efficient data retrieval

265 - 2024-10-07 : https://github.com/inventree/InvenTree/pull/8228
    - Adds API endpoint for providing custom admin integration details for plugins

264 - 2024-10-03 : https://github.com/inventree/InvenTree/pull/8231
    - Adds Sales Order Shipment attachment model type

263 - 2024-09-30 : https://github.com/inventree/InvenTree/pull/8194
    - Adds Sales Order Shipment report

262 - 2024-09-30 : https://github.com/inventree/InvenTree/pull/8220
    - Tweak permission requirements for uninstalling plugins via API

261 - 2024-09-26 : https://github.com/inventree/InvenTree/pull/8184
    - Fixes for BuildOrder API serializers

v260 - 2024-09-26 : https://github.com/inventree/InvenTree/pull/8190
    - Adds facility for server-side context data to be passed to client-side plugins

v259 - 2024-09-20 : https://github.com/inventree/InvenTree/pull/8137
    - Implements new API endpoint for enabling custom UI features via plugins

v258 - 2024-09-24 : https://github.com/inventree/InvenTree/pull/8163
    - Enhances the existing PartScheduling API endpoint
    - Adds a formal DRF serializer to the endpoint

v257 - 2024-09-22 : https://github.com/inventree/InvenTree/pull/8150
    - Adds API endpoint for reporting barcode scan history

v256 - 2024-09-19 : https://github.com/inventree/InvenTree/pull/7704
    - Adjustments for "stocktake" (stock history) API endpoints

v255 - 2024-09-19 : https://github.com/inventree/InvenTree/pull/8145
    - Enables copying line items when duplicating an order

v254 - 2024-09-14 : https://github.com/inventree/InvenTree/pull/7470
    - Implements new API endpoints for enabling custom UI functionality via plugins

v253 - 2024-09-14 : https://github.com/inventree/InvenTree/pull/7944
    - Adjustments for user API endpoints

v252 - 2024-09-13 : https://github.com/inventree/InvenTree/pull/8040
    - Add endpoint for listing all known units

v251 - 2024-09-06 : https://github.com/inventree/InvenTree/pull/8018
    - Adds "attach_to_model" field to the ReporTemplate model

v250 - 2024-09-04 : https://github.com/inventree/InvenTree/pull/8069
    - Fixes 'revision' field definition in Part serializer

v249 - 2024-08-23 : https://github.com/inventree/InvenTree/pull/7978
    - Sort status enums

v248 - 2024-08-23 : https://github.com/inventree/InvenTree/pull/7965
    - Small adjustments to labels for new custom status fields

v247 - 2024-08-22 : https://github.com/inventree/InvenTree/pull/7956
    - Adjust "attachment" field on StockItemTestResult serializer
    - Allow null values for attachment

v246 - 2024-08-21 : https://github.com/inventree/InvenTree/pull/7862
    - Adds custom status fields to various serializers
    - Adds endpoints to admin custom status fields

v245 - 2024-08-21 : https://github.com/inventree/InvenTree/pull/7520
    - Documented pagination fields (no functional changes)

v244 - 2024-08-21 : https://github.com/inventree/InvenTree/pull/7941
    - Adds "create_child_builds" field to the Build API
    - Write-only field to create child builds from the API
    - Only available when creating a new build order

v243 - 2024-08-21 : https://github.com/inventree/InvenTree/pull/7940
    - Expose "ancestor" filter to the BuildOrder API

v242 - 2024-08-20 : https://github.com/inventree/InvenTree/pull/7932
    - Adds "level" attribute to BuildOrder serializer
    - Allow ordering of BuildOrder API by "level" attribute
    - Allow "parent" filter for BuildOrder API to have "cascade=True" option

v241 - 2024-08-18 : https://github.com/inventree/InvenTree/pull/7906
    - Adjusts required fields for the MeUserDetail endpoint

v240 - 2024-08-16 : https://github.com/inventree/InvenTree/pull/7900
    - Adjust "issued_by" filter for the BuildOrder list endpoint
    - Adjust "assigned_to" filter for the BuildOrder list endpoint

v239 - 2024-08-15 : https://github.com/inventree/InvenTree/pull/7888
    - Adds "testable" field to the Part model
    - Adds associated filters to various API endpoints

v238 - 2024-08-14 : https://github.com/inventree/InvenTree/pull/7874
    - Add "assembly" filter to BuildLine API endpoint

v237 - 2024-08-13 : https://github.com/inventree/InvenTree/pull/7863
    - Reimplement "bulk delete" operation for Attachment model
    - Fix permission checks for Attachment API endpoints

v236 - 2024-08-10 : https://github.com/inventree/InvenTree/pull/7844
    - Adds "supplier_name" to the PurchaseOrder API serializer

v235 - 2024-08-08 : https://github.com/inventree/InvenTree/pull/7837
    - Adds "on_order" quantity to SalesOrderLineItem serializer
    - Adds "building" quantity to SalesOrderLineItem serializer

v234 - 2024-08-08 : https://github.com/inventree/InvenTree/pull/7829
    - Fixes bug in the plugin metadata endpoint

v233 - 2024-08-04 : https://github.com/inventree/InvenTree/pull/7807
    - Adds new endpoints for managing state of build orders
    - Adds new endpoints for managing state of purchase orders
    - Adds new endpoints for managing state of sales orders
    - Adds new endpoints for managing state of return orders

v232 - 2024-08-03 : https://github.com/inventree/InvenTree/pull/7793
    - Allow ordering of SalesOrderShipment API by 'shipment_date' and 'delivery_date'

v231 - 2024-08-03 : https://github.com/inventree/InvenTree/pull/7794
    - Optimize BuildItem and BuildLine serializers to improve API efficiency

v230 - 2024-05-05 : https://github.com/inventree/InvenTree/pull/7164
    - Adds test statistics endpoint

v229 - 2024-07-31 : https://github.com/inventree/InvenTree/pull/7775
    - Add extra exportable fields to the BomItem serializer

v228 - 2024-07-18 : https://github.com/inventree/InvenTree/pull/7684
    - Adds "icon" field to the PartCategory.path and StockLocation.path API
    - Adds icon packages API endpoint

v227 - 2024-07-19 : https://github.com/inventree/InvenTree/pull/7693/
    - Adds endpoints to list and revoke the tokens issued to the current user

v226 - 2024-07-15 : https://github.com/inventree/InvenTree/pull/7648
    - Adds barcode generation API endpoint

v225 - 2024-07-17 : https://github.com/inventree/InvenTree/pull/7671
    - Adds "filters" field to DataImportSession API

v224 - 2024-07-14 : https://github.com/inventree/InvenTree/pull/7667
    - Add notes field to ManufacturerPart and SupplierPart API endpoints

v223 - 2024-07-14 : https://github.com/inventree/InvenTree/pull/7649
    - Allow adjustment of "packaging" field when receiving items against a purchase order

v222 - 2024-07-14 : https://github.com/inventree/InvenTree/pull/7635
    - Adjust the BomItem API endpoint to improve data import process

v221 - 2024-07-13 : https://github.com/inventree/InvenTree/pull/7636
    - Adds missing fields from StockItemBriefSerializer
    - Adds missing fields from PartBriefSerializer
    - Adds extra exportable fields to BuildItemSerializer

v220 - 2024-07-11 : https://github.com/inventree/InvenTree/pull/7585
    - Adds "revision_of" field to Part serializer
    - Adds new API filters for "revision" status

v219 - 2024-07-11 : https://github.com/inventree/InvenTree/pull/7611
    - Adds new fields to the BuildItem API endpoints
    - Adds new ordering / filtering options to the BuildItem API endpoints

v218 - 2024-07-11 : https://github.com/inventree/InvenTree/pull/7619
    - Adds "can_build" field to the BomItem API

v217 - 2024-07-09 : https://github.com/inventree/InvenTree/pull/7599
    - Fixes bug in "project_code" field for order API endpoints

v216 - 2024-07-08 : https://github.com/inventree/InvenTree/pull/7595
    - Moves API endpoint for contenttype lookup by model name

v215 - 2024-07-09 : https://github.com/inventree/InvenTree/pull/7591
    - Adds additional fields to the BuildLine serializer

v214 - 2024-07-08 : https://github.com/inventree/InvenTree/pull/7587
    - Adds "default_location_detail" field to the Part API

v213 - 2024-07-06 : https://github.com/inventree/InvenTree/pull/7527
    - Adds 'locked' field to Part API

v212 - 2024-07-06 : https://github.com/inventree/InvenTree/pull/7562
    - Makes API generation more robust (no functional changes)

v211 - 2024-06-26 : https://github.com/inventree/InvenTree/pull/6911
    - Adds API endpoints for managing data import and export

v210 - 2024-06-26 : https://github.com/inventree/InvenTree/pull/7518
    - Adds translateable text to User API fields

v209 - 2024-06-26 : https://github.com/inventree/InvenTree/pull/7514
    - Add "top_level" filter to PartCategory API endpoint
    - Add "top_level" filter to StockLocation API endpoint

v208 - 2024-06-19 : https://github.com/inventree/InvenTree/pull/7479
    - Adds documentation for the user roles API endpoint (no functional changes)

v207 - 2024-06-09 : https://github.com/inventree/InvenTree/pull/7420
    - Moves all "Attachment" models into a single table
    - All "Attachment" operations are now performed at /api/attachment/
    - Add permissions information to /api/user/roles/ endpoint

v206 - 2024-06-08 : https://github.com/inventree/InvenTree/pull/7417
    - Adds "choices" field to the PartTestTemplate model

v205 - 2024-06-03 : https://github.com/inventree/InvenTree/pull/7284
    - Added model_type and model_id fields to the "NotesImage" serializer

v204 - 2024-06-03 : https://github.com/inventree/InvenTree/pull/7393
    - Fixes previous API update which resulted in inconsistent ordering of currency codes

v203 - 2024-06-03 : https://github.com/inventree/InvenTree/pull/7390
    - Currency codes are now configurable as a run-time setting

v202 - 2024-05-27 : https://github.com/inventree/InvenTree/pull/7343
    - Adjust "required" attribute of Part.category field to be optional

v201 - 2024-05-21 : https://github.com/inventree/InvenTree/pull/7074
    - Major refactor of the report template / report printing interface
    - This is a *breaking change* to the report template API

v200 - 2024-05-20 : https://github.com/inventree/InvenTree/pull/7000
    - Adds API endpoint for generating custom batch codes
    - Adds API endpoint for generating custom serial numbers

v199 - 2024-05-20 : https://github.com/inventree/InvenTree/pull/7264
    - Expose "bom_valid" filter for the Part API
    - Expose "starred" filter for the Part API

v198 - 2024-05-19 : https://github.com/inventree/InvenTree/pull/7258
    - Fixed lookup field conflicts in the plugins API

v197 - 2024-05-14 : https://github.com/inventree/InvenTree/pull/7224
    - Refactor the plugin API endpoints to use the plugin "key" for lookup, rather than the PK value

v196 - 2024-05-05 : https://github.com/inventree/InvenTree/pull/7160
    - Adds "location" field to BuildOutputComplete API endpoint

v195 - 2024-05-03 : https://github.com/inventree/InvenTree/pull/7153
    - Fixes bug in BuildOrderCancel API endpoint

v194 - 2024-05-01 : https://github.com/inventree/InvenTree/pull/7147
    -  Adds field description to the currency_exchange_retrieve API call

v193 - 2024-04-30 : https://github.com/inventree/InvenTree/pull/7144
    - Adds "assigned_to" filter to PurchaseOrder / SalesOrder / ReturnOrder API endpoints

v192 - 2024-04-23 : https://github.com/inventree/InvenTree/pull/7106
    - Adds 'trackable' ordering option to BuildLineLabel API endpoint

v191 - 2024-04-22 : https://github.com/inventree/InvenTree/pull/7079
    - Adds API endpoints for Contenttype model

v190 - 2024-04-19 : https://github.com/inventree/InvenTree/pull/7024
    - Adds "active" field to the Company API endpoints
    - Allow company list to be filtered by "active" status

v189 - 2024-04-19 : https://github.com/inventree/InvenTree/pull/7066
    - Adds "currency" field to CompanyBriefSerializer class

v188 - 2024-04-16 : https://github.com/inventree/InvenTree/pull/6970
    - Adds session authentication support for the API
    - Improvements for login / logout endpoints for better support of React web interface

v187 - 2024-04-10 : https://github.com/inventree/InvenTree/pull/6985
    - Allow Part list endpoint to be sorted by pricing_min and pricing_max values
    - Allow BomItem list endpoint to be sorted by pricing_min and pricing_max values
    - Allow InternalPrice and SalePrice endpoints to be sorted by quantity
    - Adds total pricing values to BomItem serializer

v186 - 2024-03-26 : https://github.com/inventree/InvenTree/pull/6855
    - Adds license information to the API

v185 - 2024-03-24 : https://github.com/inventree/InvenTree/pull/6836
    - Remove /plugin/activate endpoint
    - Update docstrings and typing for various API endpoints (no functional changes)

v184 - 2024-03-17 : https://github.com/inventree/InvenTree/pull/10464
    - Add additional fields for tests (start/end datetime, test station)

v183 - 2024-03-14 : https://github.com/inventree/InvenTree/pull/5972
    - Adds "category_default_location" annotated field to part serializer
    - Adds "part_detail.category_default_location" annotated field to stock item serializer
    - Adds "part_detail.category_default_location" annotated field to purchase order line serializer
    - Adds "parent_default_location" annotated field to category serializer

v182 - 2024-03-13 : https://github.com/inventree/InvenTree/pull/6714
    - Expose ReportSnippet model to the /report/snippet/ API endpoint
    - Expose ReportAsset model to the /report/asset/ API endpoint

v181 - 2024-02-21 : https://github.com/inventree/InvenTree/pull/6541
    - Adds "width" and "height" fields to the LabelTemplate API endpoint
    - Adds "page_size" and "landscape" fields to the ReportTemplate API endpoint

v180 - 2024-3-02 : https://github.com/inventree/InvenTree/pull/6463
    - Tweaks to API documentation to allow automatic documentation generation

v179 - 2024-03-01 : https://github.com/inventree/InvenTree/pull/6605
    - Adds "subcategories" count to PartCategory serializer
    - Adds "sublocations" count to StockLocation serializer
    - Adds "image" field to PartBrief serializer
    - Adds "image" field to CompanyBrief serializer

v178 - 2024-02-29 : https://github.com/inventree/InvenTree/pull/6604
    - Adds "external_stock" field to the Part API endpoint
    - Adds "external_stock" field to the BomItem API endpoint
    - Adds "external_stock" field to the BuildLine API endpoint
    - Stock quantities represented in the BuildLine API endpoint are now filtered by Build.source_location

v177 - 2024-02-27 : https://github.com/inventree/InvenTree/pull/6581
    - Adds "subcategoies" count to PartCategoryTree serializer
    - Adds "sublocations" count to StockLocationTree serializer

v176 - 2024-02-26 : https://github.com/inventree/InvenTree/pull/6535
    - Adds the field "plugins_install_disabled" to the Server info API endpoint

v175 - 2024-02-21 : https://github.com/inventree/InvenTree/pull/6538
    - Adds "parts" count to PartParameterTemplate serializer

v174 - 2024-02-21 : https://github.com/inventree/InvenTree/pull/6536
    - Expose PartCategory filters to the API documentation
    - Expose StockLocation filters to the API documentation

v173 - 2024-02-20 : https://github.com/inventree/InvenTree/pull/6483
    - Adds "merge_items" to the PurchaseOrderLine create API endpoint
    - Adds "auto_pricing" to the PurchaseOrderLine create/update API endpoint

v172 - 2024-02-20 : https://github.com/inventree/InvenTree/pull/6526
    - Adds "enabled" field to the PartTestTemplate API endpoint
    - Adds "enabled" filter to the PartTestTemplate list
    - Adds "enabled" filter to the StockItemTestResult list

v171 - 2024-02-19 : https://github.com/inventree/InvenTree/pull/6516
    - Adds "key" as a filterable parameter to PartTestTemplate list endpoint

v170 -> 2024-02-19 : https://github.com/inventree/InvenTree/pull/6514
    - Adds "has_results" filter to the PartTestTemplate list endpoint

v169 -> 2024-02-14 : https://github.com/inventree/InvenTree/pull/6430
    - Adds 'key' field to PartTestTemplate API endpoint
    - Adds annotated 'results' field to PartTestTemplate API endpoint
    - Adds 'template' field to StockItemTestResult API endpoint

v168 -> 2024-02-14 : https://github.com/inventree/InvenTree/pull/4824
    - Adds machine CRUD API endpoints
    - Adds machine settings API endpoints
    - Adds machine restart API endpoint
    - Adds machine types/drivers list API endpoints
    - Adds machine registry status API endpoint
    - Adds 'required' field to the global Settings API
    - Discover sub-sub classes of the StatusCode API

v167 -> 2024-02-07: https://github.com/inventree/InvenTree/pull/6440
    - Fixes for OpenAPI schema generation

v166 -> 2024-02-04 : https://github.com/inventree/InvenTree/pull/6400
    - Adds package_name to plugin API
    - Adds mechanism for uninstalling plugins via the API

v165 -> 2024-01-28 : https://github.com/inventree/InvenTree/pull/6040
    - Adds supplier_part.name, part.creation_user, part.required_for_sales_order

v164 -> 2024-01-24 : https://github.com/inventree/InvenTree/pull/6343
    - Adds "building" quantity to BuildLine API serializer

v163 -> 2024-01-22 : https://github.com/inventree/InvenTree/pull/6314
    - Extends API endpoint to expose auth configuration information for signin pages

v162 -> 2024-01-14 : https://github.com/inventree/InvenTree/pull/6230
    - Adds API endpoints to provide information on background tasks

v161 -> 2024-01-13 : https://github.com/inventree/InvenTree/pull/6222
    - Adds API endpoint for system error information

v160 -> 2023-12-11 : https://github.com/inventree/InvenTree/pull/6072
    - Adds API endpoint for allocating stock items against a sales order via barcode scan

v159 -> 2023-12-08 : https://github.com/inventree/InvenTree/pull/6056
    - Adds API endpoint for reloading plugin registry

v158 -> 2023-11-21 : https://github.com/inventree/InvenTree/pull/5953
    - Adds API endpoint for listing all settings of a particular plugin
    - Adds API endpoint for registry status (errors)

v157 -> 2023-12-02 : https://github.com/inventree/InvenTree/pull/6021
    - Add write-only "existing_image" field to Part API serializer

v156 -> 2023-11-26 : https://github.com/inventree/InvenTree/pull/5982
    - Add POST endpoint for report and label creation

v155 -> 2023-11-24 : https://github.com/inventree/InvenTree/pull/5979
    - Add "creation_date" field to Part instance serializer

v154 -> 2023-11-21 : https://github.com/inventree/InvenTree/pull/5944
    - Adds "responsible" field to the ProjectCode table

v153 -> 2023-11-21 : https://github.com/inventree/InvenTree/pull/5956
    - Adds override_min and override_max fields to part pricing API

v152 -> 2023-11-20 : https://github.com/inventree/InvenTree/pull/5949
    - Adds barcode support for manufacturerpart model
    - Adds API endpoint for adding parts to purchase order using barcode scan

v151 -> 2023-11-13 : https://github.com/inventree/InvenTree/pull/5906
    - Allow user list API to be filtered by user active status
    - Allow owner list API to be filtered by user active status

v150 -> 2023-11-07: https://github.com/inventree/InvenTree/pull/5875
    - Extended user API endpoints to enable ordering
    - Extended user API endpoints to enable user role changes
    - Added endpoint to create a new user

v149 -> 2023-11-07 : https://github.com/inventree/InvenTree/pull/5876
    - Add 'building' quantity to BomItem serializer
    - Add extra ordering options for the BomItem list API

v148 -> 2023-11-06 : https://github.com/inventree/InvenTree/pull/5872
    - Allow "quantity" to be specified when installing an item into another item

v147 -> 2023-11-04: https://github.com/inventree/InvenTree/pull/5860
    - Adds "completed_lines" field to SalesOrder API endpoint
    - Adds "completed_lines" field to PurchaseOrder API endpoint

v146 -> 2023-11-02: https://github.com/inventree/InvenTree/pull/5822
    - Extended SSO Provider endpoint to contain if a provider is configured
    - Adds API endpoints for Email Address model

v145 -> 2023-10-30: https://github.com/inventree/InvenTree/pull/5786
    - Allow printing labels via POST including printing options in the body

v144 -> 2023-10-23: https://github.com/inventree/InvenTree/pull/5811
    - Adds version information API endpoint

v143 -> 2023-10-29: https://github.com/inventree/InvenTree/pull/5810
    - Extends the status endpoint to include information about system status and health

v142 -> 2023-10-20: https://github.com/inventree/InvenTree/pull/5759
    - Adds generic API endpoints for looking up status models

v141 -> 2023-10-23 : https://github.com/inventree/InvenTree/pull/5774
    - Changed 'part.responsible' from User to Owner

v140 -> 2023-10-20 : https://github.com/inventree/InvenTree/pull/5664
    - Expand API token functionality
    - Multiple API tokens can be generated per user

v139 -> 2023-10-11 : https://github.com/inventree/InvenTree/pull/5509
    - Add new BarcodePOReceive endpoint to receive line items by scanning supplier barcodes

v138 -> 2023-10-11 : https://github.com/inventree/InvenTree/pull/5679
    - Settings keys are no longer case sensitive
    - Include settings units in API serializer

v137 -> 2023-10-04 : https://github.com/inventree/InvenTree/pull/5588
    - Adds StockLocationType API endpoints
    - Adds custom_icon, location_type to StockLocation endpoint

v136 -> 2023-09-23 : https://github.com/inventree/InvenTree/pull/5595
    - Adds structural to StockLocation and PartCategory tree endpoints

v135 -> 2023-09-19 : https://github.com/inventree/InvenTree/pull/5569
    - Adds location path detail to StockLocation and StockItem API endpoints
    - Adds category path detail to PartCategory and Part API endpoints

v134 -> 2023-09-11 : https://github.com/inventree/InvenTree/pull/5525
    - Allow "Attachment" list endpoints to be searched by attachment, link and comment fields

v133 -> 2023-09-08 : https://github.com/inventree/InvenTree/pull/5518
    - Add extra optional fields which can be used for StockAdjustment endpoints

v132 -> 2023-09-07 : https://github.com/inventree/InvenTree/pull/5515
    - Add 'issued_by' filter to BuildOrder API list endpoint

v131 -> 2023-08-09 : https://github.com/inventree/InvenTree/pull/5415
    - Annotate 'available_variant_stock' to the SalesOrderLine serializer

v130 -> 2023-07-14 : https://github.com/inventree/InvenTree/pull/5251
    - Refactor label printing interface

v129 -> 2023-07-06 : https://github.com/inventree/InvenTree/pull/5189
    - Changes 'serial_lte' and 'serial_gte' stock filters to point to 'serial_int' field

v128 -> 2023-07-06 : https://github.com/inventree/InvenTree/pull/5186
    - Adds 'available' filter for BuildLine API endpoint

v127 -> 2023-06-24 : https://github.com/inventree/InvenTree/pull/5094
    - Enhancements for the PartParameter API endpoints

v126 -> 2023-06-19 : https://github.com/inventree/InvenTree/pull/5075
    - Adds API endpoint for setting the "category" for multiple parts simultaneously

v125 -> 2023-06-17 : https://github.com/inventree/InvenTree/pull/5064
    - Adds API endpoint for setting the "status" field for multiple stock items simultaneously

v124 -> 2023-06-17 : https://github.com/inventree/InvenTree/pull/5057
    - Add "created_before" and "created_after" filters to the Part API

v123 -> 2023-06-15 : https://github.com/inventree/InvenTree/pull/5019
    - Add Metadata to: Plugin Config

v122 -> 2023-06-14 : https://github.com/inventree/InvenTree/pull/5034
    - Adds new BuildLineLabel label type

v121 -> 2023-06-14 : https://github.com/inventree/InvenTree/pull/4808
    - Adds "ProjectCode" link to Build model

v120 -> 2023-06-07 : https://github.com/inventree/InvenTree/pull/4855
    - Major overhaul of the build order API
    - Adds new BuildLine model

v119 -> 2023-06-01 : https://github.com/inventree/InvenTree/pull/4898
    - Add Metadata to:  Part test templates, Part parameters, Part category parameter templates, BOM item substitute, Related Parts, Stock item test result

v118 -> 2023-06-01 : https://github.com/inventree/InvenTree/pull/4935
    - Adds extra fields for the PartParameterTemplate model

v117 -> 2023-05-22 : https://github.com/inventree/InvenTree/pull/4854
    - Part.units model now supports physical units (e.g. "kg", "m", "mm", etc)
    - Replaces SupplierPart "pack_size" field with "pack_quantity"
    - New field supports physical units, and allows for conversion between compatible units

v116 -> 2023-05-18 : https://github.com/inventree/InvenTree/pull/4823
    - Updates to part parameter implementation, to use physical units

v115 -> 2023-05-18 : https://github.com/inventree/InvenTree/pull/4846
    - Adds ability to partially scrap a build output

v114 -> 2023-05-16 : https://github.com/inventree/InvenTree/pull/4825
    - Adds "delivery_date" to shipments

v113 -> 2023-05-13 : https://github.com/inventree/InvenTree/pull/4800
    - Adds API endpoints for scrapping a build output

v112 -> 2023-05-13: https://github.com/inventree/InvenTree/pull/4741
    - Adds flag use_pack_size to the stock addition API, which allows adding packs

v111 -> 2023-05-02 : https://github.com/inventree/InvenTree/pull/4367
    - Adds tags to the Part serializer
    - Adds tags to the SupplierPart serializer
    - Adds tags to the ManufacturerPart serializer
    - Adds tags to the StockItem serializer
    - Adds tags to the StockLocation serializer

v110 -> 2023-04-26 : https://github.com/inventree/InvenTree/pull/4698
    - Adds 'order_currency' field for PurchaseOrder / SalesOrder endpoints

v109 -> 2023-04-19 : https://github.com/inventree/InvenTree/pull/4636
    - Adds API endpoints for the "ProjectCode" model

v108 -> 2023-04-17 : https://github.com/inventree/InvenTree/pull/4615
    - Adds functionality to upload images for rendering in markdown notes

v107 -> 2023-04-04 : https://github.com/inventree/InvenTree/pull/4575
    - Adds barcode support for PurchaseOrder model
    - Adds barcode support for ReturnOrder model
    - Adds barcode support for SalesOrder model
    - Adds barcode support for BuildOrder model

v106 -> 2023-04-03 : https://github.com/inventree/InvenTree/pull/4566
    - Adds 'search_regex' parameter to all searchable API endpoints

v105 -> 2023-03-31 : https://github.com/inventree/InvenTree/pull/4543
    - Adds API endpoints for status label information on various models

v104 -> 2023-03-23 : https://github.com/inventree/InvenTree/pull/4488
    - Adds various endpoints for new "ReturnOrder" models
    - Adds various endpoints for new "ReturnOrderReport" templates
    - Exposes API endpoints for "Contact" model

v103 -> 2023-03-17 : https://github.com/inventree/InvenTree/pull/4410
    - Add metadata to several more models

v102 -> 2023-03-18 : https://github.com/inventree/InvenTree/pull/4505
- Adds global search API endpoint for consolidated search results

v101 -> 2023-03-07 : https://github.com/inventree/InvenTree/pull/4462
    - Adds 'total_in_stock' to Part serializer, and supports API ordering

v100 -> 2023-03-04 : https://github.com/inventree/InvenTree/pull/4452
     - Adds bulk delete of PurchaseOrderLineItems to API

v99 -> 2023-03-03 : https://github.com/inventree/InvenTree/pull/4445
    - Adds sort by "responsible" to PurchaseOrderAPI

v98 -> 2023-02-24 : https://github.com/inventree/InvenTree/pull/4408
    - Adds "responsible" filter to Build API

v97 -> 2023-02-20 : https://github.com/inventree/InvenTree/pull/4377
    - Adds "external" attribute to StockLocation model

v96 -> 2023-02-16 : https://github.com/inventree/InvenTree/pull/4345
    - Adds stocktake report generation functionality

v95 -> 2023-02-16 : https://github.com/inventree/InvenTree/pull/4346
    - Adds "CompanyAttachment" model (and associated API endpoints)

v94 -> 2023-02-10 : https://github.com/inventree/InvenTree/pull/4327
    - Adds API endpoints for the "Group" auth model

v93 -> 2023-02-03 : https://github.com/inventree/InvenTree/pull/4300
    - Adds extra information to the currency exchange endpoint
    - Adds API endpoint for manually updating exchange rates

v92 -> 2023-02-02 : https://github.com/inventree/InvenTree/pull/4293
    - Adds API endpoint for currency exchange information

v91 -> 2023-01-31 : https://github.com/inventree/InvenTree/pull/4281
    - Improves the API endpoint for creating new Part instances

v90 -> 2023-01-25 : https://github.com/inventree/InvenTree/pull/4186/files
    - Adds a dedicated endpoint to activate a plugin

v89 -> 2023-01-25 : https://github.com/inventree/InvenTree/pull/4214
    - Adds updated field to SupplierPart API
    - Adds API date ordering for supplier part list

v88 -> 2023-01-17: https://github.com/inventree/InvenTree/pull/4225
    - Adds 'priority' field to Build model and api endpoints

v87 -> 2023-01-04 : https://github.com/inventree/InvenTree/pull/4067
    - Add API date filter for stock table on Expiry date

v86 -> 2022-12-22 : https://github.com/inventree/InvenTree/pull/4069
    - Adds API endpoints for part stocktake

v85 -> 2022-12-21 : https://github.com/inventree/InvenTree/pull/3858
    - Add endpoints serving ICS calendars for purchase and sales orders through API

v84 -> 2022-12-21: https://github.com/inventree/InvenTree/pull/4083
    - Add support for listing PO, BO, SO by their reference

v83 -> 2022-11-19 : https://github.com/inventree/InvenTree/pull/3949
    - Add support for structural Stock locations

v82 -> 2022-11-16 : https://github.com/inventree/InvenTree/pull/3931
    - Add support for structural Part categories

v81 -> 2022-11-08 : https://github.com/inventree/InvenTree/pull/3710
    - Adds cached pricing information to Part API
    - Adds cached pricing information to BomItem API
    - Allows Part and BomItem list endpoints to be filtered by 'has_pricing'
    - Remove calculated 'price_string' values from API endpoints
    - Allows PurchaseOrderLineItem API endpoint to be filtered by 'has_pricing'
    - Allows SalesOrderLineItem API endpoint to be filtered by 'has_pricing'
    - Allows SalesOrderLineItem API endpoint to be filtered by 'order_status'
    - Adds more information to SupplierPriceBreak serializer

v80 -> 2022-11-07 : https://github.com/inventree/InvenTree/pull/3906
    - Adds 'barcode_hash' to Part API serializer
    - Adds 'barcode_hash' to StockLocation API serializer
    - Adds 'barcode_hash' to SupplierPart API serializer

v79 -> 2022-11-03 : https://github.com/inventree/InvenTree/pull/3895
    - Add metadata to Company

v78 -> 2022-10-25 : https://github.com/inventree/InvenTree/pull/3854
    - Make PartCategory to be filtered by name and description

v77 -> 2022-10-12 : https://github.com/inventree/InvenTree/pull/3772
    - Adds model permission checks for barcode assignment actions

v76 -> 2022-09-10 : https://github.com/inventree/InvenTree/pull/3640
    - Refactor of barcode data on the API
    - StockItem.uid renamed to StockItem.barcode_hash

v75 -> 2022-09-05 : https://github.com/inventree/InvenTree/pull/3644
    - Adds "pack_size" attribute to SupplierPart API serializer

v74 -> 2022-08-28 : https://github.com/inventree/InvenTree/pull/3615
    - Add confirmation field for completing PurchaseOrder if the order has incomplete lines
    - Add confirmation field for completing SalesOrder if the order has incomplete lines

v73 -> 2022-08-24 : https://github.com/inventree/InvenTree/pull/3605
    - Add 'description' field to PartParameterTemplate model

v72 -> 2022-08-18 : https://github.com/inventree/InvenTree/pull/3567
    - Allow PurchaseOrder to be duplicated via the API

v71 -> 2022-08-18 : https://github.com/inventree/InvenTree/pull/3564
    - Updates to the "part scheduling" API endpoint

v70 -> 2022-08-02 : https://github.com/inventree/InvenTree/pull/3451
    - Adds a 'depth' parameter to the PartCategory list API
    - Adds a 'depth' parameter to the StockLocation list API

v69 -> 2022-08-01 : https://github.com/inventree/InvenTree/pull/3443
    - Updates the PartCategory list API:
        - Improve query efficiency: O(n) becomes O(1)
        - Rename 'parts' field to 'part_count'
    - Updates the StockLocation list API:
        - Improve query efficiency: O(n) becomes O(1)

v68 -> 2022-07-27 : https://github.com/inventree/InvenTree/pull/3417
    - Allows SupplierPart list to be filtered by SKU value
    - Allows SupplierPart list to be filtered by MPN value

v67 -> 2022-07-25 : https://github.com/inventree/InvenTree/pull/3395
    - Adds a 'requirements' endpoint for Part instance
    - Provides information on outstanding order requirements for a given part

v66 -> 2022-07-24 : https://github.com/inventree/InvenTree/pull/3393
    - Part images can now be downloaded from a remote URL via the API
    - Company images can now be downloaded from a remote URL via the API

v65 -> 2022-07-15 : https://github.com/inventree/InvenTree/pull/3335
    - Annotates 'in_stock' quantity to the SupplierPart API

v64 -> 2022-07-08 : https://github.com/inventree/InvenTree/pull/3310
    - Annotate 'on_order' quantity to BOM list API
    - Allow BOM List API endpoint to be filtered by "on_order" parameter

v63 -> 2022-07-06 : https://github.com/inventree/InvenTree/pull/3301
    - Allow BOM List API endpoint to be filtered by "available_stock" parameter

v62 -> 2022-07-05 : https://github.com/inventree/InvenTree/pull/3296
    - Allows search on BOM List API endpoint
    - Allows ordering on BOM List API endpoint

v61 -> 2022-06-12 : https://github.com/inventree/InvenTree/pull/3183
    - Migrate the "Convert Stock Item" form class to use the API
    - There is now an API endpoint for converting a stock item to a valid variant

v60 -> 2022-06-08 : https://github.com/inventree/InvenTree/pull/3148
    - Add availability data fields to the SupplierPart model

v59 -> 2022-06-07 : https://github.com/inventree/InvenTree/pull/3154
    - Adds further improvements to BulkDelete mixin class
    - Fixes multiple bugs in custom OPTIONS metadata implementation
    - Adds 'bulk delete' for Notifications

v58 -> 2022-06-06 : https://github.com/inventree/InvenTree/pull/3146
    - Adds a BulkDelete API mixin class for fast, safe deletion of multiple objects with a single API request

v57 -> 2022-06-05 : https://github.com/inventree/InvenTree/pull/3130
    - Transfer PartCategoryTemplateParameter actions to the API

v56 -> 2022-06-02 : https://github.com/inventree/InvenTree/pull/3123
    - Expose the PartParameterTemplate model to use the API

v55 -> 2022-06-02 : https://github.com/inventree/InvenTree/pull/3120
    - Converts the 'StockItemReturn' functionality to make use of the API

v54 -> 2022-06-02 : https://github.com/inventree/InvenTree/pull/3117
    - Adds 'available_stock' annotation on the SalesOrderLineItem API
    - Adds (well, fixes) 'overdue' annotation on the SalesOrderLineItem API

v53 -> 2022-06-01 : https://github.com/inventree/InvenTree/pull/3110
    - Adds extra search fields to the BuildOrder list API endpoint

v52 -> 2022-05-31 : https://github.com/inventree/InvenTree/pull/3103
    - Allow part list API to be searched by supplier SKU

v51 -> 2022-05-24 : https://github.com/inventree/InvenTree/pull/3058
    - Adds new fields to the SalesOrderShipment model

v50 -> 2022-05-18 : https://github.com/inventree/InvenTree/pull/2912
    - Implement Attachments for manufacturer parts

v49 -> 2022-05-09 : https://github.com/inventree/InvenTree/pull/2957
    - Allows filtering of plugin list by 'active' status
    - Allows filtering of plugin list by 'mixin' support
    - Adds endpoint to "identify" or "locate" stock items and locations (using plugins)

v48 -> 2022-05-12 : https://github.com/inventree/InvenTree/pull/2977
    - Adds "export to file" functionality for PurchaseOrder API endpoint
    - Adds "export to file" functionality for SalesOrder API endpoint
    - Adds "export to file" functionality for BuildOrder API endpoint

v47 -> 2022-05-10 : https://github.com/inventree/InvenTree/pull/2964
    - Fixes barcode API error response when scanning a StockItem which does not exist
    - Fixes barcode API error response when scanning a StockLocation which does not exist

v46 -> 2022-05-09
    - Fixes read permissions on settings API
    - Allows non-staff users to read global settings via the API

v45 -> 2022-05-08 : https://github.com/inventree/InvenTree/pull/2944
    - Settings are now accessed via the API using their unique key, not their PK
    - This allows the settings to be accessed without prior knowledge of the PK

v44 -> 2022-05-04 : https://github.com/inventree/InvenTree/pull/2931
    - Converting more server-side rendered forms to the API
    - Exposes more core functionality to API endpoints

v43 -> 2022-04-26 : https://github.com/inventree/InvenTree/pull/2875
    - Adds API detail endpoint for PartSalePrice model
    - Adds API detail endpoint for PartInternalPrice model

v42 -> 2022-04-26 : https://github.com/inventree/InvenTree/pull/2833
    - Adds variant stock information to the Part and BomItem serializers

v41 -> 2022-04-26
    - Fixes 'variant_of' filter for Part list endpoint

v40 -> 2022-04-19
    - Adds ability to filter StockItem list by "tracked" parameter
        - This checks the serial number or batch code fields

v39 -> 2022-04-18
    - Adds ability to filter StockItem list by "has_batch" parameter

v38 -> 2022-04-14 : https://github.com/inventree/InvenTree/pull/2828
    - Adds the ability to include stock test results for "installed items"

v37 -> 2022-04-07 : https://github.com/inventree/InvenTree/pull/2806
    - Adds extra stock availability information to the BomItem serializer

v36 -> 2022-04-03
    - Adds ability to filter part list endpoint by unallocated_stock argument

v35 -> 2022-04-01 : https://github.com/inventree/InvenTree/pull/2797
    - Adds stock allocation information to the Part API
    - Adds calculated field for "unallocated_quantity"

v34 -> 2022-03-25
    - Change permissions for "plugin list" API endpoint (now allows any authenticated user)

v33 -> 2022-03-24
    - Adds "plugins_enabled" information to root API endpoint

v32 -> 2022-03-19
    - Adds "parameters" detail to Part API endpoint (use &parameters=true)
    - Adds ability to filter PartParameterTemplate API by Part instance
    - Adds ability to filter PartParameterTemplate API by PartCategory instance

v31 -> 2022-03-14
    - Adds "updated" field to SupplierPriceBreakList and SupplierPriceBreakDetail API endpoints

v30 -> 2022-03-09
    - Adds "exclude_location" field to BuildAutoAllocation API endpoint
    - Allows BuildItem API endpoint to be filtered by BomItem relation

v29 -> 2022-03-08
    - Adds "scheduling" endpoint for predicted stock scheduling information

v28 -> 2022-03-04
    - Adds an API endpoint for auto allocation of stock items against a build order
    - Ref: https://github.com/inventree/InvenTree/pull/2713

v27 -> 2022-02-28
    - Adds target_date field to individual line items for purchase orders and sales orders

v26 -> 2022-02-17
    - Adds API endpoint for uploading a BOM file and extracting data

v25 -> 2022-02-17
    - Adds ability to filter "part" list endpoint by "in_bom_for" argument

v24 -> 2022-02-10
    - Adds API endpoint for deleting (cancelling) build order outputs

v23 -> 2022-02-02
    - Adds API endpoints for managing plugin classes
    - Adds API endpoints for managing plugin settings

v22 -> 2021-12-20
    - Adds API endpoint to "merge" multiple stock items

v21 -> 2021-12-04
    - Adds support for multiple "Shipments" against a SalesOrder
    - Refactors process for stock allocation against a SalesOrder

v20 -> 2021-12-03
    - Adds ability to filter POLineItem endpoint by "base_part"
    - Adds optional "order_detail" to POLineItem list endpoint

v19 -> 2021-12-02
    - Adds the ability to filter the StockItem API by "part_tree"
    - Returns only stock items which match a particular part.tree_id field

v18 -> 2021-11-15
    - Adds the ability to filter BomItem API by "uses" field
    - This returns a list of all BomItems which "use" the specified part
    - Includes inherited BomItem objects

v17 -> 2021-11-09
    - Adds API endpoints for GLOBAL and USER settings objects
    - Ref: https://github.com/inventree/InvenTree/pull/2275

v16 -> 2021-10-17
    - Adds API endpoint for completing build order outputs

v15 -> 2021-10-06
    - Adds detail endpoint for SalesOrderAllocation model
    - Allows use of the API forms interface for adjusting SalesOrderAllocation objects

v14 -> 2021-10-05
    - Stock adjustment actions API is improved, using native DRF serializer support
    - However adjustment actions now only support 'pk' as a lookup field

v13 -> 2021-10-05
    - Adds API endpoint to allocate stock items against a BuildOrder
    - Updates StockItem API with improved filtering against BomItem data

v12 -> 2021-09-07
    - Adds API endpoint to receive stock items against a PurchaseOrder

v11 -> 2021-08-26
    - Adds "units" field to PartBriefSerializer
    - This allows units to be introspected from the "part_detail" field in the StockItem serializer

v10 -> 2021-08-23
    - Adds "purchase_price_currency" to StockItem serializer
    - Adds "purchase_price_string" to StockItem serializer
    - Purchase price is now writable for StockItem serializer

v9  -> 2021-08-09
    - Adds "price_string" to part pricing serializers

v8  -> 2021-07-19
    - Refactors the API interface for SupplierPart and ManufacturerPart models
    - ManufacturerPart objects can no longer be created via the SupplierPart API endpoint

v7  -> 2021-07-03
    - Introduced the concept of "API forms" in https://github.com/inventree/InvenTree/pull/1716
    - API OPTIONS endpoints provide comprehensive field metedata
    - Multiple new API endpoints added for database models

v6  -> 2021-06-23
    - Part and Company images can now be directly uploaded via the REST API

v5  -> 2021-06-21
    - Adds API interface for manufacturer part parameters

v4  -> 2021-06-01
    - BOM items can now accept "variant stock" to be assigned against them
    - Many slight API tweaks were needed to get this to work properly!

v3  -> 2021-05-22:
    - The updated StockItem "history tracking" now uses a different interface

"""<|MERGE_RESOLUTION|>--- conflicted
+++ resolved
@@ -1,21 +1,15 @@
 """InvenTree API version information."""
 
 # InvenTree API version
-<<<<<<< HEAD
-INVENTREE_API_VERSION = 274
-=======
-INVENTREE_API_VERSION = 277
->>>>>>> b4310bf9
-
+INVENTREE_API_VERSION = 278
 """Increment this API version number whenever there is a significant change to the API that any clients need to know about."""
 
 
 INVENTREE_API_TEXT = """
 
-<<<<<<< HEAD
-v274 - 2024-10-28 : https://github.com/inventree/InvenTree/pull/8054
+v278 - 2024-11-04 : https://github.com/inventree/InvenTree/pull/8054
     - Adds "SelectionList" and "SelectionListEntry" API endpoints
-=======
+
 v277 - 2024-11-01 : https://github.com/inventree/InvenTree/pull/8278
     - Allow build order list to be filtered by "outstanding" (alias for "active")
 
@@ -28,7 +22,6 @@
 
 v274 - 2024-10-29 : https://github.com/inventree/InvenTree/pull/8392
     - Add more detailed information to NotificationEntry API serializer
->>>>>>> b4310bf9
 
 v273 - 2024-10-28 : https://github.com/inventree/InvenTree/pull/8376
     - Fixes for the BuildLine API endpoint
