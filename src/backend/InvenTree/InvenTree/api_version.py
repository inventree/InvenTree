"""InvenTree API version information."""

# InvenTree API version
<<<<<<< HEAD
INVENTREE_API_VERSION = 199
=======
INVENTREE_API_VERSION = 200
>>>>>>> 921bf915

"""Increment this API version number whenever there is a significant change to the API that any clients need to know about."""

INVENTREE_API_TEXT = """

<<<<<<< HEAD
v199 - 2024-05-20 : https://github.com/inventree/InvenTree/pull/7074
    - Major refactor of the report template / report printing interface
    - This is a *breaking change* to the report template API
    - All report printing has now been simplified to a single set of API endpoints
=======
v200 - 2024-05-20 : https://github.com/inventree/InvenTree/pull/7000
    - Adds API endpoint for generating custom batch codes
    - Adds API endpoint for generating custom serial numbers

v199 - 2024-05-20 : https://github.com/inventree/InvenTree/pull/7264
    - Expose "bom_valid" filter for the Part API
    - Expose "starred" filter for the Part API
>>>>>>> 921bf915

v198 - 2024-05-19 : https://github.com/inventree/InvenTree/pull/7258
    - Fixed lookup field conflicts in the plugins API

v197 - 2024-05-14 : https://github.com/inventree/InvenTree/pull/7224
    - Refactor the plugin API endpoints to use the plugin "key" for lookup, rather than the PK value

v196 - 2024-05-05 : https://github.com/inventree/InvenTree/pull/7160
    - Adds "location" field to BuildOutputComplete API endpoint

v195 - 2024-05-03 : https://github.com/inventree/InvenTree/pull/7153
    - Fixes bug in BuildOrderCancel API endpoint

v194 - 2024-05-01 : https://github.com/inventree/InvenTree/pull/7147
    -  Adds field description to the currency_exchange_retrieve API call

v193 - 2024-04-30 : https://github.com/inventree/InvenTree/pull/7144
    - Adds "assigned_to" filter to PurchaseOrder / SalesOrder / ReturnOrder API endpoints

v192 - 2024-04-23 : https://github.com/inventree/InvenTree/pull/7106
    - Adds 'trackable' ordering option to BuildLineLabel API endpoint

v191 - 2024-04-22 : https://github.com/inventree/InvenTree/pull/7079
    - Adds API endpoints for Contenttype model

v190 - 2024-04-19 : https://github.com/inventree/InvenTree/pull/7024
    - Adds "active" field to the Company API endpoints
    - Allow company list to be filtered by "active" status

v189 - 2024-04-19 : https://github.com/inventree/InvenTree/pull/7066
    - Adds "currency" field to CompanyBriefSerializer class

v188 - 2024-04-16 : https://github.com/inventree/InvenTree/pull/6970
    - Adds session authentication support for the API
    - Improvements for login / logout endpoints for better support of React web interface

v187 - 2024-04-10 : https://github.com/inventree/InvenTree/pull/6985
    - Allow Part list endpoint to be sorted by pricing_min and pricing_max values
    - Allow BomItem list endpoint to be sorted by pricing_min and pricing_max values
    - Allow InternalPrice and SalePrice endpoints to be sorted by quantity
    - Adds total pricing values to BomItem serializer

v186 - 2024-03-26 : https://github.com/inventree/InvenTree/pull/6855
    - Adds license information to the API

v185 - 2024-03-24 : https://github.com/inventree/InvenTree/pull/6836
    - Remove /plugin/activate endpoint
    - Update docstrings and typing for various API endpoints (no functional changes)

v184 - 2024-03-17 : https://github.com/inventree/InvenTree/pull/10464
    - Add additional fields for tests (start/end datetime, test station)

v183 - 2024-03-14 : https://github.com/inventree/InvenTree/pull/5972
    - Adds "category_default_location" annotated field to part serializer
    - Adds "part_detail.category_default_location" annotated field to stock item serializer
    - Adds "part_detail.category_default_location" annotated field to purchase order line serializer
    - Adds "parent_default_location" annotated field to category serializer

v182 - 2024-03-13 : https://github.com/inventree/InvenTree/pull/6714
    - Expose ReportSnippet model to the /report/snippet/ API endpoint
    - Expose ReportAsset model to the /report/asset/ API endpoint

v181 - 2024-02-21 : https://github.com/inventree/InvenTree/pull/6541
    - Adds "width" and "height" fields to the LabelTemplate API endpoint
    - Adds "page_size" and "landscape" fields to the ReportTemplate API endpoint

v180 - 2024-3-02 : https://github.com/inventree/InvenTree/pull/6463
    - Tweaks to API documentation to allow automatic documentation generation

v179 - 2024-03-01 : https://github.com/inventree/InvenTree/pull/6605
    - Adds "subcategories" count to PartCategory serializer
    - Adds "sublocations" count to StockLocation serializer
    - Adds "image" field to PartBrief serializer
    - Adds "image" field to CompanyBrief serializer

v178 - 2024-02-29 : https://github.com/inventree/InvenTree/pull/6604
    - Adds "external_stock" field to the Part API endpoint
    - Adds "external_stock" field to the BomItem API endpoint
    - Adds "external_stock" field to the BuildLine API endpoint
    - Stock quantites represented in the BuildLine API endpoint are now filtered by Build.source_location

v177 - 2024-02-27 : https://github.com/inventree/InvenTree/pull/6581
    - Adds "subcategoies" count to PartCategoryTree serializer
    - Adds "sublocations" count to StockLocationTree serializer

v176 - 2024-02-26 : https://github.com/inventree/InvenTree/pull/6535
    - Adds the field "plugins_install_disabled" to the Server info API endpoint

v175 - 2024-02-21 : https://github.com/inventree/InvenTree/pull/6538
    - Adds "parts" count to PartParameterTemplate serializer

v174 - 2024-02-21 : https://github.com/inventree/InvenTree/pull/6536
    - Expose PartCategory filters to the API documentation
    - Expose StockLocation filters to the API documentation

v173 - 2024-02-20 : https://github.com/inventree/InvenTree/pull/6483
    - Adds "merge_items" to the PurchaseOrderLine create API endpoint
    - Adds "auto_pricing" to the PurchaseOrderLine create/update API endpoint

v172 - 2024-02-20 : https://github.com/inventree/InvenTree/pull/6526
    - Adds "enabled" field to the PartTestTemplate API endpoint
    - Adds "enabled" filter to the PartTestTemplate list
    - Adds "enabled" filter to the StockItemTestResult list

v171 - 2024-02-19 : https://github.com/inventree/InvenTree/pull/6516
    - Adds "key" as a filterable parameter to PartTestTemplate list endpoint

v170 -> 2024-02-19 : https://github.com/inventree/InvenTree/pull/6514
    - Adds "has_results" filter to the PartTestTemplate list endpoint

v169 -> 2024-02-14 : https://github.com/inventree/InvenTree/pull/6430
    - Adds 'key' field to PartTestTemplate API endpoint
    - Adds annotated 'results' field to PartTestTemplate API endpoint
    - Adds 'template' field to StockItemTestResult API endpoint

v168 -> 2024-02-14 : https://github.com/inventree/InvenTree/pull/4824
    - Adds machine CRUD API endpoints
    - Adds machine settings API endpoints
    - Adds machine restart API endpoint
    - Adds machine types/drivers list API endpoints
    - Adds machine registry status API endpoint
    - Adds 'required' field to the global Settings API
    - Discover sub-sub classes of the StatusCode API

v167 -> 2024-02-07: https://github.com/inventree/InvenTree/pull/6440
    - Fixes for OpenAPI schema generation

v166 -> 2024-02-04 : https://github.com/inventree/InvenTree/pull/6400
    - Adds package_name to plugin API
    - Adds mechanism for uninstalling plugins via the API

v165 -> 2024-01-28 : https://github.com/inventree/InvenTree/pull/6040
    - Adds supplier_part.name, part.creation_user, part.required_for_sales_order

v164 -> 2024-01-24 : https://github.com/inventree/InvenTree/pull/6343
    - Adds "building" quantity to BuildLine API serializer

v163 -> 2024-01-22 : https://github.com/inventree/InvenTree/pull/6314
    - Extends API endpoint to expose auth configuration information for signin pages

v162 -> 2024-01-14 : https://github.com/inventree/InvenTree/pull/6230
    - Adds API endpoints to provide information on background tasks

v161 -> 2024-01-13 : https://github.com/inventree/InvenTree/pull/6222
    - Adds API endpoint for system error information

v160 -> 2023-12-11 : https://github.com/inventree/InvenTree/pull/6072
    - Adds API endpoint for allocating stock items against a sales order via barcode scan

v159 -> 2023-12-08 : https://github.com/inventree/InvenTree/pull/6056
    - Adds API endpoint for reloading plugin registry

v158 -> 2023-11-21 : https://github.com/inventree/InvenTree/pull/5953
    - Adds API endpoint for listing all settings of a particular plugin
    - Adds API endpoint for registry status (errors)

v157 -> 2023-12-02 : https://github.com/inventree/InvenTree/pull/6021
    - Add write-only "existing_image" field to Part API serializer

v156 -> 2023-11-26 : https://github.com/inventree/InvenTree/pull/5982
    - Add POST endpoint for report and label creation

v155 -> 2023-11-24 : https://github.com/inventree/InvenTree/pull/5979
    - Add "creation_date" field to Part instance serializer

v154 -> 2023-11-21 : https://github.com/inventree/InvenTree/pull/5944
    - Adds "responsible" field to the ProjectCode table

v153 -> 2023-11-21 : https://github.com/inventree/InvenTree/pull/5956
    - Adds override_min and override_max fields to part pricing API

v152 -> 2023-11-20 : https://github.com/inventree/InvenTree/pull/5949
    - Adds barcode support for manufacturerpart model
    - Adds API endpoint for adding parts to purchase order using barcode scan

v151 -> 2023-11-13 : https://github.com/inventree/InvenTree/pull/5906
    - Allow user list API to be filtered by user active status
    - Allow owner list API to be filtered by user active status

v150 -> 2023-11-07: https://github.com/inventree/InvenTree/pull/5875
    - Extended user API endpoints to enable ordering
    - Extended user API endpoints to enable user role changes
    - Added endpoint to create a new user

v149 -> 2023-11-07 : https://github.com/inventree/InvenTree/pull/5876
    - Add 'building' quantity to BomItem serializer
    - Add extra ordering options for the BomItem list API

v148 -> 2023-11-06 : https://github.com/inventree/InvenTree/pull/5872
    - Allow "quantity" to be specified when installing an item into another item

v147 -> 2023-11-04: https://github.com/inventree/InvenTree/pull/5860
    - Adds "completed_lines" field to SalesOrder API endpoint
    - Adds "completed_lines" field to PurchaseOrder API endpoint

v146 -> 2023-11-02: https://github.com/inventree/InvenTree/pull/5822
    - Extended SSO Provider endpoint to contain if a provider is configured
    - Adds API endpoints for Email Address model

v145 -> 2023-10-30: https://github.com/inventree/InvenTree/pull/5786
    - Allow printing labels via POST including printing options in the body

v144 -> 2023-10-23: https://github.com/inventree/InvenTree/pull/5811
    - Adds version information API endpoint

v143 -> 2023-10-29: https://github.com/inventree/InvenTree/pull/5810
    - Extends the status endpoint to include information about system status and health

v142 -> 2023-10-20: https://github.com/inventree/InvenTree/pull/5759
    - Adds generic API endpoints for looking up status models

v141 -> 2023-10-23 : https://github.com/inventree/InvenTree/pull/5774
    - Changed 'part.responsible' from User to Owner

v140 -> 2023-10-20 : https://github.com/inventree/InvenTree/pull/5664
    - Expand API token functionality
    - Multiple API tokens can be generated per user

v139 -> 2023-10-11 : https://github.com/inventree/InvenTree/pull/5509
    - Add new BarcodePOReceive endpoint to receive line items by scanning supplier barcodes

v138 -> 2023-10-11 : https://github.com/inventree/InvenTree/pull/5679
    - Settings keys are no longer case sensitive
    - Include settings units in API serializer

v137 -> 2023-10-04 : https://github.com/inventree/InvenTree/pull/5588
    - Adds StockLocationType API endpoints
    - Adds custom_icon, location_type to StockLocation endpoint

v136 -> 2023-09-23 : https://github.com/inventree/InvenTree/pull/5595
    - Adds structural to StockLocation and PartCategory tree endpoints

v135 -> 2023-09-19 : https://github.com/inventree/InvenTree/pull/5569
    - Adds location path detail to StockLocation and StockItem API endpoints
    - Adds category path detail to PartCategory and Part API endpoints

v134 -> 2023-09-11 : https://github.com/inventree/InvenTree/pull/5525
    - Allow "Attachment" list endpoints to be searched by attachment, link and comment fields

v133 -> 2023-09-08 : https://github.com/inventree/InvenTree/pull/5518
    - Add extra optional fields which can be used for StockAdjustment endpoints

v132 -> 2023-09-07 : https://github.com/inventree/InvenTree/pull/5515
    - Add 'issued_by' filter to BuildOrder API list endpoint

v131 -> 2023-08-09 : https://github.com/inventree/InvenTree/pull/5415
    - Annotate 'available_variant_stock' to the SalesOrderLine serializer

v130 -> 2023-07-14 : https://github.com/inventree/InvenTree/pull/5251
    - Refactor label printing interface

v129 -> 2023-07-06 : https://github.com/inventree/InvenTree/pull/5189
    - Changes 'serial_lte' and 'serial_gte' stock filters to point to 'serial_int' field

v128 -> 2023-07-06 : https://github.com/inventree/InvenTree/pull/5186
    - Adds 'available' filter for BuildLine API endpoint

v127 -> 2023-06-24 : https://github.com/inventree/InvenTree/pull/5094
    - Enhancements for the PartParameter API endpoints

v126 -> 2023-06-19 : https://github.com/inventree/InvenTree/pull/5075
    - Adds API endpoint for setting the "category" for multiple parts simultaneously

v125 -> 2023-06-17 : https://github.com/inventree/InvenTree/pull/5064
    - Adds API endpoint for setting the "status" field for multiple stock items simultaneously

v124 -> 2023-06-17 : https://github.com/inventree/InvenTree/pull/5057
    - Add "created_before" and "created_after" filters to the Part API

v123 -> 2023-06-15 : https://github.com/inventree/InvenTree/pull/5019
    - Add Metadata to: Plugin Config

v122 -> 2023-06-14 : https://github.com/inventree/InvenTree/pull/5034
    - Adds new BuildLineLabel label type

v121 -> 2023-06-14 : https://github.com/inventree/InvenTree/pull/4808
    - Adds "ProjectCode" link to Build model

v120 -> 2023-06-07 : https://github.com/inventree/InvenTree/pull/4855
    - Major overhaul of the build order API
    - Adds new BuildLine model

v119 -> 2023-06-01 : https://github.com/inventree/InvenTree/pull/4898
    - Add Metadata to:  Part test templates, Part parameters, Part category parameter templates, BOM item substitute, Related Parts, Stock item test result

v118 -> 2023-06-01 : https://github.com/inventree/InvenTree/pull/4935
    - Adds extra fields for the PartParameterTemplate model

v117 -> 2023-05-22 : https://github.com/inventree/InvenTree/pull/4854
    - Part.units model now supports physical units (e.g. "kg", "m", "mm", etc)
    - Replaces SupplierPart "pack_size" field with "pack_quantity"
    - New field supports physical units, and allows for conversion between compatible units

v116 -> 2023-05-18 : https://github.com/inventree/InvenTree/pull/4823
    - Updates to part parameter implementation, to use physical units

v115 -> 2023-05-18 : https://github.com/inventree/InvenTree/pull/4846
    - Adds ability to partially scrap a build output

v114 -> 2023-05-16 : https://github.com/inventree/InvenTree/pull/4825
    - Adds "delivery_date" to shipments

v113 -> 2023-05-13 : https://github.com/inventree/InvenTree/pull/4800
    - Adds API endpoints for scrapping a build output

v112 -> 2023-05-13: https://github.com/inventree/InvenTree/pull/4741
    - Adds flag use_pack_size to the stock addition API, which allows adding packs

v111 -> 2023-05-02 : https://github.com/inventree/InvenTree/pull/4367
    - Adds tags to the Part serializer
    - Adds tags to the SupplierPart serializer
    - Adds tags to the ManufacturerPart serializer
    - Adds tags to the StockItem serializer
    - Adds tags to the StockLocation serializer

v110 -> 2023-04-26 : https://github.com/inventree/InvenTree/pull/4698
    - Adds 'order_currency' field for PurchaseOrder / SalesOrder endpoints

v109 -> 2023-04-19 : https://github.com/inventree/InvenTree/pull/4636
    - Adds API endpoints for the "ProjectCode" model

v108 -> 2023-04-17 : https://github.com/inventree/InvenTree/pull/4615
    - Adds functionality to upload images for rendering in markdown notes

v107 -> 2023-04-04 : https://github.com/inventree/InvenTree/pull/4575
    - Adds barcode support for PurchaseOrder model
    - Adds barcode support for ReturnOrder model
    - Adds barcode support for SalesOrder model
    - Adds barcode support for BuildOrder model

v106 -> 2023-04-03 : https://github.com/inventree/InvenTree/pull/4566
    - Adds 'search_regex' parameter to all searchable API endpoints

v105 -> 2023-03-31 : https://github.com/inventree/InvenTree/pull/4543
    - Adds API endpoints for status label information on various models

v104 -> 2023-03-23 : https://github.com/inventree/InvenTree/pull/4488
    - Adds various endpoints for new "ReturnOrder" models
    - Adds various endpoints for new "ReturnOrderReport" templates
    - Exposes API endpoints for "Contact" model

v103 -> 2023-03-17 : https://github.com/inventree/InvenTree/pull/4410
    - Add metadata to several more models

v102 -> 2023-03-18 : https://github.com/inventree/InvenTree/pull/4505
- Adds global search API endpoint for consolidated search results

v101 -> 2023-03-07 : https://github.com/inventree/InvenTree/pull/4462
    - Adds 'total_in_stock' to Part serializer, and supports API ordering

v100 -> 2023-03-04 : https://github.com/inventree/InvenTree/pull/4452
     - Adds bulk delete of PurchaseOrderLineItems to API

v99 -> 2023-03-03 : https://github.com/inventree/InvenTree/pull/4445
    - Adds sort by "responsible" to PurchaseOrderAPI

v98 -> 2023-02-24 : https://github.com/inventree/InvenTree/pull/4408
    - Adds "responsible" filter to Build API

v97 -> 2023-02-20 : https://github.com/inventree/InvenTree/pull/4377
    - Adds "external" attribute to StockLocation model

v96 -> 2023-02-16 : https://github.com/inventree/InvenTree/pull/4345
    - Adds stocktake report generation functionality

v95 -> 2023-02-16 : https://github.com/inventree/InvenTree/pull/4346
    - Adds "CompanyAttachment" model (and associated API endpoints)

v94 -> 2023-02-10 : https://github.com/inventree/InvenTree/pull/4327
    - Adds API endpoints for the "Group" auth model

v93 -> 2023-02-03 : https://github.com/inventree/InvenTree/pull/4300
    - Adds extra information to the currency exchange endpoint
    - Adds API endpoint for manually updating exchange rates

v92 -> 2023-02-02 : https://github.com/inventree/InvenTree/pull/4293
    - Adds API endpoint for currency exchange information

v91 -> 2023-01-31 : https://github.com/inventree/InvenTree/pull/4281
    - Improves the API endpoint for creating new Part instances

v90 -> 2023-01-25 : https://github.com/inventree/InvenTree/pull/4186/files
    - Adds a dedicated endpoint to activate a plugin

v89 -> 2023-01-25 : https://github.com/inventree/InvenTree/pull/4214
    - Adds updated field to SupplierPart API
    - Adds API date ordering for supplier part list

v88 -> 2023-01-17: https://github.com/inventree/InvenTree/pull/4225
    - Adds 'priority' field to Build model and api endpoints

v87 -> 2023-01-04 : https://github.com/inventree/InvenTree/pull/4067
    - Add API date filter for stock table on Expiry date

v86 -> 2022-12-22 : https://github.com/inventree/InvenTree/pull/4069
    - Adds API endpoints for part stocktake

v85 -> 2022-12-21 : https://github.com/inventree/InvenTree/pull/3858
    - Add endpoints serving ICS calendars for purchase and sales orders through API

v84 -> 2022-12-21: https://github.com/inventree/InvenTree/pull/4083
    - Add support for listing PO, BO, SO by their reference

v83 -> 2022-11-19 : https://github.com/inventree/InvenTree/pull/3949
    - Add support for structural Stock locations

v82 -> 2022-11-16 : https://github.com/inventree/InvenTree/pull/3931
    - Add support for structural Part categories

v81 -> 2022-11-08 : https://github.com/inventree/InvenTree/pull/3710
    - Adds cached pricing information to Part API
    - Adds cached pricing information to BomItem API
    - Allows Part and BomItem list endpoints to be filtered by 'has_pricing'
    - Remove calculated 'price_string' values from API endpoints
    - Allows PurchaseOrderLineItem API endpoint to be filtered by 'has_pricing'
    - Allows SalesOrderLineItem API endpoint to be filtered by 'has_pricing'
    - Allows SalesOrderLineItem API endpoint to be filtered by 'order_status'
    - Adds more information to SupplierPriceBreak serializer

v80 -> 2022-11-07 : https://github.com/inventree/InvenTree/pull/3906
    - Adds 'barcode_hash' to Part API serializer
    - Adds 'barcode_hash' to StockLocation API serializer
    - Adds 'barcode_hash' to SupplierPart API serializer

v79 -> 2022-11-03 : https://github.com/inventree/InvenTree/pull/3895
    - Add metadata to Company

v78 -> 2022-10-25 : https://github.com/inventree/InvenTree/pull/3854
    - Make PartCategory to be filtered by name and description

v77 -> 2022-10-12 : https://github.com/inventree/InvenTree/pull/3772
    - Adds model permission checks for barcode assignment actions

v76 -> 2022-09-10 : https://github.com/inventree/InvenTree/pull/3640
    - Refactor of barcode data on the API
    - StockItem.uid renamed to StockItem.barcode_hash

v75 -> 2022-09-05 : https://github.com/inventree/InvenTree/pull/3644
    - Adds "pack_size" attribute to SupplierPart API serializer

v74 -> 2022-08-28 : https://github.com/inventree/InvenTree/pull/3615
    - Add confirmation field for completing PurchaseOrder if the order has incomplete lines
    - Add confirmation field for completing SalesOrder if the order has incomplete lines

v73 -> 2022-08-24 : https://github.com/inventree/InvenTree/pull/3605
    - Add 'description' field to PartParameterTemplate model

v72 -> 2022-08-18 : https://github.com/inventree/InvenTree/pull/3567
    - Allow PurchaseOrder to be duplicated via the API

v71 -> 2022-08-18 : https://github.com/inventree/InvenTree/pull/3564
    - Updates to the "part scheduling" API endpoint

v70 -> 2022-08-02 : https://github.com/inventree/InvenTree/pull/3451
    - Adds a 'depth' parameter to the PartCategory list API
    - Adds a 'depth' parameter to the StockLocation list API

v69 -> 2022-08-01 : https://github.com/inventree/InvenTree/pull/3443
    - Updates the PartCategory list API:
        - Improve query efficiency: O(n) becomes O(1)
        - Rename 'parts' field to 'part_count'
    - Updates the StockLocation list API:
        - Improve query efficiency: O(n) becomes O(1)

v68 -> 2022-07-27 : https://github.com/inventree/InvenTree/pull/3417
    - Allows SupplierPart list to be filtered by SKU value
    - Allows SupplierPart list to be filtered by MPN value

v67 -> 2022-07-25 : https://github.com/inventree/InvenTree/pull/3395
    - Adds a 'requirements' endpoint for Part instance
    - Provides information on outstanding order requirements for a given part

v66 -> 2022-07-24 : https://github.com/inventree/InvenTree/pull/3393
    - Part images can now be downloaded from a remote URL via the API
    - Company images can now be downloaded from a remote URL via the API

v65 -> 2022-07-15 : https://github.com/inventree/InvenTree/pull/3335
    - Annotates 'in_stock' quantity to the SupplierPart API

v64 -> 2022-07-08 : https://github.com/inventree/InvenTree/pull/3310
    - Annotate 'on_order' quantity to BOM list API
    - Allow BOM List API endpoint to be filtered by "on_order" parameter

v63 -> 2022-07-06 : https://github.com/inventree/InvenTree/pull/3301
    - Allow BOM List API endpoint to be filtered by "available_stock" parameter

v62 -> 2022-07-05 : https://github.com/inventree/InvenTree/pull/3296
    - Allows search on BOM List API endpoint
    - Allows ordering on BOM List API endpoint

v61 -> 2022-06-12 : https://github.com/inventree/InvenTree/pull/3183
    - Migrate the "Convert Stock Item" form class to use the API
    - There is now an API endpoint for converting a stock item to a valid variant

v60 -> 2022-06-08 : https://github.com/inventree/InvenTree/pull/3148
    - Add availability data fields to the SupplierPart model

v59 -> 2022-06-07 : https://github.com/inventree/InvenTree/pull/3154
    - Adds further improvements to BulkDelete mixin class
    - Fixes multiple bugs in custom OPTIONS metadata implementation
    - Adds 'bulk delete' for Notifications

v58 -> 2022-06-06 : https://github.com/inventree/InvenTree/pull/3146
    - Adds a BulkDelete API mixin class for fast, safe deletion of multiple objects with a single API request

v57 -> 2022-06-05 : https://github.com/inventree/InvenTree/pull/3130
    - Transfer PartCategoryTemplateParameter actions to the API

v56 -> 2022-06-02 : https://github.com/inventree/InvenTree/pull/3123
    - Expose the PartParameterTemplate model to use the API

v55 -> 2022-06-02 : https://github.com/inventree/InvenTree/pull/3120
    - Converts the 'StockItemReturn' functionality to make use of the API

v54 -> 2022-06-02 : https://github.com/inventree/InvenTree/pull/3117
    - Adds 'available_stock' annotation on the SalesOrderLineItem API
    - Adds (well, fixes) 'overdue' annotation on the SalesOrderLineItem API

v53 -> 2022-06-01 : https://github.com/inventree/InvenTree/pull/3110
    - Adds extra search fields to the BuildOrder list API endpoint

v52 -> 2022-05-31 : https://github.com/inventree/InvenTree/pull/3103
    - Allow part list API to be searched by supplier SKU

v51 -> 2022-05-24 : https://github.com/inventree/InvenTree/pull/3058
    - Adds new fields to the SalesOrderShipment model

v50 -> 2022-05-18 : https://github.com/inventree/InvenTree/pull/2912
    - Implement Attachments for manufacturer parts

v49 -> 2022-05-09 : https://github.com/inventree/InvenTree/pull/2957
    - Allows filtering of plugin list by 'active' status
    - Allows filtering of plugin list by 'mixin' support
    - Adds endpoint to "identify" or "locate" stock items and locations (using plugins)

v48 -> 2022-05-12 : https://github.com/inventree/InvenTree/pull/2977
    - Adds "export to file" functionality for PurchaseOrder API endpoint
    - Adds "export to file" functionality for SalesOrder API endpoint
    - Adds "export to file" functionality for BuildOrder API endpoint

v47 -> 2022-05-10 : https://github.com/inventree/InvenTree/pull/2964
    - Fixes barcode API error response when scanning a StockItem which does not exist
    - Fixes barcode API error response when scanning a StockLocation which does not exist

v46 -> 2022-05-09
    - Fixes read permissions on settings API
    - Allows non-staff users to read global settings via the API

v45 -> 2022-05-08 : https://github.com/inventree/InvenTree/pull/2944
    - Settings are now accessed via the API using their unique key, not their PK
    - This allows the settings to be accessed without prior knowledge of the PK

v44 -> 2022-05-04 : https://github.com/inventree/InvenTree/pull/2931
    - Converting more server-side rendered forms to the API
    - Exposes more core functionality to API endpoints

v43 -> 2022-04-26 : https://github.com/inventree/InvenTree/pull/2875
    - Adds API detail endpoint for PartSalePrice model
    - Adds API detail endpoint for PartInternalPrice model

v42 -> 2022-04-26 : https://github.com/inventree/InvenTree/pull/2833
    - Adds variant stock information to the Part and BomItem serializers

v41 -> 2022-04-26
    - Fixes 'variant_of' filter for Part list endpoint

v40 -> 2022-04-19
    - Adds ability to filter StockItem list by "tracked" parameter
        - This checks the serial number or batch code fields

v39 -> 2022-04-18
    - Adds ability to filter StockItem list by "has_batch" parameter

v38 -> 2022-04-14 : https://github.com/inventree/InvenTree/pull/2828
    - Adds the ability to include stock test results for "installed items"

v37 -> 2022-04-07 : https://github.com/inventree/InvenTree/pull/2806
    - Adds extra stock availability information to the BomItem serializer

v36 -> 2022-04-03
    - Adds ability to filter part list endpoint by unallocated_stock argument

v35 -> 2022-04-01 : https://github.com/inventree/InvenTree/pull/2797
    - Adds stock allocation information to the Part API
    - Adds calculated field for "unallocated_quantity"

v34 -> 2022-03-25
    - Change permissions for "plugin list" API endpoint (now allows any authenticated user)

v33 -> 2022-03-24
    - Adds "plugins_enabled" information to root API endpoint

v32 -> 2022-03-19
    - Adds "parameters" detail to Part API endpoint (use &parameters=true)
    - Adds ability to filter PartParameterTemplate API by Part instance
    - Adds ability to filter PartParameterTemplate API by PartCategory instance

v31 -> 2022-03-14
    - Adds "updated" field to SupplierPriceBreakList and SupplierPriceBreakDetail API endpoints

v30 -> 2022-03-09
    - Adds "exclude_location" field to BuildAutoAllocation API endpoint
    - Allows BuildItem API endpoint to be filtered by BomItem relation

v29 -> 2022-03-08
    - Adds "scheduling" endpoint for predicted stock scheduling information

v28 -> 2022-03-04
    - Adds an API endpoint for auto allocation of stock items against a build order
    - Ref: https://github.com/inventree/InvenTree/pull/2713

v27 -> 2022-02-28
    - Adds target_date field to individual line items for purchase orders and sales orders

v26 -> 2022-02-17
    - Adds API endpoint for uploading a BOM file and extracting data

v25 -> 2022-02-17
    - Adds ability to filter "part" list endpoint by "in_bom_for" argument

v24 -> 2022-02-10
    - Adds API endpoint for deleting (cancelling) build order outputs

v23 -> 2022-02-02
    - Adds API endpoints for managing plugin classes
    - Adds API endpoints for managing plugin settings

v22 -> 2021-12-20
    - Adds API endpoint to "merge" multiple stock items

v21 -> 2021-12-04
    - Adds support for multiple "Shipments" against a SalesOrder
    - Refactors process for stock allocation against a SalesOrder

v20 -> 2021-12-03
    - Adds ability to filter POLineItem endpoint by "base_part"
    - Adds optional "order_detail" to POLineItem list endpoint

v19 -> 2021-12-02
    - Adds the ability to filter the StockItem API by "part_tree"
    - Returns only stock items which match a particular part.tree_id field

v18 -> 2021-11-15
    - Adds the ability to filter BomItem API by "uses" field
    - This returns a list of all BomItems which "use" the specified part
    - Includes inherited BomItem objects

v17 -> 2021-11-09
    - Adds API endpoints for GLOBAL and USER settings objects
    - Ref: https://github.com/inventree/InvenTree/pull/2275

v16 -> 2021-10-17
    - Adds API endpoint for completing build order outputs

v15 -> 2021-10-06
    - Adds detail endpoint for SalesOrderAllocation model
    - Allows use of the API forms interface for adjusting SalesOrderAllocation objects

v14 -> 2021-10-05
    - Stock adjustment actions API is improved, using native DRF serializer support
    - However adjustment actions now only support 'pk' as a lookup field

v13 -> 2021-10-05
    - Adds API endpoint to allocate stock items against a BuildOrder
    - Updates StockItem API with improved filtering against BomItem data

v12 -> 2021-09-07
    - Adds API endpoint to receive stock items against a PurchaseOrder

v11 -> 2021-08-26
    - Adds "units" field to PartBriefSerializer
    - This allows units to be introspected from the "part_detail" field in the StockItem serializer

v10 -> 2021-08-23
    - Adds "purchase_price_currency" to StockItem serializer
    - Adds "purchase_price_string" to StockItem serializer
    - Purchase price is now writable for StockItem serializer

v9  -> 2021-08-09
    - Adds "price_string" to part pricing serializers

v8  -> 2021-07-19
    - Refactors the API interface for SupplierPart and ManufacturerPart models
    - ManufacturerPart objects can no longer be created via the SupplierPart API endpoint

v7  -> 2021-07-03
    - Introduced the concept of "API forms" in https://github.com/inventree/InvenTree/pull/1716
    - API OPTIONS endpoints provide comprehensive field metedata
    - Multiple new API endpoints added for database models

v6  -> 2021-06-23
    - Part and Company images can now be directly uploaded via the REST API

v5  -> 2021-06-21
    - Adds API interface for manufacturer part parameters

v4  -> 2021-06-01
    - BOM items can now accept "variant stock" to be assigned against them
    - Many slight API tweaks were needed to get this to work properly!

v3  -> 2021-05-22:
    - The updated StockItem "history tracking" now uses a different interface

"""<|MERGE_RESOLUTION|>--- conflicted
+++ resolved
@@ -1,22 +1,16 @@
 """InvenTree API version information."""
 
 # InvenTree API version
-<<<<<<< HEAD
-INVENTREE_API_VERSION = 199
-=======
-INVENTREE_API_VERSION = 200
->>>>>>> 921bf915
+INVENTREE_API_VERSION = 201
 
 """Increment this API version number whenever there is a significant change to the API that any clients need to know about."""
 
 INVENTREE_API_TEXT = """
 
-<<<<<<< HEAD
-v199 - 2024-05-20 : https://github.com/inventree/InvenTree/pull/7074
+v201 - 2024-05-21 : https://github.com/inventree/InvenTree/pull/7074
     - Major refactor of the report template / report printing interface
     - This is a *breaking change* to the report template API
-    - All report printing has now been simplified to a single set of API endpoints
-=======
+
 v200 - 2024-05-20 : https://github.com/inventree/InvenTree/pull/7000
     - Adds API endpoint for generating custom batch codes
     - Adds API endpoint for generating custom serial numbers
@@ -24,7 +18,6 @@
 v199 - 2024-05-20 : https://github.com/inventree/InvenTree/pull/7264
     - Expose "bom_valid" filter for the Part API
     - Expose "starred" filter for the Part API
->>>>>>> 921bf915
 
 v198 - 2024-05-19 : https://github.com/inventree/InvenTree/pull/7258
     - Fixed lookup field conflicts in the plugins API
