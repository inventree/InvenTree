"""InvenTree API version information."""

# InvenTree API version
INVENTREE_API_VERSION = 316

"""Increment this API version number whenever there is a significant change to the API that any clients need to know about."""


INVENTREE_API_TEXT = """

<<<<<<< HEAD
v316 - 2025-02-24 : https://github.com/inventree/InvenTree/pull/9096
    - Overhaul the data-export API functionality
    - Allow customization of data exporting via plugins
=======
v316 - 2025-02-26 : https://github.com/inventree/InvenTree/pull/9185
    - Allow 'icon' field to be nullified in the PartCategory API
    - Allow 'custom_icon' field to be nullified in the StockLocation API
>>>>>>> 92edbf41

v315 - 2025-02-22 : https://github.com/inventree/InvenTree/pull/9150
    - Remove outdated 'url' field from some API endpoints

v314 - 2025-02-17 : https://github.com/inventree/InvenTree/pull/6293
    - Removes a considerable amount of old auth endpoints
    - Introduces allauth-provided auth endpoints

v313 - 2025-02-17 : https://github.com/inventree/InvenTree/pull/9087
    - Adds instance id optionally to the info view endpoint

v312 - 2025-02-15 : https://github.com/inventree/InvenTree/pull/9079
    - Remove old API endpoints associated with legacy BOM import functionality

v311 - 2025-02-14 : https://github.com/inventree/InvenTree/pull/9076
    - Adds "model_filters" attribute to settings API

v310 - 2025-02-14 : https://github.com/inventree/InvenTree/pull/9077
    - Adds 'is_variant' filter to the Part list API

v309 - 2025-02-02 : https://github.com/inventree/InvenTree/pull/9008
    - Bug fixes for the "Part" serializer
    - Fixes for data import API endpoints

v308 - 2025-02-01 : https://github.com/inventree/InvenTree/pull/9003
    - Adds extra detail to the ReportOutput and LabelOutput API endpoints
    - Allows ordering of output list endpoints

v307 - 2025-01-29 : https://github.com/inventree/InvenTree/pull/8969
    - Extend Info Endpoint to include customizations

v306 - 2025-01-28 : https://github.com/inventree/InvenTree/pull/8966
    - Adds "start_date" to PurchasesOrder API
    - Adds "start_date" to SalesOrder API
    - Adds "start_date" to ReturnOrder API
    - Updated API filters

v305 - 2025-01-26 : https://github.com/inventree/InvenTree/pull/8950
    - Bug fixes for the SupplierPart API
    - Refactoring for data export via API

v304 - 2025-01-22 : https://github.com/inventree/InvenTree/pull/8940
    - Adds "category" filter to build list API

v303 - 2025-01-20 : https://github.com/inventree/InvenTree/pull/8915
    - Adds "start_date" field to Build model and API endpoints
    - Adds additional API filtering and sorting options for Build list

v302 - 2025-01-18 : https://github.com/inventree/InvenTree/pull/8905
    - Fix schema definition on the /label/print endpoint

v301 - 2025-01-14 : https://github.com/inventree/InvenTree/pull/8894
    - Remove ui preferences from the API

v300 - 2025-01-13 : https://github.com/inventree/InvenTree/pull/8886
    - Allow null value for 'expiry_date' field introduced in #8867

v299 - 2025-01-10 : https://github.com/inventree/InvenTree/pull/8867
    - Adds 'expiry_date' field to the PurchaseOrderReceive API endpoint
    - Adds 'default_expiry` field to the PartBriefSerializer, affecting API endpoints which use it

v298 - 2025-01-07 : https://github.com/inventree/InvenTree/pull/8848
    - Adds 'created_by' field to PurchaseOrder API endpoints
    - Adds 'created_by' field to SalesOrder API endpoints
    - Adds 'created_by' field to ReturnOrder API endpoints

v297 - 2024-12-29 : https://github.com/inventree/InvenTree/pull/8438
    - Adjustments to the CustomUserState API endpoints and serializers

v296 - 2024-12-25 : https://github.com/inventree/InvenTree/pull/8732
    - Adjust default "part_detail" behavior for StockItem API endpoints

v295 - 2024-12-23 : https://github.com/inventree/InvenTree/pull/8746
    - Improve API documentation for build APIs

v294 - 2024-12-23 : https://github.com/inventree/InvenTree/pull/8738
    - Extends registration API documentation

v293 - 2024-12-14 : https://github.com/inventree/InvenTree/pull/8658
    - Adds new fields to the supplier barcode API endpoints

v292 - 2024-12-03 : https://github.com/inventree/InvenTree/pull/8625
    - Add "on_order" and "in_stock" annotations to SupplierPart API
    - Enhanced filtering for the SupplierPart API

v291 - 2024-11-30 : https://github.com/inventree/InvenTree/pull/8596
    - Allow null / empty values for plugin settings

v290 - 2024-11-29 : https://github.com/inventree/InvenTree/pull/8590
    - Adds "quantity" field to ReturnOrderLineItem model and API

v289 - 2024-11-27 : https://github.com/inventree/InvenTree/pull/8570
    - Enable status change when transferring stock items

v288 - 2024-11-27 : https://github.com/inventree/InvenTree/pull/8574
    - Adds "consumed" filter to StockItem API

v287 - 2024-11-27 : https://github.com/inventree/InvenTree/pull/8571
    - Adds ability to set stock status when returning items from a customer

v286 - 2024-11-26 : https://github.com/inventree/InvenTree/pull/8054
    - Adds "SelectionList" and "SelectionListEntry" API endpoints

v285 - 2024-11-25 : https://github.com/inventree/InvenTree/pull/8559
    - Adds better description for registration endpoints

v284 - 2024-11-25 : https://github.com/inventree/InvenTree/pull/8544
    - Adds new date filters to the StockItem API
    - Adds new date filters to the BuildOrder API
    - Adds new date filters to the SalesOrder API
    - Adds new date filters to the PurchaseOrder API
    - Adds new date filters to the ReturnOrder API

v283 - 2024-11-20 : https://github.com/inventree/InvenTree/pull/8524
    - Adds "note" field to the PartRelated API endpoint

v282 - 2024-11-19 : https://github.com/inventree/InvenTree/pull/8487
    - Remove the "test statistics" API endpoints
    - This is now provided via a custom plugin

v281 - 2024-11-15 : https://github.com/inventree/InvenTree/pull/8480
    - Fixes StockHistory API data serialization

v280 - 2024-11-10 : https://github.com/inventree/InvenTree/pull/8461
    - Makes schema for API information endpoint more informing
    - Removes general not found endpoint

v279 - 2024-11-09 : https://github.com/inventree/InvenTree/pull/8458
    - Adds "order_outstanding" and "part" filters to the BuildLine API endpoint
    - Adds "order_outstanding" filter to the SalesOrderLineItem API endpoint

v278 - 2024-11-07 : https://github.com/inventree/InvenTree/pull/8445
    - Updates to the SalesOrder API endpoints
    - Add "shipment count" information to the SalesOrder API endpoints
    - Allow null value for SalesOrderAllocation.shipment field
    - Additional filtering options for allocation endpoints

v277 - 2024-11-01 : https://github.com/inventree/InvenTree/pull/8278
    - Allow build order list to be filtered by "outstanding" (alias for "active")

v276 - 2024-10-31 : https://github.com/inventree/InvenTree/pull/8403
    - Adds 'destination' field to the PurchaseOrder model and API endpoints

v275 - 2024-10-31 : https://github.com/inventree/InvenTree/pull/8396
    - Adds SKU and MPN fields to the StockItem serializer
    - Additional export options for the StockItem serializer

v274 - 2024-10-29 : https://github.com/inventree/InvenTree/pull/8392
    - Add more detailed information to NotificationEntry API serializer

v273 - 2024-10-28 : https://github.com/inventree/InvenTree/pull/8376
    - Fixes for the BuildLine API endpoint

v272 - 2024-10-25 : https://github.com/inventree/InvenTree/pull/8343
    - Adjustments to BuildLine API serializers

v271 - 2024-10-22 : https://github.com/inventree/InvenTree/pull/8331
    - Fixes for SalesOrderLineItem endpoints

v270 - 2024-10-19 : https://github.com/inventree/InvenTree/pull/8307
    - Adds missing date fields from order API endpoint(s)

v269 - 2024-10-16 : https://github.com/inventree/InvenTree/pull/8295
    - Adds "include_variants" filter to the BuildOrder API endpoint
    - Adds "include_variants" filter to the SalesOrder API endpoint
    - Adds "include_variants" filter to the PurchaseOrderLineItem API endpoint
    - Adds "include_variants" filter to the ReturnOrder API endpoint

268 - 2024-10-11 : https://github.com/inventree/InvenTree/pull/8274
    - Adds "in_stock" attribute to the StockItem serializer

267 - 2024-10-8 : https://github.com/inventree/InvenTree/pull/8250
    - Remove "allocations" field from the SalesOrderShipment API endpoint(s)
    - Add "allocated_items" field to the SalesOrderShipment API endpoint(s)

266 - 2024-10-07 : https://github.com/inventree/InvenTree/pull/8249
    - Tweak SalesOrderShipment API for more efficient data retrieval

265 - 2024-10-07 : https://github.com/inventree/InvenTree/pull/8228
    - Adds API endpoint for providing custom admin integration details for plugins

264 - 2024-10-03 : https://github.com/inventree/InvenTree/pull/8231
    - Adds Sales Order Shipment attachment model type

263 - 2024-09-30 : https://github.com/inventree/InvenTree/pull/8194
    - Adds Sales Order Shipment report

262 - 2024-09-30 : https://github.com/inventree/InvenTree/pull/8220
    - Tweak permission requirements for uninstalling plugins via API

261 - 2024-09-26 : https://github.com/inventree/InvenTree/pull/8184
    - Fixes for BuildOrder API serializers

v260 - 2024-09-26 : https://github.com/inventree/InvenTree/pull/8190
    - Adds facility for server-side context data to be passed to client-side plugins

v259 - 2024-09-20 : https://github.com/inventree/InvenTree/pull/8137
    - Implements new API endpoint for enabling custom UI features via plugins

v258 - 2024-09-24 : https://github.com/inventree/InvenTree/pull/8163
    - Enhances the existing PartScheduling API endpoint
    - Adds a formal DRF serializer to the endpoint

v257 - 2024-09-22 : https://github.com/inventree/InvenTree/pull/8150
    - Adds API endpoint for reporting barcode scan history

v256 - 2024-09-19 : https://github.com/inventree/InvenTree/pull/7704
    - Adjustments for "stocktake" (stock history) API endpoints

v255 - 2024-09-19 : https://github.com/inventree/InvenTree/pull/8145
    - Enables copying line items when duplicating an order

v254 - 2024-09-14 : https://github.com/inventree/InvenTree/pull/7470
    - Implements new API endpoints for enabling custom UI functionality via plugins

v253 - 2024-09-14 : https://github.com/inventree/InvenTree/pull/7944
    - Adjustments for user API endpoints

v252 - 2024-09-13 : https://github.com/inventree/InvenTree/pull/8040
    - Add endpoint for listing all known units

v251 - 2024-09-06 : https://github.com/inventree/InvenTree/pull/8018
    - Adds "attach_to_model" field to the ReportTemplate model

v250 - 2024-09-04 : https://github.com/inventree/InvenTree/pull/8069
    - Fixes 'revision' field definition in Part serializer

v249 - 2024-08-23 : https://github.com/inventree/InvenTree/pull/7978
    - Sort status enums

v248 - 2024-08-23 : https://github.com/inventree/InvenTree/pull/7965
    - Small adjustments to labels for new custom status fields

v247 - 2024-08-22 : https://github.com/inventree/InvenTree/pull/7956
    - Adjust "attachment" field on StockItemTestResult serializer
    - Allow null values for attachment

v246 - 2024-08-21 : https://github.com/inventree/InvenTree/pull/7862
    - Adds custom status fields to various serializers
    - Adds endpoints to admin custom status fields

v245 - 2024-08-21 : https://github.com/inventree/InvenTree/pull/7520
    - Documented pagination fields (no functional changes)

v244 - 2024-08-21 : https://github.com/inventree/InvenTree/pull/7941
    - Adds "create_child_builds" field to the Build API
    - Write-only field to create child builds from the API
    - Only available when creating a new build order

v243 - 2024-08-21 : https://github.com/inventree/InvenTree/pull/7940
    - Expose "ancestor" filter to the BuildOrder API

v242 - 2024-08-20 : https://github.com/inventree/InvenTree/pull/7932
    - Adds "level" attribute to BuildOrder serializer
    - Allow ordering of BuildOrder API by "level" attribute
    - Allow "parent" filter for BuildOrder API to have "cascade=True" option

v241 - 2024-08-18 : https://github.com/inventree/InvenTree/pull/7906
    - Adjusts required fields for the MeUserDetail endpoint

v240 - 2024-08-16 : https://github.com/inventree/InvenTree/pull/7900
    - Adjust "issued_by" filter for the BuildOrder list endpoint
    - Adjust "assigned_to" filter for the BuildOrder list endpoint

v239 - 2024-08-15 : https://github.com/inventree/InvenTree/pull/7888
    - Adds "testable" field to the Part model
    - Adds associated filters to various API endpoints

v238 - 2024-08-14 : https://github.com/inventree/InvenTree/pull/7874
    - Add "assembly" filter to BuildLine API endpoint

v237 - 2024-08-13 : https://github.com/inventree/InvenTree/pull/7863
    - Reimplement "bulk delete" operation for Attachment model
    - Fix permission checks for Attachment API endpoints

v236 - 2024-08-10 : https://github.com/inventree/InvenTree/pull/7844
    - Adds "supplier_name" to the PurchaseOrder API serializer

v235 - 2024-08-08 : https://github.com/inventree/InvenTree/pull/7837
    - Adds "on_order" quantity to SalesOrderLineItem serializer
    - Adds "building" quantity to SalesOrderLineItem serializer

v234 - 2024-08-08 : https://github.com/inventree/InvenTree/pull/7829
    - Fixes bug in the plugin metadata endpoint

v233 - 2024-08-04 : https://github.com/inventree/InvenTree/pull/7807
    - Adds new endpoints for managing state of build orders
    - Adds new endpoints for managing state of purchase orders
    - Adds new endpoints for managing state of sales orders
    - Adds new endpoints for managing state of return orders

v232 - 2024-08-03 : https://github.com/inventree/InvenTree/pull/7793
    - Allow ordering of SalesOrderShipment API by 'shipment_date' and 'delivery_date'

v231 - 2024-08-03 : https://github.com/inventree/InvenTree/pull/7794
    - Optimize BuildItem and BuildLine serializers to improve API efficiency

v230 - 2024-05-05 : https://github.com/inventree/InvenTree/pull/7164
    - Adds test statistics endpoint

v229 - 2024-07-31 : https://github.com/inventree/InvenTree/pull/7775
    - Add extra exportable fields to the BomItem serializer

v228 - 2024-07-18 : https://github.com/inventree/InvenTree/pull/7684
    - Adds "icon" field to the PartCategory.path and StockLocation.path API
    - Adds icon packages API endpoint

v227 - 2024-07-19 : https://github.com/inventree/InvenTree/pull/7693/
    - Adds endpoints to list and revoke the tokens issued to the current user

v226 - 2024-07-15 : https://github.com/inventree/InvenTree/pull/7648
    - Adds barcode generation API endpoint

v225 - 2024-07-17 : https://github.com/inventree/InvenTree/pull/7671
    - Adds "filters" field to DataImportSession API

v224 - 2024-07-14 : https://github.com/inventree/InvenTree/pull/7667
    - Add notes field to ManufacturerPart and SupplierPart API endpoints

v223 - 2024-07-14 : https://github.com/inventree/InvenTree/pull/7649
    - Allow adjustment of "packaging" field when receiving items against a purchase order

v222 - 2024-07-14 : https://github.com/inventree/InvenTree/pull/7635
    - Adjust the BomItem API endpoint to improve data import process

v221 - 2024-07-13 : https://github.com/inventree/InvenTree/pull/7636
    - Adds missing fields from StockItemBriefSerializer
    - Adds missing fields from PartBriefSerializer
    - Adds extra exportable fields to BuildItemSerializer

v220 - 2024-07-11 : https://github.com/inventree/InvenTree/pull/7585
    - Adds "revision_of" field to Part serializer
    - Adds new API filters for "revision" status

v219 - 2024-07-11 : https://github.com/inventree/InvenTree/pull/7611
    - Adds new fields to the BuildItem API endpoints
    - Adds new ordering / filtering options to the BuildItem API endpoints

v218 - 2024-07-11 : https://github.com/inventree/InvenTree/pull/7619
    - Adds "can_build" field to the BomItem API

v217 - 2024-07-09 : https://github.com/inventree/InvenTree/pull/7599
    - Fixes bug in "project_code" field for order API endpoints

v216 - 2024-07-08 : https://github.com/inventree/InvenTree/pull/7595
    - Moves API endpoint for contenttype lookup by model name

v215 - 2024-07-09 : https://github.com/inventree/InvenTree/pull/7591
    - Adds additional fields to the BuildLine serializer

v214 - 2024-07-08 : https://github.com/inventree/InvenTree/pull/7587
    - Adds "default_location_detail" field to the Part API

v213 - 2024-07-06 : https://github.com/inventree/InvenTree/pull/7527
    - Adds 'locked' field to Part API

v212 - 2024-07-06 : https://github.com/inventree/InvenTree/pull/7562
    - Makes API generation more robust (no functional changes)

v211 - 2024-06-26 : https://github.com/inventree/InvenTree/pull/6911
    - Adds API endpoints for managing data import and export

v210 - 2024-06-26 : https://github.com/inventree/InvenTree/pull/7518
    - Adds translatable text to User API fields

v209 - 2024-06-26 : https://github.com/inventree/InvenTree/pull/7514
    - Add "top_level" filter to PartCategory API endpoint
    - Add "top_level" filter to StockLocation API endpoint

v208 - 2024-06-19 : https://github.com/inventree/InvenTree/pull/7479
    - Adds documentation for the user roles API endpoint (no functional changes)

v207 - 2024-06-09 : https://github.com/inventree/InvenTree/pull/7420
    - Moves all "Attachment" models into a single table
    - All "Attachment" operations are now performed at /api/attachment/
    - Add permissions information to /api/user/roles/ endpoint

v206 - 2024-06-08 : https://github.com/inventree/InvenTree/pull/7417
    - Adds "choices" field to the PartTestTemplate model

v205 - 2024-06-03 : https://github.com/inventree/InvenTree/pull/7284
    - Added model_type and model_id fields to the "NotesImage" serializer

v204 - 2024-06-03 : https://github.com/inventree/InvenTree/pull/7393
    - Fixes previous API update which resulted in inconsistent ordering of currency codes

v203 - 2024-06-03 : https://github.com/inventree/InvenTree/pull/7390
    - Currency codes are now configurable as a run-time setting

v202 - 2024-05-27 : https://github.com/inventree/InvenTree/pull/7343
    - Adjust "required" attribute of Part.category field to be optional

v201 - 2024-05-21 : https://github.com/inventree/InvenTree/pull/7074
    - Major refactor of the report template / report printing interface
    - This is a *breaking change* to the report template API

v200 - 2024-05-20 : https://github.com/inventree/InvenTree/pull/7000
    - Adds API endpoint for generating custom batch codes
    - Adds API endpoint for generating custom serial numbers

v199 - 2024-05-20 : https://github.com/inventree/InvenTree/pull/7264
    - Expose "bom_valid" filter for the Part API
    - Expose "starred" filter for the Part API

v198 - 2024-05-19 : https://github.com/inventree/InvenTree/pull/7258
    - Fixed lookup field conflicts in the plugins API

v197 - 2024-05-14 : https://github.com/inventree/InvenTree/pull/7224
    - Refactor the plugin API endpoints to use the plugin "key" for lookup, rather than the PK value

v196 - 2024-05-05 : https://github.com/inventree/InvenTree/pull/7160
    - Adds "location" field to BuildOutputComplete API endpoint

v195 - 2024-05-03 : https://github.com/inventree/InvenTree/pull/7153
    - Fixes bug in BuildOrderCancel API endpoint

v194 - 2024-05-01 : https://github.com/inventree/InvenTree/pull/7147
    -  Adds field description to the currency_exchange_retrieve API call

v193 - 2024-04-30 : https://github.com/inventree/InvenTree/pull/7144
    - Adds "assigned_to" filter to PurchaseOrder / SalesOrder / ReturnOrder API endpoints

v192 - 2024-04-23 : https://github.com/inventree/InvenTree/pull/7106
    - Adds 'trackable' ordering option to BuildLineLabel API endpoint

v191 - 2024-04-22 : https://github.com/inventree/InvenTree/pull/7079
    - Adds API endpoints for Contenttype model

v190 - 2024-04-19 : https://github.com/inventree/InvenTree/pull/7024
    - Adds "active" field to the Company API endpoints
    - Allow company list to be filtered by "active" status

v189 - 2024-04-19 : https://github.com/inventree/InvenTree/pull/7066
    - Adds "currency" field to CompanyBriefSerializer class

v188 - 2024-04-16 : https://github.com/inventree/InvenTree/pull/6970
    - Adds session authentication support for the API
    - Improvements for login / logout endpoints for better support of React web interface

v187 - 2024-04-10 : https://github.com/inventree/InvenTree/pull/6985
    - Allow Part list endpoint to be sorted by pricing_min and pricing_max values
    - Allow BomItem list endpoint to be sorted by pricing_min and pricing_max values
    - Allow InternalPrice and SalePrice endpoints to be sorted by quantity
    - Adds total pricing values to BomItem serializer

v186 - 2024-03-26 : https://github.com/inventree/InvenTree/pull/6855
    - Adds license information to the API

v185 - 2024-03-24 : https://github.com/inventree/InvenTree/pull/6836
    - Remove /plugin/activate endpoint
    - Update docstrings and typing for various API endpoints (no functional changes)

v184 - 2024-03-17 : https://github.com/inventree/InvenTree/pull/10464
    - Add additional fields for tests (start/end datetime, test station)

v183 - 2024-03-14 : https://github.com/inventree/InvenTree/pull/5972
    - Adds "category_default_location" annotated field to part serializer
    - Adds "part_detail.category_default_location" annotated field to stock item serializer
    - Adds "part_detail.category_default_location" annotated field to purchase order line serializer
    - Adds "parent_default_location" annotated field to category serializer

v182 - 2024-03-13 : https://github.com/inventree/InvenTree/pull/6714
    - Expose ReportSnippet model to the /report/snippet/ API endpoint
    - Expose ReportAsset model to the /report/asset/ API endpoint

v181 - 2024-02-21 : https://github.com/inventree/InvenTree/pull/6541
    - Adds "width" and "height" fields to the LabelTemplate API endpoint
    - Adds "page_size" and "landscape" fields to the ReportTemplate API endpoint

v180 - 2024-3-02 : https://github.com/inventree/InvenTree/pull/6463
    - Tweaks to API documentation to allow automatic documentation generation

v179 - 2024-03-01 : https://github.com/inventree/InvenTree/pull/6605
    - Adds "subcategories" count to PartCategory serializer
    - Adds "sublocations" count to StockLocation serializer
    - Adds "image" field to PartBrief serializer
    - Adds "image" field to CompanyBrief serializer

v178 - 2024-02-29 : https://github.com/inventree/InvenTree/pull/6604
    - Adds "external_stock" field to the Part API endpoint
    - Adds "external_stock" field to the BomItem API endpoint
    - Adds "external_stock" field to the BuildLine API endpoint
    - Stock quantities represented in the BuildLine API endpoint are now filtered by Build.source_location

v177 - 2024-02-27 : https://github.com/inventree/InvenTree/pull/6581
    - Adds "subcategories" count to PartCategoryTree serializer
    - Adds "sublocations" count to StockLocationTree serializer

v176 - 2024-02-26 : https://github.com/inventree/InvenTree/pull/6535
    - Adds the field "plugins_install_disabled" to the Server info API endpoint

v175 - 2024-02-21 : https://github.com/inventree/InvenTree/pull/6538
    - Adds "parts" count to PartParameterTemplate serializer

v174 - 2024-02-21 : https://github.com/inventree/InvenTree/pull/6536
    - Expose PartCategory filters to the API documentation
    - Expose StockLocation filters to the API documentation

v173 - 2024-02-20 : https://github.com/inventree/InvenTree/pull/6483
    - Adds "merge_items" to the PurchaseOrderLine create API endpoint
    - Adds "auto_pricing" to the PurchaseOrderLine create/update API endpoint

v172 - 2024-02-20 : https://github.com/inventree/InvenTree/pull/6526
    - Adds "enabled" field to the PartTestTemplate API endpoint
    - Adds "enabled" filter to the PartTestTemplate list
    - Adds "enabled" filter to the StockItemTestResult list

v171 - 2024-02-19 : https://github.com/inventree/InvenTree/pull/6516
    - Adds "key" as a filterable parameter to PartTestTemplate list endpoint

v170 -> 2024-02-19 : https://github.com/inventree/InvenTree/pull/6514
    - Adds "has_results" filter to the PartTestTemplate list endpoint

v169 -> 2024-02-14 : https://github.com/inventree/InvenTree/pull/6430
    - Adds 'key' field to PartTestTemplate API endpoint
    - Adds annotated 'results' field to PartTestTemplate API endpoint
    - Adds 'template' field to StockItemTestResult API endpoint

v168 -> 2024-02-14 : https://github.com/inventree/InvenTree/pull/4824
    - Adds machine CRUD API endpoints
    - Adds machine settings API endpoints
    - Adds machine restart API endpoint
    - Adds machine types/drivers list API endpoints
    - Adds machine registry status API endpoint
    - Adds 'required' field to the global Settings API
    - Discover sub-sub classes of the StatusCode API

v167 -> 2024-02-07: https://github.com/inventree/InvenTree/pull/6440
    - Fixes for OpenAPI schema generation

v166 -> 2024-02-04 : https://github.com/inventree/InvenTree/pull/6400
    - Adds package_name to plugin API
    - Adds mechanism for uninstalling plugins via the API

v165 -> 2024-01-28 : https://github.com/inventree/InvenTree/pull/6040
    - Adds supplier_part.name, part.creation_user, part.required_for_sales_order

v164 -> 2024-01-24 : https://github.com/inventree/InvenTree/pull/6343
    - Adds "building" quantity to BuildLine API serializer

v163 -> 2024-01-22 : https://github.com/inventree/InvenTree/pull/6314
    - Extends API endpoint to expose auth configuration information for signin pages

v162 -> 2024-01-14 : https://github.com/inventree/InvenTree/pull/6230
    - Adds API endpoints to provide information on background tasks

v161 -> 2024-01-13 : https://github.com/inventree/InvenTree/pull/6222
    - Adds API endpoint for system error information

v160 -> 2023-12-11 : https://github.com/inventree/InvenTree/pull/6072
    - Adds API endpoint for allocating stock items against a sales order via barcode scan

v159 -> 2023-12-08 : https://github.com/inventree/InvenTree/pull/6056
    - Adds API endpoint for reloading plugin registry

v158 -> 2023-11-21 : https://github.com/inventree/InvenTree/pull/5953
    - Adds API endpoint for listing all settings of a particular plugin
    - Adds API endpoint for registry status (errors)

v157 -> 2023-12-02 : https://github.com/inventree/InvenTree/pull/6021
    - Add write-only "existing_image" field to Part API serializer

v156 -> 2023-11-26 : https://github.com/inventree/InvenTree/pull/5982
    - Add POST endpoint for report and label creation

v155 -> 2023-11-24 : https://github.com/inventree/InvenTree/pull/5979
    - Add "creation_date" field to Part instance serializer

v154 -> 2023-11-21 : https://github.com/inventree/InvenTree/pull/5944
    - Adds "responsible" field to the ProjectCode table

v153 -> 2023-11-21 : https://github.com/inventree/InvenTree/pull/5956
    - Adds override_min and override_max fields to part pricing API

v152 -> 2023-11-20 : https://github.com/inventree/InvenTree/pull/5949
    - Adds barcode support for ManufacturerPart model
    - Adds API endpoint for adding parts to purchase order using barcode scan

v151 -> 2023-11-13 : https://github.com/inventree/InvenTree/pull/5906
    - Allow user list API to be filtered by user active status
    - Allow owner list API to be filtered by user active status

v150 -> 2023-11-07: https://github.com/inventree/InvenTree/pull/5875
    - Extended user API endpoints to enable ordering
    - Extended user API endpoints to enable user role changes
    - Added endpoint to create a new user

v149 -> 2023-11-07 : https://github.com/inventree/InvenTree/pull/5876
    - Add 'building' quantity to BomItem serializer
    - Add extra ordering options for the BomItem list API

v148 -> 2023-11-06 : https://github.com/inventree/InvenTree/pull/5872
    - Allow "quantity" to be specified when installing an item into another item

v147 -> 2023-11-04: https://github.com/inventree/InvenTree/pull/5860
    - Adds "completed_lines" field to SalesOrder API endpoint
    - Adds "completed_lines" field to PurchaseOrder API endpoint

v146 -> 2023-11-02: https://github.com/inventree/InvenTree/pull/5822
    - Extended SSO Provider endpoint to contain if a provider is configured
    - Adds API endpoints for Email Address model

v145 -> 2023-10-30: https://github.com/inventree/InvenTree/pull/5786
    - Allow printing labels via POST including printing options in the body

v144 -> 2023-10-23: https://github.com/inventree/InvenTree/pull/5811
    - Adds version information API endpoint

v143 -> 2023-10-29: https://github.com/inventree/InvenTree/pull/5810
    - Extends the status endpoint to include information about system status and health

v142 -> 2023-10-20: https://github.com/inventree/InvenTree/pull/5759
    - Adds generic API endpoints for looking up status models

v141 -> 2023-10-23 : https://github.com/inventree/InvenTree/pull/5774
    - Changed 'part.responsible' from User to Owner

v140 -> 2023-10-20 : https://github.com/inventree/InvenTree/pull/5664
    - Expand API token functionality
    - Multiple API tokens can be generated per user

v139 -> 2023-10-11 : https://github.com/inventree/InvenTree/pull/5509
    - Add new BarcodePOReceive endpoint to receive line items by scanning supplier barcodes

v138 -> 2023-10-11 : https://github.com/inventree/InvenTree/pull/5679
    - Settings keys are no longer case sensitive
    - Include settings units in API serializer

v137 -> 2023-10-04 : https://github.com/inventree/InvenTree/pull/5588
    - Adds StockLocationType API endpoints
    - Adds custom_icon, location_type to StockLocation endpoint

v136 -> 2023-09-23 : https://github.com/inventree/InvenTree/pull/5595
    - Adds structural to StockLocation and PartCategory tree endpoints

v135 -> 2023-09-19 : https://github.com/inventree/InvenTree/pull/5569
    - Adds location path detail to StockLocation and StockItem API endpoints
    - Adds category path detail to PartCategory and Part API endpoints

v134 -> 2023-09-11 : https://github.com/inventree/InvenTree/pull/5525
    - Allow "Attachment" list endpoints to be searched by attachment, link and comment fields

v133 -> 2023-09-08 : https://github.com/inventree/InvenTree/pull/5518
    - Add extra optional fields which can be used for StockAdjustment endpoints

v132 -> 2023-09-07 : https://github.com/inventree/InvenTree/pull/5515
    - Add 'issued_by' filter to BuildOrder API list endpoint

v131 -> 2023-08-09 : https://github.com/inventree/InvenTree/pull/5415
    - Annotate 'available_variant_stock' to the SalesOrderLine serializer

v130 -> 2023-07-14 : https://github.com/inventree/InvenTree/pull/5251
    - Refactor label printing interface

v129 -> 2023-07-06 : https://github.com/inventree/InvenTree/pull/5189
    - Changes 'serial_lte' and 'serial_gte' stock filters to point to 'serial_int' field

v128 -> 2023-07-06 : https://github.com/inventree/InvenTree/pull/5186
    - Adds 'available' filter for BuildLine API endpoint

v127 -> 2023-06-24 : https://github.com/inventree/InvenTree/pull/5094
    - Enhancements for the PartParameter API endpoints

v126 -> 2023-06-19 : https://github.com/inventree/InvenTree/pull/5075
    - Adds API endpoint for setting the "category" for multiple parts simultaneously

v125 -> 2023-06-17 : https://github.com/inventree/InvenTree/pull/5064
    - Adds API endpoint for setting the "status" field for multiple stock items simultaneously

v124 -> 2023-06-17 : https://github.com/inventree/InvenTree/pull/5057
    - Add "created_before" and "created_after" filters to the Part API

v123 -> 2023-06-15 : https://github.com/inventree/InvenTree/pull/5019
    - Add Metadata to: Plugin Config

v122 -> 2023-06-14 : https://github.com/inventree/InvenTree/pull/5034
    - Adds new BuildLineLabel label type

v121 -> 2023-06-14 : https://github.com/inventree/InvenTree/pull/4808
    - Adds "ProjectCode" link to Build model

v120 -> 2023-06-07 : https://github.com/inventree/InvenTree/pull/4855
    - Major overhaul of the build order API
    - Adds new BuildLine model

v119 -> 2023-06-01 : https://github.com/inventree/InvenTree/pull/4898
    - Add Metadata to:  Part test templates, Part parameters, Part category parameter templates, BOM item substitute, Related Parts, Stock item test result

v118 -> 2023-06-01 : https://github.com/inventree/InvenTree/pull/4935
    - Adds extra fields for the PartParameterTemplate model

v117 -> 2023-05-22 : https://github.com/inventree/InvenTree/pull/4854
    - Part.units model now supports physical units (e.g. "kg", "m", "mm", etc)
    - Replaces SupplierPart "pack_size" field with "pack_quantity"
    - New field supports physical units, and allows for conversion between compatible units

v116 -> 2023-05-18 : https://github.com/inventree/InvenTree/pull/4823
    - Updates to part parameter implementation, to use physical units

v115 -> 2023-05-18 : https://github.com/inventree/InvenTree/pull/4846
    - Adds ability to partially scrap a build output

v114 -> 2023-05-16 : https://github.com/inventree/InvenTree/pull/4825
    - Adds "delivery_date" to shipments

v113 -> 2023-05-13 : https://github.com/inventree/InvenTree/pull/4800
    - Adds API endpoints for scrapping a build output

v112 -> 2023-05-13: https://github.com/inventree/InvenTree/pull/4741
    - Adds flag use_pack_size to the stock addition API, which allows adding packs

v111 -> 2023-05-02 : https://github.com/inventree/InvenTree/pull/4367
    - Adds tags to the Part serializer
    - Adds tags to the SupplierPart serializer
    - Adds tags to the ManufacturerPart serializer
    - Adds tags to the StockItem serializer
    - Adds tags to the StockLocation serializer

v110 -> 2023-04-26 : https://github.com/inventree/InvenTree/pull/4698
    - Adds 'order_currency' field for PurchaseOrder / SalesOrder endpoints

v109 -> 2023-04-19 : https://github.com/inventree/InvenTree/pull/4636
    - Adds API endpoints for the "ProjectCode" model

v108 -> 2023-04-17 : https://github.com/inventree/InvenTree/pull/4615
    - Adds functionality to upload images for rendering in markdown notes

v107 -> 2023-04-04 : https://github.com/inventree/InvenTree/pull/4575
    - Adds barcode support for PurchaseOrder model
    - Adds barcode support for ReturnOrder model
    - Adds barcode support for SalesOrder model
    - Adds barcode support for BuildOrder model

v106 -> 2023-04-03 : https://github.com/inventree/InvenTree/pull/4566
    - Adds 'search_regex' parameter to all searchable API endpoints

v105 -> 2023-03-31 : https://github.com/inventree/InvenTree/pull/4543
    - Adds API endpoints for status label information on various models

v104 -> 2023-03-23 : https://github.com/inventree/InvenTree/pull/4488
    - Adds various endpoints for new "ReturnOrder" models
    - Adds various endpoints for new "ReturnOrderReport" templates
    - Exposes API endpoints for "Contact" model

v103 -> 2023-03-17 : https://github.com/inventree/InvenTree/pull/4410
    - Add metadata to several more models

v102 -> 2023-03-18 : https://github.com/inventree/InvenTree/pull/4505
- Adds global search API endpoint for consolidated search results

v101 -> 2023-03-07 : https://github.com/inventree/InvenTree/pull/4462
    - Adds 'total_in_stock' to Part serializer, and supports API ordering

v100 -> 2023-03-04 : https://github.com/inventree/InvenTree/pull/4452
     - Adds bulk delete of PurchaseOrderLineItems to API

v99 -> 2023-03-03 : https://github.com/inventree/InvenTree/pull/4445
    - Adds sort by "responsible" to PurchaseOrderAPI

v98 -> 2023-02-24 : https://github.com/inventree/InvenTree/pull/4408
    - Adds "responsible" filter to Build API

v97 -> 2023-02-20 : https://github.com/inventree/InvenTree/pull/4377
    - Adds "external" attribute to StockLocation model

v96 -> 2023-02-16 : https://github.com/inventree/InvenTree/pull/4345
    - Adds stocktake report generation functionality

v95 -> 2023-02-16 : https://github.com/inventree/InvenTree/pull/4346
    - Adds "CompanyAttachment" model (and associated API endpoints)

v94 -> 2023-02-10 : https://github.com/inventree/InvenTree/pull/4327
    - Adds API endpoints for the "Group" auth model

v93 -> 2023-02-03 : https://github.com/inventree/InvenTree/pull/4300
    - Adds extra information to the currency exchange endpoint
    - Adds API endpoint for manually updating exchange rates

v92 -> 2023-02-02 : https://github.com/inventree/InvenTree/pull/4293
    - Adds API endpoint for currency exchange information

v91 -> 2023-01-31 : https://github.com/inventree/InvenTree/pull/4281
    - Improves the API endpoint for creating new Part instances

v90 -> 2023-01-25 : https://github.com/inventree/InvenTree/pull/4186/files
    - Adds a dedicated endpoint to activate a plugin

v89 -> 2023-01-25 : https://github.com/inventree/InvenTree/pull/4214
    - Adds updated field to SupplierPart API
    - Adds API date ordering for supplier part list

v88 -> 2023-01-17: https://github.com/inventree/InvenTree/pull/4225
    - Adds 'priority' field to Build model and api endpoints

v87 -> 2023-01-04 : https://github.com/inventree/InvenTree/pull/4067
    - Add API date filter for stock table on Expiry date

v86 -> 2022-12-22 : https://github.com/inventree/InvenTree/pull/4069
    - Adds API endpoints for part stocktake

v85 -> 2022-12-21 : https://github.com/inventree/InvenTree/pull/3858
    - Add endpoints serving ICS calendars for purchase and sales orders through API

v84 -> 2022-12-21: https://github.com/inventree/InvenTree/pull/4083
    - Add support for listing PO, BO, SO by their reference

v83 -> 2022-11-19 : https://github.com/inventree/InvenTree/pull/3949
    - Add support for structural Stock locations

v82 -> 2022-11-16 : https://github.com/inventree/InvenTree/pull/3931
    - Add support for structural Part categories

v81 -> 2022-11-08 : https://github.com/inventree/InvenTree/pull/3710
    - Adds cached pricing information to Part API
    - Adds cached pricing information to BomItem API
    - Allows Part and BomItem list endpoints to be filtered by 'has_pricing'
    - Remove calculated 'price_string' values from API endpoints
    - Allows PurchaseOrderLineItem API endpoint to be filtered by 'has_pricing'
    - Allows SalesOrderLineItem API endpoint to be filtered by 'has_pricing'
    - Allows SalesOrderLineItem API endpoint to be filtered by 'order_status'
    - Adds more information to SupplierPriceBreak serializer

v80 -> 2022-11-07 : https://github.com/inventree/InvenTree/pull/3906
    - Adds 'barcode_hash' to Part API serializer
    - Adds 'barcode_hash' to StockLocation API serializer
    - Adds 'barcode_hash' to SupplierPart API serializer

v79 -> 2022-11-03 : https://github.com/inventree/InvenTree/pull/3895
    - Add metadata to Company

v78 -> 2022-10-25 : https://github.com/inventree/InvenTree/pull/3854
    - Make PartCategory to be filtered by name and description

v77 -> 2022-10-12 : https://github.com/inventree/InvenTree/pull/3772
    - Adds model permission checks for barcode assignment actions

v76 -> 2022-09-10 : https://github.com/inventree/InvenTree/pull/3640
    - Refactor of barcode data on the API
    - StockItem.uid renamed to StockItem.barcode_hash

v75 -> 2022-09-05 : https://github.com/inventree/InvenTree/pull/3644
    - Adds "pack_size" attribute to SupplierPart API serializer

v74 -> 2022-08-28 : https://github.com/inventree/InvenTree/pull/3615
    - Add confirmation field for completing PurchaseOrder if the order has incomplete lines
    - Add confirmation field for completing SalesOrder if the order has incomplete lines

v73 -> 2022-08-24 : https://github.com/inventree/InvenTree/pull/3605
    - Add 'description' field to PartParameterTemplate model

v72 -> 2022-08-18 : https://github.com/inventree/InvenTree/pull/3567
    - Allow PurchaseOrder to be duplicated via the API

v71 -> 2022-08-18 : https://github.com/inventree/InvenTree/pull/3564
    - Updates to the "part scheduling" API endpoint

v70 -> 2022-08-02 : https://github.com/inventree/InvenTree/pull/3451
    - Adds a 'depth' parameter to the PartCategory list API
    - Adds a 'depth' parameter to the StockLocation list API

v69 -> 2022-08-01 : https://github.com/inventree/InvenTree/pull/3443
    - Updates the PartCategory list API:
        - Improve query efficiency: O(n) becomes O(1)
        - Rename 'parts' field to 'part_count'
    - Updates the StockLocation list API:
        - Improve query efficiency: O(n) becomes O(1)

v68 -> 2022-07-27 : https://github.com/inventree/InvenTree/pull/3417
    - Allows SupplierPart list to be filtered by SKU value
    - Allows SupplierPart list to be filtered by MPN value

v67 -> 2022-07-25 : https://github.com/inventree/InvenTree/pull/3395
    - Adds a 'requirements' endpoint for Part instance
    - Provides information on outstanding order requirements for a given part

v66 -> 2022-07-24 : https://github.com/inventree/InvenTree/pull/3393
    - Part images can now be downloaded from a remote URL via the API
    - Company images can now be downloaded from a remote URL via the API

v65 -> 2022-07-15 : https://github.com/inventree/InvenTree/pull/3335
    - Annotates 'in_stock' quantity to the SupplierPart API

v64 -> 2022-07-08 : https://github.com/inventree/InvenTree/pull/3310
    - Annotate 'on_order' quantity to BOM list API
    - Allow BOM List API endpoint to be filtered by "on_order" parameter

v63 -> 2022-07-06 : https://github.com/inventree/InvenTree/pull/3301
    - Allow BOM List API endpoint to be filtered by "available_stock" parameter

v62 -> 2022-07-05 : https://github.com/inventree/InvenTree/pull/3296
    - Allows search on BOM List API endpoint
    - Allows ordering on BOM List API endpoint

v61 -> 2022-06-12 : https://github.com/inventree/InvenTree/pull/3183
    - Migrate the "Convert Stock Item" form class to use the API
    - There is now an API endpoint for converting a stock item to a valid variant

v60 -> 2022-06-08 : https://github.com/inventree/InvenTree/pull/3148
    - Add availability data fields to the SupplierPart model

v59 -> 2022-06-07 : https://github.com/inventree/InvenTree/pull/3154
    - Adds further improvements to BulkDelete mixin class
    - Fixes multiple bugs in custom OPTIONS metadata implementation
    - Adds 'bulk delete' for Notifications

v58 -> 2022-06-06 : https://github.com/inventree/InvenTree/pull/3146
    - Adds a BulkDelete API mixin class for fast, safe deletion of multiple objects with a single API request

v57 -> 2022-06-05 : https://github.com/inventree/InvenTree/pull/3130
    - Transfer PartCategoryTemplateParameter actions to the API

v56 -> 2022-06-02 : https://github.com/inventree/InvenTree/pull/3123
    - Expose the PartParameterTemplate model to use the API

v55 -> 2022-06-02 : https://github.com/inventree/InvenTree/pull/3120
    - Converts the 'StockItemReturn' functionality to make use of the API

v54 -> 2022-06-02 : https://github.com/inventree/InvenTree/pull/3117
    - Adds 'available_stock' annotation on the SalesOrderLineItem API
    - Adds (well, fixes) 'overdue' annotation on the SalesOrderLineItem API

v53 -> 2022-06-01 : https://github.com/inventree/InvenTree/pull/3110
    - Adds extra search fields to the BuildOrder list API endpoint

v52 -> 2022-05-31 : https://github.com/inventree/InvenTree/pull/3103
    - Allow part list API to be searched by supplier SKU

v51 -> 2022-05-24 : https://github.com/inventree/InvenTree/pull/3058
    - Adds new fields to the SalesOrderShipment model

v50 -> 2022-05-18 : https://github.com/inventree/InvenTree/pull/2912
    - Implement Attachments for manufacturer parts

v49 -> 2022-05-09 : https://github.com/inventree/InvenTree/pull/2957
    - Allows filtering of plugin list by 'active' status
    - Allows filtering of plugin list by 'mixin' support
    - Adds endpoint to "identify" or "locate" stock items and locations (using plugins)

v48 -> 2022-05-12 : https://github.com/inventree/InvenTree/pull/2977
    - Adds "export to file" functionality for PurchaseOrder API endpoint
    - Adds "export to file" functionality for SalesOrder API endpoint
    - Adds "export to file" functionality for BuildOrder API endpoint

v47 -> 2022-05-10 : https://github.com/inventree/InvenTree/pull/2964
    - Fixes barcode API error response when scanning a StockItem which does not exist
    - Fixes barcode API error response when scanning a StockLocation which does not exist

v46 -> 2022-05-09
    - Fixes read permissions on settings API
    - Allows non-staff users to read global settings via the API

v45 -> 2022-05-08 : https://github.com/inventree/InvenTree/pull/2944
    - Settings are now accessed via the API using their unique key, not their PK
    - This allows the settings to be accessed without prior knowledge of the PK

v44 -> 2022-05-04 : https://github.com/inventree/InvenTree/pull/2931
    - Converting more server-side rendered forms to the API
    - Exposes more core functionality to API endpoints

v43 -> 2022-04-26 : https://github.com/inventree/InvenTree/pull/2875
    - Adds API detail endpoint for PartSalePrice model
    - Adds API detail endpoint for PartInternalPrice model

v42 -> 2022-04-26 : https://github.com/inventree/InvenTree/pull/2833
    - Adds variant stock information to the Part and BomItem serializers

v41 -> 2022-04-26
    - Fixes 'variant_of' filter for Part list endpoint

v40 -> 2022-04-19
    - Adds ability to filter StockItem list by "tracked" parameter
        - This checks the serial number or batch code fields

v39 -> 2022-04-18
    - Adds ability to filter StockItem list by "has_batch" parameter

v38 -> 2022-04-14 : https://github.com/inventree/InvenTree/pull/2828
    - Adds the ability to include stock test results for "installed items"

v37 -> 2022-04-07 : https://github.com/inventree/InvenTree/pull/2806
    - Adds extra stock availability information to the BomItem serializer

v36 -> 2022-04-03
    - Adds ability to filter part list endpoint by unallocated_stock argument

v35 -> 2022-04-01 : https://github.com/inventree/InvenTree/pull/2797
    - Adds stock allocation information to the Part API
    - Adds calculated field for "unallocated_quantity"

v34 -> 2022-03-25
    - Change permissions for "plugin list" API endpoint (now allows any authenticated user)

v33 -> 2022-03-24
    - Adds "plugins_enabled" information to root API endpoint

v32 -> 2022-03-19
    - Adds "parameters" detail to Part API endpoint (use &parameters=true)
    - Adds ability to filter PartParameterTemplate API by Part instance
    - Adds ability to filter PartParameterTemplate API by PartCategory instance

v31 -> 2022-03-14
    - Adds "updated" field to SupplierPriceBreakList and SupplierPriceBreakDetail API endpoints

v30 -> 2022-03-09
    - Adds "exclude_location" field to BuildAutoAllocation API endpoint
    - Allows BuildItem API endpoint to be filtered by BomItem relation

v29 -> 2022-03-08
    - Adds "scheduling" endpoint for predicted stock scheduling information

v28 -> 2022-03-04
    - Adds an API endpoint for auto allocation of stock items against a build order
    - Ref: https://github.com/inventree/InvenTree/pull/2713

v27 -> 2022-02-28
    - Adds target_date field to individual line items for purchase orders and sales orders

v26 -> 2022-02-17
    - Adds API endpoint for uploading a BOM file and extracting data

v25 -> 2022-02-17
    - Adds ability to filter "part" list endpoint by "in_bom_for" argument

v24 -> 2022-02-10
    - Adds API endpoint for deleting (cancelling) build order outputs

v23 -> 2022-02-02
    - Adds API endpoints for managing plugin classes
    - Adds API endpoints for managing plugin settings

v22 -> 2021-12-20
    - Adds API endpoint to "merge" multiple stock items

v21 -> 2021-12-04
    - Adds support for multiple "Shipments" against a SalesOrder
    - Refactors process for stock allocation against a SalesOrder

v20 -> 2021-12-03
    - Adds ability to filter POLineItem endpoint by "base_part"
    - Adds optional "order_detail" to POLineItem list endpoint

v19 -> 2021-12-02
    - Adds the ability to filter the StockItem API by "part_tree"
    - Returns only stock items which match a particular part.tree_id field

v18 -> 2021-11-15
    - Adds the ability to filter BomItem API by "uses" field
    - This returns a list of all BomItems which "use" the specified part
    - Includes inherited BomItem objects

v17 -> 2021-11-09
    - Adds API endpoints for GLOBAL and USER settings objects
    - Ref: https://github.com/inventree/InvenTree/pull/2275

v16 -> 2021-10-17
    - Adds API endpoint for completing build order outputs

v15 -> 2021-10-06
    - Adds detail endpoint for SalesOrderAllocation model
    - Allows use of the API forms interface for adjusting SalesOrderAllocation objects

v14 -> 2021-10-05
    - Stock adjustment actions API is improved, using native DRF serializer support
    - However adjustment actions now only support 'pk' as a lookup field

v13 -> 2021-10-05
    - Adds API endpoint to allocate stock items against a BuildOrder
    - Updates StockItem API with improved filtering against BomItem data

v12 -> 2021-09-07
    - Adds API endpoint to receive stock items against a PurchaseOrder

v11 -> 2021-08-26
    - Adds "units" field to PartBriefSerializer
    - This allows units to be introspected from the "part_detail" field in the StockItem serializer

v10 -> 2021-08-23
    - Adds "purchase_price_currency" to StockItem serializer
    - Adds "purchase_price_string" to StockItem serializer
    - Purchase price is now writable for StockItem serializer

v9  -> 2021-08-09
    - Adds "price_string" to part pricing serializers

v8  -> 2021-07-19
    - Refactors the API interface for SupplierPart and ManufacturerPart models
    - ManufacturerPart objects can no longer be created via the SupplierPart API endpoint

v7  -> 2021-07-03
    - Introduced the concept of "API forms" in https://github.com/inventree/InvenTree/pull/1716
    - API OPTIONS endpoints provide comprehensive field metadata
    - Multiple new API endpoints added for database models

v6  -> 2021-06-23
    - Part and Company images can now be directly uploaded via the REST API

v5  -> 2021-06-21
    - Adds API interface for manufacturer part parameters

v4  -> 2021-06-01
    - BOM items can now accept "variant stock" to be assigned against them
    - Many slight API tweaks were needed to get this to work properly!

v3  -> 2021-05-22:
    - The updated StockItem "history tracking" now uses a different interface

"""<|MERGE_RESOLUTION|>--- conflicted
+++ resolved
@@ -1,22 +1,20 @@
 """InvenTree API version information."""
 
 # InvenTree API version
-INVENTREE_API_VERSION = 316
+INVENTREE_API_VERSION = 317
 
 """Increment this API version number whenever there is a significant change to the API that any clients need to know about."""
 
 
 INVENTREE_API_TEXT = """
 
-<<<<<<< HEAD
-v316 - 2025-02-24 : https://github.com/inventree/InvenTree/pull/9096
+v317 - 2025-02-26 : https://github.com/inventree/InvenTree/pull/9096
     - Overhaul the data-export API functionality
     - Allow customization of data exporting via plugins
-=======
+
 v316 - 2025-02-26 : https://github.com/inventree/InvenTree/pull/9185
     - Allow 'icon' field to be nullified in the PartCategory API
     - Allow 'custom_icon' field to be nullified in the StockLocation API
->>>>>>> 92edbf41
 
 v315 - 2025-02-22 : https://github.com/inventree/InvenTree/pull/9150
     - Remove outdated 'url' field from some API endpoints
