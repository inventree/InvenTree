--- conflicted
+++ resolved
@@ -1,20 +1,19 @@
 """InvenTree API version information."""
 
 # InvenTree API version
-INVENTREE_API_VERSION = 350
+INVENTREE_API_VERSION = 351
 
 """Increment this API version number whenever there is a significant change to the API that any clients need to know about."""
 
 INVENTREE_API_TEXT = """
-<<<<<<< HEAD
-v350 -> 2025-06-16 : https://github.com/inventree/InvenTree/pull/9608
+
+v351 -> 2025-06-16 : https://github.com/inventree/InvenTree/pull/9608
     - Adds email endpoints
-=======
+
 v350 -> 2025-06-17 : https://github.com/inventree/InvenTree/pull/9798
     - Adds "can_build" field to the part requirements API endpoint
     - Remove "allocated" and "required" fields from the part requirements API endpoint
     - Add detailed serializer to the part requirements API endpoint
->>>>>>> 62aef238
 
 v349 -> 2025-06-13 : https://github.com/inventree/InvenTree/pull/9574
     - Remove the 'create_child_builds' flag from the BuildOrder creation API endpoint
