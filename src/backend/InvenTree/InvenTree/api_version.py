--- conflicted
+++ resolved
@@ -1,20 +1,18 @@
 """InvenTree API version information."""
 
 # InvenTree API version
-INVENTREE_API_VERSION = 218
+INVENTREE_API_VERSION = 219
 
 """Increment this API version number whenever there is a significant change to the API that any clients need to know about."""
 
 
 INVENTREE_API_TEXT = """
-<<<<<<< HEAD
-v218 - 2024-07-10 : https://github.com/inventree/InvenTree/pull/7611
+v219 - 2024-07-11 : https://github.com/inventree/InvenTree/pull/7611
     - Adds new fields to the BuildItem API endpoints
     - Adds new ordering / filtering options to the BuildItem API endpoints
-=======
+
 v218 - 2024-07-11 : https://github.com/inventree/InvenTree/pull/7619
     - Adds "can_build" field to the BomItem API
->>>>>>> 5e040c4d
 
 v217 - 2024-07-09 : https://github.com/inventree/InvenTree/pull/7599
     - Fixes bug in "project_code" field for order API endpoints
