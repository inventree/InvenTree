"""InvenTree API version information."""

# InvenTree API version
<<<<<<< HEAD
INVENTREE_API_VERSION = 272
=======
INVENTREE_API_VERSION = 273
>>>>>>> 89946aed

"""Increment this API version number whenever there is a significant change to the API that any clients need to know about."""


INVENTREE_API_TEXT = """

<<<<<<< HEAD
v272 - 2024-10-22 : https://github.com/inventree/InvenTree/pull/8054
    - Adds "SelectionList" and "SelectionListEntry" API endpoints
=======
v273 - 2024-10-28 : https://github.com/inventree/InvenTree/pull/8376
    - Fixes for the BuildLine API endpoint

v272 - 2024-10-25 : https://github.com/inventree/InvenTree/pull/8343
    - Adjustments to BuildLine API serializers
>>>>>>> 89946aed

v271 - 2024-10-22 : https://github.com/inventree/InvenTree/pull/8331
    - Fixes for SalesOrderLineItem endpoints

v270 - 2024-10-19 : https://github.com/inventree/InvenTree/pull/8307
    - Adds missing date fields from order API endpoint(s)

v269 - 2024-10-16 : https://github.com/inventree/InvenTree/pull/8295
    - Adds "include_variants" filter to the BuildOrder API endpoint
    - Adds "include_variants" filter to the SalesOrder API endpoint
    - Adds "include_variants" filter to the PurchaseOrderLineItem API endpoint
    - Adds "include_variants" filter to the ReturnOrder API endpoint

268 - 2024-10-11 : https://github.com/inventree/InvenTree/pull/8274
    - Adds "in_stock" attribute to the StockItem serializer

267 - 2024-10-8 : https://github.com/inventree/InvenTree/pull/8250
    - Remove "allocations" field from the SalesOrderShipment API endpoint(s)
    - Add "allocated_items" field to the SalesOrderShipment API endpoint(s)

266 - 2024-10-07 : https://github.com/inventree/InvenTree/pull/8249
    - Tweak SalesOrderShipment API for more efficient data retrieval

265 - 2024-10-07 : https://github.com/inventree/InvenTree/pull/8228
    - Adds API endpoint for providing custom admin integration details for plugins

264 - 2024-10-03 : https://github.com/inventree/InvenTree/pull/8231
    - Adds Sales Order Shipment attachment model type

263 - 2024-09-30 : https://github.com/inventree/InvenTree/pull/8194
    - Adds Sales Order Shipment report

262 - 2024-09-30 : https://github.com/inventree/InvenTree/pull/8220
    - Tweak permission requirements for uninstalling plugins via API

261 - 2024-09-26 : https://github.com/inventree/InvenTree/pull/8184
    - Fixes for BuildOrder API serializers

v260 - 2024-09-26 : https://github.com/inventree/InvenTree/pull/8190
    - Adds facility for server-side context data to be passed to client-side plugins

v259 - 2024-09-20 : https://github.com/inventree/InvenTree/pull/8137
    - Implements new API endpoint for enabling custom UI features via plugins

v258 - 2024-09-24 : https://github.com/inventree/InvenTree/pull/8163
    - Enhances the existing PartScheduling API endpoint
    - Adds a formal DRF serializer to the endpoint

v257 - 2024-09-22 : https://github.com/inventree/InvenTree/pull/8150
    - Adds API endpoint for reporting barcode scan history

v256 - 2024-09-19 : https://github.com/inventree/InvenTree/pull/7704
    - Adjustments for "stocktake" (stock history) API endpoints

v255 - 2024-09-19 : https://github.com/inventree/InvenTree/pull/8145
    - Enables copying line items when duplicating an order

v254 - 2024-09-14 : https://github.com/inventree/InvenTree/pull/7470
    - Implements new API endpoints for enabling custom UI functionality via plugins

v253 - 2024-09-14 : https://github.com/inventree/InvenTree/pull/7944
    - Adjustments for user API endpoints

v252 - 2024-09-13 : https://github.com/inventree/InvenTree/pull/8040
    - Add endpoint for listing all known units

v251 - 2024-09-06 : https://github.com/inventree/InvenTree/pull/8018
    - Adds "attach_to_model" field to the ReporTemplate model

v250 - 2024-09-04 : https://github.com/inventree/InvenTree/pull/8069
    - Fixes 'revision' field definition in Part serializer

v249 - 2024-08-23 : https://github.com/inventree/InvenTree/pull/7978
    - Sort status enums

v248 - 2024-08-23 : https://github.com/inventree/InvenTree/pull/7965
    - Small adjustments to labels for new custom status fields

v247 - 2024-08-22 : https://github.com/inventree/InvenTree/pull/7956
    - Adjust "attachment" field on StockItemTestResult serializer
    - Allow null values for attachment

v246 - 2024-08-21 : https://github.com/inventree/InvenTree/pull/7862
    - Adds custom status fields to various serializers
    - Adds endpoints to admin custom status fields

v245 - 2024-08-21 : https://github.com/inventree/InvenTree/pull/7520
    - Documented pagination fields (no functional changes)

v244 - 2024-08-21 : https://github.com/inventree/InvenTree/pull/7941
    - Adds "create_child_builds" field to the Build API
    - Write-only field to create child builds from the API
    - Only available when creating a new build order

v243 - 2024-08-21 : https://github.com/inventree/InvenTree/pull/7940
    - Expose "ancestor" filter to the BuildOrder API

v242 - 2024-08-20 : https://github.com/inventree/InvenTree/pull/7932
    - Adds "level" attribute to BuildOrder serializer
    - Allow ordering of BuildOrder API by "level" attribute
    - Allow "parent" filter for BuildOrder API to have "cascade=True" option

v241 - 2024-08-18 : https://github.com/inventree/InvenTree/pull/7906
    - Adjusts required fields for the MeUserDetail endpoint

v240 - 2024-08-16 : https://github.com/inventree/InvenTree/pull/7900
    - Adjust "issued_by" filter for the BuildOrder list endpoint
    - Adjust "assigned_to" filter for the BuildOrder list endpoint

v239 - 2024-08-15 : https://github.com/inventree/InvenTree/pull/7888
    - Adds "testable" field to the Part model
    - Adds associated filters to various API endpoints

v238 - 2024-08-14 : https://github.com/inventree/InvenTree/pull/7874
    - Add "assembly" filter to BuildLine API endpoint

v237 - 2024-08-13 : https://github.com/inventree/InvenTree/pull/7863
    - Reimplement "bulk delete" operation for Attachment model
    - Fix permission checks for Attachment API endpoints

v236 - 2024-08-10 : https://github.com/inventree/InvenTree/pull/7844
    - Adds "supplier_name" to the PurchaseOrder API serializer

v235 - 2024-08-08 : https://github.com/inventree/InvenTree/pull/7837
    - Adds "on_order" quantity to SalesOrderLineItem serializer
    - Adds "building" quantity to SalesOrderLineItem serializer

v234 - 2024-08-08 : https://github.com/inventree/InvenTree/pull/7829
    - Fixes bug in the plugin metadata endpoint

v233 - 2024-08-04 : https://github.com/inventree/InvenTree/pull/7807
    - Adds new endpoints for managing state of build orders
    - Adds new endpoints for managing state of purchase orders
    - Adds new endpoints for managing state of sales orders
    - Adds new endpoints for managing state of return orders

v232 - 2024-08-03 : https://github.com/inventree/InvenTree/pull/7793
    - Allow ordering of SalesOrderShipment API by 'shipment_date' and 'delivery_date'

v231 - 2024-08-03 : https://github.com/inventree/InvenTree/pull/7794
    - Optimize BuildItem and BuildLine serializers to improve API efficiency

v230 - 2024-05-05 : https://github.com/inventree/InvenTree/pull/7164
    - Adds test statistics endpoint

v229 - 2024-07-31 : https://github.com/inventree/InvenTree/pull/7775
    - Add extra exportable fields to the BomItem serializer

v228 - 2024-07-18 : https://github.com/inventree/InvenTree/pull/7684
    - Adds "icon" field to the PartCategory.path and StockLocation.path API
    - Adds icon packages API endpoint

v227 - 2024-07-19 : https://github.com/inventree/InvenTree/pull/7693/
    - Adds endpoints to list and revoke the tokens issued to the current user

v226 - 2024-07-15 : https://github.com/inventree/InvenTree/pull/7648
    - Adds barcode generation API endpoint

v225 - 2024-07-17 : https://github.com/inventree/InvenTree/pull/7671
    - Adds "filters" field to DataImportSession API

v224 - 2024-07-14 : https://github.com/inventree/InvenTree/pull/7667
    - Add notes field to ManufacturerPart and SupplierPart API endpoints

v223 - 2024-07-14 : https://github.com/inventree/InvenTree/pull/7649
    - Allow adjustment of "packaging" field when receiving items against a purchase order

v222 - 2024-07-14 : https://github.com/inventree/InvenTree/pull/7635
    - Adjust the BomItem API endpoint to improve data import process

v221 - 2024-07-13 : https://github.com/inventree/InvenTree/pull/7636
    - Adds missing fields from StockItemBriefSerializer
    - Adds missing fields from PartBriefSerializer
    - Adds extra exportable fields to BuildItemSerializer

v220 - 2024-07-11 : https://github.com/inventree/InvenTree/pull/7585
    - Adds "revision_of" field to Part serializer
    - Adds new API filters for "revision" status

v219 - 2024-07-11 : https://github.com/inventree/InvenTree/pull/7611
    - Adds new fields to the BuildItem API endpoints
    - Adds new ordering / filtering options to the BuildItem API endpoints

v218 - 2024-07-11 : https://github.com/inventree/InvenTree/pull/7619
    - Adds "can_build" field to the BomItem API

v217 - 2024-07-09 : https://github.com/inventree/InvenTree/pull/7599
    - Fixes bug in "project_code" field for order API endpoints

v216 - 2024-07-08 : https://github.com/inventree/InvenTree/pull/7595
    - Moves API endpoint for contenttype lookup by model name

v215 - 2024-07-09 : https://github.com/inventree/InvenTree/pull/7591
    - Adds additional fields to the BuildLine serializer

v214 - 2024-07-08 : https://github.com/inventree/InvenTree/pull/7587
    - Adds "default_location_detail" field to the Part API

v213 - 2024-07-06 : https://github.com/inventree/InvenTree/pull/7527
    - Adds 'locked' field to Part API

v212 - 2024-07-06 : https://github.com/inventree/InvenTree/pull/7562
    - Makes API generation more robust (no functional changes)

v211 - 2024-06-26 : https://github.com/inventree/InvenTree/pull/6911
    - Adds API endpoints for managing data import and export

v210 - 2024-06-26 : https://github.com/inventree/InvenTree/pull/7518
    - Adds translateable text to User API fields

v209 - 2024-06-26 : https://github.com/inventree/InvenTree/pull/7514
    - Add "top_level" filter to PartCategory API endpoint
    - Add "top_level" filter to StockLocation API endpoint

v208 - 2024-06-19 : https://github.com/inventree/InvenTree/pull/7479
    - Adds documentation for the user roles API endpoint (no functional changes)

v207 - 2024-06-09 : https://github.com/inventree/InvenTree/pull/7420
    - Moves all "Attachment" models into a single table
    - All "Attachment" operations are now performed at /api/attachment/
    - Add permissions information to /api/user/roles/ endpoint

v206 - 2024-06-08 : https://github.com/inventree/InvenTree/pull/7417
    - Adds "choices" field to the PartTestTemplate model

v205 - 2024-06-03 : https://github.com/inventree/InvenTree/pull/7284
    - Added model_type and model_id fields to the "NotesImage" serializer

v204 - 2024-06-03 : https://github.com/inventree/InvenTree/pull/7393
    - Fixes previous API update which resulted in inconsistent ordering of currency codes

v203 - 2024-06-03 : https://github.com/inventree/InvenTree/pull/7390
    - Currency codes are now configurable as a run-time setting

v202 - 2024-05-27 : https://github.com/inventree/InvenTree/pull/7343
    - Adjust "required" attribute of Part.category field to be optional

v201 - 2024-05-21 : https://github.com/inventree/InvenTree/pull/7074
    - Major refactor of the report template / report printing interface
    - This is a *breaking change* to the report template API

v200 - 2024-05-20 : https://github.com/inventree/InvenTree/pull/7000
    - Adds API endpoint for generating custom batch codes
    - Adds API endpoint for generating custom serial numbers

v199 - 2024-05-20 : https://github.com/inventree/InvenTree/pull/7264
    - Expose "bom_valid" filter for the Part API
    - Expose "starred" filter for the Part API

v198 - 2024-05-19 : https://github.com/inventree/InvenTree/pull/7258
    - Fixed lookup field conflicts in the plugins API

v197 - 2024-05-14 : https://github.com/inventree/InvenTree/pull/7224
    - Refactor the plugin API endpoints to use the plugin "key" for lookup, rather than the PK value

v196 - 2024-05-05 : https://github.com/inventree/InvenTree/pull/7160
    - Adds "location" field to BuildOutputComplete API endpoint

v195 - 2024-05-03 : https://github.com/inventree/InvenTree/pull/7153
    - Fixes bug in BuildOrderCancel API endpoint

v194 - 2024-05-01 : https://github.com/inventree/InvenTree/pull/7147
    -  Adds field description to the currency_exchange_retrieve API call

v193 - 2024-04-30 : https://github.com/inventree/InvenTree/pull/7144
    - Adds "assigned_to" filter to PurchaseOrder / SalesOrder / ReturnOrder API endpoints

v192 - 2024-04-23 : https://github.com/inventree/InvenTree/pull/7106
    - Adds 'trackable' ordering option to BuildLineLabel API endpoint

v191 - 2024-04-22 : https://github.com/inventree/InvenTree/pull/7079
    - Adds API endpoints for Contenttype model

v190 - 2024-04-19 : https://github.com/inventree/InvenTree/pull/7024
    - Adds "active" field to the Company API endpoints
    - Allow company list to be filtered by "active" status

v189 - 2024-04-19 : https://github.com/inventree/InvenTree/pull/7066
    - Adds "currency" field to CompanyBriefSerializer class

v188 - 2024-04-16 : https://github.com/inventree/InvenTree/pull/6970
    - Adds session authentication support for the API
    - Improvements for login / logout endpoints for better support of React web interface

v187 - 2024-04-10 : https://github.com/inventree/InvenTree/pull/6985
    - Allow Part list endpoint to be sorted by pricing_min and pricing_max values
    - Allow BomItem list endpoint to be sorted by pricing_min and pricing_max values
    - Allow InternalPrice and SalePrice endpoints to be sorted by quantity
    - Adds total pricing values to BomItem serializer

v186 - 2024-03-26 : https://github.com/inventree/InvenTree/pull/6855
    - Adds license information to the API

v185 - 2024-03-24 : https://github.com/inventree/InvenTree/pull/6836
    - Remove /plugin/activate endpoint
    - Update docstrings and typing for various API endpoints (no functional changes)

v184 - 2024-03-17 : https://github.com/inventree/InvenTree/pull/10464
    - Add additional fields for tests (start/end datetime, test station)

v183 - 2024-03-14 : https://github.com/inventree/InvenTree/pull/5972
    - Adds "category_default_location" annotated field to part serializer
    - Adds "part_detail.category_default_location" annotated field to stock item serializer
    - Adds "part_detail.category_default_location" annotated field to purchase order line serializer
    - Adds "parent_default_location" annotated field to category serializer

v182 - 2024-03-13 : https://github.com/inventree/InvenTree/pull/6714
    - Expose ReportSnippet model to the /report/snippet/ API endpoint
    - Expose ReportAsset model to the /report/asset/ API endpoint

v181 - 2024-02-21 : https://github.com/inventree/InvenTree/pull/6541
    - Adds "width" and "height" fields to the LabelTemplate API endpoint
    - Adds "page_size" and "landscape" fields to the ReportTemplate API endpoint

v180 - 2024-3-02 : https://github.com/inventree/InvenTree/pull/6463
    - Tweaks to API documentation to allow automatic documentation generation

v179 - 2024-03-01 : https://github.com/inventree/InvenTree/pull/6605
    - Adds "subcategories" count to PartCategory serializer
    - Adds "sublocations" count to StockLocation serializer
    - Adds "image" field to PartBrief serializer
    - Adds "image" field to CompanyBrief serializer

v178 - 2024-02-29 : https://github.com/inventree/InvenTree/pull/6604
    - Adds "external_stock" field to the Part API endpoint
    - Adds "external_stock" field to the BomItem API endpoint
    - Adds "external_stock" field to the BuildLine API endpoint
    - Stock quantities represented in the BuildLine API endpoint are now filtered by Build.source_location

v177 - 2024-02-27 : https://github.com/inventree/InvenTree/pull/6581
    - Adds "subcategoies" count to PartCategoryTree serializer
    - Adds "sublocations" count to StockLocationTree serializer

v176 - 2024-02-26 : https://github.com/inventree/InvenTree/pull/6535
    - Adds the field "plugins_install_disabled" to the Server info API endpoint

v175 - 2024-02-21 : https://github.com/inventree/InvenTree/pull/6538
    - Adds "parts" count to PartParameterTemplate serializer

v174 - 2024-02-21 : https://github.com/inventree/InvenTree/pull/6536
    - Expose PartCategory filters to the API documentation
    - Expose StockLocation filters to the API documentation

v173 - 2024-02-20 : https://github.com/inventree/InvenTree/pull/6483
    - Adds "merge_items" to the PurchaseOrderLine create API endpoint
    - Adds "auto_pricing" to the PurchaseOrderLine create/update API endpoint

v172 - 2024-02-20 : https://github.com/inventree/InvenTree/pull/6526
    - Adds "enabled" field to the PartTestTemplate API endpoint
    - Adds "enabled" filter to the PartTestTemplate list
    - Adds "enabled" filter to the StockItemTestResult list

v171 - 2024-02-19 : https://github.com/inventree/InvenTree/pull/6516
    - Adds "key" as a filterable parameter to PartTestTemplate list endpoint

v170 -> 2024-02-19 : https://github.com/inventree/InvenTree/pull/6514
    - Adds "has_results" filter to the PartTestTemplate list endpoint

v169 -> 2024-02-14 : https://github.com/inventree/InvenTree/pull/6430
    - Adds 'key' field to PartTestTemplate API endpoint
    - Adds annotated 'results' field to PartTestTemplate API endpoint
    - Adds 'template' field to StockItemTestResult API endpoint

v168 -> 2024-02-14 : https://github.com/inventree/InvenTree/pull/4824
    - Adds machine CRUD API endpoints
    - Adds machine settings API endpoints
    - Adds machine restart API endpoint
    - Adds machine types/drivers list API endpoints
    - Adds machine registry status API endpoint
    - Adds 'required' field to the global Settings API
    - Discover sub-sub classes of the StatusCode API

v167 -> 2024-02-07: https://github.com/inventree/InvenTree/pull/6440
    - Fixes for OpenAPI schema generation

v166 -> 2024-02-04 : https://github.com/inventree/InvenTree/pull/6400
    - Adds package_name to plugin API
    - Adds mechanism for uninstalling plugins via the API

v165 -> 2024-01-28 : https://github.com/inventree/InvenTree/pull/6040
    - Adds supplier_part.name, part.creation_user, part.required_for_sales_order

v164 -> 2024-01-24 : https://github.com/inventree/InvenTree/pull/6343
    - Adds "building" quantity to BuildLine API serializer

v163 -> 2024-01-22 : https://github.com/inventree/InvenTree/pull/6314
    - Extends API endpoint to expose auth configuration information for signin pages

v162 -> 2024-01-14 : https://github.com/inventree/InvenTree/pull/6230
    - Adds API endpoints to provide information on background tasks

v161 -> 2024-01-13 : https://github.com/inventree/InvenTree/pull/6222
    - Adds API endpoint for system error information

v160 -> 2023-12-11 : https://github.com/inventree/InvenTree/pull/6072
    - Adds API endpoint for allocating stock items against a sales order via barcode scan

v159 -> 2023-12-08 : https://github.com/inventree/InvenTree/pull/6056
    - Adds API endpoint for reloading plugin registry

v158 -> 2023-11-21 : https://github.com/inventree/InvenTree/pull/5953
    - Adds API endpoint for listing all settings of a particular plugin
    - Adds API endpoint for registry status (errors)

v157 -> 2023-12-02 : https://github.com/inventree/InvenTree/pull/6021
    - Add write-only "existing_image" field to Part API serializer

v156 -> 2023-11-26 : https://github.com/inventree/InvenTree/pull/5982
    - Add POST endpoint for report and label creation

v155 -> 2023-11-24 : https://github.com/inventree/InvenTree/pull/5979
    - Add "creation_date" field to Part instance serializer

v154 -> 2023-11-21 : https://github.com/inventree/InvenTree/pull/5944
    - Adds "responsible" field to the ProjectCode table

v153 -> 2023-11-21 : https://github.com/inventree/InvenTree/pull/5956
    - Adds override_min and override_max fields to part pricing API

v152 -> 2023-11-20 : https://github.com/inventree/InvenTree/pull/5949
    - Adds barcode support for manufacturerpart model
    - Adds API endpoint for adding parts to purchase order using barcode scan

v151 -> 2023-11-13 : https://github.com/inventree/InvenTree/pull/5906
    - Allow user list API to be filtered by user active status
    - Allow owner list API to be filtered by user active status

v150 -> 2023-11-07: https://github.com/inventree/InvenTree/pull/5875
    - Extended user API endpoints to enable ordering
    - Extended user API endpoints to enable user role changes
    - Added endpoint to create a new user

v149 -> 2023-11-07 : https://github.com/inventree/InvenTree/pull/5876
    - Add 'building' quantity to BomItem serializer
    - Add extra ordering options for the BomItem list API

v148 -> 2023-11-06 : https://github.com/inventree/InvenTree/pull/5872
    - Allow "quantity" to be specified when installing an item into another item

v147 -> 2023-11-04: https://github.com/inventree/InvenTree/pull/5860
    - Adds "completed_lines" field to SalesOrder API endpoint
    - Adds "completed_lines" field to PurchaseOrder API endpoint

v146 -> 2023-11-02: https://github.com/inventree/InvenTree/pull/5822
    - Extended SSO Provider endpoint to contain if a provider is configured
    - Adds API endpoints for Email Address model

v145 -> 2023-10-30: https://github.com/inventree/InvenTree/pull/5786
    - Allow printing labels via POST including printing options in the body

v144 -> 2023-10-23: https://github.com/inventree/InvenTree/pull/5811
    - Adds version information API endpoint

v143 -> 2023-10-29: https://github.com/inventree/InvenTree/pull/5810
    - Extends the status endpoint to include information about system status and health

v142 -> 2023-10-20: https://github.com/inventree/InvenTree/pull/5759
    - Adds generic API endpoints for looking up status models

v141 -> 2023-10-23 : https://github.com/inventree/InvenTree/pull/5774
    - Changed 'part.responsible' from User to Owner

v140 -> 2023-10-20 : https://github.com/inventree/InvenTree/pull/5664
    - Expand API token functionality
    - Multiple API tokens can be generated per user

v139 -> 2023-10-11 : https://github.com/inventree/InvenTree/pull/5509
    - Add new BarcodePOReceive endpoint to receive line items by scanning supplier barcodes

v138 -> 2023-10-11 : https://github.com/inventree/InvenTree/pull/5679
    - Settings keys are no longer case sensitive
    - Include settings units in API serializer

v137 -> 2023-10-04 : https://github.com/inventree/InvenTree/pull/5588
    - Adds StockLocationType API endpoints
    - Adds custom_icon, location_type to StockLocation endpoint

v136 -> 2023-09-23 : https://github.com/inventree/InvenTree/pull/5595
    - Adds structural to StockLocation and PartCategory tree endpoints

v135 -> 2023-09-19 : https://github.com/inventree/InvenTree/pull/5569
    - Adds location path detail to StockLocation and StockItem API endpoints
    - Adds category path detail to PartCategory and Part API endpoints

v134 -> 2023-09-11 : https://github.com/inventree/InvenTree/pull/5525
    - Allow "Attachment" list endpoints to be searched by attachment, link and comment fields

v133 -> 2023-09-08 : https://github.com/inventree/InvenTree/pull/5518
    - Add extra optional fields which can be used for StockAdjustment endpoints

v132 -> 2023-09-07 : https://github.com/inventree/InvenTree/pull/5515
    - Add 'issued_by' filter to BuildOrder API list endpoint

v131 -> 2023-08-09 : https://github.com/inventree/InvenTree/pull/5415
    - Annotate 'available_variant_stock' to the SalesOrderLine serializer

v130 -> 2023-07-14 : https://github.com/inventree/InvenTree/pull/5251
    - Refactor label printing interface

v129 -> 2023-07-06 : https://github.com/inventree/InvenTree/pull/5189
    - Changes 'serial_lte' and 'serial_gte' stock filters to point to 'serial_int' field

v128 -> 2023-07-06 : https://github.com/inventree/InvenTree/pull/5186
    - Adds 'available' filter for BuildLine API endpoint

v127 -> 2023-06-24 : https://github.com/inventree/InvenTree/pull/5094
    - Enhancements for the PartParameter API endpoints

v126 -> 2023-06-19 : https://github.com/inventree/InvenTree/pull/5075
    - Adds API endpoint for setting the "category" for multiple parts simultaneously

v125 -> 2023-06-17 : https://github.com/inventree/InvenTree/pull/5064
    - Adds API endpoint for setting the "status" field for multiple stock items simultaneously

v124 -> 2023-06-17 : https://github.com/inventree/InvenTree/pull/5057
    - Add "created_before" and "created_after" filters to the Part API

v123 -> 2023-06-15 : https://github.com/inventree/InvenTree/pull/5019
    - Add Metadata to: Plugin Config

v122 -> 2023-06-14 : https://github.com/inventree/InvenTree/pull/5034
    - Adds new BuildLineLabel label type

v121 -> 2023-06-14 : https://github.com/inventree/InvenTree/pull/4808
    - Adds "ProjectCode" link to Build model

v120 -> 2023-06-07 : https://github.com/inventree/InvenTree/pull/4855
    - Major overhaul of the build order API
    - Adds new BuildLine model

v119 -> 2023-06-01 : https://github.com/inventree/InvenTree/pull/4898
    - Add Metadata to:  Part test templates, Part parameters, Part category parameter templates, BOM item substitute, Related Parts, Stock item test result

v118 -> 2023-06-01 : https://github.com/inventree/InvenTree/pull/4935
    - Adds extra fields for the PartParameterTemplate model

v117 -> 2023-05-22 : https://github.com/inventree/InvenTree/pull/4854
    - Part.units model now supports physical units (e.g. "kg", "m", "mm", etc)
    - Replaces SupplierPart "pack_size" field with "pack_quantity"
    - New field supports physical units, and allows for conversion between compatible units

v116 -> 2023-05-18 : https://github.com/inventree/InvenTree/pull/4823
    - Updates to part parameter implementation, to use physical units

v115 -> 2023-05-18 : https://github.com/inventree/InvenTree/pull/4846
    - Adds ability to partially scrap a build output

v114 -> 2023-05-16 : https://github.com/inventree/InvenTree/pull/4825
    - Adds "delivery_date" to shipments

v113 -> 2023-05-13 : https://github.com/inventree/InvenTree/pull/4800
    - Adds API endpoints for scrapping a build output

v112 -> 2023-05-13: https://github.com/inventree/InvenTree/pull/4741
    - Adds flag use_pack_size to the stock addition API, which allows adding packs

v111 -> 2023-05-02 : https://github.com/inventree/InvenTree/pull/4367
    - Adds tags to the Part serializer
    - Adds tags to the SupplierPart serializer
    - Adds tags to the ManufacturerPart serializer
    - Adds tags to the StockItem serializer
    - Adds tags to the StockLocation serializer

v110 -> 2023-04-26 : https://github.com/inventree/InvenTree/pull/4698
    - Adds 'order_currency' field for PurchaseOrder / SalesOrder endpoints

v109 -> 2023-04-19 : https://github.com/inventree/InvenTree/pull/4636
    - Adds API endpoints for the "ProjectCode" model

v108 -> 2023-04-17 : https://github.com/inventree/InvenTree/pull/4615
    - Adds functionality to upload images for rendering in markdown notes

v107 -> 2023-04-04 : https://github.com/inventree/InvenTree/pull/4575
    - Adds barcode support for PurchaseOrder model
    - Adds barcode support for ReturnOrder model
    - Adds barcode support for SalesOrder model
    - Adds barcode support for BuildOrder model

v106 -> 2023-04-03 : https://github.com/inventree/InvenTree/pull/4566
    - Adds 'search_regex' parameter to all searchable API endpoints

v105 -> 2023-03-31 : https://github.com/inventree/InvenTree/pull/4543
    - Adds API endpoints for status label information on various models

v104 -> 2023-03-23 : https://github.com/inventree/InvenTree/pull/4488
    - Adds various endpoints for new "ReturnOrder" models
    - Adds various endpoints for new "ReturnOrderReport" templates
    - Exposes API endpoints for "Contact" model

v103 -> 2023-03-17 : https://github.com/inventree/InvenTree/pull/4410
    - Add metadata to several more models

v102 -> 2023-03-18 : https://github.com/inventree/InvenTree/pull/4505
- Adds global search API endpoint for consolidated search results

v101 -> 2023-03-07 : https://github.com/inventree/InvenTree/pull/4462
    - Adds 'total_in_stock' to Part serializer, and supports API ordering

v100 -> 2023-03-04 : https://github.com/inventree/InvenTree/pull/4452
     - Adds bulk delete of PurchaseOrderLineItems to API

v99 -> 2023-03-03 : https://github.com/inventree/InvenTree/pull/4445
    - Adds sort by "responsible" to PurchaseOrderAPI

v98 -> 2023-02-24 : https://github.com/inventree/InvenTree/pull/4408
    - Adds "responsible" filter to Build API

v97 -> 2023-02-20 : https://github.com/inventree/InvenTree/pull/4377
    - Adds "external" attribute to StockLocation model

v96 -> 2023-02-16 : https://github.com/inventree/InvenTree/pull/4345
    - Adds stocktake report generation functionality

v95 -> 2023-02-16 : https://github.com/inventree/InvenTree/pull/4346
    - Adds "CompanyAttachment" model (and associated API endpoints)

v94 -> 2023-02-10 : https://github.com/inventree/InvenTree/pull/4327
    - Adds API endpoints for the "Group" auth model

v93 -> 2023-02-03 : https://github.com/inventree/InvenTree/pull/4300
    - Adds extra information to the currency exchange endpoint
    - Adds API endpoint for manually updating exchange rates

v92 -> 2023-02-02 : https://github.com/inventree/InvenTree/pull/4293
    - Adds API endpoint for currency exchange information

v91 -> 2023-01-31 : https://github.com/inventree/InvenTree/pull/4281
    - Improves the API endpoint for creating new Part instances

v90 -> 2023-01-25 : https://github.com/inventree/InvenTree/pull/4186/files
    - Adds a dedicated endpoint to activate a plugin

v89 -> 2023-01-25 : https://github.com/inventree/InvenTree/pull/4214
    - Adds updated field to SupplierPart API
    - Adds API date ordering for supplier part list

v88 -> 2023-01-17: https://github.com/inventree/InvenTree/pull/4225
    - Adds 'priority' field to Build model and api endpoints

v87 -> 2023-01-04 : https://github.com/inventree/InvenTree/pull/4067
    - Add API date filter for stock table on Expiry date

v86 -> 2022-12-22 : https://github.com/inventree/InvenTree/pull/4069
    - Adds API endpoints for part stocktake

v85 -> 2022-12-21 : https://github.com/inventree/InvenTree/pull/3858
    - Add endpoints serving ICS calendars for purchase and sales orders through API

v84 -> 2022-12-21: https://github.com/inventree/InvenTree/pull/4083
    - Add support for listing PO, BO, SO by their reference

v83 -> 2022-11-19 : https://github.com/inventree/InvenTree/pull/3949
    - Add support for structural Stock locations

v82 -> 2022-11-16 : https://github.com/inventree/InvenTree/pull/3931
    - Add support for structural Part categories

v81 -> 2022-11-08 : https://github.com/inventree/InvenTree/pull/3710
    - Adds cached pricing information to Part API
    - Adds cached pricing information to BomItem API
    - Allows Part and BomItem list endpoints to be filtered by 'has_pricing'
    - Remove calculated 'price_string' values from API endpoints
    - Allows PurchaseOrderLineItem API endpoint to be filtered by 'has_pricing'
    - Allows SalesOrderLineItem API endpoint to be filtered by 'has_pricing'
    - Allows SalesOrderLineItem API endpoint to be filtered by 'order_status'
    - Adds more information to SupplierPriceBreak serializer

v80 -> 2022-11-07 : https://github.com/inventree/InvenTree/pull/3906
    - Adds 'barcode_hash' to Part API serializer
    - Adds 'barcode_hash' to StockLocation API serializer
    - Adds 'barcode_hash' to SupplierPart API serializer

v79 -> 2022-11-03 : https://github.com/inventree/InvenTree/pull/3895
    - Add metadata to Company

v78 -> 2022-10-25 : https://github.com/inventree/InvenTree/pull/3854
    - Make PartCategory to be filtered by name and description

v77 -> 2022-10-12 : https://github.com/inventree/InvenTree/pull/3772
    - Adds model permission checks for barcode assignment actions

v76 -> 2022-09-10 : https://github.com/inventree/InvenTree/pull/3640
    - Refactor of barcode data on the API
    - StockItem.uid renamed to StockItem.barcode_hash

v75 -> 2022-09-05 : https://github.com/inventree/InvenTree/pull/3644
    - Adds "pack_size" attribute to SupplierPart API serializer

v74 -> 2022-08-28 : https://github.com/inventree/InvenTree/pull/3615
    - Add confirmation field for completing PurchaseOrder if the order has incomplete lines
    - Add confirmation field for completing SalesOrder if the order has incomplete lines

v73 -> 2022-08-24 : https://github.com/inventree/InvenTree/pull/3605
    - Add 'description' field to PartParameterTemplate model

v72 -> 2022-08-18 : https://github.com/inventree/InvenTree/pull/3567
    - Allow PurchaseOrder to be duplicated via the API

v71 -> 2022-08-18 : https://github.com/inventree/InvenTree/pull/3564
    - Updates to the "part scheduling" API endpoint

v70 -> 2022-08-02 : https://github.com/inventree/InvenTree/pull/3451
    - Adds a 'depth' parameter to the PartCategory list API
    - Adds a 'depth' parameter to the StockLocation list API

v69 -> 2022-08-01 : https://github.com/inventree/InvenTree/pull/3443
    - Updates the PartCategory list API:
        - Improve query efficiency: O(n) becomes O(1)
        - Rename 'parts' field to 'part_count'
    - Updates the StockLocation list API:
        - Improve query efficiency: O(n) becomes O(1)

v68 -> 2022-07-27 : https://github.com/inventree/InvenTree/pull/3417
    - Allows SupplierPart list to be filtered by SKU value
    - Allows SupplierPart list to be filtered by MPN value

v67 -> 2022-07-25 : https://github.com/inventree/InvenTree/pull/3395
    - Adds a 'requirements' endpoint for Part instance
    - Provides information on outstanding order requirements for a given part

v66 -> 2022-07-24 : https://github.com/inventree/InvenTree/pull/3393
    - Part images can now be downloaded from a remote URL via the API
    - Company images can now be downloaded from a remote URL via the API

v65 -> 2022-07-15 : https://github.com/inventree/InvenTree/pull/3335
    - Annotates 'in_stock' quantity to the SupplierPart API

v64 -> 2022-07-08 : https://github.com/inventree/InvenTree/pull/3310
    - Annotate 'on_order' quantity to BOM list API
    - Allow BOM List API endpoint to be filtered by "on_order" parameter

v63 -> 2022-07-06 : https://github.com/inventree/InvenTree/pull/3301
    - Allow BOM List API endpoint to be filtered by "available_stock" parameter

v62 -> 2022-07-05 : https://github.com/inventree/InvenTree/pull/3296
    - Allows search on BOM List API endpoint
    - Allows ordering on BOM List API endpoint

v61 -> 2022-06-12 : https://github.com/inventree/InvenTree/pull/3183
    - Migrate the "Convert Stock Item" form class to use the API
    - There is now an API endpoint for converting a stock item to a valid variant

v60 -> 2022-06-08 : https://github.com/inventree/InvenTree/pull/3148
    - Add availability data fields to the SupplierPart model

v59 -> 2022-06-07 : https://github.com/inventree/InvenTree/pull/3154
    - Adds further improvements to BulkDelete mixin class
    - Fixes multiple bugs in custom OPTIONS metadata implementation
    - Adds 'bulk delete' for Notifications

v58 -> 2022-06-06 : https://github.com/inventree/InvenTree/pull/3146
    - Adds a BulkDelete API mixin class for fast, safe deletion of multiple objects with a single API request

v57 -> 2022-06-05 : https://github.com/inventree/InvenTree/pull/3130
    - Transfer PartCategoryTemplateParameter actions to the API

v56 -> 2022-06-02 : https://github.com/inventree/InvenTree/pull/3123
    - Expose the PartParameterTemplate model to use the API

v55 -> 2022-06-02 : https://github.com/inventree/InvenTree/pull/3120
    - Converts the 'StockItemReturn' functionality to make use of the API

v54 -> 2022-06-02 : https://github.com/inventree/InvenTree/pull/3117
    - Adds 'available_stock' annotation on the SalesOrderLineItem API
    - Adds (well, fixes) 'overdue' annotation on the SalesOrderLineItem API

v53 -> 2022-06-01 : https://github.com/inventree/InvenTree/pull/3110
    - Adds extra search fields to the BuildOrder list API endpoint

v52 -> 2022-05-31 : https://github.com/inventree/InvenTree/pull/3103
    - Allow part list API to be searched by supplier SKU

v51 -> 2022-05-24 : https://github.com/inventree/InvenTree/pull/3058
    - Adds new fields to the SalesOrderShipment model

v50 -> 2022-05-18 : https://github.com/inventree/InvenTree/pull/2912
    - Implement Attachments for manufacturer parts

v49 -> 2022-05-09 : https://github.com/inventree/InvenTree/pull/2957
    - Allows filtering of plugin list by 'active' status
    - Allows filtering of plugin list by 'mixin' support
    - Adds endpoint to "identify" or "locate" stock items and locations (using plugins)

v48 -> 2022-05-12 : https://github.com/inventree/InvenTree/pull/2977
    - Adds "export to file" functionality for PurchaseOrder API endpoint
    - Adds "export to file" functionality for SalesOrder API endpoint
    - Adds "export to file" functionality for BuildOrder API endpoint

v47 -> 2022-05-10 : https://github.com/inventree/InvenTree/pull/2964
    - Fixes barcode API error response when scanning a StockItem which does not exist
    - Fixes barcode API error response when scanning a StockLocation which does not exist

v46 -> 2022-05-09
    - Fixes read permissions on settings API
    - Allows non-staff users to read global settings via the API

v45 -> 2022-05-08 : https://github.com/inventree/InvenTree/pull/2944
    - Settings are now accessed via the API using their unique key, not their PK
    - This allows the settings to be accessed without prior knowledge of the PK

v44 -> 2022-05-04 : https://github.com/inventree/InvenTree/pull/2931
    - Converting more server-side rendered forms to the API
    - Exposes more core functionality to API endpoints

v43 -> 2022-04-26 : https://github.com/inventree/InvenTree/pull/2875
    - Adds API detail endpoint for PartSalePrice model
    - Adds API detail endpoint for PartInternalPrice model

v42 -> 2022-04-26 : https://github.com/inventree/InvenTree/pull/2833
    - Adds variant stock information to the Part and BomItem serializers

v41 -> 2022-04-26
    - Fixes 'variant_of' filter for Part list endpoint

v40 -> 2022-04-19
    - Adds ability to filter StockItem list by "tracked" parameter
        - This checks the serial number or batch code fields

v39 -> 2022-04-18
    - Adds ability to filter StockItem list by "has_batch" parameter

v38 -> 2022-04-14 : https://github.com/inventree/InvenTree/pull/2828
    - Adds the ability to include stock test results for "installed items"

v37 -> 2022-04-07 : https://github.com/inventree/InvenTree/pull/2806
    - Adds extra stock availability information to the BomItem serializer

v36 -> 2022-04-03
    - Adds ability to filter part list endpoint by unallocated_stock argument

v35 -> 2022-04-01 : https://github.com/inventree/InvenTree/pull/2797
    - Adds stock allocation information to the Part API
    - Adds calculated field for "unallocated_quantity"

v34 -> 2022-03-25
    - Change permissions for "plugin list" API endpoint (now allows any authenticated user)

v33 -> 2022-03-24
    - Adds "plugins_enabled" information to root API endpoint

v32 -> 2022-03-19
    - Adds "parameters" detail to Part API endpoint (use &parameters=true)
    - Adds ability to filter PartParameterTemplate API by Part instance
    - Adds ability to filter PartParameterTemplate API by PartCategory instance

v31 -> 2022-03-14
    - Adds "updated" field to SupplierPriceBreakList and SupplierPriceBreakDetail API endpoints

v30 -> 2022-03-09
    - Adds "exclude_location" field to BuildAutoAllocation API endpoint
    - Allows BuildItem API endpoint to be filtered by BomItem relation

v29 -> 2022-03-08
    - Adds "scheduling" endpoint for predicted stock scheduling information

v28 -> 2022-03-04
    - Adds an API endpoint for auto allocation of stock items against a build order
    - Ref: https://github.com/inventree/InvenTree/pull/2713

v27 -> 2022-02-28
    - Adds target_date field to individual line items for purchase orders and sales orders

v26 -> 2022-02-17
    - Adds API endpoint for uploading a BOM file and extracting data

v25 -> 2022-02-17
    - Adds ability to filter "part" list endpoint by "in_bom_for" argument

v24 -> 2022-02-10
    - Adds API endpoint for deleting (cancelling) build order outputs

v23 -> 2022-02-02
    - Adds API endpoints for managing plugin classes
    - Adds API endpoints for managing plugin settings

v22 -> 2021-12-20
    - Adds API endpoint to "merge" multiple stock items

v21 -> 2021-12-04
    - Adds support for multiple "Shipments" against a SalesOrder
    - Refactors process for stock allocation against a SalesOrder

v20 -> 2021-12-03
    - Adds ability to filter POLineItem endpoint by "base_part"
    - Adds optional "order_detail" to POLineItem list endpoint

v19 -> 2021-12-02
    - Adds the ability to filter the StockItem API by "part_tree"
    - Returns only stock items which match a particular part.tree_id field

v18 -> 2021-11-15
    - Adds the ability to filter BomItem API by "uses" field
    - This returns a list of all BomItems which "use" the specified part
    - Includes inherited BomItem objects

v17 -> 2021-11-09
    - Adds API endpoints for GLOBAL and USER settings objects
    - Ref: https://github.com/inventree/InvenTree/pull/2275

v16 -> 2021-10-17
    - Adds API endpoint for completing build order outputs

v15 -> 2021-10-06
    - Adds detail endpoint for SalesOrderAllocation model
    - Allows use of the API forms interface for adjusting SalesOrderAllocation objects

v14 -> 2021-10-05
    - Stock adjustment actions API is improved, using native DRF serializer support
    - However adjustment actions now only support 'pk' as a lookup field

v13 -> 2021-10-05
    - Adds API endpoint to allocate stock items against a BuildOrder
    - Updates StockItem API with improved filtering against BomItem data

v12 -> 2021-09-07
    - Adds API endpoint to receive stock items against a PurchaseOrder

v11 -> 2021-08-26
    - Adds "units" field to PartBriefSerializer
    - This allows units to be introspected from the "part_detail" field in the StockItem serializer

v10 -> 2021-08-23
    - Adds "purchase_price_currency" to StockItem serializer
    - Adds "purchase_price_string" to StockItem serializer
    - Purchase price is now writable for StockItem serializer

v9  -> 2021-08-09
    - Adds "price_string" to part pricing serializers

v8  -> 2021-07-19
    - Refactors the API interface for SupplierPart and ManufacturerPart models
    - ManufacturerPart objects can no longer be created via the SupplierPart API endpoint

v7  -> 2021-07-03
    - Introduced the concept of "API forms" in https://github.com/inventree/InvenTree/pull/1716
    - API OPTIONS endpoints provide comprehensive field metedata
    - Multiple new API endpoints added for database models

v6  -> 2021-06-23
    - Part and Company images can now be directly uploaded via the REST API

v5  -> 2021-06-21
    - Adds API interface for manufacturer part parameters

v4  -> 2021-06-01
    - BOM items can now accept "variant stock" to be assigned against them
    - Many slight API tweaks were needed to get this to work properly!

v3  -> 2021-05-22:
    - The updated StockItem "history tracking" now uses a different interface

"""<|MERGE_RESOLUTION|>--- conflicted
+++ resolved
@@ -1,27 +1,21 @@
 """InvenTree API version information."""
 
 # InvenTree API version
-<<<<<<< HEAD
-INVENTREE_API_VERSION = 272
-=======
-INVENTREE_API_VERSION = 273
->>>>>>> 89946aed
+INVENTREE_API_VERSION = 274
 
 """Increment this API version number whenever there is a significant change to the API that any clients need to know about."""
 
 
 INVENTREE_API_TEXT = """
 
-<<<<<<< HEAD
-v272 - 2024-10-22 : https://github.com/inventree/InvenTree/pull/8054
+v274 - 2024-10-28 : https://github.com/inventree/InvenTree/pull/8054
     - Adds "SelectionList" and "SelectionListEntry" API endpoints
-=======
+
 v273 - 2024-10-28 : https://github.com/inventree/InvenTree/pull/8376
     - Fixes for the BuildLine API endpoint
 
 v272 - 2024-10-25 : https://github.com/inventree/InvenTree/pull/8343
     - Adjustments to BuildLine API serializers
->>>>>>> 89946aed
 
 v271 - 2024-10-22 : https://github.com/inventree/InvenTree/pull/8331
     - Fixes for SalesOrderLineItem endpoints
