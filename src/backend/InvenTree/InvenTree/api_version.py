"""InvenTree API version information."""

# InvenTree API version
<<<<<<< HEAD
INVENTREE_API_VERSION = 349
=======
INVENTREE_API_VERSION = 359
>>>>>>> 8b74a40a

"""Increment this API version number whenever there is a significant change to the API that any clients need to know about."""

INVENTREE_API_TEXT = """
<<<<<<< HEAD
v349 -> 2025-06-12 : https://github.com/inventree/InvenTree/pull/9761
    - Add supplier search and import API endpoints
    - Add part parameter bulk create API endpoint

v348 -> 2025-04-22 : https://github.com/inventree/InvenTree/pull/9312
=======

v359 -> 2025-07-01 : https://github.com/inventree/InvenTree/pull/9909
    - Fixes annotated types for various part fields

v358 -> 2025-06-25 : https://github.com/inventree/InvenTree/pull/9857
    - Provide list of generated stock items against "StockItemSerialize" API endpoint
    - Provide list of generated stock items against "StockList" API endpoint
    - Provide list of generated stock items against "BuildOutputCreate" API endpoint

v357 -> 2025-06-25 : https://github.com/inventree/InvenTree/pull/9856
    - Adds "units" field to PluginSetting API endpoints

v356 -> 2025-06-20 : https://github.com/inventree/InvenTree/pull/9817
    - Enable generation of reports against the Company model type

v355 -> 2025-06-20 : https://github.com/inventree/InvenTree/pull/9811
    - Removes legacy "PartScheduling" API endpoints

v354 -> 2025-06-09 : https://github.com/inventree/InvenTree/pull/9532
    - Adds "merge" field to the ReportTemplate model

v353 -> 2025-06-19 : https://github.com/inventree/InvenTree/pull/9608
    - Adds email endpoints

v352 -> 2025-06-18 : https://github.com/inventree/InvenTree/pull/9803
    - Make PurchaseOrderLineItem link to BuildOrder reference nullable
    - Add valid fields to ordering field descriptions

v351 -> 2025-06-18 : https://github.com/inventree/InvenTree/pull/9602
    - Adds passwort reset API endpoint for admin users

v350 -> 2025-06-17 : https://github.com/inventree/InvenTree/pull/9798
    - Adds "can_build" field to the part requirements API endpoint
    - Remove "allocated" and "required" fields from the part requirements API endpoint
    - Add detailed serializer to the part requirements API endpoint

v349 -> 2025-06-13 : https://github.com/inventree/InvenTree/pull/9574
    - Remove the 'create_child_builds' flag from the BuildOrder creation API endpoint

v348 -> 2025-06-12 : https://github.com/inventree/InvenTree/pull/9312
>>>>>>> 8b74a40a
    - Adds "external" flag for BuildOrder
    - Adds link between PurchaseOrderLineItem and BuildOrder

v347 -> 2025-06-12 : https://github.com/inventree/InvenTree/pull/9764
    - Adds "copy_tests" field to the DuplicatePart API endpoint

v346 -> 2025-06-07 : https://github.com/inventree/InvenTree/pull/9718
    - Adds "read_only" field to the GlobalSettings API endpoint(s)

v345 -> 2025-06-07 : https://github.com/inventree/InvenTree/pull/9745
    - Adds barcode information to SalesOrderShipment API endpoint

v344 -> 2025-06-02 : https://github.com/inventree/InvenTree/pull/9714
    - Updates allauth version and adds device trust as a factor

v343 -> 2025-06-02 : https://github.com/inventree/InvenTree/pull/9717
    - Add ISO currency codes to the description text for currency options

v342 -> 2025-05-09 : https://github.com/inventree/InvenTree/pull/9651
    - Fix serializer to match Generate API for serial numbers

v341 -> 2025-04-21 : https://github.com/inventree/InvenTree/pull/9547
    - Require pagination limit on list queries

v340 -> 2025-04-15 : https://github.com/inventree/InvenTree/pull/9546
    - Add nullable to various fields to make them not required

v339 -> 2025-04-15 : https://github.com/inventree/InvenTree/pull/9283
    - Remove need for source in /plugins/ui/features

v338 -> 2025-04-15 : https://github.com/inventree/InvenTree/pull/9333
    - Adds oAuth2 support for the API

v337 -> 2025-04-15 : https://github.com/inventree/InvenTree/pull/9505
    - Adds API endpoint with extra serial number information for a given StockItem object

v336 -> 2025-04-10 : https://github.com/inventree/InvenTree/pull/9492
    - Fixed query and response serialization for units_all and version_text
    - Fixed LicenseView and VersionInformation serialization

v335 -> 2025-04-09 : https://github.com/inventree/InvenTree/pull/9476
    - Adds "roles" detail to the Group API endpoint
    - Adds "users" detail to the Group API endpoint
    - Adds "groups" detail to the User API endpoint

v334 -> 2025-04-08 : https://github.com/inventree/InvenTree/pull/9453
    - Fixes various operationId and enum collisions and help texts

v333 -> 2025-04-03 : https://github.com/inventree/InvenTree/pull/9452
    - Currency string is no longer restricted to a hardcoded enum
    - Customizable status keys are no longer hardcoded enum values

v332 -> 2025-04-02 : https://github.com/inventree/InvenTree/pull/9393
    - Adds 'search_notes' parameter to all searchable API endpoints

v331 -> 2025-04-01 : https://github.com/inventree/InvenTree/pull/9437
    - Set correct types on various formerly-string PK fields as well permissions
    - Include metadata request and response types

v330 -> 2025-03-31 : https://github.com/inventree/InvenTree/pull/9420
    - Deconflict operation id between single and bulk destroy operations
    - Add request body definition for bulk destroy operations

v329 -> 2025-03-30 : https://github.com/inventree/InvenTree/pull/9399
    - Convert url path regex-specified PKs to int

v328 -> 2025-03-29 : https://github.com/inventree/InvenTree/pull/9407
    - Updates schema to include paging arguments

v327 -> 2025-03-20 : https://github.com/inventree/InvenTree/pull/9339
    - Adds "is_mandatory" field to the Plugin API
    - Adds ability to filter by "mandatory" status in the Plugin API

v326 -> 2025-03-18 : https://github.com/inventree/InvenTree/pull/9096
    - Overhaul the data-export API functionality
    - Allow customization of data exporting via plugins
    - Consolidate LabelOutput and ReportOutput API endpoints into single DataOutput endpoint

v325 -> 2024-03-17 : https://github.com/inventree/InvenTree/pull/9244
    - Adds the option for superusers to list all user tokens
    - Make list endpoints sortable, filterable and searchable

v324 -> 2025-03-17 : https://github.com/inventree/InvenTree/pull/9320
    - Adds BulkUpdate support for the SalesOrderAllocation model
    - Adds BulkUpdate support for the PartCategory model
    - Adds BulkUpdate support for the StockLocation model

v323 -> 2025-03-17 : https://github.com/inventree/InvenTree/pull/9313
    - Adds BulkUpdate support to the Part API endpoint
    - Remove legacy API endpoint to set part category for multiple parts

v322 -> 2025-03-16 : https://github.com/inventree/InvenTree/pull/8933
    - Add min_date and max_date query filters for orders, for use in calendar views

v321 -> 2025-03-06 : https://github.com/inventree/InvenTree/pull/9236
    - Adds conditionally-returned fields to the schema to match API behavior
    - Removes required flag for nullable read-only fields to match API behavior

v320 -> 2025-03-05 : https://github.com/inventree/InvenTree/pull/9243
    - Link fields are now up to 2000 chars long

v319 -> 2025-03-04 : https://github.com/inventree/InvenTree/pull/9199
    - Add detail API endpoint for the LabelOutput model
    - Add detail API endpoint for the ReportOutput model

v318 -> 2025-02-25 : https://github.com/inventree/InvenTree/pull/9116
    - Adds user profile API endpoints

v317 -> 2025-02-26 : https://github.com/inventree/InvenTree/pull/9143
    - Default 'overdue' field to False in Build serializer
    - Add allow_null to various fields in Build, Settings, Order, Part, and Stock serializers
    - Add type hints to Users model to properly type fields

v316 -> 2025-02-26 : https://github.com/inventree/InvenTree/pull/9185
    - Allow 'icon' field to be nullified in the PartCategory API
    - Allow 'custom_icon' field to be nullified in the StockLocation API

v315 -> 2025-02-22 : https://github.com/inventree/InvenTree/pull/9150
    - Remove outdated 'url' field from some API endpoints

v314 -> 2025-02-17 : https://github.com/inventree/InvenTree/pull/6293
    - Removes a considerable amount of old auth endpoints
    - Introduces allauth-provided auth endpoints

v313 -> 2025-02-17 : https://github.com/inventree/InvenTree/pull/9087
    - Adds instance id optionally to the info view endpoint

v312 -> 2025-02-15 : https://github.com/inventree/InvenTree/pull/9079
    - Remove old API endpoints associated with legacy BOM import functionality

v311 -> 2025-02-14 : https://github.com/inventree/InvenTree/pull/9076
    - Adds "model_filters" attribute to settings API

v310 -> 2025-02-14 : https://github.com/inventree/InvenTree/pull/9077
    - Adds 'is_variant' filter to the Part list API

v309 -> 2025-02-02 : https://github.com/inventree/InvenTree/pull/9008
    - Bug fixes for the "Part" serializer
    - Fixes for data import API endpoints

v308 -> 2025-02-01 : https://github.com/inventree/InvenTree/pull/9003
    - Adds extra detail to the ReportOutput and LabelOutput API endpoints
    - Allows ordering of output list endpoints

v307 -> 2025-01-29 : https://github.com/inventree/InvenTree/pull/8969
    - Extend Info Endpoint to include customizations

v306 -> 2025-01-28 : https://github.com/inventree/InvenTree/pull/8966
    - Adds "start_date" to PurchasesOrder API
    - Adds "start_date" to SalesOrder API
    - Adds "start_date" to ReturnOrder API
    - Updated API filters

v305 -> 2025-01-26 : https://github.com/inventree/InvenTree/pull/8950
    - Bug fixes for the SupplierPart API
    - Refactoring for data export via API

v304 -> 2025-01-22 : https://github.com/inventree/InvenTree/pull/8940
    - Adds "category" filter to build list API

v303 -> 2025-01-20 : https://github.com/inventree/InvenTree/pull/8915
    - Adds "start_date" field to Build model and API endpoints
    - Adds additional API filtering and sorting options for Build list

v302 -> 2025-01-18 : https://github.com/inventree/InvenTree/pull/8905
    - Fix schema definition on the /label/print endpoint

v301 -> 2025-01-14 : https://github.com/inventree/InvenTree/pull/8894
    - Remove ui preferences from the API

v300 -> 2025-01-13 : https://github.com/inventree/InvenTree/pull/8886
    - Allow null value for 'expiry_date' field introduced in #8867

v299 -> 2025-01-10 : https://github.com/inventree/InvenTree/pull/8867
    - Adds 'expiry_date' field to the PurchaseOrderReceive API endpoint
    - Adds 'default_expiry` field to the PartBriefSerializer, affecting API endpoints which use it

v298 -> 2025-01-07 : https://github.com/inventree/InvenTree/pull/8848
    - Adds 'created_by' field to PurchaseOrder API endpoints
    - Adds 'created_by' field to SalesOrder API endpoints
    - Adds 'created_by' field to ReturnOrder API endpoints

v297 -> 2024-12-29 : https://github.com/inventree/InvenTree/pull/8438
    - Adjustments to the CustomUserState API endpoints and serializers

v296 -> 2024-12-25 : https://github.com/inventree/InvenTree/pull/8732
    - Adjust default "part_detail" behavior for StockItem API endpoints

v295 -> 2024-12-23 : https://github.com/inventree/InvenTree/pull/8746
    - Improve API documentation for build APIs

v294 -> 2024-12-23 : https://github.com/inventree/InvenTree/pull/8738
    - Extends registration API documentation

v293 -> 2024-12-14 : https://github.com/inventree/InvenTree/pull/8658
    - Adds new fields to the supplier barcode API endpoints

v292 -> 2024-12-03 : https://github.com/inventree/InvenTree/pull/8625
    - Add "on_order" and "in_stock" annotations to SupplierPart API
    - Enhanced filtering for the SupplierPart API

v291 -> 2024-11-30 : https://github.com/inventree/InvenTree/pull/8596
    - Allow null / empty values for plugin settings

v290 -> 2024-11-29 : https://github.com/inventree/InvenTree/pull/8590
    - Adds "quantity" field to ReturnOrderLineItem model and API

v289 -> 2024-11-27 : https://github.com/inventree/InvenTree/pull/8570
    - Enable status change when transferring stock items

v288 -> 2024-11-27 : https://github.com/inventree/InvenTree/pull/8574
    - Adds "consumed" filter to StockItem API

v287 -> 2024-11-27 : https://github.com/inventree/InvenTree/pull/8571
    - Adds ability to set stock status when returning items from a customer

v286 -> 2024-11-26 : https://github.com/inventree/InvenTree/pull/8054
    - Adds "SelectionList" and "SelectionListEntry" API endpoints

v285 -> 2024-11-25 : https://github.com/inventree/InvenTree/pull/8559
    - Adds better description for registration endpoints

v284 -> 2024-11-25 : https://github.com/inventree/InvenTree/pull/8544
    - Adds new date filters to the StockItem API
    - Adds new date filters to the BuildOrder API
    - Adds new date filters to the SalesOrder API
    - Adds new date filters to the PurchaseOrder API
    - Adds new date filters to the ReturnOrder API

v283 -> 2024-11-20 : https://github.com/inventree/InvenTree/pull/8524
    - Adds "note" field to the PartRelated API endpoint

v282 -> 2024-11-19 : https://github.com/inventree/InvenTree/pull/8487
    - Remove the "test statistics" API endpoints
    - This is now provided via a custom plugin

v281 -> 2024-11-15 : https://github.com/inventree/InvenTree/pull/8480
    - Fixes StockHistory API data serialization

v280 -> 2024-11-10 : https://github.com/inventree/InvenTree/pull/8461
    - Makes schema for API information endpoint more informing
    - Removes general not found endpoint

v279 -> 2024-11-09 : https://github.com/inventree/InvenTree/pull/8458
    - Adds "order_outstanding" and "part" filters to the BuildLine API endpoint
    - Adds "order_outstanding" filter to the SalesOrderLineItem API endpoint

v278 -> 2024-11-07 : https://github.com/inventree/InvenTree/pull/8445
    - Updates to the SalesOrder API endpoints
    - Add "shipment count" information to the SalesOrder API endpoints
    - Allow null value for SalesOrderAllocation.shipment field
    - Additional filtering options for allocation endpoints

v277 -> 2024-11-01 : https://github.com/inventree/InvenTree/pull/8278
    - Allow build order list to be filtered by "outstanding" (alias for "active")

v276 -> 2024-10-31 : https://github.com/inventree/InvenTree/pull/8403
    - Adds 'destination' field to the PurchaseOrder model and API endpoints

v275 -> 2024-10-31 : https://github.com/inventree/InvenTree/pull/8396
    - Adds SKU and MPN fields to the StockItem serializer
    - Additional export options for the StockItem serializer

v274 -> 2024-10-29 : https://github.com/inventree/InvenTree/pull/8392
    - Add more detailed information to NotificationEntry API serializer

v273 -> 2024-10-28 : https://github.com/inventree/InvenTree/pull/8376
    - Fixes for the BuildLine API endpoint

v272 -> 2024-10-25 : https://github.com/inventree/InvenTree/pull/8343
    - Adjustments to BuildLine API serializers

v271 -> 2024-10-22 : https://github.com/inventree/InvenTree/pull/8331
    - Fixes for SalesOrderLineItem endpoints

v270 -> 2024-10-19 : https://github.com/inventree/InvenTree/pull/8307
    - Adds missing date fields from order API endpoint(s)

v269 -> 2024-10-16 : https://github.com/inventree/InvenTree/pull/8295
    - Adds "include_variants" filter to the BuildOrder API endpoint
    - Adds "include_variants" filter to the SalesOrder API endpoint
    - Adds "include_variants" filter to the PurchaseOrderLineItem API endpoint
    - Adds "include_variants" filter to the ReturnOrder API endpoint

v268 -> 2024-10-11 : https://github.com/inventree/InvenTree/pull/8274
    - Adds "in_stock" attribute to the StockItem serializer

v267 -> 2024-10-8 : https://github.com/inventree/InvenTree/pull/8250
    - Remove "allocations" field from the SalesOrderShipment API endpoint(s)
    - Add "allocated_items" field to the SalesOrderShipment API endpoint(s)

v266 -> 2024-10-07 : https://github.com/inventree/InvenTree/pull/8249
    - Tweak SalesOrderShipment API for more efficient data retrieval

v265 -> 2024-10-07 : https://github.com/inventree/InvenTree/pull/8228
    - Adds API endpoint for providing custom admin integration details for plugins

v264 -> 2024-10-03 : https://github.com/inventree/InvenTree/pull/8231
    - Adds Sales Order Shipment attachment model type

v263 -> 2024-09-30 : https://github.com/inventree/InvenTree/pull/8194
    - Adds Sales Order Shipment report

v262 -> 2024-09-30 : https://github.com/inventree/InvenTree/pull/8220
    - Tweak permission requirements for uninstalling plugins via API

v261 -> 2024-09-26 : https://github.com/inventree/InvenTree/pull/8184
    - Fixes for BuildOrder API serializers

v260 -> 2024-09-26 : https://github.com/inventree/InvenTree/pull/8190
    - Adds facility for server-side context data to be passed to client-side plugins

v259 -> 2024-09-20 : https://github.com/inventree/InvenTree/pull/8137
    - Implements new API endpoint for enabling custom UI features via plugins

v258 -> 2024-09-24 : https://github.com/inventree/InvenTree/pull/8163
    - Enhances the existing PartScheduling API endpoint
    - Adds a formal DRF serializer to the endpoint

v257 -> 2024-09-22 : https://github.com/inventree/InvenTree/pull/8150
    - Adds API endpoint for reporting barcode scan history

v256 -> 2024-09-19 : https://github.com/inventree/InvenTree/pull/7704
    - Adjustments for "stocktake" (stock history) API endpoints

v255 -> 2024-09-19 : https://github.com/inventree/InvenTree/pull/8145
    - Enables copying line items when duplicating an order

v254 -> 2024-09-14 : https://github.com/inventree/InvenTree/pull/7470
    - Implements new API endpoints for enabling custom UI functionality via plugins

v253 -> 2024-09-14 : https://github.com/inventree/InvenTree/pull/7944
    - Adjustments for user API endpoints

v252 -> 2024-09-13 : https://github.com/inventree/InvenTree/pull/8040
    - Add endpoint for listing all known units

v251 -> 2024-09-06 : https://github.com/inventree/InvenTree/pull/8018
    - Adds "attach_to_model" field to the ReportTemplate model

v250 -> 2024-09-04 : https://github.com/inventree/InvenTree/pull/8069
    - Fixes 'revision' field definition in Part serializer

v249 -> 2024-08-23 : https://github.com/inventree/InvenTree/pull/7978
    - Sort status enums

v248 -> 2024-08-23 : https://github.com/inventree/InvenTree/pull/7965
    - Small adjustments to labels for new custom status fields

v247 -> 2024-08-22 : https://github.com/inventree/InvenTree/pull/7956
    - Adjust "attachment" field on StockItemTestResult serializer
    - Allow null values for attachment

v246 -> 2024-08-21 : https://github.com/inventree/InvenTree/pull/7862
    - Adds custom status fields to various serializers
    - Adds endpoints to admin custom status fields

v245 -> 2024-08-21 : https://github.com/inventree/InvenTree/pull/7520
    - Documented pagination fields (no functional changes)

v244 -> 2024-08-21 : https://github.com/inventree/InvenTree/pull/7941
    - Adds "create_child_builds" field to the Build API
    - Write-only field to create child builds from the API
    - Only available when creating a new build order

v243 -> 2024-08-21 : https://github.com/inventree/InvenTree/pull/7940
    - Expose "ancestor" filter to the BuildOrder API

v242 -> 2024-08-20 : https://github.com/inventree/InvenTree/pull/7932
    - Adds "level" attribute to BuildOrder serializer
    - Allow ordering of BuildOrder API by "level" attribute
    - Allow "parent" filter for BuildOrder API to have "cascade=True" option

v241 -> 2024-08-18 : https://github.com/inventree/InvenTree/pull/7906
    - Adjusts required fields for the MeUserDetail endpoint

v240 -> 2024-08-16 : https://github.com/inventree/InvenTree/pull/7900
    - Adjust "issued_by" filter for the BuildOrder list endpoint
    - Adjust "assigned_to" filter for the BuildOrder list endpoint

v239 -> 2024-08-15 : https://github.com/inventree/InvenTree/pull/7888
    - Adds "testable" field to the Part model
    - Adds associated filters to various API endpoints

v238 -> 2024-08-14 : https://github.com/inventree/InvenTree/pull/7874
    - Add "assembly" filter to BuildLine API endpoint

v237 -> 2024-08-13 : https://github.com/inventree/InvenTree/pull/7863
    - Reimplement "bulk delete" operation for Attachment model
    - Fix permission checks for Attachment API endpoints

v236 -> 2024-08-10 : https://github.com/inventree/InvenTree/pull/7844
    - Adds "supplier_name" to the PurchaseOrder API serializer

v235 -> 2024-08-08 : https://github.com/inventree/InvenTree/pull/7837
    - Adds "on_order" quantity to SalesOrderLineItem serializer
    - Adds "building" quantity to SalesOrderLineItem serializer

v234 -> 2024-08-08 : https://github.com/inventree/InvenTree/pull/7829
    - Fixes bug in the plugin metadata endpoint

v233 -> 2024-08-04 : https://github.com/inventree/InvenTree/pull/7807
    - Adds new endpoints for managing state of build orders
    - Adds new endpoints for managing state of purchase orders
    - Adds new endpoints for managing state of sales orders
    - Adds new endpoints for managing state of return orders

v232 -> 2024-08-03 : https://github.com/inventree/InvenTree/pull/7793
    - Allow ordering of SalesOrderShipment API by 'shipment_date' and 'delivery_date'

v231 -> 2024-08-03 : https://github.com/inventree/InvenTree/pull/7794
    - Optimize BuildItem and BuildLine serializers to improve API efficiency

v230 -> 2024-05-05 : https://github.com/inventree/InvenTree/pull/7164
    - Adds test statistics endpoint

v229 -> 2024-07-31 : https://github.com/inventree/InvenTree/pull/7775
    - Add extra exportable fields to the BomItem serializer

v228 -> 2024-07-18 : https://github.com/inventree/InvenTree/pull/7684
    - Adds "icon" field to the PartCategory.path and StockLocation.path API
    - Adds icon packages API endpoint

v227 -> 2024-07-19 : https://github.com/inventree/InvenTree/pull/7693/
    - Adds endpoints to list and revoke the tokens issued to the current user

v226 -> 2024-07-15 : https://github.com/inventree/InvenTree/pull/7648
    - Adds barcode generation API endpoint

v225 -> 2024-07-17 : https://github.com/inventree/InvenTree/pull/7671
    - Adds "filters" field to DataImportSession API

v224 -> 2024-07-14 : https://github.com/inventree/InvenTree/pull/7667
    - Add notes field to ManufacturerPart and SupplierPart API endpoints

v223 -> 2024-07-14 : https://github.com/inventree/InvenTree/pull/7649
    - Allow adjustment of "packaging" field when receiving items against a purchase order

v222 -> 2024-07-14 : https://github.com/inventree/InvenTree/pull/7635
    - Adjust the BomItem API endpoint to improve data import process

v221 -> 2024-07-13 : https://github.com/inventree/InvenTree/pull/7636
    - Adds missing fields from StockItemBriefSerializer
    - Adds missing fields from PartBriefSerializer
    - Adds extra exportable fields to BuildItemSerializer

v220 -> 2024-07-11 : https://github.com/inventree/InvenTree/pull/7585
    - Adds "revision_of" field to Part serializer
    - Adds new API filters for "revision" status

v219 -> 2024-07-11 : https://github.com/inventree/InvenTree/pull/7611
    - Adds new fields to the BuildItem API endpoints
    - Adds new ordering / filtering options to the BuildItem API endpoints

v218 -> 2024-07-11 : https://github.com/inventree/InvenTree/pull/7619
    - Adds "can_build" field to the BomItem API

v217 -> 2024-07-09 : https://github.com/inventree/InvenTree/pull/7599
    - Fixes bug in "project_code" field for order API endpoints

v216 -> 2024-07-08 : https://github.com/inventree/InvenTree/pull/7595
    - Moves API endpoint for contenttype lookup by model name

v215 -> 2024-07-09 : https://github.com/inventree/InvenTree/pull/7591
    - Adds additional fields to the BuildLine serializer

v214 -> 2024-07-08 : https://github.com/inventree/InvenTree/pull/7587
    - Adds "default_location_detail" field to the Part API

v213 -> 2024-07-06 : https://github.com/inventree/InvenTree/pull/7527
    - Adds 'locked' field to Part API

v212 -> 2024-07-06 : https://github.com/inventree/InvenTree/pull/7562
    - Makes API generation more robust (no functional changes)

v211 -> 2024-06-26 : https://github.com/inventree/InvenTree/pull/6911
    - Adds API endpoints for managing data import and export

v210 -> 2024-06-26 : https://github.com/inventree/InvenTree/pull/7518
    - Adds translatable text to User API fields

v209 -> 2024-06-26 : https://github.com/inventree/InvenTree/pull/7514
    - Add "top_level" filter to PartCategory API endpoint
    - Add "top_level" filter to StockLocation API endpoint

v208 -> 2024-06-19 : https://github.com/inventree/InvenTree/pull/7479
    - Adds documentation for the user roles API endpoint (no functional changes)

v207 -> 2024-06-09 : https://github.com/inventree/InvenTree/pull/7420
    - Moves all "Attachment" models into a single table
    - All "Attachment" operations are now performed at /api/attachment/
    - Add permissions information to /api/user/roles/ endpoint

v206 -> 2024-06-08 : https://github.com/inventree/InvenTree/pull/7417
    - Adds "choices" field to the PartTestTemplate model

v205 -> 2024-06-03 : https://github.com/inventree/InvenTree/pull/7284
    - Added model_type and model_id fields to the "NotesImage" serializer

v204 -> 2024-06-03 : https://github.com/inventree/InvenTree/pull/7393
    - Fixes previous API update which resulted in inconsistent ordering of currency codes

v203 -> 2024-06-03 : https://github.com/inventree/InvenTree/pull/7390
    - Currency codes are now configurable as a run-time setting

v202 -> 2024-05-27 : https://github.com/inventree/InvenTree/pull/7343
    - Adjust "required" attribute of Part.category field to be optional

v201 -> 2024-05-21 : https://github.com/inventree/InvenTree/pull/7074
    - Major refactor of the report template / report printing interface
    - This is a *breaking change* to the report template API

v200 -> 2024-05-20 : https://github.com/inventree/InvenTree/pull/7000
    - Adds API endpoint for generating custom batch codes
    - Adds API endpoint for generating custom serial numbers

v199 -> 2024-05-20 : https://github.com/inventree/InvenTree/pull/7264
    - Expose "bom_valid" filter for the Part API
    - Expose "starred" filter for the Part API

v198 -> 2024-05-19 : https://github.com/inventree/InvenTree/pull/7258
    - Fixed lookup field conflicts in the plugins API

v197 -> 2024-05-14 : https://github.com/inventree/InvenTree/pull/7224
    - Refactor the plugin API endpoints to use the plugin "key" for lookup, rather than the PK value

v196 -> 2024-05-05 : https://github.com/inventree/InvenTree/pull/7160
    - Adds "location" field to BuildOutputComplete API endpoint

v195 -> 2024-05-03 : https://github.com/inventree/InvenTree/pull/7153
    - Fixes bug in BuildOrderCancel API endpoint

v194 -> 2024-05-01 : https://github.com/inventree/InvenTree/pull/7147
    -  Adds field description to the currency_exchange_retrieve API call

v193 -> 2024-04-30 : https://github.com/inventree/InvenTree/pull/7144
    - Adds "assigned_to" filter to PurchaseOrder / SalesOrder / ReturnOrder API endpoints

v192 -> 2024-04-23 : https://github.com/inventree/InvenTree/pull/7106
    - Adds 'trackable' ordering option to BuildLineLabel API endpoint

v191 -> 2024-04-22 : https://github.com/inventree/InvenTree/pull/7079
    - Adds API endpoints for Contenttype model

v190 -> 2024-04-19 : https://github.com/inventree/InvenTree/pull/7024
    - Adds "active" field to the Company API endpoints
    - Allow company list to be filtered by "active" status

v189 -> 2024-04-19 : https://github.com/inventree/InvenTree/pull/7066
    - Adds "currency" field to CompanyBriefSerializer class

v188 -> 2024-04-16 : https://github.com/inventree/InvenTree/pull/6970
    - Adds session authentication support for the API
    - Improvements for login / logout endpoints for better support of React web interface

v187 -> 2024-04-10 : https://github.com/inventree/InvenTree/pull/6985
    - Allow Part list endpoint to be sorted by pricing_min and pricing_max values
    - Allow BomItem list endpoint to be sorted by pricing_min and pricing_max values
    - Allow InternalPrice and SalePrice endpoints to be sorted by quantity
    - Adds total pricing values to BomItem serializer

v186 -> 2024-03-26 : https://github.com/inventree/InvenTree/pull/6855
    - Adds license information to the API

v185 -> 2024-03-24 : https://github.com/inventree/InvenTree/pull/6836
    - Remove /plugin/activate endpoint
    - Update docstrings and typing for various API endpoints (no functional changes)

v184 -> 2024-03-17 : https://github.com/inventree/InvenTree/pull/10464
    - Add additional fields for tests (start/end datetime, test station)

v183 -> 2024-03-14 : https://github.com/inventree/InvenTree/pull/5972
    - Adds "category_default_location" annotated field to part serializer
    - Adds "part_detail.category_default_location" annotated field to stock item serializer
    - Adds "part_detail.category_default_location" annotated field to purchase order line serializer
    - Adds "parent_default_location" annotated field to category serializer

v182 -> 2024-03-13 : https://github.com/inventree/InvenTree/pull/6714
    - Expose ReportSnippet model to the /report/snippet/ API endpoint
    - Expose ReportAsset model to the /report/asset/ API endpoint

v181 -> 2024-02-21 : https://github.com/inventree/InvenTree/pull/6541
    - Adds "width" and "height" fields to the LabelTemplate API endpoint
    - Adds "page_size" and "landscape" fields to the ReportTemplate API endpoint

v180 -> 2024-3-02 : https://github.com/inventree/InvenTree/pull/6463
    - Tweaks to API documentation to allow automatic documentation generation

v179 -> 2024-03-01 : https://github.com/inventree/InvenTree/pull/6605
    - Adds "subcategories" count to PartCategory serializer
    - Adds "sublocations" count to StockLocation serializer
    - Adds "image" field to PartBrief serializer
    - Adds "image" field to CompanyBrief serializer

v178 -> 2024-02-29 : https://github.com/inventree/InvenTree/pull/6604
    - Adds "external_stock" field to the Part API endpoint
    - Adds "external_stock" field to the BomItem API endpoint
    - Adds "external_stock" field to the BuildLine API endpoint
    - Stock quantities represented in the BuildLine API endpoint are now filtered by Build.source_location

v177 -> 2024-02-27 : https://github.com/inventree/InvenTree/pull/6581
    - Adds "subcategories" count to PartCategoryTree serializer
    - Adds "sublocations" count to StockLocationTree serializer

v176 -> 2024-02-26 : https://github.com/inventree/InvenTree/pull/6535
    - Adds the field "plugins_install_disabled" to the Server info API endpoint

v175 -> 2024-02-21 : https://github.com/inventree/InvenTree/pull/6538
    - Adds "parts" count to PartParameterTemplate serializer

v174 -> 2024-02-21 : https://github.com/inventree/InvenTree/pull/6536
    - Expose PartCategory filters to the API documentation
    - Expose StockLocation filters to the API documentation

v173 -> 2024-02-20 : https://github.com/inventree/InvenTree/pull/6483
    - Adds "merge_items" to the PurchaseOrderLine create API endpoint
    - Adds "auto_pricing" to the PurchaseOrderLine create/update API endpoint

v172 -> 2024-02-20 : https://github.com/inventree/InvenTree/pull/6526
    - Adds "enabled" field to the PartTestTemplate API endpoint
    - Adds "enabled" filter to the PartTestTemplate list
    - Adds "enabled" filter to the StockItemTestResult list

v171 -> 2024-02-19 : https://github.com/inventree/InvenTree/pull/6516
    - Adds "key" as a filterable parameter to PartTestTemplate list endpoint

v170 -> 2024-02-19 : https://github.com/inventree/InvenTree/pull/6514
    - Adds "has_results" filter to the PartTestTemplate list endpoint

v169 -> 2024-02-14 : https://github.com/inventree/InvenTree/pull/6430
    - Adds 'key' field to PartTestTemplate API endpoint
    - Adds annotated 'results' field to PartTestTemplate API endpoint
    - Adds 'template' field to StockItemTestResult API endpoint

v168 -> 2024-02-14 : https://github.com/inventree/InvenTree/pull/4824
    - Adds machine CRUD API endpoints
    - Adds machine settings API endpoints
    - Adds machine restart API endpoint
    - Adds machine types/drivers list API endpoints
    - Adds machine registry status API endpoint
    - Adds 'required' field to the global Settings API
    - Discover sub-sub classes of the StatusCode API

v167 -> 2024-02-07: https://github.com/inventree/InvenTree/pull/6440
    - Fixes for OpenAPI schema generation

v166 -> 2024-02-04 : https://github.com/inventree/InvenTree/pull/6400
    - Adds package_name to plugin API
    - Adds mechanism for uninstalling plugins via the API

v165 -> 2024-01-28 : https://github.com/inventree/InvenTree/pull/6040
    - Adds supplier_part.name, part.creation_user, part.required_for_sales_order

v164 -> 2024-01-24 : https://github.com/inventree/InvenTree/pull/6343
    - Adds "building" quantity to BuildLine API serializer

v163 -> 2024-01-22 : https://github.com/inventree/InvenTree/pull/6314
    - Extends API endpoint to expose auth configuration information for signin pages

v162 -> 2024-01-14 : https://github.com/inventree/InvenTree/pull/6230
    - Adds API endpoints to provide information on background tasks

v161 -> 2024-01-13 : https://github.com/inventree/InvenTree/pull/6222
    - Adds API endpoint for system error information

v160 -> 2023-12-11 : https://github.com/inventree/InvenTree/pull/6072
    - Adds API endpoint for allocating stock items against a sales order via barcode scan

v159 -> 2023-12-08 : https://github.com/inventree/InvenTree/pull/6056
    - Adds API endpoint for reloading plugin registry

v158 -> 2023-11-21 : https://github.com/inventree/InvenTree/pull/5953
    - Adds API endpoint for listing all settings of a particular plugin
    - Adds API endpoint for registry status (errors)

v157 -> 2023-12-02 : https://github.com/inventree/InvenTree/pull/6021
    - Add write-only "existing_image" field to Part API serializer

v156 -> 2023-11-26 : https://github.com/inventree/InvenTree/pull/5982
    - Add POST endpoint for report and label creation

v155 -> 2023-11-24 : https://github.com/inventree/InvenTree/pull/5979
    - Add "creation_date" field to Part instance serializer

v154 -> 2023-11-21 : https://github.com/inventree/InvenTree/pull/5944
    - Adds "responsible" field to the ProjectCode table

v153 -> 2023-11-21 : https://github.com/inventree/InvenTree/pull/5956
    - Adds override_min and override_max fields to part pricing API

v152 -> 2023-11-20 : https://github.com/inventree/InvenTree/pull/5949
    - Adds barcode support for ManufacturerPart model
    - Adds API endpoint for adding parts to purchase order using barcode scan

v151 -> 2023-11-13 : https://github.com/inventree/InvenTree/pull/5906
    - Allow user list API to be filtered by user active status
    - Allow owner list API to be filtered by user active status

v150 -> 2023-11-07: https://github.com/inventree/InvenTree/pull/5875
    - Extended user API endpoints to enable ordering
    - Extended user API endpoints to enable user role changes
    - Added endpoint to create a new user

v149 -> 2023-11-07 : https://github.com/inventree/InvenTree/pull/5876
    - Add 'building' quantity to BomItem serializer
    - Add extra ordering options for the BomItem list API

v148 -> 2023-11-06 : https://github.com/inventree/InvenTree/pull/5872
    - Allow "quantity" to be specified when installing an item into another item

v147 -> 2023-11-04: https://github.com/inventree/InvenTree/pull/5860
    - Adds "completed_lines" field to SalesOrder API endpoint
    - Adds "completed_lines" field to PurchaseOrder API endpoint

v146 -> 2023-11-02: https://github.com/inventree/InvenTree/pull/5822
    - Extended SSO Provider endpoint to contain if a provider is configured
    - Adds API endpoints for Email Address model

v145 -> 2023-10-30: https://github.com/inventree/InvenTree/pull/5786
    - Allow printing labels via POST including printing options in the body

v144 -> 2023-10-23: https://github.com/inventree/InvenTree/pull/5811
    - Adds version information API endpoint

v143 -> 2023-10-29: https://github.com/inventree/InvenTree/pull/5810
    - Extends the status endpoint to include information about system status and health

v142 -> 2023-10-20: https://github.com/inventree/InvenTree/pull/5759
    - Adds generic API endpoints for looking up status models

v141 -> 2023-10-23 : https://github.com/inventree/InvenTree/pull/5774
    - Changed 'part.responsible' from User to Owner

v140 -> 2023-10-20 : https://github.com/inventree/InvenTree/pull/5664
    - Expand API token functionality
    - Multiple API tokens can be generated per user

v139 -> 2023-10-11 : https://github.com/inventree/InvenTree/pull/5509
    - Add new BarcodePOReceive endpoint to receive line items by scanning supplier barcodes

v138 -> 2023-10-11 : https://github.com/inventree/InvenTree/pull/5679
    - Settings keys are no longer case sensitive
    - Include settings units in API serializer

v137 -> 2023-10-04 : https://github.com/inventree/InvenTree/pull/5588
    - Adds StockLocationType API endpoints
    - Adds custom_icon, location_type to StockLocation endpoint

v136 -> 2023-09-23 : https://github.com/inventree/InvenTree/pull/5595
    - Adds structural to StockLocation and PartCategory tree endpoints

v135 -> 2023-09-19 : https://github.com/inventree/InvenTree/pull/5569
    - Adds location path detail to StockLocation and StockItem API endpoints
    - Adds category path detail to PartCategory and Part API endpoints

v134 -> 2023-09-11 : https://github.com/inventree/InvenTree/pull/5525
    - Allow "Attachment" list endpoints to be searched by attachment, link and comment fields

v133 -> 2023-09-08 : https://github.com/inventree/InvenTree/pull/5518
    - Add extra optional fields which can be used for StockAdjustment endpoints

v132 -> 2023-09-07 : https://github.com/inventree/InvenTree/pull/5515
    - Add 'issued_by' filter to BuildOrder API list endpoint

v131 -> 2023-08-09 : https://github.com/inventree/InvenTree/pull/5415
    - Annotate 'available_variant_stock' to the SalesOrderLine serializer

v130 -> 2023-07-14 : https://github.com/inventree/InvenTree/pull/5251
    - Refactor label printing interface

v129 -> 2023-07-06 : https://github.com/inventree/InvenTree/pull/5189
    - Changes 'serial_lte' and 'serial_gte' stock filters to point to 'serial_int' field

v128 -> 2023-07-06 : https://github.com/inventree/InvenTree/pull/5186
    - Adds 'available' filter for BuildLine API endpoint

v127 -> 2023-06-24 : https://github.com/inventree/InvenTree/pull/5094
    - Enhancements for the PartParameter API endpoints

v126 -> 2023-06-19 : https://github.com/inventree/InvenTree/pull/5075
    - Adds API endpoint for setting the "category" for multiple parts simultaneously

v125 -> 2023-06-17 : https://github.com/inventree/InvenTree/pull/5064
    - Adds API endpoint for setting the "status" field for multiple stock items simultaneously

v124 -> 2023-06-17 : https://github.com/inventree/InvenTree/pull/5057
    - Add "created_before" and "created_after" filters to the Part API

v123 -> 2023-06-15 : https://github.com/inventree/InvenTree/pull/5019
    - Add Metadata to: Plugin Config

v122 -> 2023-06-14 : https://github.com/inventree/InvenTree/pull/5034
    - Adds new BuildLineLabel label type

v121 -> 2023-06-14 : https://github.com/inventree/InvenTree/pull/4808
    - Adds "ProjectCode" link to Build model

v120 -> 2023-06-07 : https://github.com/inventree/InvenTree/pull/4855
    - Major overhaul of the build order API
    - Adds new BuildLine model

v119 -> 2023-06-01 : https://github.com/inventree/InvenTree/pull/4898
    - Add Metadata to:  Part test templates, Part parameters, Part category parameter templates, BOM item substitute, Related Parts, Stock item test result

v118 -> 2023-06-01 : https://github.com/inventree/InvenTree/pull/4935
    - Adds extra fields for the PartParameterTemplate model

v117 -> 2023-05-22 : https://github.com/inventree/InvenTree/pull/4854
    - Part.units model now supports physical units (e.g. "kg", "m", "mm", etc)
    - Replaces SupplierPart "pack_size" field with "pack_quantity"
    - New field supports physical units, and allows for conversion between compatible units

v116 -> 2023-05-18 : https://github.com/inventree/InvenTree/pull/4823
    - Updates to part parameter implementation, to use physical units

v115 -> 2023-05-18 : https://github.com/inventree/InvenTree/pull/4846
    - Adds ability to partially scrap a build output

v114 -> 2023-05-16 : https://github.com/inventree/InvenTree/pull/4825
    - Adds "delivery_date" to shipments

v113 -> 2023-05-13 : https://github.com/inventree/InvenTree/pull/4800
    - Adds API endpoints for scrapping a build output

v112 -> 2023-05-13: https://github.com/inventree/InvenTree/pull/4741
    - Adds flag use_pack_size to the stock addition API, which allows adding packs

v111 -> 2023-05-02 : https://github.com/inventree/InvenTree/pull/4367
    - Adds tags to the Part serializer
    - Adds tags to the SupplierPart serializer
    - Adds tags to the ManufacturerPart serializer
    - Adds tags to the StockItem serializer
    - Adds tags to the StockLocation serializer

v110 -> 2023-04-26 : https://github.com/inventree/InvenTree/pull/4698
    - Adds 'order_currency' field for PurchaseOrder / SalesOrder endpoints

v109 -> 2023-04-19 : https://github.com/inventree/InvenTree/pull/4636
    - Adds API endpoints for the "ProjectCode" model

v108 -> 2023-04-17 : https://github.com/inventree/InvenTree/pull/4615
    - Adds functionality to upload images for rendering in markdown notes

v107 -> 2023-04-04 : https://github.com/inventree/InvenTree/pull/4575
    - Adds barcode support for PurchaseOrder model
    - Adds barcode support for ReturnOrder model
    - Adds barcode support for SalesOrder model
    - Adds barcode support for BuildOrder model

v106 -> 2023-04-03 : https://github.com/inventree/InvenTree/pull/4566
    - Adds 'search_regex' parameter to all searchable API endpoints

v105 -> 2023-03-31 : https://github.com/inventree/InvenTree/pull/4543
    - Adds API endpoints for status label information on various models

v104 -> 2023-03-23 : https://github.com/inventree/InvenTree/pull/4488
    - Adds various endpoints for new "ReturnOrder" models
    - Adds various endpoints for new "ReturnOrderReport" templates
    - Exposes API endpoints for "Contact" model

v103 -> 2023-03-17 : https://github.com/inventree/InvenTree/pull/4410
    - Add metadata to several more models

v102 -> 2023-03-18 : https://github.com/inventree/InvenTree/pull/4505
- Adds global search API endpoint for consolidated search results

v101 -> 2023-03-07 : https://github.com/inventree/InvenTree/pull/4462
    - Adds 'total_in_stock' to Part serializer, and supports API ordering

v100 -> 2023-03-04 : https://github.com/inventree/InvenTree/pull/4452
     - Adds bulk delete of PurchaseOrderLineItems to API

v99 -> 2023-03-03 : https://github.com/inventree/InvenTree/pull/4445
    - Adds sort by "responsible" to PurchaseOrderAPI

v98 -> 2023-02-24 : https://github.com/inventree/InvenTree/pull/4408
    - Adds "responsible" filter to Build API

v97 -> 2023-02-20 : https://github.com/inventree/InvenTree/pull/4377
    - Adds "external" attribute to StockLocation model

v96 -> 2023-02-16 : https://github.com/inventree/InvenTree/pull/4345
    - Adds stocktake report generation functionality

v95 -> 2023-02-16 : https://github.com/inventree/InvenTree/pull/4346
    - Adds "CompanyAttachment" model (and associated API endpoints)

v94 -> 2023-02-10 : https://github.com/inventree/InvenTree/pull/4327
    - Adds API endpoints for the "Group" auth model

v93 -> 2023-02-03 : https://github.com/inventree/InvenTree/pull/4300
    - Adds extra information to the currency exchange endpoint
    - Adds API endpoint for manually updating exchange rates

v92 -> 2023-02-02 : https://github.com/inventree/InvenTree/pull/4293
    - Adds API endpoint for currency exchange information

v91 -> 2023-01-31 : https://github.com/inventree/InvenTree/pull/4281
    - Improves the API endpoint for creating new Part instances

v90 -> 2023-01-25 : https://github.com/inventree/InvenTree/pull/4186/files
    - Adds a dedicated endpoint to activate a plugin

v89 -> 2023-01-25 : https://github.com/inventree/InvenTree/pull/4214
    - Adds updated field to SupplierPart API
    - Adds API date ordering for supplier part list

v88 -> 2023-01-17: https://github.com/inventree/InvenTree/pull/4225
    - Adds 'priority' field to Build model and api endpoints

v87 -> 2023-01-04 : https://github.com/inventree/InvenTree/pull/4067
    - Add API date filter for stock table on Expiry date

v86 -> 2022-12-22 : https://github.com/inventree/InvenTree/pull/4069
    - Adds API endpoints for part stocktake

v85 -> 2022-12-21 : https://github.com/inventree/InvenTree/pull/3858
    - Add endpoints serving ICS calendars for purchase and sales orders through API

v84 -> 2022-12-21: https://github.com/inventree/InvenTree/pull/4083
    - Add support for listing PO, BO, SO by their reference

v83 -> 2022-11-19 : https://github.com/inventree/InvenTree/pull/3949
    - Add support for structural Stock locations

v82 -> 2022-11-16 : https://github.com/inventree/InvenTree/pull/3931
    - Add support for structural Part categories

v81 -> 2022-11-08 : https://github.com/inventree/InvenTree/pull/3710
    - Adds cached pricing information to Part API
    - Adds cached pricing information to BomItem API
    - Allows Part and BomItem list endpoints to be filtered by 'has_pricing'
    - Remove calculated 'price_string' values from API endpoints
    - Allows PurchaseOrderLineItem API endpoint to be filtered by 'has_pricing'
    - Allows SalesOrderLineItem API endpoint to be filtered by 'has_pricing'
    - Allows SalesOrderLineItem API endpoint to be filtered by 'order_status'
    - Adds more information to SupplierPriceBreak serializer

v80 -> 2022-11-07 : https://github.com/inventree/InvenTree/pull/3906
    - Adds 'barcode_hash' to Part API serializer
    - Adds 'barcode_hash' to StockLocation API serializer
    - Adds 'barcode_hash' to SupplierPart API serializer

v79 -> 2022-11-03 : https://github.com/inventree/InvenTree/pull/3895
    - Add metadata to Company

v78 -> 2022-10-25 : https://github.com/inventree/InvenTree/pull/3854
    - Make PartCategory to be filtered by name and description

v77 -> 2022-10-12 : https://github.com/inventree/InvenTree/pull/3772
    - Adds model permission checks for barcode assignment actions

v76 -> 2022-09-10 : https://github.com/inventree/InvenTree/pull/3640
    - Refactor of barcode data on the API
    - StockItem.uid renamed to StockItem.barcode_hash

v75 -> 2022-09-05 : https://github.com/inventree/InvenTree/pull/3644
    - Adds "pack_size" attribute to SupplierPart API serializer

v74 -> 2022-08-28 : https://github.com/inventree/InvenTree/pull/3615
    - Add confirmation field for completing PurchaseOrder if the order has incomplete lines
    - Add confirmation field for completing SalesOrder if the order has incomplete lines

v73 -> 2022-08-24 : https://github.com/inventree/InvenTree/pull/3605
    - Add 'description' field to PartParameterTemplate model

v72 -> 2022-08-18 : https://github.com/inventree/InvenTree/pull/3567
    - Allow PurchaseOrder to be duplicated via the API

v71 -> 2022-08-18 : https://github.com/inventree/InvenTree/pull/3564
    - Updates to the "part scheduling" API endpoint

v70 -> 2022-08-02 : https://github.com/inventree/InvenTree/pull/3451
    - Adds a 'depth' parameter to the PartCategory list API
    - Adds a 'depth' parameter to the StockLocation list API

v69 -> 2022-08-01 : https://github.com/inventree/InvenTree/pull/3443
    - Updates the PartCategory list API:
        - Improve query efficiency: O(n) becomes O(1)
        - Rename 'parts' field to 'part_count'
    - Updates the StockLocation list API:
        - Improve query efficiency: O(n) becomes O(1)

v68 -> 2022-07-27 : https://github.com/inventree/InvenTree/pull/3417
    - Allows SupplierPart list to be filtered by SKU value
    - Allows SupplierPart list to be filtered by MPN value

v67 -> 2022-07-25 : https://github.com/inventree/InvenTree/pull/3395
    - Adds a 'requirements' endpoint for Part instance
    - Provides information on outstanding order requirements for a given part

v66 -> 2022-07-24 : https://github.com/inventree/InvenTree/pull/3393
    - Part images can now be downloaded from a remote URL via the API
    - Company images can now be downloaded from a remote URL via the API

v65 -> 2022-07-15 : https://github.com/inventree/InvenTree/pull/3335
    - Annotates 'in_stock' quantity to the SupplierPart API

v64 -> 2022-07-08 : https://github.com/inventree/InvenTree/pull/3310
    - Annotate 'on_order' quantity to BOM list API
    - Allow BOM List API endpoint to be filtered by "on_order" parameter

v63 -> 2022-07-06 : https://github.com/inventree/InvenTree/pull/3301
    - Allow BOM List API endpoint to be filtered by "available_stock" parameter

v62 -> 2022-07-05 : https://github.com/inventree/InvenTree/pull/3296
    - Allows search on BOM List API endpoint
    - Allows ordering on BOM List API endpoint

v61 -> 2022-06-12 : https://github.com/inventree/InvenTree/pull/3183
    - Migrate the "Convert Stock Item" form class to use the API
    - There is now an API endpoint for converting a stock item to a valid variant

v60 -> 2022-06-08 : https://github.com/inventree/InvenTree/pull/3148
    - Add availability data fields to the SupplierPart model

v59 -> 2022-06-07 : https://github.com/inventree/InvenTree/pull/3154
    - Adds further improvements to BulkDelete mixin class
    - Fixes multiple bugs in custom OPTIONS metadata implementation
    - Adds 'bulk delete' for Notifications

v58 -> 2022-06-06 : https://github.com/inventree/InvenTree/pull/3146
    - Adds a BulkDelete API mixin class for fast, safe deletion of multiple objects with a single API request

v57 -> 2022-06-05 : https://github.com/inventree/InvenTree/pull/3130
    - Transfer PartCategoryTemplateParameter actions to the API

v56 -> 2022-06-02 : https://github.com/inventree/InvenTree/pull/3123
    - Expose the PartParameterTemplate model to use the API

v55 -> 2022-06-02 : https://github.com/inventree/InvenTree/pull/3120
    - Converts the 'StockItemReturn' functionality to make use of the API

v54 -> 2022-06-02 : https://github.com/inventree/InvenTree/pull/3117
    - Adds 'available_stock' annotation on the SalesOrderLineItem API
    - Adds (well, fixes) 'overdue' annotation on the SalesOrderLineItem API

v53 -> 2022-06-01 : https://github.com/inventree/InvenTree/pull/3110
    - Adds extra search fields to the BuildOrder list API endpoint

v52 -> 2022-05-31 : https://github.com/inventree/InvenTree/pull/3103
    - Allow part list API to be searched by supplier SKU

v51 -> 2022-05-24 : https://github.com/inventree/InvenTree/pull/3058
    - Adds new fields to the SalesOrderShipment model

v50 -> 2022-05-18 : https://github.com/inventree/InvenTree/pull/2912
    - Implement Attachments for manufacturer parts

v49 -> 2022-05-09 : https://github.com/inventree/InvenTree/pull/2957
    - Allows filtering of plugin list by 'active' status
    - Allows filtering of plugin list by 'mixin' support
    - Adds endpoint to "identify" or "locate" stock items and locations (using plugins)

v48 -> 2022-05-12 : https://github.com/inventree/InvenTree/pull/2977
    - Adds "export to file" functionality for PurchaseOrder API endpoint
    - Adds "export to file" functionality for SalesOrder API endpoint
    - Adds "export to file" functionality for BuildOrder API endpoint

v47 -> 2022-05-10 : https://github.com/inventree/InvenTree/pull/2964
    - Fixes barcode API error response when scanning a StockItem which does not exist
    - Fixes barcode API error response when scanning a StockLocation which does not exist

v46 -> 2022-05-09
    - Fixes read permissions on settings API
    - Allows non-staff users to read global settings via the API

v45 -> 2022-05-08 : https://github.com/inventree/InvenTree/pull/2944
    - Settings are now accessed via the API using their unique key, not their PK
    - This allows the settings to be accessed without prior knowledge of the PK

v44 -> 2022-05-04 : https://github.com/inventree/InvenTree/pull/2931
    - Converting more server-side rendered forms to the API
    - Exposes more core functionality to API endpoints

v43 -> 2022-04-26 : https://github.com/inventree/InvenTree/pull/2875
    - Adds API detail endpoint for PartSalePrice model
    - Adds API detail endpoint for PartInternalPrice model

v42 -> 2022-04-26 : https://github.com/inventree/InvenTree/pull/2833
    - Adds variant stock information to the Part and BomItem serializers

v41 -> 2022-04-26
    - Fixes 'variant_of' filter for Part list endpoint

v40 -> 2022-04-19
    - Adds ability to filter StockItem list by "tracked" parameter
        - This checks the serial number or batch code fields

v39 -> 2022-04-18
    - Adds ability to filter StockItem list by "has_batch" parameter

v38 -> 2022-04-14 : https://github.com/inventree/InvenTree/pull/2828
    - Adds the ability to include stock test results for "installed items"

v37 -> 2022-04-07 : https://github.com/inventree/InvenTree/pull/2806
    - Adds extra stock availability information to the BomItem serializer

v36 -> 2022-04-03
    - Adds ability to filter part list endpoint by unallocated_stock argument

v35 -> 2022-04-01 : https://github.com/inventree/InvenTree/pull/2797
    - Adds stock allocation information to the Part API
    - Adds calculated field for "unallocated_quantity"

v34 -> 2022-03-25
    - Change permissions for "plugin list" API endpoint (now allows any authenticated user)

v33 -> 2022-03-24
    - Adds "plugins_enabled" information to root API endpoint

v32 -> 2022-03-19
    - Adds "parameters" detail to Part API endpoint (use &parameters=true)
    - Adds ability to filter PartParameterTemplate API by Part instance
    - Adds ability to filter PartParameterTemplate API by PartCategory instance

v31 -> 2022-03-14
    - Adds "updated" field to SupplierPriceBreakList and SupplierPriceBreakDetail API endpoints

v30 -> 2022-03-09
    - Adds "exclude_location" field to BuildAutoAllocation API endpoint
    - Allows BuildItem API endpoint to be filtered by BomItem relation

v29 -> 2022-03-08
    - Adds "scheduling" endpoint for predicted stock scheduling information

v28 -> 2022-03-04
    - Adds an API endpoint for auto allocation of stock items against a build order
    - Ref: https://github.com/inventree/InvenTree/pull/2713

v27 -> 2022-02-28
    - Adds target_date field to individual line items for purchase orders and sales orders

v26 -> 2022-02-17
    - Adds API endpoint for uploading a BOM file and extracting data

v25 -> 2022-02-17
    - Adds ability to filter "part" list endpoint by "in_bom_for" argument

v24 -> 2022-02-10
    - Adds API endpoint for deleting (cancelling) build order outputs

v23 -> 2022-02-02
    - Adds API endpoints for managing plugin classes
    - Adds API endpoints for managing plugin settings

v22 -> 2021-12-20
    - Adds API endpoint to "merge" multiple stock items

v21 -> 2021-12-04
    - Adds support for multiple "Shipments" against a SalesOrder
    - Refactors process for stock allocation against a SalesOrder

v20 -> 2021-12-03
    - Adds ability to filter POLineItem endpoint by "base_part"
    - Adds optional "order_detail" to POLineItem list endpoint

v19 -> 2021-12-02
    - Adds the ability to filter the StockItem API by "part_tree"
    - Returns only stock items which match a particular part.tree_id field

v18 -> 2021-11-15
    - Adds the ability to filter BomItem API by "uses" field
    - This returns a list of all BomItems which "use" the specified part
    - Includes inherited BomItem objects

v17 -> 2021-11-09
    - Adds API endpoints for GLOBAL and USER settings objects
    - Ref: https://github.com/inventree/InvenTree/pull/2275

v16 -> 2021-10-17
    - Adds API endpoint for completing build order outputs

v15 -> 2021-10-06
    - Adds detail endpoint for SalesOrderAllocation model
    - Allows use of the API forms interface for adjusting SalesOrderAllocation objects

v14 -> 2021-10-05
    - Stock adjustment actions API is improved, using native DRF serializer support
    - However adjustment actions now only support 'pk' as a lookup field

v13 -> 2021-10-05
    - Adds API endpoint to allocate stock items against a BuildOrder
    - Updates StockItem API with improved filtering against BomItem data

v12 -> 2021-09-07
    - Adds API endpoint to receive stock items against a PurchaseOrder

v11 -> 2021-08-26
    - Adds "units" field to PartBriefSerializer
    - This allows units to be introspected from the "part_detail" field in the StockItem serializer

v10 -> 2021-08-23
    - Adds "purchase_price_currency" to StockItem serializer
    - Adds "purchase_price_string" to StockItem serializer
    - Purchase price is now writable for StockItem serializer

v9  -> 2021-08-09
    - Adds "price_string" to part pricing serializers

v8  -> 2021-07-19
    - Refactors the API interface for SupplierPart and ManufacturerPart models
    - ManufacturerPart objects can no longer be created via the SupplierPart API endpoint

v7  -> 2021-07-03
    - Introduced the concept of "API forms" in https://github.com/inventree/InvenTree/pull/1716
    - API OPTIONS endpoints provide comprehensive field metadata
    - Multiple new API endpoints added for database models

v6  -> 2021-06-23
    - Part and Company images can now be directly uploaded via the REST API

v5  -> 2021-06-21
    - Adds API interface for manufacturer part parameters

v4  -> 2021-06-01
    - BOM items can now accept "variant stock" to be assigned against them
    - Many slight API tweaks were needed to get this to work properly!

v3  -> 2021-05-22:
    - The updated StockItem "history tracking" now uses a different interface

"""<|MERGE_RESOLUTION|>--- conflicted
+++ resolved
@@ -1,22 +1,15 @@
 """InvenTree API version information."""
 
 # InvenTree API version
-<<<<<<< HEAD
-INVENTREE_API_VERSION = 349
-=======
-INVENTREE_API_VERSION = 359
->>>>>>> 8b74a40a
+INVENTREE_API_VERSION = 360
 
 """Increment this API version number whenever there is a significant change to the API that any clients need to know about."""
 
 INVENTREE_API_TEXT = """
-<<<<<<< HEAD
-v349 -> 2025-06-12 : https://github.com/inventree/InvenTree/pull/9761
+
+v360 -> 2025-06-12 : https://github.com/inventree/InvenTree/pull/9761
     - Add supplier search and import API endpoints
     - Add part parameter bulk create API endpoint
-
-v348 -> 2025-04-22 : https://github.com/inventree/InvenTree/pull/9312
-=======
 
 v359 -> 2025-07-01 : https://github.com/inventree/InvenTree/pull/9909
     - Fixes annotated types for various part fields
@@ -57,7 +50,6 @@
     - Remove the 'create_child_builds' flag from the BuildOrder creation API endpoint
 
 v348 -> 2025-06-12 : https://github.com/inventree/InvenTree/pull/9312
->>>>>>> 8b74a40a
     - Adds "external" flag for BuildOrder
     - Adds link between PurchaseOrderLineItem and BuildOrder
 
