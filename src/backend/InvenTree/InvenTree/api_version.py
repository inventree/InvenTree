"""InvenTree API version information."""

# InvenTree API version
<<<<<<< HEAD
INVENTREE_API_VERSION = 314
=======
INVENTREE_API_VERSION = 315
>>>>>>> 991b578c

"""Increment this API version number whenever there is a significant change to the API that any clients need to know about."""


INVENTREE_API_TEXT = """

<<<<<<< HEAD
v314 - 2025-01-29 : https://github.com/inventree/InvenTree/pull/6293
    - Removes a considerable amount of old auth endpoints
    - Introduces allauth based REST API
=======
v315 - 2025-02-22 : https://github.com/inventree/InvenTree/pull/9150
    - Remove outdated 'url' field from some API endpoints

v314 - 2025-02-17 : https://github.com/inventree/InvenTree/pull/6293
    - Removes a considerable amount of old auth endpoints
    - Introduces allauth-provided auth endpoints
>>>>>>> 991b578c

v313 - 2025-02-17 : https://github.com/inventree/InvenTree/pull/9087
    - Adds instance id optionally to the info view endpoint

v312 - 2025-02-15 : https://github.com/inventree/InvenTree/pull/9079
    - Remove old API endpoints associated with legacy BOM import functionality

v311 - 2025-02-14 : https://github.com/inventree/InvenTree/pull/9076
    - Adds "model_filters" attribute to settings API

v310 - 2025-02-14 : https://github.com/inventree/InvenTree/pull/9077
    - Adds 'is_variant' filter to the Part list API

v309 - 2025-02-02 : https://github.com/inventree/InvenTree/pull/9008
    - Bug fixes for the "Part" serializer
    - Fixes for data import API endpoints

v308 - 2025-02-01 : https://github.com/inventree/InvenTree/pull/9003
    - Adds extra detail to the ReportOutput and LabelOutput API endpoints
    - Allows ordering of output list endpoints

v307 - 2025-01-29 : https://github.com/inventree/InvenTree/pull/8969
    - Extend Info Endpoint to include customizations

v306 - 2025-01-28 : https://github.com/inventree/InvenTree/pull/8966
    - Adds "start_date" to PurchasesOrder API
    - Adds "start_date" to SalesOrder API
    - Adds "start_date" to ReturnOrder API
    - Updated API filters

v305 - 2025-01-26 : https://github.com/inventree/InvenTree/pull/8950
    - Bug fixes for the SupplierPart API
    - Refactoring for data export via API

v304 - 2025-01-22 : https://github.com/inventree/InvenTree/pull/8940
    - Adds "category" filter to build list API

v303 - 2025-01-20 : https://github.com/inventree/InvenTree/pull/8915
    - Adds "start_date" field to Build model and API endpoints
    - Adds additional API filtering and sorting options for Build list

v302 - 2025-01-18 : https://github.com/inventree/InvenTree/pull/8905
    - Fix schema definition on the /label/print endpoint

v301 - 2025-01-14 : https://github.com/inventree/InvenTree/pull/8894
    - Remove ui preferences from the API

v300 - 2025-01-13 : https://github.com/inventree/InvenTree/pull/8886
    - Allow null value for 'expiry_date' field introduced in #8867

v299 - 2025-01-10 : https://github.com/inventree/InvenTree/pull/8867
    - Adds 'expiry_date' field to the PurchaseOrderReceive API endpoint
    - Adds 'default_expiry` field to the PartBriefSerializer, affecting API endpoints which use it

v298 - 2025-01-07 : https://github.com/inventree/InvenTree/pull/8848
    - Adds 'created_by' field to PurchaseOrder API endpoints
    - Adds 'created_by' field to SalesOrder API endpoints
    - Adds 'created_by' field to ReturnOrder API endpoints

v297 - 2024-12-29 : https://github.com/inventree/InvenTree/pull/8438
    - Adjustments to the CustomUserState API endpoints and serializers

v296 - 2024-12-25 : https://github.com/inventree/InvenTree/pull/8732
    - Adjust default "part_detail" behavior for StockItem API endpoints

v295 - 2024-12-23 : https://github.com/inventree/InvenTree/pull/8746
    - Improve API documentation for build APIs

v294 - 2024-12-23 : https://github.com/inventree/InvenTree/pull/8738
    - Extends registration API documentation

v293 - 2024-12-14 : https://github.com/inventree/InvenTree/pull/8658
    - Adds new fields to the supplier barcode API endpoints

v292 - 2024-12-03 : https://github.com/inventree/InvenTree/pull/8625
    - Add "on_order" and "in_stock" annotations to SupplierPart API
    - Enhanced filtering for the SupplierPart API

v291 - 2024-11-30 : https://github.com/inventree/InvenTree/pull/8596
    - Allow null / empty values for plugin settings

v290 - 2024-11-29 : https://github.com/inventree/InvenTree/pull/8590
    - Adds "quantity" field to ReturnOrderLineItem model and API

v289 - 2024-11-27 : https://github.com/inventree/InvenTree/pull/8570
    - Enable status change when transferring stock items

v288 - 2024-11-27 : https://github.com/inventree/InvenTree/pull/8574
    - Adds "consumed" filter to StockItem API

v287 - 2024-11-27 : https://github.com/inventree/InvenTree/pull/8571
    - Adds ability to set stock status when returning items from a customer

v286 - 2024-11-26 : https://github.com/inventree/InvenTree/pull/8054
    - Adds "SelectionList" and "SelectionListEntry" API endpoints

v285 - 2024-11-25 : https://github.com/inventree/InvenTree/pull/8559
    - Adds better description for registration endpoints

v284 - 2024-11-25 : https://github.com/inventree/InvenTree/pull/8544
    - Adds new date filters to the StockItem API
    - Adds new date filters to the BuildOrder API
    - Adds new date filters to the SalesOrder API
    - Adds new date filters to the PurchaseOrder API
    - Adds new date filters to the ReturnOrder API

v283 - 2024-11-20 : https://github.com/inventree/InvenTree/pull/8524
    - Adds "note" field to the PartRelated API endpoint

v282 - 2024-11-19 : https://github.com/inventree/InvenTree/pull/8487
    - Remove the "test statistics" API endpoints
    - This is now provided via a custom plugin

v281 - 2024-11-15 : https://github.com/inventree/InvenTree/pull/8480
    - Fixes StockHistory API data serialization

v280 - 2024-11-10 : https://github.com/inventree/InvenTree/pull/8461
    - Makes schema for API information endpoint more informing
    - Removes general not found endpoint

v279 - 2024-11-09 : https://github.com/inventree/InvenTree/pull/8458
    - Adds "order_outstanding" and "part" filters to the BuildLine API endpoint
    - Adds "order_outstanding" filter to the SalesOrderLineItem API endpoint

v278 - 2024-11-07 : https://github.com/inventree/InvenTree/pull/8445
    - Updates to the SalesOrder API endpoints
    - Add "shipment count" information to the SalesOrder API endpoints
    - Allow null value for SalesOrderAllocation.shipment field
    - Additional filtering options for allocation endpoints

v277 - 2024-11-01 : https://github.com/inventree/InvenTree/pull/8278
    - Allow build order list to be filtered by "outstanding" (alias for "active")

v276 - 2024-10-31 : https://github.com/inventree/InvenTree/pull/8403
    - Adds 'destination' field to the PurchaseOrder model and API endpoints

v275 - 2024-10-31 : https://github.com/inventree/InvenTree/pull/8396
    - Adds SKU and MPN fields to the StockItem serializer
    - Additional export options for the StockItem serializer

v274 - 2024-10-29 : https://github.com/inventree/InvenTree/pull/8392
    - Add more detailed information to NotificationEntry API serializer

v273 - 2024-10-28 : https://github.com/inventree/InvenTree/pull/8376
    - Fixes for the BuildLine API endpoint

v272 - 2024-10-25 : https://github.com/inventree/InvenTree/pull/8343
    - Adjustments to BuildLine API serializers

v271 - 2024-10-22 : https://github.com/inventree/InvenTree/pull/8331
    - Fixes for SalesOrderLineItem endpoints

v270 - 2024-10-19 : https://github.com/inventree/InvenTree/pull/8307
    - Adds missing date fields from order API endpoint(s)

v269 - 2024-10-16 : https://github.com/inventree/InvenTree/pull/8295
    - Adds "include_variants" filter to the BuildOrder API endpoint
    - Adds "include_variants" filter to the SalesOrder API endpoint
    - Adds "include_variants" filter to the PurchaseOrderLineItem API endpoint
    - Adds "include_variants" filter to the ReturnOrder API endpoint

268 - 2024-10-11 : https://github.com/inventree/InvenTree/pull/8274
    - Adds "in_stock" attribute to the StockItem serializer

267 - 2024-10-8 : https://github.com/inventree/InvenTree/pull/8250
    - Remove "allocations" field from the SalesOrderShipment API endpoint(s)
    - Add "allocated_items" field to the SalesOrderShipment API endpoint(s)

266 - 2024-10-07 : https://github.com/inventree/InvenTree/pull/8249
    - Tweak SalesOrderShipment API for more efficient data retrieval

265 - 2024-10-07 : https://github.com/inventree/InvenTree/pull/8228
    - Adds API endpoint for providing custom admin integration details for plugins

264 - 2024-10-03 : https://github.com/inventree/InvenTree/pull/8231
    - Adds Sales Order Shipment attachment model type

263 - 2024-09-30 : https://github.com/inventree/InvenTree/pull/8194
    - Adds Sales Order Shipment report

262 - 2024-09-30 : https://github.com/inventree/InvenTree/pull/8220
    - Tweak permission requirements for uninstalling plugins via API

261 - 2024-09-26 : https://github.com/inventree/InvenTree/pull/8184
    - Fixes for BuildOrder API serializers

v260 - 2024-09-26 : https://github.com/inventree/InvenTree/pull/8190
    - Adds facility for server-side context data to be passed to client-side plugins

v259 - 2024-09-20 : https://github.com/inventree/InvenTree/pull/8137
    - Implements new API endpoint for enabling custom UI features via plugins

v258 - 2024-09-24 : https://github.com/inventree/InvenTree/pull/8163
    - Enhances the existing PartScheduling API endpoint
    - Adds a formal DRF serializer to the endpoint

v257 - 2024-09-22 : https://github.com/inventree/InvenTree/pull/8150
    - Adds API endpoint for reporting barcode scan history

v256 - 2024-09-19 : https://github.com/inventree/InvenTree/pull/7704
    - Adjustments for "stocktake" (stock history) API endpoints

v255 - 2024-09-19 : https://github.com/inventree/InvenTree/pull/8145
    - Enables copying line items when duplicating an order

v254 - 2024-09-14 : https://github.com/inventree/InvenTree/pull/7470
    - Implements new API endpoints for enabling custom UI functionality via plugins

v253 - 2024-09-14 : https://github.com/inventree/InvenTree/pull/7944
    - Adjustments for user API endpoints

v252 - 2024-09-13 : https://github.com/inventree/InvenTree/pull/8040
    - Add endpoint for listing all known units

v251 - 2024-09-06 : https://github.com/inventree/InvenTree/pull/8018
    - Adds "attach_to_model" field to the ReportTemplate model

v250 - 2024-09-04 : https://github.com/inventree/InvenTree/pull/8069
    - Fixes 'revision' field definition in Part serializer

v249 - 2024-08-23 : https://github.com/inventree/InvenTree/pull/7978
    - Sort status enums

v248 - 2024-08-23 : https://github.com/inventree/InvenTree/pull/7965
    - Small adjustments to labels for new custom status fields

v247 - 2024-08-22 : https://github.com/inventree/InvenTree/pull/7956
    - Adjust "attachment" field on StockItemTestResult serializer
    - Allow null values for attachment

v246 - 2024-08-21 : https://github.com/inventree/InvenTree/pull/7862
    - Adds custom status fields to various serializers
    - Adds endpoints to admin custom status fields

v245 - 2024-08-21 : https://github.com/inventree/InvenTree/pull/7520
    - Documented pagination fields (no functional changes)

v244 - 2024-08-21 : https://github.com/inventree/InvenTree/pull/7941
    - Adds "create_child_builds" field to the Build API
    - Write-only field to create child builds from the API
    - Only available when creating a new build order

v243 - 2024-08-21 : https://github.com/inventree/InvenTree/pull/7940
    - Expose "ancestor" filter to the BuildOrder API

v242 - 2024-08-20 : https://github.com/inventree/InvenTree/pull/7932
    - Adds "level" attribute to BuildOrder serializer
    - Allow ordering of BuildOrder API by "level" attribute
    - Allow "parent" filter for BuildOrder API to have "cascade=True" option

v241 - 2024-08-18 : https://github.com/inventree/InvenTree/pull/7906
    - Adjusts required fields for the MeUserDetail endpoint

v240 - 2024-08-16 : https://github.com/inventree/InvenTree/pull/7900
    - Adjust "issued_by" filter for the BuildOrder list endpoint
    - Adjust "assigned_to" filter for the BuildOrder list endpoint

v239 - 2024-08-15 : https://github.com/inventree/InvenTree/pull/7888
    - Adds "testable" field to the Part model
    - Adds associated filters to various API endpoints

v238 - 2024-08-14 : https://github.com/inventree/InvenTree/pull/7874
    - Add "assembly" filter to BuildLine API endpoint

v237 - 2024-08-13 : https://github.com/inventree/InvenTree/pull/7863
    - Reimplement "bulk delete" operation for Attachment model
    - Fix permission checks for Attachment API endpoints

v236 - 2024-08-10 : https://github.com/inventree/InvenTree/pull/7844
    - Adds "supplier_name" to the PurchaseOrder API serializer

v235 - 2024-08-08 : https://github.com/inventree/InvenTree/pull/7837
    - Adds "on_order" quantity to SalesOrderLineItem serializer
    - Adds "building" quantity to SalesOrderLineItem serializer

v234 - 2024-08-08 : https://github.com/inventree/InvenTree/pull/7829
    - Fixes bug in the plugin metadata endpoint

v233 - 2024-08-04 : https://github.com/inventree/InvenTree/pull/7807
    - Adds new endpoints for managing state of build orders
    - Adds new endpoints for managing state of purchase orders
    - Adds new endpoints for managing state of sales orders
    - Adds new endpoints for managing state of return orders

v232 - 2024-08-03 : https://github.com/inventree/InvenTree/pull/7793
    - Allow ordering of SalesOrderShipment API by 'shipment_date' and 'delivery_date'

v231 - 2024-08-03 : https://github.com/inventree/InvenTree/pull/7794
    - Optimize BuildItem and BuildLine serializers to improve API efficiency

v230 - 2024-05-05 : https://github.com/inventree/InvenTree/pull/7164
    - Adds test statistics endpoint

v229 - 2024-07-31 : https://github.com/inventree/InvenTree/pull/7775
    - Add extra exportable fields to the BomItem serializer

v228 - 2024-07-18 : https://github.com/inventree/InvenTree/pull/7684
    - Adds "icon" field to the PartCategory.path and StockLocation.path API
    - Adds icon packages API endpoint

v227 - 2024-07-19 : https://github.com/inventree/InvenTree/pull/7693/
    - Adds endpoints to list and revoke the tokens issued to the current user

v226 - 2024-07-15 : https://github.com/inventree/InvenTree/pull/7648
    - Adds barcode generation API endpoint

v225 - 2024-07-17 : https://github.com/inventree/InvenTree/pull/7671
    - Adds "filters" field to DataImportSession API

v224 - 2024-07-14 : https://github.com/inventree/InvenTree/pull/7667
    - Add notes field to ManufacturerPart and SupplierPart API endpoints

v223 - 2024-07-14 : https://github.com/inventree/InvenTree/pull/7649
    - Allow adjustment of "packaging" field when receiving items against a purchase order

v222 - 2024-07-14 : https://github.com/inventree/InvenTree/pull/7635
    - Adjust the BomItem API endpoint to improve data import process

v221 - 2024-07-13 : https://github.com/inventree/InvenTree/pull/7636
    - Adds missing fields from StockItemBriefSerializer
    - Adds missing fields from PartBriefSerializer
    - Adds extra exportable fields to BuildItemSerializer

v220 - 2024-07-11 : https://github.com/inventree/InvenTree/pull/7585
    - Adds "revision_of" field to Part serializer
    - Adds new API filters for "revision" status

v219 - 2024-07-11 : https://github.com/inventree/InvenTree/pull/7611
    - Adds new fields to the BuildItem API endpoints
    - Adds new ordering / filtering options to the BuildItem API endpoints

v218 - 2024-07-11 : https://github.com/inventree/InvenTree/pull/7619
    - Adds "can_build" field to the BomItem API

v217 - 2024-07-09 : https://github.com/inventree/InvenTree/pull/7599
    - Fixes bug in "project_code" field for order API endpoints

v216 - 2024-07-08 : https://github.com/inventree/InvenTree/pull/7595
    - Moves API endpoint for contenttype lookup by model name

v215 - 2024-07-09 : https://github.com/inventree/InvenTree/pull/7591
    - Adds additional fields to the BuildLine serializer

v214 - 2024-07-08 : https://github.com/inventree/InvenTree/pull/7587
    - Adds "default_location_detail" field to the Part API

v213 - 2024-07-06 : https://github.com/inventree/InvenTree/pull/7527
    - Adds 'locked' field to Part API

v212 - 2024-07-06 : https://github.com/inventree/InvenTree/pull/7562
    - Makes API generation more robust (no functional changes)

v211 - 2024-06-26 : https://github.com/inventree/InvenTree/pull/6911
    - Adds API endpoints for managing data import and export

v210 - 2024-06-26 : https://github.com/inventree/InvenTree/pull/7518
    - Adds translatable text to User API fields

v209 - 2024-06-26 : https://github.com/inventree/InvenTree/pull/7514
    - Add "top_level" filter to PartCategory API endpoint
    - Add "top_level" filter to StockLocation API endpoint

v208 - 2024-06-19 : https://github.com/inventree/InvenTree/pull/7479
    - Adds documentation for the user roles API endpoint (no functional changes)

v207 - 2024-06-09 : https://github.com/inventree/InvenTree/pull/7420
    - Moves all "Attachment" models into a single table
    - All "Attachment" operations are now performed at /api/attachment/
    - Add permissions information to /api/user/roles/ endpoint

v206 - 2024-06-08 : https://github.com/inventree/InvenTree/pull/7417
    - Adds "choices" field to the PartTestTemplate model

v205 - 2024-06-03 : https://github.com/inventree/InvenTree/pull/7284
    - Added model_type and model_id fields to the "NotesImage" serializer

v204 - 2024-06-03 : https://github.com/inventree/InvenTree/pull/7393
    - Fixes previous API update which resulted in inconsistent ordering of currency codes

v203 - 2024-06-03 : https://github.com/inventree/InvenTree/pull/7390
    - Currency codes are now configurable as a run-time setting

v202 - 2024-05-27 : https://github.com/inventree/InvenTree/pull/7343
    - Adjust "required" attribute of Part.category field to be optional

v201 - 2024-05-21 : https://github.com/inventree/InvenTree/pull/7074
    - Major refactor of the report template / report printing interface
    - This is a *breaking change* to the report template API

v200 - 2024-05-20 : https://github.com/inventree/InvenTree/pull/7000
    - Adds API endpoint for generating custom batch codes
    - Adds API endpoint for generating custom serial numbers

v199 - 2024-05-20 : https://github.com/inventree/InvenTree/pull/7264
    - Expose "bom_valid" filter for the Part API
    - Expose "starred" filter for the Part API

v198 - 2024-05-19 : https://github.com/inventree/InvenTree/pull/7258
    - Fixed lookup field conflicts in the plugins API

v197 - 2024-05-14 : https://github.com/inventree/InvenTree/pull/7224
    - Refactor the plugin API endpoints to use the plugin "key" for lookup, rather than the PK value

v196 - 2024-05-05 : https://github.com/inventree/InvenTree/pull/7160
    - Adds "location" field to BuildOutputComplete API endpoint

v195 - 2024-05-03 : https://github.com/inventree/InvenTree/pull/7153
    - Fixes bug in BuildOrderCancel API endpoint

v194 - 2024-05-01 : https://github.com/inventree/InvenTree/pull/7147
    -  Adds field description to the currency_exchange_retrieve API call

v193 - 2024-04-30 : https://github.com/inventree/InvenTree/pull/7144
    - Adds "assigned_to" filter to PurchaseOrder / SalesOrder / ReturnOrder API endpoints

v192 - 2024-04-23 : https://github.com/inventree/InvenTree/pull/7106
    - Adds 'trackable' ordering option to BuildLineLabel API endpoint

v191 - 2024-04-22 : https://github.com/inventree/InvenTree/pull/7079
    - Adds API endpoints for Contenttype model

v190 - 2024-04-19 : https://github.com/inventree/InvenTree/pull/7024
    - Adds "active" field to the Company API endpoints
    - Allow company list to be filtered by "active" status

v189 - 2024-04-19 : https://github.com/inventree/InvenTree/pull/7066
    - Adds "currency" field to CompanyBriefSerializer class

v188 - 2024-04-16 : https://github.com/inventree/InvenTree/pull/6970
    - Adds session authentication support for the API
    - Improvements for login / logout endpoints for better support of React web interface

v187 - 2024-04-10 : https://github.com/inventree/InvenTree/pull/6985
    - Allow Part list endpoint to be sorted by pricing_min and pricing_max values
    - Allow BomItem list endpoint to be sorted by pricing_min and pricing_max values
    - Allow InternalPrice and SalePrice endpoints to be sorted by quantity
    - Adds total pricing values to BomItem serializer

v186 - 2024-03-26 : https://github.com/inventree/InvenTree/pull/6855
    - Adds license information to the API

v185 - 2024-03-24 : https://github.com/inventree/InvenTree/pull/6836
    - Remove /plugin/activate endpoint
    - Update docstrings and typing for various API endpoints (no functional changes)

v184 - 2024-03-17 : https://github.com/inventree/InvenTree/pull/10464
    - Add additional fields for tests (start/end datetime, test station)

v183 - 2024-03-14 : https://github.com/inventree/InvenTree/pull/5972
    - Adds "category_default_location" annotated field to part serializer
    - Adds "part_detail.category_default_location" annotated field to stock item serializer
    - Adds "part_detail.category_default_location" annotated field to purchase order line serializer
    - Adds "parent_default_location" annotated field to category serializer

v182 - 2024-03-13 : https://github.com/inventree/InvenTree/pull/6714
    - Expose ReportSnippet model to the /report/snippet/ API endpoint
    - Expose ReportAsset model to the /report/asset/ API endpoint

v181 - 2024-02-21 : https://github.com/inventree/InvenTree/pull/6541
    - Adds "width" and "height" fields to the LabelTemplate API endpoint
    - Adds "page_size" and "landscape" fields to the ReportTemplate API endpoint

v180 - 2024-3-02 : https://github.com/inventree/InvenTree/pull/6463
    - Tweaks to API documentation to allow automatic documentation generation

v179 - 2024-03-01 : https://github.com/inventree/InvenTree/pull/6605
    - Adds "subcategories" count to PartCategory serializer
    - Adds "sublocations" count to StockLocation serializer
    - Adds "image" field to PartBrief serializer
    - Adds "image" field to CompanyBrief serializer

v178 - 2024-02-29 : https://github.com/inventree/InvenTree/pull/6604
    - Adds "external_stock" field to the Part API endpoint
    - Adds "external_stock" field to the BomItem API endpoint
    - Adds "external_stock" field to the BuildLine API endpoint
    - Stock quantities represented in the BuildLine API endpoint are now filtered by Build.source_location

v177 - 2024-02-27 : https://github.com/inventree/InvenTree/pull/6581
    - Adds "subcategories" count to PartCategoryTree serializer
    - Adds "sublocations" count to StockLocationTree serializer

v176 - 2024-02-26 : https://github.com/inventree/InvenTree/pull/6535
    - Adds the field "plugins_install_disabled" to the Server info API endpoint

v175 - 2024-02-21 : https://github.com/inventree/InvenTree/pull/6538
    - Adds "parts" count to PartParameterTemplate serializer

v174 - 2024-02-21 : https://github.com/inventree/InvenTree/pull/6536
    - Expose PartCategory filters to the API documentation
    - Expose StockLocation filters to the API documentation

v173 - 2024-02-20 : https://github.com/inventree/InvenTree/pull/6483
    - Adds "merge_items" to the PurchaseOrderLine create API endpoint
    - Adds "auto_pricing" to the PurchaseOrderLine create/update API endpoint

v172 - 2024-02-20 : https://github.com/inventree/InvenTree/pull/6526
    - Adds "enabled" field to the PartTestTemplate API endpoint
    - Adds "enabled" filter to the PartTestTemplate list
    - Adds "enabled" filter to the StockItemTestResult list

v171 - 2024-02-19 : https://github.com/inventree/InvenTree/pull/6516
    - Adds "key" as a filterable parameter to PartTestTemplate list endpoint

v170 -> 2024-02-19 : https://github.com/inventree/InvenTree/pull/6514
    - Adds "has_results" filter to the PartTestTemplate list endpoint

v169 -> 2024-02-14 : https://github.com/inventree/InvenTree/pull/6430
    - Adds 'key' field to PartTestTemplate API endpoint
    - Adds annotated 'results' field to PartTestTemplate API endpoint
    - Adds 'template' field to StockItemTestResult API endpoint

v168 -> 2024-02-14 : https://github.com/inventree/InvenTree/pull/4824
    - Adds machine CRUD API endpoints
    - Adds machine settings API endpoints
    - Adds machine restart API endpoint
    - Adds machine types/drivers list API endpoints
    - Adds machine registry status API endpoint
    - Adds 'required' field to the global Settings API
    - Discover sub-sub classes of the StatusCode API

v167 -> 2024-02-07: https://github.com/inventree/InvenTree/pull/6440
    - Fixes for OpenAPI schema generation

v166 -> 2024-02-04 : https://github.com/inventree/InvenTree/pull/6400
    - Adds package_name to plugin API
    - Adds mechanism for uninstalling plugins via the API

v165 -> 2024-01-28 : https://github.com/inventree/InvenTree/pull/6040
    - Adds supplier_part.name, part.creation_user, part.required_for_sales_order

v164 -> 2024-01-24 : https://github.com/inventree/InvenTree/pull/6343
    - Adds "building" quantity to BuildLine API serializer

v163 -> 2024-01-22 : https://github.com/inventree/InvenTree/pull/6314
    - Extends API endpoint to expose auth configuration information for signin pages

v162 -> 2024-01-14 : https://github.com/inventree/InvenTree/pull/6230
    - Adds API endpoints to provide information on background tasks

v161 -> 2024-01-13 : https://github.com/inventree/InvenTree/pull/6222
    - Adds API endpoint for system error information

v160 -> 2023-12-11 : https://github.com/inventree/InvenTree/pull/6072
    - Adds API endpoint for allocating stock items against a sales order via barcode scan

v159 -> 2023-12-08 : https://github.com/inventree/InvenTree/pull/6056
    - Adds API endpoint for reloading plugin registry

v158 -> 2023-11-21 : https://github.com/inventree/InvenTree/pull/5953
    - Adds API endpoint for listing all settings of a particular plugin
    - Adds API endpoint for registry status (errors)

v157 -> 2023-12-02 : https://github.com/inventree/InvenTree/pull/6021
    - Add write-only "existing_image" field to Part API serializer

v156 -> 2023-11-26 : https://github.com/inventree/InvenTree/pull/5982
    - Add POST endpoint for report and label creation

v155 -> 2023-11-24 : https://github.com/inventree/InvenTree/pull/5979
    - Add "creation_date" field to Part instance serializer

v154 -> 2023-11-21 : https://github.com/inventree/InvenTree/pull/5944
    - Adds "responsible" field to the ProjectCode table

v153 -> 2023-11-21 : https://github.com/inventree/InvenTree/pull/5956
    - Adds override_min and override_max fields to part pricing API

v152 -> 2023-11-20 : https://github.com/inventree/InvenTree/pull/5949
    - Adds barcode support for ManufacturerPart model
    - Adds API endpoint for adding parts to purchase order using barcode scan

v151 -> 2023-11-13 : https://github.com/inventree/InvenTree/pull/5906
    - Allow user list API to be filtered by user active status
    - Allow owner list API to be filtered by user active status

v150 -> 2023-11-07: https://github.com/inventree/InvenTree/pull/5875
    - Extended user API endpoints to enable ordering
    - Extended user API endpoints to enable user role changes
    - Added endpoint to create a new user

v149 -> 2023-11-07 : https://github.com/inventree/InvenTree/pull/5876
    - Add 'building' quantity to BomItem serializer
    - Add extra ordering options for the BomItem list API

v148 -> 2023-11-06 : https://github.com/inventree/InvenTree/pull/5872
    - Allow "quantity" to be specified when installing an item into another item

v147 -> 2023-11-04: https://github.com/inventree/InvenTree/pull/5860
    - Adds "completed_lines" field to SalesOrder API endpoint
    - Adds "completed_lines" field to PurchaseOrder API endpoint

v146 -> 2023-11-02: https://github.com/inventree/InvenTree/pull/5822
    - Extended SSO Provider endpoint to contain if a provider is configured
    - Adds API endpoints for Email Address model

v145 -> 2023-10-30: https://github.com/inventree/InvenTree/pull/5786
    - Allow printing labels via POST including printing options in the body

v144 -> 2023-10-23: https://github.com/inventree/InvenTree/pull/5811
    - Adds version information API endpoint

v143 -> 2023-10-29: https://github.com/inventree/InvenTree/pull/5810
    - Extends the status endpoint to include information about system status and health

v142 -> 2023-10-20: https://github.com/inventree/InvenTree/pull/5759
    - Adds generic API endpoints for looking up status models

v141 -> 2023-10-23 : https://github.com/inventree/InvenTree/pull/5774
    - Changed 'part.responsible' from User to Owner

v140 -> 2023-10-20 : https://github.com/inventree/InvenTree/pull/5664
    - Expand API token functionality
    - Multiple API tokens can be generated per user

v139 -> 2023-10-11 : https://github.com/inventree/InvenTree/pull/5509
    - Add new BarcodePOReceive endpoint to receive line items by scanning supplier barcodes

v138 -> 2023-10-11 : https://github.com/inventree/InvenTree/pull/5679
    - Settings keys are no longer case sensitive
    - Include settings units in API serializer

v137 -> 2023-10-04 : https://github.com/inventree/InvenTree/pull/5588
    - Adds StockLocationType API endpoints
    - Adds custom_icon, location_type to StockLocation endpoint

v136 -> 2023-09-23 : https://github.com/inventree/InvenTree/pull/5595
    - Adds structural to StockLocation and PartCategory tree endpoints

v135 -> 2023-09-19 : https://github.com/inventree/InvenTree/pull/5569
    - Adds location path detail to StockLocation and StockItem API endpoints
    - Adds category path detail to PartCategory and Part API endpoints

v134 -> 2023-09-11 : https://github.com/inventree/InvenTree/pull/5525
    - Allow "Attachment" list endpoints to be searched by attachment, link and comment fields

v133 -> 2023-09-08 : https://github.com/inventree/InvenTree/pull/5518
    - Add extra optional fields which can be used for StockAdjustment endpoints

v132 -> 2023-09-07 : https://github.com/inventree/InvenTree/pull/5515
    - Add 'issued_by' filter to BuildOrder API list endpoint

v131 -> 2023-08-09 : https://github.com/inventree/InvenTree/pull/5415
    - Annotate 'available_variant_stock' to the SalesOrderLine serializer

v130 -> 2023-07-14 : https://github.com/inventree/InvenTree/pull/5251
    - Refactor label printing interface

v129 -> 2023-07-06 : https://github.com/inventree/InvenTree/pull/5189
    - Changes 'serial_lte' and 'serial_gte' stock filters to point to 'serial_int' field

v128 -> 2023-07-06 : https://github.com/inventree/InvenTree/pull/5186
    - Adds 'available' filter for BuildLine API endpoint

v127 -> 2023-06-24 : https://github.com/inventree/InvenTree/pull/5094
    - Enhancements for the PartParameter API endpoints

v126 -> 2023-06-19 : https://github.com/inventree/InvenTree/pull/5075
    - Adds API endpoint for setting the "category" for multiple parts simultaneously

v125 -> 2023-06-17 : https://github.com/inventree/InvenTree/pull/5064
    - Adds API endpoint for setting the "status" field for multiple stock items simultaneously

v124 -> 2023-06-17 : https://github.com/inventree/InvenTree/pull/5057
    - Add "created_before" and "created_after" filters to the Part API

v123 -> 2023-06-15 : https://github.com/inventree/InvenTree/pull/5019
    - Add Metadata to: Plugin Config

v122 -> 2023-06-14 : https://github.com/inventree/InvenTree/pull/5034
    - Adds new BuildLineLabel label type

v121 -> 2023-06-14 : https://github.com/inventree/InvenTree/pull/4808
    - Adds "ProjectCode" link to Build model

v120 -> 2023-06-07 : https://github.com/inventree/InvenTree/pull/4855
    - Major overhaul of the build order API
    - Adds new BuildLine model

v119 -> 2023-06-01 : https://github.com/inventree/InvenTree/pull/4898
    - Add Metadata to:  Part test templates, Part parameters, Part category parameter templates, BOM item substitute, Related Parts, Stock item test result

v118 -> 2023-06-01 : https://github.com/inventree/InvenTree/pull/4935
    - Adds extra fields for the PartParameterTemplate model

v117 -> 2023-05-22 : https://github.com/inventree/InvenTree/pull/4854
    - Part.units model now supports physical units (e.g. "kg", "m", "mm", etc)
    - Replaces SupplierPart "pack_size" field with "pack_quantity"
    - New field supports physical units, and allows for conversion between compatible units

v116 -> 2023-05-18 : https://github.com/inventree/InvenTree/pull/4823
    - Updates to part parameter implementation, to use physical units

v115 -> 2023-05-18 : https://github.com/inventree/InvenTree/pull/4846
    - Adds ability to partially scrap a build output

v114 -> 2023-05-16 : https://github.com/inventree/InvenTree/pull/4825
    - Adds "delivery_date" to shipments

v113 -> 2023-05-13 : https://github.com/inventree/InvenTree/pull/4800
    - Adds API endpoints for scrapping a build output

v112 -> 2023-05-13: https://github.com/inventree/InvenTree/pull/4741
    - Adds flag use_pack_size to the stock addition API, which allows adding packs

v111 -> 2023-05-02 : https://github.com/inventree/InvenTree/pull/4367
    - Adds tags to the Part serializer
    - Adds tags to the SupplierPart serializer
    - Adds tags to the ManufacturerPart serializer
    - Adds tags to the StockItem serializer
    - Adds tags to the StockLocation serializer

v110 -> 2023-04-26 : https://github.com/inventree/InvenTree/pull/4698
    - Adds 'order_currency' field for PurchaseOrder / SalesOrder endpoints

v109 -> 2023-04-19 : https://github.com/inventree/InvenTree/pull/4636
    - Adds API endpoints for the "ProjectCode" model

v108 -> 2023-04-17 : https://github.com/inventree/InvenTree/pull/4615
    - Adds functionality to upload images for rendering in markdown notes

v107 -> 2023-04-04 : https://github.com/inventree/InvenTree/pull/4575
    - Adds barcode support for PurchaseOrder model
    - Adds barcode support for ReturnOrder model
    - Adds barcode support for SalesOrder model
    - Adds barcode support for BuildOrder model

v106 -> 2023-04-03 : https://github.com/inventree/InvenTree/pull/4566
    - Adds 'search_regex' parameter to all searchable API endpoints

v105 -> 2023-03-31 : https://github.com/inventree/InvenTree/pull/4543
    - Adds API endpoints for status label information on various models

v104 -> 2023-03-23 : https://github.com/inventree/InvenTree/pull/4488
    - Adds various endpoints for new "ReturnOrder" models
    - Adds various endpoints for new "ReturnOrderReport" templates
    - Exposes API endpoints for "Contact" model

v103 -> 2023-03-17 : https://github.com/inventree/InvenTree/pull/4410
    - Add metadata to several more models

v102 -> 2023-03-18 : https://github.com/inventree/InvenTree/pull/4505
- Adds global search API endpoint for consolidated search results

v101 -> 2023-03-07 : https://github.com/inventree/InvenTree/pull/4462
    - Adds 'total_in_stock' to Part serializer, and supports API ordering

v100 -> 2023-03-04 : https://github.com/inventree/InvenTree/pull/4452
     - Adds bulk delete of PurchaseOrderLineItems to API

v99 -> 2023-03-03 : https://github.com/inventree/InvenTree/pull/4445
    - Adds sort by "responsible" to PurchaseOrderAPI

v98 -> 2023-02-24 : https://github.com/inventree/InvenTree/pull/4408
    - Adds "responsible" filter to Build API

v97 -> 2023-02-20 : https://github.com/inventree/InvenTree/pull/4377
    - Adds "external" attribute to StockLocation model

v96 -> 2023-02-16 : https://github.com/inventree/InvenTree/pull/4345
    - Adds stocktake report generation functionality

v95 -> 2023-02-16 : https://github.com/inventree/InvenTree/pull/4346
    - Adds "CompanyAttachment" model (and associated API endpoints)

v94 -> 2023-02-10 : https://github.com/inventree/InvenTree/pull/4327
    - Adds API endpoints for the "Group" auth model

v93 -> 2023-02-03 : https://github.com/inventree/InvenTree/pull/4300
    - Adds extra information to the currency exchange endpoint
    - Adds API endpoint for manually updating exchange rates

v92 -> 2023-02-02 : https://github.com/inventree/InvenTree/pull/4293
    - Adds API endpoint for currency exchange information

v91 -> 2023-01-31 : https://github.com/inventree/InvenTree/pull/4281
    - Improves the API endpoint for creating new Part instances

v90 -> 2023-01-25 : https://github.com/inventree/InvenTree/pull/4186/files
    - Adds a dedicated endpoint to activate a plugin

v89 -> 2023-01-25 : https://github.com/inventree/InvenTree/pull/4214
    - Adds updated field to SupplierPart API
    - Adds API date ordering for supplier part list

v88 -> 2023-01-17: https://github.com/inventree/InvenTree/pull/4225
    - Adds 'priority' field to Build model and api endpoints

v87 -> 2023-01-04 : https://github.com/inventree/InvenTree/pull/4067
    - Add API date filter for stock table on Expiry date

v86 -> 2022-12-22 : https://github.com/inventree/InvenTree/pull/4069
    - Adds API endpoints for part stocktake

v85 -> 2022-12-21 : https://github.com/inventree/InvenTree/pull/3858
    - Add endpoints serving ICS calendars for purchase and sales orders through API

v84 -> 2022-12-21: https://github.com/inventree/InvenTree/pull/4083
    - Add support for listing PO, BO, SO by their reference

v83 -> 2022-11-19 : https://github.com/inventree/InvenTree/pull/3949
    - Add support for structural Stock locations

v82 -> 2022-11-16 : https://github.com/inventree/InvenTree/pull/3931
    - Add support for structural Part categories

v81 -> 2022-11-08 : https://github.com/inventree/InvenTree/pull/3710
    - Adds cached pricing information to Part API
    - Adds cached pricing information to BomItem API
    - Allows Part and BomItem list endpoints to be filtered by 'has_pricing'
    - Remove calculated 'price_string' values from API endpoints
    - Allows PurchaseOrderLineItem API endpoint to be filtered by 'has_pricing'
    - Allows SalesOrderLineItem API endpoint to be filtered by 'has_pricing'
    - Allows SalesOrderLineItem API endpoint to be filtered by 'order_status'
    - Adds more information to SupplierPriceBreak serializer

v80 -> 2022-11-07 : https://github.com/inventree/InvenTree/pull/3906
    - Adds 'barcode_hash' to Part API serializer
    - Adds 'barcode_hash' to StockLocation API serializer
    - Adds 'barcode_hash' to SupplierPart API serializer

v79 -> 2022-11-03 : https://github.com/inventree/InvenTree/pull/3895
    - Add metadata to Company

v78 -> 2022-10-25 : https://github.com/inventree/InvenTree/pull/3854
    - Make PartCategory to be filtered by name and description

v77 -> 2022-10-12 : https://github.com/inventree/InvenTree/pull/3772
    - Adds model permission checks for barcode assignment actions

v76 -> 2022-09-10 : https://github.com/inventree/InvenTree/pull/3640
    - Refactor of barcode data on the API
    - StockItem.uid renamed to StockItem.barcode_hash

v75 -> 2022-09-05 : https://github.com/inventree/InvenTree/pull/3644
    - Adds "pack_size" attribute to SupplierPart API serializer

v74 -> 2022-08-28 : https://github.com/inventree/InvenTree/pull/3615
    - Add confirmation field for completing PurchaseOrder if the order has incomplete lines
    - Add confirmation field for completing SalesOrder if the order has incomplete lines

v73 -> 2022-08-24 : https://github.com/inventree/InvenTree/pull/3605
    - Add 'description' field to PartParameterTemplate model

v72 -> 2022-08-18 : https://github.com/inventree/InvenTree/pull/3567
    - Allow PurchaseOrder to be duplicated via the API

v71 -> 2022-08-18 : https://github.com/inventree/InvenTree/pull/3564
    - Updates to the "part scheduling" API endpoint

v70 -> 2022-08-02 : https://github.com/inventree/InvenTree/pull/3451
    - Adds a 'depth' parameter to the PartCategory list API
    - Adds a 'depth' parameter to the StockLocation list API

v69 -> 2022-08-01 : https://github.com/inventree/InvenTree/pull/3443
    - Updates the PartCategory list API:
        - Improve query efficiency: O(n) becomes O(1)
        - Rename 'parts' field to 'part_count'
    - Updates the StockLocation list API:
        - Improve query efficiency: O(n) becomes O(1)

v68 -> 2022-07-27 : https://github.com/inventree/InvenTree/pull/3417
    - Allows SupplierPart list to be filtered by SKU value
    - Allows SupplierPart list to be filtered by MPN value

v67 -> 2022-07-25 : https://github.com/inventree/InvenTree/pull/3395
    - Adds a 'requirements' endpoint for Part instance
    - Provides information on outstanding order requirements for a given part

v66 -> 2022-07-24 : https://github.com/inventree/InvenTree/pull/3393
    - Part images can now be downloaded from a remote URL via the API
    - Company images can now be downloaded from a remote URL via the API

v65 -> 2022-07-15 : https://github.com/inventree/InvenTree/pull/3335
    - Annotates 'in_stock' quantity to the SupplierPart API

v64 -> 2022-07-08 : https://github.com/inventree/InvenTree/pull/3310
    - Annotate 'on_order' quantity to BOM list API
    - Allow BOM List API endpoint to be filtered by "on_order" parameter

v63 -> 2022-07-06 : https://github.com/inventree/InvenTree/pull/3301
    - Allow BOM List API endpoint to be filtered by "available_stock" parameter

v62 -> 2022-07-05 : https://github.com/inventree/InvenTree/pull/3296
    - Allows search on BOM List API endpoint
    - Allows ordering on BOM List API endpoint

v61 -> 2022-06-12 : https://github.com/inventree/InvenTree/pull/3183
    - Migrate the "Convert Stock Item" form class to use the API
    - There is now an API endpoint for converting a stock item to a valid variant

v60 -> 2022-06-08 : https://github.com/inventree/InvenTree/pull/3148
    - Add availability data fields to the SupplierPart model

v59 -> 2022-06-07 : https://github.com/inventree/InvenTree/pull/3154
    - Adds further improvements to BulkDelete mixin class
    - Fixes multiple bugs in custom OPTIONS metadata implementation
    - Adds 'bulk delete' for Notifications

v58 -> 2022-06-06 : https://github.com/inventree/InvenTree/pull/3146
    - Adds a BulkDelete API mixin class for fast, safe deletion of multiple objects with a single API request

v57 -> 2022-06-05 : https://github.com/inventree/InvenTree/pull/3130
    - Transfer PartCategoryTemplateParameter actions to the API

v56 -> 2022-06-02 : https://github.com/inventree/InvenTree/pull/3123
    - Expose the PartParameterTemplate model to use the API

v55 -> 2022-06-02 : https://github.com/inventree/InvenTree/pull/3120
    - Converts the 'StockItemReturn' functionality to make use of the API

v54 -> 2022-06-02 : https://github.com/inventree/InvenTree/pull/3117
    - Adds 'available_stock' annotation on the SalesOrderLineItem API
    - Adds (well, fixes) 'overdue' annotation on the SalesOrderLineItem API

v53 -> 2022-06-01 : https://github.com/inventree/InvenTree/pull/3110
    - Adds extra search fields to the BuildOrder list API endpoint

v52 -> 2022-05-31 : https://github.com/inventree/InvenTree/pull/3103
    - Allow part list API to be searched by supplier SKU

v51 -> 2022-05-24 : https://github.com/inventree/InvenTree/pull/3058
    - Adds new fields to the SalesOrderShipment model

v50 -> 2022-05-18 : https://github.com/inventree/InvenTree/pull/2912
    - Implement Attachments for manufacturer parts

v49 -> 2022-05-09 : https://github.com/inventree/InvenTree/pull/2957
    - Allows filtering of plugin list by 'active' status
    - Allows filtering of plugin list by 'mixin' support
    - Adds endpoint to "identify" or "locate" stock items and locations (using plugins)

v48 -> 2022-05-12 : https://github.com/inventree/InvenTree/pull/2977
    - Adds "export to file" functionality for PurchaseOrder API endpoint
    - Adds "export to file" functionality for SalesOrder API endpoint
    - Adds "export to file" functionality for BuildOrder API endpoint

v47 -> 2022-05-10 : https://github.com/inventree/InvenTree/pull/2964
    - Fixes barcode API error response when scanning a StockItem which does not exist
    - Fixes barcode API error response when scanning a StockLocation which does not exist

v46 -> 2022-05-09
    - Fixes read permissions on settings API
    - Allows non-staff users to read global settings via the API

v45 -> 2022-05-08 : https://github.com/inventree/InvenTree/pull/2944
    - Settings are now accessed via the API using their unique key, not their PK
    - This allows the settings to be accessed without prior knowledge of the PK

v44 -> 2022-05-04 : https://github.com/inventree/InvenTree/pull/2931
    - Converting more server-side rendered forms to the API
    - Exposes more core functionality to API endpoints

v43 -> 2022-04-26 : https://github.com/inventree/InvenTree/pull/2875
    - Adds API detail endpoint for PartSalePrice model
    - Adds API detail endpoint for PartInternalPrice model

v42 -> 2022-04-26 : https://github.com/inventree/InvenTree/pull/2833
    - Adds variant stock information to the Part and BomItem serializers

v41 -> 2022-04-26
    - Fixes 'variant_of' filter for Part list endpoint

v40 -> 2022-04-19
    - Adds ability to filter StockItem list by "tracked" parameter
        - This checks the serial number or batch code fields

v39 -> 2022-04-18
    - Adds ability to filter StockItem list by "has_batch" parameter

v38 -> 2022-04-14 : https://github.com/inventree/InvenTree/pull/2828
    - Adds the ability to include stock test results for "installed items"

v37 -> 2022-04-07 : https://github.com/inventree/InvenTree/pull/2806
    - Adds extra stock availability information to the BomItem serializer

v36 -> 2022-04-03
    - Adds ability to filter part list endpoint by unallocated_stock argument

v35 -> 2022-04-01 : https://github.com/inventree/InvenTree/pull/2797
    - Adds stock allocation information to the Part API
    - Adds calculated field for "unallocated_quantity"

v34 -> 2022-03-25
    - Change permissions for "plugin list" API endpoint (now allows any authenticated user)

v33 -> 2022-03-24
    - Adds "plugins_enabled" information to root API endpoint

v32 -> 2022-03-19
    - Adds "parameters" detail to Part API endpoint (use &parameters=true)
    - Adds ability to filter PartParameterTemplate API by Part instance
    - Adds ability to filter PartParameterTemplate API by PartCategory instance

v31 -> 2022-03-14
    - Adds "updated" field to SupplierPriceBreakList and SupplierPriceBreakDetail API endpoints

v30 -> 2022-03-09
    - Adds "exclude_location" field to BuildAutoAllocation API endpoint
    - Allows BuildItem API endpoint to be filtered by BomItem relation

v29 -> 2022-03-08
    - Adds "scheduling" endpoint for predicted stock scheduling information

v28 -> 2022-03-04
    - Adds an API endpoint for auto allocation of stock items against a build order
    - Ref: https://github.com/inventree/InvenTree/pull/2713

v27 -> 2022-02-28
    - Adds target_date field to individual line items for purchase orders and sales orders

v26 -> 2022-02-17
    - Adds API endpoint for uploading a BOM file and extracting data

v25 -> 2022-02-17
    - Adds ability to filter "part" list endpoint by "in_bom_for" argument

v24 -> 2022-02-10
    - Adds API endpoint for deleting (cancelling) build order outputs

v23 -> 2022-02-02
    - Adds API endpoints for managing plugin classes
    - Adds API endpoints for managing plugin settings

v22 -> 2021-12-20
    - Adds API endpoint to "merge" multiple stock items

v21 -> 2021-12-04
    - Adds support for multiple "Shipments" against a SalesOrder
    - Refactors process for stock allocation against a SalesOrder

v20 -> 2021-12-03
    - Adds ability to filter POLineItem endpoint by "base_part"
    - Adds optional "order_detail" to POLineItem list endpoint

v19 -> 2021-12-02
    - Adds the ability to filter the StockItem API by "part_tree"
    - Returns only stock items which match a particular part.tree_id field

v18 -> 2021-11-15
    - Adds the ability to filter BomItem API by "uses" field
    - This returns a list of all BomItems which "use" the specified part
    - Includes inherited BomItem objects

v17 -> 2021-11-09
    - Adds API endpoints for GLOBAL and USER settings objects
    - Ref: https://github.com/inventree/InvenTree/pull/2275

v16 -> 2021-10-17
    - Adds API endpoint for completing build order outputs

v15 -> 2021-10-06
    - Adds detail endpoint for SalesOrderAllocation model
    - Allows use of the API forms interface for adjusting SalesOrderAllocation objects

v14 -> 2021-10-05
    - Stock adjustment actions API is improved, using native DRF serializer support
    - However adjustment actions now only support 'pk' as a lookup field

v13 -> 2021-10-05
    - Adds API endpoint to allocate stock items against a BuildOrder
    - Updates StockItem API with improved filtering against BomItem data

v12 -> 2021-09-07
    - Adds API endpoint to receive stock items against a PurchaseOrder

v11 -> 2021-08-26
    - Adds "units" field to PartBriefSerializer
    - This allows units to be introspected from the "part_detail" field in the StockItem serializer

v10 -> 2021-08-23
    - Adds "purchase_price_currency" to StockItem serializer
    - Adds "purchase_price_string" to StockItem serializer
    - Purchase price is now writable for StockItem serializer

v9  -> 2021-08-09
    - Adds "price_string" to part pricing serializers

v8  -> 2021-07-19
    - Refactors the API interface for SupplierPart and ManufacturerPart models
    - ManufacturerPart objects can no longer be created via the SupplierPart API endpoint

v7  -> 2021-07-03
    - Introduced the concept of "API forms" in https://github.com/inventree/InvenTree/pull/1716
    - API OPTIONS endpoints provide comprehensive field metadata
    - Multiple new API endpoints added for database models

v6  -> 2021-06-23
    - Part and Company images can now be directly uploaded via the REST API

v5  -> 2021-06-21
    - Adds API interface for manufacturer part parameters

v4  -> 2021-06-01
    - BOM items can now accept "variant stock" to be assigned against them
    - Many slight API tweaks were needed to get this to work properly!

v3  -> 2021-05-22:
    - The updated StockItem "history tracking" now uses a different interface

"""<|MERGE_RESOLUTION|>--- conflicted
+++ resolved
@@ -1,29 +1,19 @@
 """InvenTree API version information."""
 
 # InvenTree API version
-<<<<<<< HEAD
-INVENTREE_API_VERSION = 314
-=======
 INVENTREE_API_VERSION = 315
->>>>>>> 991b578c
 
 """Increment this API version number whenever there is a significant change to the API that any clients need to know about."""
 
 
 INVENTREE_API_TEXT = """
 
-<<<<<<< HEAD
-v314 - 2025-01-29 : https://github.com/inventree/InvenTree/pull/6293
-    - Removes a considerable amount of old auth endpoints
-    - Introduces allauth based REST API
-=======
 v315 - 2025-02-22 : https://github.com/inventree/InvenTree/pull/9150
     - Remove outdated 'url' field from some API endpoints
 
 v314 - 2025-02-17 : https://github.com/inventree/InvenTree/pull/6293
     - Removes a considerable amount of old auth endpoints
     - Introduces allauth-provided auth endpoints
->>>>>>> 991b578c
 
 v313 - 2025-02-17 : https://github.com/inventree/InvenTree/pull/9087
     - Adds instance id optionally to the info view endpoint
