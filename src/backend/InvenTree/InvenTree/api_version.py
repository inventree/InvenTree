--- conflicted
+++ resolved
@@ -1,43 +1,12 @@
 """InvenTree API version information."""
 
 # InvenTree API version
-<<<<<<< HEAD
-INVENTREE_API_VERSION = 203
-=======
-INVENTREE_API_VERSION = 210
->>>>>>> f6714758
+INVENTREE_API_VERSION = 211
 
 """Increment this API version number whenever there is a significant change to the API that any clients need to know about."""
 
 INVENTREE_API_TEXT = """
-v210 - 2024-06-26 : https://github.com/inventree/InvenTree/pull/7518
-    - Adds translateable text to User API fields
-
-v209 - 2024-06-26 : https://github.com/inventree/InvenTree/pull/7514
-    - Add "top_level" filter to PartCategory API endpoint
-    - Add "top_level" filter to StockLocation API endpoint
-
-v208 - 2024-06-19 : https://github.com/inventree/InvenTree/pull/7479
-    - Adds documentation for the user roles API endpoint (no functional changes)
-
-v207 - 2024-06-09 : https://github.com/inventree/InvenTree/pull/7420
-    - Moves all "Attachment" models into a single table
-    - All "Attachment" operations are now performed at /api/attachment/
-    - Add permissions information to /api/user/roles/ endpoint
-
-v206 - 2024-06-08 : https://github.com/inventree/InvenTree/pull/7417
-    - Adds "choices" field to the PartTestTemplate model
-
-v205 - 2024-06-03 : https://github.com/inventree/InvenTree/pull/7284
-    - Added model_type and model_id fields to the "NotesImage" serializer
-
-v204 - 2024-06-03 : https://github.com/inventree/InvenTree/pull/7393
-    - Fixes previous API update which resulted in inconsistent ordering of currency codes
-
-v203 - 2024-06-03 : https://github.com/inventree/InvenTree/pull/7390
-    - Currency codes are now configurable as a run-time setting
-
-v203 - 2024-05-28 : https://github.com/inventree/InvenTree/pull/6989
+v211 - 2024-06-28 : https://github.com/inventree/InvenTree/pull/6989
     - Adds new API endpoints for PurchaseOrder state transitions
         - Request Approval
         - Reject order
@@ -50,6 +19,33 @@
         - approved_by
         - placed_by
 
+v210 - 2024-06-26 : https://github.com/inventree/InvenTree/pull/7518
+    - Adds translateable text to User API fields
+
+v209 - 2024-06-26 : https://github.com/inventree/InvenTree/pull/7514
+    - Add "top_level" filter to PartCategory API endpoint
+    - Add "top_level" filter to StockLocation API endpoint
+
+v208 - 2024-06-19 : https://github.com/inventree/InvenTree/pull/7479
+    - Adds documentation for the user roles API endpoint (no functional changes)
+
+v207 - 2024-06-09 : https://github.com/inventree/InvenTree/pull/7420
+    - Moves all "Attachment" models into a single table
+    - All "Attachment" operations are now performed at /api/attachment/
+    - Add permissions information to /api/user/roles/ endpoint
+
+v206 - 2024-06-08 : https://github.com/inventree/InvenTree/pull/7417
+    - Adds "choices" field to the PartTestTemplate model
+
+v205 - 2024-06-03 : https://github.com/inventree/InvenTree/pull/7284
+    - Added model_type and model_id fields to the "NotesImage" serializer
+
+v204 - 2024-06-03 : https://github.com/inventree/InvenTree/pull/7393
+    - Fixes previous API update which resulted in inconsistent ordering of currency codes
+
+v203 - 2024-06-03 : https://github.com/inventree/InvenTree/pull/7390
+    - Currency codes are now configurable as a run-time setting
+
 v202 - 2024-05-27 : https://github.com/inventree/InvenTree/pull/7343
     - Adjust "required" attribute of Part.category field to be optional
 
