"""InvenTree API version information."""

# InvenTree API version
INVENTREE_API_VERSION = 402

"""Increment this API version number whenever there is a significant change to the API that any clients need to know about."""

INVENTREE_API_TEXT = """

<<<<<<< HEAD
v204 -> 2025-10-06: https://github.com/inventree/InvenTree/pull/10499
    - Adds ability to partially scrap a build output
    - Adds ability to partially complete a build output

v401 -> 2025-10-06 : https://github.com/inventree/InvenTree/pull/10381
=======
v402 -> 2025-10-05 : https://github.com/inventree/InvenTree/pull/10495
    - Refactors 'part_detail' param in BuildList API endpoint
    - Refactors 'order_detail' param in GeneralExtraLineList API endpoint
    - Refactors 'part_detail', 'template_detail' param in PartParameterList / PartParameterDetail API endpoint

v401 -> 2025-10-04 : https://github.com/inventree/InvenTree/pull/10381
>>>>>>> 946418e1
    - Adds machine properties to machine API endpoints

v400 -> 2025-10-05 : https://github.com/inventree/InvenTree/pull/10486
    - Adds return datatypes for admin/config and flags entpoints

v399 -> 2025-10-05 : https://github.com/inventree/InvenTree/pull/10445
    - Refactors 'customer_detail' param in SalesOrder API endpoint
    - Refactors 'customer_detail' param in ReturnOrder API endpoint
    - Refactors 'supplier_detail' param in PurchaseOrder API endpoint
    - Refactors 'part_detail' and 'order_detail' params in PurchaseOrderLineItem API endpoint
    - Refactors 'part_detail', 'item_detail' and 'order_detail' params in ReturnOrderLineItem API endpoint
    - Refactors 'part_detail', 'order_detail' and 'customer_detail' params in SalesOrderLineItem API endpoint
    - Refactors 'part_detail', 'item_detail', 'order_detail', 'location_detail' and 'customer_detail' params in SalesOrderAllocation API endpoint

v398 -> 2025-10-05 : https://github.com/inventree/InvenTree/pull/10487
    - Refactors 'part_detail', 'path_detail', 'supplier_part_detail', 'location_detail' and 'tests' params in Stock API endpoint

v397 -> 2025-10-01 : https://github.com/inventree/InvenTree/pull/10444
    - Refactors 'path_detail' param in StockLocation API endpoint
    - Refactors 'user_detail' and 'template_detail' params in StockItemTestResult API endpoint
    - Refactors 'item_detail' and 'user_detail' params in StockTracking API endpoint
    - Refactors 'include_installed' and 'stock_item' params in StockItemTestResult API endpoint

v396 -> 2025-10-01 : https://github.com/inventree/InvenTree/pull/10443
    - Refactors 'part_detail', 'manufacturer_detail' and 'pretty' params in Manufacturer API endpoint
    - Refactors 'manufacturer_part_detail' param in ManufacturerPartParameter API endpoint
    - Refactors 'part_detail' and 'supplier_detail' param in SupplierPriceBreak API endpoint

v395 -> 2025-10-01 : https://github.com/inventree/InvenTree/pull/10441
    - Refactors 'parameters', 'category_detail', 'location_detail' and 'path_detail' params in Part API endpoint
    - Refactors 'can_build', 'part_detail', 'sub_part_detail' and 'path_detail' params in BOM API endpoint
    - Refactors 'path_detail' params in user Category API endpoint
    - Refactors 'exclude_id', 'related' and 'exclude_related' params in Part API endpoint

v394 -> 2025-10-01 : https://github.com/inventree/InvenTree/pull/10438
    - Refactors 'bom_item_detail', 'assembly_detail', 'part_detail', 'build_detail' and 'allocations' params in BuildLine API endpoint
    - Refactors 'part_detail', 'location_detail', 'stock_detail' and 'build_detail' params in BuildItem API endpoint

v393 -> 2025-10-01 : https://github.com/inventree/InvenTree/pull/10437
    - Refactors 'user_detail', 'permission_detail', 'role_detail' params in user GroupList API endpoint

v392 -> 2025-09-22 : https://github.com/inventree/InvenTree/pull/10374
    - Refactors 'part_detail', 'supplier_detail', 'manufacturer_detail'and 'pretty' params in SupplierPartList API endpoint

v391 -> 2025-09-06 : https://github.com/inventree/InvenTree/pull/10279
    - Refactors 'exclude_tree', 'cascade', and 'location' filters in StockList API endpoint

v390 -> 2025-09-03 : https://github.com/inventree/InvenTree/pull/10257
    - Fixes limitation on adding virtual parts to a SalesOrder
    - Additional query filter options for BomItem API endpoint

v389 -> 2025-08-27 : https://github.com/inventree/InvenTree/pull/10214
    - Adds "output" filter to the BuildItem API endpoint
    - Removes undocumented 'output' query parameter handling

v388 -> 2025-08-23 : https://github.com/inventree/InvenTree/pull/10213
    - Disable paging on PurchaseOrderReceive call

v387 -> 2025-08-19 : https://github.com/inventree/InvenTree/pull/10188
    - Adds "update_records" field to the DataImportSession API

v386 -> 2025-08-11 : https://github.com/inventree/InvenTree/pull/8191
    - Adds "consumed" field to the BuildItem API
    - Adds API endpoint to consume stock against a BuildOrder

v385 -> 2025-08-15 : https://github.com/inventree/InvenTree/pull/10174
    - Adjust return type of PurchaseOrderReceive API serializer
    - Now returns list of of the created stock items when receiving

v384 -> 2025-08-08 : https://github.com/inventree/InvenTree/pull/9969
    - Bump allauth

v383 -> 2025-08-08 : https://github.com/inventree/InvenTree/pull/9969
    - Correctly apply changes listed in v358
    - Breaking: StockCreate now always returns a list of StockItem

v382 -> 2025-08-07 : https://github.com/inventree/InvenTree/pull/10146
    - Adds ability to "bulk create" test results via the API
    - Removes legacy functionality to auto-create test result templates based on provided test names

v381 -> 2025-08-06 : https://github.com/inventree/InvenTree/pull/10132
    - Refactor the "return stock item" API endpoint to align with other stock adjustment actions

v380 -> 2025-08-06 : https://github.com/inventree/InvenTree/pull/10135
    - Fixes "issued_by" filter for the BuildOrder list API endpoint

v380 -> 2025-08-06 : https://github.com/inventree/InvenTree/pull/10132
    - Refactor the "return stock item" API endpoint to align with other stock adjustment actions

v380 -> 2025-08-06 : https://github.com/inventree/InvenTree/pull/10135
    - Fixes "issued_by" filter for the BuildOrder list API endpoint

v379 -> 2025-08-04 : https://github.com/inventree/InvenTree/pull/10124
    - Removes "PartStocktakeReport" model and associated API endpoints
    - Remove "last_stocktake" field from the Part model
    - Remove "user" field from PartStocktake model
    - Remove "note" field from PartStocktake model

v378 -> 2025-08-01 : https://github.com/inventree/InvenTree/pull/10111
    - Adds "scheduled_to_build" annotated field to BuildLine serializer

v377 -> 2025-08-01 : https://github.com/inventree/InvenTree/pull/10109
    - Allow email records to be deleted via the API

v376 -> 2025-08-01 : https://github.com/inventree/InvenTree/pull/10108
    - Fix search fields for ReturnOrderLineItem API list endpoint

v375 -> 2025-07-28 : https://github.com/inventree/InvenTree/pull/10095
    - Sorts searched fields to keep API stable

v374 -> 2025-07-28 : https://github.com/inventree/InvenTree/pull/10092
    - Add nullable to a few details fields that lack it
    - Add the list of searched fields to the search parameter comments

v373 -> 2025-06-21 : https://github.com/inventree/InvenTree/pull/9735
    - Adds PluginUserSetting model (and associated endpoints)
    - Remove NotificationSetting model (and associated endpoints)

v372 -> 2025-07-19 : https://github.com/inventree/InvenTree/pull/10056
    - Adds BOM validation information to the Part API

v371 -> 2025-07-18 : https://github.com/inventree/InvenTree/pull/10042
    - Adds "setup_quantity" and "attrition" fields to BomItem API endpoints
    - Remove "overage" field from BomItem API endpoints
    - Adds "rounding_multiple" field to BomItem API endpoints

v370 -> 2025-07-17 : https://github.com/inventree/InvenTree/pull/10036
    - Adds optional "assembly_detail" information to BuildLine API endpoint
    - Adds "include_variants" filter to SalesOrderLineItem API endpoint
    - Improves the "PartRequirements" API endpoint to include variant aggregations

v369 -> 2025-07-15 : https://github.com/inventree/InvenTree/pull/10023
    - Adds "note", "updated", "updated_by" fields to the PartParameter API endpoints

v368 -> 2025-07-11 : https://github.com/inventree/InvenTree/pull/9673
    - Adds 'tax_id' to company model
    - Adds 'tax_id' to search fields in the 'CompanyList' API endpoint

v367 -> 2025-07-10 : https://github.com/inventree/InvenTree/pull/10001
    - Adds OAuth2 scopes for importer sessions

v366 -> 2025-07-09 : https://github.com/inventree/InvenTree/pull/9987
    - Adds "category" filter to BomItem API endpoint

v365 -> 2025-07-09 : https://github.com/inventree/InvenTree/pull/9984
    - Allow filtering of DataOutput API by "user" field
    - Allow individual deletion of DataOutput objects via the API

v364 -> 2025-07-06 : https://github.com/inventree/InvenTree/pull/9962
    - Fix permissions for the DataImportSession API endpoints

v363 -> 2025-07-04 : https://github.com/inventree/InvenTree/pull/9954
    - Adds "user_detail" field to the ApiToken serializer

v362 -> 2025-07-02 : https://github.com/inventree/InvenTree/pull/9939
    - Allow filtering of BuildItem API by "location" of StockItem
    - Allow filtering of SalesOrderAllocation API by "location" of StockItem

v361 -> 2025-07-03 : https://github.com/inventree/InvenTree/pull/9944
    - Enable SalesOrderAllocation list to be filtered by part IPN value
    - Enable SalesOrderAllocation list to be ordered by part MPN value

v360 -> 2025-07-02 : https://github.com/inventree/InvenTree/pull/9937
    - Provide more detailed StockItem information in the BuildItem serializer
    - Provide more detailed StockItem information in the SalesOrderAllocation serializer

v359 -> 2025-07-01 : https://github.com/inventree/InvenTree/pull/9909
    - Fixes annotated types for various part fields

v358 -> 2025-06-25 : https://github.com/inventree/InvenTree/pull/9857
    - Provide list of generated stock items against "StockItemSerialize" API endpoint
    - Provide list of generated stock items against "StockList" API endpoint
    - Provide list of generated stock items against "BuildOutputCreate" API endpoint

v357 -> 2025-06-25 : https://github.com/inventree/InvenTree/pull/9856
    - Adds "units" field to PluginSetting API endpoints

v356 -> 2025-06-20 : https://github.com/inventree/InvenTree/pull/9817
    - Enable generation of reports against the Company model type

v355 -> 2025-06-20 : https://github.com/inventree/InvenTree/pull/9811
    - Removes legacy "PartScheduling" API endpoints

v354 -> 2025-06-09 : https://github.com/inventree/InvenTree/pull/9532
    - Adds "merge" field to the ReportTemplate model

v353 -> 2025-06-19 : https://github.com/inventree/InvenTree/pull/9608
    - Adds email endpoints

v352 -> 2025-06-18 : https://github.com/inventree/InvenTree/pull/9803
    - Make PurchaseOrderLineItem link to BuildOrder reference nullable
    - Add valid fields to ordering field descriptions

v351 -> 2025-06-18 : https://github.com/inventree/InvenTree/pull/9602
    - Adds password reset API endpoint for admin users

v350 -> 2025-06-17 : https://github.com/inventree/InvenTree/pull/9798
    - Adds "can_build" field to the part requirements API endpoint
    - Remove "allocated" and "required" fields from the part requirements API endpoint
    - Add detailed serializer to the part requirements API endpoint

v349 -> 2025-06-13 : https://github.com/inventree/InvenTree/pull/9574
    - Remove the 'create_child_builds' flag from the BuildOrder creation API endpoint

v348 -> 2025-06-12 : https://github.com/inventree/InvenTree/pull/9312
    - Adds "external" flag for BuildOrder
    - Adds link between PurchaseOrderLineItem and BuildOrder

v347 -> 2025-06-12 : https://github.com/inventree/InvenTree/pull/9764
    - Adds "copy_tests" field to the DuplicatePart API endpoint

v346 -> 2025-06-07 : https://github.com/inventree/InvenTree/pull/9718
    - Adds "read_only" field to the GlobalSettings API endpoint(s)

v345 -> 2025-06-07 : https://github.com/inventree/InvenTree/pull/9745
    - Adds barcode information to SalesOrderShipment API endpoint

v344 -> 2025-06-02 : https://github.com/inventree/InvenTree/pull/9714
    - Updates allauth version and adds device trust as a factor

v343 -> 2025-06-02 : https://github.com/inventree/InvenTree/pull/9717
    - Add ISO currency codes to the description text for currency options

v342 -> 2025-05-09 : https://github.com/inventree/InvenTree/pull/9651
    - Fix serializer to match Generate API for serial numbers

v341 -> 2025-04-21 : https://github.com/inventree/InvenTree/pull/9547
    - Require pagination limit on list queries

v340 -> 2025-04-15 : https://github.com/inventree/InvenTree/pull/9546
    - Add nullable to various fields to make them not required

v339 -> 2025-04-15 : https://github.com/inventree/InvenTree/pull/9283
    - Remove need for source in /plugins/ui/features

v338 -> 2025-04-15 : https://github.com/inventree/InvenTree/pull/9333
    - Adds oAuth2 support for the API

v337 -> 2025-04-15 : https://github.com/inventree/InvenTree/pull/9505
    - Adds API endpoint with extra serial number information for a given StockItem object

v336 -> 2025-04-10 : https://github.com/inventree/InvenTree/pull/9492
    - Fixed query and response serialization for units_all and version_text
    - Fixed LicenseView and VersionInformation serialization

v335 -> 2025-04-09 : https://github.com/inventree/InvenTree/pull/9476
    - Adds "roles" detail to the Group API endpoint
    - Adds "users" detail to the Group API endpoint
    - Adds "groups" detail to the User API endpoint

v334 -> 2025-04-08 : https://github.com/inventree/InvenTree/pull/9453
    - Fixes various operationId and enum collisions and help texts

v333 -> 2025-04-03 : https://github.com/inventree/InvenTree/pull/9452
    - Currency string is no longer restricted to a hardcoded enum
    - Customizable status keys are no longer hardcoded enum values

v332 -> 2025-04-02 : https://github.com/inventree/InvenTree/pull/9393
    - Adds 'search_notes' parameter to all searchable API endpoints

v331 -> 2025-04-01 : https://github.com/inventree/InvenTree/pull/9437
    - Set correct types on various formerly-string PK fields as well permissions
    - Include metadata request and response types

v330 -> 2025-03-31 : https://github.com/inventree/InvenTree/pull/9420
    - Deconflict operation id between single and bulk destroy operations
    - Add request body definition for bulk destroy operations

v329 -> 2025-03-30 : https://github.com/inventree/InvenTree/pull/9399
    - Convert url path regex-specified PKs to int

v328 -> 2025-03-29 : https://github.com/inventree/InvenTree/pull/9407
    - Updates schema to include paging arguments

v327 -> 2025-03-20 : https://github.com/inventree/InvenTree/pull/9339
    - Adds "is_mandatory" field to the Plugin API
    - Adds ability to filter by "mandatory" status in the Plugin API

v326 -> 2025-03-18 : https://github.com/inventree/InvenTree/pull/9096
    - Overhaul the data-export API functionality
    - Allow customization of data exporting via plugins
    - Consolidate LabelOutput and ReportOutput API endpoints into single DataOutput endpoint

v325 -> 2024-03-17 : https://github.com/inventree/InvenTree/pull/9244
    - Adds the option for superusers to list all user tokens
    - Make list endpoints sortable, filterable and searchable

v324 -> 2025-03-17 : https://github.com/inventree/InvenTree/pull/9320
    - Adds BulkUpdate support for the SalesOrderAllocation model
    - Adds BulkUpdate support for the PartCategory model
    - Adds BulkUpdate support for the StockLocation model

v323 -> 2025-03-17 : https://github.com/inventree/InvenTree/pull/9313
    - Adds BulkUpdate support to the Part API endpoint
    - Remove legacy API endpoint to set part category for multiple parts

v322 -> 2025-03-16 : https://github.com/inventree/InvenTree/pull/8933
    - Add min_date and max_date query filters for orders, for use in calendar views

v321 -> 2025-03-06 : https://github.com/inventree/InvenTree/pull/9236
    - Adds conditionally-returned fields to the schema to match API behavior
    - Removes required flag for nullable read-only fields to match API behavior

v320 -> 2025-03-05 : https://github.com/inventree/InvenTree/pull/9243
    - Link fields are now up to 2000 chars long

v319 -> 2025-03-04 : https://github.com/inventree/InvenTree/pull/9199
    - Add detail API endpoint for the LabelOutput model
    - Add detail API endpoint for the ReportOutput model

v318 -> 2025-02-25 : https://github.com/inventree/InvenTree/pull/9116
    - Adds user profile API endpoints

v317 -> 2025-02-26 : https://github.com/inventree/InvenTree/pull/9143
    - Default 'overdue' field to False in Build serializer
    - Add allow_null to various fields in Build, Settings, Order, Part, and Stock serializers
    - Add type hints to Users model to properly type fields

v316 -> 2025-02-26 : https://github.com/inventree/InvenTree/pull/9185
    - Allow 'icon' field to be nullified in the PartCategory API
    - Allow 'custom_icon' field to be nullified in the StockLocation API

v315 -> 2025-02-22 : https://github.com/inventree/InvenTree/pull/9150
    - Remove outdated 'url' field from some API endpoints

v314 -> 2025-02-17 : https://github.com/inventree/InvenTree/pull/6293
    - Removes a considerable amount of old auth endpoints
    - Introduces allauth-provided auth endpoints

v313 -> 2025-02-17 : https://github.com/inventree/InvenTree/pull/9087
    - Adds instance id optionally to the info view endpoint

v312 -> 2025-02-15 : https://github.com/inventree/InvenTree/pull/9079
    - Remove old API endpoints associated with legacy BOM import functionality

v311 -> 2025-02-14 : https://github.com/inventree/InvenTree/pull/9076
    - Adds "model_filters" attribute to settings API

v310 -> 2025-02-14 : https://github.com/inventree/InvenTree/pull/9077
    - Adds 'is_variant' filter to the Part list API

v309 -> 2025-02-02 : https://github.com/inventree/InvenTree/pull/9008
    - Bug fixes for the "Part" serializer
    - Fixes for data import API endpoints

v308 -> 2025-02-01 : https://github.com/inventree/InvenTree/pull/9003
    - Adds extra detail to the ReportOutput and LabelOutput API endpoints
    - Allows ordering of output list endpoints

v307 -> 2025-01-29 : https://github.com/inventree/InvenTree/pull/8969
    - Extend Info Endpoint to include customizations

v306 -> 2025-01-28 : https://github.com/inventree/InvenTree/pull/8966
    - Adds "start_date" to PurchasesOrder API
    - Adds "start_date" to SalesOrder API
    - Adds "start_date" to ReturnOrder API
    - Updated API filters

v305 -> 2025-01-26 : https://github.com/inventree/InvenTree/pull/8950
    - Bug fixes for the SupplierPart API
    - Refactoring for data export via API

v304 -> 2025-01-22 : https://github.com/inventree/InvenTree/pull/8940
    - Adds "category" filter to build list API

v303 -> 2025-01-20 : https://github.com/inventree/InvenTree/pull/8915
    - Adds "start_date" field to Build model and API endpoints
    - Adds additional API filtering and sorting options for Build list

v302 -> 2025-01-18 : https://github.com/inventree/InvenTree/pull/8905
    - Fix schema definition on the /label/print endpoint

v301 -> 2025-01-14 : https://github.com/inventree/InvenTree/pull/8894
    - Remove ui preferences from the API

v300 -> 2025-01-13 : https://github.com/inventree/InvenTree/pull/8886
    - Allow null value for 'expiry_date' field introduced in #8867

v299 -> 2025-01-10 : https://github.com/inventree/InvenTree/pull/8867
    - Adds 'expiry_date' field to the PurchaseOrderReceive API endpoint
    - Adds 'default_expiry` field to the PartBriefSerializer, affecting API endpoints which use it

v298 -> 2025-01-07 : https://github.com/inventree/InvenTree/pull/8848
    - Adds 'created_by' field to PurchaseOrder API endpoints
    - Adds 'created_by' field to SalesOrder API endpoints
    - Adds 'created_by' field to ReturnOrder API endpoints

v297 -> 2024-12-29 : https://github.com/inventree/InvenTree/pull/8438
    - Adjustments to the CustomUserState API endpoints and serializers

v296 -> 2024-12-25 : https://github.com/inventree/InvenTree/pull/8732
    - Adjust default "part_detail" behavior for StockItem API endpoints

v295 -> 2024-12-23 : https://github.com/inventree/InvenTree/pull/8746
    - Improve API documentation for build APIs

v294 -> 2024-12-23 : https://github.com/inventree/InvenTree/pull/8738
    - Extends registration API documentation

v293 -> 2024-12-14 : https://github.com/inventree/InvenTree/pull/8658
    - Adds new fields to the supplier barcode API endpoints

v292 -> 2024-12-03 : https://github.com/inventree/InvenTree/pull/8625
    - Add "on_order" and "in_stock" annotations to SupplierPart API
    - Enhanced filtering for the SupplierPart API

v291 -> 2024-11-30 : https://github.com/inventree/InvenTree/pull/8596
    - Allow null / empty values for plugin settings

v290 -> 2024-11-29 : https://github.com/inventree/InvenTree/pull/8590
    - Adds "quantity" field to ReturnOrderLineItem model and API

v289 -> 2024-11-27 : https://github.com/inventree/InvenTree/pull/8570
    - Enable status change when transferring stock items

v288 -> 2024-11-27 : https://github.com/inventree/InvenTree/pull/8574
    - Adds "consumed" filter to StockItem API

v287 -> 2024-11-27 : https://github.com/inventree/InvenTree/pull/8571
    - Adds ability to set stock status when returning items from a customer

v286 -> 2024-11-26 : https://github.com/inventree/InvenTree/pull/8054
    - Adds "SelectionList" and "SelectionListEntry" API endpoints

v285 -> 2024-11-25 : https://github.com/inventree/InvenTree/pull/8559
    - Adds better description for registration endpoints

v284 -> 2024-11-25 : https://github.com/inventree/InvenTree/pull/8544
    - Adds new date filters to the StockItem API
    - Adds new date filters to the BuildOrder API
    - Adds new date filters to the SalesOrder API
    - Adds new date filters to the PurchaseOrder API
    - Adds new date filters to the ReturnOrder API

v283 -> 2024-11-20 : https://github.com/inventree/InvenTree/pull/8524
    - Adds "note" field to the PartRelated API endpoint

v282 -> 2024-11-19 : https://github.com/inventree/InvenTree/pull/8487
    - Remove the "test statistics" API endpoints
    - This is now provided via a custom plugin

v281 -> 2024-11-15 : https://github.com/inventree/InvenTree/pull/8480
    - Fixes StockHistory API data serialization

v280 -> 2024-11-10 : https://github.com/inventree/InvenTree/pull/8461
    - Makes schema for API information endpoint more informing
    - Removes general not found endpoint

v279 -> 2024-11-09 : https://github.com/inventree/InvenTree/pull/8458
    - Adds "order_outstanding" and "part" filters to the BuildLine API endpoint
    - Adds "order_outstanding" filter to the SalesOrderLineItem API endpoint

v278 -> 2024-11-07 : https://github.com/inventree/InvenTree/pull/8445
    - Updates to the SalesOrder API endpoints
    - Add "shipment count" information to the SalesOrder API endpoints
    - Allow null value for SalesOrderAllocation.shipment field
    - Additional filtering options for allocation endpoints

v277 -> 2024-11-01 : https://github.com/inventree/InvenTree/pull/8278
    - Allow build order list to be filtered by "outstanding" (alias for "active")

v276 -> 2024-10-31 : https://github.com/inventree/InvenTree/pull/8403
    - Adds 'destination' field to the PurchaseOrder model and API endpoints

v275 -> 2024-10-31 : https://github.com/inventree/InvenTree/pull/8396
    - Adds SKU and MPN fields to the StockItem serializer
    - Additional export options for the StockItem serializer

v274 -> 2024-10-29 : https://github.com/inventree/InvenTree/pull/8392
    - Add more detailed information to NotificationEntry API serializer

v273 -> 2024-10-28 : https://github.com/inventree/InvenTree/pull/8376
    - Fixes for the BuildLine API endpoint

v272 -> 2024-10-25 : https://github.com/inventree/InvenTree/pull/8343
    - Adjustments to BuildLine API serializers

v271 -> 2024-10-22 : https://github.com/inventree/InvenTree/pull/8331
    - Fixes for SalesOrderLineItem endpoints

v270 -> 2024-10-19 : https://github.com/inventree/InvenTree/pull/8307
    - Adds missing date fields from order API endpoint(s)

v269 -> 2024-10-16 : https://github.com/inventree/InvenTree/pull/8295
    - Adds "include_variants" filter to the BuildOrder API endpoint
    - Adds "include_variants" filter to the SalesOrder API endpoint
    - Adds "include_variants" filter to the PurchaseOrderLineItem API endpoint
    - Adds "include_variants" filter to the ReturnOrder API endpoint

v268 -> 2024-10-11 : https://github.com/inventree/InvenTree/pull/8274
    - Adds "in_stock" attribute to the StockItem serializer

v267 -> 2024-10-8 : https://github.com/inventree/InvenTree/pull/8250
    - Remove "allocations" field from the SalesOrderShipment API endpoint(s)
    - Add "allocated_items" field to the SalesOrderShipment API endpoint(s)

v266 -> 2024-10-07 : https://github.com/inventree/InvenTree/pull/8249
    - Tweak SalesOrderShipment API for more efficient data retrieval

v265 -> 2024-10-07 : https://github.com/inventree/InvenTree/pull/8228
    - Adds API endpoint for providing custom admin integration details for plugins

v264 -> 2024-10-03 : https://github.com/inventree/InvenTree/pull/8231
    - Adds Sales Order Shipment attachment model type

v263 -> 2024-09-30 : https://github.com/inventree/InvenTree/pull/8194
    - Adds Sales Order Shipment report

v262 -> 2024-09-30 : https://github.com/inventree/InvenTree/pull/8220
    - Tweak permission requirements for uninstalling plugins via API

v261 -> 2024-09-26 : https://github.com/inventree/InvenTree/pull/8184
    - Fixes for BuildOrder API serializers

v260 -> 2024-09-26 : https://github.com/inventree/InvenTree/pull/8190
    - Adds facility for server-side context data to be passed to client-side plugins

v259 -> 2024-09-20 : https://github.com/inventree/InvenTree/pull/8137
    - Implements new API endpoint for enabling custom UI features via plugins

v258 -> 2024-09-24 : https://github.com/inventree/InvenTree/pull/8163
    - Enhances the existing PartScheduling API endpoint
    - Adds a formal DRF serializer to the endpoint

v257 -> 2024-09-22 : https://github.com/inventree/InvenTree/pull/8150
    - Adds API endpoint for reporting barcode scan history

v256 -> 2024-09-19 : https://github.com/inventree/InvenTree/pull/7704
    - Adjustments for "stocktake" (stock history) API endpoints

v255 -> 2024-09-19 : https://github.com/inventree/InvenTree/pull/8145
    - Enables copying line items when duplicating an order

v254 -> 2024-09-14 : https://github.com/inventree/InvenTree/pull/7470
    - Implements new API endpoints for enabling custom UI functionality via plugins

v253 -> 2024-09-14 : https://github.com/inventree/InvenTree/pull/7944
    - Adjustments for user API endpoints

v252 -> 2024-09-13 : https://github.com/inventree/InvenTree/pull/8040
    - Add endpoint for listing all known units

v251 -> 2024-09-06 : https://github.com/inventree/InvenTree/pull/8018
    - Adds "attach_to_model" field to the ReportTemplate model

v250 -> 2024-09-04 : https://github.com/inventree/InvenTree/pull/8069
    - Fixes 'revision' field definition in Part serializer

v249 -> 2024-08-23 : https://github.com/inventree/InvenTree/pull/7978
    - Sort status enums

v248 -> 2024-08-23 : https://github.com/inventree/InvenTree/pull/7965
    - Small adjustments to labels for new custom status fields

v247 -> 2024-08-22 : https://github.com/inventree/InvenTree/pull/7956
    - Adjust "attachment" field on StockItemTestResult serializer
    - Allow null values for attachment

v246 -> 2024-08-21 : https://github.com/inventree/InvenTree/pull/7862
    - Adds custom status fields to various serializers
    - Adds endpoints to admin custom status fields

v245 -> 2024-08-21 : https://github.com/inventree/InvenTree/pull/7520
    - Documented pagination fields (no functional changes)

v244 -> 2024-08-21 : https://github.com/inventree/InvenTree/pull/7941
    - Adds "create_child_builds" field to the Build API
    - Write-only field to create child builds from the API
    - Only available when creating a new build order

v243 -> 2024-08-21 : https://github.com/inventree/InvenTree/pull/7940
    - Expose "ancestor" filter to the BuildOrder API

v242 -> 2024-08-20 : https://github.com/inventree/InvenTree/pull/7932
    - Adds "level" attribute to BuildOrder serializer
    - Allow ordering of BuildOrder API by "level" attribute
    - Allow "parent" filter for BuildOrder API to have "cascade=True" option

v241 -> 2024-08-18 : https://github.com/inventree/InvenTree/pull/7906
    - Adjusts required fields for the MeUserDetail endpoint

v240 -> 2024-08-16 : https://github.com/inventree/InvenTree/pull/7900
    - Adjust "issued_by" filter for the BuildOrder list endpoint
    - Adjust "assigned_to" filter for the BuildOrder list endpoint

v239 -> 2024-08-15 : https://github.com/inventree/InvenTree/pull/7888
    - Adds "testable" field to the Part model
    - Adds associated filters to various API endpoints

v238 -> 2024-08-14 : https://github.com/inventree/InvenTree/pull/7874
    - Add "assembly" filter to BuildLine API endpoint

v237 -> 2024-08-13 : https://github.com/inventree/InvenTree/pull/7863
    - Reimplement "bulk delete" operation for Attachment model
    - Fix permission checks for Attachment API endpoints

v236 -> 2024-08-10 : https://github.com/inventree/InvenTree/pull/7844
    - Adds "supplier_name" to the PurchaseOrder API serializer

v235 -> 2024-08-08 : https://github.com/inventree/InvenTree/pull/7837
    - Adds "on_order" quantity to SalesOrderLineItem serializer
    - Adds "building" quantity to SalesOrderLineItem serializer

v234 -> 2024-08-08 : https://github.com/inventree/InvenTree/pull/7829
    - Fixes bug in the plugin metadata endpoint

v233 -> 2024-08-04 : https://github.com/inventree/InvenTree/pull/7807
    - Adds new endpoints for managing state of build orders
    - Adds new endpoints for managing state of purchase orders
    - Adds new endpoints for managing state of sales orders
    - Adds new endpoints for managing state of return orders

v232 -> 2024-08-03 : https://github.com/inventree/InvenTree/pull/7793
    - Allow ordering of SalesOrderShipment API by 'shipment_date' and 'delivery_date'

v231 -> 2024-08-03 : https://github.com/inventree/InvenTree/pull/7794
    - Optimize BuildItem and BuildLine serializers to improve API efficiency

v230 -> 2024-05-05 : https://github.com/inventree/InvenTree/pull/7164
    - Adds test statistics endpoint

v229 -> 2024-07-31 : https://github.com/inventree/InvenTree/pull/7775
    - Add extra exportable fields to the BomItem serializer

v228 -> 2024-07-18 : https://github.com/inventree/InvenTree/pull/7684
    - Adds "icon" field to the PartCategory.path and StockLocation.path API
    - Adds icon packages API endpoint

v227 -> 2024-07-19 : https://github.com/inventree/InvenTree/pull/7693/
    - Adds endpoints to list and revoke the tokens issued to the current user

v226 -> 2024-07-15 : https://github.com/inventree/InvenTree/pull/7648
    - Adds barcode generation API endpoint

v225 -> 2024-07-17 : https://github.com/inventree/InvenTree/pull/7671
    - Adds "filters" field to DataImportSession API

v224 -> 2024-07-14 : https://github.com/inventree/InvenTree/pull/7667
    - Add notes field to ManufacturerPart and SupplierPart API endpoints

v223 -> 2024-07-14 : https://github.com/inventree/InvenTree/pull/7649
    - Allow adjustment of "packaging" field when receiving items against a purchase order

v222 -> 2024-07-14 : https://github.com/inventree/InvenTree/pull/7635
    - Adjust the BomItem API endpoint to improve data import process

v221 -> 2024-07-13 : https://github.com/inventree/InvenTree/pull/7636
    - Adds missing fields from StockItemBriefSerializer
    - Adds missing fields from PartBriefSerializer
    - Adds extra exportable fields to BuildItemSerializer

v220 -> 2024-07-11 : https://github.com/inventree/InvenTree/pull/7585
    - Adds "revision_of" field to Part serializer
    - Adds new API filters for "revision" status

v219 -> 2024-07-11 : https://github.com/inventree/InvenTree/pull/7611
    - Adds new fields to the BuildItem API endpoints
    - Adds new ordering / filtering options to the BuildItem API endpoints

v218 -> 2024-07-11 : https://github.com/inventree/InvenTree/pull/7619
    - Adds "can_build" field to the BomItem API

v217 -> 2024-07-09 : https://github.com/inventree/InvenTree/pull/7599
    - Fixes bug in "project_code" field for order API endpoints

v216 -> 2024-07-08 : https://github.com/inventree/InvenTree/pull/7595
    - Moves API endpoint for contenttype lookup by model name

v215 -> 2024-07-09 : https://github.com/inventree/InvenTree/pull/7591
    - Adds additional fields to the BuildLine serializer

v214 -> 2024-07-08 : https://github.com/inventree/InvenTree/pull/7587
    - Adds "default_location_detail" field to the Part API

v213 -> 2024-07-06 : https://github.com/inventree/InvenTree/pull/7527
    - Adds 'locked' field to Part API

v212 -> 2024-07-06 : https://github.com/inventree/InvenTree/pull/7562
    - Makes API generation more robust (no functional changes)

v211 -> 2024-06-26 : https://github.com/inventree/InvenTree/pull/6911
    - Adds API endpoints for managing data import and export

v210 -> 2024-06-26 : https://github.com/inventree/InvenTree/pull/7518
    - Adds translatable text to User API fields

v209 -> 2024-06-26 : https://github.com/inventree/InvenTree/pull/7514
    - Add "top_level" filter to PartCategory API endpoint
    - Add "top_level" filter to StockLocation API endpoint

v208 -> 2024-06-19 : https://github.com/inventree/InvenTree/pull/7479
    - Adds documentation for the user roles API endpoint (no functional changes)

v207 -> 2024-06-09 : https://github.com/inventree/InvenTree/pull/7420
    - Moves all "Attachment" models into a single table
    - All "Attachment" operations are now performed at /api/attachment/
    - Add permissions information to /api/user/roles/ endpoint

v206 -> 2024-06-08 : https://github.com/inventree/InvenTree/pull/7417
    - Adds "choices" field to the PartTestTemplate model

v205 -> 2024-06-03 : https://github.com/inventree/InvenTree/pull/7284
    - Added model_type and model_id fields to the "NotesImage" serializer

v204 -> 2024-06-03 : https://github.com/inventree/InvenTree/pull/7393
    - Fixes previous API update which resulted in inconsistent ordering of currency codes

v203 -> 2024-06-03 : https://github.com/inventree/InvenTree/pull/7390
    - Currency codes are now configurable as a run-time setting

v202 -> 2024-05-27 : https://github.com/inventree/InvenTree/pull/7343
    - Adjust "required" attribute of Part.category field to be optional

v201 -> 2024-05-21 : https://github.com/inventree/InvenTree/pull/7074
    - Major refactor of the report template / report printing interface
    - This is a *breaking change* to the report template API

v200 -> 2024-05-20 : https://github.com/inventree/InvenTree/pull/7000
    - Adds API endpoint for generating custom batch codes
    - Adds API endpoint for generating custom serial numbers

v199 -> 2024-05-20 : https://github.com/inventree/InvenTree/pull/7264
    - Expose "bom_valid" filter for the Part API
    - Expose "starred" filter for the Part API

v198 -> 2024-05-19 : https://github.com/inventree/InvenTree/pull/7258
    - Fixed lookup field conflicts in the plugins API

v197 -> 2024-05-14 : https://github.com/inventree/InvenTree/pull/7224
    - Refactor the plugin API endpoints to use the plugin "key" for lookup, rather than the PK value

v196 -> 2024-05-05 : https://github.com/inventree/InvenTree/pull/7160
    - Adds "location" field to BuildOutputComplete API endpoint

v195 -> 2024-05-03 : https://github.com/inventree/InvenTree/pull/7153
    - Fixes bug in BuildOrderCancel API endpoint

v194 -> 2024-05-01 : https://github.com/inventree/InvenTree/pull/7147
    -  Adds field description to the currency_exchange_retrieve API call

v193 -> 2024-04-30 : https://github.com/inventree/InvenTree/pull/7144
    - Adds "assigned_to" filter to PurchaseOrder / SalesOrder / ReturnOrder API endpoints

v192 -> 2024-04-23 : https://github.com/inventree/InvenTree/pull/7106
    - Adds 'trackable' ordering option to BuildLineLabel API endpoint

v191 -> 2024-04-22 : https://github.com/inventree/InvenTree/pull/7079
    - Adds API endpoints for Contenttype model

v190 -> 2024-04-19 : https://github.com/inventree/InvenTree/pull/7024
    - Adds "active" field to the Company API endpoints
    - Allow company list to be filtered by "active" status

v189 -> 2024-04-19 : https://github.com/inventree/InvenTree/pull/7066
    - Adds "currency" field to CompanyBriefSerializer class

v188 -> 2024-04-16 : https://github.com/inventree/InvenTree/pull/6970
    - Adds session authentication support for the API
    - Improvements for login / logout endpoints for better support of React web interface

v187 -> 2024-04-10 : https://github.com/inventree/InvenTree/pull/6985
    - Allow Part list endpoint to be sorted by pricing_min and pricing_max values
    - Allow BomItem list endpoint to be sorted by pricing_min and pricing_max values
    - Allow InternalPrice and SalePrice endpoints to be sorted by quantity
    - Adds total pricing values to BomItem serializer

v186 -> 2024-03-26 : https://github.com/inventree/InvenTree/pull/6855
    - Adds license information to the API

v185 -> 2024-03-24 : https://github.com/inventree/InvenTree/pull/6836
    - Remove /plugin/activate endpoint
    - Update docstrings and typing for various API endpoints (no functional changes)

v184 -> 2024-03-17 : https://github.com/inventree/InvenTree/pull/10464
    - Add additional fields for tests (start/end datetime, test station)

v183 -> 2024-03-14 : https://github.com/inventree/InvenTree/pull/5972
    - Adds "category_default_location" annotated field to part serializer
    - Adds "part_detail.category_default_location" annotated field to stock item serializer
    - Adds "part_detail.category_default_location" annotated field to purchase order line serializer
    - Adds "parent_default_location" annotated field to category serializer

v182 -> 2024-03-13 : https://github.com/inventree/InvenTree/pull/6714
    - Expose ReportSnippet model to the /report/snippet/ API endpoint
    - Expose ReportAsset model to the /report/asset/ API endpoint

v181 -> 2024-02-21 : https://github.com/inventree/InvenTree/pull/6541
    - Adds "width" and "height" fields to the LabelTemplate API endpoint
    - Adds "page_size" and "landscape" fields to the ReportTemplate API endpoint

v180 -> 2024-3-02 : https://github.com/inventree/InvenTree/pull/6463
    - Tweaks to API documentation to allow automatic documentation generation

v179 -> 2024-03-01 : https://github.com/inventree/InvenTree/pull/6605
    - Adds "subcategories" count to PartCategory serializer
    - Adds "sublocations" count to StockLocation serializer
    - Adds "image" field to PartBrief serializer
    - Adds "image" field to CompanyBrief serializer

v178 -> 2024-02-29 : https://github.com/inventree/InvenTree/pull/6604
    - Adds "external_stock" field to the Part API endpoint
    - Adds "external_stock" field to the BomItem API endpoint
    - Adds "external_stock" field to the BuildLine API endpoint
    - Stock quantities represented in the BuildLine API endpoint are now filtered by Build.source_location

v177 -> 2024-02-27 : https://github.com/inventree/InvenTree/pull/6581
    - Adds "subcategories" count to PartCategoryTree serializer
    - Adds "sublocations" count to StockLocationTree serializer

v176 -> 2024-02-26 : https://github.com/inventree/InvenTree/pull/6535
    - Adds the field "plugins_install_disabled" to the Server info API endpoint

v175 -> 2024-02-21 : https://github.com/inventree/InvenTree/pull/6538
    - Adds "parts" count to PartParameterTemplate serializer

v174 -> 2024-02-21 : https://github.com/inventree/InvenTree/pull/6536
    - Expose PartCategory filters to the API documentation
    - Expose StockLocation filters to the API documentation

v173 -> 2024-02-20 : https://github.com/inventree/InvenTree/pull/6483
    - Adds "merge_items" to the PurchaseOrderLine create API endpoint
    - Adds "auto_pricing" to the PurchaseOrderLine create/update API endpoint

v172 -> 2024-02-20 : https://github.com/inventree/InvenTree/pull/6526
    - Adds "enabled" field to the PartTestTemplate API endpoint
    - Adds "enabled" filter to the PartTestTemplate list
    - Adds "enabled" filter to the StockItemTestResult list

v171 -> 2024-02-19 : https://github.com/inventree/InvenTree/pull/6516
    - Adds "key" as a filterable parameter to PartTestTemplate list endpoint

v170 -> 2024-02-19 : https://github.com/inventree/InvenTree/pull/6514
    - Adds "has_results" filter to the PartTestTemplate list endpoint

v169 -> 2024-02-14 : https://github.com/inventree/InvenTree/pull/6430
    - Adds 'key' field to PartTestTemplate API endpoint
    - Adds annotated 'results' field to PartTestTemplate API endpoint
    - Adds 'template' field to StockItemTestResult API endpoint

v168 -> 2024-02-14 : https://github.com/inventree/InvenTree/pull/4824
    - Adds machine CRUD API endpoints
    - Adds machine settings API endpoints
    - Adds machine restart API endpoint
    - Adds machine types/drivers list API endpoints
    - Adds machine registry status API endpoint
    - Adds 'required' field to the global Settings API
    - Discover sub-sub classes of the StatusCode API

v167 -> 2024-02-07: https://github.com/inventree/InvenTree/pull/6440
    - Fixes for OpenAPI schema generation

v166 -> 2024-02-04 : https://github.com/inventree/InvenTree/pull/6400
    - Adds package_name to plugin API
    - Adds mechanism for uninstalling plugins via the API

v165 -> 2024-01-28 : https://github.com/inventree/InvenTree/pull/6040
    - Adds supplier_part.name, part.creation_user, part.required_for_sales_order

v164 -> 2024-01-24 : https://github.com/inventree/InvenTree/pull/6343
    - Adds "building" quantity to BuildLine API serializer

v163 -> 2024-01-22 : https://github.com/inventree/InvenTree/pull/6314
    - Extends API endpoint to expose auth configuration information for signin pages

v162 -> 2024-01-14 : https://github.com/inventree/InvenTree/pull/6230
    - Adds API endpoints to provide information on background tasks

v161 -> 2024-01-13 : https://github.com/inventree/InvenTree/pull/6222
    - Adds API endpoint for system error information

v160 -> 2023-12-11 : https://github.com/inventree/InvenTree/pull/6072
    - Adds API endpoint for allocating stock items against a sales order via barcode scan

v159 -> 2023-12-08 : https://github.com/inventree/InvenTree/pull/6056
    - Adds API endpoint for reloading plugin registry

v158 -> 2023-11-21 : https://github.com/inventree/InvenTree/pull/5953
    - Adds API endpoint for listing all settings of a particular plugin
    - Adds API endpoint for registry status (errors)

v157 -> 2023-12-02 : https://github.com/inventree/InvenTree/pull/6021
    - Add write-only "existing_image" field to Part API serializer

v156 -> 2023-11-26 : https://github.com/inventree/InvenTree/pull/5982
    - Add POST endpoint for report and label creation

v155 -> 2023-11-24 : https://github.com/inventree/InvenTree/pull/5979
    - Add "creation_date" field to Part instance serializer

v154 -> 2023-11-21 : https://github.com/inventree/InvenTree/pull/5944
    - Adds "responsible" field to the ProjectCode table

v153 -> 2023-11-21 : https://github.com/inventree/InvenTree/pull/5956
    - Adds override_min and override_max fields to part pricing API

v152 -> 2023-11-20 : https://github.com/inventree/InvenTree/pull/5949
    - Adds barcode support for ManufacturerPart model
    - Adds API endpoint for adding parts to purchase order using barcode scan

v151 -> 2023-11-13 : https://github.com/inventree/InvenTree/pull/5906
    - Allow user list API to be filtered by user active status
    - Allow owner list API to be filtered by user active status

v150 -> 2023-11-07: https://github.com/inventree/InvenTree/pull/5875
    - Extended user API endpoints to enable ordering
    - Extended user API endpoints to enable user role changes
    - Added endpoint to create a new user

v149 -> 2023-11-07 : https://github.com/inventree/InvenTree/pull/5876
    - Add 'building' quantity to BomItem serializer
    - Add extra ordering options for the BomItem list API

v148 -> 2023-11-06 : https://github.com/inventree/InvenTree/pull/5872
    - Allow "quantity" to be specified when installing an item into another item

v147 -> 2023-11-04: https://github.com/inventree/InvenTree/pull/5860
    - Adds "completed_lines" field to SalesOrder API endpoint
    - Adds "completed_lines" field to PurchaseOrder API endpoint

v146 -> 2023-11-02: https://github.com/inventree/InvenTree/pull/5822
    - Extended SSO Provider endpoint to contain if a provider is configured
    - Adds API endpoints for Email Address model

v145 -> 2023-10-30: https://github.com/inventree/InvenTree/pull/5786
    - Allow printing labels via POST including printing options in the body

v144 -> 2023-10-23: https://github.com/inventree/InvenTree/pull/5811
    - Adds version information API endpoint

v143 -> 2023-10-29: https://github.com/inventree/InvenTree/pull/5810
    - Extends the status endpoint to include information about system status and health

v142 -> 2023-10-20: https://github.com/inventree/InvenTree/pull/5759
    - Adds generic API endpoints for looking up status models

v141 -> 2023-10-23 : https://github.com/inventree/InvenTree/pull/5774
    - Changed 'part.responsible' from User to Owner

v140 -> 2023-10-20 : https://github.com/inventree/InvenTree/pull/5664
    - Expand API token functionality
    - Multiple API tokens can be generated per user

v139 -> 2023-10-11 : https://github.com/inventree/InvenTree/pull/5509
    - Add new BarcodePOReceive endpoint to receive line items by scanning supplier barcodes

v138 -> 2023-10-11 : https://github.com/inventree/InvenTree/pull/5679
    - Settings keys are no longer case sensitive
    - Include settings units in API serializer

v137 -> 2023-10-04 : https://github.com/inventree/InvenTree/pull/5588
    - Adds StockLocationType API endpoints
    - Adds custom_icon, location_type to StockLocation endpoint

v136 -> 2023-09-23 : https://github.com/inventree/InvenTree/pull/5595
    - Adds structural to StockLocation and PartCategory tree endpoints

v135 -> 2023-09-19 : https://github.com/inventree/InvenTree/pull/5569
    - Adds location path detail to StockLocation and StockItem API endpoints
    - Adds category path detail to PartCategory and Part API endpoints

v134 -> 2023-09-11 : https://github.com/inventree/InvenTree/pull/5525
    - Allow "Attachment" list endpoints to be searched by attachment, link and comment fields

v133 -> 2023-09-08 : https://github.com/inventree/InvenTree/pull/5518
    - Add extra optional fields which can be used for StockAdjustment endpoints

v132 -> 2023-09-07 : https://github.com/inventree/InvenTree/pull/5515
    - Add 'issued_by' filter to BuildOrder API list endpoint

v131 -> 2023-08-09 : https://github.com/inventree/InvenTree/pull/5415
    - Annotate 'available_variant_stock' to the SalesOrderLine serializer

v130 -> 2023-07-14 : https://github.com/inventree/InvenTree/pull/5251
    - Refactor label printing interface

v129 -> 2023-07-06 : https://github.com/inventree/InvenTree/pull/5189
    - Changes 'serial_lte' and 'serial_gte' stock filters to point to 'serial_int' field

v128 -> 2023-07-06 : https://github.com/inventree/InvenTree/pull/5186
    - Adds 'available' filter for BuildLine API endpoint

v127 -> 2023-06-24 : https://github.com/inventree/InvenTree/pull/5094
    - Enhancements for the PartParameter API endpoints

v126 -> 2023-06-19 : https://github.com/inventree/InvenTree/pull/5075
    - Adds API endpoint for setting the "category" for multiple parts simultaneously

v125 -> 2023-06-17 : https://github.com/inventree/InvenTree/pull/5064
    - Adds API endpoint for setting the "status" field for multiple stock items simultaneously

v124 -> 2023-06-17 : https://github.com/inventree/InvenTree/pull/5057
    - Add "created_before" and "created_after" filters to the Part API

v123 -> 2023-06-15 : https://github.com/inventree/InvenTree/pull/5019
    - Add Metadata to: Plugin Config

v122 -> 2023-06-14 : https://github.com/inventree/InvenTree/pull/5034
    - Adds new BuildLineLabel label type

v121 -> 2023-06-14 : https://github.com/inventree/InvenTree/pull/4808
    - Adds "ProjectCode" link to Build model

v120 -> 2023-06-07 : https://github.com/inventree/InvenTree/pull/4855
    - Major overhaul of the build order API
    - Adds new BuildLine model

v119 -> 2023-06-01 : https://github.com/inventree/InvenTree/pull/4898
    - Add Metadata to:  Part test templates, Part parameters, Part category parameter templates, BOM item substitute, Related Parts, Stock item test result

v118 -> 2023-06-01 : https://github.com/inventree/InvenTree/pull/4935
    - Adds extra fields for the PartParameterTemplate model

v117 -> 2023-05-22 : https://github.com/inventree/InvenTree/pull/4854
    - Part.units model now supports physical units (e.g. "kg", "m", "mm", etc)
    - Replaces SupplierPart "pack_size" field with "pack_quantity"
    - New field supports physical units, and allows for conversion between compatible units

v116 -> 2023-05-18 : https://github.com/inventree/InvenTree/pull/4823
    - Updates to part parameter implementation, to use physical units

v115 -> 2023-05-18 : https://github.com/inventree/InvenTree/pull/4846
    - Adds ability to partially scrap a build output

v114 -> 2023-05-16 : https://github.com/inventree/InvenTree/pull/4825
    - Adds "delivery_date" to shipments

v113 -> 2023-05-13 : https://github.com/inventree/InvenTree/pull/4800
    - Adds API endpoints for scrapping a build output

v112 -> 2023-05-13: https://github.com/inventree/InvenTree/pull/4741
    - Adds flag use_pack_size to the stock addition API, which allows adding packs

v111 -> 2023-05-02 : https://github.com/inventree/InvenTree/pull/4367
    - Adds tags to the Part serializer
    - Adds tags to the SupplierPart serializer
    - Adds tags to the ManufacturerPart serializer
    - Adds tags to the StockItem serializer
    - Adds tags to the StockLocation serializer

v110 -> 2023-04-26 : https://github.com/inventree/InvenTree/pull/4698
    - Adds 'order_currency' field for PurchaseOrder / SalesOrder endpoints

v109 -> 2023-04-19 : https://github.com/inventree/InvenTree/pull/4636
    - Adds API endpoints for the "ProjectCode" model

v108 -> 2023-04-17 : https://github.com/inventree/InvenTree/pull/4615
    - Adds functionality to upload images for rendering in markdown notes

v107 -> 2023-04-04 : https://github.com/inventree/InvenTree/pull/4575
    - Adds barcode support for PurchaseOrder model
    - Adds barcode support for ReturnOrder model
    - Adds barcode support for SalesOrder model
    - Adds barcode support for BuildOrder model

v106 -> 2023-04-03 : https://github.com/inventree/InvenTree/pull/4566
    - Adds 'search_regex' parameter to all searchable API endpoints

v105 -> 2023-03-31 : https://github.com/inventree/InvenTree/pull/4543
    - Adds API endpoints for status label information on various models

v104 -> 2023-03-23 : https://github.com/inventree/InvenTree/pull/4488
    - Adds various endpoints for new "ReturnOrder" models
    - Adds various endpoints for new "ReturnOrderReport" templates
    - Exposes API endpoints for "Contact" model

v103 -> 2023-03-17 : https://github.com/inventree/InvenTree/pull/4410
    - Add metadata to several more models

v102 -> 2023-03-18 : https://github.com/inventree/InvenTree/pull/4505
- Adds global search API endpoint for consolidated search results

v101 -> 2023-03-07 : https://github.com/inventree/InvenTree/pull/4462
    - Adds 'total_in_stock' to Part serializer, and supports API ordering

v100 -> 2023-03-04 : https://github.com/inventree/InvenTree/pull/4452
     - Adds bulk delete of PurchaseOrderLineItems to API

v99 -> 2023-03-03 : https://github.com/inventree/InvenTree/pull/4445
    - Adds sort by "responsible" to PurchaseOrderAPI

v98 -> 2023-02-24 : https://github.com/inventree/InvenTree/pull/4408
    - Adds "responsible" filter to Build API

v97 -> 2023-02-20 : https://github.com/inventree/InvenTree/pull/4377
    - Adds "external" attribute to StockLocation model

v96 -> 2023-02-16 : https://github.com/inventree/InvenTree/pull/4345
    - Adds stocktake report generation functionality

v95 -> 2023-02-16 : https://github.com/inventree/InvenTree/pull/4346
    - Adds "CompanyAttachment" model (and associated API endpoints)

v94 -> 2023-02-10 : https://github.com/inventree/InvenTree/pull/4327
    - Adds API endpoints for the "Group" auth model

v93 -> 2023-02-03 : https://github.com/inventree/InvenTree/pull/4300
    - Adds extra information to the currency exchange endpoint
    - Adds API endpoint for manually updating exchange rates

v92 -> 2023-02-02 : https://github.com/inventree/InvenTree/pull/4293
    - Adds API endpoint for currency exchange information

v91 -> 2023-01-31 : https://github.com/inventree/InvenTree/pull/4281
    - Improves the API endpoint for creating new Part instances

v90 -> 2023-01-25 : https://github.com/inventree/InvenTree/pull/4186/files
    - Adds a dedicated endpoint to activate a plugin

v89 -> 2023-01-25 : https://github.com/inventree/InvenTree/pull/4214
    - Adds updated field to SupplierPart API
    - Adds API date ordering for supplier part list

v88 -> 2023-01-17: https://github.com/inventree/InvenTree/pull/4225
    - Adds 'priority' field to Build model and api endpoints

v87 -> 2023-01-04 : https://github.com/inventree/InvenTree/pull/4067
    - Add API date filter for stock table on Expiry date

v86 -> 2022-12-22 : https://github.com/inventree/InvenTree/pull/4069
    - Adds API endpoints for part stocktake

v85 -> 2022-12-21 : https://github.com/inventree/InvenTree/pull/3858
    - Add endpoints serving ICS calendars for purchase and sales orders through API

v84 -> 2022-12-21: https://github.com/inventree/InvenTree/pull/4083
    - Add support for listing PO, BO, SO by their reference

v83 -> 2022-11-19 : https://github.com/inventree/InvenTree/pull/3949
    - Add support for structural Stock locations

v82 -> 2022-11-16 : https://github.com/inventree/InvenTree/pull/3931
    - Add support for structural Part categories

v81 -> 2022-11-08 : https://github.com/inventree/InvenTree/pull/3710
    - Adds cached pricing information to Part API
    - Adds cached pricing information to BomItem API
    - Allows Part and BomItem list endpoints to be filtered by 'has_pricing'
    - Remove calculated 'price_string' values from API endpoints
    - Allows PurchaseOrderLineItem API endpoint to be filtered by 'has_pricing'
    - Allows SalesOrderLineItem API endpoint to be filtered by 'has_pricing'
    - Allows SalesOrderLineItem API endpoint to be filtered by 'order_status'
    - Adds more information to SupplierPriceBreak serializer

v80 -> 2022-11-07 : https://github.com/inventree/InvenTree/pull/3906
    - Adds 'barcode_hash' to Part API serializer
    - Adds 'barcode_hash' to StockLocation API serializer
    - Adds 'barcode_hash' to SupplierPart API serializer

v79 -> 2022-11-03 : https://github.com/inventree/InvenTree/pull/3895
    - Add metadata to Company

v78 -> 2022-10-25 : https://github.com/inventree/InvenTree/pull/3854
    - Make PartCategory to be filtered by name and description

v77 -> 2022-10-12 : https://github.com/inventree/InvenTree/pull/3772
    - Adds model permission checks for barcode assignment actions

v76 -> 2022-09-10 : https://github.com/inventree/InvenTree/pull/3640
    - Refactor of barcode data on the API
    - StockItem.uid renamed to StockItem.barcode_hash

v75 -> 2022-09-05 : https://github.com/inventree/InvenTree/pull/3644
    - Adds "pack_size" attribute to SupplierPart API serializer

v74 -> 2022-08-28 : https://github.com/inventree/InvenTree/pull/3615
    - Add confirmation field for completing PurchaseOrder if the order has incomplete lines
    - Add confirmation field for completing SalesOrder if the order has incomplete lines

v73 -> 2022-08-24 : https://github.com/inventree/InvenTree/pull/3605
    - Add 'description' field to PartParameterTemplate model

v72 -> 2022-08-18 : https://github.com/inventree/InvenTree/pull/3567
    - Allow PurchaseOrder to be duplicated via the API

v71 -> 2022-08-18 : https://github.com/inventree/InvenTree/pull/3564
    - Updates to the "part scheduling" API endpoint

v70 -> 2022-08-02 : https://github.com/inventree/InvenTree/pull/3451
    - Adds a 'depth' parameter to the PartCategory list API
    - Adds a 'depth' parameter to the StockLocation list API

v69 -> 2022-08-01 : https://github.com/inventree/InvenTree/pull/3443
    - Updates the PartCategory list API:
        - Improve query efficiency: O(n) becomes O(1)
        - Rename 'parts' field to 'part_count'
    - Updates the StockLocation list API:
        - Improve query efficiency: O(n) becomes O(1)

v68 -> 2022-07-27 : https://github.com/inventree/InvenTree/pull/3417
    - Allows SupplierPart list to be filtered by SKU value
    - Allows SupplierPart list to be filtered by MPN value

v67 -> 2022-07-25 : https://github.com/inventree/InvenTree/pull/3395
    - Adds a 'requirements' endpoint for Part instance
    - Provides information on outstanding order requirements for a given part

v66 -> 2022-07-24 : https://github.com/inventree/InvenTree/pull/3393
    - Part images can now be downloaded from a remote URL via the API
    - Company images can now be downloaded from a remote URL via the API

v65 -> 2022-07-15 : https://github.com/inventree/InvenTree/pull/3335
    - Annotates 'in_stock' quantity to the SupplierPart API

v64 -> 2022-07-08 : https://github.com/inventree/InvenTree/pull/3310
    - Annotate 'on_order' quantity to BOM list API
    - Allow BOM List API endpoint to be filtered by "on_order" parameter

v63 -> 2022-07-06 : https://github.com/inventree/InvenTree/pull/3301
    - Allow BOM List API endpoint to be filtered by "available_stock" parameter

v62 -> 2022-07-05 : https://github.com/inventree/InvenTree/pull/3296
    - Allows search on BOM List API endpoint
    - Allows ordering on BOM List API endpoint

v61 -> 2022-06-12 : https://github.com/inventree/InvenTree/pull/3183
    - Migrate the "Convert Stock Item" form class to use the API
    - There is now an API endpoint for converting a stock item to a valid variant

v60 -> 2022-06-08 : https://github.com/inventree/InvenTree/pull/3148
    - Add availability data fields to the SupplierPart model

v59 -> 2022-06-07 : https://github.com/inventree/InvenTree/pull/3154
    - Adds further improvements to BulkDelete mixin class
    - Fixes multiple bugs in custom OPTIONS metadata implementation
    - Adds 'bulk delete' for Notifications

v58 -> 2022-06-06 : https://github.com/inventree/InvenTree/pull/3146
    - Adds a BulkDelete API mixin class for fast, safe deletion of multiple objects with a single API request

v57 -> 2022-06-05 : https://github.com/inventree/InvenTree/pull/3130
    - Transfer PartCategoryTemplateParameter actions to the API

v56 -> 2022-06-02 : https://github.com/inventree/InvenTree/pull/3123
    - Expose the PartParameterTemplate model to use the API

v55 -> 2022-06-02 : https://github.com/inventree/InvenTree/pull/3120
    - Converts the 'StockItemReturn' functionality to make use of the API

v54 -> 2022-06-02 : https://github.com/inventree/InvenTree/pull/3117
    - Adds 'available_stock' annotation on the SalesOrderLineItem API
    - Adds (well, fixes) 'overdue' annotation on the SalesOrderLineItem API

v53 -> 2022-06-01 : https://github.com/inventree/InvenTree/pull/3110
    - Adds extra search fields to the BuildOrder list API endpoint

v52 -> 2022-05-31 : https://github.com/inventree/InvenTree/pull/3103
    - Allow part list API to be searched by supplier SKU

v51 -> 2022-05-24 : https://github.com/inventree/InvenTree/pull/3058
    - Adds new fields to the SalesOrderShipment model

v50 -> 2022-05-18 : https://github.com/inventree/InvenTree/pull/2912
    - Implement Attachments for manufacturer parts

v49 -> 2022-05-09 : https://github.com/inventree/InvenTree/pull/2957
    - Allows filtering of plugin list by 'active' status
    - Allows filtering of plugin list by 'mixin' support
    - Adds endpoint to "identify" or "locate" stock items and locations (using plugins)

v48 -> 2022-05-12 : https://github.com/inventree/InvenTree/pull/2977
    - Adds "export to file" functionality for PurchaseOrder API endpoint
    - Adds "export to file" functionality for SalesOrder API endpoint
    - Adds "export to file" functionality for BuildOrder API endpoint

v47 -> 2022-05-10 : https://github.com/inventree/InvenTree/pull/2964
    - Fixes barcode API error response when scanning a StockItem which does not exist
    - Fixes barcode API error response when scanning a StockLocation which does not exist

v46 -> 2022-05-09
    - Fixes read permissions on settings API
    - Allows non-staff users to read global settings via the API

v45 -> 2022-05-08 : https://github.com/inventree/InvenTree/pull/2944
    - Settings are now accessed via the API using their unique key, not their PK
    - This allows the settings to be accessed without prior knowledge of the PK

v44 -> 2022-05-04 : https://github.com/inventree/InvenTree/pull/2931
    - Converting more server-side rendered forms to the API
    - Exposes more core functionality to API endpoints

v43 -> 2022-04-26 : https://github.com/inventree/InvenTree/pull/2875
    - Adds API detail endpoint for PartSalePrice model
    - Adds API detail endpoint for PartInternalPrice model

v42 -> 2022-04-26 : https://github.com/inventree/InvenTree/pull/2833
    - Adds variant stock information to the Part and BomItem serializers

v41 -> 2022-04-26
    - Fixes 'variant_of' filter for Part list endpoint

v40 -> 2022-04-19
    - Adds ability to filter StockItem list by "tracked" parameter
        - This checks the serial number or batch code fields

v39 -> 2022-04-18
    - Adds ability to filter StockItem list by "has_batch" parameter

v38 -> 2022-04-14 : https://github.com/inventree/InvenTree/pull/2828
    - Adds the ability to include stock test results for "installed items"

v37 -> 2022-04-07 : https://github.com/inventree/InvenTree/pull/2806
    - Adds extra stock availability information to the BomItem serializer

v36 -> 2022-04-03
    - Adds ability to filter part list endpoint by unallocated_stock argument

v35 -> 2022-04-01 : https://github.com/inventree/InvenTree/pull/2797
    - Adds stock allocation information to the Part API
    - Adds calculated field for "unallocated_quantity"

v34 -> 2022-03-25
    - Change permissions for "plugin list" API endpoint (now allows any authenticated user)

v33 -> 2022-03-24
    - Adds "plugins_enabled" information to root API endpoint

v32 -> 2022-03-19
    - Adds "parameters" detail to Part API endpoint (use &parameters=true)
    - Adds ability to filter PartParameterTemplate API by Part instance
    - Adds ability to filter PartParameterTemplate API by PartCategory instance

v31 -> 2022-03-14
    - Adds "updated" field to SupplierPriceBreakList and SupplierPriceBreakDetail API endpoints

v30 -> 2022-03-09
    - Adds "exclude_location" field to BuildAutoAllocation API endpoint
    - Allows BuildItem API endpoint to be filtered by BomItem relation

v29 -> 2022-03-08
    - Adds "scheduling" endpoint for predicted stock scheduling information

v28 -> 2022-03-04
    - Adds an API endpoint for auto allocation of stock items against a build order
    - Ref: https://github.com/inventree/InvenTree/pull/2713

v27 -> 2022-02-28
    - Adds target_date field to individual line items for purchase orders and sales orders

v26 -> 2022-02-17
    - Adds API endpoint for uploading a BOM file and extracting data

v25 -> 2022-02-17
    - Adds ability to filter "part" list endpoint by "in_bom_for" argument

v24 -> 2022-02-10
    - Adds API endpoint for deleting (cancelling) build order outputs

v23 -> 2022-02-02
    - Adds API endpoints for managing plugin classes
    - Adds API endpoints for managing plugin settings

v22 -> 2021-12-20
    - Adds API endpoint to "merge" multiple stock items

v21 -> 2021-12-04
    - Adds support for multiple "Shipments" against a SalesOrder
    - Refactors process for stock allocation against a SalesOrder

v20 -> 2021-12-03
    - Adds ability to filter POLineItem endpoint by "base_part"
    - Adds optional "order_detail" to POLineItem list endpoint

v19 -> 2021-12-02
    - Adds the ability to filter the StockItem API by "part_tree"
    - Returns only stock items which match a particular part.tree_id field

v18 -> 2021-11-15
    - Adds the ability to filter BomItem API by "uses" field
    - This returns a list of all BomItems which "use" the specified part
    - Includes inherited BomItem objects

v17 -> 2021-11-09
    - Adds API endpoints for GLOBAL and USER settings objects
    - Ref: https://github.com/inventree/InvenTree/pull/2275

v16 -> 2021-10-17
    - Adds API endpoint for completing build order outputs

v15 -> 2021-10-06
    - Adds detail endpoint for SalesOrderAllocation model
    - Allows use of the API forms interface for adjusting SalesOrderAllocation objects

v14 -> 2021-10-05
    - Stock adjustment actions API is improved, using native DRF serializer support
    - However adjustment actions now only support 'pk' as a lookup field

v13 -> 2021-10-05
    - Adds API endpoint to allocate stock items against a BuildOrder
    - Updates StockItem API with improved filtering against BomItem data

v12 -> 2021-09-07
    - Adds API endpoint to receive stock items against a PurchaseOrder

v11 -> 2021-08-26
    - Adds "units" field to PartBriefSerializer
    - This allows units to be introspected from the "part_detail" field in the StockItem serializer

v10 -> 2021-08-23
    - Adds "purchase_price_currency" to StockItem serializer
    - Adds "purchase_price_string" to StockItem serializer
    - Purchase price is now writable for StockItem serializer

v9  -> 2021-08-09
    - Adds "price_string" to part pricing serializers

v8  -> 2021-07-19
    - Refactors the API interface for SupplierPart and ManufacturerPart models
    - ManufacturerPart objects can no longer be created via the SupplierPart API endpoint

v7  -> 2021-07-03
    - Introduced the concept of "API forms" in https://github.com/inventree/InvenTree/pull/1716
    - API OPTIONS endpoints provide comprehensive field metadata
    - Multiple new API endpoints added for database models

v6  -> 2021-06-23
    - Part and Company images can now be directly uploaded via the REST API

v5  -> 2021-06-21
    - Adds API interface for manufacturer part parameters

v4  -> 2021-06-01
    - BOM items can now accept "variant stock" to be assigned against them
    - Many slight API tweaks were needed to get this to work properly!

v3  -> 2021-05-22:
    - The updated StockItem "history tracking" now uses a different interface

"""<|MERGE_RESOLUTION|>--- conflicted
+++ resolved
@@ -1,26 +1,22 @@
 """InvenTree API version information."""
 
 # InvenTree API version
-INVENTREE_API_VERSION = 402
+INVENTREE_API_VERSION = 403
 
 """Increment this API version number whenever there is a significant change to the API that any clients need to know about."""
 
 INVENTREE_API_TEXT = """
 
-<<<<<<< HEAD
-v204 -> 2025-10-06: https://github.com/inventree/InvenTree/pull/10499
+v403 -> 2025-10-06: https://github.com/inventree/InvenTree/pull/10499
     - Adds ability to partially scrap a build output
     - Adds ability to partially complete a build output
 
-v401 -> 2025-10-06 : https://github.com/inventree/InvenTree/pull/10381
-=======
 v402 -> 2025-10-05 : https://github.com/inventree/InvenTree/pull/10495
     - Refactors 'part_detail' param in BuildList API endpoint
     - Refactors 'order_detail' param in GeneralExtraLineList API endpoint
     - Refactors 'part_detail', 'template_detail' param in PartParameterList / PartParameterDetail API endpoint
 
-v401 -> 2025-10-04 : https://github.com/inventree/InvenTree/pull/10381
->>>>>>> 946418e1
+v401 -> 2025-10-05 : https://github.com/inventree/InvenTree/pull/10381
     - Adds machine properties to machine API endpoints
 
 v400 -> 2025-10-05 : https://github.com/inventree/InvenTree/pull/10486
