"""InvenTree API version information."""

# InvenTree API version
INVENTREE_API_VERSION = 293

"""Increment this API version number whenever there is a significant change to the API that any clients need to know about."""


INVENTREE_API_TEXT = """

<<<<<<< HEAD
v293 - 2024-12-14 : https://github.com/inventree/InvenTree/pull/8658
    - Adds additional fields to the supplier barcode API endpoints
=======
v293 - 2024-12-13 : https://github.com/inventree/InvenTree/pull/8658
    - Adjustments to the barcode scanning API endpoints
>>>>>>> 0640a201

v292 - 2024-12-03 : https://github.com/inventree/InvenTree/pull/8625
    - Add "on_order" and "in_stock" annotations to SupplierPart API
    - Enhanced filtering for the SupplierPart API

v291 - 2024-11-30 : https://github.com/inventree/InvenTree/pull/8596
    - Allow null / empty values for plugin settings

v290 - 2024-11-29 : https://github.com/inventree/InvenTree/pull/8590
    - Adds "quantity" field to ReturnOrderLineItem model and API

v289 - 2024-11-27 : https://github.com/inventree/InvenTree/pull/8570
    - Enable status change when transferring stock items

v288 - 2024-11-27 : https://github.com/inventree/InvenTree/pull/8574
    - Adds "consumed" filter to StockItem API

v287 - 2024-11-27 : https://github.com/inventree/InvenTree/pull/8571
    - Adds ability to set stock status when returning items from a customer

v286 - 2024-11-26 : https://github.com/inventree/InvenTree/pull/8054
    - Adds "SelectionList" and "SelectionListEntry" API endpoints

v285 - 2024-11-25 : https://github.com/inventree/InvenTree/pull/8559
    - Adds better description for registration endpoints

v284 - 2024-11-25 : https://github.com/inventree/InvenTree/pull/8544
    - Adds new date filters to the StockItem API
    - Adds new date filters to the BuildOrder API
    - Adds new date filters to the SalesOrder API
    - Adds new date filters to the PurchaseOrder API
    - Adds new date filters to the ReturnOrder API

v283 - 2024-11-20 : https://github.com/inventree/InvenTree/pull/8524
    - Adds "note" field to the PartRelated API endpoint

v282 - 2024-11-19 : https://github.com/inventree/InvenTree/pull/8487
    - Remove the "test statistics" API endpoints
    - This is now provided via a custom plugin

v281 - 2024-11-15 : https://github.com/inventree/InvenTree/pull/8480
    - Fixes StockHistory API data serialization

v280 - 2024-11-10 : https://github.com/inventree/InvenTree/pull/8461
    - Makes schema for API information endpoint more informing
    - Removes general not found endpoint

v279 - 2024-11-09 : https://github.com/inventree/InvenTree/pull/8458
    - Adds "order_outstanding" and "part" filters to the BuildLine API endpoint
    - Adds "order_outstanding" filter to the SalesOrderLineItem API endpoint

v278 - 2024-11-07 : https://github.com/inventree/InvenTree/pull/8445
    - Updates to the SalesOrder API endpoints
    - Add "shipment count" information to the SalesOrder API endpoints
    - Allow null value for SalesOrderAllocation.shipment field
    - Additional filtering options for allocation endpoints

v277 - 2024-11-01 : https://github.com/inventree/InvenTree/pull/8278
    - Allow build order list to be filtered by "outstanding" (alias for "active")

v276 - 2024-10-31 : https://github.com/inventree/InvenTree/pull/8403
    - Adds 'destination' field to the PurchaseOrder model and API endpoints

v275 - 2024-10-31 : https://github.com/inventree/InvenTree/pull/8396
    - Adds SKU and MPN fields to the StockItem serializer
    - Additional export options for the StockItem serializer

v274 - 2024-10-29 : https://github.com/inventree/InvenTree/pull/8392
    - Add more detailed information to NotificationEntry API serializer

v273 - 2024-10-28 : https://github.com/inventree/InvenTree/pull/8376
    - Fixes for the BuildLine API endpoint

v272 - 2024-10-25 : https://github.com/inventree/InvenTree/pull/8343
    - Adjustments to BuildLine API serializers

v271 - 2024-10-22 : https://github.com/inventree/InvenTree/pull/8331
    - Fixes for SalesOrderLineItem endpoints

v270 - 2024-10-19 : https://github.com/inventree/InvenTree/pull/8307
    - Adds missing date fields from order API endpoint(s)

v269 - 2024-10-16 : https://github.com/inventree/InvenTree/pull/8295
    - Adds "include_variants" filter to the BuildOrder API endpoint
    - Adds "include_variants" filter to the SalesOrder API endpoint
    - Adds "include_variants" filter to the PurchaseOrderLineItem API endpoint
    - Adds "include_variants" filter to the ReturnOrder API endpoint

268 - 2024-10-11 : https://github.com/inventree/InvenTree/pull/8274
    - Adds "in_stock" attribute to the StockItem serializer

267 - 2024-10-8 : https://github.com/inventree/InvenTree/pull/8250
    - Remove "allocations" field from the SalesOrderShipment API endpoint(s)
    - Add "allocated_items" field to the SalesOrderShipment API endpoint(s)

266 - 2024-10-07 : https://github.com/inventree/InvenTree/pull/8249
    - Tweak SalesOrderShipment API for more efficient data retrieval

265 - 2024-10-07 : https://github.com/inventree/InvenTree/pull/8228
    - Adds API endpoint for providing custom admin integration details for plugins

264 - 2024-10-03 : https://github.com/inventree/InvenTree/pull/8231
    - Adds Sales Order Shipment attachment model type

263 - 2024-09-30 : https://github.com/inventree/InvenTree/pull/8194
    - Adds Sales Order Shipment report

262 - 2024-09-30 : https://github.com/inventree/InvenTree/pull/8220
    - Tweak permission requirements for uninstalling plugins via API

261 - 2024-09-26 : https://github.com/inventree/InvenTree/pull/8184
    - Fixes for BuildOrder API serializers

v260 - 2024-09-26 : https://github.com/inventree/InvenTree/pull/8190
    - Adds facility for server-side context data to be passed to client-side plugins

v259 - 2024-09-20 : https://github.com/inventree/InvenTree/pull/8137
    - Implements new API endpoint for enabling custom UI features via plugins

v258 - 2024-09-24 : https://github.com/inventree/InvenTree/pull/8163
    - Enhances the existing PartScheduling API endpoint
    - Adds a formal DRF serializer to the endpoint

v257 - 2024-09-22 : https://github.com/inventree/InvenTree/pull/8150
    - Adds API endpoint for reporting barcode scan history

v256 - 2024-09-19 : https://github.com/inventree/InvenTree/pull/7704
    - Adjustments for "stocktake" (stock history) API endpoints

v255 - 2024-09-19 : https://github.com/inventree/InvenTree/pull/8145
    - Enables copying line items when duplicating an order

v254 - 2024-09-14 : https://github.com/inventree/InvenTree/pull/7470
    - Implements new API endpoints for enabling custom UI functionality via plugins

v253 - 2024-09-14 : https://github.com/inventree/InvenTree/pull/7944
    - Adjustments for user API endpoints

v252 - 2024-09-13 : https://github.com/inventree/InvenTree/pull/8040
    - Add endpoint for listing all known units

v251 - 2024-09-06 : https://github.com/inventree/InvenTree/pull/8018
    - Adds "attach_to_model" field to the ReporTemplate model

v250 - 2024-09-04 : https://github.com/inventree/InvenTree/pull/8069
    - Fixes 'revision' field definition in Part serializer

v249 - 2024-08-23 : https://github.com/inventree/InvenTree/pull/7978
    - Sort status enums

v248 - 2024-08-23 : https://github.com/inventree/InvenTree/pull/7965
    - Small adjustments to labels for new custom status fields

v247 - 2024-08-22 : https://github.com/inventree/InvenTree/pull/7956
    - Adjust "attachment" field on StockItemTestResult serializer
    - Allow null values for attachment

v246 - 2024-08-21 : https://github.com/inventree/InvenTree/pull/7862
    - Adds custom status fields to various serializers
    - Adds endpoints to admin custom status fields

v245 - 2024-08-21 : https://github.com/inventree/InvenTree/pull/7520
    - Documented pagination fields (no functional changes)

v244 - 2024-08-21 : https://github.com/inventree/InvenTree/pull/7941
    - Adds "create_child_builds" field to the Build API
    - Write-only field to create child builds from the API
    - Only available when creating a new build order

v243 - 2024-08-21 : https://github.com/inventree/InvenTree/pull/7940
    - Expose "ancestor" filter to the BuildOrder API

v242 - 2024-08-20 : https://github.com/inventree/InvenTree/pull/7932
    - Adds "level" attribute to BuildOrder serializer
    - Allow ordering of BuildOrder API by "level" attribute
    - Allow "parent" filter for BuildOrder API to have "cascade=True" option

v241 - 2024-08-18 : https://github.com/inventree/InvenTree/pull/7906
    - Adjusts required fields for the MeUserDetail endpoint

v240 - 2024-08-16 : https://github.com/inventree/InvenTree/pull/7900
    - Adjust "issued_by" filter for the BuildOrder list endpoint
    - Adjust "assigned_to" filter for the BuildOrder list endpoint

v239 - 2024-08-15 : https://github.com/inventree/InvenTree/pull/7888
    - Adds "testable" field to the Part model
    - Adds associated filters to various API endpoints

v238 - 2024-08-14 : https://github.com/inventree/InvenTree/pull/7874
    - Add "assembly" filter to BuildLine API endpoint

v237 - 2024-08-13 : https://github.com/inventree/InvenTree/pull/7863
    - Reimplement "bulk delete" operation for Attachment model
    - Fix permission checks for Attachment API endpoints

v236 - 2024-08-10 : https://github.com/inventree/InvenTree/pull/7844
    - Adds "supplier_name" to the PurchaseOrder API serializer

v235 - 2024-08-08 : https://github.com/inventree/InvenTree/pull/7837
    - Adds "on_order" quantity to SalesOrderLineItem serializer
    - Adds "building" quantity to SalesOrderLineItem serializer

v234 - 2024-08-08 : https://github.com/inventree/InvenTree/pull/7829
    - Fixes bug in the plugin metadata endpoint

v233 - 2024-08-04 : https://github.com/inventree/InvenTree/pull/7807
    - Adds new endpoints for managing state of build orders
    - Adds new endpoints for managing state of purchase orders
    - Adds new endpoints for managing state of sales orders
    - Adds new endpoints for managing state of return orders

v232 - 2024-08-03 : https://github.com/inventree/InvenTree/pull/7793
    - Allow ordering of SalesOrderShipment API by 'shipment_date' and 'delivery_date'

v231 - 2024-08-03 : https://github.com/inventree/InvenTree/pull/7794
    - Optimize BuildItem and BuildLine serializers to improve API efficiency

v230 - 2024-05-05 : https://github.com/inventree/InvenTree/pull/7164
    - Adds test statistics endpoint

v229 - 2024-07-31 : https://github.com/inventree/InvenTree/pull/7775
    - Add extra exportable fields to the BomItem serializer

v228 - 2024-07-18 : https://github.com/inventree/InvenTree/pull/7684
    - Adds "icon" field to the PartCategory.path and StockLocation.path API
    - Adds icon packages API endpoint

v227 - 2024-07-19 : https://github.com/inventree/InvenTree/pull/7693/
    - Adds endpoints to list and revoke the tokens issued to the current user

v226 - 2024-07-15 : https://github.com/inventree/InvenTree/pull/7648
    - Adds barcode generation API endpoint

v225 - 2024-07-17 : https://github.com/inventree/InvenTree/pull/7671
    - Adds "filters" field to DataImportSession API

v224 - 2024-07-14 : https://github.com/inventree/InvenTree/pull/7667
    - Add notes field to ManufacturerPart and SupplierPart API endpoints

v223 - 2024-07-14 : https://github.com/inventree/InvenTree/pull/7649
    - Allow adjustment of "packaging" field when receiving items against a purchase order

v222 - 2024-07-14 : https://github.com/inventree/InvenTree/pull/7635
    - Adjust the BomItem API endpoint to improve data import process

v221 - 2024-07-13 : https://github.com/inventree/InvenTree/pull/7636
    - Adds missing fields from StockItemBriefSerializer
    - Adds missing fields from PartBriefSerializer
    - Adds extra exportable fields to BuildItemSerializer

v220 - 2024-07-11 : https://github.com/inventree/InvenTree/pull/7585
    - Adds "revision_of" field to Part serializer
    - Adds new API filters for "revision" status

v219 - 2024-07-11 : https://github.com/inventree/InvenTree/pull/7611
    - Adds new fields to the BuildItem API endpoints
    - Adds new ordering / filtering options to the BuildItem API endpoints

v218 - 2024-07-11 : https://github.com/inventree/InvenTree/pull/7619
    - Adds "can_build" field to the BomItem API

v217 - 2024-07-09 : https://github.com/inventree/InvenTree/pull/7599
    - Fixes bug in "project_code" field for order API endpoints

v216 - 2024-07-08 : https://github.com/inventree/InvenTree/pull/7595
    - Moves API endpoint for contenttype lookup by model name

v215 - 2024-07-09 : https://github.com/inventree/InvenTree/pull/7591
    - Adds additional fields to the BuildLine serializer

v214 - 2024-07-08 : https://github.com/inventree/InvenTree/pull/7587
    - Adds "default_location_detail" field to the Part API

v213 - 2024-07-06 : https://github.com/inventree/InvenTree/pull/7527
    - Adds 'locked' field to Part API

v212 - 2024-07-06 : https://github.com/inventree/InvenTree/pull/7562
    - Makes API generation more robust (no functional changes)

v211 - 2024-06-26 : https://github.com/inventree/InvenTree/pull/6911
    - Adds API endpoints for managing data import and export

v210 - 2024-06-26 : https://github.com/inventree/InvenTree/pull/7518
    - Adds translateable text to User API fields

v209 - 2024-06-26 : https://github.com/inventree/InvenTree/pull/7514
    - Add "top_level" filter to PartCategory API endpoint
    - Add "top_level" filter to StockLocation API endpoint

v208 - 2024-06-19 : https://github.com/inventree/InvenTree/pull/7479
    - Adds documentation for the user roles API endpoint (no functional changes)

v207 - 2024-06-09 : https://github.com/inventree/InvenTree/pull/7420
    - Moves all "Attachment" models into a single table
    - All "Attachment" operations are now performed at /api/attachment/
    - Add permissions information to /api/user/roles/ endpoint

v206 - 2024-06-08 : https://github.com/inventree/InvenTree/pull/7417
    - Adds "choices" field to the PartTestTemplate model

v205 - 2024-06-03 : https://github.com/inventree/InvenTree/pull/7284
    - Added model_type and model_id fields to the "NotesImage" serializer

v204 - 2024-06-03 : https://github.com/inventree/InvenTree/pull/7393
    - Fixes previous API update which resulted in inconsistent ordering of currency codes

v203 - 2024-06-03 : https://github.com/inventree/InvenTree/pull/7390
    - Currency codes are now configurable as a run-time setting

v202 - 2024-05-27 : https://github.com/inventree/InvenTree/pull/7343
    - Adjust "required" attribute of Part.category field to be optional

v201 - 2024-05-21 : https://github.com/inventree/InvenTree/pull/7074
    - Major refactor of the report template / report printing interface
    - This is a *breaking change* to the report template API

v200 - 2024-05-20 : https://github.com/inventree/InvenTree/pull/7000
    - Adds API endpoint for generating custom batch codes
    - Adds API endpoint for generating custom serial numbers

v199 - 2024-05-20 : https://github.com/inventree/InvenTree/pull/7264
    - Expose "bom_valid" filter for the Part API
    - Expose "starred" filter for the Part API

v198 - 2024-05-19 : https://github.com/inventree/InvenTree/pull/7258
    - Fixed lookup field conflicts in the plugins API

v197 - 2024-05-14 : https://github.com/inventree/InvenTree/pull/7224
    - Refactor the plugin API endpoints to use the plugin "key" for lookup, rather than the PK value

v196 - 2024-05-05 : https://github.com/inventree/InvenTree/pull/7160
    - Adds "location" field to BuildOutputComplete API endpoint

v195 - 2024-05-03 : https://github.com/inventree/InvenTree/pull/7153
    - Fixes bug in BuildOrderCancel API endpoint

v194 - 2024-05-01 : https://github.com/inventree/InvenTree/pull/7147
    -  Adds field description to the currency_exchange_retrieve API call

v193 - 2024-04-30 : https://github.com/inventree/InvenTree/pull/7144
    - Adds "assigned_to" filter to PurchaseOrder / SalesOrder / ReturnOrder API endpoints

v192 - 2024-04-23 : https://github.com/inventree/InvenTree/pull/7106
    - Adds 'trackable' ordering option to BuildLineLabel API endpoint

v191 - 2024-04-22 : https://github.com/inventree/InvenTree/pull/7079
    - Adds API endpoints for Contenttype model

v190 - 2024-04-19 : https://github.com/inventree/InvenTree/pull/7024
    - Adds "active" field to the Company API endpoints
    - Allow company list to be filtered by "active" status

v189 - 2024-04-19 : https://github.com/inventree/InvenTree/pull/7066
    - Adds "currency" field to CompanyBriefSerializer class

v188 - 2024-04-16 : https://github.com/inventree/InvenTree/pull/6970
    - Adds session authentication support for the API
    - Improvements for login / logout endpoints for better support of React web interface

v187 - 2024-04-10 : https://github.com/inventree/InvenTree/pull/6985
    - Allow Part list endpoint to be sorted by pricing_min and pricing_max values
    - Allow BomItem list endpoint to be sorted by pricing_min and pricing_max values
    - Allow InternalPrice and SalePrice endpoints to be sorted by quantity
    - Adds total pricing values to BomItem serializer

v186 - 2024-03-26 : https://github.com/inventree/InvenTree/pull/6855
    - Adds license information to the API

v185 - 2024-03-24 : https://github.com/inventree/InvenTree/pull/6836
    - Remove /plugin/activate endpoint
    - Update docstrings and typing for various API endpoints (no functional changes)

v184 - 2024-03-17 : https://github.com/inventree/InvenTree/pull/10464
    - Add additional fields for tests (start/end datetime, test station)

v183 - 2024-03-14 : https://github.com/inventree/InvenTree/pull/5972
    - Adds "category_default_location" annotated field to part serializer
    - Adds "part_detail.category_default_location" annotated field to stock item serializer
    - Adds "part_detail.category_default_location" annotated field to purchase order line serializer
    - Adds "parent_default_location" annotated field to category serializer

v182 - 2024-03-13 : https://github.com/inventree/InvenTree/pull/6714
    - Expose ReportSnippet model to the /report/snippet/ API endpoint
    - Expose ReportAsset model to the /report/asset/ API endpoint

v181 - 2024-02-21 : https://github.com/inventree/InvenTree/pull/6541
    - Adds "width" and "height" fields to the LabelTemplate API endpoint
    - Adds "page_size" and "landscape" fields to the ReportTemplate API endpoint

v180 - 2024-3-02 : https://github.com/inventree/InvenTree/pull/6463
    - Tweaks to API documentation to allow automatic documentation generation

v179 - 2024-03-01 : https://github.com/inventree/InvenTree/pull/6605
    - Adds "subcategories" count to PartCategory serializer
    - Adds "sublocations" count to StockLocation serializer
    - Adds "image" field to PartBrief serializer
    - Adds "image" field to CompanyBrief serializer

v178 - 2024-02-29 : https://github.com/inventree/InvenTree/pull/6604
    - Adds "external_stock" field to the Part API endpoint
    - Adds "external_stock" field to the BomItem API endpoint
    - Adds "external_stock" field to the BuildLine API endpoint
    - Stock quantities represented in the BuildLine API endpoint are now filtered by Build.source_location

v177 - 2024-02-27 : https://github.com/inventree/InvenTree/pull/6581
    - Adds "subcategoies" count to PartCategoryTree serializer
    - Adds "sublocations" count to StockLocationTree serializer

v176 - 2024-02-26 : https://github.com/inventree/InvenTree/pull/6535
    - Adds the field "plugins_install_disabled" to the Server info API endpoint

v175 - 2024-02-21 : https://github.com/inventree/InvenTree/pull/6538
    - Adds "parts" count to PartParameterTemplate serializer

v174 - 2024-02-21 : https://github.com/inventree/InvenTree/pull/6536
    - Expose PartCategory filters to the API documentation
    - Expose StockLocation filters to the API documentation

v173 - 2024-02-20 : https://github.com/inventree/InvenTree/pull/6483
    - Adds "merge_items" to the PurchaseOrderLine create API endpoint
    - Adds "auto_pricing" to the PurchaseOrderLine create/update API endpoint

v172 - 2024-02-20 : https://github.com/inventree/InvenTree/pull/6526
    - Adds "enabled" field to the PartTestTemplate API endpoint
    - Adds "enabled" filter to the PartTestTemplate list
    - Adds "enabled" filter to the StockItemTestResult list

v171 - 2024-02-19 : https://github.com/inventree/InvenTree/pull/6516
    - Adds "key" as a filterable parameter to PartTestTemplate list endpoint

v170 -> 2024-02-19 : https://github.com/inventree/InvenTree/pull/6514
    - Adds "has_results" filter to the PartTestTemplate list endpoint

v169 -> 2024-02-14 : https://github.com/inventree/InvenTree/pull/6430
    - Adds 'key' field to PartTestTemplate API endpoint
    - Adds annotated 'results' field to PartTestTemplate API endpoint
    - Adds 'template' field to StockItemTestResult API endpoint

v168 -> 2024-02-14 : https://github.com/inventree/InvenTree/pull/4824
    - Adds machine CRUD API endpoints
    - Adds machine settings API endpoints
    - Adds machine restart API endpoint
    - Adds machine types/drivers list API endpoints
    - Adds machine registry status API endpoint
    - Adds 'required' field to the global Settings API
    - Discover sub-sub classes of the StatusCode API

v167 -> 2024-02-07: https://github.com/inventree/InvenTree/pull/6440
    - Fixes for OpenAPI schema generation

v166 -> 2024-02-04 : https://github.com/inventree/InvenTree/pull/6400
    - Adds package_name to plugin API
    - Adds mechanism for uninstalling plugins via the API

v165 -> 2024-01-28 : https://github.com/inventree/InvenTree/pull/6040
    - Adds supplier_part.name, part.creation_user, part.required_for_sales_order

v164 -> 2024-01-24 : https://github.com/inventree/InvenTree/pull/6343
    - Adds "building" quantity to BuildLine API serializer

v163 -> 2024-01-22 : https://github.com/inventree/InvenTree/pull/6314
    - Extends API endpoint to expose auth configuration information for signin pages

v162 -> 2024-01-14 : https://github.com/inventree/InvenTree/pull/6230
    - Adds API endpoints to provide information on background tasks

v161 -> 2024-01-13 : https://github.com/inventree/InvenTree/pull/6222
    - Adds API endpoint for system error information

v160 -> 2023-12-11 : https://github.com/inventree/InvenTree/pull/6072
    - Adds API endpoint for allocating stock items against a sales order via barcode scan

v159 -> 2023-12-08 : https://github.com/inventree/InvenTree/pull/6056
    - Adds API endpoint for reloading plugin registry

v158 -> 2023-11-21 : https://github.com/inventree/InvenTree/pull/5953
    - Adds API endpoint for listing all settings of a particular plugin
    - Adds API endpoint for registry status (errors)

v157 -> 2023-12-02 : https://github.com/inventree/InvenTree/pull/6021
    - Add write-only "existing_image" field to Part API serializer

v156 -> 2023-11-26 : https://github.com/inventree/InvenTree/pull/5982
    - Add POST endpoint for report and label creation

v155 -> 2023-11-24 : https://github.com/inventree/InvenTree/pull/5979
    - Add "creation_date" field to Part instance serializer

v154 -> 2023-11-21 : https://github.com/inventree/InvenTree/pull/5944
    - Adds "responsible" field to the ProjectCode table

v153 -> 2023-11-21 : https://github.com/inventree/InvenTree/pull/5956
    - Adds override_min and override_max fields to part pricing API

v152 -> 2023-11-20 : https://github.com/inventree/InvenTree/pull/5949
    - Adds barcode support for manufacturerpart model
    - Adds API endpoint for adding parts to purchase order using barcode scan

v151 -> 2023-11-13 : https://github.com/inventree/InvenTree/pull/5906
    - Allow user list API to be filtered by user active status
    - Allow owner list API to be filtered by user active status

v150 -> 2023-11-07: https://github.com/inventree/InvenTree/pull/5875
    - Extended user API endpoints to enable ordering
    - Extended user API endpoints to enable user role changes
    - Added endpoint to create a new user

v149 -> 2023-11-07 : https://github.com/inventree/InvenTree/pull/5876
    - Add 'building' quantity to BomItem serializer
    - Add extra ordering options for the BomItem list API

v148 -> 2023-11-06 : https://github.com/inventree/InvenTree/pull/5872
    - Allow "quantity" to be specified when installing an item into another item

v147 -> 2023-11-04: https://github.com/inventree/InvenTree/pull/5860
    - Adds "completed_lines" field to SalesOrder API endpoint
    - Adds "completed_lines" field to PurchaseOrder API endpoint

v146 -> 2023-11-02: https://github.com/inventree/InvenTree/pull/5822
    - Extended SSO Provider endpoint to contain if a provider is configured
    - Adds API endpoints for Email Address model

v145 -> 2023-10-30: https://github.com/inventree/InvenTree/pull/5786
    - Allow printing labels via POST including printing options in the body

v144 -> 2023-10-23: https://github.com/inventree/InvenTree/pull/5811
    - Adds version information API endpoint

v143 -> 2023-10-29: https://github.com/inventree/InvenTree/pull/5810
    - Extends the status endpoint to include information about system status and health

v142 -> 2023-10-20: https://github.com/inventree/InvenTree/pull/5759
    - Adds generic API endpoints for looking up status models

v141 -> 2023-10-23 : https://github.com/inventree/InvenTree/pull/5774
    - Changed 'part.responsible' from User to Owner

v140 -> 2023-10-20 : https://github.com/inventree/InvenTree/pull/5664
    - Expand API token functionality
    - Multiple API tokens can be generated per user

v139 -> 2023-10-11 : https://github.com/inventree/InvenTree/pull/5509
    - Add new BarcodePOReceive endpoint to receive line items by scanning supplier barcodes

v138 -> 2023-10-11 : https://github.com/inventree/InvenTree/pull/5679
    - Settings keys are no longer case sensitive
    - Include settings units in API serializer

v137 -> 2023-10-04 : https://github.com/inventree/InvenTree/pull/5588
    - Adds StockLocationType API endpoints
    - Adds custom_icon, location_type to StockLocation endpoint

v136 -> 2023-09-23 : https://github.com/inventree/InvenTree/pull/5595
    - Adds structural to StockLocation and PartCategory tree endpoints

v135 -> 2023-09-19 : https://github.com/inventree/InvenTree/pull/5569
    - Adds location path detail to StockLocation and StockItem API endpoints
    - Adds category path detail to PartCategory and Part API endpoints

v134 -> 2023-09-11 : https://github.com/inventree/InvenTree/pull/5525
    - Allow "Attachment" list endpoints to be searched by attachment, link and comment fields

v133 -> 2023-09-08 : https://github.com/inventree/InvenTree/pull/5518
    - Add extra optional fields which can be used for StockAdjustment endpoints

v132 -> 2023-09-07 : https://github.com/inventree/InvenTree/pull/5515
    - Add 'issued_by' filter to BuildOrder API list endpoint

v131 -> 2023-08-09 : https://github.com/inventree/InvenTree/pull/5415
    - Annotate 'available_variant_stock' to the SalesOrderLine serializer

v130 -> 2023-07-14 : https://github.com/inventree/InvenTree/pull/5251
    - Refactor label printing interface

v129 -> 2023-07-06 : https://github.com/inventree/InvenTree/pull/5189
    - Changes 'serial_lte' and 'serial_gte' stock filters to point to 'serial_int' field

v128 -> 2023-07-06 : https://github.com/inventree/InvenTree/pull/5186
    - Adds 'available' filter for BuildLine API endpoint

v127 -> 2023-06-24 : https://github.com/inventree/InvenTree/pull/5094
    - Enhancements for the PartParameter API endpoints

v126 -> 2023-06-19 : https://github.com/inventree/InvenTree/pull/5075
    - Adds API endpoint for setting the "category" for multiple parts simultaneously

v125 -> 2023-06-17 : https://github.com/inventree/InvenTree/pull/5064
    - Adds API endpoint for setting the "status" field for multiple stock items simultaneously

v124 -> 2023-06-17 : https://github.com/inventree/InvenTree/pull/5057
    - Add "created_before" and "created_after" filters to the Part API

v123 -> 2023-06-15 : https://github.com/inventree/InvenTree/pull/5019
    - Add Metadata to: Plugin Config

v122 -> 2023-06-14 : https://github.com/inventree/InvenTree/pull/5034
    - Adds new BuildLineLabel label type

v121 -> 2023-06-14 : https://github.com/inventree/InvenTree/pull/4808
    - Adds "ProjectCode" link to Build model

v120 -> 2023-06-07 : https://github.com/inventree/InvenTree/pull/4855
    - Major overhaul of the build order API
    - Adds new BuildLine model

v119 -> 2023-06-01 : https://github.com/inventree/InvenTree/pull/4898
    - Add Metadata to:  Part test templates, Part parameters, Part category parameter templates, BOM item substitute, Related Parts, Stock item test result

v118 -> 2023-06-01 : https://github.com/inventree/InvenTree/pull/4935
    - Adds extra fields for the PartParameterTemplate model

v117 -> 2023-05-22 : https://github.com/inventree/InvenTree/pull/4854
    - Part.units model now supports physical units (e.g. "kg", "m", "mm", etc)
    - Replaces SupplierPart "pack_size" field with "pack_quantity"
    - New field supports physical units, and allows for conversion between compatible units

v116 -> 2023-05-18 : https://github.com/inventree/InvenTree/pull/4823
    - Updates to part parameter implementation, to use physical units

v115 -> 2023-05-18 : https://github.com/inventree/InvenTree/pull/4846
    - Adds ability to partially scrap a build output

v114 -> 2023-05-16 : https://github.com/inventree/InvenTree/pull/4825
    - Adds "delivery_date" to shipments

v113 -> 2023-05-13 : https://github.com/inventree/InvenTree/pull/4800
    - Adds API endpoints for scrapping a build output

v112 -> 2023-05-13: https://github.com/inventree/InvenTree/pull/4741
    - Adds flag use_pack_size to the stock addition API, which allows adding packs

v111 -> 2023-05-02 : https://github.com/inventree/InvenTree/pull/4367
    - Adds tags to the Part serializer
    - Adds tags to the SupplierPart serializer
    - Adds tags to the ManufacturerPart serializer
    - Adds tags to the StockItem serializer
    - Adds tags to the StockLocation serializer

v110 -> 2023-04-26 : https://github.com/inventree/InvenTree/pull/4698
    - Adds 'order_currency' field for PurchaseOrder / SalesOrder endpoints

v109 -> 2023-04-19 : https://github.com/inventree/InvenTree/pull/4636
    - Adds API endpoints for the "ProjectCode" model

v108 -> 2023-04-17 : https://github.com/inventree/InvenTree/pull/4615
    - Adds functionality to upload images for rendering in markdown notes

v107 -> 2023-04-04 : https://github.com/inventree/InvenTree/pull/4575
    - Adds barcode support for PurchaseOrder model
    - Adds barcode support for ReturnOrder model
    - Adds barcode support for SalesOrder model
    - Adds barcode support for BuildOrder model

v106 -> 2023-04-03 : https://github.com/inventree/InvenTree/pull/4566
    - Adds 'search_regex' parameter to all searchable API endpoints

v105 -> 2023-03-31 : https://github.com/inventree/InvenTree/pull/4543
    - Adds API endpoints for status label information on various models

v104 -> 2023-03-23 : https://github.com/inventree/InvenTree/pull/4488
    - Adds various endpoints for new "ReturnOrder" models
    - Adds various endpoints for new "ReturnOrderReport" templates
    - Exposes API endpoints for "Contact" model

v103 -> 2023-03-17 : https://github.com/inventree/InvenTree/pull/4410
    - Add metadata to several more models

v102 -> 2023-03-18 : https://github.com/inventree/InvenTree/pull/4505
- Adds global search API endpoint for consolidated search results

v101 -> 2023-03-07 : https://github.com/inventree/InvenTree/pull/4462
    - Adds 'total_in_stock' to Part serializer, and supports API ordering

v100 -> 2023-03-04 : https://github.com/inventree/InvenTree/pull/4452
     - Adds bulk delete of PurchaseOrderLineItems to API

v99 -> 2023-03-03 : https://github.com/inventree/InvenTree/pull/4445
    - Adds sort by "responsible" to PurchaseOrderAPI

v98 -> 2023-02-24 : https://github.com/inventree/InvenTree/pull/4408
    - Adds "responsible" filter to Build API

v97 -> 2023-02-20 : https://github.com/inventree/InvenTree/pull/4377
    - Adds "external" attribute to StockLocation model

v96 -> 2023-02-16 : https://github.com/inventree/InvenTree/pull/4345
    - Adds stocktake report generation functionality

v95 -> 2023-02-16 : https://github.com/inventree/InvenTree/pull/4346
    - Adds "CompanyAttachment" model (and associated API endpoints)

v94 -> 2023-02-10 : https://github.com/inventree/InvenTree/pull/4327
    - Adds API endpoints for the "Group" auth model

v93 -> 2023-02-03 : https://github.com/inventree/InvenTree/pull/4300
    - Adds extra information to the currency exchange endpoint
    - Adds API endpoint for manually updating exchange rates

v92 -> 2023-02-02 : https://github.com/inventree/InvenTree/pull/4293
    - Adds API endpoint for currency exchange information

v91 -> 2023-01-31 : https://github.com/inventree/InvenTree/pull/4281
    - Improves the API endpoint for creating new Part instances

v90 -> 2023-01-25 : https://github.com/inventree/InvenTree/pull/4186/files
    - Adds a dedicated endpoint to activate a plugin

v89 -> 2023-01-25 : https://github.com/inventree/InvenTree/pull/4214
    - Adds updated field to SupplierPart API
    - Adds API date ordering for supplier part list

v88 -> 2023-01-17: https://github.com/inventree/InvenTree/pull/4225
    - Adds 'priority' field to Build model and api endpoints

v87 -> 2023-01-04 : https://github.com/inventree/InvenTree/pull/4067
    - Add API date filter for stock table on Expiry date

v86 -> 2022-12-22 : https://github.com/inventree/InvenTree/pull/4069
    - Adds API endpoints for part stocktake

v85 -> 2022-12-21 : https://github.com/inventree/InvenTree/pull/3858
    - Add endpoints serving ICS calendars for purchase and sales orders through API

v84 -> 2022-12-21: https://github.com/inventree/InvenTree/pull/4083
    - Add support for listing PO, BO, SO by their reference

v83 -> 2022-11-19 : https://github.com/inventree/InvenTree/pull/3949
    - Add support for structural Stock locations

v82 -> 2022-11-16 : https://github.com/inventree/InvenTree/pull/3931
    - Add support for structural Part categories

v81 -> 2022-11-08 : https://github.com/inventree/InvenTree/pull/3710
    - Adds cached pricing information to Part API
    - Adds cached pricing information to BomItem API
    - Allows Part and BomItem list endpoints to be filtered by 'has_pricing'
    - Remove calculated 'price_string' values from API endpoints
    - Allows PurchaseOrderLineItem API endpoint to be filtered by 'has_pricing'
    - Allows SalesOrderLineItem API endpoint to be filtered by 'has_pricing'
    - Allows SalesOrderLineItem API endpoint to be filtered by 'order_status'
    - Adds more information to SupplierPriceBreak serializer

v80 -> 2022-11-07 : https://github.com/inventree/InvenTree/pull/3906
    - Adds 'barcode_hash' to Part API serializer
    - Adds 'barcode_hash' to StockLocation API serializer
    - Adds 'barcode_hash' to SupplierPart API serializer

v79 -> 2022-11-03 : https://github.com/inventree/InvenTree/pull/3895
    - Add metadata to Company

v78 -> 2022-10-25 : https://github.com/inventree/InvenTree/pull/3854
    - Make PartCategory to be filtered by name and description

v77 -> 2022-10-12 : https://github.com/inventree/InvenTree/pull/3772
    - Adds model permission checks for barcode assignment actions

v76 -> 2022-09-10 : https://github.com/inventree/InvenTree/pull/3640
    - Refactor of barcode data on the API
    - StockItem.uid renamed to StockItem.barcode_hash

v75 -> 2022-09-05 : https://github.com/inventree/InvenTree/pull/3644
    - Adds "pack_size" attribute to SupplierPart API serializer

v74 -> 2022-08-28 : https://github.com/inventree/InvenTree/pull/3615
    - Add confirmation field for completing PurchaseOrder if the order has incomplete lines
    - Add confirmation field for completing SalesOrder if the order has incomplete lines

v73 -> 2022-08-24 : https://github.com/inventree/InvenTree/pull/3605
    - Add 'description' field to PartParameterTemplate model

v72 -> 2022-08-18 : https://github.com/inventree/InvenTree/pull/3567
    - Allow PurchaseOrder to be duplicated via the API

v71 -> 2022-08-18 : https://github.com/inventree/InvenTree/pull/3564
    - Updates to the "part scheduling" API endpoint

v70 -> 2022-08-02 : https://github.com/inventree/InvenTree/pull/3451
    - Adds a 'depth' parameter to the PartCategory list API
    - Adds a 'depth' parameter to the StockLocation list API

v69 -> 2022-08-01 : https://github.com/inventree/InvenTree/pull/3443
    - Updates the PartCategory list API:
        - Improve query efficiency: O(n) becomes O(1)
        - Rename 'parts' field to 'part_count'
    - Updates the StockLocation list API:
        - Improve query efficiency: O(n) becomes O(1)

v68 -> 2022-07-27 : https://github.com/inventree/InvenTree/pull/3417
    - Allows SupplierPart list to be filtered by SKU value
    - Allows SupplierPart list to be filtered by MPN value

v67 -> 2022-07-25 : https://github.com/inventree/InvenTree/pull/3395
    - Adds a 'requirements' endpoint for Part instance
    - Provides information on outstanding order requirements for a given part

v66 -> 2022-07-24 : https://github.com/inventree/InvenTree/pull/3393
    - Part images can now be downloaded from a remote URL via the API
    - Company images can now be downloaded from a remote URL via the API

v65 -> 2022-07-15 : https://github.com/inventree/InvenTree/pull/3335
    - Annotates 'in_stock' quantity to the SupplierPart API

v64 -> 2022-07-08 : https://github.com/inventree/InvenTree/pull/3310
    - Annotate 'on_order' quantity to BOM list API
    - Allow BOM List API endpoint to be filtered by "on_order" parameter

v63 -> 2022-07-06 : https://github.com/inventree/InvenTree/pull/3301
    - Allow BOM List API endpoint to be filtered by "available_stock" parameter

v62 -> 2022-07-05 : https://github.com/inventree/InvenTree/pull/3296
    - Allows search on BOM List API endpoint
    - Allows ordering on BOM List API endpoint

v61 -> 2022-06-12 : https://github.com/inventree/InvenTree/pull/3183
    - Migrate the "Convert Stock Item" form class to use the API
    - There is now an API endpoint for converting a stock item to a valid variant

v60 -> 2022-06-08 : https://github.com/inventree/InvenTree/pull/3148
    - Add availability data fields to the SupplierPart model

v59 -> 2022-06-07 : https://github.com/inventree/InvenTree/pull/3154
    - Adds further improvements to BulkDelete mixin class
    - Fixes multiple bugs in custom OPTIONS metadata implementation
    - Adds 'bulk delete' for Notifications

v58 -> 2022-06-06 : https://github.com/inventree/InvenTree/pull/3146
    - Adds a BulkDelete API mixin class for fast, safe deletion of multiple objects with a single API request

v57 -> 2022-06-05 : https://github.com/inventree/InvenTree/pull/3130
    - Transfer PartCategoryTemplateParameter actions to the API

v56 -> 2022-06-02 : https://github.com/inventree/InvenTree/pull/3123
    - Expose the PartParameterTemplate model to use the API

v55 -> 2022-06-02 : https://github.com/inventree/InvenTree/pull/3120
    - Converts the 'StockItemReturn' functionality to make use of the API

v54 -> 2022-06-02 : https://github.com/inventree/InvenTree/pull/3117
    - Adds 'available_stock' annotation on the SalesOrderLineItem API
    - Adds (well, fixes) 'overdue' annotation on the SalesOrderLineItem API

v53 -> 2022-06-01 : https://github.com/inventree/InvenTree/pull/3110
    - Adds extra search fields to the BuildOrder list API endpoint

v52 -> 2022-05-31 : https://github.com/inventree/InvenTree/pull/3103
    - Allow part list API to be searched by supplier SKU

v51 -> 2022-05-24 : https://github.com/inventree/InvenTree/pull/3058
    - Adds new fields to the SalesOrderShipment model

v50 -> 2022-05-18 : https://github.com/inventree/InvenTree/pull/2912
    - Implement Attachments for manufacturer parts

v49 -> 2022-05-09 : https://github.com/inventree/InvenTree/pull/2957
    - Allows filtering of plugin list by 'active' status
    - Allows filtering of plugin list by 'mixin' support
    - Adds endpoint to "identify" or "locate" stock items and locations (using plugins)

v48 -> 2022-05-12 : https://github.com/inventree/InvenTree/pull/2977
    - Adds "export to file" functionality for PurchaseOrder API endpoint
    - Adds "export to file" functionality for SalesOrder API endpoint
    - Adds "export to file" functionality for BuildOrder API endpoint

v47 -> 2022-05-10 : https://github.com/inventree/InvenTree/pull/2964
    - Fixes barcode API error response when scanning a StockItem which does not exist
    - Fixes barcode API error response when scanning a StockLocation which does not exist

v46 -> 2022-05-09
    - Fixes read permissions on settings API
    - Allows non-staff users to read global settings via the API

v45 -> 2022-05-08 : https://github.com/inventree/InvenTree/pull/2944
    - Settings are now accessed via the API using their unique key, not their PK
    - This allows the settings to be accessed without prior knowledge of the PK

v44 -> 2022-05-04 : https://github.com/inventree/InvenTree/pull/2931
    - Converting more server-side rendered forms to the API
    - Exposes more core functionality to API endpoints

v43 -> 2022-04-26 : https://github.com/inventree/InvenTree/pull/2875
    - Adds API detail endpoint for PartSalePrice model
    - Adds API detail endpoint for PartInternalPrice model

v42 -> 2022-04-26 : https://github.com/inventree/InvenTree/pull/2833
    - Adds variant stock information to the Part and BomItem serializers

v41 -> 2022-04-26
    - Fixes 'variant_of' filter for Part list endpoint

v40 -> 2022-04-19
    - Adds ability to filter StockItem list by "tracked" parameter
        - This checks the serial number or batch code fields

v39 -> 2022-04-18
    - Adds ability to filter StockItem list by "has_batch" parameter

v38 -> 2022-04-14 : https://github.com/inventree/InvenTree/pull/2828
    - Adds the ability to include stock test results for "installed items"

v37 -> 2022-04-07 : https://github.com/inventree/InvenTree/pull/2806
    - Adds extra stock availability information to the BomItem serializer

v36 -> 2022-04-03
    - Adds ability to filter part list endpoint by unallocated_stock argument

v35 -> 2022-04-01 : https://github.com/inventree/InvenTree/pull/2797
    - Adds stock allocation information to the Part API
    - Adds calculated field for "unallocated_quantity"

v34 -> 2022-03-25
    - Change permissions for "plugin list" API endpoint (now allows any authenticated user)

v33 -> 2022-03-24
    - Adds "plugins_enabled" information to root API endpoint

v32 -> 2022-03-19
    - Adds "parameters" detail to Part API endpoint (use &parameters=true)
    - Adds ability to filter PartParameterTemplate API by Part instance
    - Adds ability to filter PartParameterTemplate API by PartCategory instance

v31 -> 2022-03-14
    - Adds "updated" field to SupplierPriceBreakList and SupplierPriceBreakDetail API endpoints

v30 -> 2022-03-09
    - Adds "exclude_location" field to BuildAutoAllocation API endpoint
    - Allows BuildItem API endpoint to be filtered by BomItem relation

v29 -> 2022-03-08
    - Adds "scheduling" endpoint for predicted stock scheduling information

v28 -> 2022-03-04
    - Adds an API endpoint for auto allocation of stock items against a build order
    - Ref: https://github.com/inventree/InvenTree/pull/2713

v27 -> 2022-02-28
    - Adds target_date field to individual line items for purchase orders and sales orders

v26 -> 2022-02-17
    - Adds API endpoint for uploading a BOM file and extracting data

v25 -> 2022-02-17
    - Adds ability to filter "part" list endpoint by "in_bom_for" argument

v24 -> 2022-02-10
    - Adds API endpoint for deleting (cancelling) build order outputs

v23 -> 2022-02-02
    - Adds API endpoints for managing plugin classes
    - Adds API endpoints for managing plugin settings

v22 -> 2021-12-20
    - Adds API endpoint to "merge" multiple stock items

v21 -> 2021-12-04
    - Adds support for multiple "Shipments" against a SalesOrder
    - Refactors process for stock allocation against a SalesOrder

v20 -> 2021-12-03
    - Adds ability to filter POLineItem endpoint by "base_part"
    - Adds optional "order_detail" to POLineItem list endpoint

v19 -> 2021-12-02
    - Adds the ability to filter the StockItem API by "part_tree"
    - Returns only stock items which match a particular part.tree_id field

v18 -> 2021-11-15
    - Adds the ability to filter BomItem API by "uses" field
    - This returns a list of all BomItems which "use" the specified part
    - Includes inherited BomItem objects

v17 -> 2021-11-09
    - Adds API endpoints for GLOBAL and USER settings objects
    - Ref: https://github.com/inventree/InvenTree/pull/2275

v16 -> 2021-10-17
    - Adds API endpoint for completing build order outputs

v15 -> 2021-10-06
    - Adds detail endpoint for SalesOrderAllocation model
    - Allows use of the API forms interface for adjusting SalesOrderAllocation objects

v14 -> 2021-10-05
    - Stock adjustment actions API is improved, using native DRF serializer support
    - However adjustment actions now only support 'pk' as a lookup field

v13 -> 2021-10-05
    - Adds API endpoint to allocate stock items against a BuildOrder
    - Updates StockItem API with improved filtering against BomItem data

v12 -> 2021-09-07
    - Adds API endpoint to receive stock items against a PurchaseOrder

v11 -> 2021-08-26
    - Adds "units" field to PartBriefSerializer
    - This allows units to be introspected from the "part_detail" field in the StockItem serializer

v10 -> 2021-08-23
    - Adds "purchase_price_currency" to StockItem serializer
    - Adds "purchase_price_string" to StockItem serializer
    - Purchase price is now writable for StockItem serializer

v9  -> 2021-08-09
    - Adds "price_string" to part pricing serializers

v8  -> 2021-07-19
    - Refactors the API interface for SupplierPart and ManufacturerPart models
    - ManufacturerPart objects can no longer be created via the SupplierPart API endpoint

v7  -> 2021-07-03
    - Introduced the concept of "API forms" in https://github.com/inventree/InvenTree/pull/1716
    - API OPTIONS endpoints provide comprehensive field metedata
    - Multiple new API endpoints added for database models

v6  -> 2021-06-23
    - Part and Company images can now be directly uploaded via the REST API

v5  -> 2021-06-21
    - Adds API interface for manufacturer part parameters

v4  -> 2021-06-01
    - BOM items can now accept "variant stock" to be assigned against them
    - Many slight API tweaks were needed to get this to work properly!

v3  -> 2021-05-22:
    - The updated StockItem "history tracking" now uses a different interface

"""<|MERGE_RESOLUTION|>--- conflicted
+++ resolved
@@ -8,13 +8,8 @@
 
 INVENTREE_API_TEXT = """
 
-<<<<<<< HEAD
 v293 - 2024-12-14 : https://github.com/inventree/InvenTree/pull/8658
-    - Adds additional fields to the supplier barcode API endpoints
-=======
-v293 - 2024-12-13 : https://github.com/inventree/InvenTree/pull/8658
-    - Adjustments to the barcode scanning API endpoints
->>>>>>> 0640a201
+    - Adds new fields to the supplier barcode API endpoints
 
 v292 - 2024-12-03 : https://github.com/inventree/InvenTree/pull/8625
     - Add "on_order" and "in_stock" annotations to SupplierPart API
