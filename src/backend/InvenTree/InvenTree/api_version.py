--- conflicted
+++ resolved
@@ -1,20 +1,18 @@
 """InvenTree API version information."""
 
 # InvenTree API version
-INVENTREE_API_VERSION = 273
+INVENTREE_API_VERSION = 274
 
 """Increment this API version number whenever there is a significant change to the API that any clients need to know about."""
 
 
 INVENTREE_API_TEXT = """
 
-<<<<<<< HEAD
-v273 - 2024-10-25 : https://github.com/inventree/InvenTree/pull/8278
+v274 - 2024-10-29 : https://github.com/inventree/InvenTree/pull/8278
     - Allow build order list to be filtered by "outstanding" (alias for "active")
-=======
+
 v273 - 2024-10-28 : https://github.com/inventree/InvenTree/pull/8376
     - Fixes for the BuildLine API endpoint
->>>>>>> 234ee2b4
 
 v272 - 2024-10-25 : https://github.com/inventree/InvenTree/pull/8343
     - Adjustments to BuildLine API serializers
