"""InvenTree API version information."""

# InvenTree API version
INVENTREE_API_VERSION = 323

"""Increment this API version number whenever there is a significant change to the API that any clients need to know about."""


INVENTREE_API_TEXT = """

<<<<<<< HEAD
v322 - 2025-03-17 : https://github.com/inventree/InvenTree/pull/9318
    - Currency string is no longer restricted to a hardcoded enum
    - Customizable status keys are no longer hardcoded enum values
=======
v323 - 2025-03-17 : https://github.com/inventree/InvenTree/pull/9313
    - Adds BulkUpdate support to the Part API endpoint
    - Remove legacy API endpoint to set part category for multiple parts

v322 - 2025-03-16 : https://github.com/inventree/InvenTree/pull/8933
    - Add min_date and max_date query filters for orders, for use in calendar views
>>>>>>> 9db5205f

v321 - 2025-03-06 : https://github.com/inventree/InvenTree/pull/9236
    - Adds conditionally-returned fields to the schema to match API behavior
    - Removes required flag for nullable read-only fields to match API behavior

v320 - 2025-03-05 : https://github.com/inventree/InvenTree/pull/9243
    - Link fields are now up to 2000 chars long

v319 - 2025-03-04 : https://github.com/inventree/InvenTree/pull/9199
    - Add detail API endpoint for the LabelOutput model
    - Add detail API endpoint for the ReportOutput model

v318 - 2025-02-25 : https://github.com/inventree/InvenTree/pull/9116
    - Adds user profile API endpoints

v317 - 2025-02-26 : https://github.com/inventree/InvenTree/pull/9143
    - Default 'overdue' field to False in Build serializer
    - Add allow_null to various fields in Build, Settings, Order, Part, and Stock serializers
    - Add type hints to Users model to properly type fields

v316 - 2025-02-26 : https://github.com/inventree/InvenTree/pull/9185
    - Allow 'icon' field to be nullified in the PartCategory API
    - Allow 'custom_icon' field to be nullified in the StockLocation API

v315 - 2025-02-22 : https://github.com/inventree/InvenTree/pull/9150
    - Remove outdated 'url' field from some API endpoints

v314 - 2025-02-17 : https://github.com/inventree/InvenTree/pull/6293
    - Removes a considerable amount of old auth endpoints
    - Introduces allauth-provided auth endpoints

v313 - 2025-02-17 : https://github.com/inventree/InvenTree/pull/9087
    - Adds instance id optionally to the info view endpoint

v312 - 2025-02-15 : https://github.com/inventree/InvenTree/pull/9079
    - Remove old API endpoints associated with legacy BOM import functionality

v311 - 2025-02-14 : https://github.com/inventree/InvenTree/pull/9076
    - Adds "model_filters" attribute to settings API

v310 - 2025-02-14 : https://github.com/inventree/InvenTree/pull/9077
    - Adds 'is_variant' filter to the Part list API

v309 - 2025-02-02 : https://github.com/inventree/InvenTree/pull/9008
    - Bug fixes for the "Part" serializer
    - Fixes for data import API endpoints

v308 - 2025-02-01 : https://github.com/inventree/InvenTree/pull/9003
    - Adds extra detail to the ReportOutput and LabelOutput API endpoints
    - Allows ordering of output list endpoints

v307 - 2025-01-29 : https://github.com/inventree/InvenTree/pull/8969
    - Extend Info Endpoint to include customizations

v306 - 2025-01-28 : https://github.com/inventree/InvenTree/pull/8966
    - Adds "start_date" to PurchasesOrder API
    - Adds "start_date" to SalesOrder API
    - Adds "start_date" to ReturnOrder API
    - Updated API filters

v305 - 2025-01-26 : https://github.com/inventree/InvenTree/pull/8950
    - Bug fixes for the SupplierPart API
    - Refactoring for data export via API

v304 - 2025-01-22 : https://github.com/inventree/InvenTree/pull/8940
    - Adds "category" filter to build list API

v303 - 2025-01-20 : https://github.com/inventree/InvenTree/pull/8915
    - Adds "start_date" field to Build model and API endpoints
    - Adds additional API filtering and sorting options for Build list

v302 - 2025-01-18 : https://github.com/inventree/InvenTree/pull/8905
    - Fix schema definition on the /label/print endpoint

v301 - 2025-01-14 : https://github.com/inventree/InvenTree/pull/8894
    - Remove ui preferences from the API

v300 - 2025-01-13 : https://github.com/inventree/InvenTree/pull/8886
    - Allow null value for 'expiry_date' field introduced in #8867

v299 - 2025-01-10 : https://github.com/inventree/InvenTree/pull/8867
    - Adds 'expiry_date' field to the PurchaseOrderReceive API endpoint
    - Adds 'default_expiry` field to the PartBriefSerializer, affecting API endpoints which use it

v298 - 2025-01-07 : https://github.com/inventree/InvenTree/pull/8848
    - Adds 'created_by' field to PurchaseOrder API endpoints
    - Adds 'created_by' field to SalesOrder API endpoints
    - Adds 'created_by' field to ReturnOrder API endpoints

v297 - 2024-12-29 : https://github.com/inventree/InvenTree/pull/8438
    - Adjustments to the CustomUserState API endpoints and serializers

v296 - 2024-12-25 : https://github.com/inventree/InvenTree/pull/8732
    - Adjust default "part_detail" behavior for StockItem API endpoints

v295 - 2024-12-23 : https://github.com/inventree/InvenTree/pull/8746
    - Improve API documentation for build APIs

v294 - 2024-12-23 : https://github.com/inventree/InvenTree/pull/8738
    - Extends registration API documentation

v293 - 2024-12-14 : https://github.com/inventree/InvenTree/pull/8658
    - Adds new fields to the supplier barcode API endpoints

v292 - 2024-12-03 : https://github.com/inventree/InvenTree/pull/8625
    - Add "on_order" and "in_stock" annotations to SupplierPart API
    - Enhanced filtering for the SupplierPart API

v291 - 2024-11-30 : https://github.com/inventree/InvenTree/pull/8596
    - Allow null / empty values for plugin settings

v290 - 2024-11-29 : https://github.com/inventree/InvenTree/pull/8590
    - Adds "quantity" field to ReturnOrderLineItem model and API

v289 - 2024-11-27 : https://github.com/inventree/InvenTree/pull/8570
    - Enable status change when transferring stock items

v288 - 2024-11-27 : https://github.com/inventree/InvenTree/pull/8574
    - Adds "consumed" filter to StockItem API

v287 - 2024-11-27 : https://github.com/inventree/InvenTree/pull/8571
    - Adds ability to set stock status when returning items from a customer

v286 - 2024-11-26 : https://github.com/inventree/InvenTree/pull/8054
    - Adds "SelectionList" and "SelectionListEntry" API endpoints

v285 - 2024-11-25 : https://github.com/inventree/InvenTree/pull/8559
    - Adds better description for registration endpoints

v284 - 2024-11-25 : https://github.com/inventree/InvenTree/pull/8544
    - Adds new date filters to the StockItem API
    - Adds new date filters to the BuildOrder API
    - Adds new date filters to the SalesOrder API
    - Adds new date filters to the PurchaseOrder API
    - Adds new date filters to the ReturnOrder API

v283 - 2024-11-20 : https://github.com/inventree/InvenTree/pull/8524
    - Adds "note" field to the PartRelated API endpoint

v282 - 2024-11-19 : https://github.com/inventree/InvenTree/pull/8487
    - Remove the "test statistics" API endpoints
    - This is now provided via a custom plugin

v281 - 2024-11-15 : https://github.com/inventree/InvenTree/pull/8480
    - Fixes StockHistory API data serialization

v280 - 2024-11-10 : https://github.com/inventree/InvenTree/pull/8461
    - Makes schema for API information endpoint more informing
    - Removes general not found endpoint

v279 - 2024-11-09 : https://github.com/inventree/InvenTree/pull/8458
    - Adds "order_outstanding" and "part" filters to the BuildLine API endpoint
    - Adds "order_outstanding" filter to the SalesOrderLineItem API endpoint

v278 - 2024-11-07 : https://github.com/inventree/InvenTree/pull/8445
    - Updates to the SalesOrder API endpoints
    - Add "shipment count" information to the SalesOrder API endpoints
    - Allow null value for SalesOrderAllocation.shipment field
    - Additional filtering options for allocation endpoints

v277 - 2024-11-01 : https://github.com/inventree/InvenTree/pull/8278
    - Allow build order list to be filtered by "outstanding" (alias for "active")

v276 - 2024-10-31 : https://github.com/inventree/InvenTree/pull/8403
    - Adds 'destination' field to the PurchaseOrder model and API endpoints

v275 - 2024-10-31 : https://github.com/inventree/InvenTree/pull/8396
    - Adds SKU and MPN fields to the StockItem serializer
    - Additional export options for the StockItem serializer

v274 - 2024-10-29 : https://github.com/inventree/InvenTree/pull/8392
    - Add more detailed information to NotificationEntry API serializer

v273 - 2024-10-28 : https://github.com/inventree/InvenTree/pull/8376
    - Fixes for the BuildLine API endpoint

v272 - 2024-10-25 : https://github.com/inventree/InvenTree/pull/8343
    - Adjustments to BuildLine API serializers

v271 - 2024-10-22 : https://github.com/inventree/InvenTree/pull/8331
    - Fixes for SalesOrderLineItem endpoints

v270 - 2024-10-19 : https://github.com/inventree/InvenTree/pull/8307
    - Adds missing date fields from order API endpoint(s)

v269 - 2024-10-16 : https://github.com/inventree/InvenTree/pull/8295
    - Adds "include_variants" filter to the BuildOrder API endpoint
    - Adds "include_variants" filter to the SalesOrder API endpoint
    - Adds "include_variants" filter to the PurchaseOrderLineItem API endpoint
    - Adds "include_variants" filter to the ReturnOrder API endpoint

268 - 2024-10-11 : https://github.com/inventree/InvenTree/pull/8274
    - Adds "in_stock" attribute to the StockItem serializer

267 - 2024-10-8 : https://github.com/inventree/InvenTree/pull/8250
    - Remove "allocations" field from the SalesOrderShipment API endpoint(s)
    - Add "allocated_items" field to the SalesOrderShipment API endpoint(s)

266 - 2024-10-07 : https://github.com/inventree/InvenTree/pull/8249
    - Tweak SalesOrderShipment API for more efficient data retrieval

265 - 2024-10-07 : https://github.com/inventree/InvenTree/pull/8228
    - Adds API endpoint for providing custom admin integration details for plugins

264 - 2024-10-03 : https://github.com/inventree/InvenTree/pull/8231
    - Adds Sales Order Shipment attachment model type

263 - 2024-09-30 : https://github.com/inventree/InvenTree/pull/8194
    - Adds Sales Order Shipment report

262 - 2024-09-30 : https://github.com/inventree/InvenTree/pull/8220
    - Tweak permission requirements for uninstalling plugins via API

261 - 2024-09-26 : https://github.com/inventree/InvenTree/pull/8184
    - Fixes for BuildOrder API serializers

v260 - 2024-09-26 : https://github.com/inventree/InvenTree/pull/8190
    - Adds facility for server-side context data to be passed to client-side plugins

v259 - 2024-09-20 : https://github.com/inventree/InvenTree/pull/8137
    - Implements new API endpoint for enabling custom UI features via plugins

v258 - 2024-09-24 : https://github.com/inventree/InvenTree/pull/8163
    - Enhances the existing PartScheduling API endpoint
    - Adds a formal DRF serializer to the endpoint

v257 - 2024-09-22 : https://github.com/inventree/InvenTree/pull/8150
    - Adds API endpoint for reporting barcode scan history

v256 - 2024-09-19 : https://github.com/inventree/InvenTree/pull/7704
    - Adjustments for "stocktake" (stock history) API endpoints

v255 - 2024-09-19 : https://github.com/inventree/InvenTree/pull/8145
    - Enables copying line items when duplicating an order

v254 - 2024-09-14 : https://github.com/inventree/InvenTree/pull/7470
    - Implements new API endpoints for enabling custom UI functionality via plugins

v253 - 2024-09-14 : https://github.com/inventree/InvenTree/pull/7944
    - Adjustments for user API endpoints

v252 - 2024-09-13 : https://github.com/inventree/InvenTree/pull/8040
    - Add endpoint for listing all known units

v251 - 2024-09-06 : https://github.com/inventree/InvenTree/pull/8018
    - Adds "attach_to_model" field to the ReportTemplate model

v250 - 2024-09-04 : https://github.com/inventree/InvenTree/pull/8069
    - Fixes 'revision' field definition in Part serializer

v249 - 2024-08-23 : https://github.com/inventree/InvenTree/pull/7978
    - Sort status enums

v248 - 2024-08-23 : https://github.com/inventree/InvenTree/pull/7965
    - Small adjustments to labels for new custom status fields

v247 - 2024-08-22 : https://github.com/inventree/InvenTree/pull/7956
    - Adjust "attachment" field on StockItemTestResult serializer
    - Allow null values for attachment

v246 - 2024-08-21 : https://github.com/inventree/InvenTree/pull/7862
    - Adds custom status fields to various serializers
    - Adds endpoints to admin custom status fields

v245 - 2024-08-21 : https://github.com/inventree/InvenTree/pull/7520
    - Documented pagination fields (no functional changes)

v244 - 2024-08-21 : https://github.com/inventree/InvenTree/pull/7941
    - Adds "create_child_builds" field to the Build API
    - Write-only field to create child builds from the API
    - Only available when creating a new build order

v243 - 2024-08-21 : https://github.com/inventree/InvenTree/pull/7940
    - Expose "ancestor" filter to the BuildOrder API

v242 - 2024-08-20 : https://github.com/inventree/InvenTree/pull/7932
    - Adds "level" attribute to BuildOrder serializer
    - Allow ordering of BuildOrder API by "level" attribute
    - Allow "parent" filter for BuildOrder API to have "cascade=True" option

v241 - 2024-08-18 : https://github.com/inventree/InvenTree/pull/7906
    - Adjusts required fields for the MeUserDetail endpoint

v240 - 2024-08-16 : https://github.com/inventree/InvenTree/pull/7900
    - Adjust "issued_by" filter for the BuildOrder list endpoint
    - Adjust "assigned_to" filter for the BuildOrder list endpoint

v239 - 2024-08-15 : https://github.com/inventree/InvenTree/pull/7888
    - Adds "testable" field to the Part model
    - Adds associated filters to various API endpoints

v238 - 2024-08-14 : https://github.com/inventree/InvenTree/pull/7874
    - Add "assembly" filter to BuildLine API endpoint

v237 - 2024-08-13 : https://github.com/inventree/InvenTree/pull/7863
    - Reimplement "bulk delete" operation for Attachment model
    - Fix permission checks for Attachment API endpoints

v236 - 2024-08-10 : https://github.com/inventree/InvenTree/pull/7844
    - Adds "supplier_name" to the PurchaseOrder API serializer

v235 - 2024-08-08 : https://github.com/inventree/InvenTree/pull/7837
    - Adds "on_order" quantity to SalesOrderLineItem serializer
    - Adds "building" quantity to SalesOrderLineItem serializer

v234 - 2024-08-08 : https://github.com/inventree/InvenTree/pull/7829
    - Fixes bug in the plugin metadata endpoint

v233 - 2024-08-04 : https://github.com/inventree/InvenTree/pull/7807
    - Adds new endpoints for managing state of build orders
    - Adds new endpoints for managing state of purchase orders
    - Adds new endpoints for managing state of sales orders
    - Adds new endpoints for managing state of return orders

v232 - 2024-08-03 : https://github.com/inventree/InvenTree/pull/7793
    - Allow ordering of SalesOrderShipment API by 'shipment_date' and 'delivery_date'

v231 - 2024-08-03 : https://github.com/inventree/InvenTree/pull/7794
    - Optimize BuildItem and BuildLine serializers to improve API efficiency

v230 - 2024-05-05 : https://github.com/inventree/InvenTree/pull/7164
    - Adds test statistics endpoint

v229 - 2024-07-31 : https://github.com/inventree/InvenTree/pull/7775
    - Add extra exportable fields to the BomItem serializer

v228 - 2024-07-18 : https://github.com/inventree/InvenTree/pull/7684
    - Adds "icon" field to the PartCategory.path and StockLocation.path API
    - Adds icon packages API endpoint

v227 - 2024-07-19 : https://github.com/inventree/InvenTree/pull/7693/
    - Adds endpoints to list and revoke the tokens issued to the current user

v226 - 2024-07-15 : https://github.com/inventree/InvenTree/pull/7648
    - Adds barcode generation API endpoint

v225 - 2024-07-17 : https://github.com/inventree/InvenTree/pull/7671
    - Adds "filters" field to DataImportSession API

v224 - 2024-07-14 : https://github.com/inventree/InvenTree/pull/7667
    - Add notes field to ManufacturerPart and SupplierPart API endpoints

v223 - 2024-07-14 : https://github.com/inventree/InvenTree/pull/7649
    - Allow adjustment of "packaging" field when receiving items against a purchase order

v222 - 2024-07-14 : https://github.com/inventree/InvenTree/pull/7635
    - Adjust the BomItem API endpoint to improve data import process

v221 - 2024-07-13 : https://github.com/inventree/InvenTree/pull/7636
    - Adds missing fields from StockItemBriefSerializer
    - Adds missing fields from PartBriefSerializer
    - Adds extra exportable fields to BuildItemSerializer

v220 - 2024-07-11 : https://github.com/inventree/InvenTree/pull/7585
    - Adds "revision_of" field to Part serializer
    - Adds new API filters for "revision" status

v219 - 2024-07-11 : https://github.com/inventree/InvenTree/pull/7611
    - Adds new fields to the BuildItem API endpoints
    - Adds new ordering / filtering options to the BuildItem API endpoints

v218 - 2024-07-11 : https://github.com/inventree/InvenTree/pull/7619
    - Adds "can_build" field to the BomItem API

v217 - 2024-07-09 : https://github.com/inventree/InvenTree/pull/7599
    - Fixes bug in "project_code" field for order API endpoints

v216 - 2024-07-08 : https://github.com/inventree/InvenTree/pull/7595
    - Moves API endpoint for contenttype lookup by model name

v215 - 2024-07-09 : https://github.com/inventree/InvenTree/pull/7591
    - Adds additional fields to the BuildLine serializer

v214 - 2024-07-08 : https://github.com/inventree/InvenTree/pull/7587
    - Adds "default_location_detail" field to the Part API

v213 - 2024-07-06 : https://github.com/inventree/InvenTree/pull/7527
    - Adds 'locked' field to Part API

v212 - 2024-07-06 : https://github.com/inventree/InvenTree/pull/7562
    - Makes API generation more robust (no functional changes)

v211 - 2024-06-26 : https://github.com/inventree/InvenTree/pull/6911
    - Adds API endpoints for managing data import and export

v210 - 2024-06-26 : https://github.com/inventree/InvenTree/pull/7518
    - Adds translatable text to User API fields

v209 - 2024-06-26 : https://github.com/inventree/InvenTree/pull/7514
    - Add "top_level" filter to PartCategory API endpoint
    - Add "top_level" filter to StockLocation API endpoint

v208 - 2024-06-19 : https://github.com/inventree/InvenTree/pull/7479
    - Adds documentation for the user roles API endpoint (no functional changes)

v207 - 2024-06-09 : https://github.com/inventree/InvenTree/pull/7420
    - Moves all "Attachment" models into a single table
    - All "Attachment" operations are now performed at /api/attachment/
    - Add permissions information to /api/user/roles/ endpoint

v206 - 2024-06-08 : https://github.com/inventree/InvenTree/pull/7417
    - Adds "choices" field to the PartTestTemplate model

v205 - 2024-06-03 : https://github.com/inventree/InvenTree/pull/7284
    - Added model_type and model_id fields to the "NotesImage" serializer

v204 - 2024-06-03 : https://github.com/inventree/InvenTree/pull/7393
    - Fixes previous API update which resulted in inconsistent ordering of currency codes

v203 - 2024-06-03 : https://github.com/inventree/InvenTree/pull/7390
    - Currency codes are now configurable as a run-time setting

v202 - 2024-05-27 : https://github.com/inventree/InvenTree/pull/7343
    - Adjust "required" attribute of Part.category field to be optional

v201 - 2024-05-21 : https://github.com/inventree/InvenTree/pull/7074
    - Major refactor of the report template / report printing interface
    - This is a *breaking change* to the report template API

v200 - 2024-05-20 : https://github.com/inventree/InvenTree/pull/7000
    - Adds API endpoint for generating custom batch codes
    - Adds API endpoint for generating custom serial numbers

v199 - 2024-05-20 : https://github.com/inventree/InvenTree/pull/7264
    - Expose "bom_valid" filter for the Part API
    - Expose "starred" filter for the Part API

v198 - 2024-05-19 : https://github.com/inventree/InvenTree/pull/7258
    - Fixed lookup field conflicts in the plugins API

v197 - 2024-05-14 : https://github.com/inventree/InvenTree/pull/7224
    - Refactor the plugin API endpoints to use the plugin "key" for lookup, rather than the PK value

v196 - 2024-05-05 : https://github.com/inventree/InvenTree/pull/7160
    - Adds "location" field to BuildOutputComplete API endpoint

v195 - 2024-05-03 : https://github.com/inventree/InvenTree/pull/7153
    - Fixes bug in BuildOrderCancel API endpoint

v194 - 2024-05-01 : https://github.com/inventree/InvenTree/pull/7147
    -  Adds field description to the currency_exchange_retrieve API call

v193 - 2024-04-30 : https://github.com/inventree/InvenTree/pull/7144
    - Adds "assigned_to" filter to PurchaseOrder / SalesOrder / ReturnOrder API endpoints

v192 - 2024-04-23 : https://github.com/inventree/InvenTree/pull/7106
    - Adds 'trackable' ordering option to BuildLineLabel API endpoint

v191 - 2024-04-22 : https://github.com/inventree/InvenTree/pull/7079
    - Adds API endpoints for Contenttype model

v190 - 2024-04-19 : https://github.com/inventree/InvenTree/pull/7024
    - Adds "active" field to the Company API endpoints
    - Allow company list to be filtered by "active" status

v189 - 2024-04-19 : https://github.com/inventree/InvenTree/pull/7066
    - Adds "currency" field to CompanyBriefSerializer class

v188 - 2024-04-16 : https://github.com/inventree/InvenTree/pull/6970
    - Adds session authentication support for the API
    - Improvements for login / logout endpoints for better support of React web interface

v187 - 2024-04-10 : https://github.com/inventree/InvenTree/pull/6985
    - Allow Part list endpoint to be sorted by pricing_min and pricing_max values
    - Allow BomItem list endpoint to be sorted by pricing_min and pricing_max values
    - Allow InternalPrice and SalePrice endpoints to be sorted by quantity
    - Adds total pricing values to BomItem serializer

v186 - 2024-03-26 : https://github.com/inventree/InvenTree/pull/6855
    - Adds license information to the API

v185 - 2024-03-24 : https://github.com/inventree/InvenTree/pull/6836
    - Remove /plugin/activate endpoint
    - Update docstrings and typing for various API endpoints (no functional changes)

v184 - 2024-03-17 : https://github.com/inventree/InvenTree/pull/10464
    - Add additional fields for tests (start/end datetime, test station)

v183 - 2024-03-14 : https://github.com/inventree/InvenTree/pull/5972
    - Adds "category_default_location" annotated field to part serializer
    - Adds "part_detail.category_default_location" annotated field to stock item serializer
    - Adds "part_detail.category_default_location" annotated field to purchase order line serializer
    - Adds "parent_default_location" annotated field to category serializer

v182 - 2024-03-13 : https://github.com/inventree/InvenTree/pull/6714
    - Expose ReportSnippet model to the /report/snippet/ API endpoint
    - Expose ReportAsset model to the /report/asset/ API endpoint

v181 - 2024-02-21 : https://github.com/inventree/InvenTree/pull/6541
    - Adds "width" and "height" fields to the LabelTemplate API endpoint
    - Adds "page_size" and "landscape" fields to the ReportTemplate API endpoint

v180 - 2024-3-02 : https://github.com/inventree/InvenTree/pull/6463
    - Tweaks to API documentation to allow automatic documentation generation

v179 - 2024-03-01 : https://github.com/inventree/InvenTree/pull/6605
    - Adds "subcategories" count to PartCategory serializer
    - Adds "sublocations" count to StockLocation serializer
    - Adds "image" field to PartBrief serializer
    - Adds "image" field to CompanyBrief serializer

v178 - 2024-02-29 : https://github.com/inventree/InvenTree/pull/6604
    - Adds "external_stock" field to the Part API endpoint
    - Adds "external_stock" field to the BomItem API endpoint
    - Adds "external_stock" field to the BuildLine API endpoint
    - Stock quantities represented in the BuildLine API endpoint are now filtered by Build.source_location

v177 - 2024-02-27 : https://github.com/inventree/InvenTree/pull/6581
    - Adds "subcategories" count to PartCategoryTree serializer
    - Adds "sublocations" count to StockLocationTree serializer

v176 - 2024-02-26 : https://github.com/inventree/InvenTree/pull/6535
    - Adds the field "plugins_install_disabled" to the Server info API endpoint

v175 - 2024-02-21 : https://github.com/inventree/InvenTree/pull/6538
    - Adds "parts" count to PartParameterTemplate serializer

v174 - 2024-02-21 : https://github.com/inventree/InvenTree/pull/6536
    - Expose PartCategory filters to the API documentation
    - Expose StockLocation filters to the API documentation

v173 - 2024-02-20 : https://github.com/inventree/InvenTree/pull/6483
    - Adds "merge_items" to the PurchaseOrderLine create API endpoint
    - Adds "auto_pricing" to the PurchaseOrderLine create/update API endpoint

v172 - 2024-02-20 : https://github.com/inventree/InvenTree/pull/6526
    - Adds "enabled" field to the PartTestTemplate API endpoint
    - Adds "enabled" filter to the PartTestTemplate list
    - Adds "enabled" filter to the StockItemTestResult list

v171 - 2024-02-19 : https://github.com/inventree/InvenTree/pull/6516
    - Adds "key" as a filterable parameter to PartTestTemplate list endpoint

v170 -> 2024-02-19 : https://github.com/inventree/InvenTree/pull/6514
    - Adds "has_results" filter to the PartTestTemplate list endpoint

v169 -> 2024-02-14 : https://github.com/inventree/InvenTree/pull/6430
    - Adds 'key' field to PartTestTemplate API endpoint
    - Adds annotated 'results' field to PartTestTemplate API endpoint
    - Adds 'template' field to StockItemTestResult API endpoint

v168 -> 2024-02-14 : https://github.com/inventree/InvenTree/pull/4824
    - Adds machine CRUD API endpoints
    - Adds machine settings API endpoints
    - Adds machine restart API endpoint
    - Adds machine types/drivers list API endpoints
    - Adds machine registry status API endpoint
    - Adds 'required' field to the global Settings API
    - Discover sub-sub classes of the StatusCode API

v167 -> 2024-02-07: https://github.com/inventree/InvenTree/pull/6440
    - Fixes for OpenAPI schema generation

v166 -> 2024-02-04 : https://github.com/inventree/InvenTree/pull/6400
    - Adds package_name to plugin API
    - Adds mechanism for uninstalling plugins via the API

v165 -> 2024-01-28 : https://github.com/inventree/InvenTree/pull/6040
    - Adds supplier_part.name, part.creation_user, part.required_for_sales_order

v164 -> 2024-01-24 : https://github.com/inventree/InvenTree/pull/6343
    - Adds "building" quantity to BuildLine API serializer

v163 -> 2024-01-22 : https://github.com/inventree/InvenTree/pull/6314
    - Extends API endpoint to expose auth configuration information for signin pages

v162 -> 2024-01-14 : https://github.com/inventree/InvenTree/pull/6230
    - Adds API endpoints to provide information on background tasks

v161 -> 2024-01-13 : https://github.com/inventree/InvenTree/pull/6222
    - Adds API endpoint for system error information

v160 -> 2023-12-11 : https://github.com/inventree/InvenTree/pull/6072
    - Adds API endpoint for allocating stock items against a sales order via barcode scan

v159 -> 2023-12-08 : https://github.com/inventree/InvenTree/pull/6056
    - Adds API endpoint for reloading plugin registry

v158 -> 2023-11-21 : https://github.com/inventree/InvenTree/pull/5953
    - Adds API endpoint for listing all settings of a particular plugin
    - Adds API endpoint for registry status (errors)

v157 -> 2023-12-02 : https://github.com/inventree/InvenTree/pull/6021
    - Add write-only "existing_image" field to Part API serializer

v156 -> 2023-11-26 : https://github.com/inventree/InvenTree/pull/5982
    - Add POST endpoint for report and label creation

v155 -> 2023-11-24 : https://github.com/inventree/InvenTree/pull/5979
    - Add "creation_date" field to Part instance serializer

v154 -> 2023-11-21 : https://github.com/inventree/InvenTree/pull/5944
    - Adds "responsible" field to the ProjectCode table

v153 -> 2023-11-21 : https://github.com/inventree/InvenTree/pull/5956
    - Adds override_min and override_max fields to part pricing API

v152 -> 2023-11-20 : https://github.com/inventree/InvenTree/pull/5949
    - Adds barcode support for ManufacturerPart model
    - Adds API endpoint for adding parts to purchase order using barcode scan

v151 -> 2023-11-13 : https://github.com/inventree/InvenTree/pull/5906
    - Allow user list API to be filtered by user active status
    - Allow owner list API to be filtered by user active status

v150 -> 2023-11-07: https://github.com/inventree/InvenTree/pull/5875
    - Extended user API endpoints to enable ordering
    - Extended user API endpoints to enable user role changes
    - Added endpoint to create a new user

v149 -> 2023-11-07 : https://github.com/inventree/InvenTree/pull/5876
    - Add 'building' quantity to BomItem serializer
    - Add extra ordering options for the BomItem list API

v148 -> 2023-11-06 : https://github.com/inventree/InvenTree/pull/5872
    - Allow "quantity" to be specified when installing an item into another item

v147 -> 2023-11-04: https://github.com/inventree/InvenTree/pull/5860
    - Adds "completed_lines" field to SalesOrder API endpoint
    - Adds "completed_lines" field to PurchaseOrder API endpoint

v146 -> 2023-11-02: https://github.com/inventree/InvenTree/pull/5822
    - Extended SSO Provider endpoint to contain if a provider is configured
    - Adds API endpoints for Email Address model

v145 -> 2023-10-30: https://github.com/inventree/InvenTree/pull/5786
    - Allow printing labels via POST including printing options in the body

v144 -> 2023-10-23: https://github.com/inventree/InvenTree/pull/5811
    - Adds version information API endpoint

v143 -> 2023-10-29: https://github.com/inventree/InvenTree/pull/5810
    - Extends the status endpoint to include information about system status and health

v142 -> 2023-10-20: https://github.com/inventree/InvenTree/pull/5759
    - Adds generic API endpoints for looking up status models

v141 -> 2023-10-23 : https://github.com/inventree/InvenTree/pull/5774
    - Changed 'part.responsible' from User to Owner

v140 -> 2023-10-20 : https://github.com/inventree/InvenTree/pull/5664
    - Expand API token functionality
    - Multiple API tokens can be generated per user

v139 -> 2023-10-11 : https://github.com/inventree/InvenTree/pull/5509
    - Add new BarcodePOReceive endpoint to receive line items by scanning supplier barcodes

v138 -> 2023-10-11 : https://github.com/inventree/InvenTree/pull/5679
    - Settings keys are no longer case sensitive
    - Include settings units in API serializer

v137 -> 2023-10-04 : https://github.com/inventree/InvenTree/pull/5588
    - Adds StockLocationType API endpoints
    - Adds custom_icon, location_type to StockLocation endpoint

v136 -> 2023-09-23 : https://github.com/inventree/InvenTree/pull/5595
    - Adds structural to StockLocation and PartCategory tree endpoints

v135 -> 2023-09-19 : https://github.com/inventree/InvenTree/pull/5569
    - Adds location path detail to StockLocation and StockItem API endpoints
    - Adds category path detail to PartCategory and Part API endpoints

v134 -> 2023-09-11 : https://github.com/inventree/InvenTree/pull/5525
    - Allow "Attachment" list endpoints to be searched by attachment, link and comment fields

v133 -> 2023-09-08 : https://github.com/inventree/InvenTree/pull/5518
    - Add extra optional fields which can be used for StockAdjustment endpoints

v132 -> 2023-09-07 : https://github.com/inventree/InvenTree/pull/5515
    - Add 'issued_by' filter to BuildOrder API list endpoint

v131 -> 2023-08-09 : https://github.com/inventree/InvenTree/pull/5415
    - Annotate 'available_variant_stock' to the SalesOrderLine serializer

v130 -> 2023-07-14 : https://github.com/inventree/InvenTree/pull/5251
    - Refactor label printing interface

v129 -> 2023-07-06 : https://github.com/inventree/InvenTree/pull/5189
    - Changes 'serial_lte' and 'serial_gte' stock filters to point to 'serial_int' field

v128 -> 2023-07-06 : https://github.com/inventree/InvenTree/pull/5186
    - Adds 'available' filter for BuildLine API endpoint

v127 -> 2023-06-24 : https://github.com/inventree/InvenTree/pull/5094
    - Enhancements for the PartParameter API endpoints

v126 -> 2023-06-19 : https://github.com/inventree/InvenTree/pull/5075
    - Adds API endpoint for setting the "category" for multiple parts simultaneously

v125 -> 2023-06-17 : https://github.com/inventree/InvenTree/pull/5064
    - Adds API endpoint for setting the "status" field for multiple stock items simultaneously

v124 -> 2023-06-17 : https://github.com/inventree/InvenTree/pull/5057
    - Add "created_before" and "created_after" filters to the Part API

v123 -> 2023-06-15 : https://github.com/inventree/InvenTree/pull/5019
    - Add Metadata to: Plugin Config

v122 -> 2023-06-14 : https://github.com/inventree/InvenTree/pull/5034
    - Adds new BuildLineLabel label type

v121 -> 2023-06-14 : https://github.com/inventree/InvenTree/pull/4808
    - Adds "ProjectCode" link to Build model

v120 -> 2023-06-07 : https://github.com/inventree/InvenTree/pull/4855
    - Major overhaul of the build order API
    - Adds new BuildLine model

v119 -> 2023-06-01 : https://github.com/inventree/InvenTree/pull/4898
    - Add Metadata to:  Part test templates, Part parameters, Part category parameter templates, BOM item substitute, Related Parts, Stock item test result

v118 -> 2023-06-01 : https://github.com/inventree/InvenTree/pull/4935
    - Adds extra fields for the PartParameterTemplate model

v117 -> 2023-05-22 : https://github.com/inventree/InvenTree/pull/4854
    - Part.units model now supports physical units (e.g. "kg", "m", "mm", etc)
    - Replaces SupplierPart "pack_size" field with "pack_quantity"
    - New field supports physical units, and allows for conversion between compatible units

v116 -> 2023-05-18 : https://github.com/inventree/InvenTree/pull/4823
    - Updates to part parameter implementation, to use physical units

v115 -> 2023-05-18 : https://github.com/inventree/InvenTree/pull/4846
    - Adds ability to partially scrap a build output

v114 -> 2023-05-16 : https://github.com/inventree/InvenTree/pull/4825
    - Adds "delivery_date" to shipments

v113 -> 2023-05-13 : https://github.com/inventree/InvenTree/pull/4800
    - Adds API endpoints for scrapping a build output

v112 -> 2023-05-13: https://github.com/inventree/InvenTree/pull/4741
    - Adds flag use_pack_size to the stock addition API, which allows adding packs

v111 -> 2023-05-02 : https://github.com/inventree/InvenTree/pull/4367
    - Adds tags to the Part serializer
    - Adds tags to the SupplierPart serializer
    - Adds tags to the ManufacturerPart serializer
    - Adds tags to the StockItem serializer
    - Adds tags to the StockLocation serializer

v110 -> 2023-04-26 : https://github.com/inventree/InvenTree/pull/4698
    - Adds 'order_currency' field for PurchaseOrder / SalesOrder endpoints

v109 -> 2023-04-19 : https://github.com/inventree/InvenTree/pull/4636
    - Adds API endpoints for the "ProjectCode" model

v108 -> 2023-04-17 : https://github.com/inventree/InvenTree/pull/4615
    - Adds functionality to upload images for rendering in markdown notes

v107 -> 2023-04-04 : https://github.com/inventree/InvenTree/pull/4575
    - Adds barcode support for PurchaseOrder model
    - Adds barcode support for ReturnOrder model
    - Adds barcode support for SalesOrder model
    - Adds barcode support for BuildOrder model

v106 -> 2023-04-03 : https://github.com/inventree/InvenTree/pull/4566
    - Adds 'search_regex' parameter to all searchable API endpoints

v105 -> 2023-03-31 : https://github.com/inventree/InvenTree/pull/4543
    - Adds API endpoints for status label information on various models

v104 -> 2023-03-23 : https://github.com/inventree/InvenTree/pull/4488
    - Adds various endpoints for new "ReturnOrder" models
    - Adds various endpoints for new "ReturnOrderReport" templates
    - Exposes API endpoints for "Contact" model

v103 -> 2023-03-17 : https://github.com/inventree/InvenTree/pull/4410
    - Add metadata to several more models

v102 -> 2023-03-18 : https://github.com/inventree/InvenTree/pull/4505
- Adds global search API endpoint for consolidated search results

v101 -> 2023-03-07 : https://github.com/inventree/InvenTree/pull/4462
    - Adds 'total_in_stock' to Part serializer, and supports API ordering

v100 -> 2023-03-04 : https://github.com/inventree/InvenTree/pull/4452
     - Adds bulk delete of PurchaseOrderLineItems to API

v99 -> 2023-03-03 : https://github.com/inventree/InvenTree/pull/4445
    - Adds sort by "responsible" to PurchaseOrderAPI

v98 -> 2023-02-24 : https://github.com/inventree/InvenTree/pull/4408
    - Adds "responsible" filter to Build API

v97 -> 2023-02-20 : https://github.com/inventree/InvenTree/pull/4377
    - Adds "external" attribute to StockLocation model

v96 -> 2023-02-16 : https://github.com/inventree/InvenTree/pull/4345
    - Adds stocktake report generation functionality

v95 -> 2023-02-16 : https://github.com/inventree/InvenTree/pull/4346
    - Adds "CompanyAttachment" model (and associated API endpoints)

v94 -> 2023-02-10 : https://github.com/inventree/InvenTree/pull/4327
    - Adds API endpoints for the "Group" auth model

v93 -> 2023-02-03 : https://github.com/inventree/InvenTree/pull/4300
    - Adds extra information to the currency exchange endpoint
    - Adds API endpoint for manually updating exchange rates

v92 -> 2023-02-02 : https://github.com/inventree/InvenTree/pull/4293
    - Adds API endpoint for currency exchange information

v91 -> 2023-01-31 : https://github.com/inventree/InvenTree/pull/4281
    - Improves the API endpoint for creating new Part instances

v90 -> 2023-01-25 : https://github.com/inventree/InvenTree/pull/4186/files
    - Adds a dedicated endpoint to activate a plugin

v89 -> 2023-01-25 : https://github.com/inventree/InvenTree/pull/4214
    - Adds updated field to SupplierPart API
    - Adds API date ordering for supplier part list

v88 -> 2023-01-17: https://github.com/inventree/InvenTree/pull/4225
    - Adds 'priority' field to Build model and api endpoints

v87 -> 2023-01-04 : https://github.com/inventree/InvenTree/pull/4067
    - Add API date filter for stock table on Expiry date

v86 -> 2022-12-22 : https://github.com/inventree/InvenTree/pull/4069
    - Adds API endpoints for part stocktake

v85 -> 2022-12-21 : https://github.com/inventree/InvenTree/pull/3858
    - Add endpoints serving ICS calendars for purchase and sales orders through API

v84 -> 2022-12-21: https://github.com/inventree/InvenTree/pull/4083
    - Add support for listing PO, BO, SO by their reference

v83 -> 2022-11-19 : https://github.com/inventree/InvenTree/pull/3949
    - Add support for structural Stock locations

v82 -> 2022-11-16 : https://github.com/inventree/InvenTree/pull/3931
    - Add support for structural Part categories

v81 -> 2022-11-08 : https://github.com/inventree/InvenTree/pull/3710
    - Adds cached pricing information to Part API
    - Adds cached pricing information to BomItem API
    - Allows Part and BomItem list endpoints to be filtered by 'has_pricing'
    - Remove calculated 'price_string' values from API endpoints
    - Allows PurchaseOrderLineItem API endpoint to be filtered by 'has_pricing'
    - Allows SalesOrderLineItem API endpoint to be filtered by 'has_pricing'
    - Allows SalesOrderLineItem API endpoint to be filtered by 'order_status'
    - Adds more information to SupplierPriceBreak serializer

v80 -> 2022-11-07 : https://github.com/inventree/InvenTree/pull/3906
    - Adds 'barcode_hash' to Part API serializer
    - Adds 'barcode_hash' to StockLocation API serializer
    - Adds 'barcode_hash' to SupplierPart API serializer

v79 -> 2022-11-03 : https://github.com/inventree/InvenTree/pull/3895
    - Add metadata to Company

v78 -> 2022-10-25 : https://github.com/inventree/InvenTree/pull/3854
    - Make PartCategory to be filtered by name and description

v77 -> 2022-10-12 : https://github.com/inventree/InvenTree/pull/3772
    - Adds model permission checks for barcode assignment actions

v76 -> 2022-09-10 : https://github.com/inventree/InvenTree/pull/3640
    - Refactor of barcode data on the API
    - StockItem.uid renamed to StockItem.barcode_hash

v75 -> 2022-09-05 : https://github.com/inventree/InvenTree/pull/3644
    - Adds "pack_size" attribute to SupplierPart API serializer

v74 -> 2022-08-28 : https://github.com/inventree/InvenTree/pull/3615
    - Add confirmation field for completing PurchaseOrder if the order has incomplete lines
    - Add confirmation field for completing SalesOrder if the order has incomplete lines

v73 -> 2022-08-24 : https://github.com/inventree/InvenTree/pull/3605
    - Add 'description' field to PartParameterTemplate model

v72 -> 2022-08-18 : https://github.com/inventree/InvenTree/pull/3567
    - Allow PurchaseOrder to be duplicated via the API

v71 -> 2022-08-18 : https://github.com/inventree/InvenTree/pull/3564
    - Updates to the "part scheduling" API endpoint

v70 -> 2022-08-02 : https://github.com/inventree/InvenTree/pull/3451
    - Adds a 'depth' parameter to the PartCategory list API
    - Adds a 'depth' parameter to the StockLocation list API

v69 -> 2022-08-01 : https://github.com/inventree/InvenTree/pull/3443
    - Updates the PartCategory list API:
        - Improve query efficiency: O(n) becomes O(1)
        - Rename 'parts' field to 'part_count'
    - Updates the StockLocation list API:
        - Improve query efficiency: O(n) becomes O(1)

v68 -> 2022-07-27 : https://github.com/inventree/InvenTree/pull/3417
    - Allows SupplierPart list to be filtered by SKU value
    - Allows SupplierPart list to be filtered by MPN value

v67 -> 2022-07-25 : https://github.com/inventree/InvenTree/pull/3395
    - Adds a 'requirements' endpoint for Part instance
    - Provides information on outstanding order requirements for a given part

v66 -> 2022-07-24 : https://github.com/inventree/InvenTree/pull/3393
    - Part images can now be downloaded from a remote URL via the API
    - Company images can now be downloaded from a remote URL via the API

v65 -> 2022-07-15 : https://github.com/inventree/InvenTree/pull/3335
    - Annotates 'in_stock' quantity to the SupplierPart API

v64 -> 2022-07-08 : https://github.com/inventree/InvenTree/pull/3310
    - Annotate 'on_order' quantity to BOM list API
    - Allow BOM List API endpoint to be filtered by "on_order" parameter

v63 -> 2022-07-06 : https://github.com/inventree/InvenTree/pull/3301
    - Allow BOM List API endpoint to be filtered by "available_stock" parameter

v62 -> 2022-07-05 : https://github.com/inventree/InvenTree/pull/3296
    - Allows search on BOM List API endpoint
    - Allows ordering on BOM List API endpoint

v61 -> 2022-06-12 : https://github.com/inventree/InvenTree/pull/3183
    - Migrate the "Convert Stock Item" form class to use the API
    - There is now an API endpoint for converting a stock item to a valid variant

v60 -> 2022-06-08 : https://github.com/inventree/InvenTree/pull/3148
    - Add availability data fields to the SupplierPart model

v59 -> 2022-06-07 : https://github.com/inventree/InvenTree/pull/3154
    - Adds further improvements to BulkDelete mixin class
    - Fixes multiple bugs in custom OPTIONS metadata implementation
    - Adds 'bulk delete' for Notifications

v58 -> 2022-06-06 : https://github.com/inventree/InvenTree/pull/3146
    - Adds a BulkDelete API mixin class for fast, safe deletion of multiple objects with a single API request

v57 -> 2022-06-05 : https://github.com/inventree/InvenTree/pull/3130
    - Transfer PartCategoryTemplateParameter actions to the API

v56 -> 2022-06-02 : https://github.com/inventree/InvenTree/pull/3123
    - Expose the PartParameterTemplate model to use the API

v55 -> 2022-06-02 : https://github.com/inventree/InvenTree/pull/3120
    - Converts the 'StockItemReturn' functionality to make use of the API

v54 -> 2022-06-02 : https://github.com/inventree/InvenTree/pull/3117
    - Adds 'available_stock' annotation on the SalesOrderLineItem API
    - Adds (well, fixes) 'overdue' annotation on the SalesOrderLineItem API

v53 -> 2022-06-01 : https://github.com/inventree/InvenTree/pull/3110
    - Adds extra search fields to the BuildOrder list API endpoint

v52 -> 2022-05-31 : https://github.com/inventree/InvenTree/pull/3103
    - Allow part list API to be searched by supplier SKU

v51 -> 2022-05-24 : https://github.com/inventree/InvenTree/pull/3058
    - Adds new fields to the SalesOrderShipment model

v50 -> 2022-05-18 : https://github.com/inventree/InvenTree/pull/2912
    - Implement Attachments for manufacturer parts

v49 -> 2022-05-09 : https://github.com/inventree/InvenTree/pull/2957
    - Allows filtering of plugin list by 'active' status
    - Allows filtering of plugin list by 'mixin' support
    - Adds endpoint to "identify" or "locate" stock items and locations (using plugins)

v48 -> 2022-05-12 : https://github.com/inventree/InvenTree/pull/2977
    - Adds "export to file" functionality for PurchaseOrder API endpoint
    - Adds "export to file" functionality for SalesOrder API endpoint
    - Adds "export to file" functionality for BuildOrder API endpoint

v47 -> 2022-05-10 : https://github.com/inventree/InvenTree/pull/2964
    - Fixes barcode API error response when scanning a StockItem which does not exist
    - Fixes barcode API error response when scanning a StockLocation which does not exist

v46 -> 2022-05-09
    - Fixes read permissions on settings API
    - Allows non-staff users to read global settings via the API

v45 -> 2022-05-08 : https://github.com/inventree/InvenTree/pull/2944
    - Settings are now accessed via the API using their unique key, not their PK
    - This allows the settings to be accessed without prior knowledge of the PK

v44 -> 2022-05-04 : https://github.com/inventree/InvenTree/pull/2931
    - Converting more server-side rendered forms to the API
    - Exposes more core functionality to API endpoints

v43 -> 2022-04-26 : https://github.com/inventree/InvenTree/pull/2875
    - Adds API detail endpoint for PartSalePrice model
    - Adds API detail endpoint for PartInternalPrice model

v42 -> 2022-04-26 : https://github.com/inventree/InvenTree/pull/2833
    - Adds variant stock information to the Part and BomItem serializers

v41 -> 2022-04-26
    - Fixes 'variant_of' filter for Part list endpoint

v40 -> 2022-04-19
    - Adds ability to filter StockItem list by "tracked" parameter
        - This checks the serial number or batch code fields

v39 -> 2022-04-18
    - Adds ability to filter StockItem list by "has_batch" parameter

v38 -> 2022-04-14 : https://github.com/inventree/InvenTree/pull/2828
    - Adds the ability to include stock test results for "installed items"

v37 -> 2022-04-07 : https://github.com/inventree/InvenTree/pull/2806
    - Adds extra stock availability information to the BomItem serializer

v36 -> 2022-04-03
    - Adds ability to filter part list endpoint by unallocated_stock argument

v35 -> 2022-04-01 : https://github.com/inventree/InvenTree/pull/2797
    - Adds stock allocation information to the Part API
    - Adds calculated field for "unallocated_quantity"

v34 -> 2022-03-25
    - Change permissions for "plugin list" API endpoint (now allows any authenticated user)

v33 -> 2022-03-24
    - Adds "plugins_enabled" information to root API endpoint

v32 -> 2022-03-19
    - Adds "parameters" detail to Part API endpoint (use &parameters=true)
    - Adds ability to filter PartParameterTemplate API by Part instance
    - Adds ability to filter PartParameterTemplate API by PartCategory instance

v31 -> 2022-03-14
    - Adds "updated" field to SupplierPriceBreakList and SupplierPriceBreakDetail API endpoints

v30 -> 2022-03-09
    - Adds "exclude_location" field to BuildAutoAllocation API endpoint
    - Allows BuildItem API endpoint to be filtered by BomItem relation

v29 -> 2022-03-08
    - Adds "scheduling" endpoint for predicted stock scheduling information

v28 -> 2022-03-04
    - Adds an API endpoint for auto allocation of stock items against a build order
    - Ref: https://github.com/inventree/InvenTree/pull/2713

v27 -> 2022-02-28
    - Adds target_date field to individual line items for purchase orders and sales orders

v26 -> 2022-02-17
    - Adds API endpoint for uploading a BOM file and extracting data

v25 -> 2022-02-17
    - Adds ability to filter "part" list endpoint by "in_bom_for" argument

v24 -> 2022-02-10
    - Adds API endpoint for deleting (cancelling) build order outputs

v23 -> 2022-02-02
    - Adds API endpoints for managing plugin classes
    - Adds API endpoints for managing plugin settings

v22 -> 2021-12-20
    - Adds API endpoint to "merge" multiple stock items

v21 -> 2021-12-04
    - Adds support for multiple "Shipments" against a SalesOrder
    - Refactors process for stock allocation against a SalesOrder

v20 -> 2021-12-03
    - Adds ability to filter POLineItem endpoint by "base_part"
    - Adds optional "order_detail" to POLineItem list endpoint

v19 -> 2021-12-02
    - Adds the ability to filter the StockItem API by "part_tree"
    - Returns only stock items which match a particular part.tree_id field

v18 -> 2021-11-15
    - Adds the ability to filter BomItem API by "uses" field
    - This returns a list of all BomItems which "use" the specified part
    - Includes inherited BomItem objects

v17 -> 2021-11-09
    - Adds API endpoints for GLOBAL and USER settings objects
    - Ref: https://github.com/inventree/InvenTree/pull/2275

v16 -> 2021-10-17
    - Adds API endpoint for completing build order outputs

v15 -> 2021-10-06
    - Adds detail endpoint for SalesOrderAllocation model
    - Allows use of the API forms interface for adjusting SalesOrderAllocation objects

v14 -> 2021-10-05
    - Stock adjustment actions API is improved, using native DRF serializer support
    - However adjustment actions now only support 'pk' as a lookup field

v13 -> 2021-10-05
    - Adds API endpoint to allocate stock items against a BuildOrder
    - Updates StockItem API with improved filtering against BomItem data

v12 -> 2021-09-07
    - Adds API endpoint to receive stock items against a PurchaseOrder

v11 -> 2021-08-26
    - Adds "units" field to PartBriefSerializer
    - This allows units to be introspected from the "part_detail" field in the StockItem serializer

v10 -> 2021-08-23
    - Adds "purchase_price_currency" to StockItem serializer
    - Adds "purchase_price_string" to StockItem serializer
    - Purchase price is now writable for StockItem serializer

v9  -> 2021-08-09
    - Adds "price_string" to part pricing serializers

v8  -> 2021-07-19
    - Refactors the API interface for SupplierPart and ManufacturerPart models
    - ManufacturerPart objects can no longer be created via the SupplierPart API endpoint

v7  -> 2021-07-03
    - Introduced the concept of "API forms" in https://github.com/inventree/InvenTree/pull/1716
    - API OPTIONS endpoints provide comprehensive field metadata
    - Multiple new API endpoints added for database models

v6  -> 2021-06-23
    - Part and Company images can now be directly uploaded via the REST API

v5  -> 2021-06-21
    - Adds API interface for manufacturer part parameters

v4  -> 2021-06-01
    - BOM items can now accept "variant stock" to be assigned against them
    - Many slight API tweaks were needed to get this to work properly!

v3  -> 2021-05-22:
    - The updated StockItem "history tracking" now uses a different interface

"""<|MERGE_RESOLUTION|>--- conflicted
+++ resolved
@@ -8,18 +8,16 @@
 
 INVENTREE_API_TEXT = """
 
-<<<<<<< HEAD
-v322 - 2025-03-17 : https://github.com/inventree/InvenTree/pull/9318
+v324 - 2025-03-17 : https://github.com/inventree/InvenTree/pull/9318
     - Currency string is no longer restricted to a hardcoded enum
     - Customizable status keys are no longer hardcoded enum values
-=======
+
 v323 - 2025-03-17 : https://github.com/inventree/InvenTree/pull/9313
     - Adds BulkUpdate support to the Part API endpoint
     - Remove legacy API endpoint to set part category for multiple parts
 
 v322 - 2025-03-16 : https://github.com/inventree/InvenTree/pull/8933
     - Add min_date and max_date query filters for orders, for use in calendar views
->>>>>>> 9db5205f
 
 v321 - 2025-03-06 : https://github.com/inventree/InvenTree/pull/9236
     - Adds conditionally-returned fields to the schema to match API behavior
