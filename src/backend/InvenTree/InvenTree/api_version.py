"""InvenTree API version information."""

# InvenTree API version
INVENTREE_API_VERSION = 371

"""Increment this API version number whenever there is a significant change to the API that any clients need to know about."""

INVENTREE_API_TEXT = """
v370 -> 2025-06-16 : https://github.com/inventree/InvenTree/pull/8191
    - Adds "consumed" field to the BuildItem API
    - Adds API endpoint to consume stock against a BuildOrder
<<<<<<< HEAD
=======

v371 -> 2025-07-18 : https://github.com/inventree/InvenTree/pull/10042
    - Adds "setup_quantity" and "attrition" fields to BomItem API endpoints
    - Remove "overage" field from BomItem API endpoints
    - Adds "rounding_multiple" field to BomItem API endpoints
>>>>>>> 79738eb2

v370 -> 2025-07-17 : https://github.com/inventree/InvenTree/pull/10036
    - Adds optional "assembly_detail" information to BuildLine API endpoint
    - Adds "include_variants" filter to SalesOrderLineItem API endpoint
    - Improves the "PartRequirements" API endpoint to include variant aggregations

v369 -> 2025-07-15 : https://github.com/inventree/InvenTree/pull/10023
    - Adds "note", "updated", "updated_by" fields to the PartParameter API endpoints

v368 -> 2025-07-11 : https://github.com/inventree/InvenTree/pull/9673
    - Adds 'tax_id' to company model
    - Adds 'tax_id' to search fields in the 'CompanyList' API endpoint

v367 -> 2025-07-10 : https://github.com/inventree/InvenTree/pull/10001
    - Adds OAuth2 scopes for importer sessions

v366 -> 2025-07-09 : https://github.com/inventree/InvenTree/pull/9987
    - Adds "category" filter to BomItem API endpoint

v365 -> 2025-07-09 : https://github.com/inventree/InvenTree/pull/9984
    - Allow filtering of DataOutput API by "user" field
    - Allow individual deletion of DataOutput objects via the API

v364 -> 2025-07-06 : https://github.com/inventree/InvenTree/pull/9962
    - Fix permissions for the DataImportSession API endpoints

v363 -> 2025-07-04 : https://github.com/inventree/InvenTree/pull/9954
    - Adds "user_detail" field to the ApiToken serializer

v362 -> 2025-07-02 : https://github.com/inventree/InvenTree/pull/9939
    - Allow filtering of BuildItem API by "location" of StockItem
    - Allow filtering of SalesOrderAllocation API by "location" of StockItem

v361 -> 2025-07-03 : https://github.com/inventree/InvenTree/pull/9944
    - Enable SalesOrderAllocation list to be filtered by part IPN value
    - Enable SalesOrderAllocation list to be ordered by part MPN value

v360 -> 2025-07-02 : https://github.com/inventree/InvenTree/pull/9937
    - Provide more detailed StockItem information in the BuildItem serializer
    - Provide more detailed StockItem information in the SalesOrderAllocation serializer

v359 -> 2025-07-01 : https://github.com/inventree/InvenTree/pull/9909
    - Fixes annotated types for various part fields

v358 -> 2025-06-25 : https://github.com/inventree/InvenTree/pull/9857
    - Provide list of generated stock items against "StockItemSerialize" API endpoint
    - Provide list of generated stock items against "StockList" API endpoint
    - Provide list of generated stock items against "BuildOutputCreate" API endpoint

v357 -> 2025-06-25 : https://github.com/inventree/InvenTree/pull/9856
    - Adds "units" field to PluginSetting API endpoints

v356 -> 2025-06-20 : https://github.com/inventree/InvenTree/pull/9817
    - Enable generation of reports against the Company model type

v355 -> 2025-06-20 : https://github.com/inventree/InvenTree/pull/9811
    - Removes legacy "PartScheduling" API endpoints

v354 -> 2025-06-09 : https://github.com/inventree/InvenTree/pull/9532
    - Adds "merge" field to the ReportTemplate model

v353 -> 2025-06-19 : https://github.com/inventree/InvenTree/pull/9608
    - Adds email endpoints

v352 -> 2025-06-18 : https://github.com/inventree/InvenTree/pull/9803
    - Make PurchaseOrderLineItem link to BuildOrder reference nullable
    - Add valid fields to ordering field descriptions

v351 -> 2025-06-18 : https://github.com/inventree/InvenTree/pull/9602
    - Adds passwort reset API endpoint for admin users

v350 -> 2025-06-17 : https://github.com/inventree/InvenTree/pull/9798
    - Adds "can_build" field to the part requirements API endpoint
    - Remove "allocated" and "required" fields from the part requirements API endpoint
    - Add detailed serializer to the part requirements API endpoint

v349 -> 2025-06-13 : https://github.com/inventree/InvenTree/pull/9574
    - Remove the 'create_child_builds' flag from the BuildOrder creation API endpoint

v348 -> 2025-06-12 : https://github.com/inventree/InvenTree/pull/9312
    - Adds "external" flag for BuildOrder
    - Adds link between PurchaseOrderLineItem and BuildOrder

v347 -> 2025-06-12 : https://github.com/inventree/InvenTree/pull/9764
    - Adds "copy_tests" field to the DuplicatePart API endpoint

v346 -> 2025-06-07 : https://github.com/inventree/InvenTree/pull/9718
    - Adds "read_only" field to the GlobalSettings API endpoint(s)

v345 -> 2025-06-07 : https://github.com/inventree/InvenTree/pull/9745
    - Adds barcode information to SalesOrderShipment API endpoint

v344 -> 2025-06-02 : https://github.com/inventree/InvenTree/pull/9714
    - Updates allauth version and adds device trust as a factor

v343 -> 2025-06-02 : https://github.com/inventree/InvenTree/pull/9717
    - Add ISO currency codes to the description text for currency options

v342 -> 2025-05-09 : https://github.com/inventree/InvenTree/pull/9651
    - Fix serializer to match Generate API for serial numbers

v341 -> 2025-04-21 : https://github.com/inventree/InvenTree/pull/9547
    - Require pagination limit on list queries

v340 -> 2025-04-15 : https://github.com/inventree/InvenTree/pull/9546
    - Add nullable to various fields to make them not required

v339 -> 2025-04-15 : https://github.com/inventree/InvenTree/pull/9283
    - Remove need for source in /plugins/ui/features

v338 -> 2025-04-15 : https://github.com/inventree/InvenTree/pull/9333
    - Adds oAuth2 support for the API

v337 -> 2025-04-15 : https://github.com/inventree/InvenTree/pull/9505
    - Adds API endpoint with extra serial number information for a given StockItem object

v336 -> 2025-04-10 : https://github.com/inventree/InvenTree/pull/9492
    - Fixed query and response serialization for units_all and version_text
    - Fixed LicenseView and VersionInformation serialization

v335 -> 2025-04-09 : https://github.com/inventree/InvenTree/pull/9476
    - Adds "roles" detail to the Group API endpoint
    - Adds "users" detail to the Group API endpoint
    - Adds "groups" detail to the User API endpoint

v334 -> 2025-04-08 : https://github.com/inventree/InvenTree/pull/9453
    - Fixes various operationId and enum collisions and help texts

v333 -> 2025-04-03 : https://github.com/inventree/InvenTree/pull/9452
    - Currency string is no longer restricted to a hardcoded enum
    - Customizable status keys are no longer hardcoded enum values

v332 -> 2025-04-02 : https://github.com/inventree/InvenTree/pull/9393
    - Adds 'search_notes' parameter to all searchable API endpoints

v331 -> 2025-04-01 : https://github.com/inventree/InvenTree/pull/9437
    - Set correct types on various formerly-string PK fields as well permissions
    - Include metadata request and response types

v330 -> 2025-03-31 : https://github.com/inventree/InvenTree/pull/9420
    - Deconflict operation id between single and bulk destroy operations
    - Add request body definition for bulk destroy operations

v329 -> 2025-03-30 : https://github.com/inventree/InvenTree/pull/9399
    - Convert url path regex-specified PKs to int

v328 -> 2025-03-29 : https://github.com/inventree/InvenTree/pull/9407
    - Updates schema to include paging arguments

v327 -> 2025-03-20 : https://github.com/inventree/InvenTree/pull/9339
    - Adds "is_mandatory" field to the Plugin API
    - Adds ability to filter by "mandatory" status in the Plugin API

v326 -> 2025-03-18 : https://github.com/inventree/InvenTree/pull/9096
    - Overhaul the data-export API functionality
    - Allow customization of data exporting via plugins
    - Consolidate LabelOutput and ReportOutput API endpoints into single DataOutput endpoint

v325 -> 2024-03-17 : https://github.com/inventree/InvenTree/pull/9244
    - Adds the option for superusers to list all user tokens
    - Make list endpoints sortable, filterable and searchable

v324 -> 2025-03-17 : https://github.com/inventree/InvenTree/pull/9320
    - Adds BulkUpdate support for the SalesOrderAllocation model
    - Adds BulkUpdate support for the PartCategory model
    - Adds BulkUpdate support for the StockLocation model

v323 -> 2025-03-17 : https://github.com/inventree/InvenTree/pull/9313
    - Adds BulkUpdate support to the Part API endpoint
    - Remove legacy API endpoint to set part category for multiple parts

v322 -> 2025-03-16 : https://github.com/inventree/InvenTree/pull/8933
    - Add min_date and max_date query filters for orders, for use in calendar views

v321 -> 2025-03-06 : https://github.com/inventree/InvenTree/pull/9236
    - Adds conditionally-returned fields to the schema to match API behavior
    - Removes required flag for nullable read-only fields to match API behavior

v320 -> 2025-03-05 : https://github.com/inventree/InvenTree/pull/9243
    - Link fields are now up to 2000 chars long

v319 -> 2025-03-04 : https://github.com/inventree/InvenTree/pull/9199
    - Add detail API endpoint for the LabelOutput model
    - Add detail API endpoint for the ReportOutput model

v318 -> 2025-02-25 : https://github.com/inventree/InvenTree/pull/9116
    - Adds user profile API endpoints

v317 -> 2025-02-26 : https://github.com/inventree/InvenTree/pull/9143
    - Default 'overdue' field to False in Build serializer
    - Add allow_null to various fields in Build, Settings, Order, Part, and Stock serializers
    - Add type hints to Users model to properly type fields

v316 -> 2025-02-26 : https://github.com/inventree/InvenTree/pull/9185
    - Allow 'icon' field to be nullified in the PartCategory API
    - Allow 'custom_icon' field to be nullified in the StockLocation API

v315 -> 2025-02-22 : https://github.com/inventree/InvenTree/pull/9150
    - Remove outdated 'url' field from some API endpoints

v314 -> 2025-02-17 : https://github.com/inventree/InvenTree/pull/6293
    - Removes a considerable amount of old auth endpoints
    - Introduces allauth-provided auth endpoints

v313 -> 2025-02-17 : https://github.com/inventree/InvenTree/pull/9087
    - Adds instance id optionally to the info view endpoint

v312 -> 2025-02-15 : https://github.com/inventree/InvenTree/pull/9079
    - Remove old API endpoints associated with legacy BOM import functionality

v311 -> 2025-02-14 : https://github.com/inventree/InvenTree/pull/9076
    - Adds "model_filters" attribute to settings API

v310 -> 2025-02-14 : https://github.com/inventree/InvenTree/pull/9077
    - Adds 'is_variant' filter to the Part list API

v309 -> 2025-02-02 : https://github.com/inventree/InvenTree/pull/9008
    - Bug fixes for the "Part" serializer
    - Fixes for data import API endpoints

v308 -> 2025-02-01 : https://github.com/inventree/InvenTree/pull/9003
    - Adds extra detail to the ReportOutput and LabelOutput API endpoints
    - Allows ordering of output list endpoints

v307 -> 2025-01-29 : https://github.com/inventree/InvenTree/pull/8969
    - Extend Info Endpoint to include customizations

v306 -> 2025-01-28 : https://github.com/inventree/InvenTree/pull/8966
    - Adds "start_date" to PurchasesOrder API
    - Adds "start_date" to SalesOrder API
    - Adds "start_date" to ReturnOrder API
    - Updated API filters

v305 -> 2025-01-26 : https://github.com/inventree/InvenTree/pull/8950
    - Bug fixes for the SupplierPart API
    - Refactoring for data export via API

v304 -> 2025-01-22 : https://github.com/inventree/InvenTree/pull/8940
    - Adds "category" filter to build list API

v303 -> 2025-01-20 : https://github.com/inventree/InvenTree/pull/8915
    - Adds "start_date" field to Build model and API endpoints
    - Adds additional API filtering and sorting options for Build list

v302 -> 2025-01-18 : https://github.com/inventree/InvenTree/pull/8905
    - Fix schema definition on the /label/print endpoint

v301 -> 2025-01-14 : https://github.com/inventree/InvenTree/pull/8894
    - Remove ui preferences from the API

v300 -> 2025-01-13 : https://github.com/inventree/InvenTree/pull/8886
    - Allow null value for 'expiry_date' field introduced in #8867

v299 -> 2025-01-10 : https://github.com/inventree/InvenTree/pull/8867
    - Adds 'expiry_date' field to the PurchaseOrderReceive API endpoint
    - Adds 'default_expiry` field to the PartBriefSerializer, affecting API endpoints which use it

v298 -> 2025-01-07 : https://github.com/inventree/InvenTree/pull/8848
    - Adds 'created_by' field to PurchaseOrder API endpoints
    - Adds 'created_by' field to SalesOrder API endpoints
    - Adds 'created_by' field to ReturnOrder API endpoints

v297 -> 2024-12-29 : https://github.com/inventree/InvenTree/pull/8438
    - Adjustments to the CustomUserState API endpoints and serializers

v296 -> 2024-12-25 : https://github.com/inventree/InvenTree/pull/8732
    - Adjust default "part_detail" behavior for StockItem API endpoints

v295 -> 2024-12-23 : https://github.com/inventree/InvenTree/pull/8746
    - Improve API documentation for build APIs

v294 -> 2024-12-23 : https://github.com/inventree/InvenTree/pull/8738
    - Extends registration API documentation

v293 -> 2024-12-14 : https://github.com/inventree/InvenTree/pull/8658
    - Adds new fields to the supplier barcode API endpoints

v292 -> 2024-12-03 : https://github.com/inventree/InvenTree/pull/8625
    - Add "on_order" and "in_stock" annotations to SupplierPart API
    - Enhanced filtering for the SupplierPart API

v291 -> 2024-11-30 : https://github.com/inventree/InvenTree/pull/8596
    - Allow null / empty values for plugin settings

v290 -> 2024-11-29 : https://github.com/inventree/InvenTree/pull/8590
    - Adds "quantity" field to ReturnOrderLineItem model and API

v289 -> 2024-11-27 : https://github.com/inventree/InvenTree/pull/8570
    - Enable status change when transferring stock items

v288 -> 2024-11-27 : https://github.com/inventree/InvenTree/pull/8574
    - Adds "consumed" filter to StockItem API

v287 -> 2024-11-27 : https://github.com/inventree/InvenTree/pull/8571
    - Adds ability to set stock status when returning items from a customer

v286 -> 2024-11-26 : https://github.com/inventree/InvenTree/pull/8054
    - Adds "SelectionList" and "SelectionListEntry" API endpoints

v285 -> 2024-11-25 : https://github.com/inventree/InvenTree/pull/8559
    - Adds better description for registration endpoints

v284 -> 2024-11-25 : https://github.com/inventree/InvenTree/pull/8544
    - Adds new date filters to the StockItem API
    - Adds new date filters to the BuildOrder API
    - Adds new date filters to the SalesOrder API
    - Adds new date filters to the PurchaseOrder API
    - Adds new date filters to the ReturnOrder API

v283 -> 2024-11-20 : https://github.com/inventree/InvenTree/pull/8524
    - Adds "note" field to the PartRelated API endpoint

v282 -> 2024-11-19 : https://github.com/inventree/InvenTree/pull/8487
    - Remove the "test statistics" API endpoints
    - This is now provided via a custom plugin

v281 -> 2024-11-15 : https://github.com/inventree/InvenTree/pull/8480
    - Fixes StockHistory API data serialization

v280 -> 2024-11-10 : https://github.com/inventree/InvenTree/pull/8461
    - Makes schema for API information endpoint more informing
    - Removes general not found endpoint

v279 -> 2024-11-09 : https://github.com/inventree/InvenTree/pull/8458
    - Adds "order_outstanding" and "part" filters to the BuildLine API endpoint
    - Adds "order_outstanding" filter to the SalesOrderLineItem API endpoint

v278 -> 2024-11-07 : https://github.com/inventree/InvenTree/pull/8445
    - Updates to the SalesOrder API endpoints
    - Add "shipment count" information to the SalesOrder API endpoints
    - Allow null value for SalesOrderAllocation.shipment field
    - Additional filtering options for allocation endpoints

v277 -> 2024-11-01 : https://github.com/inventree/InvenTree/pull/8278
    - Allow build order list to be filtered by "outstanding" (alias for "active")

v276 -> 2024-10-31 : https://github.com/inventree/InvenTree/pull/8403
    - Adds 'destination' field to the PurchaseOrder model and API endpoints

v275 -> 2024-10-31 : https://github.com/inventree/InvenTree/pull/8396
    - Adds SKU and MPN fields to the StockItem serializer
    - Additional export options for the StockItem serializer

v274 -> 2024-10-29 : https://github.com/inventree/InvenTree/pull/8392
    - Add more detailed information to NotificationEntry API serializer

v273 -> 2024-10-28 : https://github.com/inventree/InvenTree/pull/8376
    - Fixes for the BuildLine API endpoint

v272 -> 2024-10-25 : https://github.com/inventree/InvenTree/pull/8343
    - Adjustments to BuildLine API serializers

v271 -> 2024-10-22 : https://github.com/inventree/InvenTree/pull/8331
    - Fixes for SalesOrderLineItem endpoints

v270 -> 2024-10-19 : https://github.com/inventree/InvenTree/pull/8307
    - Adds missing date fields from order API endpoint(s)

v269 -> 2024-10-16 : https://github.com/inventree/InvenTree/pull/8295
    - Adds "include_variants" filter to the BuildOrder API endpoint
    - Adds "include_variants" filter to the SalesOrder API endpoint
    - Adds "include_variants" filter to the PurchaseOrderLineItem API endpoint
    - Adds "include_variants" filter to the ReturnOrder API endpoint

v268 -> 2024-10-11 : https://github.com/inventree/InvenTree/pull/8274
    - Adds "in_stock" attribute to the StockItem serializer

v267 -> 2024-10-8 : https://github.com/inventree/InvenTree/pull/8250
    - Remove "allocations" field from the SalesOrderShipment API endpoint(s)
    - Add "allocated_items" field to the SalesOrderShipment API endpoint(s)

v266 -> 2024-10-07 : https://github.com/inventree/InvenTree/pull/8249
    - Tweak SalesOrderShipment API for more efficient data retrieval

v265 -> 2024-10-07 : https://github.com/inventree/InvenTree/pull/8228
    - Adds API endpoint for providing custom admin integration details for plugins

v264 -> 2024-10-03 : https://github.com/inventree/InvenTree/pull/8231
    - Adds Sales Order Shipment attachment model type

v263 -> 2024-09-30 : https://github.com/inventree/InvenTree/pull/8194
    - Adds Sales Order Shipment report

v262 -> 2024-09-30 : https://github.com/inventree/InvenTree/pull/8220
    - Tweak permission requirements for uninstalling plugins via API

v261 -> 2024-09-26 : https://github.com/inventree/InvenTree/pull/8184
    - Fixes for BuildOrder API serializers

v260 -> 2024-09-26 : https://github.com/inventree/InvenTree/pull/8190
    - Adds facility for server-side context data to be passed to client-side plugins

v259 -> 2024-09-20 : https://github.com/inventree/InvenTree/pull/8137
    - Implements new API endpoint for enabling custom UI features via plugins

v258 -> 2024-09-24 : https://github.com/inventree/InvenTree/pull/8163
    - Enhances the existing PartScheduling API endpoint
    - Adds a formal DRF serializer to the endpoint

v257 -> 2024-09-22 : https://github.com/inventree/InvenTree/pull/8150
    - Adds API endpoint for reporting barcode scan history

v256 -> 2024-09-19 : https://github.com/inventree/InvenTree/pull/7704
    - Adjustments for "stocktake" (stock history) API endpoints

v255 -> 2024-09-19 : https://github.com/inventree/InvenTree/pull/8145
    - Enables copying line items when duplicating an order

v254 -> 2024-09-14 : https://github.com/inventree/InvenTree/pull/7470
    - Implements new API endpoints for enabling custom UI functionality via plugins

v253 -> 2024-09-14 : https://github.com/inventree/InvenTree/pull/7944
    - Adjustments for user API endpoints

v252 -> 2024-09-13 : https://github.com/inventree/InvenTree/pull/8040
    - Add endpoint for listing all known units

v251 -> 2024-09-06 : https://github.com/inventree/InvenTree/pull/8018
    - Adds "attach_to_model" field to the ReportTemplate model

v250 -> 2024-09-04 : https://github.com/inventree/InvenTree/pull/8069
    - Fixes 'revision' field definition in Part serializer

v249 -> 2024-08-23 : https://github.com/inventree/InvenTree/pull/7978
    - Sort status enums

v248 -> 2024-08-23 : https://github.com/inventree/InvenTree/pull/7965
    - Small adjustments to labels for new custom status fields

v247 -> 2024-08-22 : https://github.com/inventree/InvenTree/pull/7956
    - Adjust "attachment" field on StockItemTestResult serializer
    - Allow null values for attachment

v246 -> 2024-08-21 : https://github.com/inventree/InvenTree/pull/7862
    - Adds custom status fields to various serializers
    - Adds endpoints to admin custom status fields

v245 -> 2024-08-21 : https://github.com/inventree/InvenTree/pull/7520
    - Documented pagination fields (no functional changes)

v244 -> 2024-08-21 : https://github.com/inventree/InvenTree/pull/7941
    - Adds "create_child_builds" field to the Build API
    - Write-only field to create child builds from the API
    - Only available when creating a new build order

v243 -> 2024-08-21 : https://github.com/inventree/InvenTree/pull/7940
    - Expose "ancestor" filter to the BuildOrder API

v242 -> 2024-08-20 : https://github.com/inventree/InvenTree/pull/7932
    - Adds "level" attribute to BuildOrder serializer
    - Allow ordering of BuildOrder API by "level" attribute
    - Allow "parent" filter for BuildOrder API to have "cascade=True" option

v241 -> 2024-08-18 : https://github.com/inventree/InvenTree/pull/7906
    - Adjusts required fields for the MeUserDetail endpoint

v240 -> 2024-08-16 : https://github.com/inventree/InvenTree/pull/7900
    - Adjust "issued_by" filter for the BuildOrder list endpoint
    - Adjust "assigned_to" filter for the BuildOrder list endpoint

v239 -> 2024-08-15 : https://github.com/inventree/InvenTree/pull/7888
    - Adds "testable" field to the Part model
    - Adds associated filters to various API endpoints

v238 -> 2024-08-14 : https://github.com/inventree/InvenTree/pull/7874
    - Add "assembly" filter to BuildLine API endpoint

v237 -> 2024-08-13 : https://github.com/inventree/InvenTree/pull/7863
    - Reimplement "bulk delete" operation for Attachment model
    - Fix permission checks for Attachment API endpoints

v236 -> 2024-08-10 : https://github.com/inventree/InvenTree/pull/7844
    - Adds "supplier_name" to the PurchaseOrder API serializer

v235 -> 2024-08-08 : https://github.com/inventree/InvenTree/pull/7837
    - Adds "on_order" quantity to SalesOrderLineItem serializer
    - Adds "building" quantity to SalesOrderLineItem serializer

v234 -> 2024-08-08 : https://github.com/inventree/InvenTree/pull/7829
    - Fixes bug in the plugin metadata endpoint

v233 -> 2024-08-04 : https://github.com/inventree/InvenTree/pull/7807
    - Adds new endpoints for managing state of build orders
    - Adds new endpoints for managing state of purchase orders
    - Adds new endpoints for managing state of sales orders
    - Adds new endpoints for managing state of return orders

v232 -> 2024-08-03 : https://github.com/inventree/InvenTree/pull/7793
    - Allow ordering of SalesOrderShipment API by 'shipment_date' and 'delivery_date'

v231 -> 2024-08-03 : https://github.com/inventree/InvenTree/pull/7794
    - Optimize BuildItem and BuildLine serializers to improve API efficiency

v230 -> 2024-05-05 : https://github.com/inventree/InvenTree/pull/7164
    - Adds test statistics endpoint

v229 -> 2024-07-31 : https://github.com/inventree/InvenTree/pull/7775
    - Add extra exportable fields to the BomItem serializer

v228 -> 2024-07-18 : https://github.com/inventree/InvenTree/pull/7684
    - Adds "icon" field to the PartCategory.path and StockLocation.path API
    - Adds icon packages API endpoint

v227 -> 2024-07-19 : https://github.com/inventree/InvenTree/pull/7693/
    - Adds endpoints to list and revoke the tokens issued to the current user

v226 -> 2024-07-15 : https://github.com/inventree/InvenTree/pull/7648
    - Adds barcode generation API endpoint

v225 -> 2024-07-17 : https://github.com/inventree/InvenTree/pull/7671
    - Adds "filters" field to DataImportSession API

v224 -> 2024-07-14 : https://github.com/inventree/InvenTree/pull/7667
    - Add notes field to ManufacturerPart and SupplierPart API endpoints

v223 -> 2024-07-14 : https://github.com/inventree/InvenTree/pull/7649
    - Allow adjustment of "packaging" field when receiving items against a purchase order

v222 -> 2024-07-14 : https://github.com/inventree/InvenTree/pull/7635
    - Adjust the BomItem API endpoint to improve data import process

v221 -> 2024-07-13 : https://github.com/inventree/InvenTree/pull/7636
    - Adds missing fields from StockItemBriefSerializer
    - Adds missing fields from PartBriefSerializer
    - Adds extra exportable fields to BuildItemSerializer

v220 -> 2024-07-11 : https://github.com/inventree/InvenTree/pull/7585
    - Adds "revision_of" field to Part serializer
    - Adds new API filters for "revision" status

v219 -> 2024-07-11 : https://github.com/inventree/InvenTree/pull/7611
    - Adds new fields to the BuildItem API endpoints
    - Adds new ordering / filtering options to the BuildItem API endpoints

v218 -> 2024-07-11 : https://github.com/inventree/InvenTree/pull/7619
    - Adds "can_build" field to the BomItem API

v217 -> 2024-07-09 : https://github.com/inventree/InvenTree/pull/7599
    - Fixes bug in "project_code" field for order API endpoints

v216 -> 2024-07-08 : https://github.com/inventree/InvenTree/pull/7595
    - Moves API endpoint for contenttype lookup by model name

v215 -> 2024-07-09 : https://github.com/inventree/InvenTree/pull/7591
    - Adds additional fields to the BuildLine serializer

v214 -> 2024-07-08 : https://github.com/inventree/InvenTree/pull/7587
    - Adds "default_location_detail" field to the Part API

v213 -> 2024-07-06 : https://github.com/inventree/InvenTree/pull/7527
    - Adds 'locked' field to Part API

v212 -> 2024-07-06 : https://github.com/inventree/InvenTree/pull/7562
    - Makes API generation more robust (no functional changes)

v211 -> 2024-06-26 : https://github.com/inventree/InvenTree/pull/6911
    - Adds API endpoints for managing data import and export

v210 -> 2024-06-26 : https://github.com/inventree/InvenTree/pull/7518
    - Adds translatable text to User API fields

v209 -> 2024-06-26 : https://github.com/inventree/InvenTree/pull/7514
    - Add "top_level" filter to PartCategory API endpoint
    - Add "top_level" filter to StockLocation API endpoint

v208 -> 2024-06-19 : https://github.com/inventree/InvenTree/pull/7479
    - Adds documentation for the user roles API endpoint (no functional changes)

v207 -> 2024-06-09 : https://github.com/inventree/InvenTree/pull/7420
    - Moves all "Attachment" models into a single table
    - All "Attachment" operations are now performed at /api/attachment/
    - Add permissions information to /api/user/roles/ endpoint

v206 -> 2024-06-08 : https://github.com/inventree/InvenTree/pull/7417
    - Adds "choices" field to the PartTestTemplate model

v205 -> 2024-06-03 : https://github.com/inventree/InvenTree/pull/7284
    - Added model_type and model_id fields to the "NotesImage" serializer

v204 -> 2024-06-03 : https://github.com/inventree/InvenTree/pull/7393
    - Fixes previous API update which resulted in inconsistent ordering of currency codes

v203 -> 2024-06-03 : https://github.com/inventree/InvenTree/pull/7390
    - Currency codes are now configurable as a run-time setting

v202 -> 2024-05-27 : https://github.com/inventree/InvenTree/pull/7343
    - Adjust "required" attribute of Part.category field to be optional

v201 -> 2024-05-21 : https://github.com/inventree/InvenTree/pull/7074
    - Major refactor of the report template / report printing interface
    - This is a *breaking change* to the report template API

v200 -> 2024-05-20 : https://github.com/inventree/InvenTree/pull/7000
    - Adds API endpoint for generating custom batch codes
    - Adds API endpoint for generating custom serial numbers

v199 -> 2024-05-20 : https://github.com/inventree/InvenTree/pull/7264
    - Expose "bom_valid" filter for the Part API
    - Expose "starred" filter for the Part API

v198 -> 2024-05-19 : https://github.com/inventree/InvenTree/pull/7258
    - Fixed lookup field conflicts in the plugins API

v197 -> 2024-05-14 : https://github.com/inventree/InvenTree/pull/7224
    - Refactor the plugin API endpoints to use the plugin "key" for lookup, rather than the PK value

v196 -> 2024-05-05 : https://github.com/inventree/InvenTree/pull/7160
    - Adds "location" field to BuildOutputComplete API endpoint

v195 -> 2024-05-03 : https://github.com/inventree/InvenTree/pull/7153
    - Fixes bug in BuildOrderCancel API endpoint

v194 -> 2024-05-01 : https://github.com/inventree/InvenTree/pull/7147
    -  Adds field description to the currency_exchange_retrieve API call

v193 -> 2024-04-30 : https://github.com/inventree/InvenTree/pull/7144
    - Adds "assigned_to" filter to PurchaseOrder / SalesOrder / ReturnOrder API endpoints

v192 -> 2024-04-23 : https://github.com/inventree/InvenTree/pull/7106
    - Adds 'trackable' ordering option to BuildLineLabel API endpoint

v191 -> 2024-04-22 : https://github.com/inventree/InvenTree/pull/7079
    - Adds API endpoints for Contenttype model

v190 -> 2024-04-19 : https://github.com/inventree/InvenTree/pull/7024
    - Adds "active" field to the Company API endpoints
    - Allow company list to be filtered by "active" status

v189 -> 2024-04-19 : https://github.com/inventree/InvenTree/pull/7066
    - Adds "currency" field to CompanyBriefSerializer class

v188 -> 2024-04-16 : https://github.com/inventree/InvenTree/pull/6970
    - Adds session authentication support for the API
    - Improvements for login / logout endpoints for better support of React web interface

v187 -> 2024-04-10 : https://github.com/inventree/InvenTree/pull/6985
    - Allow Part list endpoint to be sorted by pricing_min and pricing_max values
    - Allow BomItem list endpoint to be sorted by pricing_min and pricing_max values
    - Allow InternalPrice and SalePrice endpoints to be sorted by quantity
    - Adds total pricing values to BomItem serializer

v186 -> 2024-03-26 : https://github.com/inventree/InvenTree/pull/6855
    - Adds license information to the API

v185 -> 2024-03-24 : https://github.com/inventree/InvenTree/pull/6836
    - Remove /plugin/activate endpoint
    - Update docstrings and typing for various API endpoints (no functional changes)

v184 -> 2024-03-17 : https://github.com/inventree/InvenTree/pull/10464
    - Add additional fields for tests (start/end datetime, test station)

v183 -> 2024-03-14 : https://github.com/inventree/InvenTree/pull/5972
    - Adds "category_default_location" annotated field to part serializer
    - Adds "part_detail.category_default_location" annotated field to stock item serializer
    - Adds "part_detail.category_default_location" annotated field to purchase order line serializer
    - Adds "parent_default_location" annotated field to category serializer

v182 -> 2024-03-13 : https://github.com/inventree/InvenTree/pull/6714
    - Expose ReportSnippet model to the /report/snippet/ API endpoint
    - Expose ReportAsset model to the /report/asset/ API endpoint

v181 -> 2024-02-21 : https://github.com/inventree/InvenTree/pull/6541
    - Adds "width" and "height" fields to the LabelTemplate API endpoint
    - Adds "page_size" and "landscape" fields to the ReportTemplate API endpoint

v180 -> 2024-3-02 : https://github.com/inventree/InvenTree/pull/6463
    - Tweaks to API documentation to allow automatic documentation generation

v179 -> 2024-03-01 : https://github.com/inventree/InvenTree/pull/6605
    - Adds "subcategories" count to PartCategory serializer
    - Adds "sublocations" count to StockLocation serializer
    - Adds "image" field to PartBrief serializer
    - Adds "image" field to CompanyBrief serializer

v178 -> 2024-02-29 : https://github.com/inventree/InvenTree/pull/6604
    - Adds "external_stock" field to the Part API endpoint
    - Adds "external_stock" field to the BomItem API endpoint
    - Adds "external_stock" field to the BuildLine API endpoint
    - Stock quantities represented in the BuildLine API endpoint are now filtered by Build.source_location

v177 -> 2024-02-27 : https://github.com/inventree/InvenTree/pull/6581
    - Adds "subcategories" count to PartCategoryTree serializer
    - Adds "sublocations" count to StockLocationTree serializer

v176 -> 2024-02-26 : https://github.com/inventree/InvenTree/pull/6535
    - Adds the field "plugins_install_disabled" to the Server info API endpoint

v175 -> 2024-02-21 : https://github.com/inventree/InvenTree/pull/6538
    - Adds "parts" count to PartParameterTemplate serializer

v174 -> 2024-02-21 : https://github.com/inventree/InvenTree/pull/6536
    - Expose PartCategory filters to the API documentation
    - Expose StockLocation filters to the API documentation

v173 -> 2024-02-20 : https://github.com/inventree/InvenTree/pull/6483
    - Adds "merge_items" to the PurchaseOrderLine create API endpoint
    - Adds "auto_pricing" to the PurchaseOrderLine create/update API endpoint

v172 -> 2024-02-20 : https://github.com/inventree/InvenTree/pull/6526
    - Adds "enabled" field to the PartTestTemplate API endpoint
    - Adds "enabled" filter to the PartTestTemplate list
    - Adds "enabled" filter to the StockItemTestResult list

v171 -> 2024-02-19 : https://github.com/inventree/InvenTree/pull/6516
    - Adds "key" as a filterable parameter to PartTestTemplate list endpoint

v170 -> 2024-02-19 : https://github.com/inventree/InvenTree/pull/6514
    - Adds "has_results" filter to the PartTestTemplate list endpoint

v169 -> 2024-02-14 : https://github.com/inventree/InvenTree/pull/6430
    - Adds 'key' field to PartTestTemplate API endpoint
    - Adds annotated 'results' field to PartTestTemplate API endpoint
    - Adds 'template' field to StockItemTestResult API endpoint

v168 -> 2024-02-14 : https://github.com/inventree/InvenTree/pull/4824
    - Adds machine CRUD API endpoints
    - Adds machine settings API endpoints
    - Adds machine restart API endpoint
    - Adds machine types/drivers list API endpoints
    - Adds machine registry status API endpoint
    - Adds 'required' field to the global Settings API
    - Discover sub-sub classes of the StatusCode API

v167 -> 2024-02-07: https://github.com/inventree/InvenTree/pull/6440
    - Fixes for OpenAPI schema generation

v166 -> 2024-02-04 : https://github.com/inventree/InvenTree/pull/6400
    - Adds package_name to plugin API
    - Adds mechanism for uninstalling plugins via the API

v165 -> 2024-01-28 : https://github.com/inventree/InvenTree/pull/6040
    - Adds supplier_part.name, part.creation_user, part.required_for_sales_order

v164 -> 2024-01-24 : https://github.com/inventree/InvenTree/pull/6343
    - Adds "building" quantity to BuildLine API serializer

v163 -> 2024-01-22 : https://github.com/inventree/InvenTree/pull/6314
    - Extends API endpoint to expose auth configuration information for signin pages

v162 -> 2024-01-14 : https://github.com/inventree/InvenTree/pull/6230
    - Adds API endpoints to provide information on background tasks

v161 -> 2024-01-13 : https://github.com/inventree/InvenTree/pull/6222
    - Adds API endpoint for system error information

v160 -> 2023-12-11 : https://github.com/inventree/InvenTree/pull/6072
    - Adds API endpoint for allocating stock items against a sales order via barcode scan

v159 -> 2023-12-08 : https://github.com/inventree/InvenTree/pull/6056
    - Adds API endpoint for reloading plugin registry

v158 -> 2023-11-21 : https://github.com/inventree/InvenTree/pull/5953
    - Adds API endpoint for listing all settings of a particular plugin
    - Adds API endpoint for registry status (errors)

v157 -> 2023-12-02 : https://github.com/inventree/InvenTree/pull/6021
    - Add write-only "existing_image" field to Part API serializer

v156 -> 2023-11-26 : https://github.com/inventree/InvenTree/pull/5982
    - Add POST endpoint for report and label creation

v155 -> 2023-11-24 : https://github.com/inventree/InvenTree/pull/5979
    - Add "creation_date" field to Part instance serializer

v154 -> 2023-11-21 : https://github.com/inventree/InvenTree/pull/5944
    - Adds "responsible" field to the ProjectCode table

v153 -> 2023-11-21 : https://github.com/inventree/InvenTree/pull/5956
    - Adds override_min and override_max fields to part pricing API

v152 -> 2023-11-20 : https://github.com/inventree/InvenTree/pull/5949
    - Adds barcode support for ManufacturerPart model
    - Adds API endpoint for adding parts to purchase order using barcode scan

v151 -> 2023-11-13 : https://github.com/inventree/InvenTree/pull/5906
    - Allow user list API to be filtered by user active status
    - Allow owner list API to be filtered by user active status

v150 -> 2023-11-07: https://github.com/inventree/InvenTree/pull/5875
    - Extended user API endpoints to enable ordering
    - Extended user API endpoints to enable user role changes
    - Added endpoint to create a new user

v149 -> 2023-11-07 : https://github.com/inventree/InvenTree/pull/5876
    - Add 'building' quantity to BomItem serializer
    - Add extra ordering options for the BomItem list API

v148 -> 2023-11-06 : https://github.com/inventree/InvenTree/pull/5872
    - Allow "quantity" to be specified when installing an item into another item

v147 -> 2023-11-04: https://github.com/inventree/InvenTree/pull/5860
    - Adds "completed_lines" field to SalesOrder API endpoint
    - Adds "completed_lines" field to PurchaseOrder API endpoint

v146 -> 2023-11-02: https://github.com/inventree/InvenTree/pull/5822
    - Extended SSO Provider endpoint to contain if a provider is configured
    - Adds API endpoints for Email Address model

v145 -> 2023-10-30: https://github.com/inventree/InvenTree/pull/5786
    - Allow printing labels via POST including printing options in the body

v144 -> 2023-10-23: https://github.com/inventree/InvenTree/pull/5811
    - Adds version information API endpoint

v143 -> 2023-10-29: https://github.com/inventree/InvenTree/pull/5810
    - Extends the status endpoint to include information about system status and health

v142 -> 2023-10-20: https://github.com/inventree/InvenTree/pull/5759
    - Adds generic API endpoints for looking up status models

v141 -> 2023-10-23 : https://github.com/inventree/InvenTree/pull/5774
    - Changed 'part.responsible' from User to Owner

v140 -> 2023-10-20 : https://github.com/inventree/InvenTree/pull/5664
    - Expand API token functionality
    - Multiple API tokens can be generated per user

v139 -> 2023-10-11 : https://github.com/inventree/InvenTree/pull/5509
    - Add new BarcodePOReceive endpoint to receive line items by scanning supplier barcodes

v138 -> 2023-10-11 : https://github.com/inventree/InvenTree/pull/5679
    - Settings keys are no longer case sensitive
    - Include settings units in API serializer

v137 -> 2023-10-04 : https://github.com/inventree/InvenTree/pull/5588
    - Adds StockLocationType API endpoints
    - Adds custom_icon, location_type to StockLocation endpoint

v136 -> 2023-09-23 : https://github.com/inventree/InvenTree/pull/5595
    - Adds structural to StockLocation and PartCategory tree endpoints

v135 -> 2023-09-19 : https://github.com/inventree/InvenTree/pull/5569
    - Adds location path detail to StockLocation and StockItem API endpoints
    - Adds category path detail to PartCategory and Part API endpoints

v134 -> 2023-09-11 : https://github.com/inventree/InvenTree/pull/5525
    - Allow "Attachment" list endpoints to be searched by attachment, link and comment fields

v133 -> 2023-09-08 : https://github.com/inventree/InvenTree/pull/5518
    - Add extra optional fields which can be used for StockAdjustment endpoints

v132 -> 2023-09-07 : https://github.com/inventree/InvenTree/pull/5515
    - Add 'issued_by' filter to BuildOrder API list endpoint

v131 -> 2023-08-09 : https://github.com/inventree/InvenTree/pull/5415
    - Annotate 'available_variant_stock' to the SalesOrderLine serializer

v130 -> 2023-07-14 : https://github.com/inventree/InvenTree/pull/5251
    - Refactor label printing interface

v129 -> 2023-07-06 : https://github.com/inventree/InvenTree/pull/5189
    - Changes 'serial_lte' and 'serial_gte' stock filters to point to 'serial_int' field

v128 -> 2023-07-06 : https://github.com/inventree/InvenTree/pull/5186
    - Adds 'available' filter for BuildLine API endpoint

v127 -> 2023-06-24 : https://github.com/inventree/InvenTree/pull/5094
    - Enhancements for the PartParameter API endpoints

v126 -> 2023-06-19 : https://github.com/inventree/InvenTree/pull/5075
    - Adds API endpoint for setting the "category" for multiple parts simultaneously

v125 -> 2023-06-17 : https://github.com/inventree/InvenTree/pull/5064
    - Adds API endpoint for setting the "status" field for multiple stock items simultaneously

v124 -> 2023-06-17 : https://github.com/inventree/InvenTree/pull/5057
    - Add "created_before" and "created_after" filters to the Part API

v123 -> 2023-06-15 : https://github.com/inventree/InvenTree/pull/5019
    - Add Metadata to: Plugin Config

v122 -> 2023-06-14 : https://github.com/inventree/InvenTree/pull/5034
    - Adds new BuildLineLabel label type

v121 -> 2023-06-14 : https://github.com/inventree/InvenTree/pull/4808
    - Adds "ProjectCode" link to Build model

v120 -> 2023-06-07 : https://github.com/inventree/InvenTree/pull/4855
    - Major overhaul of the build order API
    - Adds new BuildLine model

v119 -> 2023-06-01 : https://github.com/inventree/InvenTree/pull/4898
    - Add Metadata to:  Part test templates, Part parameters, Part category parameter templates, BOM item substitute, Related Parts, Stock item test result

v118 -> 2023-06-01 : https://github.com/inventree/InvenTree/pull/4935
    - Adds extra fields for the PartParameterTemplate model

v117 -> 2023-05-22 : https://github.com/inventree/InvenTree/pull/4854
    - Part.units model now supports physical units (e.g. "kg", "m", "mm", etc)
    - Replaces SupplierPart "pack_size" field with "pack_quantity"
    - New field supports physical units, and allows for conversion between compatible units

v116 -> 2023-05-18 : https://github.com/inventree/InvenTree/pull/4823
    - Updates to part parameter implementation, to use physical units

v115 -> 2023-05-18 : https://github.com/inventree/InvenTree/pull/4846
    - Adds ability to partially scrap a build output

v114 -> 2023-05-16 : https://github.com/inventree/InvenTree/pull/4825
    - Adds "delivery_date" to shipments

v113 -> 2023-05-13 : https://github.com/inventree/InvenTree/pull/4800
    - Adds API endpoints for scrapping a build output

v112 -> 2023-05-13: https://github.com/inventree/InvenTree/pull/4741
    - Adds flag use_pack_size to the stock addition API, which allows adding packs

v111 -> 2023-05-02 : https://github.com/inventree/InvenTree/pull/4367
    - Adds tags to the Part serializer
    - Adds tags to the SupplierPart serializer
    - Adds tags to the ManufacturerPart serializer
    - Adds tags to the StockItem serializer
    - Adds tags to the StockLocation serializer

v110 -> 2023-04-26 : https://github.com/inventree/InvenTree/pull/4698
    - Adds 'order_currency' field for PurchaseOrder / SalesOrder endpoints

v109 -> 2023-04-19 : https://github.com/inventree/InvenTree/pull/4636
    - Adds API endpoints for the "ProjectCode" model

v108 -> 2023-04-17 : https://github.com/inventree/InvenTree/pull/4615
    - Adds functionality to upload images for rendering in markdown notes

v107 -> 2023-04-04 : https://github.com/inventree/InvenTree/pull/4575
    - Adds barcode support for PurchaseOrder model
    - Adds barcode support for ReturnOrder model
    - Adds barcode support for SalesOrder model
    - Adds barcode support for BuildOrder model

v106 -> 2023-04-03 : https://github.com/inventree/InvenTree/pull/4566
    - Adds 'search_regex' parameter to all searchable API endpoints

v105 -> 2023-03-31 : https://github.com/inventree/InvenTree/pull/4543
    - Adds API endpoints for status label information on various models

v104 -> 2023-03-23 : https://github.com/inventree/InvenTree/pull/4488
    - Adds various endpoints for new "ReturnOrder" models
    - Adds various endpoints for new "ReturnOrderReport" templates
    - Exposes API endpoints for "Contact" model

v103 -> 2023-03-17 : https://github.com/inventree/InvenTree/pull/4410
    - Add metadata to several more models

v102 -> 2023-03-18 : https://github.com/inventree/InvenTree/pull/4505
- Adds global search API endpoint for consolidated search results

v101 -> 2023-03-07 : https://github.com/inventree/InvenTree/pull/4462
    - Adds 'total_in_stock' to Part serializer, and supports API ordering

v100 -> 2023-03-04 : https://github.com/inventree/InvenTree/pull/4452
     - Adds bulk delete of PurchaseOrderLineItems to API

v99 -> 2023-03-03 : https://github.com/inventree/InvenTree/pull/4445
    - Adds sort by "responsible" to PurchaseOrderAPI

v98 -> 2023-02-24 : https://github.com/inventree/InvenTree/pull/4408
    - Adds "responsible" filter to Build API

v97 -> 2023-02-20 : https://github.com/inventree/InvenTree/pull/4377
    - Adds "external" attribute to StockLocation model

v96 -> 2023-02-16 : https://github.com/inventree/InvenTree/pull/4345
    - Adds stocktake report generation functionality

v95 -> 2023-02-16 : https://github.com/inventree/InvenTree/pull/4346
    - Adds "CompanyAttachment" model (and associated API endpoints)

v94 -> 2023-02-10 : https://github.com/inventree/InvenTree/pull/4327
    - Adds API endpoints for the "Group" auth model

v93 -> 2023-02-03 : https://github.com/inventree/InvenTree/pull/4300
    - Adds extra information to the currency exchange endpoint
    - Adds API endpoint for manually updating exchange rates

v92 -> 2023-02-02 : https://github.com/inventree/InvenTree/pull/4293
    - Adds API endpoint for currency exchange information

v91 -> 2023-01-31 : https://github.com/inventree/InvenTree/pull/4281
    - Improves the API endpoint for creating new Part instances

v90 -> 2023-01-25 : https://github.com/inventree/InvenTree/pull/4186/files
    - Adds a dedicated endpoint to activate a plugin

v89 -> 2023-01-25 : https://github.com/inventree/InvenTree/pull/4214
    - Adds updated field to SupplierPart API
    - Adds API date ordering for supplier part list

v88 -> 2023-01-17: https://github.com/inventree/InvenTree/pull/4225
    - Adds 'priority' field to Build model and api endpoints

v87 -> 2023-01-04 : https://github.com/inventree/InvenTree/pull/4067
    - Add API date filter for stock table on Expiry date

v86 -> 2022-12-22 : https://github.com/inventree/InvenTree/pull/4069
    - Adds API endpoints for part stocktake

v85 -> 2022-12-21 : https://github.com/inventree/InvenTree/pull/3858
    - Add endpoints serving ICS calendars for purchase and sales orders through API

v84 -> 2022-12-21: https://github.com/inventree/InvenTree/pull/4083
    - Add support for listing PO, BO, SO by their reference

v83 -> 2022-11-19 : https://github.com/inventree/InvenTree/pull/3949
    - Add support for structural Stock locations

v82 -> 2022-11-16 : https://github.com/inventree/InvenTree/pull/3931
    - Add support for structural Part categories

v81 -> 2022-11-08 : https://github.com/inventree/InvenTree/pull/3710
    - Adds cached pricing information to Part API
    - Adds cached pricing information to BomItem API
    - Allows Part and BomItem list endpoints to be filtered by 'has_pricing'
    - Remove calculated 'price_string' values from API endpoints
    - Allows PurchaseOrderLineItem API endpoint to be filtered by 'has_pricing'
    - Allows SalesOrderLineItem API endpoint to be filtered by 'has_pricing'
    - Allows SalesOrderLineItem API endpoint to be filtered by 'order_status'
    - Adds more information to SupplierPriceBreak serializer

v80 -> 2022-11-07 : https://github.com/inventree/InvenTree/pull/3906
    - Adds 'barcode_hash' to Part API serializer
    - Adds 'barcode_hash' to StockLocation API serializer
    - Adds 'barcode_hash' to SupplierPart API serializer

v79 -> 2022-11-03 : https://github.com/inventree/InvenTree/pull/3895
    - Add metadata to Company

v78 -> 2022-10-25 : https://github.com/inventree/InvenTree/pull/3854
    - Make PartCategory to be filtered by name and description

v77 -> 2022-10-12 : https://github.com/inventree/InvenTree/pull/3772
    - Adds model permission checks for barcode assignment actions

v76 -> 2022-09-10 : https://github.com/inventree/InvenTree/pull/3640
    - Refactor of barcode data on the API
    - StockItem.uid renamed to StockItem.barcode_hash

v75 -> 2022-09-05 : https://github.com/inventree/InvenTree/pull/3644
    - Adds "pack_size" attribute to SupplierPart API serializer

v74 -> 2022-08-28 : https://github.com/inventree/InvenTree/pull/3615
    - Add confirmation field for completing PurchaseOrder if the order has incomplete lines
    - Add confirmation field for completing SalesOrder if the order has incomplete lines

v73 -> 2022-08-24 : https://github.com/inventree/InvenTree/pull/3605
    - Add 'description' field to PartParameterTemplate model

v72 -> 2022-08-18 : https://github.com/inventree/InvenTree/pull/3567
    - Allow PurchaseOrder to be duplicated via the API

v71 -> 2022-08-18 : https://github.com/inventree/InvenTree/pull/3564
    - Updates to the "part scheduling" API endpoint

v70 -> 2022-08-02 : https://github.com/inventree/InvenTree/pull/3451
    - Adds a 'depth' parameter to the PartCategory list API
    - Adds a 'depth' parameter to the StockLocation list API

v69 -> 2022-08-01 : https://github.com/inventree/InvenTree/pull/3443
    - Updates the PartCategory list API:
        - Improve query efficiency: O(n) becomes O(1)
        - Rename 'parts' field to 'part_count'
    - Updates the StockLocation list API:
        - Improve query efficiency: O(n) becomes O(1)

v68 -> 2022-07-27 : https://github.com/inventree/InvenTree/pull/3417
    - Allows SupplierPart list to be filtered by SKU value
    - Allows SupplierPart list to be filtered by MPN value

v67 -> 2022-07-25 : https://github.com/inventree/InvenTree/pull/3395
    - Adds a 'requirements' endpoint for Part instance
    - Provides information on outstanding order requirements for a given part

v66 -> 2022-07-24 : https://github.com/inventree/InvenTree/pull/3393
    - Part images can now be downloaded from a remote URL via the API
    - Company images can now be downloaded from a remote URL via the API

v65 -> 2022-07-15 : https://github.com/inventree/InvenTree/pull/3335
    - Annotates 'in_stock' quantity to the SupplierPart API

v64 -> 2022-07-08 : https://github.com/inventree/InvenTree/pull/3310
    - Annotate 'on_order' quantity to BOM list API
    - Allow BOM List API endpoint to be filtered by "on_order" parameter

v63 -> 2022-07-06 : https://github.com/inventree/InvenTree/pull/3301
    - Allow BOM List API endpoint to be filtered by "available_stock" parameter

v62 -> 2022-07-05 : https://github.com/inventree/InvenTree/pull/3296
    - Allows search on BOM List API endpoint
    - Allows ordering on BOM List API endpoint

v61 -> 2022-06-12 : https://github.com/inventree/InvenTree/pull/3183
    - Migrate the "Convert Stock Item" form class to use the API
    - There is now an API endpoint for converting a stock item to a valid variant

v60 -> 2022-06-08 : https://github.com/inventree/InvenTree/pull/3148
    - Add availability data fields to the SupplierPart model

v59 -> 2022-06-07 : https://github.com/inventree/InvenTree/pull/3154
    - Adds further improvements to BulkDelete mixin class
    - Fixes multiple bugs in custom OPTIONS metadata implementation
    - Adds 'bulk delete' for Notifications

v58 -> 2022-06-06 : https://github.com/inventree/InvenTree/pull/3146
    - Adds a BulkDelete API mixin class for fast, safe deletion of multiple objects with a single API request

v57 -> 2022-06-05 : https://github.com/inventree/InvenTree/pull/3130
    - Transfer PartCategoryTemplateParameter actions to the API

v56 -> 2022-06-02 : https://github.com/inventree/InvenTree/pull/3123
    - Expose the PartParameterTemplate model to use the API

v55 -> 2022-06-02 : https://github.com/inventree/InvenTree/pull/3120
    - Converts the 'StockItemReturn' functionality to make use of the API

v54 -> 2022-06-02 : https://github.com/inventree/InvenTree/pull/3117
    - Adds 'available_stock' annotation on the SalesOrderLineItem API
    - Adds (well, fixes) 'overdue' annotation on the SalesOrderLineItem API

v53 -> 2022-06-01 : https://github.com/inventree/InvenTree/pull/3110
    - Adds extra search fields to the BuildOrder list API endpoint

v52 -> 2022-05-31 : https://github.com/inventree/InvenTree/pull/3103
    - Allow part list API to be searched by supplier SKU

v51 -> 2022-05-24 : https://github.com/inventree/InvenTree/pull/3058
    - Adds new fields to the SalesOrderShipment model

v50 -> 2022-05-18 : https://github.com/inventree/InvenTree/pull/2912
    - Implement Attachments for manufacturer parts

v49 -> 2022-05-09 : https://github.com/inventree/InvenTree/pull/2957
    - Allows filtering of plugin list by 'active' status
    - Allows filtering of plugin list by 'mixin' support
    - Adds endpoint to "identify" or "locate" stock items and locations (using plugins)

v48 -> 2022-05-12 : https://github.com/inventree/InvenTree/pull/2977
    - Adds "export to file" functionality for PurchaseOrder API endpoint
    - Adds "export to file" functionality for SalesOrder API endpoint
    - Adds "export to file" functionality for BuildOrder API endpoint

v47 -> 2022-05-10 : https://github.com/inventree/InvenTree/pull/2964
    - Fixes barcode API error response when scanning a StockItem which does not exist
    - Fixes barcode API error response when scanning a StockLocation which does not exist

v46 -> 2022-05-09
    - Fixes read permissions on settings API
    - Allows non-staff users to read global settings via the API

v45 -> 2022-05-08 : https://github.com/inventree/InvenTree/pull/2944
    - Settings are now accessed via the API using their unique key, not their PK
    - This allows the settings to be accessed without prior knowledge of the PK

v44 -> 2022-05-04 : https://github.com/inventree/InvenTree/pull/2931
    - Converting more server-side rendered forms to the API
    - Exposes more core functionality to API endpoints

v43 -> 2022-04-26 : https://github.com/inventree/InvenTree/pull/2875
    - Adds API detail endpoint for PartSalePrice model
    - Adds API detail endpoint for PartInternalPrice model

v42 -> 2022-04-26 : https://github.com/inventree/InvenTree/pull/2833
    - Adds variant stock information to the Part and BomItem serializers

v41 -> 2022-04-26
    - Fixes 'variant_of' filter for Part list endpoint

v40 -> 2022-04-19
    - Adds ability to filter StockItem list by "tracked" parameter
        - This checks the serial number or batch code fields

v39 -> 2022-04-18
    - Adds ability to filter StockItem list by "has_batch" parameter

v38 -> 2022-04-14 : https://github.com/inventree/InvenTree/pull/2828
    - Adds the ability to include stock test results for "installed items"

v37 -> 2022-04-07 : https://github.com/inventree/InvenTree/pull/2806
    - Adds extra stock availability information to the BomItem serializer

v36 -> 2022-04-03
    - Adds ability to filter part list endpoint by unallocated_stock argument

v35 -> 2022-04-01 : https://github.com/inventree/InvenTree/pull/2797
    - Adds stock allocation information to the Part API
    - Adds calculated field for "unallocated_quantity"

v34 -> 2022-03-25
    - Change permissions for "plugin list" API endpoint (now allows any authenticated user)

v33 -> 2022-03-24
    - Adds "plugins_enabled" information to root API endpoint

v32 -> 2022-03-19
    - Adds "parameters" detail to Part API endpoint (use &parameters=true)
    - Adds ability to filter PartParameterTemplate API by Part instance
    - Adds ability to filter PartParameterTemplate API by PartCategory instance

v31 -> 2022-03-14
    - Adds "updated" field to SupplierPriceBreakList and SupplierPriceBreakDetail API endpoints

v30 -> 2022-03-09
    - Adds "exclude_location" field to BuildAutoAllocation API endpoint
    - Allows BuildItem API endpoint to be filtered by BomItem relation

v29 -> 2022-03-08
    - Adds "scheduling" endpoint for predicted stock scheduling information

v28 -> 2022-03-04
    - Adds an API endpoint for auto allocation of stock items against a build order
    - Ref: https://github.com/inventree/InvenTree/pull/2713

v27 -> 2022-02-28
    - Adds target_date field to individual line items for purchase orders and sales orders

v26 -> 2022-02-17
    - Adds API endpoint for uploading a BOM file and extracting data

v25 -> 2022-02-17
    - Adds ability to filter "part" list endpoint by "in_bom_for" argument

v24 -> 2022-02-10
    - Adds API endpoint for deleting (cancelling) build order outputs

v23 -> 2022-02-02
    - Adds API endpoints for managing plugin classes
    - Adds API endpoints for managing plugin settings

v22 -> 2021-12-20
    - Adds API endpoint to "merge" multiple stock items

v21 -> 2021-12-04
    - Adds support for multiple "Shipments" against a SalesOrder
    - Refactors process for stock allocation against a SalesOrder

v20 -> 2021-12-03
    - Adds ability to filter POLineItem endpoint by "base_part"
    - Adds optional "order_detail" to POLineItem list endpoint

v19 -> 2021-12-02
    - Adds the ability to filter the StockItem API by "part_tree"
    - Returns only stock items which match a particular part.tree_id field

v18 -> 2021-11-15
    - Adds the ability to filter BomItem API by "uses" field
    - This returns a list of all BomItems which "use" the specified part
    - Includes inherited BomItem objects

v17 -> 2021-11-09
    - Adds API endpoints for GLOBAL and USER settings objects
    - Ref: https://github.com/inventree/InvenTree/pull/2275

v16 -> 2021-10-17
    - Adds API endpoint for completing build order outputs

v15 -> 2021-10-06
    - Adds detail endpoint for SalesOrderAllocation model
    - Allows use of the API forms interface for adjusting SalesOrderAllocation objects

v14 -> 2021-10-05
    - Stock adjustment actions API is improved, using native DRF serializer support
    - However adjustment actions now only support 'pk' as a lookup field

v13 -> 2021-10-05
    - Adds API endpoint to allocate stock items against a BuildOrder
    - Updates StockItem API with improved filtering against BomItem data

v12 -> 2021-09-07
    - Adds API endpoint to receive stock items against a PurchaseOrder

v11 -> 2021-08-26
    - Adds "units" field to PartBriefSerializer
    - This allows units to be introspected from the "part_detail" field in the StockItem serializer

v10 -> 2021-08-23
    - Adds "purchase_price_currency" to StockItem serializer
    - Adds "purchase_price_string" to StockItem serializer
    - Purchase price is now writable for StockItem serializer

v9  -> 2021-08-09
    - Adds "price_string" to part pricing serializers

v8  -> 2021-07-19
    - Refactors the API interface for SupplierPart and ManufacturerPart models
    - ManufacturerPart objects can no longer be created via the SupplierPart API endpoint

v7  -> 2021-07-03
    - Introduced the concept of "API forms" in https://github.com/inventree/InvenTree/pull/1716
    - API OPTIONS endpoints provide comprehensive field metadata
    - Multiple new API endpoints added for database models

v6  -> 2021-06-23
    - Part and Company images can now be directly uploaded via the REST API

v5  -> 2021-06-21
    - Adds API interface for manufacturer part parameters

v4  -> 2021-06-01
    - BOM items can now accept "variant stock" to be assigned against them
    - Many slight API tweaks were needed to get this to work properly!

v3  -> 2021-05-22:
    - The updated StockItem "history tracking" now uses a different interface

"""<|MERGE_RESOLUTION|>--- conflicted
+++ resolved
@@ -9,14 +9,11 @@
 v370 -> 2025-06-16 : https://github.com/inventree/InvenTree/pull/8191
     - Adds "consumed" field to the BuildItem API
     - Adds API endpoint to consume stock against a BuildOrder
-<<<<<<< HEAD
-=======
 
 v371 -> 2025-07-18 : https://github.com/inventree/InvenTree/pull/10042
     - Adds "setup_quantity" and "attrition" fields to BomItem API endpoints
     - Remove "overage" field from BomItem API endpoints
     - Adds "rounding_multiple" field to BomItem API endpoints
->>>>>>> 79738eb2
 
 v370 -> 2025-07-17 : https://github.com/inventree/InvenTree/pull/10036
     - Adds optional "assembly_detail" information to BuildLine API endpoint
