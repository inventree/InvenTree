"""InvenTree API version information."""

# InvenTree API version
INVENTREE_API_VERSION = 250

"""Increment this API version number whenever there is a significant change to the API that any clients need to know about."""


INVENTREE_API_TEXT = """

<<<<<<< HEAD
v250 - 2024-08-31 : https://github.com/inventree/InvenTree/pull/7470
    - Implements new API endpoints for enabling custom UI functionality
=======
v250 - 2024-09-04 : https://github.com/inventree/InvenTree/pull/8069
    - Fixes 'revision' field definition in Part serializer
>>>>>>> af5a0f64

v249 - 2024-08-23 : https://github.com/inventree/InvenTree/pull/7978
    - Sort status enums

v248 - 2024-08-23 : https://github.com/inventree/InvenTree/pull/7965
    - Small adjustments to labels for new custom status fields

v247 - 2024-08-22 : https://github.com/inventree/InvenTree/pull/7956
    - Adjust "attachment" field on StockItemTestResult serializer
    - Allow null values for attachment

v246 - 2024-08-21 : https://github.com/inventree/InvenTree/pull/7862
    - Adds custom status fields to various serializers
    - Adds endpoints to admin custom status fields

v245 - 2024-08-21 : https://github.com/inventree/InvenTree/pull/7520
    - Documented pagination fields (no functional changes)

v244 - 2024-08-21 : https://github.com/inventree/InvenTree/pull/7941
    - Adds "create_child_builds" field to the Build API
    - Write-only field to create child builds from the API
    - Only available when creating a new build order

v243 - 2024-08-21 : https://github.com/inventree/InvenTree/pull/7940
    - Expose "ancestor" filter to the BuildOrder API

v242 - 2024-08-20 : https://github.com/inventree/InvenTree/pull/7932
    - Adds "level" attribute to BuildOrder serializer
    - Allow ordering of BuildOrder API by "level" attribute
    - Allow "parent" filter for BuildOrder API to have "cascade=True" option

v241 - 2024-08-18 : https://github.com/inventree/InvenTree/pull/7906
    - Adjusts required fields for the MeUserDetail endpoint

v240 - 2024-08-16 : https://github.com/inventree/InvenTree/pull/7900
    - Adjust "issued_by" filter for the BuildOrder list endpoint
    - Adjust "assigned_to" filter for the BuildOrder list endpoint

v239 - 2024-08-15 : https://github.com/inventree/InvenTree/pull/7888
    - Adds "testable" field to the Part model
    - Adds associated filters to various API endpoints

v238 - 2024-08-14 : https://github.com/inventree/InvenTree/pull/7874
    - Add "assembly" filter to BuildLine API endpoint

v237 - 2024-08-13 : https://github.com/inventree/InvenTree/pull/7863
    - Reimplement "bulk delete" operation for Attachment model
    - Fix permission checks for Attachment API endpoints

v236 - 2024-08-10 : https://github.com/inventree/InvenTree/pull/7844
    - Adds "supplier_name" to the PurchaseOrder API serializer

v235 - 2024-08-08 : https://github.com/inventree/InvenTree/pull/7837
    - Adds "on_order" quantity to SalesOrderLineItem serializer
    - Adds "building" quantity to SalesOrderLineItem serializer

v234 - 2024-08-08 : https://github.com/inventree/InvenTree/pull/7829
    - Fixes bug in the plugin metadata endpoint

v233 - 2024-08-04 : https://github.com/inventree/InvenTree/pull/7807
    - Adds new endpoints for managing state of build orders
    - Adds new endpoints for managing state of purchase orders
    - Adds new endpoints for managing state of sales orders
    - Adds new endpoints for managing state of return orders

v232 - 2024-08-03 : https://github.com/inventree/InvenTree/pull/7793
    - Allow ordering of SalesOrderShipment API by 'shipment_date' and 'delivery_date'

v231 - 2024-08-03 : https://github.com/inventree/InvenTree/pull/7794
    - Optimize BuildItem and BuildLine serializers to improve API efficiency

v230 - 2024-05-05 : https://github.com/inventree/InvenTree/pull/7164
    - Adds test statistics endpoint

v229 - 2024-07-31 : https://github.com/inventree/InvenTree/pull/7775
    - Add extra exportable fields to the BomItem serializer

v228 - 2024-07-18 : https://github.com/inventree/InvenTree/pull/7684
    - Adds "icon" field to the PartCategory.path and StockLocation.path API
    - Adds icon packages API endpoint

v227 - 2024-07-19 : https://github.com/inventree/InvenTree/pull/7693/
    - Adds endpoints to list and revoke the tokens issued to the current user

v226 - 2024-07-15 : https://github.com/inventree/InvenTree/pull/7648
    - Adds barcode generation API endpoint

v225 - 2024-07-17 : https://github.com/inventree/InvenTree/pull/7671
    - Adds "filters" field to DataImportSession API

v224 - 2024-07-14 : https://github.com/inventree/InvenTree/pull/7667
    - Add notes field to ManufacturerPart and SupplierPart API endpoints

v223 - 2024-07-14 : https://github.com/inventree/InvenTree/pull/7649
    - Allow adjustment of "packaging" field when receiving items against a purchase order

v222 - 2024-07-14 : https://github.com/inventree/InvenTree/pull/7635
    - Adjust the BomItem API endpoint to improve data import process

v221 - 2024-07-13 : https://github.com/inventree/InvenTree/pull/7636
    - Adds missing fields from StockItemBriefSerializer
    - Adds missing fields from PartBriefSerializer
    - Adds extra exportable fields to BuildItemSerializer

v220 - 2024-07-11 : https://github.com/inventree/InvenTree/pull/7585
    - Adds "revision_of" field to Part serializer
    - Adds new API filters for "revision" status

v219 - 2024-07-11 : https://github.com/inventree/InvenTree/pull/7611
    - Adds new fields to the BuildItem API endpoints
    - Adds new ordering / filtering options to the BuildItem API endpoints

v218 - 2024-07-11 : https://github.com/inventree/InvenTree/pull/7619
    - Adds "can_build" field to the BomItem API

v217 - 2024-07-09 : https://github.com/inventree/InvenTree/pull/7599
    - Fixes bug in "project_code" field for order API endpoints

v216 - 2024-07-08 : https://github.com/inventree/InvenTree/pull/7595
    - Moves API endpoint for contenttype lookup by model name

v215 - 2024-07-09 : https://github.com/inventree/InvenTree/pull/7591
    - Adds additional fields to the BuildLine serializer

v214 - 2024-07-08 : https://github.com/inventree/InvenTree/pull/7587
    - Adds "default_location_detail" field to the Part API

v213 - 2024-07-06 : https://github.com/inventree/InvenTree/pull/7527
    - Adds 'locked' field to Part API

v212 - 2024-07-06 : https://github.com/inventree/InvenTree/pull/7562
    - Makes API generation more robust (no functional changes)

v211 - 2024-06-26 : https://github.com/inventree/InvenTree/pull/6911
    - Adds API endpoints for managing data import and export

v210 - 2024-06-26 : https://github.com/inventree/InvenTree/pull/7518
    - Adds translateable text to User API fields

v209 - 2024-06-26 : https://github.com/inventree/InvenTree/pull/7514
    - Add "top_level" filter to PartCategory API endpoint
    - Add "top_level" filter to StockLocation API endpoint

v208 - 2024-06-19 : https://github.com/inventree/InvenTree/pull/7479
    - Adds documentation for the user roles API endpoint (no functional changes)

v207 - 2024-06-09 : https://github.com/inventree/InvenTree/pull/7420
    - Moves all "Attachment" models into a single table
    - All "Attachment" operations are now performed at /api/attachment/
    - Add permissions information to /api/user/roles/ endpoint

v206 - 2024-06-08 : https://github.com/inventree/InvenTree/pull/7417
    - Adds "choices" field to the PartTestTemplate model

v205 - 2024-06-03 : https://github.com/inventree/InvenTree/pull/7284
    - Added model_type and model_id fields to the "NotesImage" serializer

v204 - 2024-06-03 : https://github.com/inventree/InvenTree/pull/7393
    - Fixes previous API update which resulted in inconsistent ordering of currency codes

v203 - 2024-06-03 : https://github.com/inventree/InvenTree/pull/7390
    - Currency codes are now configurable as a run-time setting

v202 - 2024-05-27 : https://github.com/inventree/InvenTree/pull/7343
    - Adjust "required" attribute of Part.category field to be optional

v201 - 2024-05-21 : https://github.com/inventree/InvenTree/pull/7074
    - Major refactor of the report template / report printing interface
    - This is a *breaking change* to the report template API

v200 - 2024-05-20 : https://github.com/inventree/InvenTree/pull/7000
    - Adds API endpoint for generating custom batch codes
    - Adds API endpoint for generating custom serial numbers

v199 - 2024-05-20 : https://github.com/inventree/InvenTree/pull/7264
    - Expose "bom_valid" filter for the Part API
    - Expose "starred" filter for the Part API

v198 - 2024-05-19 : https://github.com/inventree/InvenTree/pull/7258
    - Fixed lookup field conflicts in the plugins API

v197 - 2024-05-14 : https://github.com/inventree/InvenTree/pull/7224
    - Refactor the plugin API endpoints to use the plugin "key" for lookup, rather than the PK value

v196 - 2024-05-05 : https://github.com/inventree/InvenTree/pull/7160
    - Adds "location" field to BuildOutputComplete API endpoint

v195 - 2024-05-03 : https://github.com/inventree/InvenTree/pull/7153
    - Fixes bug in BuildOrderCancel API endpoint

v194 - 2024-05-01 : https://github.com/inventree/InvenTree/pull/7147
    -  Adds field description to the currency_exchange_retrieve API call

v193 - 2024-04-30 : https://github.com/inventree/InvenTree/pull/7144
    - Adds "assigned_to" filter to PurchaseOrder / SalesOrder / ReturnOrder API endpoints

v192 - 2024-04-23 : https://github.com/inventree/InvenTree/pull/7106
    - Adds 'trackable' ordering option to BuildLineLabel API endpoint

v191 - 2024-04-22 : https://github.com/inventree/InvenTree/pull/7079
    - Adds API endpoints for Contenttype model

v190 - 2024-04-19 : https://github.com/inventree/InvenTree/pull/7024
    - Adds "active" field to the Company API endpoints
    - Allow company list to be filtered by "active" status

v189 - 2024-04-19 : https://github.com/inventree/InvenTree/pull/7066
    - Adds "currency" field to CompanyBriefSerializer class

v188 - 2024-04-16 : https://github.com/inventree/InvenTree/pull/6970
    - Adds session authentication support for the API
    - Improvements for login / logout endpoints for better support of React web interface

v187 - 2024-04-10 : https://github.com/inventree/InvenTree/pull/6985
    - Allow Part list endpoint to be sorted by pricing_min and pricing_max values
    - Allow BomItem list endpoint to be sorted by pricing_min and pricing_max values
    - Allow InternalPrice and SalePrice endpoints to be sorted by quantity
    - Adds total pricing values to BomItem serializer

v186 - 2024-03-26 : https://github.com/inventree/InvenTree/pull/6855
    - Adds license information to the API

v185 - 2024-03-24 : https://github.com/inventree/InvenTree/pull/6836
    - Remove /plugin/activate endpoint
    - Update docstrings and typing for various API endpoints (no functional changes)

v184 - 2024-03-17 : https://github.com/inventree/InvenTree/pull/10464
    - Add additional fields for tests (start/end datetime, test station)

v183 - 2024-03-14 : https://github.com/inventree/InvenTree/pull/5972
    - Adds "category_default_location" annotated field to part serializer
    - Adds "part_detail.category_default_location" annotated field to stock item serializer
    - Adds "part_detail.category_default_location" annotated field to purchase order line serializer
    - Adds "parent_default_location" annotated field to category serializer

v182 - 2024-03-13 : https://github.com/inventree/InvenTree/pull/6714
    - Expose ReportSnippet model to the /report/snippet/ API endpoint
    - Expose ReportAsset model to the /report/asset/ API endpoint

v181 - 2024-02-21 : https://github.com/inventree/InvenTree/pull/6541
    - Adds "width" and "height" fields to the LabelTemplate API endpoint
    - Adds "page_size" and "landscape" fields to the ReportTemplate API endpoint

v180 - 2024-3-02 : https://github.com/inventree/InvenTree/pull/6463
    - Tweaks to API documentation to allow automatic documentation generation

v179 - 2024-03-01 : https://github.com/inventree/InvenTree/pull/6605
    - Adds "subcategories" count to PartCategory serializer
    - Adds "sublocations" count to StockLocation serializer
    - Adds "image" field to PartBrief serializer
    - Adds "image" field to CompanyBrief serializer

v178 - 2024-02-29 : https://github.com/inventree/InvenTree/pull/6604
    - Adds "external_stock" field to the Part API endpoint
    - Adds "external_stock" field to the BomItem API endpoint
    - Adds "external_stock" field to the BuildLine API endpoint
    - Stock quantities represented in the BuildLine API endpoint are now filtered by Build.source_location

v177 - 2024-02-27 : https://github.com/inventree/InvenTree/pull/6581
    - Adds "subcategoies" count to PartCategoryTree serializer
    - Adds "sublocations" count to StockLocationTree serializer

v176 - 2024-02-26 : https://github.com/inventree/InvenTree/pull/6535
    - Adds the field "plugins_install_disabled" to the Server info API endpoint

v175 - 2024-02-21 : https://github.com/inventree/InvenTree/pull/6538
    - Adds "parts" count to PartParameterTemplate serializer

v174 - 2024-02-21 : https://github.com/inventree/InvenTree/pull/6536
    - Expose PartCategory filters to the API documentation
    - Expose StockLocation filters to the API documentation

v173 - 2024-02-20 : https://github.com/inventree/InvenTree/pull/6483
    - Adds "merge_items" to the PurchaseOrderLine create API endpoint
    - Adds "auto_pricing" to the PurchaseOrderLine create/update API endpoint

v172 - 2024-02-20 : https://github.com/inventree/InvenTree/pull/6526
    - Adds "enabled" field to the PartTestTemplate API endpoint
    - Adds "enabled" filter to the PartTestTemplate list
    - Adds "enabled" filter to the StockItemTestResult list

v171 - 2024-02-19 : https://github.com/inventree/InvenTree/pull/6516
    - Adds "key" as a filterable parameter to PartTestTemplate list endpoint

v170 -> 2024-02-19 : https://github.com/inventree/InvenTree/pull/6514
    - Adds "has_results" filter to the PartTestTemplate list endpoint

v169 -> 2024-02-14 : https://github.com/inventree/InvenTree/pull/6430
    - Adds 'key' field to PartTestTemplate API endpoint
    - Adds annotated 'results' field to PartTestTemplate API endpoint
    - Adds 'template' field to StockItemTestResult API endpoint

v168 -> 2024-02-14 : https://github.com/inventree/InvenTree/pull/4824
    - Adds machine CRUD API endpoints
    - Adds machine settings API endpoints
    - Adds machine restart API endpoint
    - Adds machine types/drivers list API endpoints
    - Adds machine registry status API endpoint
    - Adds 'required' field to the global Settings API
    - Discover sub-sub classes of the StatusCode API

v167 -> 2024-02-07: https://github.com/inventree/InvenTree/pull/6440
    - Fixes for OpenAPI schema generation

v166 -> 2024-02-04 : https://github.com/inventree/InvenTree/pull/6400
    - Adds package_name to plugin API
    - Adds mechanism for uninstalling plugins via the API

v165 -> 2024-01-28 : https://github.com/inventree/InvenTree/pull/6040
    - Adds supplier_part.name, part.creation_user, part.required_for_sales_order

v164 -> 2024-01-24 : https://github.com/inventree/InvenTree/pull/6343
    - Adds "building" quantity to BuildLine API serializer

v163 -> 2024-01-22 : https://github.com/inventree/InvenTree/pull/6314
    - Extends API endpoint to expose auth configuration information for signin pages

v162 -> 2024-01-14 : https://github.com/inventree/InvenTree/pull/6230
    - Adds API endpoints to provide information on background tasks

v161 -> 2024-01-13 : https://github.com/inventree/InvenTree/pull/6222
    - Adds API endpoint for system error information

v160 -> 2023-12-11 : https://github.com/inventree/InvenTree/pull/6072
    - Adds API endpoint for allocating stock items against a sales order via barcode scan

v159 -> 2023-12-08 : https://github.com/inventree/InvenTree/pull/6056
    - Adds API endpoint for reloading plugin registry

v158 -> 2023-11-21 : https://github.com/inventree/InvenTree/pull/5953
    - Adds API endpoint for listing all settings of a particular plugin
    - Adds API endpoint for registry status (errors)

v157 -> 2023-12-02 : https://github.com/inventree/InvenTree/pull/6021
    - Add write-only "existing_image" field to Part API serializer

v156 -> 2023-11-26 : https://github.com/inventree/InvenTree/pull/5982
    - Add POST endpoint for report and label creation

v155 -> 2023-11-24 : https://github.com/inventree/InvenTree/pull/5979
    - Add "creation_date" field to Part instance serializer

v154 -> 2023-11-21 : https://github.com/inventree/InvenTree/pull/5944
    - Adds "responsible" field to the ProjectCode table

v153 -> 2023-11-21 : https://github.com/inventree/InvenTree/pull/5956
    - Adds override_min and override_max fields to part pricing API

v152 -> 2023-11-20 : https://github.com/inventree/InvenTree/pull/5949
    - Adds barcode support for manufacturerpart model
    - Adds API endpoint for adding parts to purchase order using barcode scan

v151 -> 2023-11-13 : https://github.com/inventree/InvenTree/pull/5906
    - Allow user list API to be filtered by user active status
    - Allow owner list API to be filtered by user active status

v150 -> 2023-11-07: https://github.com/inventree/InvenTree/pull/5875
    - Extended user API endpoints to enable ordering
    - Extended user API endpoints to enable user role changes
    - Added endpoint to create a new user

v149 -> 2023-11-07 : https://github.com/inventree/InvenTree/pull/5876
    - Add 'building' quantity to BomItem serializer
    - Add extra ordering options for the BomItem list API

v148 -> 2023-11-06 : https://github.com/inventree/InvenTree/pull/5872
    - Allow "quantity" to be specified when installing an item into another item

v147 -> 2023-11-04: https://github.com/inventree/InvenTree/pull/5860
    - Adds "completed_lines" field to SalesOrder API endpoint
    - Adds "completed_lines" field to PurchaseOrder API endpoint

v146 -> 2023-11-02: https://github.com/inventree/InvenTree/pull/5822
    - Extended SSO Provider endpoint to contain if a provider is configured
    - Adds API endpoints for Email Address model

v145 -> 2023-10-30: https://github.com/inventree/InvenTree/pull/5786
    - Allow printing labels via POST including printing options in the body

v144 -> 2023-10-23: https://github.com/inventree/InvenTree/pull/5811
    - Adds version information API endpoint

v143 -> 2023-10-29: https://github.com/inventree/InvenTree/pull/5810
    - Extends the status endpoint to include information about system status and health

v142 -> 2023-10-20: https://github.com/inventree/InvenTree/pull/5759
    - Adds generic API endpoints for looking up status models

v141 -> 2023-10-23 : https://github.com/inventree/InvenTree/pull/5774
    - Changed 'part.responsible' from User to Owner

v140 -> 2023-10-20 : https://github.com/inventree/InvenTree/pull/5664
    - Expand API token functionality
    - Multiple API tokens can be generated per user

v139 -> 2023-10-11 : https://github.com/inventree/InvenTree/pull/5509
    - Add new BarcodePOReceive endpoint to receive line items by scanning supplier barcodes

v138 -> 2023-10-11 : https://github.com/inventree/InvenTree/pull/5679
    - Settings keys are no longer case sensitive
    - Include settings units in API serializer

v137 -> 2023-10-04 : https://github.com/inventree/InvenTree/pull/5588
    - Adds StockLocationType API endpoints
    - Adds custom_icon, location_type to StockLocation endpoint

v136 -> 2023-09-23 : https://github.com/inventree/InvenTree/pull/5595
    - Adds structural to StockLocation and PartCategory tree endpoints

v135 -> 2023-09-19 : https://github.com/inventree/InvenTree/pull/5569
    - Adds location path detail to StockLocation and StockItem API endpoints
    - Adds category path detail to PartCategory and Part API endpoints

v134 -> 2023-09-11 : https://github.com/inventree/InvenTree/pull/5525
    - Allow "Attachment" list endpoints to be searched by attachment, link and comment fields

v133 -> 2023-09-08 : https://github.com/inventree/InvenTree/pull/5518
    - Add extra optional fields which can be used for StockAdjustment endpoints

v132 -> 2023-09-07 : https://github.com/inventree/InvenTree/pull/5515
    - Add 'issued_by' filter to BuildOrder API list endpoint

v131 -> 2023-08-09 : https://github.com/inventree/InvenTree/pull/5415
    - Annotate 'available_variant_stock' to the SalesOrderLine serializer

v130 -> 2023-07-14 : https://github.com/inventree/InvenTree/pull/5251
    - Refactor label printing interface

v129 -> 2023-07-06 : https://github.com/inventree/InvenTree/pull/5189
    - Changes 'serial_lte' and 'serial_gte' stock filters to point to 'serial_int' field

v128 -> 2023-07-06 : https://github.com/inventree/InvenTree/pull/5186
    - Adds 'available' filter for BuildLine API endpoint

v127 -> 2023-06-24 : https://github.com/inventree/InvenTree/pull/5094
    - Enhancements for the PartParameter API endpoints

v126 -> 2023-06-19 : https://github.com/inventree/InvenTree/pull/5075
    - Adds API endpoint for setting the "category" for multiple parts simultaneously

v125 -> 2023-06-17 : https://github.com/inventree/InvenTree/pull/5064
    - Adds API endpoint for setting the "status" field for multiple stock items simultaneously

v124 -> 2023-06-17 : https://github.com/inventree/InvenTree/pull/5057
    - Add "created_before" and "created_after" filters to the Part API

v123 -> 2023-06-15 : https://github.com/inventree/InvenTree/pull/5019
    - Add Metadata to: Plugin Config

v122 -> 2023-06-14 : https://github.com/inventree/InvenTree/pull/5034
    - Adds new BuildLineLabel label type

v121 -> 2023-06-14 : https://github.com/inventree/InvenTree/pull/4808
    - Adds "ProjectCode" link to Build model

v120 -> 2023-06-07 : https://github.com/inventree/InvenTree/pull/4855
    - Major overhaul of the build order API
    - Adds new BuildLine model

v119 -> 2023-06-01 : https://github.com/inventree/InvenTree/pull/4898
    - Add Metadata to:  Part test templates, Part parameters, Part category parameter templates, BOM item substitute, Related Parts, Stock item test result

v118 -> 2023-06-01 : https://github.com/inventree/InvenTree/pull/4935
    - Adds extra fields for the PartParameterTemplate model

v117 -> 2023-05-22 : https://github.com/inventree/InvenTree/pull/4854
    - Part.units model now supports physical units (e.g. "kg", "m", "mm", etc)
    - Replaces SupplierPart "pack_size" field with "pack_quantity"
    - New field supports physical units, and allows for conversion between compatible units

v116 -> 2023-05-18 : https://github.com/inventree/InvenTree/pull/4823
    - Updates to part parameter implementation, to use physical units

v115 -> 2023-05-18 : https://github.com/inventree/InvenTree/pull/4846
    - Adds ability to partially scrap a build output

v114 -> 2023-05-16 : https://github.com/inventree/InvenTree/pull/4825
    - Adds "delivery_date" to shipments

v113 -> 2023-05-13 : https://github.com/inventree/InvenTree/pull/4800
    - Adds API endpoints for scrapping a build output

v112 -> 2023-05-13: https://github.com/inventree/InvenTree/pull/4741
    - Adds flag use_pack_size to the stock addition API, which allows adding packs

v111 -> 2023-05-02 : https://github.com/inventree/InvenTree/pull/4367
    - Adds tags to the Part serializer
    - Adds tags to the SupplierPart serializer
    - Adds tags to the ManufacturerPart serializer
    - Adds tags to the StockItem serializer
    - Adds tags to the StockLocation serializer

v110 -> 2023-04-26 : https://github.com/inventree/InvenTree/pull/4698
    - Adds 'order_currency' field for PurchaseOrder / SalesOrder endpoints

v109 -> 2023-04-19 : https://github.com/inventree/InvenTree/pull/4636
    - Adds API endpoints for the "ProjectCode" model

v108 -> 2023-04-17 : https://github.com/inventree/InvenTree/pull/4615
    - Adds functionality to upload images for rendering in markdown notes

v107 -> 2023-04-04 : https://github.com/inventree/InvenTree/pull/4575
    - Adds barcode support for PurchaseOrder model
    - Adds barcode support for ReturnOrder model
    - Adds barcode support for SalesOrder model
    - Adds barcode support for BuildOrder model

v106 -> 2023-04-03 : https://github.com/inventree/InvenTree/pull/4566
    - Adds 'search_regex' parameter to all searchable API endpoints

v105 -> 2023-03-31 : https://github.com/inventree/InvenTree/pull/4543
    - Adds API endpoints for status label information on various models

v104 -> 2023-03-23 : https://github.com/inventree/InvenTree/pull/4488
    - Adds various endpoints for new "ReturnOrder" models
    - Adds various endpoints for new "ReturnOrderReport" templates
    - Exposes API endpoints for "Contact" model

v103 -> 2023-03-17 : https://github.com/inventree/InvenTree/pull/4410
    - Add metadata to several more models

v102 -> 2023-03-18 : https://github.com/inventree/InvenTree/pull/4505
- Adds global search API endpoint for consolidated search results

v101 -> 2023-03-07 : https://github.com/inventree/InvenTree/pull/4462
    - Adds 'total_in_stock' to Part serializer, and supports API ordering

v100 -> 2023-03-04 : https://github.com/inventree/InvenTree/pull/4452
     - Adds bulk delete of PurchaseOrderLineItems to API

v99 -> 2023-03-03 : https://github.com/inventree/InvenTree/pull/4445
    - Adds sort by "responsible" to PurchaseOrderAPI

v98 -> 2023-02-24 : https://github.com/inventree/InvenTree/pull/4408
    - Adds "responsible" filter to Build API

v97 -> 2023-02-20 : https://github.com/inventree/InvenTree/pull/4377
    - Adds "external" attribute to StockLocation model

v96 -> 2023-02-16 : https://github.com/inventree/InvenTree/pull/4345
    - Adds stocktake report generation functionality

v95 -> 2023-02-16 : https://github.com/inventree/InvenTree/pull/4346
    - Adds "CompanyAttachment" model (and associated API endpoints)

v94 -> 2023-02-10 : https://github.com/inventree/InvenTree/pull/4327
    - Adds API endpoints for the "Group" auth model

v93 -> 2023-02-03 : https://github.com/inventree/InvenTree/pull/4300
    - Adds extra information to the currency exchange endpoint
    - Adds API endpoint for manually updating exchange rates

v92 -> 2023-02-02 : https://github.com/inventree/InvenTree/pull/4293
    - Adds API endpoint for currency exchange information

v91 -> 2023-01-31 : https://github.com/inventree/InvenTree/pull/4281
    - Improves the API endpoint for creating new Part instances

v90 -> 2023-01-25 : https://github.com/inventree/InvenTree/pull/4186/files
    - Adds a dedicated endpoint to activate a plugin

v89 -> 2023-01-25 : https://github.com/inventree/InvenTree/pull/4214
    - Adds updated field to SupplierPart API
    - Adds API date ordering for supplier part list

v88 -> 2023-01-17: https://github.com/inventree/InvenTree/pull/4225
    - Adds 'priority' field to Build model and api endpoints

v87 -> 2023-01-04 : https://github.com/inventree/InvenTree/pull/4067
    - Add API date filter for stock table on Expiry date

v86 -> 2022-12-22 : https://github.com/inventree/InvenTree/pull/4069
    - Adds API endpoints for part stocktake

v85 -> 2022-12-21 : https://github.com/inventree/InvenTree/pull/3858
    - Add endpoints serving ICS calendars for purchase and sales orders through API

v84 -> 2022-12-21: https://github.com/inventree/InvenTree/pull/4083
    - Add support for listing PO, BO, SO by their reference

v83 -> 2022-11-19 : https://github.com/inventree/InvenTree/pull/3949
    - Add support for structural Stock locations

v82 -> 2022-11-16 : https://github.com/inventree/InvenTree/pull/3931
    - Add support for structural Part categories

v81 -> 2022-11-08 : https://github.com/inventree/InvenTree/pull/3710
    - Adds cached pricing information to Part API
    - Adds cached pricing information to BomItem API
    - Allows Part and BomItem list endpoints to be filtered by 'has_pricing'
    - Remove calculated 'price_string' values from API endpoints
    - Allows PurchaseOrderLineItem API endpoint to be filtered by 'has_pricing'
    - Allows SalesOrderLineItem API endpoint to be filtered by 'has_pricing'
    - Allows SalesOrderLineItem API endpoint to be filtered by 'order_status'
    - Adds more information to SupplierPriceBreak serializer

v80 -> 2022-11-07 : https://github.com/inventree/InvenTree/pull/3906
    - Adds 'barcode_hash' to Part API serializer
    - Adds 'barcode_hash' to StockLocation API serializer
    - Adds 'barcode_hash' to SupplierPart API serializer

v79 -> 2022-11-03 : https://github.com/inventree/InvenTree/pull/3895
    - Add metadata to Company

v78 -> 2022-10-25 : https://github.com/inventree/InvenTree/pull/3854
    - Make PartCategory to be filtered by name and description

v77 -> 2022-10-12 : https://github.com/inventree/InvenTree/pull/3772
    - Adds model permission checks for barcode assignment actions

v76 -> 2022-09-10 : https://github.com/inventree/InvenTree/pull/3640
    - Refactor of barcode data on the API
    - StockItem.uid renamed to StockItem.barcode_hash

v75 -> 2022-09-05 : https://github.com/inventree/InvenTree/pull/3644
    - Adds "pack_size" attribute to SupplierPart API serializer

v74 -> 2022-08-28 : https://github.com/inventree/InvenTree/pull/3615
    - Add confirmation field for completing PurchaseOrder if the order has incomplete lines
    - Add confirmation field for completing SalesOrder if the order has incomplete lines

v73 -> 2022-08-24 : https://github.com/inventree/InvenTree/pull/3605
    - Add 'description' field to PartParameterTemplate model

v72 -> 2022-08-18 : https://github.com/inventree/InvenTree/pull/3567
    - Allow PurchaseOrder to be duplicated via the API

v71 -> 2022-08-18 : https://github.com/inventree/InvenTree/pull/3564
    - Updates to the "part scheduling" API endpoint

v70 -> 2022-08-02 : https://github.com/inventree/InvenTree/pull/3451
    - Adds a 'depth' parameter to the PartCategory list API
    - Adds a 'depth' parameter to the StockLocation list API

v69 -> 2022-08-01 : https://github.com/inventree/InvenTree/pull/3443
    - Updates the PartCategory list API:
        - Improve query efficiency: O(n) becomes O(1)
        - Rename 'parts' field to 'part_count'
    - Updates the StockLocation list API:
        - Improve query efficiency: O(n) becomes O(1)

v68 -> 2022-07-27 : https://github.com/inventree/InvenTree/pull/3417
    - Allows SupplierPart list to be filtered by SKU value
    - Allows SupplierPart list to be filtered by MPN value

v67 -> 2022-07-25 : https://github.com/inventree/InvenTree/pull/3395
    - Adds a 'requirements' endpoint for Part instance
    - Provides information on outstanding order requirements for a given part

v66 -> 2022-07-24 : https://github.com/inventree/InvenTree/pull/3393
    - Part images can now be downloaded from a remote URL via the API
    - Company images can now be downloaded from a remote URL via the API

v65 -> 2022-07-15 : https://github.com/inventree/InvenTree/pull/3335
    - Annotates 'in_stock' quantity to the SupplierPart API

v64 -> 2022-07-08 : https://github.com/inventree/InvenTree/pull/3310
    - Annotate 'on_order' quantity to BOM list API
    - Allow BOM List API endpoint to be filtered by "on_order" parameter

v63 -> 2022-07-06 : https://github.com/inventree/InvenTree/pull/3301
    - Allow BOM List API endpoint to be filtered by "available_stock" parameter

v62 -> 2022-07-05 : https://github.com/inventree/InvenTree/pull/3296
    - Allows search on BOM List API endpoint
    - Allows ordering on BOM List API endpoint

v61 -> 2022-06-12 : https://github.com/inventree/InvenTree/pull/3183
    - Migrate the "Convert Stock Item" form class to use the API
    - There is now an API endpoint for converting a stock item to a valid variant

v60 -> 2022-06-08 : https://github.com/inventree/InvenTree/pull/3148
    - Add availability data fields to the SupplierPart model

v59 -> 2022-06-07 : https://github.com/inventree/InvenTree/pull/3154
    - Adds further improvements to BulkDelete mixin class
    - Fixes multiple bugs in custom OPTIONS metadata implementation
    - Adds 'bulk delete' for Notifications

v58 -> 2022-06-06 : https://github.com/inventree/InvenTree/pull/3146
    - Adds a BulkDelete API mixin class for fast, safe deletion of multiple objects with a single API request

v57 -> 2022-06-05 : https://github.com/inventree/InvenTree/pull/3130
    - Transfer PartCategoryTemplateParameter actions to the API

v56 -> 2022-06-02 : https://github.com/inventree/InvenTree/pull/3123
    - Expose the PartParameterTemplate model to use the API

v55 -> 2022-06-02 : https://github.com/inventree/InvenTree/pull/3120
    - Converts the 'StockItemReturn' functionality to make use of the API

v54 -> 2022-06-02 : https://github.com/inventree/InvenTree/pull/3117
    - Adds 'available_stock' annotation on the SalesOrderLineItem API
    - Adds (well, fixes) 'overdue' annotation on the SalesOrderLineItem API

v53 -> 2022-06-01 : https://github.com/inventree/InvenTree/pull/3110
    - Adds extra search fields to the BuildOrder list API endpoint

v52 -> 2022-05-31 : https://github.com/inventree/InvenTree/pull/3103
    - Allow part list API to be searched by supplier SKU

v51 -> 2022-05-24 : https://github.com/inventree/InvenTree/pull/3058
    - Adds new fields to the SalesOrderShipment model

v50 -> 2022-05-18 : https://github.com/inventree/InvenTree/pull/2912
    - Implement Attachments for manufacturer parts

v49 -> 2022-05-09 : https://github.com/inventree/InvenTree/pull/2957
    - Allows filtering of plugin list by 'active' status
    - Allows filtering of plugin list by 'mixin' support
    - Adds endpoint to "identify" or "locate" stock items and locations (using plugins)

v48 -> 2022-05-12 : https://github.com/inventree/InvenTree/pull/2977
    - Adds "export to file" functionality for PurchaseOrder API endpoint
    - Adds "export to file" functionality for SalesOrder API endpoint
    - Adds "export to file" functionality for BuildOrder API endpoint

v47 -> 2022-05-10 : https://github.com/inventree/InvenTree/pull/2964
    - Fixes barcode API error response when scanning a StockItem which does not exist
    - Fixes barcode API error response when scanning a StockLocation which does not exist

v46 -> 2022-05-09
    - Fixes read permissions on settings API
    - Allows non-staff users to read global settings via the API

v45 -> 2022-05-08 : https://github.com/inventree/InvenTree/pull/2944
    - Settings are now accessed via the API using their unique key, not their PK
    - This allows the settings to be accessed without prior knowledge of the PK

v44 -> 2022-05-04 : https://github.com/inventree/InvenTree/pull/2931
    - Converting more server-side rendered forms to the API
    - Exposes more core functionality to API endpoints

v43 -> 2022-04-26 : https://github.com/inventree/InvenTree/pull/2875
    - Adds API detail endpoint for PartSalePrice model
    - Adds API detail endpoint for PartInternalPrice model

v42 -> 2022-04-26 : https://github.com/inventree/InvenTree/pull/2833
    - Adds variant stock information to the Part and BomItem serializers

v41 -> 2022-04-26
    - Fixes 'variant_of' filter for Part list endpoint

v40 -> 2022-04-19
    - Adds ability to filter StockItem list by "tracked" parameter
        - This checks the serial number or batch code fields

v39 -> 2022-04-18
    - Adds ability to filter StockItem list by "has_batch" parameter

v38 -> 2022-04-14 : https://github.com/inventree/InvenTree/pull/2828
    - Adds the ability to include stock test results for "installed items"

v37 -> 2022-04-07 : https://github.com/inventree/InvenTree/pull/2806
    - Adds extra stock availability information to the BomItem serializer

v36 -> 2022-04-03
    - Adds ability to filter part list endpoint by unallocated_stock argument

v35 -> 2022-04-01 : https://github.com/inventree/InvenTree/pull/2797
    - Adds stock allocation information to the Part API
    - Adds calculated field for "unallocated_quantity"

v34 -> 2022-03-25
    - Change permissions for "plugin list" API endpoint (now allows any authenticated user)

v33 -> 2022-03-24
    - Adds "plugins_enabled" information to root API endpoint

v32 -> 2022-03-19
    - Adds "parameters" detail to Part API endpoint (use &parameters=true)
    - Adds ability to filter PartParameterTemplate API by Part instance
    - Adds ability to filter PartParameterTemplate API by PartCategory instance

v31 -> 2022-03-14
    - Adds "updated" field to SupplierPriceBreakList and SupplierPriceBreakDetail API endpoints

v30 -> 2022-03-09
    - Adds "exclude_location" field to BuildAutoAllocation API endpoint
    - Allows BuildItem API endpoint to be filtered by BomItem relation

v29 -> 2022-03-08
    - Adds "scheduling" endpoint for predicted stock scheduling information

v28 -> 2022-03-04
    - Adds an API endpoint for auto allocation of stock items against a build order
    - Ref: https://github.com/inventree/InvenTree/pull/2713

v27 -> 2022-02-28
    - Adds target_date field to individual line items for purchase orders and sales orders

v26 -> 2022-02-17
    - Adds API endpoint for uploading a BOM file and extracting data

v25 -> 2022-02-17
    - Adds ability to filter "part" list endpoint by "in_bom_for" argument

v24 -> 2022-02-10
    - Adds API endpoint for deleting (cancelling) build order outputs

v23 -> 2022-02-02
    - Adds API endpoints for managing plugin classes
    - Adds API endpoints for managing plugin settings

v22 -> 2021-12-20
    - Adds API endpoint to "merge" multiple stock items

v21 -> 2021-12-04
    - Adds support for multiple "Shipments" against a SalesOrder
    - Refactors process for stock allocation against a SalesOrder

v20 -> 2021-12-03
    - Adds ability to filter POLineItem endpoint by "base_part"
    - Adds optional "order_detail" to POLineItem list endpoint

v19 -> 2021-12-02
    - Adds the ability to filter the StockItem API by "part_tree"
    - Returns only stock items which match a particular part.tree_id field

v18 -> 2021-11-15
    - Adds the ability to filter BomItem API by "uses" field
    - This returns a list of all BomItems which "use" the specified part
    - Includes inherited BomItem objects

v17 -> 2021-11-09
    - Adds API endpoints for GLOBAL and USER settings objects
    - Ref: https://github.com/inventree/InvenTree/pull/2275

v16 -> 2021-10-17
    - Adds API endpoint for completing build order outputs

v15 -> 2021-10-06
    - Adds detail endpoint for SalesOrderAllocation model
    - Allows use of the API forms interface for adjusting SalesOrderAllocation objects

v14 -> 2021-10-05
    - Stock adjustment actions API is improved, using native DRF serializer support
    - However adjustment actions now only support 'pk' as a lookup field

v13 -> 2021-10-05
    - Adds API endpoint to allocate stock items against a BuildOrder
    - Updates StockItem API with improved filtering against BomItem data

v12 -> 2021-09-07
    - Adds API endpoint to receive stock items against a PurchaseOrder

v11 -> 2021-08-26
    - Adds "units" field to PartBriefSerializer
    - This allows units to be introspected from the "part_detail" field in the StockItem serializer

v10 -> 2021-08-23
    - Adds "purchase_price_currency" to StockItem serializer
    - Adds "purchase_price_string" to StockItem serializer
    - Purchase price is now writable for StockItem serializer

v9  -> 2021-08-09
    - Adds "price_string" to part pricing serializers

v8  -> 2021-07-19
    - Refactors the API interface for SupplierPart and ManufacturerPart models
    - ManufacturerPart objects can no longer be created via the SupplierPart API endpoint

v7  -> 2021-07-03
    - Introduced the concept of "API forms" in https://github.com/inventree/InvenTree/pull/1716
    - API OPTIONS endpoints provide comprehensive field metedata
    - Multiple new API endpoints added for database models

v6  -> 2021-06-23
    - Part and Company images can now be directly uploaded via the REST API

v5  -> 2021-06-21
    - Adds API interface for manufacturer part parameters

v4  -> 2021-06-01
    - BOM items can now accept "variant stock" to be assigned against them
    - Many slight API tweaks were needed to get this to work properly!

v3  -> 2021-05-22:
    - The updated StockItem "history tracking" now uses a different interface

"""<|MERGE_RESOLUTION|>--- conflicted
+++ resolved
@@ -1,20 +1,18 @@
 """InvenTree API version information."""
 
 # InvenTree API version
-INVENTREE_API_VERSION = 250
+INVENTREE_API_VERSION = 251
 
 """Increment this API version number whenever there is a significant change to the API that any clients need to know about."""
 
 
 INVENTREE_API_TEXT = """
 
-<<<<<<< HEAD
-v250 - 2024-08-31 : https://github.com/inventree/InvenTree/pull/7470
+v251 - 2024-09-04 : https://github.com/inventree/InvenTree/pull/7470
     - Implements new API endpoints for enabling custom UI functionality
-=======
+
 v250 - 2024-09-04 : https://github.com/inventree/InvenTree/pull/8069
     - Fixes 'revision' field definition in Part serializer
->>>>>>> af5a0f64
 
 v249 - 2024-08-23 : https://github.com/inventree/InvenTree/pull/7978
     - Sort status enums
