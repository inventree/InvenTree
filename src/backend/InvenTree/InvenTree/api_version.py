"""InvenTree API version information."""

# InvenTree API version
INVENTREE_API_VERSION = 292

"""Increment this API version number whenever there is a significant change to the API that any clients need to know about."""


INVENTREE_API_TEXT = """

<<<<<<< HEAD
v292 - 2024-12-04 : https://github.com/inventree/InvenTree/pull/8596
    - Adds ReferenceSource and Reference endpoints to the API
=======
v292 - 2024-12-03 : https://github.com/inventree/InvenTree/pull/8625
    - Add "on_order" and "in_stock" annotations to SupplierPart API
    - Enhanced filtering for the SupplierPart API
>>>>>>> 987e0272

v291 - 2024-11-30 : https://github.com/inventree/InvenTree/pull/8596
    - Allow null / empty values for plugin settings

v290 - 2024-11-29 : https://github.com/inventree/InvenTree/pull/8590
    - Adds "quantity" field to ReturnOrderLineItem model and API

v289 - 2024-11-27 : https://github.com/inventree/InvenTree/pull/8570
    - Enable status change when transferring stock items

v288 - 2024-11-27 : https://github.com/inventree/InvenTree/pull/8574
    - Adds "consumed" filter to StockItem API

v287 - 2024-11-27 : https://github.com/inventree/InvenTree/pull/8571
    - Adds ability to set stock status when returning items from a customer

v286 - 2024-11-26 : https://github.com/inventree/InvenTree/pull/8054
    - Adds "SelectionList" and "SelectionListEntry" API endpoints

v285 - 2024-11-25 : https://github.com/inventree/InvenTree/pull/8559
    - Adds better description for registration endpoints

v284 - 2024-11-25 : https://github.com/inventree/InvenTree/pull/8544
    - Adds new date filters to the StockItem API
    - Adds new date filters to the BuildOrder API
    - Adds new date filters to the SalesOrder API
    - Adds new date filters to the PurchaseOrder API
    - Adds new date filters to the ReturnOrder API

v283 - 2024-11-20 : https://github.com/inventree/InvenTree/pull/8524
    - Adds "note" field to the PartRelated API endpoint

v282 - 2024-11-19 : https://github.com/inventree/InvenTree/pull/8487
    - Remove the "test statistics" API endpoints
    - This is now provided via a custom plugin

v281 - 2024-11-15 : https://github.com/inventree/InvenTree/pull/8480
    - Fixes StockHistory API data serialization

v280 - 2024-11-10 : https://github.com/inventree/InvenTree/pull/8461
    - Makes schema for API information endpoint more informing
    - Removes general not found endpoint

v279 - 2024-11-09 : https://github.com/inventree/InvenTree/pull/8458
    - Adds "order_outstanding" and "part" filters to the BuildLine API endpoint
    - Adds "order_outstanding" filter to the SalesOrderLineItem API endpoint

v278 - 2024-11-07 : https://github.com/inventree/InvenTree/pull/8445
    - Updates to the SalesOrder API endpoints
    - Add "shipment count" information to the SalesOrder API endpoints
    - Allow null value for SalesOrderAllocation.shipment field
    - Additional filtering options for allocation endpoints

v277 - 2024-11-01 : https://github.com/inventree/InvenTree/pull/8278
    - Allow build order list to be filtered by "outstanding" (alias for "active")

v276 - 2024-10-31 : https://github.com/inventree/InvenTree/pull/8403
    - Adds 'destination' field to the PurchaseOrder model and API endpoints

v275 - 2024-10-31 : https://github.com/inventree/InvenTree/pull/8396
    - Adds SKU and MPN fields to the StockItem serializer
    - Additional export options for the StockItem serializer

v274 - 2024-10-29 : https://github.com/inventree/InvenTree/pull/8392
    - Add more detailed information to NotificationEntry API serializer

v273 - 2024-10-28 : https://github.com/inventree/InvenTree/pull/8376
    - Fixes for the BuildLine API endpoint

v272 - 2024-10-25 : https://github.com/inventree/InvenTree/pull/8343
    - Adjustments to BuildLine API serializers

v271 - 2024-10-22 : https://github.com/inventree/InvenTree/pull/8331
    - Fixes for SalesOrderLineItem endpoints

v270 - 2024-10-19 : https://github.com/inventree/InvenTree/pull/8307
    - Adds missing date fields from order API endpoint(s)

v269 - 2024-10-16 : https://github.com/inventree/InvenTree/pull/8295
    - Adds "include_variants" filter to the BuildOrder API endpoint
    - Adds "include_variants" filter to the SalesOrder API endpoint
    - Adds "include_variants" filter to the PurchaseOrderLineItem API endpoint
    - Adds "include_variants" filter to the ReturnOrder API endpoint

268 - 2024-10-11 : https://github.com/inventree/InvenTree/pull/8274
    - Adds "in_stock" attribute to the StockItem serializer

267 - 2024-10-8 : https://github.com/inventree/InvenTree/pull/8250
    - Remove "allocations" field from the SalesOrderShipment API endpoint(s)
    - Add "allocated_items" field to the SalesOrderShipment API endpoint(s)

266 - 2024-10-07 : https://github.com/inventree/InvenTree/pull/8249
    - Tweak SalesOrderShipment API for more efficient data retrieval

265 - 2024-10-07 : https://github.com/inventree/InvenTree/pull/8228
    - Adds API endpoint for providing custom admin integration details for plugins

264 - 2024-10-03 : https://github.com/inventree/InvenTree/pull/8231
    - Adds Sales Order Shipment attachment model type

263 - 2024-09-30 : https://github.com/inventree/InvenTree/pull/8194
    - Adds Sales Order Shipment report

262 - 2024-09-30 : https://github.com/inventree/InvenTree/pull/8220
    - Tweak permission requirements for uninstalling plugins via API

261 - 2024-09-26 : https://github.com/inventree/InvenTree/pull/8184
    - Fixes for BuildOrder API serializers

v260 - 2024-09-26 : https://github.com/inventree/InvenTree/pull/8190
    - Adds facility for server-side context data to be passed to client-side plugins

v259 - 2024-09-20 : https://github.com/inventree/InvenTree/pull/8137
    - Implements new API endpoint for enabling custom UI features via plugins

v258 - 2024-09-24 : https://github.com/inventree/InvenTree/pull/8163
    - Enhances the existing PartScheduling API endpoint
    - Adds a formal DRF serializer to the endpoint

v257 - 2024-09-22 : https://github.com/inventree/InvenTree/pull/8150
    - Adds API endpoint for reporting barcode scan history

v256 - 2024-09-19 : https://github.com/inventree/InvenTree/pull/7704
    - Adjustments for "stocktake" (stock history) API endpoints

v255 - 2024-09-19 : https://github.com/inventree/InvenTree/pull/8145
    - Enables copying line items when duplicating an order

v254 - 2024-09-14 : https://github.com/inventree/InvenTree/pull/7470
    - Implements new API endpoints for enabling custom UI functionality via plugins

v253 - 2024-09-14 : https://github.com/inventree/InvenTree/pull/7944
    - Adjustments for user API endpoints

v252 - 2024-09-13 : https://github.com/inventree/InvenTree/pull/8040
    - Add endpoint for listing all known units

v251 - 2024-09-06 : https://github.com/inventree/InvenTree/pull/8018
    - Adds "attach_to_model" field to the ReporTemplate model

v250 - 2024-09-04 : https://github.com/inventree/InvenTree/pull/8069
    - Fixes 'revision' field definition in Part serializer

v249 - 2024-08-23 : https://github.com/inventree/InvenTree/pull/7978
    - Sort status enums

v248 - 2024-08-23 : https://github.com/inventree/InvenTree/pull/7965
    - Small adjustments to labels for new custom status fields

v247 - 2024-08-22 : https://github.com/inventree/InvenTree/pull/7956
    - Adjust "attachment" field on StockItemTestResult serializer
    - Allow null values for attachment

v246 - 2024-08-21 : https://github.com/inventree/InvenTree/pull/7862
    - Adds custom status fields to various serializers
    - Adds endpoints to admin custom status fields

v245 - 2024-08-21 : https://github.com/inventree/InvenTree/pull/7520
    - Documented pagination fields (no functional changes)

v244 - 2024-08-21 : https://github.com/inventree/InvenTree/pull/7941
    - Adds "create_child_builds" field to the Build API
    - Write-only field to create child builds from the API
    - Only available when creating a new build order

v243 - 2024-08-21 : https://github.com/inventree/InvenTree/pull/7940
    - Expose "ancestor" filter to the BuildOrder API

v242 - 2024-08-20 : https://github.com/inventree/InvenTree/pull/7932
    - Adds "level" attribute to BuildOrder serializer
    - Allow ordering of BuildOrder API by "level" attribute
    - Allow "parent" filter for BuildOrder API to have "cascade=True" option

v241 - 2024-08-18 : https://github.com/inventree/InvenTree/pull/7906
    - Adjusts required fields for the MeUserDetail endpoint

v240 - 2024-08-16 : https://github.com/inventree/InvenTree/pull/7900
    - Adjust "issued_by" filter for the BuildOrder list endpoint
    - Adjust "assigned_to" filter for the BuildOrder list endpoint

v239 - 2024-08-15 : https://github.com/inventree/InvenTree/pull/7888
    - Adds "testable" field to the Part model
    - Adds associated filters to various API endpoints

v238 - 2024-08-14 : https://github.com/inventree/InvenTree/pull/7874
    - Add "assembly" filter to BuildLine API endpoint

v237 - 2024-08-13 : https://github.com/inventree/InvenTree/pull/7863
    - Reimplement "bulk delete" operation for Attachment model
    - Fix permission checks for Attachment API endpoints

v236 - 2024-08-10 : https://github.com/inventree/InvenTree/pull/7844
    - Adds "supplier_name" to the PurchaseOrder API serializer

v235 - 2024-08-08 : https://github.com/inventree/InvenTree/pull/7837
    - Adds "on_order" quantity to SalesOrderLineItem serializer
    - Adds "building" quantity to SalesOrderLineItem serializer

v234 - 2024-08-08 : https://github.com/inventree/InvenTree/pull/7829
    - Fixes bug in the plugin metadata endpoint

v233 - 2024-08-04 : https://github.com/inventree/InvenTree/pull/7807
    - Adds new endpoints for managing state of build orders
    - Adds new endpoints for managing state of purchase orders
    - Adds new endpoints for managing state of sales orders
    - Adds new endpoints for managing state of return orders

v232 - 2024-08-03 : https://github.com/inventree/InvenTree/pull/7793
    - Allow ordering of SalesOrderShipment API by 'shipment_date' and 'delivery_date'

v231 - 2024-08-03 : https://github.com/inventree/InvenTree/pull/7794
    - Optimize BuildItem and BuildLine serializers to improve API efficiency

v230 - 2024-05-05 : https://github.com/inventree/InvenTree/pull/7164
    - Adds test statistics endpoint

v229 - 2024-07-31 : https://github.com/inventree/InvenTree/pull/7775
    - Add extra exportable fields to the BomItem serializer

v228 - 2024-07-18 : https://github.com/inventree/InvenTree/pull/7684
    - Adds "icon" field to the PartCategory.path and StockLocation.path API
    - Adds icon packages API endpoint

v227 - 2024-07-19 : https://github.com/inventree/InvenTree/pull/7693/
    - Adds endpoints to list and revoke the tokens issued to the current user

v226 - 2024-07-15 : https://github.com/inventree/InvenTree/pull/7648
    - Adds barcode generation API endpoint

v225 - 2024-07-17 : https://github.com/inventree/InvenTree/pull/7671
    - Adds "filters" field to DataImportSession API

v224 - 2024-07-14 : https://github.com/inventree/InvenTree/pull/7667
    - Add notes field to ManufacturerPart and SupplierPart API endpoints

v223 - 2024-07-14 : https://github.com/inventree/InvenTree/pull/7649
    - Allow adjustment of "packaging" field when receiving items against a purchase order

v222 - 2024-07-14 : https://github.com/inventree/InvenTree/pull/7635
    - Adjust the BomItem API endpoint to improve data import process

v221 - 2024-07-13 : https://github.com/inventree/InvenTree/pull/7636
    - Adds missing fields from StockItemBriefSerializer
    - Adds missing fields from PartBriefSerializer
    - Adds extra exportable fields to BuildItemSerializer

v220 - 2024-07-11 : https://github.com/inventree/InvenTree/pull/7585
    - Adds "revision_of" field to Part serializer
    - Adds new API filters for "revision" status

v219 - 2024-07-11 : https://github.com/inventree/InvenTree/pull/7611
    - Adds new fields to the BuildItem API endpoints
    - Adds new ordering / filtering options to the BuildItem API endpoints

v218 - 2024-07-11 : https://github.com/inventree/InvenTree/pull/7619
    - Adds "can_build" field to the BomItem API

v217 - 2024-07-09 : https://github.com/inventree/InvenTree/pull/7599
    - Fixes bug in "project_code" field for order API endpoints

v216 - 2024-07-08 : https://github.com/inventree/InvenTree/pull/7595
    - Moves API endpoint for contenttype lookup by model name

v215 - 2024-07-09 : https://github.com/inventree/InvenTree/pull/7591
    - Adds additional fields to the BuildLine serializer

v214 - 2024-07-08 : https://github.com/inventree/InvenTree/pull/7587
    - Adds "default_location_detail" field to the Part API

v213 - 2024-07-06 : https://github.com/inventree/InvenTree/pull/7527
    - Adds 'locked' field to Part API

v212 - 2024-07-06 : https://github.com/inventree/InvenTree/pull/7562
    - Makes API generation more robust (no functional changes)

v211 - 2024-06-26 : https://github.com/inventree/InvenTree/pull/6911
    - Adds API endpoints for managing data import and export

v210 - 2024-06-26 : https://github.com/inventree/InvenTree/pull/7518
    - Adds translateable text to User API fields

v209 - 2024-06-26 : https://github.com/inventree/InvenTree/pull/7514
    - Add "top_level" filter to PartCategory API endpoint
    - Add "top_level" filter to StockLocation API endpoint

v208 - 2024-06-19 : https://github.com/inventree/InvenTree/pull/7479
    - Adds documentation for the user roles API endpoint (no functional changes)

v207 - 2024-06-09 : https://github.com/inventree/InvenTree/pull/7420
    - Moves all "Attachment" models into a single table
    - All "Attachment" operations are now performed at /api/attachment/
    - Add permissions information to /api/user/roles/ endpoint

v206 - 2024-06-08 : https://github.com/inventree/InvenTree/pull/7417
    - Adds "choices" field to the PartTestTemplate model

v205 - 2024-06-03 : https://github.com/inventree/InvenTree/pull/7284
    - Added model_type and model_id fields to the "NotesImage" serializer

v204 - 2024-06-03 : https://github.com/inventree/InvenTree/pull/7393
    - Fixes previous API update which resulted in inconsistent ordering of currency codes

v203 - 2024-06-03 : https://github.com/inventree/InvenTree/pull/7390
    - Currency codes are now configurable as a run-time setting

v202 - 2024-05-27 : https://github.com/inventree/InvenTree/pull/7343
    - Adjust "required" attribute of Part.category field to be optional

v201 - 2024-05-21 : https://github.com/inventree/InvenTree/pull/7074
    - Major refactor of the report template / report printing interface
    - This is a *breaking change* to the report template API

v200 - 2024-05-20 : https://github.com/inventree/InvenTree/pull/7000
    - Adds API endpoint for generating custom batch codes
    - Adds API endpoint for generating custom serial numbers

v199 - 2024-05-20 : https://github.com/inventree/InvenTree/pull/7264
    - Expose "bom_valid" filter for the Part API
    - Expose "starred" filter for the Part API

v198 - 2024-05-19 : https://github.com/inventree/InvenTree/pull/7258
    - Fixed lookup field conflicts in the plugins API

v197 - 2024-05-14 : https://github.com/inventree/InvenTree/pull/7224
    - Refactor the plugin API endpoints to use the plugin "key" for lookup, rather than the PK value

v196 - 2024-05-05 : https://github.com/inventree/InvenTree/pull/7160
    - Adds "location" field to BuildOutputComplete API endpoint

v195 - 2024-05-03 : https://github.com/inventree/InvenTree/pull/7153
    - Fixes bug in BuildOrderCancel API endpoint

v194 - 2024-05-01 : https://github.com/inventree/InvenTree/pull/7147
    -  Adds field description to the currency_exchange_retrieve API call

v193 - 2024-04-30 : https://github.com/inventree/InvenTree/pull/7144
    - Adds "assigned_to" filter to PurchaseOrder / SalesOrder / ReturnOrder API endpoints

v192 - 2024-04-23 : https://github.com/inventree/InvenTree/pull/7106
    - Adds 'trackable' ordering option to BuildLineLabel API endpoint

v191 - 2024-04-22 : https://github.com/inventree/InvenTree/pull/7079
    - Adds API endpoints for Contenttype model

v190 - 2024-04-19 : https://github.com/inventree/InvenTree/pull/7024
    - Adds "active" field to the Company API endpoints
    - Allow company list to be filtered by "active" status

v189 - 2024-04-19 : https://github.com/inventree/InvenTree/pull/7066
    - Adds "currency" field to CompanyBriefSerializer class

v188 - 2024-04-16 : https://github.com/inventree/InvenTree/pull/6970
    - Adds session authentication support for the API
    - Improvements for login / logout endpoints for better support of React web interface

v187 - 2024-04-10 : https://github.com/inventree/InvenTree/pull/6985
    - Allow Part list endpoint to be sorted by pricing_min and pricing_max values
    - Allow BomItem list endpoint to be sorted by pricing_min and pricing_max values
    - Allow InternalPrice and SalePrice endpoints to be sorted by quantity
    - Adds total pricing values to BomItem serializer

v186 - 2024-03-26 : https://github.com/inventree/InvenTree/pull/6855
    - Adds license information to the API

v185 - 2024-03-24 : https://github.com/inventree/InvenTree/pull/6836
    - Remove /plugin/activate endpoint
    - Update docstrings and typing for various API endpoints (no functional changes)

v184 - 2024-03-17 : https://github.com/inventree/InvenTree/pull/10464
    - Add additional fields for tests (start/end datetime, test station)

v183 - 2024-03-14 : https://github.com/inventree/InvenTree/pull/5972
    - Adds "category_default_location" annotated field to part serializer
    - Adds "part_detail.category_default_location" annotated field to stock item serializer
    - Adds "part_detail.category_default_location" annotated field to purchase order line serializer
    - Adds "parent_default_location" annotated field to category serializer

v182 - 2024-03-13 : https://github.com/inventree/InvenTree/pull/6714
    - Expose ReportSnippet model to the /report/snippet/ API endpoint
    - Expose ReportAsset model to the /report/asset/ API endpoint

v181 - 2024-02-21 : https://github.com/inventree/InvenTree/pull/6541
    - Adds "width" and "height" fields to the LabelTemplate API endpoint
    - Adds "page_size" and "landscape" fields to the ReportTemplate API endpoint

v180 - 2024-3-02 : https://github.com/inventree/InvenTree/pull/6463
    - Tweaks to API documentation to allow automatic documentation generation

v179 - 2024-03-01 : https://github.com/inventree/InvenTree/pull/6605
    - Adds "subcategories" count to PartCategory serializer
    - Adds "sublocations" count to StockLocation serializer
    - Adds "image" field to PartBrief serializer
    - Adds "image" field to CompanyBrief serializer

v178 - 2024-02-29 : https://github.com/inventree/InvenTree/pull/6604
    - Adds "external_stock" field to the Part API endpoint
    - Adds "external_stock" field to the BomItem API endpoint
    - Adds "external_stock" field to the BuildLine API endpoint
    - Stock quantities represented in the BuildLine API endpoint are now filtered by Build.source_location

v177 - 2024-02-27 : https://github.com/inventree/InvenTree/pull/6581
    - Adds "subcategoies" count to PartCategoryTree serializer
    - Adds "sublocations" count to StockLocationTree serializer

v176 - 2024-02-26 : https://github.com/inventree/InvenTree/pull/6535
    - Adds the field "plugins_install_disabled" to the Server info API endpoint

v175 - 2024-02-21 : https://github.com/inventree/InvenTree/pull/6538
    - Adds "parts" count to PartParameterTemplate serializer

v174 - 2024-02-21 : https://github.com/inventree/InvenTree/pull/6536
    - Expose PartCategory filters to the API documentation
    - Expose StockLocation filters to the API documentation

v173 - 2024-02-20 : https://github.com/inventree/InvenTree/pull/6483
    - Adds "merge_items" to the PurchaseOrderLine create API endpoint
    - Adds "auto_pricing" to the PurchaseOrderLine create/update API endpoint

v172 - 2024-02-20 : https://github.com/inventree/InvenTree/pull/6526
    - Adds "enabled" field to the PartTestTemplate API endpoint
    - Adds "enabled" filter to the PartTestTemplate list
    - Adds "enabled" filter to the StockItemTestResult list

v171 - 2024-02-19 : https://github.com/inventree/InvenTree/pull/6516
    - Adds "key" as a filterable parameter to PartTestTemplate list endpoint

v170 -> 2024-02-19 : https://github.com/inventree/InvenTree/pull/6514
    - Adds "has_results" filter to the PartTestTemplate list endpoint

v169 -> 2024-02-14 : https://github.com/inventree/InvenTree/pull/6430
    - Adds 'key' field to PartTestTemplate API endpoint
    - Adds annotated 'results' field to PartTestTemplate API endpoint
    - Adds 'template' field to StockItemTestResult API endpoint

v168 -> 2024-02-14 : https://github.com/inventree/InvenTree/pull/4824
    - Adds machine CRUD API endpoints
    - Adds machine settings API endpoints
    - Adds machine restart API endpoint
    - Adds machine types/drivers list API endpoints
    - Adds machine registry status API endpoint
    - Adds 'required' field to the global Settings API
    - Discover sub-sub classes of the StatusCode API

v167 -> 2024-02-07: https://github.com/inventree/InvenTree/pull/6440
    - Fixes for OpenAPI schema generation

v166 -> 2024-02-04 : https://github.com/inventree/InvenTree/pull/6400
    - Adds package_name to plugin API
    - Adds mechanism for uninstalling plugins via the API

v165 -> 2024-01-28 : https://github.com/inventree/InvenTree/pull/6040
    - Adds supplier_part.name, part.creation_user, part.required_for_sales_order

v164 -> 2024-01-24 : https://github.com/inventree/InvenTree/pull/6343
    - Adds "building" quantity to BuildLine API serializer

v163 -> 2024-01-22 : https://github.com/inventree/InvenTree/pull/6314
    - Extends API endpoint to expose auth configuration information for signin pages

v162 -> 2024-01-14 : https://github.com/inventree/InvenTree/pull/6230
    - Adds API endpoints to provide information on background tasks

v161 -> 2024-01-13 : https://github.com/inventree/InvenTree/pull/6222
    - Adds API endpoint for system error information

v160 -> 2023-12-11 : https://github.com/inventree/InvenTree/pull/6072
    - Adds API endpoint for allocating stock items against a sales order via barcode scan

v159 -> 2023-12-08 : https://github.com/inventree/InvenTree/pull/6056
    - Adds API endpoint for reloading plugin registry

v158 -> 2023-11-21 : https://github.com/inventree/InvenTree/pull/5953
    - Adds API endpoint for listing all settings of a particular plugin
    - Adds API endpoint for registry status (errors)

v157 -> 2023-12-02 : https://github.com/inventree/InvenTree/pull/6021
    - Add write-only "existing_image" field to Part API serializer

v156 -> 2023-11-26 : https://github.com/inventree/InvenTree/pull/5982
    - Add POST endpoint for report and label creation

v155 -> 2023-11-24 : https://github.com/inventree/InvenTree/pull/5979
    - Add "creation_date" field to Part instance serializer

v154 -> 2023-11-21 : https://github.com/inventree/InvenTree/pull/5944
    - Adds "responsible" field to the ProjectCode table

v153 -> 2023-11-21 : https://github.com/inventree/InvenTree/pull/5956
    - Adds override_min and override_max fields to part pricing API

v152 -> 2023-11-20 : https://github.com/inventree/InvenTree/pull/5949
    - Adds barcode support for manufacturerpart model
    - Adds API endpoint for adding parts to purchase order using barcode scan

v151 -> 2023-11-13 : https://github.com/inventree/InvenTree/pull/5906
    - Allow user list API to be filtered by user active status
    - Allow owner list API to be filtered by user active status

v150 -> 2023-11-07: https://github.com/inventree/InvenTree/pull/5875
    - Extended user API endpoints to enable ordering
    - Extended user API endpoints to enable user role changes
    - Added endpoint to create a new user

v149 -> 2023-11-07 : https://github.com/inventree/InvenTree/pull/5876
    - Add 'building' quantity to BomItem serializer
    - Add extra ordering options for the BomItem list API

v148 -> 2023-11-06 : https://github.com/inventree/InvenTree/pull/5872
    - Allow "quantity" to be specified when installing an item into another item

v147 -> 2023-11-04: https://github.com/inventree/InvenTree/pull/5860
    - Adds "completed_lines" field to SalesOrder API endpoint
    - Adds "completed_lines" field to PurchaseOrder API endpoint

v146 -> 2023-11-02: https://github.com/inventree/InvenTree/pull/5822
    - Extended SSO Provider endpoint to contain if a provider is configured
    - Adds API endpoints for Email Address model

v145 -> 2023-10-30: https://github.com/inventree/InvenTree/pull/5786
    - Allow printing labels via POST including printing options in the body

v144 -> 2023-10-23: https://github.com/inventree/InvenTree/pull/5811
    - Adds version information API endpoint

v143 -> 2023-10-29: https://github.com/inventree/InvenTree/pull/5810
    - Extends the status endpoint to include information about system status and health

v142 -> 2023-10-20: https://github.com/inventree/InvenTree/pull/5759
    - Adds generic API endpoints for looking up status models

v141 -> 2023-10-23 : https://github.com/inventree/InvenTree/pull/5774
    - Changed 'part.responsible' from User to Owner

v140 -> 2023-10-20 : https://github.com/inventree/InvenTree/pull/5664
    - Expand API token functionality
    - Multiple API tokens can be generated per user

v139 -> 2023-10-11 : https://github.com/inventree/InvenTree/pull/5509
    - Add new BarcodePOReceive endpoint to receive line items by scanning supplier barcodes

v138 -> 2023-10-11 : https://github.com/inventree/InvenTree/pull/5679
    - Settings keys are no longer case sensitive
    - Include settings units in API serializer

v137 -> 2023-10-04 : https://github.com/inventree/InvenTree/pull/5588
    - Adds StockLocationType API endpoints
    - Adds custom_icon, location_type to StockLocation endpoint

v136 -> 2023-09-23 : https://github.com/inventree/InvenTree/pull/5595
    - Adds structural to StockLocation and PartCategory tree endpoints

v135 -> 2023-09-19 : https://github.com/inventree/InvenTree/pull/5569
    - Adds location path detail to StockLocation and StockItem API endpoints
    - Adds category path detail to PartCategory and Part API endpoints

v134 -> 2023-09-11 : https://github.com/inventree/InvenTree/pull/5525
    - Allow "Attachment" list endpoints to be searched by attachment, link and comment fields

v133 -> 2023-09-08 : https://github.com/inventree/InvenTree/pull/5518
    - Add extra optional fields which can be used for StockAdjustment endpoints

v132 -> 2023-09-07 : https://github.com/inventree/InvenTree/pull/5515
    - Add 'issued_by' filter to BuildOrder API list endpoint

v131 -> 2023-08-09 : https://github.com/inventree/InvenTree/pull/5415
    - Annotate 'available_variant_stock' to the SalesOrderLine serializer

v130 -> 2023-07-14 : https://github.com/inventree/InvenTree/pull/5251
    - Refactor label printing interface

v129 -> 2023-07-06 : https://github.com/inventree/InvenTree/pull/5189
    - Changes 'serial_lte' and 'serial_gte' stock filters to point to 'serial_int' field

v128 -> 2023-07-06 : https://github.com/inventree/InvenTree/pull/5186
    - Adds 'available' filter for BuildLine API endpoint

v127 -> 2023-06-24 : https://github.com/inventree/InvenTree/pull/5094
    - Enhancements for the PartParameter API endpoints

v126 -> 2023-06-19 : https://github.com/inventree/InvenTree/pull/5075
    - Adds API endpoint for setting the "category" for multiple parts simultaneously

v125 -> 2023-06-17 : https://github.com/inventree/InvenTree/pull/5064
    - Adds API endpoint for setting the "status" field for multiple stock items simultaneously

v124 -> 2023-06-17 : https://github.com/inventree/InvenTree/pull/5057
    - Add "created_before" and "created_after" filters to the Part API

v123 -> 2023-06-15 : https://github.com/inventree/InvenTree/pull/5019
    - Add Metadata to: Plugin Config

v122 -> 2023-06-14 : https://github.com/inventree/InvenTree/pull/5034
    - Adds new BuildLineLabel label type

v121 -> 2023-06-14 : https://github.com/inventree/InvenTree/pull/4808
    - Adds "ProjectCode" link to Build model

v120 -> 2023-06-07 : https://github.com/inventree/InvenTree/pull/4855
    - Major overhaul of the build order API
    - Adds new BuildLine model

v119 -> 2023-06-01 : https://github.com/inventree/InvenTree/pull/4898
    - Add Metadata to:  Part test templates, Part parameters, Part category parameter templates, BOM item substitute, Related Parts, Stock item test result

v118 -> 2023-06-01 : https://github.com/inventree/InvenTree/pull/4935
    - Adds extra fields for the PartParameterTemplate model

v117 -> 2023-05-22 : https://github.com/inventree/InvenTree/pull/4854
    - Part.units model now supports physical units (e.g. "kg", "m", "mm", etc)
    - Replaces SupplierPart "pack_size" field with "pack_quantity"
    - New field supports physical units, and allows for conversion between compatible units

v116 -> 2023-05-18 : https://github.com/inventree/InvenTree/pull/4823
    - Updates to part parameter implementation, to use physical units

v115 -> 2023-05-18 : https://github.com/inventree/InvenTree/pull/4846
    - Adds ability to partially scrap a build output

v114 -> 2023-05-16 : https://github.com/inventree/InvenTree/pull/4825
    - Adds "delivery_date" to shipments

v113 -> 2023-05-13 : https://github.com/inventree/InvenTree/pull/4800
    - Adds API endpoints for scrapping a build output

v112 -> 2023-05-13: https://github.com/inventree/InvenTree/pull/4741
    - Adds flag use_pack_size to the stock addition API, which allows adding packs

v111 -> 2023-05-02 : https://github.com/inventree/InvenTree/pull/4367
    - Adds tags to the Part serializer
    - Adds tags to the SupplierPart serializer
    - Adds tags to the ManufacturerPart serializer
    - Adds tags to the StockItem serializer
    - Adds tags to the StockLocation serializer

v110 -> 2023-04-26 : https://github.com/inventree/InvenTree/pull/4698
    - Adds 'order_currency' field for PurchaseOrder / SalesOrder endpoints

v109 -> 2023-04-19 : https://github.com/inventree/InvenTree/pull/4636
    - Adds API endpoints for the "ProjectCode" model

v108 -> 2023-04-17 : https://github.com/inventree/InvenTree/pull/4615
    - Adds functionality to upload images for rendering in markdown notes

v107 -> 2023-04-04 : https://github.com/inventree/InvenTree/pull/4575
    - Adds barcode support for PurchaseOrder model
    - Adds barcode support for ReturnOrder model
    - Adds barcode support for SalesOrder model
    - Adds barcode support for BuildOrder model

v106 -> 2023-04-03 : https://github.com/inventree/InvenTree/pull/4566
    - Adds 'search_regex' parameter to all searchable API endpoints

v105 -> 2023-03-31 : https://github.com/inventree/InvenTree/pull/4543
    - Adds API endpoints for status label information on various models

v104 -> 2023-03-23 : https://github.com/inventree/InvenTree/pull/4488
    - Adds various endpoints for new "ReturnOrder" models
    - Adds various endpoints for new "ReturnOrderReport" templates
    - Exposes API endpoints for "Contact" model

v103 -> 2023-03-17 : https://github.com/inventree/InvenTree/pull/4410
    - Add metadata to several more models

v102 -> 2023-03-18 : https://github.com/inventree/InvenTree/pull/4505
- Adds global search API endpoint for consolidated search results

v101 -> 2023-03-07 : https://github.com/inventree/InvenTree/pull/4462
    - Adds 'total_in_stock' to Part serializer, and supports API ordering

v100 -> 2023-03-04 : https://github.com/inventree/InvenTree/pull/4452
     - Adds bulk delete of PurchaseOrderLineItems to API

v99 -> 2023-03-03 : https://github.com/inventree/InvenTree/pull/4445
    - Adds sort by "responsible" to PurchaseOrderAPI

v98 -> 2023-02-24 : https://github.com/inventree/InvenTree/pull/4408
    - Adds "responsible" filter to Build API

v97 -> 2023-02-20 : https://github.com/inventree/InvenTree/pull/4377
    - Adds "external" attribute to StockLocation model

v96 -> 2023-02-16 : https://github.com/inventree/InvenTree/pull/4345
    - Adds stocktake report generation functionality

v95 -> 2023-02-16 : https://github.com/inventree/InvenTree/pull/4346
    - Adds "CompanyAttachment" model (and associated API endpoints)

v94 -> 2023-02-10 : https://github.com/inventree/InvenTree/pull/4327
    - Adds API endpoints for the "Group" auth model

v93 -> 2023-02-03 : https://github.com/inventree/InvenTree/pull/4300
    - Adds extra information to the currency exchange endpoint
    - Adds API endpoint for manually updating exchange rates

v92 -> 2023-02-02 : https://github.com/inventree/InvenTree/pull/4293
    - Adds API endpoint for currency exchange information

v91 -> 2023-01-31 : https://github.com/inventree/InvenTree/pull/4281
    - Improves the API endpoint for creating new Part instances

v90 -> 2023-01-25 : https://github.com/inventree/InvenTree/pull/4186/files
    - Adds a dedicated endpoint to activate a plugin

v89 -> 2023-01-25 : https://github.com/inventree/InvenTree/pull/4214
    - Adds updated field to SupplierPart API
    - Adds API date ordering for supplier part list

v88 -> 2023-01-17: https://github.com/inventree/InvenTree/pull/4225
    - Adds 'priority' field to Build model and api endpoints

v87 -> 2023-01-04 : https://github.com/inventree/InvenTree/pull/4067
    - Add API date filter for stock table on Expiry date

v86 -> 2022-12-22 : https://github.com/inventree/InvenTree/pull/4069
    - Adds API endpoints for part stocktake

v85 -> 2022-12-21 : https://github.com/inventree/InvenTree/pull/3858
    - Add endpoints serving ICS calendars for purchase and sales orders through API

v84 -> 2022-12-21: https://github.com/inventree/InvenTree/pull/4083
    - Add support for listing PO, BO, SO by their reference

v83 -> 2022-11-19 : https://github.com/inventree/InvenTree/pull/3949
    - Add support for structural Stock locations

v82 -> 2022-11-16 : https://github.com/inventree/InvenTree/pull/3931
    - Add support for structural Part categories

v81 -> 2022-11-08 : https://github.com/inventree/InvenTree/pull/3710
    - Adds cached pricing information to Part API
    - Adds cached pricing information to BomItem API
    - Allows Part and BomItem list endpoints to be filtered by 'has_pricing'
    - Remove calculated 'price_string' values from API endpoints
    - Allows PurchaseOrderLineItem API endpoint to be filtered by 'has_pricing'
    - Allows SalesOrderLineItem API endpoint to be filtered by 'has_pricing'
    - Allows SalesOrderLineItem API endpoint to be filtered by 'order_status'
    - Adds more information to SupplierPriceBreak serializer

v80 -> 2022-11-07 : https://github.com/inventree/InvenTree/pull/3906
    - Adds 'barcode_hash' to Part API serializer
    - Adds 'barcode_hash' to StockLocation API serializer
    - Adds 'barcode_hash' to SupplierPart API serializer

v79 -> 2022-11-03 : https://github.com/inventree/InvenTree/pull/3895
    - Add metadata to Company

v78 -> 2022-10-25 : https://github.com/inventree/InvenTree/pull/3854
    - Make PartCategory to be filtered by name and description

v77 -> 2022-10-12 : https://github.com/inventree/InvenTree/pull/3772
    - Adds model permission checks for barcode assignment actions

v76 -> 2022-09-10 : https://github.com/inventree/InvenTree/pull/3640
    - Refactor of barcode data on the API
    - StockItem.uid renamed to StockItem.barcode_hash

v75 -> 2022-09-05 : https://github.com/inventree/InvenTree/pull/3644
    - Adds "pack_size" attribute to SupplierPart API serializer

v74 -> 2022-08-28 : https://github.com/inventree/InvenTree/pull/3615
    - Add confirmation field for completing PurchaseOrder if the order has incomplete lines
    - Add confirmation field for completing SalesOrder if the order has incomplete lines

v73 -> 2022-08-24 : https://github.com/inventree/InvenTree/pull/3605
    - Add 'description' field to PartParameterTemplate model

v72 -> 2022-08-18 : https://github.com/inventree/InvenTree/pull/3567
    - Allow PurchaseOrder to be duplicated via the API

v71 -> 2022-08-18 : https://github.com/inventree/InvenTree/pull/3564
    - Updates to the "part scheduling" API endpoint

v70 -> 2022-08-02 : https://github.com/inventree/InvenTree/pull/3451
    - Adds a 'depth' parameter to the PartCategory list API
    - Adds a 'depth' parameter to the StockLocation list API

v69 -> 2022-08-01 : https://github.com/inventree/InvenTree/pull/3443
    - Updates the PartCategory list API:
        - Improve query efficiency: O(n) becomes O(1)
        - Rename 'parts' field to 'part_count'
    - Updates the StockLocation list API:
        - Improve query efficiency: O(n) becomes O(1)

v68 -> 2022-07-27 : https://github.com/inventree/InvenTree/pull/3417
    - Allows SupplierPart list to be filtered by SKU value
    - Allows SupplierPart list to be filtered by MPN value

v67 -> 2022-07-25 : https://github.com/inventree/InvenTree/pull/3395
    - Adds a 'requirements' endpoint for Part instance
    - Provides information on outstanding order requirements for a given part

v66 -> 2022-07-24 : https://github.com/inventree/InvenTree/pull/3393
    - Part images can now be downloaded from a remote URL via the API
    - Company images can now be downloaded from a remote URL via the API

v65 -> 2022-07-15 : https://github.com/inventree/InvenTree/pull/3335
    - Annotates 'in_stock' quantity to the SupplierPart API

v64 -> 2022-07-08 : https://github.com/inventree/InvenTree/pull/3310
    - Annotate 'on_order' quantity to BOM list API
    - Allow BOM List API endpoint to be filtered by "on_order" parameter

v63 -> 2022-07-06 : https://github.com/inventree/InvenTree/pull/3301
    - Allow BOM List API endpoint to be filtered by "available_stock" parameter

v62 -> 2022-07-05 : https://github.com/inventree/InvenTree/pull/3296
    - Allows search on BOM List API endpoint
    - Allows ordering on BOM List API endpoint

v61 -> 2022-06-12 : https://github.com/inventree/InvenTree/pull/3183
    - Migrate the "Convert Stock Item" form class to use the API
    - There is now an API endpoint for converting a stock item to a valid variant

v60 -> 2022-06-08 : https://github.com/inventree/InvenTree/pull/3148
    - Add availability data fields to the SupplierPart model

v59 -> 2022-06-07 : https://github.com/inventree/InvenTree/pull/3154
    - Adds further improvements to BulkDelete mixin class
    - Fixes multiple bugs in custom OPTIONS metadata implementation
    - Adds 'bulk delete' for Notifications

v58 -> 2022-06-06 : https://github.com/inventree/InvenTree/pull/3146
    - Adds a BulkDelete API mixin class for fast, safe deletion of multiple objects with a single API request

v57 -> 2022-06-05 : https://github.com/inventree/InvenTree/pull/3130
    - Transfer PartCategoryTemplateParameter actions to the API

v56 -> 2022-06-02 : https://github.com/inventree/InvenTree/pull/3123
    - Expose the PartParameterTemplate model to use the API

v55 -> 2022-06-02 : https://github.com/inventree/InvenTree/pull/3120
    - Converts the 'StockItemReturn' functionality to make use of the API

v54 -> 2022-06-02 : https://github.com/inventree/InvenTree/pull/3117
    - Adds 'available_stock' annotation on the SalesOrderLineItem API
    - Adds (well, fixes) 'overdue' annotation on the SalesOrderLineItem API

v53 -> 2022-06-01 : https://github.com/inventree/InvenTree/pull/3110
    - Adds extra search fields to the BuildOrder list API endpoint

v52 -> 2022-05-31 : https://github.com/inventree/InvenTree/pull/3103
    - Allow part list API to be searched by supplier SKU

v51 -> 2022-05-24 : https://github.com/inventree/InvenTree/pull/3058
    - Adds new fields to the SalesOrderShipment model

v50 -> 2022-05-18 : https://github.com/inventree/InvenTree/pull/2912
    - Implement Attachments for manufacturer parts

v49 -> 2022-05-09 : https://github.com/inventree/InvenTree/pull/2957
    - Allows filtering of plugin list by 'active' status
    - Allows filtering of plugin list by 'mixin' support
    - Adds endpoint to "identify" or "locate" stock items and locations (using plugins)

v48 -> 2022-05-12 : https://github.com/inventree/InvenTree/pull/2977
    - Adds "export to file" functionality for PurchaseOrder API endpoint
    - Adds "export to file" functionality for SalesOrder API endpoint
    - Adds "export to file" functionality for BuildOrder API endpoint

v47 -> 2022-05-10 : https://github.com/inventree/InvenTree/pull/2964
    - Fixes barcode API error response when scanning a StockItem which does not exist
    - Fixes barcode API error response when scanning a StockLocation which does not exist

v46 -> 2022-05-09
    - Fixes read permissions on settings API
    - Allows non-staff users to read global settings via the API

v45 -> 2022-05-08 : https://github.com/inventree/InvenTree/pull/2944
    - Settings are now accessed via the API using their unique key, not their PK
    - This allows the settings to be accessed without prior knowledge of the PK

v44 -> 2022-05-04 : https://github.com/inventree/InvenTree/pull/2931
    - Converting more server-side rendered forms to the API
    - Exposes more core functionality to API endpoints

v43 -> 2022-04-26 : https://github.com/inventree/InvenTree/pull/2875
    - Adds API detail endpoint for PartSalePrice model
    - Adds API detail endpoint for PartInternalPrice model

v42 -> 2022-04-26 : https://github.com/inventree/InvenTree/pull/2833
    - Adds variant stock information to the Part and BomItem serializers

v41 -> 2022-04-26
    - Fixes 'variant_of' filter for Part list endpoint

v40 -> 2022-04-19
    - Adds ability to filter StockItem list by "tracked" parameter
        - This checks the serial number or batch code fields

v39 -> 2022-04-18
    - Adds ability to filter StockItem list by "has_batch" parameter

v38 -> 2022-04-14 : https://github.com/inventree/InvenTree/pull/2828
    - Adds the ability to include stock test results for "installed items"

v37 -> 2022-04-07 : https://github.com/inventree/InvenTree/pull/2806
    - Adds extra stock availability information to the BomItem serializer

v36 -> 2022-04-03
    - Adds ability to filter part list endpoint by unallocated_stock argument

v35 -> 2022-04-01 : https://github.com/inventree/InvenTree/pull/2797
    - Adds stock allocation information to the Part API
    - Adds calculated field for "unallocated_quantity"

v34 -> 2022-03-25
    - Change permissions for "plugin list" API endpoint (now allows any authenticated user)

v33 -> 2022-03-24
    - Adds "plugins_enabled" information to root API endpoint

v32 -> 2022-03-19
    - Adds "parameters" detail to Part API endpoint (use &parameters=true)
    - Adds ability to filter PartParameterTemplate API by Part instance
    - Adds ability to filter PartParameterTemplate API by PartCategory instance

v31 -> 2022-03-14
    - Adds "updated" field to SupplierPriceBreakList and SupplierPriceBreakDetail API endpoints

v30 -> 2022-03-09
    - Adds "exclude_location" field to BuildAutoAllocation API endpoint
    - Allows BuildItem API endpoint to be filtered by BomItem relation

v29 -> 2022-03-08
    - Adds "scheduling" endpoint for predicted stock scheduling information

v28 -> 2022-03-04
    - Adds an API endpoint for auto allocation of stock items against a build order
    - Ref: https://github.com/inventree/InvenTree/pull/2713

v27 -> 2022-02-28
    - Adds target_date field to individual line items for purchase orders and sales orders

v26 -> 2022-02-17
    - Adds API endpoint for uploading a BOM file and extracting data

v25 -> 2022-02-17
    - Adds ability to filter "part" list endpoint by "in_bom_for" argument

v24 -> 2022-02-10
    - Adds API endpoint for deleting (cancelling) build order outputs

v23 -> 2022-02-02
    - Adds API endpoints for managing plugin classes
    - Adds API endpoints for managing plugin settings

v22 -> 2021-12-20
    - Adds API endpoint to "merge" multiple stock items

v21 -> 2021-12-04
    - Adds support for multiple "Shipments" against a SalesOrder
    - Refactors process for stock allocation against a SalesOrder

v20 -> 2021-12-03
    - Adds ability to filter POLineItem endpoint by "base_part"
    - Adds optional "order_detail" to POLineItem list endpoint

v19 -> 2021-12-02
    - Adds the ability to filter the StockItem API by "part_tree"
    - Returns only stock items which match a particular part.tree_id field

v18 -> 2021-11-15
    - Adds the ability to filter BomItem API by "uses" field
    - This returns a list of all BomItems which "use" the specified part
    - Includes inherited BomItem objects

v17 -> 2021-11-09
    - Adds API endpoints for GLOBAL and USER settings objects
    - Ref: https://github.com/inventree/InvenTree/pull/2275

v16 -> 2021-10-17
    - Adds API endpoint for completing build order outputs

v15 -> 2021-10-06
    - Adds detail endpoint for SalesOrderAllocation model
    - Allows use of the API forms interface for adjusting SalesOrderAllocation objects

v14 -> 2021-10-05
    - Stock adjustment actions API is improved, using native DRF serializer support
    - However adjustment actions now only support 'pk' as a lookup field

v13 -> 2021-10-05
    - Adds API endpoint to allocate stock items against a BuildOrder
    - Updates StockItem API with improved filtering against BomItem data

v12 -> 2021-09-07
    - Adds API endpoint to receive stock items against a PurchaseOrder

v11 -> 2021-08-26
    - Adds "units" field to PartBriefSerializer
    - This allows units to be introspected from the "part_detail" field in the StockItem serializer

v10 -> 2021-08-23
    - Adds "purchase_price_currency" to StockItem serializer
    - Adds "purchase_price_string" to StockItem serializer
    - Purchase price is now writable for StockItem serializer

v9  -> 2021-08-09
    - Adds "price_string" to part pricing serializers

v8  -> 2021-07-19
    - Refactors the API interface for SupplierPart and ManufacturerPart models
    - ManufacturerPart objects can no longer be created via the SupplierPart API endpoint

v7  -> 2021-07-03
    - Introduced the concept of "API forms" in https://github.com/inventree/InvenTree/pull/1716
    - API OPTIONS endpoints provide comprehensive field metedata
    - Multiple new API endpoints added for database models

v6  -> 2021-06-23
    - Part and Company images can now be directly uploaded via the REST API

v5  -> 2021-06-21
    - Adds API interface for manufacturer part parameters

v4  -> 2021-06-01
    - BOM items can now accept "variant stock" to be assigned against them
    - Many slight API tweaks were needed to get this to work properly!

v3  -> 2021-05-22:
    - The updated StockItem "history tracking" now uses a different interface

"""<|MERGE_RESOLUTION|>--- conflicted
+++ resolved
@@ -1,21 +1,19 @@
 """InvenTree API version information."""
 
 # InvenTree API version
-INVENTREE_API_VERSION = 292
+INVENTREE_API_VERSION = 293
 
 """Increment this API version number whenever there is a significant change to the API that any clients need to know about."""
 
 
 INVENTREE_API_TEXT = """
 
-<<<<<<< HEAD
-v292 - 2024-12-04 : https://github.com/inventree/InvenTree/pull/8596
+v293 - 2024-12-04 : https://github.com/inventree/InvenTree/pull/8596
     - Adds ReferenceSource and Reference endpoints to the API
-=======
+
 v292 - 2024-12-03 : https://github.com/inventree/InvenTree/pull/8625
     - Add "on_order" and "in_stock" annotations to SupplierPart API
     - Enhanced filtering for the SupplierPart API
->>>>>>> 987e0272
 
 v291 - 2024-11-30 : https://github.com/inventree/InvenTree/pull/8596
     - Allow null / empty values for plugin settings
