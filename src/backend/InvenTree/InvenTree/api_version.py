"""InvenTree API version information."""

# InvenTree API version
INVENTREE_API_VERSION = 417
"""Increment this API version number whenever there is a significant change to the API that any clients need to know about."""

INVENTREE_API_TEXT = """

<<<<<<< HEAD
v417 -> 2025-10-24 : https://github.com/inventree/InvenTree/pull/10657
    - Add "project_code" field(s) to OrderLineItem API endpoint(s)
    - Add "project_code" field(s) to ExtraOrderLineItem API endpoint(s)
=======
v417 -> 2025-10-22 : https://github.com/inventree/InvenTree/pull/10654
    - Adds "checked" filter to SalesOrderShipment API endpoint
    - Adds "order_status" filter to SalesOrdereShipment API endpoint
    - Adds "order_outstanding" filter to SalesOrderShipment API endpoint
>>>>>>> 6df97e83

v416 -> 2025-10-22 : https://github.com/inventree/InvenTree/pull/10651
    - Add missing nullable to make price_breaks (from v412) optional

v415 -> 2025-10-22 : https://github.com/inventree/InvenTree/pull/10650
    - Adds "shipment_address" fields to the SalesOrderShipment API endpoints

v414 -> 2025-10-20 : https://github.com/inventree/InvenTree/pull/10629
    - Add enums for all ordering fields in schema - no functional changes

v413 -> 2025-10-20 : https://github.com/inventree/InvenTree/pull/10624
    - Upstream fixes to django-allauth schema - no functional changes

v412 -> 2025-10-19 : https://github.com/inventree/InvenTree/pull/10549
    - added a new query parameter for the PartsList api: price_breaks (default: false)

v411 -> 2025-10-19 : https://github.com/inventree/InvenTree/pull/10630
    - Editorial changes to machine api - no functional changes

v410 -> 2025-10-12 : https://github.com/inventree/InvenTree/pull/9761
    - Add supplier search and import API endpoints
    - Add part parameter bulk create API endpoint

v409 -> 2025-10-17 : https://github.com/inventree/InvenTree/pull/10601
    - Adds ability to filter StockList API by manufacturer part ID

v408 -> 2025-10-13: https://github.com/inventree/InvenTree/pull/10561
    - Allow search of assembly fields in BOM API endpoint

v407 -> 2025-10-09: https://github.com/inventree/InvenTree/pull/10538
    - Breaking: Set error status code for plugin action call instead of just returning error data

v406 -> 2025-10-08: https://github.com/inventree/InvenTree/pull/10532
    - Set return type for background task overview
    - Implement serializer for part serial number detail

v405 -> 2025-10-07: https://github.com/inventree/InvenTree/pull/10530
    - Add response to generic/status endpoint
    - Fix logic for generic status model lookup to allow searching by class name string

v404 -> 2025-10-06: https://github.com/inventree/InvenTree/pull/10497
    - Add minimum_stock to PartBrief api response

v403 -> 2025-10-06: https://github.com/inventree/InvenTree/pull/10499
    - Adds ability to partially scrap a build output
    - Adds ability to partially complete a build output

v402 -> 2025-10-05 : https://github.com/inventree/InvenTree/pull/10495
    - Refactors 'part_detail' param in BuildList API endpoint
    - Refactors 'order_detail' param in GeneralExtraLineList API endpoint
    - Refactors 'part_detail', 'template_detail' param in PartParameterList / PartParameterDetail API endpoint

v401 -> 2025-10-05 : https://github.com/inventree/InvenTree/pull/10381
    - Adds machine properties to machine API endpoints

v400 -> 2025-10-05 : https://github.com/inventree/InvenTree/pull/10486
    - Adds return datatypes for admin/config and flags entpoints

v399 -> 2025-10-05 : https://github.com/inventree/InvenTree/pull/10445
    - Refactors 'customer_detail' param in SalesOrder API endpoint
    - Refactors 'customer_detail' param in ReturnOrder API endpoint
    - Refactors 'supplier_detail' param in PurchaseOrder API endpoint
    - Refactors 'part_detail' and 'order_detail' params in PurchaseOrderLineItem API endpoint
    - Refactors 'part_detail', 'item_detail' and 'order_detail' params in ReturnOrderLineItem API endpoint
    - Refactors 'part_detail', 'order_detail' and 'customer_detail' params in SalesOrderLineItem API endpoint
    - Refactors 'part_detail', 'item_detail', 'order_detail', 'location_detail' and 'customer_detail' params in SalesOrderAllocation API endpoint

v398 -> 2025-10-05 : https://github.com/inventree/InvenTree/pull/10487
    - Refactors 'part_detail', 'path_detail', 'supplier_part_detail', 'location_detail' and 'tests' params in Stock API endpoint

v397 -> 2025-10-01 : https://github.com/inventree/InvenTree/pull/10444
    - Refactors 'path_detail' param in StockLocation API endpoint
    - Refactors 'user_detail' and 'template_detail' params in StockItemTestResult API endpoint
    - Refactors 'item_detail' and 'user_detail' params in StockTracking API endpoint
    - Refactors 'include_installed' and 'stock_item' params in StockItemTestResult API endpoint

v396 -> 2025-10-01 : https://github.com/inventree/InvenTree/pull/10443
    - Refactors 'part_detail', 'manufacturer_detail' and 'pretty' params in Manufacturer API endpoint
    - Refactors 'manufacturer_part_detail' param in ManufacturerPartParameter API endpoint
    - Refactors 'part_detail' and 'supplier_detail' param in SupplierPriceBreak API endpoint

v395 -> 2025-10-01 : https://github.com/inventree/InvenTree/pull/10441
    - Refactors 'parameters', 'category_detail', 'location_detail' and 'path_detail' params in Part API endpoint
    - Refactors 'can_build', 'part_detail', 'sub_part_detail' and 'path_detail' params in BOM API endpoint
    - Refactors 'path_detail' params in user Category API endpoint
    - Refactors 'exclude_id', 'related' and 'exclude_related' params in Part API endpoint

v394 -> 2025-10-01 : https://github.com/inventree/InvenTree/pull/10438
    - Refactors 'bom_item_detail', 'assembly_detail', 'part_detail', 'build_detail' and 'allocations' params in BuildLine API endpoint
    - Refactors 'part_detail', 'location_detail', 'stock_detail' and 'build_detail' params in BuildItem API endpoint

v393 -> 2025-10-01 : https://github.com/inventree/InvenTree/pull/10437
    - Refactors 'user_detail', 'permission_detail', 'role_detail' params in user GroupList API endpoint

v392 -> 2025-09-22 : https://github.com/inventree/InvenTree/pull/10374
    - Refactors 'part_detail', 'supplier_detail', 'manufacturer_detail'and 'pretty' params in SupplierPartList API endpoint

v391 -> 2025-09-06 : https://github.com/inventree/InvenTree/pull/10279
    - Refactors 'exclude_tree', 'cascade', and 'location' filters in StockList API endpoint

v390 -> 2025-09-03 : https://github.com/inventree/InvenTree/pull/10257
    - Fixes limitation on adding virtual parts to a SalesOrder
    - Additional query filter options for BomItem API endpoint

v389 -> 2025-08-27 : https://github.com/inventree/InvenTree/pull/10214
    - Adds "output" filter to the BuildItem API endpoint
    - Removes undocumented 'output' query parameter handling

v388 -> 2025-08-23 : https://github.com/inventree/InvenTree/pull/10213
    - Disable paging on PurchaseOrderReceive call

v387 -> 2025-08-19 : https://github.com/inventree/InvenTree/pull/10188
    - Adds "update_records" field to the DataImportSession API

v386 -> 2025-08-11 : https://github.com/inventree/InvenTree/pull/8191
    - Adds "consumed" field to the BuildItem API
    - Adds API endpoint to consume stock against a BuildOrder

v385 -> 2025-08-15 : https://github.com/inventree/InvenTree/pull/10174
    - Adjust return type of PurchaseOrderReceive API serializer
    - Now returns list of of the created stock items when receiving

v384 -> 2025-08-08 : https://github.com/inventree/InvenTree/pull/9969
    - Bump allauth

v383 -> 2025-08-08 : https://github.com/inventree/InvenTree/pull/9969
    - Correctly apply changes listed in v358
    - Breaking: StockCreate now always returns a list of StockItem

v382 -> 2025-08-07 : https://github.com/inventree/InvenTree/pull/10146
    - Adds ability to "bulk create" test results via the API
    - Removes legacy functionality to auto-create test result templates based on provided test names

v381 -> 2025-08-06 : https://github.com/inventree/InvenTree/pull/10132
    - Refactor the "return stock item" API endpoint to align with other stock adjustment actions

v380 -> 2025-08-06 : https://github.com/inventree/InvenTree/pull/10135
    - Fixes "issued_by" filter for the BuildOrder list API endpoint

v380 -> 2025-08-06 : https://github.com/inventree/InvenTree/pull/10132
    - Refactor the "return stock item" API endpoint to align with other stock adjustment actions

v380 -> 2025-08-06 : https://github.com/inventree/InvenTree/pull/10135
    - Fixes "issued_by" filter for the BuildOrder list API endpoint

v379 -> 2025-08-04 : https://github.com/inventree/InvenTree/pull/10124
    - Removes "PartStocktakeReport" model and associated API endpoints
    - Remove "last_stocktake" field from the Part model
    - Remove "user" field from PartStocktake model
    - Remove "note" field from PartStocktake model

v378 -> 2025-08-01 : https://github.com/inventree/InvenTree/pull/10111
    - Adds "scheduled_to_build" annotated field to BuildLine serializer

v377 -> 2025-08-01 : https://github.com/inventree/InvenTree/pull/10109
    - Allow email records to be deleted via the API

v376 -> 2025-08-01 : https://github.com/inventree/InvenTree/pull/10108
    - Fix search fields for ReturnOrderLineItem API list endpoint

v375 -> 2025-07-28 : https://github.com/inventree/InvenTree/pull/10095
    - Sorts searched fields to keep API stable

v374 -> 2025-07-28 : https://github.com/inventree/InvenTree/pull/10092
    - Add nullable to a few details fields that lack it
    - Add the list of searched fields to the search parameter comments

v373 -> 2025-06-21 : https://github.com/inventree/InvenTree/pull/9735
    - Adds PluginUserSetting model (and associated endpoints)
    - Remove NotificationSetting model (and associated endpoints)

v372 -> 2025-07-19 : https://github.com/inventree/InvenTree/pull/10056
    - Adds BOM validation information to the Part API

v371 -> 2025-07-18 : https://github.com/inventree/InvenTree/pull/10042
    - Adds "setup_quantity" and "attrition" fields to BomItem API endpoints
    - Remove "overage" field from BomItem API endpoints
    - Adds "rounding_multiple" field to BomItem API endpoints

v370 -> 2025-07-17 : https://github.com/inventree/InvenTree/pull/10036
    - Adds optional "assembly_detail" information to BuildLine API endpoint
    - Adds "include_variants" filter to SalesOrderLineItem API endpoint
    - Improves the "PartRequirements" API endpoint to include variant aggregations

v369 -> 2025-07-15 : https://github.com/inventree/InvenTree/pull/10023
    - Adds "note", "updated", "updated_by" fields to the PartParameter API endpoints

v368 -> 2025-07-11 : https://github.com/inventree/InvenTree/pull/9673
    - Adds 'tax_id' to company model
    - Adds 'tax_id' to search fields in the 'CompanyList' API endpoint

v367 -> 2025-07-10 : https://github.com/inventree/InvenTree/pull/10001
    - Adds OAuth2 scopes for importer sessions

v366 -> 2025-07-09 : https://github.com/inventree/InvenTree/pull/9987
    - Adds "category" filter to BomItem API endpoint

v365 -> 2025-07-09 : https://github.com/inventree/InvenTree/pull/9984
    - Allow filtering of DataOutput API by "user" field
    - Allow individual deletion of DataOutput objects via the API

v364 -> 2025-07-06 : https://github.com/inventree/InvenTree/pull/9962
    - Fix permissions for the DataImportSession API endpoints

v363 -> 2025-07-04 : https://github.com/inventree/InvenTree/pull/9954
    - Adds "user_detail" field to the ApiToken serializer

v362 -> 2025-07-02 : https://github.com/inventree/InvenTree/pull/9939
    - Allow filtering of BuildItem API by "location" of StockItem
    - Allow filtering of SalesOrderAllocation API by "location" of StockItem

v361 -> 2025-07-03 : https://github.com/inventree/InvenTree/pull/9944
    - Enable SalesOrderAllocation list to be filtered by part IPN value
    - Enable SalesOrderAllocation list to be ordered by part MPN value

v360 -> 2025-07-02 : https://github.com/inventree/InvenTree/pull/9937
    - Provide more detailed StockItem information in the BuildItem serializer
    - Provide more detailed StockItem information in the SalesOrderAllocation serializer

v359 -> 2025-07-01 : https://github.com/inventree/InvenTree/pull/9909
    - Fixes annotated types for various part fields

v358 -> 2025-06-25 : https://github.com/inventree/InvenTree/pull/9857
    - Provide list of generated stock items against "StockItemSerialize" API endpoint
    - Provide list of generated stock items against "StockList" API endpoint
    - Provide list of generated stock items against "BuildOutputCreate" API endpoint

v357 -> 2025-06-25 : https://github.com/inventree/InvenTree/pull/9856
    - Adds "units" field to PluginSetting API endpoints

v356 -> 2025-06-20 : https://github.com/inventree/InvenTree/pull/9817
    - Enable generation of reports against the Company model type

v355 -> 2025-06-20 : https://github.com/inventree/InvenTree/pull/9811
    - Removes legacy "PartScheduling" API endpoints

v354 -> 2025-06-09 : https://github.com/inventree/InvenTree/pull/9532
    - Adds "merge" field to the ReportTemplate model

v353 -> 2025-06-19 : https://github.com/inventree/InvenTree/pull/9608
    - Adds email endpoints

v352 -> 2025-06-18 : https://github.com/inventree/InvenTree/pull/9803
    - Make PurchaseOrderLineItem link to BuildOrder reference nullable
    - Add valid fields to ordering field descriptions

v351 -> 2025-06-18 : https://github.com/inventree/InvenTree/pull/9602
    - Adds password reset API endpoint for admin users

v350 -> 2025-06-17 : https://github.com/inventree/InvenTree/pull/9798
    - Adds "can_build" field to the part requirements API endpoint
    - Remove "allocated" and "required" fields from the part requirements API endpoint
    - Add detailed serializer to the part requirements API endpoint

v349 -> 2025-06-13 : https://github.com/inventree/InvenTree/pull/9574
    - Remove the 'create_child_builds' flag from the BuildOrder creation API endpoint

v348 -> 2025-06-12 : https://github.com/inventree/InvenTree/pull/9312
    - Adds "external" flag for BuildOrder
    - Adds link between PurchaseOrderLineItem and BuildOrder

v347 -> 2025-06-12 : https://github.com/inventree/InvenTree/pull/9764
    - Adds "copy_tests" field to the DuplicatePart API endpoint

v346 -> 2025-06-07 : https://github.com/inventree/InvenTree/pull/9718
    - Adds "read_only" field to the GlobalSettings API endpoint(s)

v345 -> 2025-06-07 : https://github.com/inventree/InvenTree/pull/9745
    - Adds barcode information to SalesOrderShipment API endpoint

v344 -> 2025-06-02 : https://github.com/inventree/InvenTree/pull/9714
    - Updates allauth version and adds device trust as a factor

v343 -> 2025-06-02 : https://github.com/inventree/InvenTree/pull/9717
    - Add ISO currency codes to the description text for currency options

v342 -> 2025-05-09 : https://github.com/inventree/InvenTree/pull/9651
    - Fix serializer to match Generate API for serial numbers

v341 -> 2025-04-21 : https://github.com/inventree/InvenTree/pull/9547
    - Require pagination limit on list queries

v340 -> 2025-04-15 : https://github.com/inventree/InvenTree/pull/9546
    - Add nullable to various fields to make them not required

v339 -> 2025-04-15 : https://github.com/inventree/InvenTree/pull/9283
    - Remove need for source in /plugins/ui/features

v338 -> 2025-04-15 : https://github.com/inventree/InvenTree/pull/9333
    - Adds oAuth2 support for the API

v337 -> 2025-04-15 : https://github.com/inventree/InvenTree/pull/9505
    - Adds API endpoint with extra serial number information for a given StockItem object

v336 -> 2025-04-10 : https://github.com/inventree/InvenTree/pull/9492
    - Fixed query and response serialization for units_all and version_text
    - Fixed LicenseView and VersionInformation serialization

v335 -> 2025-04-09 : https://github.com/inventree/InvenTree/pull/9476
    - Adds "roles" detail to the Group API endpoint
    - Adds "users" detail to the Group API endpoint
    - Adds "groups" detail to the User API endpoint

v334 -> 2025-04-08 : https://github.com/inventree/InvenTree/pull/9453
    - Fixes various operationId and enum collisions and help texts

v333 -> 2025-04-03 : https://github.com/inventree/InvenTree/pull/9452
    - Currency string is no longer restricted to a hardcoded enum
    - Customizable status keys are no longer hardcoded enum values

v332 -> 2025-04-02 : https://github.com/inventree/InvenTree/pull/9393
    - Adds 'search_notes' parameter to all searchable API endpoints

v331 -> 2025-04-01 : https://github.com/inventree/InvenTree/pull/9437
    - Set correct types on various formerly-string PK fields as well permissions
    - Include metadata request and response types

v330 -> 2025-03-31 : https://github.com/inventree/InvenTree/pull/9420
    - Deconflict operation id between single and bulk destroy operations
    - Add request body definition for bulk destroy operations

v329 -> 2025-03-30 : https://github.com/inventree/InvenTree/pull/9399
    - Convert url path regex-specified PKs to int

v328 -> 2025-03-29 : https://github.com/inventree/InvenTree/pull/9407
    - Updates schema to include paging arguments

v327 -> 2025-03-20 : https://github.com/inventree/InvenTree/pull/9339
    - Adds "is_mandatory" field to the Plugin API
    - Adds ability to filter by "mandatory" status in the Plugin API

v326 -> 2025-03-18 : https://github.com/inventree/InvenTree/pull/9096
    - Overhaul the data-export API functionality
    - Allow customization of data exporting via plugins
    - Consolidate LabelOutput and ReportOutput API endpoints into single DataOutput endpoint

v325 -> 2024-03-17 : https://github.com/inventree/InvenTree/pull/9244
    - Adds the option for superusers to list all user tokens
    - Make list endpoints sortable, filterable and searchable

v324 -> 2025-03-17 : https://github.com/inventree/InvenTree/pull/9320
    - Adds BulkUpdate support for the SalesOrderAllocation model
    - Adds BulkUpdate support for the PartCategory model
    - Adds BulkUpdate support for the StockLocation model

v323 -> 2025-03-17 : https://github.com/inventree/InvenTree/pull/9313
    - Adds BulkUpdate support to the Part API endpoint
    - Remove legacy API endpoint to set part category for multiple parts

v322 -> 2025-03-16 : https://github.com/inventree/InvenTree/pull/8933
    - Add min_date and max_date query filters for orders, for use in calendar views

v321 -> 2025-03-06 : https://github.com/inventree/InvenTree/pull/9236
    - Adds conditionally-returned fields to the schema to match API behavior
    - Removes required flag for nullable read-only fields to match API behavior

v320 -> 2025-03-05 : https://github.com/inventree/InvenTree/pull/9243
    - Link fields are now up to 2000 chars long

v319 -> 2025-03-04 : https://github.com/inventree/InvenTree/pull/9199
    - Add detail API endpoint for the LabelOutput model
    - Add detail API endpoint for the ReportOutput model

v318 -> 2025-02-25 : https://github.com/inventree/InvenTree/pull/9116
    - Adds user profile API endpoints

v317 -> 2025-02-26 : https://github.com/inventree/InvenTree/pull/9143
    - Default 'overdue' field to False in Build serializer
    - Add allow_null to various fields in Build, Settings, Order, Part, and Stock serializers
    - Add type hints to Users model to properly type fields

v316 -> 2025-02-26 : https://github.com/inventree/InvenTree/pull/9185
    - Allow 'icon' field to be nullified in the PartCategory API
    - Allow 'custom_icon' field to be nullified in the StockLocation API

v315 -> 2025-02-22 : https://github.com/inventree/InvenTree/pull/9150
    - Remove outdated 'url' field from some API endpoints

v314 -> 2025-02-17 : https://github.com/inventree/InvenTree/pull/6293
    - Removes a considerable amount of old auth endpoints
    - Introduces allauth-provided auth endpoints

v313 -> 2025-02-17 : https://github.com/inventree/InvenTree/pull/9087
    - Adds instance id optionally to the info view endpoint

v312 -> 2025-02-15 : https://github.com/inventree/InvenTree/pull/9079
    - Remove old API endpoints associated with legacy BOM import functionality

v311 -> 2025-02-14 : https://github.com/inventree/InvenTree/pull/9076
    - Adds "model_filters" attribute to settings API

v310 -> 2025-02-14 : https://github.com/inventree/InvenTree/pull/9077
    - Adds 'is_variant' filter to the Part list API

v309 -> 2025-02-02 : https://github.com/inventree/InvenTree/pull/9008
    - Bug fixes for the "Part" serializer
    - Fixes for data import API endpoints

v308 -> 2025-02-01 : https://github.com/inventree/InvenTree/pull/9003
    - Adds extra detail to the ReportOutput and LabelOutput API endpoints
    - Allows ordering of output list endpoints

v307 -> 2025-01-29 : https://github.com/inventree/InvenTree/pull/8969
    - Extend Info Endpoint to include customizations

v306 -> 2025-01-28 : https://github.com/inventree/InvenTree/pull/8966
    - Adds "start_date" to PurchasesOrder API
    - Adds "start_date" to SalesOrder API
    - Adds "start_date" to ReturnOrder API
    - Updated API filters

v305 -> 2025-01-26 : https://github.com/inventree/InvenTree/pull/8950
    - Bug fixes for the SupplierPart API
    - Refactoring for data export via API

v304 -> 2025-01-22 : https://github.com/inventree/InvenTree/pull/8940
    - Adds "category" filter to build list API

v303 -> 2025-01-20 : https://github.com/inventree/InvenTree/pull/8915
    - Adds "start_date" field to Build model and API endpoints
    - Adds additional API filtering and sorting options for Build list

v302 -> 2025-01-18 : https://github.com/inventree/InvenTree/pull/8905
    - Fix schema definition on the /label/print endpoint

v301 -> 2025-01-14 : https://github.com/inventree/InvenTree/pull/8894
    - Remove ui preferences from the API

v300 -> 2025-01-13 : https://github.com/inventree/InvenTree/pull/8886
    - Allow null value for 'expiry_date' field introduced in #8867

v299 -> 2025-01-10 : https://github.com/inventree/InvenTree/pull/8867
    - Adds 'expiry_date' field to the PurchaseOrderReceive API endpoint
    - Adds 'default_expiry` field to the PartBriefSerializer, affecting API endpoints which use it

v298 -> 2025-01-07 : https://github.com/inventree/InvenTree/pull/8848
    - Adds 'created_by' field to PurchaseOrder API endpoints
    - Adds 'created_by' field to SalesOrder API endpoints
    - Adds 'created_by' field to ReturnOrder API endpoints

v297 -> 2024-12-29 : https://github.com/inventree/InvenTree/pull/8438
    - Adjustments to the CustomUserState API endpoints and serializers

v296 -> 2024-12-25 : https://github.com/inventree/InvenTree/pull/8732
    - Adjust default "part_detail" behavior for StockItem API endpoints

v295 -> 2024-12-23 : https://github.com/inventree/InvenTree/pull/8746
    - Improve API documentation for build APIs

v294 -> 2024-12-23 : https://github.com/inventree/InvenTree/pull/8738
    - Extends registration API documentation

v293 -> 2024-12-14 : https://github.com/inventree/InvenTree/pull/8658
    - Adds new fields to the supplier barcode API endpoints

v292 -> 2024-12-03 : https://github.com/inventree/InvenTree/pull/8625
    - Add "on_order" and "in_stock" annotations to SupplierPart API
    - Enhanced filtering for the SupplierPart API

v291 -> 2024-11-30 : https://github.com/inventree/InvenTree/pull/8596
    - Allow null / empty values for plugin settings

v290 -> 2024-11-29 : https://github.com/inventree/InvenTree/pull/8590
    - Adds "quantity" field to ReturnOrderLineItem model and API

v289 -> 2024-11-27 : https://github.com/inventree/InvenTree/pull/8570
    - Enable status change when transferring stock items

v288 -> 2024-11-27 : https://github.com/inventree/InvenTree/pull/8574
    - Adds "consumed" filter to StockItem API

v287 -> 2024-11-27 : https://github.com/inventree/InvenTree/pull/8571
    - Adds ability to set stock status when returning items from a customer

v286 -> 2024-11-26 : https://github.com/inventree/InvenTree/pull/8054
    - Adds "SelectionList" and "SelectionListEntry" API endpoints

v285 -> 2024-11-25 : https://github.com/inventree/InvenTree/pull/8559
    - Adds better description for registration endpoints

v284 -> 2024-11-25 : https://github.com/inventree/InvenTree/pull/8544
    - Adds new date filters to the StockItem API
    - Adds new date filters to the BuildOrder API
    - Adds new date filters to the SalesOrder API
    - Adds new date filters to the PurchaseOrder API
    - Adds new date filters to the ReturnOrder API

v283 -> 2024-11-20 : https://github.com/inventree/InvenTree/pull/8524
    - Adds "note" field to the PartRelated API endpoint

v282 -> 2024-11-19 : https://github.com/inventree/InvenTree/pull/8487
    - Remove the "test statistics" API endpoints
    - This is now provided via a custom plugin

v281 -> 2024-11-15 : https://github.com/inventree/InvenTree/pull/8480
    - Fixes StockHistory API data serialization

v280 -> 2024-11-10 : https://github.com/inventree/InvenTree/pull/8461
    - Makes schema for API information endpoint more informing
    - Removes general not found endpoint

v279 -> 2024-11-09 : https://github.com/inventree/InvenTree/pull/8458
    - Adds "order_outstanding" and "part" filters to the BuildLine API endpoint
    - Adds "order_outstanding" filter to the SalesOrderLineItem API endpoint

v278 -> 2024-11-07 : https://github.com/inventree/InvenTree/pull/8445
    - Updates to the SalesOrder API endpoints
    - Add "shipment count" information to the SalesOrder API endpoints
    - Allow null value for SalesOrderAllocation.shipment field
    - Additional filtering options for allocation endpoints

v277 -> 2024-11-01 : https://github.com/inventree/InvenTree/pull/8278
    - Allow build order list to be filtered by "outstanding" (alias for "active")

v276 -> 2024-10-31 : https://github.com/inventree/InvenTree/pull/8403
    - Adds 'destination' field to the PurchaseOrder model and API endpoints

v275 -> 2024-10-31 : https://github.com/inventree/InvenTree/pull/8396
    - Adds SKU and MPN fields to the StockItem serializer
    - Additional export options for the StockItem serializer

v274 -> 2024-10-29 : https://github.com/inventree/InvenTree/pull/8392
    - Add more detailed information to NotificationEntry API serializer

v273 -> 2024-10-28 : https://github.com/inventree/InvenTree/pull/8376
    - Fixes for the BuildLine API endpoint

v272 -> 2024-10-25 : https://github.com/inventree/InvenTree/pull/8343
    - Adjustments to BuildLine API serializers

v271 -> 2024-10-22 : https://github.com/inventree/InvenTree/pull/8331
    - Fixes for SalesOrderLineItem endpoints

v270 -> 2024-10-19 : https://github.com/inventree/InvenTree/pull/8307
    - Adds missing date fields from order API endpoint(s)

v269 -> 2024-10-16 : https://github.com/inventree/InvenTree/pull/8295
    - Adds "include_variants" filter to the BuildOrder API endpoint
    - Adds "include_variants" filter to the SalesOrder API endpoint
    - Adds "include_variants" filter to the PurchaseOrderLineItem API endpoint
    - Adds "include_variants" filter to the ReturnOrder API endpoint

v268 -> 2024-10-11 : https://github.com/inventree/InvenTree/pull/8274
    - Adds "in_stock" attribute to the StockItem serializer

v267 -> 2024-10-8 : https://github.com/inventree/InvenTree/pull/8250
    - Remove "allocations" field from the SalesOrderShipment API endpoint(s)
    - Add "allocated_items" field to the SalesOrderShipment API endpoint(s)

v266 -> 2024-10-07 : https://github.com/inventree/InvenTree/pull/8249
    - Tweak SalesOrderShipment API for more efficient data retrieval

v265 -> 2024-10-07 : https://github.com/inventree/InvenTree/pull/8228
    - Adds API endpoint for providing custom admin integration details for plugins

v264 -> 2024-10-03 : https://github.com/inventree/InvenTree/pull/8231
    - Adds Sales Order Shipment attachment model type

v263 -> 2024-09-30 : https://github.com/inventree/InvenTree/pull/8194
    - Adds Sales Order Shipment report

v262 -> 2024-09-30 : https://github.com/inventree/InvenTree/pull/8220
    - Tweak permission requirements for uninstalling plugins via API

v261 -> 2024-09-26 : https://github.com/inventree/InvenTree/pull/8184
    - Fixes for BuildOrder API serializers

v260 -> 2024-09-26 : https://github.com/inventree/InvenTree/pull/8190
    - Adds facility for server-side context data to be passed to client-side plugins

v259 -> 2024-09-20 : https://github.com/inventree/InvenTree/pull/8137
    - Implements new API endpoint for enabling custom UI features via plugins

v258 -> 2024-09-24 : https://github.com/inventree/InvenTree/pull/8163
    - Enhances the existing PartScheduling API endpoint
    - Adds a formal DRF serializer to the endpoint

v257 -> 2024-09-22 : https://github.com/inventree/InvenTree/pull/8150
    - Adds API endpoint for reporting barcode scan history

v256 -> 2024-09-19 : https://github.com/inventree/InvenTree/pull/7704
    - Adjustments for "stocktake" (stock history) API endpoints

v255 -> 2024-09-19 : https://github.com/inventree/InvenTree/pull/8145
    - Enables copying line items when duplicating an order

v254 -> 2024-09-14 : https://github.com/inventree/InvenTree/pull/7470
    - Implements new API endpoints for enabling custom UI functionality via plugins

v253 -> 2024-09-14 : https://github.com/inventree/InvenTree/pull/7944
    - Adjustments for user API endpoints

v252 -> 2024-09-13 : https://github.com/inventree/InvenTree/pull/8040
    - Add endpoint for listing all known units

v251 -> 2024-09-06 : https://github.com/inventree/InvenTree/pull/8018
    - Adds "attach_to_model" field to the ReportTemplate model

v250 -> 2024-09-04 : https://github.com/inventree/InvenTree/pull/8069
    - Fixes 'revision' field definition in Part serializer

v249 -> 2024-08-23 : https://github.com/inventree/InvenTree/pull/7978
    - Sort status enums

v248 -> 2024-08-23 : https://github.com/inventree/InvenTree/pull/7965
    - Small adjustments to labels for new custom status fields

v247 -> 2024-08-22 : https://github.com/inventree/InvenTree/pull/7956
    - Adjust "attachment" field on StockItemTestResult serializer
    - Allow null values for attachment

v246 -> 2024-08-21 : https://github.com/inventree/InvenTree/pull/7862
    - Adds custom status fields to various serializers
    - Adds endpoints to admin custom status fields

v245 -> 2024-08-21 : https://github.com/inventree/InvenTree/pull/7520
    - Documented pagination fields (no functional changes)

v244 -> 2024-08-21 : https://github.com/inventree/InvenTree/pull/7941
    - Adds "create_child_builds" field to the Build API
    - Write-only field to create child builds from the API
    - Only available when creating a new build order

v243 -> 2024-08-21 : https://github.com/inventree/InvenTree/pull/7940
    - Expose "ancestor" filter to the BuildOrder API

v242 -> 2024-08-20 : https://github.com/inventree/InvenTree/pull/7932
    - Adds "level" attribute to BuildOrder serializer
    - Allow ordering of BuildOrder API by "level" attribute
    - Allow "parent" filter for BuildOrder API to have "cascade=True" option

v241 -> 2024-08-18 : https://github.com/inventree/InvenTree/pull/7906
    - Adjusts required fields for the MeUserDetail endpoint

v240 -> 2024-08-16 : https://github.com/inventree/InvenTree/pull/7900
    - Adjust "issued_by" filter for the BuildOrder list endpoint
    - Adjust "assigned_to" filter for the BuildOrder list endpoint

v239 -> 2024-08-15 : https://github.com/inventree/InvenTree/pull/7888
    - Adds "testable" field to the Part model
    - Adds associated filters to various API endpoints

v238 -> 2024-08-14 : https://github.com/inventree/InvenTree/pull/7874
    - Add "assembly" filter to BuildLine API endpoint

v237 -> 2024-08-13 : https://github.com/inventree/InvenTree/pull/7863
    - Reimplement "bulk delete" operation for Attachment model
    - Fix permission checks for Attachment API endpoints

v236 -> 2024-08-10 : https://github.com/inventree/InvenTree/pull/7844
    - Adds "supplier_name" to the PurchaseOrder API serializer

v235 -> 2024-08-08 : https://github.com/inventree/InvenTree/pull/7837
    - Adds "on_order" quantity to SalesOrderLineItem serializer
    - Adds "building" quantity to SalesOrderLineItem serializer

v234 -> 2024-08-08 : https://github.com/inventree/InvenTree/pull/7829
    - Fixes bug in the plugin metadata endpoint

v233 -> 2024-08-04 : https://github.com/inventree/InvenTree/pull/7807
    - Adds new endpoints for managing state of build orders
    - Adds new endpoints for managing state of purchase orders
    - Adds new endpoints for managing state of sales orders
    - Adds new endpoints for managing state of return orders

v232 -> 2024-08-03 : https://github.com/inventree/InvenTree/pull/7793
    - Allow ordering of SalesOrderShipment API by 'shipment_date' and 'delivery_date'

v231 -> 2024-08-03 : https://github.com/inventree/InvenTree/pull/7794
    - Optimize BuildItem and BuildLine serializers to improve API efficiency

v230 -> 2024-05-05 : https://github.com/inventree/InvenTree/pull/7164
    - Adds test statistics endpoint

v229 -> 2024-07-31 : https://github.com/inventree/InvenTree/pull/7775
    - Add extra exportable fields to the BomItem serializer

v228 -> 2024-07-18 : https://github.com/inventree/InvenTree/pull/7684
    - Adds "icon" field to the PartCategory.path and StockLocation.path API
    - Adds icon packages API endpoint

v227 -> 2024-07-19 : https://github.com/inventree/InvenTree/pull/7693/
    - Adds endpoints to list and revoke the tokens issued to the current user

v226 -> 2024-07-15 : https://github.com/inventree/InvenTree/pull/7648
    - Adds barcode generation API endpoint

v225 -> 2024-07-17 : https://github.com/inventree/InvenTree/pull/7671
    - Adds "filters" field to DataImportSession API

v224 -> 2024-07-14 : https://github.com/inventree/InvenTree/pull/7667
    - Add notes field to ManufacturerPart and SupplierPart API endpoints

v223 -> 2024-07-14 : https://github.com/inventree/InvenTree/pull/7649
    - Allow adjustment of "packaging" field when receiving items against a purchase order

v222 -> 2024-07-14 : https://github.com/inventree/InvenTree/pull/7635
    - Adjust the BomItem API endpoint to improve data import process

v221 -> 2024-07-13 : https://github.com/inventree/InvenTree/pull/7636
    - Adds missing fields from StockItemBriefSerializer
    - Adds missing fields from PartBriefSerializer
    - Adds extra exportable fields to BuildItemSerializer

v220 -> 2024-07-11 : https://github.com/inventree/InvenTree/pull/7585
    - Adds "revision_of" field to Part serializer
    - Adds new API filters for "revision" status

v219 -> 2024-07-11 : https://github.com/inventree/InvenTree/pull/7611
    - Adds new fields to the BuildItem API endpoints
    - Adds new ordering / filtering options to the BuildItem API endpoints

v218 -> 2024-07-11 : https://github.com/inventree/InvenTree/pull/7619
    - Adds "can_build" field to the BomItem API

v217 -> 2024-07-09 : https://github.com/inventree/InvenTree/pull/7599
    - Fixes bug in "project_code" field for order API endpoints

v216 -> 2024-07-08 : https://github.com/inventree/InvenTree/pull/7595
    - Moves API endpoint for contenttype lookup by model name

v215 -> 2024-07-09 : https://github.com/inventree/InvenTree/pull/7591
    - Adds additional fields to the BuildLine serializer

v214 -> 2024-07-08 : https://github.com/inventree/InvenTree/pull/7587
    - Adds "default_location_detail" field to the Part API

v213 -> 2024-07-06 : https://github.com/inventree/InvenTree/pull/7527
    - Adds 'locked' field to Part API

v212 -> 2024-07-06 : https://github.com/inventree/InvenTree/pull/7562
    - Makes API generation more robust (no functional changes)

v211 -> 2024-06-26 : https://github.com/inventree/InvenTree/pull/6911
    - Adds API endpoints for managing data import and export

v210 -> 2024-06-26 : https://github.com/inventree/InvenTree/pull/7518
    - Adds translatable text to User API fields

v209 -> 2024-06-26 : https://github.com/inventree/InvenTree/pull/7514
    - Add "top_level" filter to PartCategory API endpoint
    - Add "top_level" filter to StockLocation API endpoint

v208 -> 2024-06-19 : https://github.com/inventree/InvenTree/pull/7479
    - Adds documentation for the user roles API endpoint (no functional changes)

v207 -> 2024-06-09 : https://github.com/inventree/InvenTree/pull/7420
    - Moves all "Attachment" models into a single table
    - All "Attachment" operations are now performed at /api/attachment/
    - Add permissions information to /api/user/roles/ endpoint

v206 -> 2024-06-08 : https://github.com/inventree/InvenTree/pull/7417
    - Adds "choices" field to the PartTestTemplate model

v205 -> 2024-06-03 : https://github.com/inventree/InvenTree/pull/7284
    - Added model_type and model_id fields to the "NotesImage" serializer

v204 -> 2024-06-03 : https://github.com/inventree/InvenTree/pull/7393
    - Fixes previous API update which resulted in inconsistent ordering of currency codes

v203 -> 2024-06-03 : https://github.com/inventree/InvenTree/pull/7390
    - Currency codes are now configurable as a run-time setting

v202 -> 2024-05-27 : https://github.com/inventree/InvenTree/pull/7343
    - Adjust "required" attribute of Part.category field to be optional

v201 -> 2024-05-21 : https://github.com/inventree/InvenTree/pull/7074
    - Major refactor of the report template / report printing interface
    - This is a *breaking change* to the report template API

v200 -> 2024-05-20 : https://github.com/inventree/InvenTree/pull/7000
    - Adds API endpoint for generating custom batch codes
    - Adds API endpoint for generating custom serial numbers

v199 -> 2024-05-20 : https://github.com/inventree/InvenTree/pull/7264
    - Expose "bom_valid" filter for the Part API
    - Expose "starred" filter for the Part API

v198 -> 2024-05-19 : https://github.com/inventree/InvenTree/pull/7258
    - Fixed lookup field conflicts in the plugins API

v197 -> 2024-05-14 : https://github.com/inventree/InvenTree/pull/7224
    - Refactor the plugin API endpoints to use the plugin "key" for lookup, rather than the PK value

v196 -> 2024-05-05 : https://github.com/inventree/InvenTree/pull/7160
    - Adds "location" field to BuildOutputComplete API endpoint

v195 -> 2024-05-03 : https://github.com/inventree/InvenTree/pull/7153
    - Fixes bug in BuildOrderCancel API endpoint

v194 -> 2024-05-01 : https://github.com/inventree/InvenTree/pull/7147
    -  Adds field description to the currency_exchange_retrieve API call

v193 -> 2024-04-30 : https://github.com/inventree/InvenTree/pull/7144
    - Adds "assigned_to" filter to PurchaseOrder / SalesOrder / ReturnOrder API endpoints

v192 -> 2024-04-23 : https://github.com/inventree/InvenTree/pull/7106
    - Adds 'trackable' ordering option to BuildLineLabel API endpoint

v191 -> 2024-04-22 : https://github.com/inventree/InvenTree/pull/7079
    - Adds API endpoints for Contenttype model

v190 -> 2024-04-19 : https://github.com/inventree/InvenTree/pull/7024
    - Adds "active" field to the Company API endpoints
    - Allow company list to be filtered by "active" status

v189 -> 2024-04-19 : https://github.com/inventree/InvenTree/pull/7066
    - Adds "currency" field to CompanyBriefSerializer class

v188 -> 2024-04-16 : https://github.com/inventree/InvenTree/pull/6970
    - Adds session authentication support for the API
    - Improvements for login / logout endpoints for better support of React web interface

v187 -> 2024-04-10 : https://github.com/inventree/InvenTree/pull/6985
    - Allow Part list endpoint to be sorted by pricing_min and pricing_max values
    - Allow BomItem list endpoint to be sorted by pricing_min and pricing_max values
    - Allow InternalPrice and SalePrice endpoints to be sorted by quantity
    - Adds total pricing values to BomItem serializer

v186 -> 2024-03-26 : https://github.com/inventree/InvenTree/pull/6855
    - Adds license information to the API

v185 -> 2024-03-24 : https://github.com/inventree/InvenTree/pull/6836
    - Remove /plugin/activate endpoint
    - Update docstrings and typing for various API endpoints (no functional changes)

v184 -> 2024-03-17 : https://github.com/inventree/InvenTree/pull/10464
    - Add additional fields for tests (start/end datetime, test station)

v183 -> 2024-03-14 : https://github.com/inventree/InvenTree/pull/5972
    - Adds "category_default_location" annotated field to part serializer
    - Adds "part_detail.category_default_location" annotated field to stock item serializer
    - Adds "part_detail.category_default_location" annotated field to purchase order line serializer
    - Adds "parent_default_location" annotated field to category serializer

v182 -> 2024-03-13 : https://github.com/inventree/InvenTree/pull/6714
    - Expose ReportSnippet model to the /report/snippet/ API endpoint
    - Expose ReportAsset model to the /report/asset/ API endpoint

v181 -> 2024-02-21 : https://github.com/inventree/InvenTree/pull/6541
    - Adds "width" and "height" fields to the LabelTemplate API endpoint
    - Adds "page_size" and "landscape" fields to the ReportTemplate API endpoint

v180 -> 2024-3-02 : https://github.com/inventree/InvenTree/pull/6463
    - Tweaks to API documentation to allow automatic documentation generation

v179 -> 2024-03-01 : https://github.com/inventree/InvenTree/pull/6605
    - Adds "subcategories" count to PartCategory serializer
    - Adds "sublocations" count to StockLocation serializer
    - Adds "image" field to PartBrief serializer
    - Adds "image" field to CompanyBrief serializer

v178 -> 2024-02-29 : https://github.com/inventree/InvenTree/pull/6604
    - Adds "external_stock" field to the Part API endpoint
    - Adds "external_stock" field to the BomItem API endpoint
    - Adds "external_stock" field to the BuildLine API endpoint
    - Stock quantities represented in the BuildLine API endpoint are now filtered by Build.source_location

v177 -> 2024-02-27 : https://github.com/inventree/InvenTree/pull/6581
    - Adds "subcategories" count to PartCategoryTree serializer
    - Adds "sublocations" count to StockLocationTree serializer

v176 -> 2024-02-26 : https://github.com/inventree/InvenTree/pull/6535
    - Adds the field "plugins_install_disabled" to the Server info API endpoint

v175 -> 2024-02-21 : https://github.com/inventree/InvenTree/pull/6538
    - Adds "parts" count to PartParameterTemplate serializer

v174 -> 2024-02-21 : https://github.com/inventree/InvenTree/pull/6536
    - Expose PartCategory filters to the API documentation
    - Expose StockLocation filters to the API documentation

v173 -> 2024-02-20 : https://github.com/inventree/InvenTree/pull/6483
    - Adds "merge_items" to the PurchaseOrderLine create API endpoint
    - Adds "auto_pricing" to the PurchaseOrderLine create/update API endpoint

v172 -> 2024-02-20 : https://github.com/inventree/InvenTree/pull/6526
    - Adds "enabled" field to the PartTestTemplate API endpoint
    - Adds "enabled" filter to the PartTestTemplate list
    - Adds "enabled" filter to the StockItemTestResult list

v171 -> 2024-02-19 : https://github.com/inventree/InvenTree/pull/6516
    - Adds "key" as a filterable parameter to PartTestTemplate list endpoint

v170 -> 2024-02-19 : https://github.com/inventree/InvenTree/pull/6514
    - Adds "has_results" filter to the PartTestTemplate list endpoint

v169 -> 2024-02-14 : https://github.com/inventree/InvenTree/pull/6430
    - Adds 'key' field to PartTestTemplate API endpoint
    - Adds annotated 'results' field to PartTestTemplate API endpoint
    - Adds 'template' field to StockItemTestResult API endpoint

v168 -> 2024-02-14 : https://github.com/inventree/InvenTree/pull/4824
    - Adds machine CRUD API endpoints
    - Adds machine settings API endpoints
    - Adds machine restart API endpoint
    - Adds machine types/drivers list API endpoints
    - Adds machine registry status API endpoint
    - Adds 'required' field to the global Settings API
    - Discover sub-sub classes of the StatusCode API

v167 -> 2024-02-07: https://github.com/inventree/InvenTree/pull/6440
    - Fixes for OpenAPI schema generation

v166 -> 2024-02-04 : https://github.com/inventree/InvenTree/pull/6400
    - Adds package_name to plugin API
    - Adds mechanism for uninstalling plugins via the API

v165 -> 2024-01-28 : https://github.com/inventree/InvenTree/pull/6040
    - Adds supplier_part.name, part.creation_user, part.required_for_sales_order

v164 -> 2024-01-24 : https://github.com/inventree/InvenTree/pull/6343
    - Adds "building" quantity to BuildLine API serializer

v163 -> 2024-01-22 : https://github.com/inventree/InvenTree/pull/6314
    - Extends API endpoint to expose auth configuration information for signin pages

v162 -> 2024-01-14 : https://github.com/inventree/InvenTree/pull/6230
    - Adds API endpoints to provide information on background tasks

v161 -> 2024-01-13 : https://github.com/inventree/InvenTree/pull/6222
    - Adds API endpoint for system error information

v160 -> 2023-12-11 : https://github.com/inventree/InvenTree/pull/6072
    - Adds API endpoint for allocating stock items against a sales order via barcode scan

v159 -> 2023-12-08 : https://github.com/inventree/InvenTree/pull/6056
    - Adds API endpoint for reloading plugin registry

v158 -> 2023-11-21 : https://github.com/inventree/InvenTree/pull/5953
    - Adds API endpoint for listing all settings of a particular plugin
    - Adds API endpoint for registry status (errors)

v157 -> 2023-12-02 : https://github.com/inventree/InvenTree/pull/6021
    - Add write-only "existing_image" field to Part API serializer

v156 -> 2023-11-26 : https://github.com/inventree/InvenTree/pull/5982
    - Add POST endpoint for report and label creation

v155 -> 2023-11-24 : https://github.com/inventree/InvenTree/pull/5979
    - Add "creation_date" field to Part instance serializer

v154 -> 2023-11-21 : https://github.com/inventree/InvenTree/pull/5944
    - Adds "responsible" field to the ProjectCode table

v153 -> 2023-11-21 : https://github.com/inventree/InvenTree/pull/5956
    - Adds override_min and override_max fields to part pricing API

v152 -> 2023-11-20 : https://github.com/inventree/InvenTree/pull/5949
    - Adds barcode support for ManufacturerPart model
    - Adds API endpoint for adding parts to purchase order using barcode scan

v151 -> 2023-11-13 : https://github.com/inventree/InvenTree/pull/5906
    - Allow user list API to be filtered by user active status
    - Allow owner list API to be filtered by user active status

v150 -> 2023-11-07: https://github.com/inventree/InvenTree/pull/5875
    - Extended user API endpoints to enable ordering
    - Extended user API endpoints to enable user role changes
    - Added endpoint to create a new user

v149 -> 2023-11-07 : https://github.com/inventree/InvenTree/pull/5876
    - Add 'building' quantity to BomItem serializer
    - Add extra ordering options for the BomItem list API

v148 -> 2023-11-06 : https://github.com/inventree/InvenTree/pull/5872
    - Allow "quantity" to be specified when installing an item into another item

v147 -> 2023-11-04: https://github.com/inventree/InvenTree/pull/5860
    - Adds "completed_lines" field to SalesOrder API endpoint
    - Adds "completed_lines" field to PurchaseOrder API endpoint

v146 -> 2023-11-02: https://github.com/inventree/InvenTree/pull/5822
    - Extended SSO Provider endpoint to contain if a provider is configured
    - Adds API endpoints for Email Address model

v145 -> 2023-10-30: https://github.com/inventree/InvenTree/pull/5786
    - Allow printing labels via POST including printing options in the body

v144 -> 2023-10-23: https://github.com/inventree/InvenTree/pull/5811
    - Adds version information API endpoint

v143 -> 2023-10-29: https://github.com/inventree/InvenTree/pull/5810
    - Extends the status endpoint to include information about system status and health

v142 -> 2023-10-20: https://github.com/inventree/InvenTree/pull/5759
    - Adds generic API endpoints for looking up status models

v141 -> 2023-10-23 : https://github.com/inventree/InvenTree/pull/5774
    - Changed 'part.responsible' from User to Owner

v140 -> 2023-10-20 : https://github.com/inventree/InvenTree/pull/5664
    - Expand API token functionality
    - Multiple API tokens can be generated per user

v139 -> 2023-10-11 : https://github.com/inventree/InvenTree/pull/5509
    - Add new BarcodePOReceive endpoint to receive line items by scanning supplier barcodes

v138 -> 2023-10-11 : https://github.com/inventree/InvenTree/pull/5679
    - Settings keys are no longer case sensitive
    - Include settings units in API serializer

v137 -> 2023-10-04 : https://github.com/inventree/InvenTree/pull/5588
    - Adds StockLocationType API endpoints
    - Adds custom_icon, location_type to StockLocation endpoint

v136 -> 2023-09-23 : https://github.com/inventree/InvenTree/pull/5595
    - Adds structural to StockLocation and PartCategory tree endpoints

v135 -> 2023-09-19 : https://github.com/inventree/InvenTree/pull/5569
    - Adds location path detail to StockLocation and StockItem API endpoints
    - Adds category path detail to PartCategory and Part API endpoints

v134 -> 2023-09-11 : https://github.com/inventree/InvenTree/pull/5525
    - Allow "Attachment" list endpoints to be searched by attachment, link and comment fields

v133 -> 2023-09-08 : https://github.com/inventree/InvenTree/pull/5518
    - Add extra optional fields which can be used for StockAdjustment endpoints

v132 -> 2023-09-07 : https://github.com/inventree/InvenTree/pull/5515
    - Add 'issued_by' filter to BuildOrder API list endpoint

v131 -> 2023-08-09 : https://github.com/inventree/InvenTree/pull/5415
    - Annotate 'available_variant_stock' to the SalesOrderLine serializer

v130 -> 2023-07-14 : https://github.com/inventree/InvenTree/pull/5251
    - Refactor label printing interface

v129 -> 2023-07-06 : https://github.com/inventree/InvenTree/pull/5189
    - Changes 'serial_lte' and 'serial_gte' stock filters to point to 'serial_int' field

v128 -> 2023-07-06 : https://github.com/inventree/InvenTree/pull/5186
    - Adds 'available' filter for BuildLine API endpoint

v127 -> 2023-06-24 : https://github.com/inventree/InvenTree/pull/5094
    - Enhancements for the PartParameter API endpoints

v126 -> 2023-06-19 : https://github.com/inventree/InvenTree/pull/5075
    - Adds API endpoint for setting the "category" for multiple parts simultaneously

v125 -> 2023-06-17 : https://github.com/inventree/InvenTree/pull/5064
    - Adds API endpoint for setting the "status" field for multiple stock items simultaneously

v124 -> 2023-06-17 : https://github.com/inventree/InvenTree/pull/5057
    - Add "created_before" and "created_after" filters to the Part API

v123 -> 2023-06-15 : https://github.com/inventree/InvenTree/pull/5019
    - Add Metadata to: Plugin Config

v122 -> 2023-06-14 : https://github.com/inventree/InvenTree/pull/5034
    - Adds new BuildLineLabel label type

v121 -> 2023-06-14 : https://github.com/inventree/InvenTree/pull/4808
    - Adds "ProjectCode" link to Build model

v120 -> 2023-06-07 : https://github.com/inventree/InvenTree/pull/4855
    - Major overhaul of the build order API
    - Adds new BuildLine model

v119 -> 2023-06-01 : https://github.com/inventree/InvenTree/pull/4898
    - Add Metadata to:  Part test templates, Part parameters, Part category parameter templates, BOM item substitute, Related Parts, Stock item test result

v118 -> 2023-06-01 : https://github.com/inventree/InvenTree/pull/4935
    - Adds extra fields for the PartParameterTemplate model

v117 -> 2023-05-22 : https://github.com/inventree/InvenTree/pull/4854
    - Part.units model now supports physical units (e.g. "kg", "m", "mm", etc)
    - Replaces SupplierPart "pack_size" field with "pack_quantity"
    - New field supports physical units, and allows for conversion between compatible units

v116 -> 2023-05-18 : https://github.com/inventree/InvenTree/pull/4823
    - Updates to part parameter implementation, to use physical units

v115 -> 2023-05-18 : https://github.com/inventree/InvenTree/pull/4846
    - Adds ability to partially scrap a build output

v114 -> 2023-05-16 : https://github.com/inventree/InvenTree/pull/4825
    - Adds "delivery_date" to shipments

v113 -> 2023-05-13 : https://github.com/inventree/InvenTree/pull/4800
    - Adds API endpoints for scrapping a build output

v112 -> 2023-05-13: https://github.com/inventree/InvenTree/pull/4741
    - Adds flag use_pack_size to the stock addition API, which allows adding packs

v111 -> 2023-05-02 : https://github.com/inventree/InvenTree/pull/4367
    - Adds tags to the Part serializer
    - Adds tags to the SupplierPart serializer
    - Adds tags to the ManufacturerPart serializer
    - Adds tags to the StockItem serializer
    - Adds tags to the StockLocation serializer

v110 -> 2023-04-26 : https://github.com/inventree/InvenTree/pull/4698
    - Adds 'order_currency' field for PurchaseOrder / SalesOrder endpoints

v109 -> 2023-04-19 : https://github.com/inventree/InvenTree/pull/4636
    - Adds API endpoints for the "ProjectCode" model

v108 -> 2023-04-17 : https://github.com/inventree/InvenTree/pull/4615
    - Adds functionality to upload images for rendering in markdown notes

v107 -> 2023-04-04 : https://github.com/inventree/InvenTree/pull/4575
    - Adds barcode support for PurchaseOrder model
    - Adds barcode support for ReturnOrder model
    - Adds barcode support for SalesOrder model
    - Adds barcode support for BuildOrder model

v106 -> 2023-04-03 : https://github.com/inventree/InvenTree/pull/4566
    - Adds 'search_regex' parameter to all searchable API endpoints

v105 -> 2023-03-31 : https://github.com/inventree/InvenTree/pull/4543
    - Adds API endpoints for status label information on various models

v104 -> 2023-03-23 : https://github.com/inventree/InvenTree/pull/4488
    - Adds various endpoints for new "ReturnOrder" models
    - Adds various endpoints for new "ReturnOrderReport" templates
    - Exposes API endpoints for "Contact" model

v103 -> 2023-03-17 : https://github.com/inventree/InvenTree/pull/4410
    - Add metadata to several more models

v102 -> 2023-03-18 : https://github.com/inventree/InvenTree/pull/4505
- Adds global search API endpoint for consolidated search results

v101 -> 2023-03-07 : https://github.com/inventree/InvenTree/pull/4462
    - Adds 'total_in_stock' to Part serializer, and supports API ordering

v100 -> 2023-03-04 : https://github.com/inventree/InvenTree/pull/4452
     - Adds bulk delete of PurchaseOrderLineItems to API

v99 -> 2023-03-03 : https://github.com/inventree/InvenTree/pull/4445
    - Adds sort by "responsible" to PurchaseOrderAPI

v98 -> 2023-02-24 : https://github.com/inventree/InvenTree/pull/4408
    - Adds "responsible" filter to Build API

v97 -> 2023-02-20 : https://github.com/inventree/InvenTree/pull/4377
    - Adds "external" attribute to StockLocation model

v96 -> 2023-02-16 : https://github.com/inventree/InvenTree/pull/4345
    - Adds stocktake report generation functionality

v95 -> 2023-02-16 : https://github.com/inventree/InvenTree/pull/4346
    - Adds "CompanyAttachment" model (and associated API endpoints)

v94 -> 2023-02-10 : https://github.com/inventree/InvenTree/pull/4327
    - Adds API endpoints for the "Group" auth model

v93 -> 2023-02-03 : https://github.com/inventree/InvenTree/pull/4300
    - Adds extra information to the currency exchange endpoint
    - Adds API endpoint for manually updating exchange rates

v92 -> 2023-02-02 : https://github.com/inventree/InvenTree/pull/4293
    - Adds API endpoint for currency exchange information

v91 -> 2023-01-31 : https://github.com/inventree/InvenTree/pull/4281
    - Improves the API endpoint for creating new Part instances

v90 -> 2023-01-25 : https://github.com/inventree/InvenTree/pull/4186/files
    - Adds a dedicated endpoint to activate a plugin

v89 -> 2023-01-25 : https://github.com/inventree/InvenTree/pull/4214
    - Adds updated field to SupplierPart API
    - Adds API date ordering for supplier part list

v88 -> 2023-01-17: https://github.com/inventree/InvenTree/pull/4225
    - Adds 'priority' field to Build model and api endpoints

v87 -> 2023-01-04 : https://github.com/inventree/InvenTree/pull/4067
    - Add API date filter for stock table on Expiry date

v86 -> 2022-12-22 : https://github.com/inventree/InvenTree/pull/4069
    - Adds API endpoints for part stocktake

v85 -> 2022-12-21 : https://github.com/inventree/InvenTree/pull/3858
    - Add endpoints serving ICS calendars for purchase and sales orders through API

v84 -> 2022-12-21: https://github.com/inventree/InvenTree/pull/4083
    - Add support for listing PO, BO, SO by their reference

v83 -> 2022-11-19 : https://github.com/inventree/InvenTree/pull/3949
    - Add support for structural Stock locations

v82 -> 2022-11-16 : https://github.com/inventree/InvenTree/pull/3931
    - Add support for structural Part categories

v81 -> 2022-11-08 : https://github.com/inventree/InvenTree/pull/3710
    - Adds cached pricing information to Part API
    - Adds cached pricing information to BomItem API
    - Allows Part and BomItem list endpoints to be filtered by 'has_pricing'
    - Remove calculated 'price_string' values from API endpoints
    - Allows PurchaseOrderLineItem API endpoint to be filtered by 'has_pricing'
    - Allows SalesOrderLineItem API endpoint to be filtered by 'has_pricing'
    - Allows SalesOrderLineItem API endpoint to be filtered by 'order_status'
    - Adds more information to SupplierPriceBreak serializer

v80 -> 2022-11-07 : https://github.com/inventree/InvenTree/pull/3906
    - Adds 'barcode_hash' to Part API serializer
    - Adds 'barcode_hash' to StockLocation API serializer
    - Adds 'barcode_hash' to SupplierPart API serializer

v79 -> 2022-11-03 : https://github.com/inventree/InvenTree/pull/3895
    - Add metadata to Company

v78 -> 2022-10-25 : https://github.com/inventree/InvenTree/pull/3854
    - Make PartCategory to be filtered by name and description

v77 -> 2022-10-12 : https://github.com/inventree/InvenTree/pull/3772
    - Adds model permission checks for barcode assignment actions

v76 -> 2022-09-10 : https://github.com/inventree/InvenTree/pull/3640
    - Refactor of barcode data on the API
    - StockItem.uid renamed to StockItem.barcode_hash

v75 -> 2022-09-05 : https://github.com/inventree/InvenTree/pull/3644
    - Adds "pack_size" attribute to SupplierPart API serializer

v74 -> 2022-08-28 : https://github.com/inventree/InvenTree/pull/3615
    - Add confirmation field for completing PurchaseOrder if the order has incomplete lines
    - Add confirmation field for completing SalesOrder if the order has incomplete lines

v73 -> 2022-08-24 : https://github.com/inventree/InvenTree/pull/3605
    - Add 'description' field to PartParameterTemplate model

v72 -> 2022-08-18 : https://github.com/inventree/InvenTree/pull/3567
    - Allow PurchaseOrder to be duplicated via the API

v71 -> 2022-08-18 : https://github.com/inventree/InvenTree/pull/3564
    - Updates to the "part scheduling" API endpoint

v70 -> 2022-08-02 : https://github.com/inventree/InvenTree/pull/3451
    - Adds a 'depth' parameter to the PartCategory list API
    - Adds a 'depth' parameter to the StockLocation list API

v69 -> 2022-08-01 : https://github.com/inventree/InvenTree/pull/3443
    - Updates the PartCategory list API:
        - Improve query efficiency: O(n) becomes O(1)
        - Rename 'parts' field to 'part_count'
    - Updates the StockLocation list API:
        - Improve query efficiency: O(n) becomes O(1)

v68 -> 2022-07-27 : https://github.com/inventree/InvenTree/pull/3417
    - Allows SupplierPart list to be filtered by SKU value
    - Allows SupplierPart list to be filtered by MPN value

v67 -> 2022-07-25 : https://github.com/inventree/InvenTree/pull/3395
    - Adds a 'requirements' endpoint for Part instance
    - Provides information on outstanding order requirements for a given part

v66 -> 2022-07-24 : https://github.com/inventree/InvenTree/pull/3393
    - Part images can now be downloaded from a remote URL via the API
    - Company images can now be downloaded from a remote URL via the API

v65 -> 2022-07-15 : https://github.com/inventree/InvenTree/pull/3335
    - Annotates 'in_stock' quantity to the SupplierPart API

v64 -> 2022-07-08 : https://github.com/inventree/InvenTree/pull/3310
    - Annotate 'on_order' quantity to BOM list API
    - Allow BOM List API endpoint to be filtered by "on_order" parameter

v63 -> 2022-07-06 : https://github.com/inventree/InvenTree/pull/3301
    - Allow BOM List API endpoint to be filtered by "available_stock" parameter

v62 -> 2022-07-05 : https://github.com/inventree/InvenTree/pull/3296
    - Allows search on BOM List API endpoint
    - Allows ordering on BOM List API endpoint

v61 -> 2022-06-12 : https://github.com/inventree/InvenTree/pull/3183
    - Migrate the "Convert Stock Item" form class to use the API
    - There is now an API endpoint for converting a stock item to a valid variant

v60 -> 2022-06-08 : https://github.com/inventree/InvenTree/pull/3148
    - Add availability data fields to the SupplierPart model

v59 -> 2022-06-07 : https://github.com/inventree/InvenTree/pull/3154
    - Adds further improvements to BulkDelete mixin class
    - Fixes multiple bugs in custom OPTIONS metadata implementation
    - Adds 'bulk delete' for Notifications

v58 -> 2022-06-06 : https://github.com/inventree/InvenTree/pull/3146
    - Adds a BulkDelete API mixin class for fast, safe deletion of multiple objects with a single API request

v57 -> 2022-06-05 : https://github.com/inventree/InvenTree/pull/3130
    - Transfer PartCategoryTemplateParameter actions to the API

v56 -> 2022-06-02 : https://github.com/inventree/InvenTree/pull/3123
    - Expose the PartParameterTemplate model to use the API

v55 -> 2022-06-02 : https://github.com/inventree/InvenTree/pull/3120
    - Converts the 'StockItemReturn' functionality to make use of the API

v54 -> 2022-06-02 : https://github.com/inventree/InvenTree/pull/3117
    - Adds 'available_stock' annotation on the SalesOrderLineItem API
    - Adds (well, fixes) 'overdue' annotation on the SalesOrderLineItem API

v53 -> 2022-06-01 : https://github.com/inventree/InvenTree/pull/3110
    - Adds extra search fields to the BuildOrder list API endpoint

v52 -> 2022-05-31 : https://github.com/inventree/InvenTree/pull/3103
    - Allow part list API to be searched by supplier SKU

v51 -> 2022-05-24 : https://github.com/inventree/InvenTree/pull/3058
    - Adds new fields to the SalesOrderShipment model

v50 -> 2022-05-18 : https://github.com/inventree/InvenTree/pull/2912
    - Implement Attachments for manufacturer parts

v49 -> 2022-05-09 : https://github.com/inventree/InvenTree/pull/2957
    - Allows filtering of plugin list by 'active' status
    - Allows filtering of plugin list by 'mixin' support
    - Adds endpoint to "identify" or "locate" stock items and locations (using plugins)

v48 -> 2022-05-12 : https://github.com/inventree/InvenTree/pull/2977
    - Adds "export to file" functionality for PurchaseOrder API endpoint
    - Adds "export to file" functionality for SalesOrder API endpoint
    - Adds "export to file" functionality for BuildOrder API endpoint

v47 -> 2022-05-10 : https://github.com/inventree/InvenTree/pull/2964
    - Fixes barcode API error response when scanning a StockItem which does not exist
    - Fixes barcode API error response when scanning a StockLocation which does not exist

v46 -> 2022-05-09
    - Fixes read permissions on settings API
    - Allows non-staff users to read global settings via the API

v45 -> 2022-05-08 : https://github.com/inventree/InvenTree/pull/2944
    - Settings are now accessed via the API using their unique key, not their PK
    - This allows the settings to be accessed without prior knowledge of the PK

v44 -> 2022-05-04 : https://github.com/inventree/InvenTree/pull/2931
    - Converting more server-side rendered forms to the API
    - Exposes more core functionality to API endpoints

v43 -> 2022-04-26 : https://github.com/inventree/InvenTree/pull/2875
    - Adds API detail endpoint for PartSalePrice model
    - Adds API detail endpoint for PartInternalPrice model

v42 -> 2022-04-26 : https://github.com/inventree/InvenTree/pull/2833
    - Adds variant stock information to the Part and BomItem serializers

v41 -> 2022-04-26
    - Fixes 'variant_of' filter for Part list endpoint

v40 -> 2022-04-19
    - Adds ability to filter StockItem list by "tracked" parameter
        - This checks the serial number or batch code fields

v39 -> 2022-04-18
    - Adds ability to filter StockItem list by "has_batch" parameter

v38 -> 2022-04-14 : https://github.com/inventree/InvenTree/pull/2828
    - Adds the ability to include stock test results for "installed items"

v37 -> 2022-04-07 : https://github.com/inventree/InvenTree/pull/2806
    - Adds extra stock availability information to the BomItem serializer

v36 -> 2022-04-03
    - Adds ability to filter part list endpoint by unallocated_stock argument

v35 -> 2022-04-01 : https://github.com/inventree/InvenTree/pull/2797
    - Adds stock allocation information to the Part API
    - Adds calculated field for "unallocated_quantity"

v34 -> 2022-03-25
    - Change permissions for "plugin list" API endpoint (now allows any authenticated user)

v33 -> 2022-03-24
    - Adds "plugins_enabled" information to root API endpoint

v32 -> 2022-03-19
    - Adds "parameters" detail to Part API endpoint (use &parameters=true)
    - Adds ability to filter PartParameterTemplate API by Part instance
    - Adds ability to filter PartParameterTemplate API by PartCategory instance

v31 -> 2022-03-14
    - Adds "updated" field to SupplierPriceBreakList and SupplierPriceBreakDetail API endpoints

v30 -> 2022-03-09
    - Adds "exclude_location" field to BuildAutoAllocation API endpoint
    - Allows BuildItem API endpoint to be filtered by BomItem relation

v29 -> 2022-03-08
    - Adds "scheduling" endpoint for predicted stock scheduling information

v28 -> 2022-03-04
    - Adds an API endpoint for auto allocation of stock items against a build order
    - Ref: https://github.com/inventree/InvenTree/pull/2713

v27 -> 2022-02-28
    - Adds target_date field to individual line items for purchase orders and sales orders

v26 -> 2022-02-17
    - Adds API endpoint for uploading a BOM file and extracting data

v25 -> 2022-02-17
    - Adds ability to filter "part" list endpoint by "in_bom_for" argument

v24 -> 2022-02-10
    - Adds API endpoint for deleting (cancelling) build order outputs

v23 -> 2022-02-02
    - Adds API endpoints for managing plugin classes
    - Adds API endpoints for managing plugin settings

v22 -> 2021-12-20
    - Adds API endpoint to "merge" multiple stock items

v21 -> 2021-12-04
    - Adds support for multiple "Shipments" against a SalesOrder
    - Refactors process for stock allocation against a SalesOrder

v20 -> 2021-12-03
    - Adds ability to filter POLineItem endpoint by "base_part"
    - Adds optional "order_detail" to POLineItem list endpoint

v19 -> 2021-12-02
    - Adds the ability to filter the StockItem API by "part_tree"
    - Returns only stock items which match a particular part.tree_id field

v18 -> 2021-11-15
    - Adds the ability to filter BomItem API by "uses" field
    - This returns a list of all BomItems which "use" the specified part
    - Includes inherited BomItem objects

v17 -> 2021-11-09
    - Adds API endpoints for GLOBAL and USER settings objects
    - Ref: https://github.com/inventree/InvenTree/pull/2275

v16 -> 2021-10-17
    - Adds API endpoint for completing build order outputs

v15 -> 2021-10-06
    - Adds detail endpoint for SalesOrderAllocation model
    - Allows use of the API forms interface for adjusting SalesOrderAllocation objects

v14 -> 2021-10-05
    - Stock adjustment actions API is improved, using native DRF serializer support
    - However adjustment actions now only support 'pk' as a lookup field

v13 -> 2021-10-05
    - Adds API endpoint to allocate stock items against a BuildOrder
    - Updates StockItem API with improved filtering against BomItem data

v12 -> 2021-09-07
    - Adds API endpoint to receive stock items against a PurchaseOrder

v11 -> 2021-08-26
    - Adds "units" field to PartBriefSerializer
    - This allows units to be introspected from the "part_detail" field in the StockItem serializer

v10 -> 2021-08-23
    - Adds "purchase_price_currency" to StockItem serializer
    - Adds "purchase_price_string" to StockItem serializer
    - Purchase price is now writable for StockItem serializer

v9  -> 2021-08-09
    - Adds "price_string" to part pricing serializers

v8  -> 2021-07-19
    - Refactors the API interface for SupplierPart and ManufacturerPart models
    - ManufacturerPart objects can no longer be created via the SupplierPart API endpoint

v7  -> 2021-07-03
    - Introduced the concept of "API forms" in https://github.com/inventree/InvenTree/pull/1716
    - API OPTIONS endpoints provide comprehensive field metadata
    - Multiple new API endpoints added for database models

v6  -> 2021-06-23
    - Part and Company images can now be directly uploaded via the REST API

v5  -> 2021-06-21
    - Adds API interface for manufacturer part parameters

v4  -> 2021-06-01
    - BOM items can now accept "variant stock" to be assigned against them
    - Many slight API tweaks were needed to get this to work properly!

v3  -> 2021-05-22:
    - The updated StockItem "history tracking" now uses a different interface

"""<|MERGE_RESOLUTION|>--- conflicted
+++ resolved
@@ -1,21 +1,19 @@
 """InvenTree API version information."""
 
 # InvenTree API version
-INVENTREE_API_VERSION = 417
+INVENTREE_API_VERSION = 418
 """Increment this API version number whenever there is a significant change to the API that any clients need to know about."""
 
 INVENTREE_API_TEXT = """
 
-<<<<<<< HEAD
-v417 -> 2025-10-24 : https://github.com/inventree/InvenTree/pull/10657
+v418 -> 2025-10-24 : https://github.com/inventree/InvenTree/pull/10657
     - Add "project_code" field(s) to OrderLineItem API endpoint(s)
     - Add "project_code" field(s) to ExtraOrderLineItem API endpoint(s)
-=======
+
 v417 -> 2025-10-22 : https://github.com/inventree/InvenTree/pull/10654
     - Adds "checked" filter to SalesOrderShipment API endpoint
     - Adds "order_status" filter to SalesOrdereShipment API endpoint
     - Adds "order_outstanding" filter to SalesOrderShipment API endpoint
->>>>>>> 6df97e83
 
 v416 -> 2025-10-22 : https://github.com/inventree/InvenTree/pull/10651
     - Add missing nullable to make price_breaks (from v412) optional
