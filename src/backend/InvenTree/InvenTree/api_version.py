"""InvenTree API version information."""

# InvenTree API version
INVENTREE_API_VERSION = 228

"""Increment this API version number whenever there is a significant change to the API that any clients need to know about."""


INVENTREE_API_TEXT = """
<<<<<<< HEAD
v228 - 2024-07-27 : https://github.com/inventree/InvenTree/pull/6989
    - Adds new API endpoints for PurchaseOrder state transitions
        - Request Approval
        - Reject order
        - Order Ready to issue
        - User Order State permissions
        - Recall order to Pending
    - Adds fields to PurchaseOrder PUI calls:
        - reject_reason
        - created_by
        - approved_by
        - placed_by
=======
v228 - 2024-07-18 : https://github.com/inventree/InvenTree/pull/7684
    - Adds "icon" field to the PartCategory.path and StockLocation.path API
    - Adds icon packages API endpoint
>>>>>>> f92d734d

v227 - 2024-07-19 : https://github.com/inventree/InvenTree/pull/7693/
    - Adds endpoints to list and revoke the tokens issued to the current user

v226 - 2024-07-15 : https://github.com/inventree/InvenTree/pull/7648
    - Adds barcode generation API endpoint

v225 - 2024-07-17 : https://github.com/inventree/InvenTree/pull/7671
    - Adds "filters" field to DataImportSession API

v224 - 2024-07-14 : https://github.com/inventree/InvenTree/pull/7667
    - Add notes field to ManufacturerPart and SupplierPart API endpoints

v223 - 2024-07-14 : https://github.com/inventree/InvenTree/pull/7649
    - Allow adjustment of "packaging" field when receiving items against a purchase order

v222 - 2024-07-14 : https://github.com/inventree/InvenTree/pull/7635
    - Adjust the BomItem API endpoint to improve data import process

v221 - 2024-07-13 : https://github.com/inventree/InvenTree/pull/7636
    - Adds missing fields from StockItemBriefSerializer
    - Adds missing fields from PartBriefSerializer
    - Adds extra exportable fields to BuildItemSerializer

v220 - 2024-07-11 : https://github.com/inventree/InvenTree/pull/7585
    - Adds "revision_of" field to Part serializer
    - Adds new API filters for "revision" status

v219 - 2024-07-11 : https://github.com/inventree/InvenTree/pull/7611
    - Adds new fields to the BuildItem API endpoints
    - Adds new ordering / filtering options to the BuildItem API endpoints

v218 - 2024-07-11 : https://github.com/inventree/InvenTree/pull/7619
    - Adds "can_build" field to the BomItem API

v217 - 2024-07-09 : https://github.com/inventree/InvenTree/pull/7599
    - Fixes bug in "project_code" field for order API endpoints

v216 - 2024-07-08 : https://github.com/inventree/InvenTree/pull/7595
    - Moves API endpoint for contenttype lookup by model name

v215 - 2024-07-09 : https://github.com/inventree/InvenTree/pull/7591
    - Adds additional fields to the BuildLine serializer

v214 - 2024-07-08 : https://github.com/inventree/InvenTree/pull/7587
    - Adds "default_location_detail" field to the Part API

v213 - 2024-07-06 : https://github.com/inventree/InvenTree/pull/7527
    - Adds 'locked' field to Part API

v212 - 2024-07-06 : https://github.com/inventree/InvenTree/pull/7562
    - Makes API generation more robust (no functional changes)

v211 - 2024-06-26 : https://github.com/inventree/InvenTree/pull/6911
    - Adds API endpoints for managing data import and export

v210 - 2024-06-26 : https://github.com/inventree/InvenTree/pull/7518
    - Adds translateable text to User API fields

v209 - 2024-06-26 : https://github.com/inventree/InvenTree/pull/7514
    - Add "top_level" filter to PartCategory API endpoint
    - Add "top_level" filter to StockLocation API endpoint

v208 - 2024-06-19 : https://github.com/inventree/InvenTree/pull/7479
    - Adds documentation for the user roles API endpoint (no functional changes)

v207 - 2024-06-09 : https://github.com/inventree/InvenTree/pull/7420
    - Moves all "Attachment" models into a single table
    - All "Attachment" operations are now performed at /api/attachment/
    - Add permissions information to /api/user/roles/ endpoint

v206 - 2024-06-08 : https://github.com/inventree/InvenTree/pull/7417
    - Adds "choices" field to the PartTestTemplate model

v205 - 2024-06-03 : https://github.com/inventree/InvenTree/pull/7284
    - Added model_type and model_id fields to the "NotesImage" serializer

v204 - 2024-06-03 : https://github.com/inventree/InvenTree/pull/7393
    - Fixes previous API update which resulted in inconsistent ordering of currency codes

v203 - 2024-06-03 : https://github.com/inventree/InvenTree/pull/7390
    - Currency codes are now configurable as a run-time setting

v202 - 2024-05-27 : https://github.com/inventree/InvenTree/pull/7343
    - Adjust "required" attribute of Part.category field to be optional

v201 - 2024-05-21 : https://github.com/inventree/InvenTree/pull/7074
    - Major refactor of the report template / report printing interface
    - This is a *breaking change* to the report template API

v200 - 2024-05-20 : https://github.com/inventree/InvenTree/pull/7000
    - Adds API endpoint for generating custom batch codes
    - Adds API endpoint for generating custom serial numbers

v199 - 2024-05-20 : https://github.com/inventree/InvenTree/pull/7264
    - Expose "bom_valid" filter for the Part API
    - Expose "starred" filter for the Part API

v198 - 2024-05-19 : https://github.com/inventree/InvenTree/pull/7258
    - Fixed lookup field conflicts in the plugins API

v197 - 2024-05-14 : https://github.com/inventree/InvenTree/pull/7224
    - Refactor the plugin API endpoints to use the plugin "key" for lookup, rather than the PK value

v196 - 2024-05-05 : https://github.com/inventree/InvenTree/pull/7160
    - Adds "location" field to BuildOutputComplete API endpoint

v195 - 2024-05-03 : https://github.com/inventree/InvenTree/pull/7153
    - Fixes bug in BuildOrderCancel API endpoint

v194 - 2024-05-01 : https://github.com/inventree/InvenTree/pull/7147
    -  Adds field description to the currency_exchange_retrieve API call

v193 - 2024-04-30 : https://github.com/inventree/InvenTree/pull/7144
    - Adds "assigned_to" filter to PurchaseOrder / SalesOrder / ReturnOrder API endpoints

v192 - 2024-04-23 : https://github.com/inventree/InvenTree/pull/7106
    - Adds 'trackable' ordering option to BuildLineLabel API endpoint

v191 - 2024-04-22 : https://github.com/inventree/InvenTree/pull/7079
    - Adds API endpoints for Contenttype model

v190 - 2024-04-19 : https://github.com/inventree/InvenTree/pull/7024
    - Adds "active" field to the Company API endpoints
    - Allow company list to be filtered by "active" status

v189 - 2024-04-19 : https://github.com/inventree/InvenTree/pull/7066
    - Adds "currency" field to CompanyBriefSerializer class

v188 - 2024-04-16 : https://github.com/inventree/InvenTree/pull/6970
    - Adds session authentication support for the API
    - Improvements for login / logout endpoints for better support of React web interface

v187 - 2024-04-10 : https://github.com/inventree/InvenTree/pull/6985
    - Allow Part list endpoint to be sorted by pricing_min and pricing_max values
    - Allow BomItem list endpoint to be sorted by pricing_min and pricing_max values
    - Allow InternalPrice and SalePrice endpoints to be sorted by quantity
    - Adds total pricing values to BomItem serializer

v186 - 2024-03-26 : https://github.com/inventree/InvenTree/pull/6855
    - Adds license information to the API

v185 - 2024-03-24 : https://github.com/inventree/InvenTree/pull/6836
    - Remove /plugin/activate endpoint
    - Update docstrings and typing for various API endpoints (no functional changes)

v184 - 2024-03-17 : https://github.com/inventree/InvenTree/pull/10464
    - Add additional fields for tests (start/end datetime, test station)

v183 - 2024-03-14 : https://github.com/inventree/InvenTree/pull/5972
    - Adds "category_default_location" annotated field to part serializer
    - Adds "part_detail.category_default_location" annotated field to stock item serializer
    - Adds "part_detail.category_default_location" annotated field to purchase order line serializer
    - Adds "parent_default_location" annotated field to category serializer

v182 - 2024-03-13 : https://github.com/inventree/InvenTree/pull/6714
    - Expose ReportSnippet model to the /report/snippet/ API endpoint
    - Expose ReportAsset model to the /report/asset/ API endpoint

v181 - 2024-02-21 : https://github.com/inventree/InvenTree/pull/6541
    - Adds "width" and "height" fields to the LabelTemplate API endpoint
    - Adds "page_size" and "landscape" fields to the ReportTemplate API endpoint

v180 - 2024-3-02 : https://github.com/inventree/InvenTree/pull/6463
    - Tweaks to API documentation to allow automatic documentation generation

v179 - 2024-03-01 : https://github.com/inventree/InvenTree/pull/6605
    - Adds "subcategories" count to PartCategory serializer
    - Adds "sublocations" count to StockLocation serializer
    - Adds "image" field to PartBrief serializer
    - Adds "image" field to CompanyBrief serializer

v178 - 2024-02-29 : https://github.com/inventree/InvenTree/pull/6604
    - Adds "external_stock" field to the Part API endpoint
    - Adds "external_stock" field to the BomItem API endpoint
    - Adds "external_stock" field to the BuildLine API endpoint
    - Stock quantities represented in the BuildLine API endpoint are now filtered by Build.source_location

v177 - 2024-02-27 : https://github.com/inventree/InvenTree/pull/6581
    - Adds "subcategoies" count to PartCategoryTree serializer
    - Adds "sublocations" count to StockLocationTree serializer

v176 - 2024-02-26 : https://github.com/inventree/InvenTree/pull/6535
    - Adds the field "plugins_install_disabled" to the Server info API endpoint

v175 - 2024-02-21 : https://github.com/inventree/InvenTree/pull/6538
    - Adds "parts" count to PartParameterTemplate serializer

v174 - 2024-02-21 : https://github.com/inventree/InvenTree/pull/6536
    - Expose PartCategory filters to the API documentation
    - Expose StockLocation filters to the API documentation

v173 - 2024-02-20 : https://github.com/inventree/InvenTree/pull/6483
    - Adds "merge_items" to the PurchaseOrderLine create API endpoint
    - Adds "auto_pricing" to the PurchaseOrderLine create/update API endpoint

v172 - 2024-02-20 : https://github.com/inventree/InvenTree/pull/6526
    - Adds "enabled" field to the PartTestTemplate API endpoint
    - Adds "enabled" filter to the PartTestTemplate list
    - Adds "enabled" filter to the StockItemTestResult list

v171 - 2024-02-19 : https://github.com/inventree/InvenTree/pull/6516
    - Adds "key" as a filterable parameter to PartTestTemplate list endpoint

v170 -> 2024-02-19 : https://github.com/inventree/InvenTree/pull/6514
    - Adds "has_results" filter to the PartTestTemplate list endpoint

v169 -> 2024-02-14 : https://github.com/inventree/InvenTree/pull/6430
    - Adds 'key' field to PartTestTemplate API endpoint
    - Adds annotated 'results' field to PartTestTemplate API endpoint
    - Adds 'template' field to StockItemTestResult API endpoint

v168 -> 2024-02-14 : https://github.com/inventree/InvenTree/pull/4824
    - Adds machine CRUD API endpoints
    - Adds machine settings API endpoints
    - Adds machine restart API endpoint
    - Adds machine types/drivers list API endpoints
    - Adds machine registry status API endpoint
    - Adds 'required' field to the global Settings API
    - Discover sub-sub classes of the StatusCode API

v167 -> 2024-02-07: https://github.com/inventree/InvenTree/pull/6440
    - Fixes for OpenAPI schema generation

v166 -> 2024-02-04 : https://github.com/inventree/InvenTree/pull/6400
    - Adds package_name to plugin API
    - Adds mechanism for uninstalling plugins via the API

v165 -> 2024-01-28 : https://github.com/inventree/InvenTree/pull/6040
    - Adds supplier_part.name, part.creation_user, part.required_for_sales_order

v164 -> 2024-01-24 : https://github.com/inventree/InvenTree/pull/6343
    - Adds "building" quantity to BuildLine API serializer

v163 -> 2024-01-22 : https://github.com/inventree/InvenTree/pull/6314
    - Extends API endpoint to expose auth configuration information for signin pages

v162 -> 2024-01-14 : https://github.com/inventree/InvenTree/pull/6230
    - Adds API endpoints to provide information on background tasks

v161 -> 2024-01-13 : https://github.com/inventree/InvenTree/pull/6222
    - Adds API endpoint for system error information

v160 -> 2023-12-11 : https://github.com/inventree/InvenTree/pull/6072
    - Adds API endpoint for allocating stock items against a sales order via barcode scan

v159 -> 2023-12-08 : https://github.com/inventree/InvenTree/pull/6056
    - Adds API endpoint for reloading plugin registry

v158 -> 2023-11-21 : https://github.com/inventree/InvenTree/pull/5953
    - Adds API endpoint for listing all settings of a particular plugin
    - Adds API endpoint for registry status (errors)

v157 -> 2023-12-02 : https://github.com/inventree/InvenTree/pull/6021
    - Add write-only "existing_image" field to Part API serializer

v156 -> 2023-11-26 : https://github.com/inventree/InvenTree/pull/5982
    - Add POST endpoint for report and label creation

v155 -> 2023-11-24 : https://github.com/inventree/InvenTree/pull/5979
    - Add "creation_date" field to Part instance serializer

v154 -> 2023-11-21 : https://github.com/inventree/InvenTree/pull/5944
    - Adds "responsible" field to the ProjectCode table

v153 -> 2023-11-21 : https://github.com/inventree/InvenTree/pull/5956
    - Adds override_min and override_max fields to part pricing API

v152 -> 2023-11-20 : https://github.com/inventree/InvenTree/pull/5949
    - Adds barcode support for manufacturerpart model
    - Adds API endpoint for adding parts to purchase order using barcode scan

v151 -> 2023-11-13 : https://github.com/inventree/InvenTree/pull/5906
    - Allow user list API to be filtered by user active status
    - Allow owner list API to be filtered by user active status

v150 -> 2023-11-07: https://github.com/inventree/InvenTree/pull/5875
    - Extended user API endpoints to enable ordering
    - Extended user API endpoints to enable user role changes
    - Added endpoint to create a new user

v149 -> 2023-11-07 : https://github.com/inventree/InvenTree/pull/5876
    - Add 'building' quantity to BomItem serializer
    - Add extra ordering options for the BomItem list API

v148 -> 2023-11-06 : https://github.com/inventree/InvenTree/pull/5872
    - Allow "quantity" to be specified when installing an item into another item

v147 -> 2023-11-04: https://github.com/inventree/InvenTree/pull/5860
    - Adds "completed_lines" field to SalesOrder API endpoint
    - Adds "completed_lines" field to PurchaseOrder API endpoint

v146 -> 2023-11-02: https://github.com/inventree/InvenTree/pull/5822
    - Extended SSO Provider endpoint to contain if a provider is configured
    - Adds API endpoints for Email Address model

v145 -> 2023-10-30: https://github.com/inventree/InvenTree/pull/5786
    - Allow printing labels via POST including printing options in the body

v144 -> 2023-10-23: https://github.com/inventree/InvenTree/pull/5811
    - Adds version information API endpoint

v143 -> 2023-10-29: https://github.com/inventree/InvenTree/pull/5810
    - Extends the status endpoint to include information about system status and health

v142 -> 2023-10-20: https://github.com/inventree/InvenTree/pull/5759
    - Adds generic API endpoints for looking up status models

v141 -> 2023-10-23 : https://github.com/inventree/InvenTree/pull/5774
    - Changed 'part.responsible' from User to Owner

v140 -> 2023-10-20 : https://github.com/inventree/InvenTree/pull/5664
    - Expand API token functionality
    - Multiple API tokens can be generated per user

v139 -> 2023-10-11 : https://github.com/inventree/InvenTree/pull/5509
    - Add new BarcodePOReceive endpoint to receive line items by scanning supplier barcodes

v138 -> 2023-10-11 : https://github.com/inventree/InvenTree/pull/5679
    - Settings keys are no longer case sensitive
    - Include settings units in API serializer

v137 -> 2023-10-04 : https://github.com/inventree/InvenTree/pull/5588
    - Adds StockLocationType API endpoints
    - Adds custom_icon, location_type to StockLocation endpoint

v136 -> 2023-09-23 : https://github.com/inventree/InvenTree/pull/5595
    - Adds structural to StockLocation and PartCategory tree endpoints

v135 -> 2023-09-19 : https://github.com/inventree/InvenTree/pull/5569
    - Adds location path detail to StockLocation and StockItem API endpoints
    - Adds category path detail to PartCategory and Part API endpoints

v134 -> 2023-09-11 : https://github.com/inventree/InvenTree/pull/5525
    - Allow "Attachment" list endpoints to be searched by attachment, link and comment fields

v133 -> 2023-09-08 : https://github.com/inventree/InvenTree/pull/5518
    - Add extra optional fields which can be used for StockAdjustment endpoints

v132 -> 2023-09-07 : https://github.com/inventree/InvenTree/pull/5515
    - Add 'issued_by' filter to BuildOrder API list endpoint

v131 -> 2023-08-09 : https://github.com/inventree/InvenTree/pull/5415
    - Annotate 'available_variant_stock' to the SalesOrderLine serializer

v130 -> 2023-07-14 : https://github.com/inventree/InvenTree/pull/5251
    - Refactor label printing interface

v129 -> 2023-07-06 : https://github.com/inventree/InvenTree/pull/5189
    - Changes 'serial_lte' and 'serial_gte' stock filters to point to 'serial_int' field

v128 -> 2023-07-06 : https://github.com/inventree/InvenTree/pull/5186
    - Adds 'available' filter for BuildLine API endpoint

v127 -> 2023-06-24 : https://github.com/inventree/InvenTree/pull/5094
    - Enhancements for the PartParameter API endpoints

v126 -> 2023-06-19 : https://github.com/inventree/InvenTree/pull/5075
    - Adds API endpoint for setting the "category" for multiple parts simultaneously

v125 -> 2023-06-17 : https://github.com/inventree/InvenTree/pull/5064
    - Adds API endpoint for setting the "status" field for multiple stock items simultaneously

v124 -> 2023-06-17 : https://github.com/inventree/InvenTree/pull/5057
    - Add "created_before" and "created_after" filters to the Part API

v123 -> 2023-06-15 : https://github.com/inventree/InvenTree/pull/5019
    - Add Metadata to: Plugin Config

v122 -> 2023-06-14 : https://github.com/inventree/InvenTree/pull/5034
    - Adds new BuildLineLabel label type

v121 -> 2023-06-14 : https://github.com/inventree/InvenTree/pull/4808
    - Adds "ProjectCode" link to Build model

v120 -> 2023-06-07 : https://github.com/inventree/InvenTree/pull/4855
    - Major overhaul of the build order API
    - Adds new BuildLine model

v119 -> 2023-06-01 : https://github.com/inventree/InvenTree/pull/4898
    - Add Metadata to:  Part test templates, Part parameters, Part category parameter templates, BOM item substitute, Related Parts, Stock item test result

v118 -> 2023-06-01 : https://github.com/inventree/InvenTree/pull/4935
    - Adds extra fields for the PartParameterTemplate model

v117 -> 2023-05-22 : https://github.com/inventree/InvenTree/pull/4854
    - Part.units model now supports physical units (e.g. "kg", "m", "mm", etc)
    - Replaces SupplierPart "pack_size" field with "pack_quantity"
    - New field supports physical units, and allows for conversion between compatible units

v116 -> 2023-05-18 : https://github.com/inventree/InvenTree/pull/4823
    - Updates to part parameter implementation, to use physical units

v115 -> 2023-05-18 : https://github.com/inventree/InvenTree/pull/4846
    - Adds ability to partially scrap a build output

v114 -> 2023-05-16 : https://github.com/inventree/InvenTree/pull/4825
    - Adds "delivery_date" to shipments

v113 -> 2023-05-13 : https://github.com/inventree/InvenTree/pull/4800
    - Adds API endpoints for scrapping a build output

v112 -> 2023-05-13: https://github.com/inventree/InvenTree/pull/4741
    - Adds flag use_pack_size to the stock addition API, which allows adding packs

v111 -> 2023-05-02 : https://github.com/inventree/InvenTree/pull/4367
    - Adds tags to the Part serializer
    - Adds tags to the SupplierPart serializer
    - Adds tags to the ManufacturerPart serializer
    - Adds tags to the StockItem serializer
    - Adds tags to the StockLocation serializer

v110 -> 2023-04-26 : https://github.com/inventree/InvenTree/pull/4698
    - Adds 'order_currency' field for PurchaseOrder / SalesOrder endpoints

v109 -> 2023-04-19 : https://github.com/inventree/InvenTree/pull/4636
    - Adds API endpoints for the "ProjectCode" model

v108 -> 2023-04-17 : https://github.com/inventree/InvenTree/pull/4615
    - Adds functionality to upload images for rendering in markdown notes

v107 -> 2023-04-04 : https://github.com/inventree/InvenTree/pull/4575
    - Adds barcode support for PurchaseOrder model
    - Adds barcode support for ReturnOrder model
    - Adds barcode support for SalesOrder model
    - Adds barcode support for BuildOrder model

v106 -> 2023-04-03 : https://github.com/inventree/InvenTree/pull/4566
    - Adds 'search_regex' parameter to all searchable API endpoints

v105 -> 2023-03-31 : https://github.com/inventree/InvenTree/pull/4543
    - Adds API endpoints for status label information on various models

v104 -> 2023-03-23 : https://github.com/inventree/InvenTree/pull/4488
    - Adds various endpoints for new "ReturnOrder" models
    - Adds various endpoints for new "ReturnOrderReport" templates
    - Exposes API endpoints for "Contact" model

v103 -> 2023-03-17 : https://github.com/inventree/InvenTree/pull/4410
    - Add metadata to several more models

v102 -> 2023-03-18 : https://github.com/inventree/InvenTree/pull/4505
- Adds global search API endpoint for consolidated search results

v101 -> 2023-03-07 : https://github.com/inventree/InvenTree/pull/4462
    - Adds 'total_in_stock' to Part serializer, and supports API ordering

v100 -> 2023-03-04 : https://github.com/inventree/InvenTree/pull/4452
     - Adds bulk delete of PurchaseOrderLineItems to API

v99 -> 2023-03-03 : https://github.com/inventree/InvenTree/pull/4445
    - Adds sort by "responsible" to PurchaseOrderAPI

v98 -> 2023-02-24 : https://github.com/inventree/InvenTree/pull/4408
    - Adds "responsible" filter to Build API

v97 -> 2023-02-20 : https://github.com/inventree/InvenTree/pull/4377
    - Adds "external" attribute to StockLocation model

v96 -> 2023-02-16 : https://github.com/inventree/InvenTree/pull/4345
    - Adds stocktake report generation functionality

v95 -> 2023-02-16 : https://github.com/inventree/InvenTree/pull/4346
    - Adds "CompanyAttachment" model (and associated API endpoints)

v94 -> 2023-02-10 : https://github.com/inventree/InvenTree/pull/4327
    - Adds API endpoints for the "Group" auth model

v93 -> 2023-02-03 : https://github.com/inventree/InvenTree/pull/4300
    - Adds extra information to the currency exchange endpoint
    - Adds API endpoint for manually updating exchange rates

v92 -> 2023-02-02 : https://github.com/inventree/InvenTree/pull/4293
    - Adds API endpoint for currency exchange information

v91 -> 2023-01-31 : https://github.com/inventree/InvenTree/pull/4281
    - Improves the API endpoint for creating new Part instances

v90 -> 2023-01-25 : https://github.com/inventree/InvenTree/pull/4186/files
    - Adds a dedicated endpoint to activate a plugin

v89 -> 2023-01-25 : https://github.com/inventree/InvenTree/pull/4214
    - Adds updated field to SupplierPart API
    - Adds API date ordering for supplier part list

v88 -> 2023-01-17: https://github.com/inventree/InvenTree/pull/4225
    - Adds 'priority' field to Build model and api endpoints

v87 -> 2023-01-04 : https://github.com/inventree/InvenTree/pull/4067
    - Add API date filter for stock table on Expiry date

v86 -> 2022-12-22 : https://github.com/inventree/InvenTree/pull/4069
    - Adds API endpoints for part stocktake

v85 -> 2022-12-21 : https://github.com/inventree/InvenTree/pull/3858
    - Add endpoints serving ICS calendars for purchase and sales orders through API

v84 -> 2022-12-21: https://github.com/inventree/InvenTree/pull/4083
    - Add support for listing PO, BO, SO by their reference

v83 -> 2022-11-19 : https://github.com/inventree/InvenTree/pull/3949
    - Add support for structural Stock locations

v82 -> 2022-11-16 : https://github.com/inventree/InvenTree/pull/3931
    - Add support for structural Part categories

v81 -> 2022-11-08 : https://github.com/inventree/InvenTree/pull/3710
    - Adds cached pricing information to Part API
    - Adds cached pricing information to BomItem API
    - Allows Part and BomItem list endpoints to be filtered by 'has_pricing'
    - Remove calculated 'price_string' values from API endpoints
    - Allows PurchaseOrderLineItem API endpoint to be filtered by 'has_pricing'
    - Allows SalesOrderLineItem API endpoint to be filtered by 'has_pricing'
    - Allows SalesOrderLineItem API endpoint to be filtered by 'order_status'
    - Adds more information to SupplierPriceBreak serializer

v80 -> 2022-11-07 : https://github.com/inventree/InvenTree/pull/3906
    - Adds 'barcode_hash' to Part API serializer
    - Adds 'barcode_hash' to StockLocation API serializer
    - Adds 'barcode_hash' to SupplierPart API serializer

v79 -> 2022-11-03 : https://github.com/inventree/InvenTree/pull/3895
    - Add metadata to Company

v78 -> 2022-10-25 : https://github.com/inventree/InvenTree/pull/3854
    - Make PartCategory to be filtered by name and description

v77 -> 2022-10-12 : https://github.com/inventree/InvenTree/pull/3772
    - Adds model permission checks for barcode assignment actions

v76 -> 2022-09-10 : https://github.com/inventree/InvenTree/pull/3640
    - Refactor of barcode data on the API
    - StockItem.uid renamed to StockItem.barcode_hash

v75 -> 2022-09-05 : https://github.com/inventree/InvenTree/pull/3644
    - Adds "pack_size" attribute to SupplierPart API serializer

v74 -> 2022-08-28 : https://github.com/inventree/InvenTree/pull/3615
    - Add confirmation field for completing PurchaseOrder if the order has incomplete lines
    - Add confirmation field for completing SalesOrder if the order has incomplete lines

v73 -> 2022-08-24 : https://github.com/inventree/InvenTree/pull/3605
    - Add 'description' field to PartParameterTemplate model

v72 -> 2022-08-18 : https://github.com/inventree/InvenTree/pull/3567
    - Allow PurchaseOrder to be duplicated via the API

v71 -> 2022-08-18 : https://github.com/inventree/InvenTree/pull/3564
    - Updates to the "part scheduling" API endpoint

v70 -> 2022-08-02 : https://github.com/inventree/InvenTree/pull/3451
    - Adds a 'depth' parameter to the PartCategory list API
    - Adds a 'depth' parameter to the StockLocation list API

v69 -> 2022-08-01 : https://github.com/inventree/InvenTree/pull/3443
    - Updates the PartCategory list API:
        - Improve query efficiency: O(n) becomes O(1)
        - Rename 'parts' field to 'part_count'
    - Updates the StockLocation list API:
        - Improve query efficiency: O(n) becomes O(1)

v68 -> 2022-07-27 : https://github.com/inventree/InvenTree/pull/3417
    - Allows SupplierPart list to be filtered by SKU value
    - Allows SupplierPart list to be filtered by MPN value

v67 -> 2022-07-25 : https://github.com/inventree/InvenTree/pull/3395
    - Adds a 'requirements' endpoint for Part instance
    - Provides information on outstanding order requirements for a given part

v66 -> 2022-07-24 : https://github.com/inventree/InvenTree/pull/3393
    - Part images can now be downloaded from a remote URL via the API
    - Company images can now be downloaded from a remote URL via the API

v65 -> 2022-07-15 : https://github.com/inventree/InvenTree/pull/3335
    - Annotates 'in_stock' quantity to the SupplierPart API

v64 -> 2022-07-08 : https://github.com/inventree/InvenTree/pull/3310
    - Annotate 'on_order' quantity to BOM list API
    - Allow BOM List API endpoint to be filtered by "on_order" parameter

v63 -> 2022-07-06 : https://github.com/inventree/InvenTree/pull/3301
    - Allow BOM List API endpoint to be filtered by "available_stock" parameter

v62 -> 2022-07-05 : https://github.com/inventree/InvenTree/pull/3296
    - Allows search on BOM List API endpoint
    - Allows ordering on BOM List API endpoint

v61 -> 2022-06-12 : https://github.com/inventree/InvenTree/pull/3183
    - Migrate the "Convert Stock Item" form class to use the API
    - There is now an API endpoint for converting a stock item to a valid variant

v60 -> 2022-06-08 : https://github.com/inventree/InvenTree/pull/3148
    - Add availability data fields to the SupplierPart model

v59 -> 2022-06-07 : https://github.com/inventree/InvenTree/pull/3154
    - Adds further improvements to BulkDelete mixin class
    - Fixes multiple bugs in custom OPTIONS metadata implementation
    - Adds 'bulk delete' for Notifications

v58 -> 2022-06-06 : https://github.com/inventree/InvenTree/pull/3146
    - Adds a BulkDelete API mixin class for fast, safe deletion of multiple objects with a single API request

v57 -> 2022-06-05 : https://github.com/inventree/InvenTree/pull/3130
    - Transfer PartCategoryTemplateParameter actions to the API

v56 -> 2022-06-02 : https://github.com/inventree/InvenTree/pull/3123
    - Expose the PartParameterTemplate model to use the API

v55 -> 2022-06-02 : https://github.com/inventree/InvenTree/pull/3120
    - Converts the 'StockItemReturn' functionality to make use of the API

v54 -> 2022-06-02 : https://github.com/inventree/InvenTree/pull/3117
    - Adds 'available_stock' annotation on the SalesOrderLineItem API
    - Adds (well, fixes) 'overdue' annotation on the SalesOrderLineItem API

v53 -> 2022-06-01 : https://github.com/inventree/InvenTree/pull/3110
    - Adds extra search fields to the BuildOrder list API endpoint

v52 -> 2022-05-31 : https://github.com/inventree/InvenTree/pull/3103
    - Allow part list API to be searched by supplier SKU

v51 -> 2022-05-24 : https://github.com/inventree/InvenTree/pull/3058
    - Adds new fields to the SalesOrderShipment model

v50 -> 2022-05-18 : https://github.com/inventree/InvenTree/pull/2912
    - Implement Attachments for manufacturer parts

v49 -> 2022-05-09 : https://github.com/inventree/InvenTree/pull/2957
    - Allows filtering of plugin list by 'active' status
    - Allows filtering of plugin list by 'mixin' support
    - Adds endpoint to "identify" or "locate" stock items and locations (using plugins)

v48 -> 2022-05-12 : https://github.com/inventree/InvenTree/pull/2977
    - Adds "export to file" functionality for PurchaseOrder API endpoint
    - Adds "export to file" functionality for SalesOrder API endpoint
    - Adds "export to file" functionality for BuildOrder API endpoint

v47 -> 2022-05-10 : https://github.com/inventree/InvenTree/pull/2964
    - Fixes barcode API error response when scanning a StockItem which does not exist
    - Fixes barcode API error response when scanning a StockLocation which does not exist

v46 -> 2022-05-09
    - Fixes read permissions on settings API
    - Allows non-staff users to read global settings via the API

v45 -> 2022-05-08 : https://github.com/inventree/InvenTree/pull/2944
    - Settings are now accessed via the API using their unique key, not their PK
    - This allows the settings to be accessed without prior knowledge of the PK

v44 -> 2022-05-04 : https://github.com/inventree/InvenTree/pull/2931
    - Converting more server-side rendered forms to the API
    - Exposes more core functionality to API endpoints

v43 -> 2022-04-26 : https://github.com/inventree/InvenTree/pull/2875
    - Adds API detail endpoint for PartSalePrice model
    - Adds API detail endpoint for PartInternalPrice model

v42 -> 2022-04-26 : https://github.com/inventree/InvenTree/pull/2833
    - Adds variant stock information to the Part and BomItem serializers

v41 -> 2022-04-26
    - Fixes 'variant_of' filter for Part list endpoint

v40 -> 2022-04-19
    - Adds ability to filter StockItem list by "tracked" parameter
        - This checks the serial number or batch code fields

v39 -> 2022-04-18
    - Adds ability to filter StockItem list by "has_batch" parameter

v38 -> 2022-04-14 : https://github.com/inventree/InvenTree/pull/2828
    - Adds the ability to include stock test results for "installed items"

v37 -> 2022-04-07 : https://github.com/inventree/InvenTree/pull/2806
    - Adds extra stock availability information to the BomItem serializer

v36 -> 2022-04-03
    - Adds ability to filter part list endpoint by unallocated_stock argument

v35 -> 2022-04-01 : https://github.com/inventree/InvenTree/pull/2797
    - Adds stock allocation information to the Part API
    - Adds calculated field for "unallocated_quantity"

v34 -> 2022-03-25
    - Change permissions for "plugin list" API endpoint (now allows any authenticated user)

v33 -> 2022-03-24
    - Adds "plugins_enabled" information to root API endpoint

v32 -> 2022-03-19
    - Adds "parameters" detail to Part API endpoint (use &parameters=true)
    - Adds ability to filter PartParameterTemplate API by Part instance
    - Adds ability to filter PartParameterTemplate API by PartCategory instance

v31 -> 2022-03-14
    - Adds "updated" field to SupplierPriceBreakList and SupplierPriceBreakDetail API endpoints

v30 -> 2022-03-09
    - Adds "exclude_location" field to BuildAutoAllocation API endpoint
    - Allows BuildItem API endpoint to be filtered by BomItem relation

v29 -> 2022-03-08
    - Adds "scheduling" endpoint for predicted stock scheduling information

v28 -> 2022-03-04
    - Adds an API endpoint for auto allocation of stock items against a build order
    - Ref: https://github.com/inventree/InvenTree/pull/2713

v27 -> 2022-02-28
    - Adds target_date field to individual line items for purchase orders and sales orders

v26 -> 2022-02-17
    - Adds API endpoint for uploading a BOM file and extracting data

v25 -> 2022-02-17
    - Adds ability to filter "part" list endpoint by "in_bom_for" argument

v24 -> 2022-02-10
    - Adds API endpoint for deleting (cancelling) build order outputs

v23 -> 2022-02-02
    - Adds API endpoints for managing plugin classes
    - Adds API endpoints for managing plugin settings

v22 -> 2021-12-20
    - Adds API endpoint to "merge" multiple stock items

v21 -> 2021-12-04
    - Adds support for multiple "Shipments" against a SalesOrder
    - Refactors process for stock allocation against a SalesOrder

v20 -> 2021-12-03
    - Adds ability to filter POLineItem endpoint by "base_part"
    - Adds optional "order_detail" to POLineItem list endpoint

v19 -> 2021-12-02
    - Adds the ability to filter the StockItem API by "part_tree"
    - Returns only stock items which match a particular part.tree_id field

v18 -> 2021-11-15
    - Adds the ability to filter BomItem API by "uses" field
    - This returns a list of all BomItems which "use" the specified part
    - Includes inherited BomItem objects

v17 -> 2021-11-09
    - Adds API endpoints for GLOBAL and USER settings objects
    - Ref: https://github.com/inventree/InvenTree/pull/2275

v16 -> 2021-10-17
    - Adds API endpoint for completing build order outputs

v15 -> 2021-10-06
    - Adds detail endpoint for SalesOrderAllocation model
    - Allows use of the API forms interface for adjusting SalesOrderAllocation objects

v14 -> 2021-10-05
    - Stock adjustment actions API is improved, using native DRF serializer support
    - However adjustment actions now only support 'pk' as a lookup field

v13 -> 2021-10-05
    - Adds API endpoint to allocate stock items against a BuildOrder
    - Updates StockItem API with improved filtering against BomItem data

v12 -> 2021-09-07
    - Adds API endpoint to receive stock items against a PurchaseOrder

v11 -> 2021-08-26
    - Adds "units" field to PartBriefSerializer
    - This allows units to be introspected from the "part_detail" field in the StockItem serializer

v10 -> 2021-08-23
    - Adds "purchase_price_currency" to StockItem serializer
    - Adds "purchase_price_string" to StockItem serializer
    - Purchase price is now writable for StockItem serializer

v9  -> 2021-08-09
    - Adds "price_string" to part pricing serializers

v8  -> 2021-07-19
    - Refactors the API interface for SupplierPart and ManufacturerPart models
    - ManufacturerPart objects can no longer be created via the SupplierPart API endpoint

v7  -> 2021-07-03
    - Introduced the concept of "API forms" in https://github.com/inventree/InvenTree/pull/1716
    - API OPTIONS endpoints provide comprehensive field metedata
    - Multiple new API endpoints added for database models

v6  -> 2021-06-23
    - Part and Company images can now be directly uploaded via the REST API

v5  -> 2021-06-21
    - Adds API interface for manufacturer part parameters

v4  -> 2021-06-01
    - BOM items can now accept "variant stock" to be assigned against them
    - Many slight API tweaks were needed to get this to work properly!

v3  -> 2021-05-22:
    - The updated StockItem "history tracking" now uses a different interface

"""<|MERGE_RESOLUTION|>--- conflicted
+++ resolved
@@ -1,14 +1,13 @@
 """InvenTree API version information."""
 
 # InvenTree API version
-INVENTREE_API_VERSION = 228
+INVENTREE_API_VERSION = 229
 
 """Increment this API version number whenever there is a significant change to the API that any clients need to know about."""
 
 
 INVENTREE_API_TEXT = """
-<<<<<<< HEAD
-v228 - 2024-07-27 : https://github.com/inventree/InvenTree/pull/6989
+v229 - 2024-07-27 : https://github.com/inventree/InvenTree/pull/6989
     - Adds new API endpoints for PurchaseOrder state transitions
         - Request Approval
         - Reject order
@@ -20,11 +19,10 @@
         - created_by
         - approved_by
         - placed_by
-=======
+
 v228 - 2024-07-18 : https://github.com/inventree/InvenTree/pull/7684
     - Adds "icon" field to the PartCategory.path and StockLocation.path API
     - Adds icon packages API endpoint
->>>>>>> f92d734d
 
 v227 - 2024-07-19 : https://github.com/inventree/InvenTree/pull/7693/
     - Adds endpoints to list and revoke the tokens issued to the current user
