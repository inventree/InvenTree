--- conflicted
+++ resolved
@@ -1,19 +1,17 @@
 """InvenTree API version information."""
 
 # InvenTree API version
-INVENTREE_API_VERSION = 435
+INVENTREE_API_VERSION = 436
 """Increment this API version number whenever there is a significant change to the API that any clients need to know about."""
 
 INVENTREE_API_TEXT = """
 
-<<<<<<< HEAD
-v335 -> 2025-12-18 : https://github.com/inventree/InvenTree/pull/11035
+v436 -> 2025-12-18 : https://github.com/inventree/InvenTree/pull/11035
     - Removes model-specific metadata endpoints and replaces them with redirects
     - Adds new generic /api/metadata/<model_name>/ endpoint to retrieve metadata for any model
-=======
+
 v435 -> 2025-12-16 : https://github.com/inventree/InvenTree/pull/11030
     - Adds token refresh endpoint to auth API
->>>>>>> 79c43be4
 
 v434 -> 2025-12-16 : https://github.com/inventree/InvenTree/pull/11021
     - The "tags" fields (on various API endpoints) is now optional, and disabled by default
