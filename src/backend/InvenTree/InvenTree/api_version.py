--- conflicted
+++ resolved
@@ -1,20 +1,18 @@
 """InvenTree API version information."""
 
 # InvenTree API version
-INVENTREE_API_VERSION = 271
+INVENTREE_API_VERSION = 272
 
 """Increment this API version number whenever there is a significant change to the API that any clients need to know about."""
 
 
 INVENTREE_API_TEXT = """
 
-<<<<<<< HEAD
-v271 - 2024-10-22 : https://github.com/inventree/InvenTree/pull/8054
+v272 - 2024-10-22 : https://github.com/inventree/InvenTree/pull/8054
     - Adds "SelectionList" and "SelectionListEntry" API endpoints
-=======
+
 v271 - 2024-10-22 : https://github.com/inventree/InvenTree/pull/8331
     - Fixes for SalesOrderLineItem endpoints
->>>>>>> cbe547b8
 
 v270 - 2024-10-19 : https://github.com/inventree/InvenTree/pull/8307
     - Adds missing date fields from order API endpoint(s)
