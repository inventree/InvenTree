--- conflicted
+++ resolved
@@ -1,20 +1,18 @@
 """InvenTree API version information."""
 
 # InvenTree API version
-INVENTREE_API_VERSION = 276
+INVENTREE_API_VERSION = 277
 
 """Increment this API version number whenever there is a significant change to the API that any clients need to know about."""
 
 
 INVENTREE_API_TEXT = """
 
-<<<<<<< HEAD
-v276 - 2024-10-31 : https://github.com/inventree/InvenTree/pull/8278
+v277 - 2024-11-01 : https://github.com/inventree/InvenTree/pull/8278
     - Allow build order list to be filtered by "outstanding" (alias for "active")
-=======
+
 v276 - 2024-10-31 : https://github.com/inventree/InvenTree/pull/8403
     - Adds 'destination' field to the PurchaseOrder model and API endpoints
->>>>>>> c4031dba
 
 v275 - 2024-10-31 : https://github.com/inventree/InvenTree/pull/8396
     - Adds SKU and MPN fields to the StockItem serializer
