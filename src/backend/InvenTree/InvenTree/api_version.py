--- conflicted
+++ resolved
@@ -1,19 +1,14 @@
 """InvenTree API version information."""
 
 # InvenTree API version
-<<<<<<< HEAD
-INVENTREE_API_VERSION = 424
-=======
-INVENTREE_API_VERSION = 428
->>>>>>> bc5c306b
+INVENTREE_API_VERSION = 429
 """Increment this API version number whenever there is a significant change to the API that any clients need to know about."""
 
 INVENTREE_API_TEXT = """
 
-<<<<<<< HEAD
-v424 -> 2025-11-06 : https://github.com/inventree/InvenTree/pull/10628
+v429 -> 2025-12-01 : https://github.com/inventree/InvenTree/pull/10628
     - Extend schema generation to include inventree vendor fields
-=======
+
 v428 -> 2025-11-28 : https://github.com/inventree/InvenTree/pull/10926
     - Various typo fixes in API - no functional changes
 
@@ -29,7 +24,6 @@
 
 v424 -> 2025-11-11 : https://github.com/inventree/InvenTree/pull/10730
     - Adds more lower / upper bounds to integer fields in the API schema due to bump to Django 5.2- no functional changes
->>>>>>> bc5c306b
 
 v423 -> 2025-11-05 : https://github.com/inventree/InvenTree/pull/10772
     - Adds "category_detail" field to BomItem API endpoints
