"""InvenTree API version information."""

# InvenTree API version
<<<<<<< HEAD
INVENTREE_API_VERSION = 334
=======
INVENTREE_API_VERSION = 333
>>>>>>> f87f4387

"""Increment this API version number whenever there is a significant change to the API that any clients need to know about."""


INVENTREE_API_TEXT = """
<<<<<<< HEAD

v334 - 2025-04-07 : https://github.com/inventree/InvenTree/pull/9453
    - Fixes various operationId and enum collisions and help texts

=======
>>>>>>> f87f4387
v333 - 2025-04-03 : https://github.com/inventree/InvenTree/pull/9452
    - Currency string is no longer restricted to a hardcoded enum
    - Customizable status keys are no longer hardcoded enum values

v332 - 2025-04-02 : https://github.com/inventree/InvenTree/pull/9393
    - Adds 'search_notes' parameter to all searchable API endpoints

v331 - 2025-04-01 : https://github.com/inventree/InvenTree/pull/9437
    - Set correct types on various formerly-string PK fields as well permissions
    - Include metadata request and response types

v330 - 2025-03-31 : https://github.com/inventree/InvenTree/pull/9420
    - Deconflict operation id between single and bulk destroy operations
    - Add request body definition for bulk destroy operations

v329 - 2025-03-30 : https://github.com/inventree/InvenTree/pull/9399
    - Convert url path regex-specified PKs to int

v228 - 2025-03-29 : https://github.com/inventree/InvenTree/pull/9407
    - Updates schema to include paging arguments

v327 - 2025-03-20 : https://github.com/inventree/InvenTree/pull/9339
    - Adds "is_mandatory" field to the Plugin API
    - Adds ability to filter by "mandatory" status in the Plugin API

v326 - 2025-03-18 : https://github.com/inventree/InvenTree/pull/9096
    - Overhaul the data-export API functionality
    - Allow customization of data exporting via plugins
    - Consolidate LabelOutput and ReportOutput API endpoints into single DataOutput endpoint

v325 - 2024-03-17 : https://github.com/inventree/InvenTree/pull/9244
    - Adds the option for superusers to list all user tokens
    - Make list endpoints sortable, filterable and searchable

v324 - 2025-03-17 : https://github.com/inventree/InvenTree/pull/9320
    - Adds BulkUpdate support for the SalesOrderAllocation model
    - Adds BulkUpdate support for the PartCategory model
    - Adds BulkUpdate support for the StockLocation model

v323 - 2025-03-17 : https://github.com/inventree/InvenTree/pull/9313
    - Adds BulkUpdate support to the Part API endpoint
    - Remove legacy API endpoint to set part category for multiple parts

v322 - 2025-03-16 : https://github.com/inventree/InvenTree/pull/8933
    - Add min_date and max_date query filters for orders, for use in calendar views

v321 - 2025-03-06 : https://github.com/inventree/InvenTree/pull/9236
    - Adds conditionally-returned fields to the schema to match API behavior
    - Removes required flag for nullable read-only fields to match API behavior

v320 - 2025-03-05 : https://github.com/inventree/InvenTree/pull/9243
    - Link fields are now up to 2000 chars long

v319 - 2025-03-04 : https://github.com/inventree/InvenTree/pull/9199
    - Add detail API endpoint for the LabelOutput model
    - Add detail API endpoint for the ReportOutput model

v318 - 2025-02-25 : https://github.com/inventree/InvenTree/pull/9116
    - Adds user profile API endpoints

v317 - 2025-02-26 : https://github.com/inventree/InvenTree/pull/9143
    - Default 'overdue' field to False in Build serializer
    - Add allow_null to various fields in Build, Settings, Order, Part, and Stock serializers
    - Add type hints to Users model to properly type fields

v316 - 2025-02-26 : https://github.com/inventree/InvenTree/pull/9185
    - Allow 'icon' field to be nullified in the PartCategory API
    - Allow 'custom_icon' field to be nullified in the StockLocation API

v315 - 2025-02-22 : https://github.com/inventree/InvenTree/pull/9150
    - Remove outdated 'url' field from some API endpoints

v314 - 2025-02-17 : https://github.com/inventree/InvenTree/pull/6293
    - Removes a considerable amount of old auth endpoints
    - Introduces allauth-provided auth endpoints

v313 - 2025-02-17 : https://github.com/inventree/InvenTree/pull/9087
    - Adds instance id optionally to the info view endpoint

v312 - 2025-02-15 : https://github.com/inventree/InvenTree/pull/9079
    - Remove old API endpoints associated with legacy BOM import functionality

v311 - 2025-02-14 : https://github.com/inventree/InvenTree/pull/9076
    - Adds "model_filters" attribute to settings API

v310 - 2025-02-14 : https://github.com/inventree/InvenTree/pull/9077
    - Adds 'is_variant' filter to the Part list API

v309 - 2025-02-02 : https://github.com/inventree/InvenTree/pull/9008
    - Bug fixes for the "Part" serializer
    - Fixes for data import API endpoints

v308 - 2025-02-01 : https://github.com/inventree/InvenTree/pull/9003
    - Adds extra detail to the ReportOutput and LabelOutput API endpoints
    - Allows ordering of output list endpoints

v307 - 2025-01-29 : https://github.com/inventree/InvenTree/pull/8969
    - Extend Info Endpoint to include customizations

v306 - 2025-01-28 : https://github.com/inventree/InvenTree/pull/8966
    - Adds "start_date" to PurchasesOrder API
    - Adds "start_date" to SalesOrder API
    - Adds "start_date" to ReturnOrder API
    - Updated API filters

v305 - 2025-01-26 : https://github.com/inventree/InvenTree/pull/8950
    - Bug fixes for the SupplierPart API
    - Refactoring for data export via API

v304 - 2025-01-22 : https://github.com/inventree/InvenTree/pull/8940
    - Adds "category" filter to build list API

v303 - 2025-01-20 : https://github.com/inventree/InvenTree/pull/8915
    - Adds "start_date" field to Build model and API endpoints
    - Adds additional API filtering and sorting options for Build list

v302 - 2025-01-18 : https://github.com/inventree/InvenTree/pull/8905
    - Fix schema definition on the /label/print endpoint

v301 - 2025-01-14 : https://github.com/inventree/InvenTree/pull/8894
    - Remove ui preferences from the API

v300 - 2025-01-13 : https://github.com/inventree/InvenTree/pull/8886
    - Allow null value for 'expiry_date' field introduced in #8867

v299 - 2025-01-10 : https://github.com/inventree/InvenTree/pull/8867
    - Adds 'expiry_date' field to the PurchaseOrderReceive API endpoint
    - Adds 'default_expiry` field to the PartBriefSerializer, affecting API endpoints which use it

v298 - 2025-01-07 : https://github.com/inventree/InvenTree/pull/8848
    - Adds 'created_by' field to PurchaseOrder API endpoints
    - Adds 'created_by' field to SalesOrder API endpoints
    - Adds 'created_by' field to ReturnOrder API endpoints

v297 - 2024-12-29 : https://github.com/inventree/InvenTree/pull/8438
    - Adjustments to the CustomUserState API endpoints and serializers

v296 - 2024-12-25 : https://github.com/inventree/InvenTree/pull/8732
    - Adjust default "part_detail" behavior for StockItem API endpoints

v295 - 2024-12-23 : https://github.com/inventree/InvenTree/pull/8746
    - Improve API documentation for build APIs

v294 - 2024-12-23 : https://github.com/inventree/InvenTree/pull/8738
    - Extends registration API documentation

v293 - 2024-12-14 : https://github.com/inventree/InvenTree/pull/8658
    - Adds new fields to the supplier barcode API endpoints

v292 - 2024-12-03 : https://github.com/inventree/InvenTree/pull/8625
    - Add "on_order" and "in_stock" annotations to SupplierPart API
    - Enhanced filtering for the SupplierPart API

v291 - 2024-11-30 : https://github.com/inventree/InvenTree/pull/8596
    - Allow null / empty values for plugin settings

v290 - 2024-11-29 : https://github.com/inventree/InvenTree/pull/8590
    - Adds "quantity" field to ReturnOrderLineItem model and API

v289 - 2024-11-27 : https://github.com/inventree/InvenTree/pull/8570
    - Enable status change when transferring stock items

v288 - 2024-11-27 : https://github.com/inventree/InvenTree/pull/8574
    - Adds "consumed" filter to StockItem API

v287 - 2024-11-27 : https://github.com/inventree/InvenTree/pull/8571
    - Adds ability to set stock status when returning items from a customer

v286 - 2024-11-26 : https://github.com/inventree/InvenTree/pull/8054
    - Adds "SelectionList" and "SelectionListEntry" API endpoints

v285 - 2024-11-25 : https://github.com/inventree/InvenTree/pull/8559
    - Adds better description for registration endpoints

v284 - 2024-11-25 : https://github.com/inventree/InvenTree/pull/8544
    - Adds new date filters to the StockItem API
    - Adds new date filters to the BuildOrder API
    - Adds new date filters to the SalesOrder API
    - Adds new date filters to the PurchaseOrder API
    - Adds new date filters to the ReturnOrder API

v283 - 2024-11-20 : https://github.com/inventree/InvenTree/pull/8524
    - Adds "note" field to the PartRelated API endpoint

v282 - 2024-11-19 : https://github.com/inventree/InvenTree/pull/8487
    - Remove the "test statistics" API endpoints
    - This is now provided via a custom plugin

v281 - 2024-11-15 : https://github.com/inventree/InvenTree/pull/8480
    - Fixes StockHistory API data serialization

v280 - 2024-11-10 : https://github.com/inventree/InvenTree/pull/8461
    - Makes schema for API information endpoint more informing
    - Removes general not found endpoint

v279 - 2024-11-09 : https://github.com/inventree/InvenTree/pull/8458
    - Adds "order_outstanding" and "part" filters to the BuildLine API endpoint
    - Adds "order_outstanding" filter to the SalesOrderLineItem API endpoint

v278 - 2024-11-07 : https://github.com/inventree/InvenTree/pull/8445
    - Updates to the SalesOrder API endpoints
    - Add "shipment count" information to the SalesOrder API endpoints
    - Allow null value for SalesOrderAllocation.shipment field
    - Additional filtering options for allocation endpoints

v277 - 2024-11-01 : https://github.com/inventree/InvenTree/pull/8278
    - Allow build order list to be filtered by "outstanding" (alias for "active")

v276 - 2024-10-31 : https://github.com/inventree/InvenTree/pull/8403
    - Adds 'destination' field to the PurchaseOrder model and API endpoints

v275 - 2024-10-31 : https://github.com/inventree/InvenTree/pull/8396
    - Adds SKU and MPN fields to the StockItem serializer
    - Additional export options for the StockItem serializer

v274 - 2024-10-29 : https://github.com/inventree/InvenTree/pull/8392
    - Add more detailed information to NotificationEntry API serializer

v273 - 2024-10-28 : https://github.com/inventree/InvenTree/pull/8376
    - Fixes for the BuildLine API endpoint

v272 - 2024-10-25 : https://github.com/inventree/InvenTree/pull/8343
    - Adjustments to BuildLine API serializers

v271 - 2024-10-22 : https://github.com/inventree/InvenTree/pull/8331
    - Fixes for SalesOrderLineItem endpoints

v270 - 2024-10-19 : https://github.com/inventree/InvenTree/pull/8307
    - Adds missing date fields from order API endpoint(s)

v269 - 2024-10-16 : https://github.com/inventree/InvenTree/pull/8295
    - Adds "include_variants" filter to the BuildOrder API endpoint
    - Adds "include_variants" filter to the SalesOrder API endpoint
    - Adds "include_variants" filter to the PurchaseOrderLineItem API endpoint
    - Adds "include_variants" filter to the ReturnOrder API endpoint

268 - 2024-10-11 : https://github.com/inventree/InvenTree/pull/8274
    - Adds "in_stock" attribute to the StockItem serializer

267 - 2024-10-8 : https://github.com/inventree/InvenTree/pull/8250
    - Remove "allocations" field from the SalesOrderShipment API endpoint(s)
    - Add "allocated_items" field to the SalesOrderShipment API endpoint(s)

266 - 2024-10-07 : https://github.com/inventree/InvenTree/pull/8249
    - Tweak SalesOrderShipment API for more efficient data retrieval

265 - 2024-10-07 : https://github.com/inventree/InvenTree/pull/8228
    - Adds API endpoint for providing custom admin integration details for plugins

264 - 2024-10-03 : https://github.com/inventree/InvenTree/pull/8231
    - Adds Sales Order Shipment attachment model type

263 - 2024-09-30 : https://github.com/inventree/InvenTree/pull/8194
    - Adds Sales Order Shipment report

262 - 2024-09-30 : https://github.com/inventree/InvenTree/pull/8220
    - Tweak permission requirements for uninstalling plugins via API

261 - 2024-09-26 : https://github.com/inventree/InvenTree/pull/8184
    - Fixes for BuildOrder API serializers

v260 - 2024-09-26 : https://github.com/inventree/InvenTree/pull/8190
    - Adds facility for server-side context data to be passed to client-side plugins

v259 - 2024-09-20 : https://github.com/inventree/InvenTree/pull/8137
    - Implements new API endpoint for enabling custom UI features via plugins

v258 - 2024-09-24 : https://github.com/inventree/InvenTree/pull/8163
    - Enhances the existing PartScheduling API endpoint
    - Adds a formal DRF serializer to the endpoint

v257 - 2024-09-22 : https://github.com/inventree/InvenTree/pull/8150
    - Adds API endpoint for reporting barcode scan history

v256 - 2024-09-19 : https://github.com/inventree/InvenTree/pull/7704
    - Adjustments for "stocktake" (stock history) API endpoints

v255 - 2024-09-19 : https://github.com/inventree/InvenTree/pull/8145
    - Enables copying line items when duplicating an order

v254 - 2024-09-14 : https://github.com/inventree/InvenTree/pull/7470
    - Implements new API endpoints for enabling custom UI functionality via plugins

v253 - 2024-09-14 : https://github.com/inventree/InvenTree/pull/7944
    - Adjustments for user API endpoints

v252 - 2024-09-13 : https://github.com/inventree/InvenTree/pull/8040
    - Add endpoint for listing all known units

v251 - 2024-09-06 : https://github.com/inventree/InvenTree/pull/8018
    - Adds "attach_to_model" field to the ReportTemplate model

v250 - 2024-09-04 : https://github.com/inventree/InvenTree/pull/8069
    - Fixes 'revision' field definition in Part serializer

v249 - 2024-08-23 : https://github.com/inventree/InvenTree/pull/7978
    - Sort status enums

v248 - 2024-08-23 : https://github.com/inventree/InvenTree/pull/7965
    - Small adjustments to labels for new custom status fields

v247 - 2024-08-22 : https://github.com/inventree/InvenTree/pull/7956
    - Adjust "attachment" field on StockItemTestResult serializer
    - Allow null values for attachment

v246 - 2024-08-21 : https://github.com/inventree/InvenTree/pull/7862
    - Adds custom status fields to various serializers
    - Adds endpoints to admin custom status fields

v245 - 2024-08-21 : https://github.com/inventree/InvenTree/pull/7520
    - Documented pagination fields (no functional changes)

v244 - 2024-08-21 : https://github.com/inventree/InvenTree/pull/7941
    - Adds "create_child_builds" field to the Build API
    - Write-only field to create child builds from the API
    - Only available when creating a new build order

v243 - 2024-08-21 : https://github.com/inventree/InvenTree/pull/7940
    - Expose "ancestor" filter to the BuildOrder API

v242 - 2024-08-20 : https://github.com/inventree/InvenTree/pull/7932
    - Adds "level" attribute to BuildOrder serializer
    - Allow ordering of BuildOrder API by "level" attribute
    - Allow "parent" filter for BuildOrder API to have "cascade=True" option

v241 - 2024-08-18 : https://github.com/inventree/InvenTree/pull/7906
    - Adjusts required fields for the MeUserDetail endpoint

v240 - 2024-08-16 : https://github.com/inventree/InvenTree/pull/7900
    - Adjust "issued_by" filter for the BuildOrder list endpoint
    - Adjust "assigned_to" filter for the BuildOrder list endpoint

v239 - 2024-08-15 : https://github.com/inventree/InvenTree/pull/7888
    - Adds "testable" field to the Part model
    - Adds associated filters to various API endpoints

v238 - 2024-08-14 : https://github.com/inventree/InvenTree/pull/7874
    - Add "assembly" filter to BuildLine API endpoint

v237 - 2024-08-13 : https://github.com/inventree/InvenTree/pull/7863
    - Reimplement "bulk delete" operation for Attachment model
    - Fix permission checks for Attachment API endpoints

v236 - 2024-08-10 : https://github.com/inventree/InvenTree/pull/7844
    - Adds "supplier_name" to the PurchaseOrder API serializer

v235 - 2024-08-08 : https://github.com/inventree/InvenTree/pull/7837
    - Adds "on_order" quantity to SalesOrderLineItem serializer
    - Adds "building" quantity to SalesOrderLineItem serializer

v234 - 2024-08-08 : https://github.com/inventree/InvenTree/pull/7829
    - Fixes bug in the plugin metadata endpoint

v233 - 2024-08-04 : https://github.com/inventree/InvenTree/pull/7807
    - Adds new endpoints for managing state of build orders
    - Adds new endpoints for managing state of purchase orders
    - Adds new endpoints for managing state of sales orders
    - Adds new endpoints for managing state of return orders

v232 - 2024-08-03 : https://github.com/inventree/InvenTree/pull/7793
    - Allow ordering of SalesOrderShipment API by 'shipment_date' and 'delivery_date'

v231 - 2024-08-03 : https://github.com/inventree/InvenTree/pull/7794
    - Optimize BuildItem and BuildLine serializers to improve API efficiency

v230 - 2024-05-05 : https://github.com/inventree/InvenTree/pull/7164
    - Adds test statistics endpoint

v229 - 2024-07-31 : https://github.com/inventree/InvenTree/pull/7775
    - Add extra exportable fields to the BomItem serializer

v228 - 2024-07-18 : https://github.com/inventree/InvenTree/pull/7684
    - Adds "icon" field to the PartCategory.path and StockLocation.path API
    - Adds icon packages API endpoint

v227 - 2024-07-19 : https://github.com/inventree/InvenTree/pull/7693/
    - Adds endpoints to list and revoke the tokens issued to the current user

v226 - 2024-07-15 : https://github.com/inventree/InvenTree/pull/7648
    - Adds barcode generation API endpoint

v225 - 2024-07-17 : https://github.com/inventree/InvenTree/pull/7671
    - Adds "filters" field to DataImportSession API

v224 - 2024-07-14 : https://github.com/inventree/InvenTree/pull/7667
    - Add notes field to ManufacturerPart and SupplierPart API endpoints

v223 - 2024-07-14 : https://github.com/inventree/InvenTree/pull/7649
    - Allow adjustment of "packaging" field when receiving items against a purchase order

v222 - 2024-07-14 : https://github.com/inventree/InvenTree/pull/7635
    - Adjust the BomItem API endpoint to improve data import process

v221 - 2024-07-13 : https://github.com/inventree/InvenTree/pull/7636
    - Adds missing fields from StockItemBriefSerializer
    - Adds missing fields from PartBriefSerializer
    - Adds extra exportable fields to BuildItemSerializer

v220 - 2024-07-11 : https://github.com/inventree/InvenTree/pull/7585
    - Adds "revision_of" field to Part serializer
    - Adds new API filters for "revision" status

v219 - 2024-07-11 : https://github.com/inventree/InvenTree/pull/7611
    - Adds new fields to the BuildItem API endpoints
    - Adds new ordering / filtering options to the BuildItem API endpoints

v218 - 2024-07-11 : https://github.com/inventree/InvenTree/pull/7619
    - Adds "can_build" field to the BomItem API

v217 - 2024-07-09 : https://github.com/inventree/InvenTree/pull/7599
    - Fixes bug in "project_code" field for order API endpoints

v216 - 2024-07-08 : https://github.com/inventree/InvenTree/pull/7595
    - Moves API endpoint for contenttype lookup by model name

v215 - 2024-07-09 : https://github.com/inventree/InvenTree/pull/7591
    - Adds additional fields to the BuildLine serializer

v214 - 2024-07-08 : https://github.com/inventree/InvenTree/pull/7587
    - Adds "default_location_detail" field to the Part API

v213 - 2024-07-06 : https://github.com/inventree/InvenTree/pull/7527
    - Adds 'locked' field to Part API

v212 - 2024-07-06 : https://github.com/inventree/InvenTree/pull/7562
    - Makes API generation more robust (no functional changes)

v211 - 2024-06-26 : https://github.com/inventree/InvenTree/pull/6911
    - Adds API endpoints for managing data import and export

v210 - 2024-06-26 : https://github.com/inventree/InvenTree/pull/7518
    - Adds translatable text to User API fields

v209 - 2024-06-26 : https://github.com/inventree/InvenTree/pull/7514
    - Add "top_level" filter to PartCategory API endpoint
    - Add "top_level" filter to StockLocation API endpoint

v208 - 2024-06-19 : https://github.com/inventree/InvenTree/pull/7479
    - Adds documentation for the user roles API endpoint (no functional changes)

v207 - 2024-06-09 : https://github.com/inventree/InvenTree/pull/7420
    - Moves all "Attachment" models into a single table
    - All "Attachment" operations are now performed at /api/attachment/
    - Add permissions information to /api/user/roles/ endpoint

v206 - 2024-06-08 : https://github.com/inventree/InvenTree/pull/7417
    - Adds "choices" field to the PartTestTemplate model

v205 - 2024-06-03 : https://github.com/inventree/InvenTree/pull/7284
    - Added model_type and model_id fields to the "NotesImage" serializer

v204 - 2024-06-03 : https://github.com/inventree/InvenTree/pull/7393
    - Fixes previous API update which resulted in inconsistent ordering of currency codes

v203 - 2024-06-03 : https://github.com/inventree/InvenTree/pull/7390
    - Currency codes are now configurable as a run-time setting

v202 - 2024-05-27 : https://github.com/inventree/InvenTree/pull/7343
    - Adjust "required" attribute of Part.category field to be optional

v201 - 2024-05-21 : https://github.com/inventree/InvenTree/pull/7074
    - Major refactor of the report template / report printing interface
    - This is a *breaking change* to the report template API

v200 - 2024-05-20 : https://github.com/inventree/InvenTree/pull/7000
    - Adds API endpoint for generating custom batch codes
    - Adds API endpoint for generating custom serial numbers

v199 - 2024-05-20 : https://github.com/inventree/InvenTree/pull/7264
    - Expose "bom_valid" filter for the Part API
    - Expose "starred" filter for the Part API

v198 - 2024-05-19 : https://github.com/inventree/InvenTree/pull/7258
    - Fixed lookup field conflicts in the plugins API

v197 - 2024-05-14 : https://github.com/inventree/InvenTree/pull/7224
    - Refactor the plugin API endpoints to use the plugin "key" for lookup, rather than the PK value

v196 - 2024-05-05 : https://github.com/inventree/InvenTree/pull/7160
    - Adds "location" field to BuildOutputComplete API endpoint

v195 - 2024-05-03 : https://github.com/inventree/InvenTree/pull/7153
    - Fixes bug in BuildOrderCancel API endpoint

v194 - 2024-05-01 : https://github.com/inventree/InvenTree/pull/7147
    -  Adds field description to the currency_exchange_retrieve API call

v193 - 2024-04-30 : https://github.com/inventree/InvenTree/pull/7144
    - Adds "assigned_to" filter to PurchaseOrder / SalesOrder / ReturnOrder API endpoints

v192 - 2024-04-23 : https://github.com/inventree/InvenTree/pull/7106
    - Adds 'trackable' ordering option to BuildLineLabel API endpoint

v191 - 2024-04-22 : https://github.com/inventree/InvenTree/pull/7079
    - Adds API endpoints for Contenttype model

v190 - 2024-04-19 : https://github.com/inventree/InvenTree/pull/7024
    - Adds "active" field to the Company API endpoints
    - Allow company list to be filtered by "active" status

v189 - 2024-04-19 : https://github.com/inventree/InvenTree/pull/7066
    - Adds "currency" field to CompanyBriefSerializer class

v188 - 2024-04-16 : https://github.com/inventree/InvenTree/pull/6970
    - Adds session authentication support for the API
    - Improvements for login / logout endpoints for better support of React web interface

v187 - 2024-04-10 : https://github.com/inventree/InvenTree/pull/6985
    - Allow Part list endpoint to be sorted by pricing_min and pricing_max values
    - Allow BomItem list endpoint to be sorted by pricing_min and pricing_max values
    - Allow InternalPrice and SalePrice endpoints to be sorted by quantity
    - Adds total pricing values to BomItem serializer

v186 - 2024-03-26 : https://github.com/inventree/InvenTree/pull/6855
    - Adds license information to the API

v185 - 2024-03-24 : https://github.com/inventree/InvenTree/pull/6836
    - Remove /plugin/activate endpoint
    - Update docstrings and typing for various API endpoints (no functional changes)

v184 - 2024-03-17 : https://github.com/inventree/InvenTree/pull/10464
    - Add additional fields for tests (start/end datetime, test station)

v183 - 2024-03-14 : https://github.com/inventree/InvenTree/pull/5972
    - Adds "category_default_location" annotated field to part serializer
    - Adds "part_detail.category_default_location" annotated field to stock item serializer
    - Adds "part_detail.category_default_location" annotated field to purchase order line serializer
    - Adds "parent_default_location" annotated field to category serializer

v182 - 2024-03-13 : https://github.com/inventree/InvenTree/pull/6714
    - Expose ReportSnippet model to the /report/snippet/ API endpoint
    - Expose ReportAsset model to the /report/asset/ API endpoint

v181 - 2024-02-21 : https://github.com/inventree/InvenTree/pull/6541
    - Adds "width" and "height" fields to the LabelTemplate API endpoint
    - Adds "page_size" and "landscape" fields to the ReportTemplate API endpoint

v180 - 2024-3-02 : https://github.com/inventree/InvenTree/pull/6463
    - Tweaks to API documentation to allow automatic documentation generation

v179 - 2024-03-01 : https://github.com/inventree/InvenTree/pull/6605
    - Adds "subcategories" count to PartCategory serializer
    - Adds "sublocations" count to StockLocation serializer
    - Adds "image" field to PartBrief serializer
    - Adds "image" field to CompanyBrief serializer

v178 - 2024-02-29 : https://github.com/inventree/InvenTree/pull/6604
    - Adds "external_stock" field to the Part API endpoint
    - Adds "external_stock" field to the BomItem API endpoint
    - Adds "external_stock" field to the BuildLine API endpoint
    - Stock quantities represented in the BuildLine API endpoint are now filtered by Build.source_location

v177 - 2024-02-27 : https://github.com/inventree/InvenTree/pull/6581
    - Adds "subcategories" count to PartCategoryTree serializer
    - Adds "sublocations" count to StockLocationTree serializer

v176 - 2024-02-26 : https://github.com/inventree/InvenTree/pull/6535
    - Adds the field "plugins_install_disabled" to the Server info API endpoint

v175 - 2024-02-21 : https://github.com/inventree/InvenTree/pull/6538
    - Adds "parts" count to PartParameterTemplate serializer

v174 - 2024-02-21 : https://github.com/inventree/InvenTree/pull/6536
    - Expose PartCategory filters to the API documentation
    - Expose StockLocation filters to the API documentation

v173 - 2024-02-20 : https://github.com/inventree/InvenTree/pull/6483
    - Adds "merge_items" to the PurchaseOrderLine create API endpoint
    - Adds "auto_pricing" to the PurchaseOrderLine create/update API endpoint

v172 - 2024-02-20 : https://github.com/inventree/InvenTree/pull/6526
    - Adds "enabled" field to the PartTestTemplate API endpoint
    - Adds "enabled" filter to the PartTestTemplate list
    - Adds "enabled" filter to the StockItemTestResult list

v171 - 2024-02-19 : https://github.com/inventree/InvenTree/pull/6516
    - Adds "key" as a filterable parameter to PartTestTemplate list endpoint

v170 -> 2024-02-19 : https://github.com/inventree/InvenTree/pull/6514
    - Adds "has_results" filter to the PartTestTemplate list endpoint

v169 -> 2024-02-14 : https://github.com/inventree/InvenTree/pull/6430
    - Adds 'key' field to PartTestTemplate API endpoint
    - Adds annotated 'results' field to PartTestTemplate API endpoint
    - Adds 'template' field to StockItemTestResult API endpoint

v168 -> 2024-02-14 : https://github.com/inventree/InvenTree/pull/4824
    - Adds machine CRUD API endpoints
    - Adds machine settings API endpoints
    - Adds machine restart API endpoint
    - Adds machine types/drivers list API endpoints
    - Adds machine registry status API endpoint
    - Adds 'required' field to the global Settings API
    - Discover sub-sub classes of the StatusCode API

v167 -> 2024-02-07: https://github.com/inventree/InvenTree/pull/6440
    - Fixes for OpenAPI schema generation

v166 -> 2024-02-04 : https://github.com/inventree/InvenTree/pull/6400
    - Adds package_name to plugin API
    - Adds mechanism for uninstalling plugins via the API

v165 -> 2024-01-28 : https://github.com/inventree/InvenTree/pull/6040
    - Adds supplier_part.name, part.creation_user, part.required_for_sales_order

v164 -> 2024-01-24 : https://github.com/inventree/InvenTree/pull/6343
    - Adds "building" quantity to BuildLine API serializer

v163 -> 2024-01-22 : https://github.com/inventree/InvenTree/pull/6314
    - Extends API endpoint to expose auth configuration information for signin pages

v162 -> 2024-01-14 : https://github.com/inventree/InvenTree/pull/6230
    - Adds API endpoints to provide information on background tasks

v161 -> 2024-01-13 : https://github.com/inventree/InvenTree/pull/6222
    - Adds API endpoint for system error information

v160 -> 2023-12-11 : https://github.com/inventree/InvenTree/pull/6072
    - Adds API endpoint for allocating stock items against a sales order via barcode scan

v159 -> 2023-12-08 : https://github.com/inventree/InvenTree/pull/6056
    - Adds API endpoint for reloading plugin registry

v158 -> 2023-11-21 : https://github.com/inventree/InvenTree/pull/5953
    - Adds API endpoint for listing all settings of a particular plugin
    - Adds API endpoint for registry status (errors)

v157 -> 2023-12-02 : https://github.com/inventree/InvenTree/pull/6021
    - Add write-only "existing_image" field to Part API serializer

v156 -> 2023-11-26 : https://github.com/inventree/InvenTree/pull/5982
    - Add POST endpoint for report and label creation

v155 -> 2023-11-24 : https://github.com/inventree/InvenTree/pull/5979
    - Add "creation_date" field to Part instance serializer

v154 -> 2023-11-21 : https://github.com/inventree/InvenTree/pull/5944
    - Adds "responsible" field to the ProjectCode table

v153 -> 2023-11-21 : https://github.com/inventree/InvenTree/pull/5956
    - Adds override_min and override_max fields to part pricing API

v152 -> 2023-11-20 : https://github.com/inventree/InvenTree/pull/5949
    - Adds barcode support for ManufacturerPart model
    - Adds API endpoint for adding parts to purchase order using barcode scan

v151 -> 2023-11-13 : https://github.com/inventree/InvenTree/pull/5906
    - Allow user list API to be filtered by user active status
    - Allow owner list API to be filtered by user active status

v150 -> 2023-11-07: https://github.com/inventree/InvenTree/pull/5875
    - Extended user API endpoints to enable ordering
    - Extended user API endpoints to enable user role changes
    - Added endpoint to create a new user

v149 -> 2023-11-07 : https://github.com/inventree/InvenTree/pull/5876
    - Add 'building' quantity to BomItem serializer
    - Add extra ordering options for the BomItem list API

v148 -> 2023-11-06 : https://github.com/inventree/InvenTree/pull/5872
    - Allow "quantity" to be specified when installing an item into another item

v147 -> 2023-11-04: https://github.com/inventree/InvenTree/pull/5860
    - Adds "completed_lines" field to SalesOrder API endpoint
    - Adds "completed_lines" field to PurchaseOrder API endpoint

v146 -> 2023-11-02: https://github.com/inventree/InvenTree/pull/5822
    - Extended SSO Provider endpoint to contain if a provider is configured
    - Adds API endpoints for Email Address model

v145 -> 2023-10-30: https://github.com/inventree/InvenTree/pull/5786
    - Allow printing labels via POST including printing options in the body

v144 -> 2023-10-23: https://github.com/inventree/InvenTree/pull/5811
    - Adds version information API endpoint

v143 -> 2023-10-29: https://github.com/inventree/InvenTree/pull/5810
    - Extends the status endpoint to include information about system status and health

v142 -> 2023-10-20: https://github.com/inventree/InvenTree/pull/5759
    - Adds generic API endpoints for looking up status models

v141 -> 2023-10-23 : https://github.com/inventree/InvenTree/pull/5774
    - Changed 'part.responsible' from User to Owner

v140 -> 2023-10-20 : https://github.com/inventree/InvenTree/pull/5664
    - Expand API token functionality
    - Multiple API tokens can be generated per user

v139 -> 2023-10-11 : https://github.com/inventree/InvenTree/pull/5509
    - Add new BarcodePOReceive endpoint to receive line items by scanning supplier barcodes

v138 -> 2023-10-11 : https://github.com/inventree/InvenTree/pull/5679
    - Settings keys are no longer case sensitive
    - Include settings units in API serializer

v137 -> 2023-10-04 : https://github.com/inventree/InvenTree/pull/5588
    - Adds StockLocationType API endpoints
    - Adds custom_icon, location_type to StockLocation endpoint

v136 -> 2023-09-23 : https://github.com/inventree/InvenTree/pull/5595
    - Adds structural to StockLocation and PartCategory tree endpoints

v135 -> 2023-09-19 : https://github.com/inventree/InvenTree/pull/5569
    - Adds location path detail to StockLocation and StockItem API endpoints
    - Adds category path detail to PartCategory and Part API endpoints

v134 -> 2023-09-11 : https://github.com/inventree/InvenTree/pull/5525
    - Allow "Attachment" list endpoints to be searched by attachment, link and comment fields

v133 -> 2023-09-08 : https://github.com/inventree/InvenTree/pull/5518
    - Add extra optional fields which can be used for StockAdjustment endpoints

v132 -> 2023-09-07 : https://github.com/inventree/InvenTree/pull/5515
    - Add 'issued_by' filter to BuildOrder API list endpoint

v131 -> 2023-08-09 : https://github.com/inventree/InvenTree/pull/5415
    - Annotate 'available_variant_stock' to the SalesOrderLine serializer

v130 -> 2023-07-14 : https://github.com/inventree/InvenTree/pull/5251
    - Refactor label printing interface

v129 -> 2023-07-06 : https://github.com/inventree/InvenTree/pull/5189
    - Changes 'serial_lte' and 'serial_gte' stock filters to point to 'serial_int' field

v128 -> 2023-07-06 : https://github.com/inventree/InvenTree/pull/5186
    - Adds 'available' filter for BuildLine API endpoint

v127 -> 2023-06-24 : https://github.com/inventree/InvenTree/pull/5094
    - Enhancements for the PartParameter API endpoints

v126 -> 2023-06-19 : https://github.com/inventree/InvenTree/pull/5075
    - Adds API endpoint for setting the "category" for multiple parts simultaneously

v125 -> 2023-06-17 : https://github.com/inventree/InvenTree/pull/5064
    - Adds API endpoint for setting the "status" field for multiple stock items simultaneously

v124 -> 2023-06-17 : https://github.com/inventree/InvenTree/pull/5057
    - Add "created_before" and "created_after" filters to the Part API

v123 -> 2023-06-15 : https://github.com/inventree/InvenTree/pull/5019
    - Add Metadata to: Plugin Config

v122 -> 2023-06-14 : https://github.com/inventree/InvenTree/pull/5034
    - Adds new BuildLineLabel label type

v121 -> 2023-06-14 : https://github.com/inventree/InvenTree/pull/4808
    - Adds "ProjectCode" link to Build model

v120 -> 2023-06-07 : https://github.com/inventree/InvenTree/pull/4855
    - Major overhaul of the build order API
    - Adds new BuildLine model

v119 -> 2023-06-01 : https://github.com/inventree/InvenTree/pull/4898
    - Add Metadata to:  Part test templates, Part parameters, Part category parameter templates, BOM item substitute, Related Parts, Stock item test result

v118 -> 2023-06-01 : https://github.com/inventree/InvenTree/pull/4935
    - Adds extra fields for the PartParameterTemplate model

v117 -> 2023-05-22 : https://github.com/inventree/InvenTree/pull/4854
    - Part.units model now supports physical units (e.g. "kg", "m", "mm", etc)
    - Replaces SupplierPart "pack_size" field with "pack_quantity"
    - New field supports physical units, and allows for conversion between compatible units

v116 -> 2023-05-18 : https://github.com/inventree/InvenTree/pull/4823
    - Updates to part parameter implementation, to use physical units

v115 -> 2023-05-18 : https://github.com/inventree/InvenTree/pull/4846
    - Adds ability to partially scrap a build output

v114 -> 2023-05-16 : https://github.com/inventree/InvenTree/pull/4825
    - Adds "delivery_date" to shipments

v113 -> 2023-05-13 : https://github.com/inventree/InvenTree/pull/4800
    - Adds API endpoints for scrapping a build output

v112 -> 2023-05-13: https://github.com/inventree/InvenTree/pull/4741
    - Adds flag use_pack_size to the stock addition API, which allows adding packs

v111 -> 2023-05-02 : https://github.com/inventree/InvenTree/pull/4367
    - Adds tags to the Part serializer
    - Adds tags to the SupplierPart serializer
    - Adds tags to the ManufacturerPart serializer
    - Adds tags to the StockItem serializer
    - Adds tags to the StockLocation serializer

v110 -> 2023-04-26 : https://github.com/inventree/InvenTree/pull/4698
    - Adds 'order_currency' field for PurchaseOrder / SalesOrder endpoints

v109 -> 2023-04-19 : https://github.com/inventree/InvenTree/pull/4636
    - Adds API endpoints for the "ProjectCode" model

v108 -> 2023-04-17 : https://github.com/inventree/InvenTree/pull/4615
    - Adds functionality to upload images for rendering in markdown notes

v107 -> 2023-04-04 : https://github.com/inventree/InvenTree/pull/4575
    - Adds barcode support for PurchaseOrder model
    - Adds barcode support for ReturnOrder model
    - Adds barcode support for SalesOrder model
    - Adds barcode support for BuildOrder model

v106 -> 2023-04-03 : https://github.com/inventree/InvenTree/pull/4566
    - Adds 'search_regex' parameter to all searchable API endpoints

v105 -> 2023-03-31 : https://github.com/inventree/InvenTree/pull/4543
    - Adds API endpoints for status label information on various models

v104 -> 2023-03-23 : https://github.com/inventree/InvenTree/pull/4488
    - Adds various endpoints for new "ReturnOrder" models
    - Adds various endpoints for new "ReturnOrderReport" templates
    - Exposes API endpoints for "Contact" model

v103 -> 2023-03-17 : https://github.com/inventree/InvenTree/pull/4410
    - Add metadata to several more models

v102 -> 2023-03-18 : https://github.com/inventree/InvenTree/pull/4505
- Adds global search API endpoint for consolidated search results

v101 -> 2023-03-07 : https://github.com/inventree/InvenTree/pull/4462
    - Adds 'total_in_stock' to Part serializer, and supports API ordering

v100 -> 2023-03-04 : https://github.com/inventree/InvenTree/pull/4452
     - Adds bulk delete of PurchaseOrderLineItems to API

v99 -> 2023-03-03 : https://github.com/inventree/InvenTree/pull/4445
    - Adds sort by "responsible" to PurchaseOrderAPI

v98 -> 2023-02-24 : https://github.com/inventree/InvenTree/pull/4408
    - Adds "responsible" filter to Build API

v97 -> 2023-02-20 : https://github.com/inventree/InvenTree/pull/4377
    - Adds "external" attribute to StockLocation model

v96 -> 2023-02-16 : https://github.com/inventree/InvenTree/pull/4345
    - Adds stocktake report generation functionality

v95 -> 2023-02-16 : https://github.com/inventree/InvenTree/pull/4346
    - Adds "CompanyAttachment" model (and associated API endpoints)

v94 -> 2023-02-10 : https://github.com/inventree/InvenTree/pull/4327
    - Adds API endpoints for the "Group" auth model

v93 -> 2023-02-03 : https://github.com/inventree/InvenTree/pull/4300
    - Adds extra information to the currency exchange endpoint
    - Adds API endpoint for manually updating exchange rates

v92 -> 2023-02-02 : https://github.com/inventree/InvenTree/pull/4293
    - Adds API endpoint for currency exchange information

v91 -> 2023-01-31 : https://github.com/inventree/InvenTree/pull/4281
    - Improves the API endpoint for creating new Part instances

v90 -> 2023-01-25 : https://github.com/inventree/InvenTree/pull/4186/files
    - Adds a dedicated endpoint to activate a plugin

v89 -> 2023-01-25 : https://github.com/inventree/InvenTree/pull/4214
    - Adds updated field to SupplierPart API
    - Adds API date ordering for supplier part list

v88 -> 2023-01-17: https://github.com/inventree/InvenTree/pull/4225
    - Adds 'priority' field to Build model and api endpoints

v87 -> 2023-01-04 : https://github.com/inventree/InvenTree/pull/4067
    - Add API date filter for stock table on Expiry date

v86 -> 2022-12-22 : https://github.com/inventree/InvenTree/pull/4069
    - Adds API endpoints for part stocktake

v85 -> 2022-12-21 : https://github.com/inventree/InvenTree/pull/3858
    - Add endpoints serving ICS calendars for purchase and sales orders through API

v84 -> 2022-12-21: https://github.com/inventree/InvenTree/pull/4083
    - Add support for listing PO, BO, SO by their reference

v83 -> 2022-11-19 : https://github.com/inventree/InvenTree/pull/3949
    - Add support for structural Stock locations

v82 -> 2022-11-16 : https://github.com/inventree/InvenTree/pull/3931
    - Add support for structural Part categories

v81 -> 2022-11-08 : https://github.com/inventree/InvenTree/pull/3710
    - Adds cached pricing information to Part API
    - Adds cached pricing information to BomItem API
    - Allows Part and BomItem list endpoints to be filtered by 'has_pricing'
    - Remove calculated 'price_string' values from API endpoints
    - Allows PurchaseOrderLineItem API endpoint to be filtered by 'has_pricing'
    - Allows SalesOrderLineItem API endpoint to be filtered by 'has_pricing'
    - Allows SalesOrderLineItem API endpoint to be filtered by 'order_status'
    - Adds more information to SupplierPriceBreak serializer

v80 -> 2022-11-07 : https://github.com/inventree/InvenTree/pull/3906
    - Adds 'barcode_hash' to Part API serializer
    - Adds 'barcode_hash' to StockLocation API serializer
    - Adds 'barcode_hash' to SupplierPart API serializer

v79 -> 2022-11-03 : https://github.com/inventree/InvenTree/pull/3895
    - Add metadata to Company

v78 -> 2022-10-25 : https://github.com/inventree/InvenTree/pull/3854
    - Make PartCategory to be filtered by name and description

v77 -> 2022-10-12 : https://github.com/inventree/InvenTree/pull/3772
    - Adds model permission checks for barcode assignment actions

v76 -> 2022-09-10 : https://github.com/inventree/InvenTree/pull/3640
    - Refactor of barcode data on the API
    - StockItem.uid renamed to StockItem.barcode_hash

v75 -> 2022-09-05 : https://github.com/inventree/InvenTree/pull/3644
    - Adds "pack_size" attribute to SupplierPart API serializer

v74 -> 2022-08-28 : https://github.com/inventree/InvenTree/pull/3615
    - Add confirmation field for completing PurchaseOrder if the order has incomplete lines
    - Add confirmation field for completing SalesOrder if the order has incomplete lines

v73 -> 2022-08-24 : https://github.com/inventree/InvenTree/pull/3605
    - Add 'description' field to PartParameterTemplate model

v72 -> 2022-08-18 : https://github.com/inventree/InvenTree/pull/3567
    - Allow PurchaseOrder to be duplicated via the API

v71 -> 2022-08-18 : https://github.com/inventree/InvenTree/pull/3564
    - Updates to the "part scheduling" API endpoint

v70 -> 2022-08-02 : https://github.com/inventree/InvenTree/pull/3451
    - Adds a 'depth' parameter to the PartCategory list API
    - Adds a 'depth' parameter to the StockLocation list API

v69 -> 2022-08-01 : https://github.com/inventree/InvenTree/pull/3443
    - Updates the PartCategory list API:
        - Improve query efficiency: O(n) becomes O(1)
        - Rename 'parts' field to 'part_count'
    - Updates the StockLocation list API:
        - Improve query efficiency: O(n) becomes O(1)

v68 -> 2022-07-27 : https://github.com/inventree/InvenTree/pull/3417
    - Allows SupplierPart list to be filtered by SKU value
    - Allows SupplierPart list to be filtered by MPN value

v67 -> 2022-07-25 : https://github.com/inventree/InvenTree/pull/3395
    - Adds a 'requirements' endpoint for Part instance
    - Provides information on outstanding order requirements for a given part

v66 -> 2022-07-24 : https://github.com/inventree/InvenTree/pull/3393
    - Part images can now be downloaded from a remote URL via the API
    - Company images can now be downloaded from a remote URL via the API

v65 -> 2022-07-15 : https://github.com/inventree/InvenTree/pull/3335
    - Annotates 'in_stock' quantity to the SupplierPart API

v64 -> 2022-07-08 : https://github.com/inventree/InvenTree/pull/3310
    - Annotate 'on_order' quantity to BOM list API
    - Allow BOM List API endpoint to be filtered by "on_order" parameter

v63 -> 2022-07-06 : https://github.com/inventree/InvenTree/pull/3301
    - Allow BOM List API endpoint to be filtered by "available_stock" parameter

v62 -> 2022-07-05 : https://github.com/inventree/InvenTree/pull/3296
    - Allows search on BOM List API endpoint
    - Allows ordering on BOM List API endpoint

v61 -> 2022-06-12 : https://github.com/inventree/InvenTree/pull/3183
    - Migrate the "Convert Stock Item" form class to use the API
    - There is now an API endpoint for converting a stock item to a valid variant

v60 -> 2022-06-08 : https://github.com/inventree/InvenTree/pull/3148
    - Add availability data fields to the SupplierPart model

v59 -> 2022-06-07 : https://github.com/inventree/InvenTree/pull/3154
    - Adds further improvements to BulkDelete mixin class
    - Fixes multiple bugs in custom OPTIONS metadata implementation
    - Adds 'bulk delete' for Notifications

v58 -> 2022-06-06 : https://github.com/inventree/InvenTree/pull/3146
    - Adds a BulkDelete API mixin class for fast, safe deletion of multiple objects with a single API request

v57 -> 2022-06-05 : https://github.com/inventree/InvenTree/pull/3130
    - Transfer PartCategoryTemplateParameter actions to the API

v56 -> 2022-06-02 : https://github.com/inventree/InvenTree/pull/3123
    - Expose the PartParameterTemplate model to use the API

v55 -> 2022-06-02 : https://github.com/inventree/InvenTree/pull/3120
    - Converts the 'StockItemReturn' functionality to make use of the API

v54 -> 2022-06-02 : https://github.com/inventree/InvenTree/pull/3117
    - Adds 'available_stock' annotation on the SalesOrderLineItem API
    - Adds (well, fixes) 'overdue' annotation on the SalesOrderLineItem API

v53 -> 2022-06-01 : https://github.com/inventree/InvenTree/pull/3110
    - Adds extra search fields to the BuildOrder list API endpoint

v52 -> 2022-05-31 : https://github.com/inventree/InvenTree/pull/3103
    - Allow part list API to be searched by supplier SKU

v51 -> 2022-05-24 : https://github.com/inventree/InvenTree/pull/3058
    - Adds new fields to the SalesOrderShipment model

v50 -> 2022-05-18 : https://github.com/inventree/InvenTree/pull/2912
    - Implement Attachments for manufacturer parts

v49 -> 2022-05-09 : https://github.com/inventree/InvenTree/pull/2957
    - Allows filtering of plugin list by 'active' status
    - Allows filtering of plugin list by 'mixin' support
    - Adds endpoint to "identify" or "locate" stock items and locations (using plugins)

v48 -> 2022-05-12 : https://github.com/inventree/InvenTree/pull/2977
    - Adds "export to file" functionality for PurchaseOrder API endpoint
    - Adds "export to file" functionality for SalesOrder API endpoint
    - Adds "export to file" functionality for BuildOrder API endpoint

v47 -> 2022-05-10 : https://github.com/inventree/InvenTree/pull/2964
    - Fixes barcode API error response when scanning a StockItem which does not exist
    - Fixes barcode API error response when scanning a StockLocation which does not exist

v46 -> 2022-05-09
    - Fixes read permissions on settings API
    - Allows non-staff users to read global settings via the API

v45 -> 2022-05-08 : https://github.com/inventree/InvenTree/pull/2944
    - Settings are now accessed via the API using their unique key, not their PK
    - This allows the settings to be accessed without prior knowledge of the PK

v44 -> 2022-05-04 : https://github.com/inventree/InvenTree/pull/2931
    - Converting more server-side rendered forms to the API
    - Exposes more core functionality to API endpoints

v43 -> 2022-04-26 : https://github.com/inventree/InvenTree/pull/2875
    - Adds API detail endpoint for PartSalePrice model
    - Adds API detail endpoint for PartInternalPrice model

v42 -> 2022-04-26 : https://github.com/inventree/InvenTree/pull/2833
    - Adds variant stock information to the Part and BomItem serializers

v41 -> 2022-04-26
    - Fixes 'variant_of' filter for Part list endpoint

v40 -> 2022-04-19
    - Adds ability to filter StockItem list by "tracked" parameter
        - This checks the serial number or batch code fields

v39 -> 2022-04-18
    - Adds ability to filter StockItem list by "has_batch" parameter

v38 -> 2022-04-14 : https://github.com/inventree/InvenTree/pull/2828
    - Adds the ability to include stock test results for "installed items"

v37 -> 2022-04-07 : https://github.com/inventree/InvenTree/pull/2806
    - Adds extra stock availability information to the BomItem serializer

v36 -> 2022-04-03
    - Adds ability to filter part list endpoint by unallocated_stock argument

v35 -> 2022-04-01 : https://github.com/inventree/InvenTree/pull/2797
    - Adds stock allocation information to the Part API
    - Adds calculated field for "unallocated_quantity"

v34 -> 2022-03-25
    - Change permissions for "plugin list" API endpoint (now allows any authenticated user)

v33 -> 2022-03-24
    - Adds "plugins_enabled" information to root API endpoint

v32 -> 2022-03-19
    - Adds "parameters" detail to Part API endpoint (use &parameters=true)
    - Adds ability to filter PartParameterTemplate API by Part instance
    - Adds ability to filter PartParameterTemplate API by PartCategory instance

v31 -> 2022-03-14
    - Adds "updated" field to SupplierPriceBreakList and SupplierPriceBreakDetail API endpoints

v30 -> 2022-03-09
    - Adds "exclude_location" field to BuildAutoAllocation API endpoint
    - Allows BuildItem API endpoint to be filtered by BomItem relation

v29 -> 2022-03-08
    - Adds "scheduling" endpoint for predicted stock scheduling information

v28 -> 2022-03-04
    - Adds an API endpoint for auto allocation of stock items against a build order
    - Ref: https://github.com/inventree/InvenTree/pull/2713

v27 -> 2022-02-28
    - Adds target_date field to individual line items for purchase orders and sales orders

v26 -> 2022-02-17
    - Adds API endpoint for uploading a BOM file and extracting data

v25 -> 2022-02-17
    - Adds ability to filter "part" list endpoint by "in_bom_for" argument

v24 -> 2022-02-10
    - Adds API endpoint for deleting (cancelling) build order outputs

v23 -> 2022-02-02
    - Adds API endpoints for managing plugin classes
    - Adds API endpoints for managing plugin settings

v22 -> 2021-12-20
    - Adds API endpoint to "merge" multiple stock items

v21 -> 2021-12-04
    - Adds support for multiple "Shipments" against a SalesOrder
    - Refactors process for stock allocation against a SalesOrder

v20 -> 2021-12-03
    - Adds ability to filter POLineItem endpoint by "base_part"
    - Adds optional "order_detail" to POLineItem list endpoint

v19 -> 2021-12-02
    - Adds the ability to filter the StockItem API by "part_tree"
    - Returns only stock items which match a particular part.tree_id field

v18 -> 2021-11-15
    - Adds the ability to filter BomItem API by "uses" field
    - This returns a list of all BomItems which "use" the specified part
    - Includes inherited BomItem objects

v17 -> 2021-11-09
    - Adds API endpoints for GLOBAL and USER settings objects
    - Ref: https://github.com/inventree/InvenTree/pull/2275

v16 -> 2021-10-17
    - Adds API endpoint for completing build order outputs

v15 -> 2021-10-06
    - Adds detail endpoint for SalesOrderAllocation model
    - Allows use of the API forms interface for adjusting SalesOrderAllocation objects

v14 -> 2021-10-05
    - Stock adjustment actions API is improved, using native DRF serializer support
    - However adjustment actions now only support 'pk' as a lookup field

v13 -> 2021-10-05
    - Adds API endpoint to allocate stock items against a BuildOrder
    - Updates StockItem API with improved filtering against BomItem data

v12 -> 2021-09-07
    - Adds API endpoint to receive stock items against a PurchaseOrder

v11 -> 2021-08-26
    - Adds "units" field to PartBriefSerializer
    - This allows units to be introspected from the "part_detail" field in the StockItem serializer

v10 -> 2021-08-23
    - Adds "purchase_price_currency" to StockItem serializer
    - Adds "purchase_price_string" to StockItem serializer
    - Purchase price is now writable for StockItem serializer

v9  -> 2021-08-09
    - Adds "price_string" to part pricing serializers

v8  -> 2021-07-19
    - Refactors the API interface for SupplierPart and ManufacturerPart models
    - ManufacturerPart objects can no longer be created via the SupplierPart API endpoint

v7  -> 2021-07-03
    - Introduced the concept of "API forms" in https://github.com/inventree/InvenTree/pull/1716
    - API OPTIONS endpoints provide comprehensive field metadata
    - Multiple new API endpoints added for database models

v6  -> 2021-06-23
    - Part and Company images can now be directly uploaded via the REST API

v5  -> 2021-06-21
    - Adds API interface for manufacturer part parameters

v4  -> 2021-06-01
    - BOM items can now accept "variant stock" to be assigned against them
    - Many slight API tweaks were needed to get this to work properly!

v3  -> 2021-05-22:
    - The updated StockItem "history tracking" now uses a different interface

"""<|MERGE_RESOLUTION|>--- conflicted
+++ resolved
@@ -1,23 +1,16 @@
 """InvenTree API version information."""
 
 # InvenTree API version
-<<<<<<< HEAD
 INVENTREE_API_VERSION = 334
-=======
-INVENTREE_API_VERSION = 333
->>>>>>> f87f4387
 
 """Increment this API version number whenever there is a significant change to the API that any clients need to know about."""
 
 
 INVENTREE_API_TEXT = """
-<<<<<<< HEAD
-
-v334 - 2025-04-07 : https://github.com/inventree/InvenTree/pull/9453
+
+v334 - 2025-04-08 : https://github.com/inventree/InvenTree/pull/9453
     - Fixes various operationId and enum collisions and help texts
 
-=======
->>>>>>> f87f4387
 v333 - 2025-04-03 : https://github.com/inventree/InvenTree/pull/9452
     - Currency string is no longer restricted to a hardcoded enum
     - Customizable status keys are no longer hardcoded enum values
