--- conflicted
+++ resolved
@@ -1,20 +1,18 @@
 """InvenTree API version information."""
 
 # InvenTree API version
-INVENTREE_API_VERSION = 214
+INVENTREE_API_VERSION = 215
 
 """Increment this API version number whenever there is a significant change to the API that any clients need to know about."""
 
 
 INVENTREE_API_TEXT = """
-<<<<<<< HEAD
-v214 - 2024-07-08 : https://github.com/inventree/InvenTree/pull/7585
+v215 - 2024-07-09 : https://github.com/inventree/InvenTree/pull/7585
     - Adds "revision_of" field to Part serializer
     - Adds new API filters for "revision" status
-=======
+
 v214 - 2024-07-08 : https://github.com/inventree/InvenTree/pull/7587
     - Adds "default_location_detail" field to the Part API
->>>>>>> 9a6cfb43
 
 v213 - 2024-07-06 : https://github.com/inventree/InvenTree/pull/7527
     - Adds 'locked' field to Part API
