"""InvenTree API version information."""

# InvenTree API version
INVENTREE_API_VERSION = 318

"""Increment this API version number whenever there is a significant change to the API that any clients need to know about."""


INVENTREE_API_TEXT = """

<<<<<<< HEAD
v318 - 2025-03-03 : https://github.com/inventree/InvenTree/pull/9199
    - Add detail API endpoint for the LabelOutput model
    - Add detail API endpoint for the ReportOutput model
=======
v318 - 2025-02-25 : https://github.com/inventree/InvenTree/pull/9116
    - Adds user profile API endpoints
>>>>>>> 0d1ab4e7

v317 - 2025-02-26 : https://github.com/inventree/InvenTree/pull/9143
    - Default 'overdue' field to False in Build serializer
    - Add allow_null to various fields in Build, Settings, Order, Part, and Stock serializers
    - Add type hints to Users model to properly type fields

v316 - 2025-02-26 : https://github.com/inventree/InvenTree/pull/9185
    - Allow 'icon' field to be nullified in the PartCategory API
    - Allow 'custom_icon' field to be nullified in the StockLocation API

v315 - 2025-02-22 : https://github.com/inventree/InvenTree/pull/9150
    - Remove outdated 'url' field from some API endpoints

v314 - 2025-02-17 : https://github.com/inventree/InvenTree/pull/6293
    - Removes a considerable amount of old auth endpoints
    - Introduces allauth-provided auth endpoints

v313 - 2025-02-17 : https://github.com/inventree/InvenTree/pull/9087
    - Adds instance id optionally to the info view endpoint

v312 - 2025-02-15 : https://github.com/inventree/InvenTree/pull/9079
    - Remove old API endpoints associated with legacy BOM import functionality

v311 - 2025-02-14 : https://github.com/inventree/InvenTree/pull/9076
    - Adds "model_filters" attribute to settings API

v310 - 2025-02-14 : https://github.com/inventree/InvenTree/pull/9077
    - Adds 'is_variant' filter to the Part list API

v309 - 2025-02-02 : https://github.com/inventree/InvenTree/pull/9008
    - Bug fixes for the "Part" serializer
    - Fixes for data import API endpoints

v308 - 2025-02-01 : https://github.com/inventree/InvenTree/pull/9003
    - Adds extra detail to the ReportOutput and LabelOutput API endpoints
    - Allows ordering of output list endpoints

v307 - 2025-01-29 : https://github.com/inventree/InvenTree/pull/8969
    - Extend Info Endpoint to include customizations

v306 - 2025-01-28 : https://github.com/inventree/InvenTree/pull/8966
    - Adds "start_date" to PurchasesOrder API
    - Adds "start_date" to SalesOrder API
    - Adds "start_date" to ReturnOrder API
    - Updated API filters

v305 - 2025-01-26 : https://github.com/inventree/InvenTree/pull/8950
    - Bug fixes for the SupplierPart API
    - Refactoring for data export via API

v304 - 2025-01-22 : https://github.com/inventree/InvenTree/pull/8940
    - Adds "category" filter to build list API

v303 - 2025-01-20 : https://github.com/inventree/InvenTree/pull/8915
    - Adds "start_date" field to Build model and API endpoints
    - Adds additional API filtering and sorting options for Build list

v302 - 2025-01-18 : https://github.com/inventree/InvenTree/pull/8905
    - Fix schema definition on the /label/print endpoint

v301 - 2025-01-14 : https://github.com/inventree/InvenTree/pull/8894
    - Remove ui preferences from the API

v300 - 2025-01-13 : https://github.com/inventree/InvenTree/pull/8886
    - Allow null value for 'expiry_date' field introduced in #8867

v299 - 2025-01-10 : https://github.com/inventree/InvenTree/pull/8867
    - Adds 'expiry_date' field to the PurchaseOrderReceive API endpoint
    - Adds 'default_expiry` field to the PartBriefSerializer, affecting API endpoints which use it

v298 - 2025-01-07 : https://github.com/inventree/InvenTree/pull/8848
    - Adds 'created_by' field to PurchaseOrder API endpoints
    - Adds 'created_by' field to SalesOrder API endpoints
    - Adds 'created_by' field to ReturnOrder API endpoints

v297 - 2024-12-29 : https://github.com/inventree/InvenTree/pull/8438
    - Adjustments to the CustomUserState API endpoints and serializers

v296 - 2024-12-25 : https://github.com/inventree/InvenTree/pull/8732
    - Adjust default "part_detail" behavior for StockItem API endpoints

v295 - 2024-12-23 : https://github.com/inventree/InvenTree/pull/8746
    - Improve API documentation for build APIs

v294 - 2024-12-23 : https://github.com/inventree/InvenTree/pull/8738
    - Extends registration API documentation

v293 - 2024-12-14 : https://github.com/inventree/InvenTree/pull/8658
    - Adds new fields to the supplier barcode API endpoints

v292 - 2024-12-03 : https://github.com/inventree/InvenTree/pull/8625
    - Add "on_order" and "in_stock" annotations to SupplierPart API
    - Enhanced filtering for the SupplierPart API

v291 - 2024-11-30 : https://github.com/inventree/InvenTree/pull/8596
    - Allow null / empty values for plugin settings

v290 - 2024-11-29 : https://github.com/inventree/InvenTree/pull/8590
    - Adds "quantity" field to ReturnOrderLineItem model and API

v289 - 2024-11-27 : https://github.com/inventree/InvenTree/pull/8570
    - Enable status change when transferring stock items

v288 - 2024-11-27 : https://github.com/inventree/InvenTree/pull/8574
    - Adds "consumed" filter to StockItem API

v287 - 2024-11-27 : https://github.com/inventree/InvenTree/pull/8571
    - Adds ability to set stock status when returning items from a customer

v286 - 2024-11-26 : https://github.com/inventree/InvenTree/pull/8054
    - Adds "SelectionList" and "SelectionListEntry" API endpoints

v285 - 2024-11-25 : https://github.com/inventree/InvenTree/pull/8559
    - Adds better description for registration endpoints

v284 - 2024-11-25 : https://github.com/inventree/InvenTree/pull/8544
    - Adds new date filters to the StockItem API
    - Adds new date filters to the BuildOrder API
    - Adds new date filters to the SalesOrder API
    - Adds new date filters to the PurchaseOrder API
    - Adds new date filters to the ReturnOrder API

v283 - 2024-11-20 : https://github.com/inventree/InvenTree/pull/8524
    - Adds "note" field to the PartRelated API endpoint

v282 - 2024-11-19 : https://github.com/inventree/InvenTree/pull/8487
    - Remove the "test statistics" API endpoints
    - This is now provided via a custom plugin

v281 - 2024-11-15 : https://github.com/inventree/InvenTree/pull/8480
    - Fixes StockHistory API data serialization

v280 - 2024-11-10 : https://github.com/inventree/InvenTree/pull/8461
    - Makes schema for API information endpoint more informing
    - Removes general not found endpoint

v279 - 2024-11-09 : https://github.com/inventree/InvenTree/pull/8458
    - Adds "order_outstanding" and "part" filters to the BuildLine API endpoint
    - Adds "order_outstanding" filter to the SalesOrderLineItem API endpoint

v278 - 2024-11-07 : https://github.com/inventree/InvenTree/pull/8445
    - Updates to the SalesOrder API endpoints
    - Add "shipment count" information to the SalesOrder API endpoints
    - Allow null value for SalesOrderAllocation.shipment field
    - Additional filtering options for allocation endpoints

v277 - 2024-11-01 : https://github.com/inventree/InvenTree/pull/8278
    - Allow build order list to be filtered by "outstanding" (alias for "active")

v276 - 2024-10-31 : https://github.com/inventree/InvenTree/pull/8403
    - Adds 'destination' field to the PurchaseOrder model and API endpoints

v275 - 2024-10-31 : https://github.com/inventree/InvenTree/pull/8396
    - Adds SKU and MPN fields to the StockItem serializer
    - Additional export options for the StockItem serializer

v274 - 2024-10-29 : https://github.com/inventree/InvenTree/pull/8392
    - Add more detailed information to NotificationEntry API serializer

v273 - 2024-10-28 : https://github.com/inventree/InvenTree/pull/8376
    - Fixes for the BuildLine API endpoint

v272 - 2024-10-25 : https://github.com/inventree/InvenTree/pull/8343
    - Adjustments to BuildLine API serializers

v271 - 2024-10-22 : https://github.com/inventree/InvenTree/pull/8331
    - Fixes for SalesOrderLineItem endpoints

v270 - 2024-10-19 : https://github.com/inventree/InvenTree/pull/8307
    - Adds missing date fields from order API endpoint(s)

v269 - 2024-10-16 : https://github.com/inventree/InvenTree/pull/8295
    - Adds "include_variants" filter to the BuildOrder API endpoint
    - Adds "include_variants" filter to the SalesOrder API endpoint
    - Adds "include_variants" filter to the PurchaseOrderLineItem API endpoint
    - Adds "include_variants" filter to the ReturnOrder API endpoint

268 - 2024-10-11 : https://github.com/inventree/InvenTree/pull/8274
    - Adds "in_stock" attribute to the StockItem serializer

267 - 2024-10-8 : https://github.com/inventree/InvenTree/pull/8250
    - Remove "allocations" field from the SalesOrderShipment API endpoint(s)
    - Add "allocated_items" field to the SalesOrderShipment API endpoint(s)

266 - 2024-10-07 : https://github.com/inventree/InvenTree/pull/8249
    - Tweak SalesOrderShipment API for more efficient data retrieval

265 - 2024-10-07 : https://github.com/inventree/InvenTree/pull/8228
    - Adds API endpoint for providing custom admin integration details for plugins

264 - 2024-10-03 : https://github.com/inventree/InvenTree/pull/8231
    - Adds Sales Order Shipment attachment model type

263 - 2024-09-30 : https://github.com/inventree/InvenTree/pull/8194
    - Adds Sales Order Shipment report

262 - 2024-09-30 : https://github.com/inventree/InvenTree/pull/8220
    - Tweak permission requirements for uninstalling plugins via API

261 - 2024-09-26 : https://github.com/inventree/InvenTree/pull/8184
    - Fixes for BuildOrder API serializers

v260 - 2024-09-26 : https://github.com/inventree/InvenTree/pull/8190
    - Adds facility for server-side context data to be passed to client-side plugins

v259 - 2024-09-20 : https://github.com/inventree/InvenTree/pull/8137
    - Implements new API endpoint for enabling custom UI features via plugins

v258 - 2024-09-24 : https://github.com/inventree/InvenTree/pull/8163
    - Enhances the existing PartScheduling API endpoint
    - Adds a formal DRF serializer to the endpoint

v257 - 2024-09-22 : https://github.com/inventree/InvenTree/pull/8150
    - Adds API endpoint for reporting barcode scan history

v256 - 2024-09-19 : https://github.com/inventree/InvenTree/pull/7704
    - Adjustments for "stocktake" (stock history) API endpoints

v255 - 2024-09-19 : https://github.com/inventree/InvenTree/pull/8145
    - Enables copying line items when duplicating an order

v254 - 2024-09-14 : https://github.com/inventree/InvenTree/pull/7470
    - Implements new API endpoints for enabling custom UI functionality via plugins

v253 - 2024-09-14 : https://github.com/inventree/InvenTree/pull/7944
    - Adjustments for user API endpoints

v252 - 2024-09-13 : https://github.com/inventree/InvenTree/pull/8040
    - Add endpoint for listing all known units

v251 - 2024-09-06 : https://github.com/inventree/InvenTree/pull/8018
    - Adds "attach_to_model" field to the ReportTemplate model

v250 - 2024-09-04 : https://github.com/inventree/InvenTree/pull/8069
    - Fixes 'revision' field definition in Part serializer

v249 - 2024-08-23 : https://github.com/inventree/InvenTree/pull/7978
    - Sort status enums

v248 - 2024-08-23 : https://github.com/inventree/InvenTree/pull/7965
    - Small adjustments to labels for new custom status fields

v247 - 2024-08-22 : https://github.com/inventree/InvenTree/pull/7956
    - Adjust "attachment" field on StockItemTestResult serializer
    - Allow null values for attachment

v246 - 2024-08-21 : https://github.com/inventree/InvenTree/pull/7862
    - Adds custom status fields to various serializers
    - Adds endpoints to admin custom status fields

v245 - 2024-08-21 : https://github.com/inventree/InvenTree/pull/7520
    - Documented pagination fields (no functional changes)

v244 - 2024-08-21 : https://github.com/inventree/InvenTree/pull/7941
    - Adds "create_child_builds" field to the Build API
    - Write-only field to create child builds from the API
    - Only available when creating a new build order

v243 - 2024-08-21 : https://github.com/inventree/InvenTree/pull/7940
    - Expose "ancestor" filter to the BuildOrder API

v242 - 2024-08-20 : https://github.com/inventree/InvenTree/pull/7932
    - Adds "level" attribute to BuildOrder serializer
    - Allow ordering of BuildOrder API by "level" attribute
    - Allow "parent" filter for BuildOrder API to have "cascade=True" option

v241 - 2024-08-18 : https://github.com/inventree/InvenTree/pull/7906
    - Adjusts required fields for the MeUserDetail endpoint

v240 - 2024-08-16 : https://github.com/inventree/InvenTree/pull/7900
    - Adjust "issued_by" filter for the BuildOrder list endpoint
    - Adjust "assigned_to" filter for the BuildOrder list endpoint

v239 - 2024-08-15 : https://github.com/inventree/InvenTree/pull/7888
    - Adds "testable" field to the Part model
    - Adds associated filters to various API endpoints

v238 - 2024-08-14 : https://github.com/inventree/InvenTree/pull/7874
    - Add "assembly" filter to BuildLine API endpoint

v237 - 2024-08-13 : https://github.com/inventree/InvenTree/pull/7863
    - Reimplement "bulk delete" operation for Attachment model
    - Fix permission checks for Attachment API endpoints

v236 - 2024-08-10 : https://github.com/inventree/InvenTree/pull/7844
    - Adds "supplier_name" to the PurchaseOrder API serializer

v235 - 2024-08-08 : https://github.com/inventree/InvenTree/pull/7837
    - Adds "on_order" quantity to SalesOrderLineItem serializer
    - Adds "building" quantity to SalesOrderLineItem serializer

v234 - 2024-08-08 : https://github.com/inventree/InvenTree/pull/7829
    - Fixes bug in the plugin metadata endpoint

v233 - 2024-08-04 : https://github.com/inventree/InvenTree/pull/7807
    - Adds new endpoints for managing state of build orders
    - Adds new endpoints for managing state of purchase orders
    - Adds new endpoints for managing state of sales orders
    - Adds new endpoints for managing state of return orders

v232 - 2024-08-03 : https://github.com/inventree/InvenTree/pull/7793
    - Allow ordering of SalesOrderShipment API by 'shipment_date' and 'delivery_date'

v231 - 2024-08-03 : https://github.com/inventree/InvenTree/pull/7794
    - Optimize BuildItem and BuildLine serializers to improve API efficiency

v230 - 2024-05-05 : https://github.com/inventree/InvenTree/pull/7164
    - Adds test statistics endpoint

v229 - 2024-07-31 : https://github.com/inventree/InvenTree/pull/7775
    - Add extra exportable fields to the BomItem serializer

v228 - 2024-07-18 : https://github.com/inventree/InvenTree/pull/7684
    - Adds "icon" field to the PartCategory.path and StockLocation.path API
    - Adds icon packages API endpoint

v227 - 2024-07-19 : https://github.com/inventree/InvenTree/pull/7693/
    - Adds endpoints to list and revoke the tokens issued to the current user

v226 - 2024-07-15 : https://github.com/inventree/InvenTree/pull/7648
    - Adds barcode generation API endpoint

v225 - 2024-07-17 : https://github.com/inventree/InvenTree/pull/7671
    - Adds "filters" field to DataImportSession API

v224 - 2024-07-14 : https://github.com/inventree/InvenTree/pull/7667
    - Add notes field to ManufacturerPart and SupplierPart API endpoints

v223 - 2024-07-14 : https://github.com/inventree/InvenTree/pull/7649
    - Allow adjustment of "packaging" field when receiving items against a purchase order

v222 - 2024-07-14 : https://github.com/inventree/InvenTree/pull/7635
    - Adjust the BomItem API endpoint to improve data import process

v221 - 2024-07-13 : https://github.com/inventree/InvenTree/pull/7636
    - Adds missing fields from StockItemBriefSerializer
    - Adds missing fields from PartBriefSerializer
    - Adds extra exportable fields to BuildItemSerializer

v220 - 2024-07-11 : https://github.com/inventree/InvenTree/pull/7585
    - Adds "revision_of" field to Part serializer
    - Adds new API filters for "revision" status

v219 - 2024-07-11 : https://github.com/inventree/InvenTree/pull/7611
    - Adds new fields to the BuildItem API endpoints
    - Adds new ordering / filtering options to the BuildItem API endpoints

v218 - 2024-07-11 : https://github.com/inventree/InvenTree/pull/7619
    - Adds "can_build" field to the BomItem API

v217 - 2024-07-09 : https://github.com/inventree/InvenTree/pull/7599
    - Fixes bug in "project_code" field for order API endpoints

v216 - 2024-07-08 : https://github.com/inventree/InvenTree/pull/7595
    - Moves API endpoint for contenttype lookup by model name

v215 - 2024-07-09 : https://github.com/inventree/InvenTree/pull/7591
    - Adds additional fields to the BuildLine serializer

v214 - 2024-07-08 : https://github.com/inventree/InvenTree/pull/7587
    - Adds "default_location_detail" field to the Part API

v213 - 2024-07-06 : https://github.com/inventree/InvenTree/pull/7527
    - Adds 'locked' field to Part API

v212 - 2024-07-06 : https://github.com/inventree/InvenTree/pull/7562
    - Makes API generation more robust (no functional changes)

v211 - 2024-06-26 : https://github.com/inventree/InvenTree/pull/6911
    - Adds API endpoints for managing data import and export

v210 - 2024-06-26 : https://github.com/inventree/InvenTree/pull/7518
    - Adds translatable text to User API fields

v209 - 2024-06-26 : https://github.com/inventree/InvenTree/pull/7514
    - Add "top_level" filter to PartCategory API endpoint
    - Add "top_level" filter to StockLocation API endpoint

v208 - 2024-06-19 : https://github.com/inventree/InvenTree/pull/7479
    - Adds documentation for the user roles API endpoint (no functional changes)

v207 - 2024-06-09 : https://github.com/inventree/InvenTree/pull/7420
    - Moves all "Attachment" models into a single table
    - All "Attachment" operations are now performed at /api/attachment/
    - Add permissions information to /api/user/roles/ endpoint

v206 - 2024-06-08 : https://github.com/inventree/InvenTree/pull/7417
    - Adds "choices" field to the PartTestTemplate model

v205 - 2024-06-03 : https://github.com/inventree/InvenTree/pull/7284
    - Added model_type and model_id fields to the "NotesImage" serializer

v204 - 2024-06-03 : https://github.com/inventree/InvenTree/pull/7393
    - Fixes previous API update which resulted in inconsistent ordering of currency codes

v203 - 2024-06-03 : https://github.com/inventree/InvenTree/pull/7390
    - Currency codes are now configurable as a run-time setting

v202 - 2024-05-27 : https://github.com/inventree/InvenTree/pull/7343
    - Adjust "required" attribute of Part.category field to be optional

v201 - 2024-05-21 : https://github.com/inventree/InvenTree/pull/7074
    - Major refactor of the report template / report printing interface
    - This is a *breaking change* to the report template API

v200 - 2024-05-20 : https://github.com/inventree/InvenTree/pull/7000
    - Adds API endpoint for generating custom batch codes
    - Adds API endpoint for generating custom serial numbers

v199 - 2024-05-20 : https://github.com/inventree/InvenTree/pull/7264
    - Expose "bom_valid" filter for the Part API
    - Expose "starred" filter for the Part API

v198 - 2024-05-19 : https://github.com/inventree/InvenTree/pull/7258
    - Fixed lookup field conflicts in the plugins API

v197 - 2024-05-14 : https://github.com/inventree/InvenTree/pull/7224
    - Refactor the plugin API endpoints to use the plugin "key" for lookup, rather than the PK value

v196 - 2024-05-05 : https://github.com/inventree/InvenTree/pull/7160
    - Adds "location" field to BuildOutputComplete API endpoint

v195 - 2024-05-03 : https://github.com/inventree/InvenTree/pull/7153
    - Fixes bug in BuildOrderCancel API endpoint

v194 - 2024-05-01 : https://github.com/inventree/InvenTree/pull/7147
    -  Adds field description to the currency_exchange_retrieve API call

v193 - 2024-04-30 : https://github.com/inventree/InvenTree/pull/7144
    - Adds "assigned_to" filter to PurchaseOrder / SalesOrder / ReturnOrder API endpoints

v192 - 2024-04-23 : https://github.com/inventree/InvenTree/pull/7106
    - Adds 'trackable' ordering option to BuildLineLabel API endpoint

v191 - 2024-04-22 : https://github.com/inventree/InvenTree/pull/7079
    - Adds API endpoints for Contenttype model

v190 - 2024-04-19 : https://github.com/inventree/InvenTree/pull/7024
    - Adds "active" field to the Company API endpoints
    - Allow company list to be filtered by "active" status

v189 - 2024-04-19 : https://github.com/inventree/InvenTree/pull/7066
    - Adds "currency" field to CompanyBriefSerializer class

v188 - 2024-04-16 : https://github.com/inventree/InvenTree/pull/6970
    - Adds session authentication support for the API
    - Improvements for login / logout endpoints for better support of React web interface

v187 - 2024-04-10 : https://github.com/inventree/InvenTree/pull/6985
    - Allow Part list endpoint to be sorted by pricing_min and pricing_max values
    - Allow BomItem list endpoint to be sorted by pricing_min and pricing_max values
    - Allow InternalPrice and SalePrice endpoints to be sorted by quantity
    - Adds total pricing values to BomItem serializer

v186 - 2024-03-26 : https://github.com/inventree/InvenTree/pull/6855
    - Adds license information to the API

v185 - 2024-03-24 : https://github.com/inventree/InvenTree/pull/6836
    - Remove /plugin/activate endpoint
    - Update docstrings and typing for various API endpoints (no functional changes)

v184 - 2024-03-17 : https://github.com/inventree/InvenTree/pull/10464
    - Add additional fields for tests (start/end datetime, test station)

v183 - 2024-03-14 : https://github.com/inventree/InvenTree/pull/5972
    - Adds "category_default_location" annotated field to part serializer
    - Adds "part_detail.category_default_location" annotated field to stock item serializer
    - Adds "part_detail.category_default_location" annotated field to purchase order line serializer
    - Adds "parent_default_location" annotated field to category serializer

v182 - 2024-03-13 : https://github.com/inventree/InvenTree/pull/6714
    - Expose ReportSnippet model to the /report/snippet/ API endpoint
    - Expose ReportAsset model to the /report/asset/ API endpoint

v181 - 2024-02-21 : https://github.com/inventree/InvenTree/pull/6541
    - Adds "width" and "height" fields to the LabelTemplate API endpoint
    - Adds "page_size" and "landscape" fields to the ReportTemplate API endpoint

v180 - 2024-3-02 : https://github.com/inventree/InvenTree/pull/6463
    - Tweaks to API documentation to allow automatic documentation generation

v179 - 2024-03-01 : https://github.com/inventree/InvenTree/pull/6605
    - Adds "subcategories" count to PartCategory serializer
    - Adds "sublocations" count to StockLocation serializer
    - Adds "image" field to PartBrief serializer
    - Adds "image" field to CompanyBrief serializer

v178 - 2024-02-29 : https://github.com/inventree/InvenTree/pull/6604
    - Adds "external_stock" field to the Part API endpoint
    - Adds "external_stock" field to the BomItem API endpoint
    - Adds "external_stock" field to the BuildLine API endpoint
    - Stock quantities represented in the BuildLine API endpoint are now filtered by Build.source_location

v177 - 2024-02-27 : https://github.com/inventree/InvenTree/pull/6581
    - Adds "subcategories" count to PartCategoryTree serializer
    - Adds "sublocations" count to StockLocationTree serializer

v176 - 2024-02-26 : https://github.com/inventree/InvenTree/pull/6535
    - Adds the field "plugins_install_disabled" to the Server info API endpoint

v175 - 2024-02-21 : https://github.com/inventree/InvenTree/pull/6538
    - Adds "parts" count to PartParameterTemplate serializer

v174 - 2024-02-21 : https://github.com/inventree/InvenTree/pull/6536
    - Expose PartCategory filters to the API documentation
    - Expose StockLocation filters to the API documentation

v173 - 2024-02-20 : https://github.com/inventree/InvenTree/pull/6483
    - Adds "merge_items" to the PurchaseOrderLine create API endpoint
    - Adds "auto_pricing" to the PurchaseOrderLine create/update API endpoint

v172 - 2024-02-20 : https://github.com/inventree/InvenTree/pull/6526
    - Adds "enabled" field to the PartTestTemplate API endpoint
    - Adds "enabled" filter to the PartTestTemplate list
    - Adds "enabled" filter to the StockItemTestResult list

v171 - 2024-02-19 : https://github.com/inventree/InvenTree/pull/6516
    - Adds "key" as a filterable parameter to PartTestTemplate list endpoint

v170 -> 2024-02-19 : https://github.com/inventree/InvenTree/pull/6514
    - Adds "has_results" filter to the PartTestTemplate list endpoint

v169 -> 2024-02-14 : https://github.com/inventree/InvenTree/pull/6430
    - Adds 'key' field to PartTestTemplate API endpoint
    - Adds annotated 'results' field to PartTestTemplate API endpoint
    - Adds 'template' field to StockItemTestResult API endpoint

v168 -> 2024-02-14 : https://github.com/inventree/InvenTree/pull/4824
    - Adds machine CRUD API endpoints
    - Adds machine settings API endpoints
    - Adds machine restart API endpoint
    - Adds machine types/drivers list API endpoints
    - Adds machine registry status API endpoint
    - Adds 'required' field to the global Settings API
    - Discover sub-sub classes of the StatusCode API

v167 -> 2024-02-07: https://github.com/inventree/InvenTree/pull/6440
    - Fixes for OpenAPI schema generation

v166 -> 2024-02-04 : https://github.com/inventree/InvenTree/pull/6400
    - Adds package_name to plugin API
    - Adds mechanism for uninstalling plugins via the API

v165 -> 2024-01-28 : https://github.com/inventree/InvenTree/pull/6040
    - Adds supplier_part.name, part.creation_user, part.required_for_sales_order

v164 -> 2024-01-24 : https://github.com/inventree/InvenTree/pull/6343
    - Adds "building" quantity to BuildLine API serializer

v163 -> 2024-01-22 : https://github.com/inventree/InvenTree/pull/6314
    - Extends API endpoint to expose auth configuration information for signin pages

v162 -> 2024-01-14 : https://github.com/inventree/InvenTree/pull/6230
    - Adds API endpoints to provide information on background tasks

v161 -> 2024-01-13 : https://github.com/inventree/InvenTree/pull/6222
    - Adds API endpoint for system error information

v160 -> 2023-12-11 : https://github.com/inventree/InvenTree/pull/6072
    - Adds API endpoint for allocating stock items against a sales order via barcode scan

v159 -> 2023-12-08 : https://github.com/inventree/InvenTree/pull/6056
    - Adds API endpoint for reloading plugin registry

v158 -> 2023-11-21 : https://github.com/inventree/InvenTree/pull/5953
    - Adds API endpoint for listing all settings of a particular plugin
    - Adds API endpoint for registry status (errors)

v157 -> 2023-12-02 : https://github.com/inventree/InvenTree/pull/6021
    - Add write-only "existing_image" field to Part API serializer

v156 -> 2023-11-26 : https://github.com/inventree/InvenTree/pull/5982
    - Add POST endpoint for report and label creation

v155 -> 2023-11-24 : https://github.com/inventree/InvenTree/pull/5979
    - Add "creation_date" field to Part instance serializer

v154 -> 2023-11-21 : https://github.com/inventree/InvenTree/pull/5944
    - Adds "responsible" field to the ProjectCode table

v153 -> 2023-11-21 : https://github.com/inventree/InvenTree/pull/5956
    - Adds override_min and override_max fields to part pricing API

v152 -> 2023-11-20 : https://github.com/inventree/InvenTree/pull/5949
    - Adds barcode support for ManufacturerPart model
    - Adds API endpoint for adding parts to purchase order using barcode scan

v151 -> 2023-11-13 : https://github.com/inventree/InvenTree/pull/5906
    - Allow user list API to be filtered by user active status
    - Allow owner list API to be filtered by user active status

v150 -> 2023-11-07: https://github.com/inventree/InvenTree/pull/5875
    - Extended user API endpoints to enable ordering
    - Extended user API endpoints to enable user role changes
    - Added endpoint to create a new user

v149 -> 2023-11-07 : https://github.com/inventree/InvenTree/pull/5876
    - Add 'building' quantity to BomItem serializer
    - Add extra ordering options for the BomItem list API

v148 -> 2023-11-06 : https://github.com/inventree/InvenTree/pull/5872
    - Allow "quantity" to be specified when installing an item into another item

v147 -> 2023-11-04: https://github.com/inventree/InvenTree/pull/5860
    - Adds "completed_lines" field to SalesOrder API endpoint
    - Adds "completed_lines" field to PurchaseOrder API endpoint

v146 -> 2023-11-02: https://github.com/inventree/InvenTree/pull/5822
    - Extended SSO Provider endpoint to contain if a provider is configured
    - Adds API endpoints for Email Address model

v145 -> 2023-10-30: https://github.com/inventree/InvenTree/pull/5786
    - Allow printing labels via POST including printing options in the body

v144 -> 2023-10-23: https://github.com/inventree/InvenTree/pull/5811
    - Adds version information API endpoint

v143 -> 2023-10-29: https://github.com/inventree/InvenTree/pull/5810
    - Extends the status endpoint to include information about system status and health

v142 -> 2023-10-20: https://github.com/inventree/InvenTree/pull/5759
    - Adds generic API endpoints for looking up status models

v141 -> 2023-10-23 : https://github.com/inventree/InvenTree/pull/5774
    - Changed 'part.responsible' from User to Owner

v140 -> 2023-10-20 : https://github.com/inventree/InvenTree/pull/5664
    - Expand API token functionality
    - Multiple API tokens can be generated per user

v139 -> 2023-10-11 : https://github.com/inventree/InvenTree/pull/5509
    - Add new BarcodePOReceive endpoint to receive line items by scanning supplier barcodes

v138 -> 2023-10-11 : https://github.com/inventree/InvenTree/pull/5679
    - Settings keys are no longer case sensitive
    - Include settings units in API serializer

v137 -> 2023-10-04 : https://github.com/inventree/InvenTree/pull/5588
    - Adds StockLocationType API endpoints
    - Adds custom_icon, location_type to StockLocation endpoint

v136 -> 2023-09-23 : https://github.com/inventree/InvenTree/pull/5595
    - Adds structural to StockLocation and PartCategory tree endpoints

v135 -> 2023-09-19 : https://github.com/inventree/InvenTree/pull/5569
    - Adds location path detail to StockLocation and StockItem API endpoints
    - Adds category path detail to PartCategory and Part API endpoints

v134 -> 2023-09-11 : https://github.com/inventree/InvenTree/pull/5525
    - Allow "Attachment" list endpoints to be searched by attachment, link and comment fields

v133 -> 2023-09-08 : https://github.com/inventree/InvenTree/pull/5518
    - Add extra optional fields which can be used for StockAdjustment endpoints

v132 -> 2023-09-07 : https://github.com/inventree/InvenTree/pull/5515
    - Add 'issued_by' filter to BuildOrder API list endpoint

v131 -> 2023-08-09 : https://github.com/inventree/InvenTree/pull/5415
    - Annotate 'available_variant_stock' to the SalesOrderLine serializer

v130 -> 2023-07-14 : https://github.com/inventree/InvenTree/pull/5251
    - Refactor label printing interface

v129 -> 2023-07-06 : https://github.com/inventree/InvenTree/pull/5189
    - Changes 'serial_lte' and 'serial_gte' stock filters to point to 'serial_int' field

v128 -> 2023-07-06 : https://github.com/inventree/InvenTree/pull/5186
    - Adds 'available' filter for BuildLine API endpoint

v127 -> 2023-06-24 : https://github.com/inventree/InvenTree/pull/5094
    - Enhancements for the PartParameter API endpoints

v126 -> 2023-06-19 : https://github.com/inventree/InvenTree/pull/5075
    - Adds API endpoint for setting the "category" for multiple parts simultaneously

v125 -> 2023-06-17 : https://github.com/inventree/InvenTree/pull/5064
    - Adds API endpoint for setting the "status" field for multiple stock items simultaneously

v124 -> 2023-06-17 : https://github.com/inventree/InvenTree/pull/5057
    - Add "created_before" and "created_after" filters to the Part API

v123 -> 2023-06-15 : https://github.com/inventree/InvenTree/pull/5019
    - Add Metadata to: Plugin Config

v122 -> 2023-06-14 : https://github.com/inventree/InvenTree/pull/5034
    - Adds new BuildLineLabel label type

v121 -> 2023-06-14 : https://github.com/inventree/InvenTree/pull/4808
    - Adds "ProjectCode" link to Build model

v120 -> 2023-06-07 : https://github.com/inventree/InvenTree/pull/4855
    - Major overhaul of the build order API
    - Adds new BuildLine model

v119 -> 2023-06-01 : https://github.com/inventree/InvenTree/pull/4898
    - Add Metadata to:  Part test templates, Part parameters, Part category parameter templates, BOM item substitute, Related Parts, Stock item test result

v118 -> 2023-06-01 : https://github.com/inventree/InvenTree/pull/4935
    - Adds extra fields for the PartParameterTemplate model

v117 -> 2023-05-22 : https://github.com/inventree/InvenTree/pull/4854
    - Part.units model now supports physical units (e.g. "kg", "m", "mm", etc)
    - Replaces SupplierPart "pack_size" field with "pack_quantity"
    - New field supports physical units, and allows for conversion between compatible units

v116 -> 2023-05-18 : https://github.com/inventree/InvenTree/pull/4823
    - Updates to part parameter implementation, to use physical units

v115 -> 2023-05-18 : https://github.com/inventree/InvenTree/pull/4846
    - Adds ability to partially scrap a build output

v114 -> 2023-05-16 : https://github.com/inventree/InvenTree/pull/4825
    - Adds "delivery_date" to shipments

v113 -> 2023-05-13 : https://github.com/inventree/InvenTree/pull/4800
    - Adds API endpoints for scrapping a build output

v112 -> 2023-05-13: https://github.com/inventree/InvenTree/pull/4741
    - Adds flag use_pack_size to the stock addition API, which allows adding packs

v111 -> 2023-05-02 : https://github.com/inventree/InvenTree/pull/4367
    - Adds tags to the Part serializer
    - Adds tags to the SupplierPart serializer
    - Adds tags to the ManufacturerPart serializer
    - Adds tags to the StockItem serializer
    - Adds tags to the StockLocation serializer

v110 -> 2023-04-26 : https://github.com/inventree/InvenTree/pull/4698
    - Adds 'order_currency' field for PurchaseOrder / SalesOrder endpoints

v109 -> 2023-04-19 : https://github.com/inventree/InvenTree/pull/4636
    - Adds API endpoints for the "ProjectCode" model

v108 -> 2023-04-17 : https://github.com/inventree/InvenTree/pull/4615
    - Adds functionality to upload images for rendering in markdown notes

v107 -> 2023-04-04 : https://github.com/inventree/InvenTree/pull/4575
    - Adds barcode support for PurchaseOrder model
    - Adds barcode support for ReturnOrder model
    - Adds barcode support for SalesOrder model
    - Adds barcode support for BuildOrder model

v106 -> 2023-04-03 : https://github.com/inventree/InvenTree/pull/4566
    - Adds 'search_regex' parameter to all searchable API endpoints

v105 -> 2023-03-31 : https://github.com/inventree/InvenTree/pull/4543
    - Adds API endpoints for status label information on various models

v104 -> 2023-03-23 : https://github.com/inventree/InvenTree/pull/4488
    - Adds various endpoints for new "ReturnOrder" models
    - Adds various endpoints for new "ReturnOrderReport" templates
    - Exposes API endpoints for "Contact" model

v103 -> 2023-03-17 : https://github.com/inventree/InvenTree/pull/4410
    - Add metadata to several more models

v102 -> 2023-03-18 : https://github.com/inventree/InvenTree/pull/4505
- Adds global search API endpoint for consolidated search results

v101 -> 2023-03-07 : https://github.com/inventree/InvenTree/pull/4462
    - Adds 'total_in_stock' to Part serializer, and supports API ordering

v100 -> 2023-03-04 : https://github.com/inventree/InvenTree/pull/4452
     - Adds bulk delete of PurchaseOrderLineItems to API

v99 -> 2023-03-03 : https://github.com/inventree/InvenTree/pull/4445
    - Adds sort by "responsible" to PurchaseOrderAPI

v98 -> 2023-02-24 : https://github.com/inventree/InvenTree/pull/4408
    - Adds "responsible" filter to Build API

v97 -> 2023-02-20 : https://github.com/inventree/InvenTree/pull/4377
    - Adds "external" attribute to StockLocation model

v96 -> 2023-02-16 : https://github.com/inventree/InvenTree/pull/4345
    - Adds stocktake report generation functionality

v95 -> 2023-02-16 : https://github.com/inventree/InvenTree/pull/4346
    - Adds "CompanyAttachment" model (and associated API endpoints)

v94 -> 2023-02-10 : https://github.com/inventree/InvenTree/pull/4327
    - Adds API endpoints for the "Group" auth model

v93 -> 2023-02-03 : https://github.com/inventree/InvenTree/pull/4300
    - Adds extra information to the currency exchange endpoint
    - Adds API endpoint for manually updating exchange rates

v92 -> 2023-02-02 : https://github.com/inventree/InvenTree/pull/4293
    - Adds API endpoint for currency exchange information

v91 -> 2023-01-31 : https://github.com/inventree/InvenTree/pull/4281
    - Improves the API endpoint for creating new Part instances

v90 -> 2023-01-25 : https://github.com/inventree/InvenTree/pull/4186/files
    - Adds a dedicated endpoint to activate a plugin

v89 -> 2023-01-25 : https://github.com/inventree/InvenTree/pull/4214
    - Adds updated field to SupplierPart API
    - Adds API date ordering for supplier part list

v88 -> 2023-01-17: https://github.com/inventree/InvenTree/pull/4225
    - Adds 'priority' field to Build model and api endpoints

v87 -> 2023-01-04 : https://github.com/inventree/InvenTree/pull/4067
    - Add API date filter for stock table on Expiry date

v86 -> 2022-12-22 : https://github.com/inventree/InvenTree/pull/4069
    - Adds API endpoints for part stocktake

v85 -> 2022-12-21 : https://github.com/inventree/InvenTree/pull/3858
    - Add endpoints serving ICS calendars for purchase and sales orders through API

v84 -> 2022-12-21: https://github.com/inventree/InvenTree/pull/4083
    - Add support for listing PO, BO, SO by their reference

v83 -> 2022-11-19 : https://github.com/inventree/InvenTree/pull/3949
    - Add support for structural Stock locations

v82 -> 2022-11-16 : https://github.com/inventree/InvenTree/pull/3931
    - Add support for structural Part categories

v81 -> 2022-11-08 : https://github.com/inventree/InvenTree/pull/3710
    - Adds cached pricing information to Part API
    - Adds cached pricing information to BomItem API
    - Allows Part and BomItem list endpoints to be filtered by 'has_pricing'
    - Remove calculated 'price_string' values from API endpoints
    - Allows PurchaseOrderLineItem API endpoint to be filtered by 'has_pricing'
    - Allows SalesOrderLineItem API endpoint to be filtered by 'has_pricing'
    - Allows SalesOrderLineItem API endpoint to be filtered by 'order_status'
    - Adds more information to SupplierPriceBreak serializer

v80 -> 2022-11-07 : https://github.com/inventree/InvenTree/pull/3906
    - Adds 'barcode_hash' to Part API serializer
    - Adds 'barcode_hash' to StockLocation API serializer
    - Adds 'barcode_hash' to SupplierPart API serializer

v79 -> 2022-11-03 : https://github.com/inventree/InvenTree/pull/3895
    - Add metadata to Company

v78 -> 2022-10-25 : https://github.com/inventree/InvenTree/pull/3854
    - Make PartCategory to be filtered by name and description

v77 -> 2022-10-12 : https://github.com/inventree/InvenTree/pull/3772
    - Adds model permission checks for barcode assignment actions

v76 -> 2022-09-10 : https://github.com/inventree/InvenTree/pull/3640
    - Refactor of barcode data on the API
    - StockItem.uid renamed to StockItem.barcode_hash

v75 -> 2022-09-05 : https://github.com/inventree/InvenTree/pull/3644
    - Adds "pack_size" attribute to SupplierPart API serializer

v74 -> 2022-08-28 : https://github.com/inventree/InvenTree/pull/3615
    - Add confirmation field for completing PurchaseOrder if the order has incomplete lines
    - Add confirmation field for completing SalesOrder if the order has incomplete lines

v73 -> 2022-08-24 : https://github.com/inventree/InvenTree/pull/3605
    - Add 'description' field to PartParameterTemplate model

v72 -> 2022-08-18 : https://github.com/inventree/InvenTree/pull/3567
    - Allow PurchaseOrder to be duplicated via the API

v71 -> 2022-08-18 : https://github.com/inventree/InvenTree/pull/3564
    - Updates to the "part scheduling" API endpoint

v70 -> 2022-08-02 : https://github.com/inventree/InvenTree/pull/3451
    - Adds a 'depth' parameter to the PartCategory list API
    - Adds a 'depth' parameter to the StockLocation list API

v69 -> 2022-08-01 : https://github.com/inventree/InvenTree/pull/3443
    - Updates the PartCategory list API:
        - Improve query efficiency: O(n) becomes O(1)
        - Rename 'parts' field to 'part_count'
    - Updates the StockLocation list API:
        - Improve query efficiency: O(n) becomes O(1)

v68 -> 2022-07-27 : https://github.com/inventree/InvenTree/pull/3417
    - Allows SupplierPart list to be filtered by SKU value
    - Allows SupplierPart list to be filtered by MPN value

v67 -> 2022-07-25 : https://github.com/inventree/InvenTree/pull/3395
    - Adds a 'requirements' endpoint for Part instance
    - Provides information on outstanding order requirements for a given part

v66 -> 2022-07-24 : https://github.com/inventree/InvenTree/pull/3393
    - Part images can now be downloaded from a remote URL via the API
    - Company images can now be downloaded from a remote URL via the API

v65 -> 2022-07-15 : https://github.com/inventree/InvenTree/pull/3335
    - Annotates 'in_stock' quantity to the SupplierPart API

v64 -> 2022-07-08 : https://github.com/inventree/InvenTree/pull/3310
    - Annotate 'on_order' quantity to BOM list API
    - Allow BOM List API endpoint to be filtered by "on_order" parameter

v63 -> 2022-07-06 : https://github.com/inventree/InvenTree/pull/3301
    - Allow BOM List API endpoint to be filtered by "available_stock" parameter

v62 -> 2022-07-05 : https://github.com/inventree/InvenTree/pull/3296
    - Allows search on BOM List API endpoint
    - Allows ordering on BOM List API endpoint

v61 -> 2022-06-12 : https://github.com/inventree/InvenTree/pull/3183
    - Migrate the "Convert Stock Item" form class to use the API
    - There is now an API endpoint for converting a stock item to a valid variant

v60 -> 2022-06-08 : https://github.com/inventree/InvenTree/pull/3148
    - Add availability data fields to the SupplierPart model

v59 -> 2022-06-07 : https://github.com/inventree/InvenTree/pull/3154
    - Adds further improvements to BulkDelete mixin class
    - Fixes multiple bugs in custom OPTIONS metadata implementation
    - Adds 'bulk delete' for Notifications

v58 -> 2022-06-06 : https://github.com/inventree/InvenTree/pull/3146
    - Adds a BulkDelete API mixin class for fast, safe deletion of multiple objects with a single API request

v57 -> 2022-06-05 : https://github.com/inventree/InvenTree/pull/3130
    - Transfer PartCategoryTemplateParameter actions to the API

v56 -> 2022-06-02 : https://github.com/inventree/InvenTree/pull/3123
    - Expose the PartParameterTemplate model to use the API

v55 -> 2022-06-02 : https://github.com/inventree/InvenTree/pull/3120
    - Converts the 'StockItemReturn' functionality to make use of the API

v54 -> 2022-06-02 : https://github.com/inventree/InvenTree/pull/3117
    - Adds 'available_stock' annotation on the SalesOrderLineItem API
    - Adds (well, fixes) 'overdue' annotation on the SalesOrderLineItem API

v53 -> 2022-06-01 : https://github.com/inventree/InvenTree/pull/3110
    - Adds extra search fields to the BuildOrder list API endpoint

v52 -> 2022-05-31 : https://github.com/inventree/InvenTree/pull/3103
    - Allow part list API to be searched by supplier SKU

v51 -> 2022-05-24 : https://github.com/inventree/InvenTree/pull/3058
    - Adds new fields to the SalesOrderShipment model

v50 -> 2022-05-18 : https://github.com/inventree/InvenTree/pull/2912
    - Implement Attachments for manufacturer parts

v49 -> 2022-05-09 : https://github.com/inventree/InvenTree/pull/2957
    - Allows filtering of plugin list by 'active' status
    - Allows filtering of plugin list by 'mixin' support
    - Adds endpoint to "identify" or "locate" stock items and locations (using plugins)

v48 -> 2022-05-12 : https://github.com/inventree/InvenTree/pull/2977
    - Adds "export to file" functionality for PurchaseOrder API endpoint
    - Adds "export to file" functionality for SalesOrder API endpoint
    - Adds "export to file" functionality for BuildOrder API endpoint

v47 -> 2022-05-10 : https://github.com/inventree/InvenTree/pull/2964
    - Fixes barcode API error response when scanning a StockItem which does not exist
    - Fixes barcode API error response when scanning a StockLocation which does not exist

v46 -> 2022-05-09
    - Fixes read permissions on settings API
    - Allows non-staff users to read global settings via the API

v45 -> 2022-05-08 : https://github.com/inventree/InvenTree/pull/2944
    - Settings are now accessed via the API using their unique key, not their PK
    - This allows the settings to be accessed without prior knowledge of the PK

v44 -> 2022-05-04 : https://github.com/inventree/InvenTree/pull/2931
    - Converting more server-side rendered forms to the API
    - Exposes more core functionality to API endpoints

v43 -> 2022-04-26 : https://github.com/inventree/InvenTree/pull/2875
    - Adds API detail endpoint for PartSalePrice model
    - Adds API detail endpoint for PartInternalPrice model

v42 -> 2022-04-26 : https://github.com/inventree/InvenTree/pull/2833
    - Adds variant stock information to the Part and BomItem serializers

v41 -> 2022-04-26
    - Fixes 'variant_of' filter for Part list endpoint

v40 -> 2022-04-19
    - Adds ability to filter StockItem list by "tracked" parameter
        - This checks the serial number or batch code fields

v39 -> 2022-04-18
    - Adds ability to filter StockItem list by "has_batch" parameter

v38 -> 2022-04-14 : https://github.com/inventree/InvenTree/pull/2828
    - Adds the ability to include stock test results for "installed items"

v37 -> 2022-04-07 : https://github.com/inventree/InvenTree/pull/2806
    - Adds extra stock availability information to the BomItem serializer

v36 -> 2022-04-03
    - Adds ability to filter part list endpoint by unallocated_stock argument

v35 -> 2022-04-01 : https://github.com/inventree/InvenTree/pull/2797
    - Adds stock allocation information to the Part API
    - Adds calculated field for "unallocated_quantity"

v34 -> 2022-03-25
    - Change permissions for "plugin list" API endpoint (now allows any authenticated user)

v33 -> 2022-03-24
    - Adds "plugins_enabled" information to root API endpoint

v32 -> 2022-03-19
    - Adds "parameters" detail to Part API endpoint (use &parameters=true)
    - Adds ability to filter PartParameterTemplate API by Part instance
    - Adds ability to filter PartParameterTemplate API by PartCategory instance

v31 -> 2022-03-14
    - Adds "updated" field to SupplierPriceBreakList and SupplierPriceBreakDetail API endpoints

v30 -> 2022-03-09
    - Adds "exclude_location" field to BuildAutoAllocation API endpoint
    - Allows BuildItem API endpoint to be filtered by BomItem relation

v29 -> 2022-03-08
    - Adds "scheduling" endpoint for predicted stock scheduling information

v28 -> 2022-03-04
    - Adds an API endpoint for auto allocation of stock items against a build order
    - Ref: https://github.com/inventree/InvenTree/pull/2713

v27 -> 2022-02-28
    - Adds target_date field to individual line items for purchase orders and sales orders

v26 -> 2022-02-17
    - Adds API endpoint for uploading a BOM file and extracting data

v25 -> 2022-02-17
    - Adds ability to filter "part" list endpoint by "in_bom_for" argument

v24 -> 2022-02-10
    - Adds API endpoint for deleting (cancelling) build order outputs

v23 -> 2022-02-02
    - Adds API endpoints for managing plugin classes
    - Adds API endpoints for managing plugin settings

v22 -> 2021-12-20
    - Adds API endpoint to "merge" multiple stock items

v21 -> 2021-12-04
    - Adds support for multiple "Shipments" against a SalesOrder
    - Refactors process for stock allocation against a SalesOrder

v20 -> 2021-12-03
    - Adds ability to filter POLineItem endpoint by "base_part"
    - Adds optional "order_detail" to POLineItem list endpoint

v19 -> 2021-12-02
    - Adds the ability to filter the StockItem API by "part_tree"
    - Returns only stock items which match a particular part.tree_id field

v18 -> 2021-11-15
    - Adds the ability to filter BomItem API by "uses" field
    - This returns a list of all BomItems which "use" the specified part
    - Includes inherited BomItem objects

v17 -> 2021-11-09
    - Adds API endpoints for GLOBAL and USER settings objects
    - Ref: https://github.com/inventree/InvenTree/pull/2275

v16 -> 2021-10-17
    - Adds API endpoint for completing build order outputs

v15 -> 2021-10-06
    - Adds detail endpoint for SalesOrderAllocation model
    - Allows use of the API forms interface for adjusting SalesOrderAllocation objects

v14 -> 2021-10-05
    - Stock adjustment actions API is improved, using native DRF serializer support
    - However adjustment actions now only support 'pk' as a lookup field

v13 -> 2021-10-05
    - Adds API endpoint to allocate stock items against a BuildOrder
    - Updates StockItem API with improved filtering against BomItem data

v12 -> 2021-09-07
    - Adds API endpoint to receive stock items against a PurchaseOrder

v11 -> 2021-08-26
    - Adds "units" field to PartBriefSerializer
    - This allows units to be introspected from the "part_detail" field in the StockItem serializer

v10 -> 2021-08-23
    - Adds "purchase_price_currency" to StockItem serializer
    - Adds "purchase_price_string" to StockItem serializer
    - Purchase price is now writable for StockItem serializer

v9  -> 2021-08-09
    - Adds "price_string" to part pricing serializers

v8  -> 2021-07-19
    - Refactors the API interface for SupplierPart and ManufacturerPart models
    - ManufacturerPart objects can no longer be created via the SupplierPart API endpoint

v7  -> 2021-07-03
    - Introduced the concept of "API forms" in https://github.com/inventree/InvenTree/pull/1716
    - API OPTIONS endpoints provide comprehensive field metadata
    - Multiple new API endpoints added for database models

v6  -> 2021-06-23
    - Part and Company images can now be directly uploaded via the REST API

v5  -> 2021-06-21
    - Adds API interface for manufacturer part parameters

v4  -> 2021-06-01
    - BOM items can now accept "variant stock" to be assigned against them
    - Many slight API tweaks were needed to get this to work properly!

v3  -> 2021-05-22:
    - The updated StockItem "history tracking" now uses a different interface

"""<|MERGE_RESOLUTION|>--- conflicted
+++ resolved
@@ -1,21 +1,19 @@
 """InvenTree API version information."""
 
 # InvenTree API version
-INVENTREE_API_VERSION = 318
+INVENTREE_API_VERSION = 319
 
 """Increment this API version number whenever there is a significant change to the API that any clients need to know about."""
 
 
 INVENTREE_API_TEXT = """
 
-<<<<<<< HEAD
-v318 - 2025-03-03 : https://github.com/inventree/InvenTree/pull/9199
+v319 - 2025-03-04 : https://github.com/inventree/InvenTree/pull/9199
     - Add detail API endpoint for the LabelOutput model
     - Add detail API endpoint for the ReportOutput model
-=======
+
 v318 - 2025-02-25 : https://github.com/inventree/InvenTree/pull/9116
     - Adds user profile API endpoints
->>>>>>> 0d1ab4e7
 
 v317 - 2025-02-26 : https://github.com/inventree/InvenTree/pull/9143
     - Default 'overdue' field to False in Build serializer
