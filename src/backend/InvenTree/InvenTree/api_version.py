--- conflicted
+++ resolved
@@ -1,19 +1,17 @@
 """InvenTree API version information."""
 
 # InvenTree API version
-INVENTREE_API_VERSION = 422
+INVENTREE_API_VERSION = 423
 """Increment this API version number whenever there is a significant change to the API that any clients need to know about."""
 
 INVENTREE_API_TEXT = """
 
-<<<<<<< HEAD
-v422 -> 2025-11-02 : https://github.com/inventree/InvenTree/pull/10730
+v423 -> 2025-11-04 : https://github.com/inventree/InvenTree/pull/10730
     - Adds more lower / upper bounds to integer fields in the API schema due to bump to Django 5.2- no functional changes
-=======
+
 v422 -> 2025-11-03 : https://github.com/inventree/InvenTree/pull/10750
     - Adds ability to search StockItem API by supplier SKU
     - Adds ability to search StockItem API by manufacturer MPN
->>>>>>> 90184627
 
 v421 -> 2025-10-31 : https://github.com/inventree/InvenTree/pull/10724
     - Allow upload of attachments against SupplierPart objects via the API
