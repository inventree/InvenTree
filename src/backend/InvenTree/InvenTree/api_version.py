--- conflicted
+++ resolved
@@ -1,21 +1,19 @@
 """InvenTree API version information."""
 
 # InvenTree API version
-INVENTREE_API_VERSION = 347
+INVENTREE_API_VERSION = 348
 
 """Increment this API version number whenever there is a significant change to the API that any clients need to know about."""
 
 
 INVENTREE_API_TEXT = """
 
-<<<<<<< HEAD
-v347 -> 2026-06-09 : https://github.com/inventree/InvenTree/pull/9735
+v348 -> 2026-06-09 : https://github.com/inventree/InvenTree/pull/9735
     - Adds PluginUserSetting model (and associated endpoints)
     - Remove NotificationSetting model (and associated endpoints)
-=======
+
 v347 -> 2025-06-12 : https://github.com/inventree/InvenTree/pull/9764
     - Adds "copy_tests" field to the DuplicatePart API endpoint
->>>>>>> 5915a1e1
 
 v346 -> 2025-06-07 : https://github.com/inventree/InvenTree/pull/9718
     - Adds "read_only" field to the GlobalSettings API endpoint(s)
