--- conflicted
+++ resolved
@@ -1,20 +1,18 @@
 """InvenTree API version information."""
 
 # InvenTree API version
-INVENTREE_API_VERSION = 252
+INVENTREE_API_VERSION = 253
 
 """Increment this API version number whenever there is a significant change to the API that any clients need to know about."""
 
 
 INVENTREE_API_TEXT = """
 
-<<<<<<< HEAD
-v252 - 2024-09-06 : https://github.com/inventree/InvenTree/pull/7944
+v253 - 2024-09-14 : https://github.com/inventree/InvenTree/pull/7944
     - Adjustments for user API endpoints
-=======
-v252 - 2024-09-30 : https://github.com/inventree/InvenTree/pull/8035
+
+v252 - 2024-09-13 : https://github.com/inventree/InvenTree/pull/8040
     - Add endpoint for listing all known units
->>>>>>> a5ab4a30
 
 v251 - 2024-09-06 : https://github.com/inventree/InvenTree/pull/8018
     - Adds "attach_to_model" field to the ReporTemplate model
