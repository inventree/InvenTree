"""InvenTree API version information."""

# InvenTree API version
INVENTREE_API_VERSION = 332

"""Increment this API version number whenever there is a significant change to the API that any clients need to know about."""


INVENTREE_API_TEXT = """
<<<<<<< HEAD
v332 - 2025-04-03 : https://github.com/inventree/InvenTree/pull/9452
    - Currency string is no longer restricted to a hardcoded enum
    - Customizable status keys are no longer hardcoded enum values
=======
v332 - 2025-04-02 : https://github.com/inventree/InvenTree/pull/9393
    - Adds 'search_notes' parameter to all searchable API endpoints
>>>>>>> 6021035e

v331 - 2025-04-01 : https://github.com/inventree/InvenTree/pull/9437
    - Set correct types on various formerly-string PK fields as well permissions
    - Include metadata request and response types

v330 - 2025-03-31 : https://github.com/inventree/InvenTree/pull/9420
    - Deconflict operation id between single and bulk destroy operations
    - Add request body definition for bulk destroy operations

v329 - 2025-03-30 : https://github.com/inventree/InvenTree/pull/9399
    - Convert url path regex-specified PKs to int

v228 - 2025-03-29 : https://github.com/inventree/InvenTree/pull/9407
    - Updates schema to include paging arguments

v327 - 2025-03-20 : https://github.com/inventree/InvenTree/pull/9339
    - Adds "is_mandatory" field to the Plugin API
    - Adds ability to filter by "mandatory" status in the Plugin API

v326 - 2025-03-18 : https://github.com/inventree/InvenTree/pull/9096
    - Overhaul the data-export API functionality
    - Allow customization of data exporting via plugins
    - Consolidate LabelOutput and ReportOutput API endpoints into single DataOutput endpoint

v325 - 2024-03-17 : https://github.com/inventree/InvenTree/pull/9244
    - Adds the option for superusers to list all user tokens
    - Make list endpoints sortable, filterable and searchable

v324 - 2025-03-17 : https://github.com/inventree/InvenTree/pull/9320
    - Adds BulkUpdate support for the SalesOrderAllocation model
    - Adds BulkUpdate support for the PartCategory model
    - Adds BulkUpdate support for the StockLocation model

v323 - 2025-03-17 : https://github.com/inventree/InvenTree/pull/9313
    - Adds BulkUpdate support to the Part API endpoint
    - Remove legacy API endpoint to set part category for multiple parts

v322 - 2025-03-16 : https://github.com/inventree/InvenTree/pull/8933
    - Add min_date and max_date query filters for orders, for use in calendar views

v321 - 2025-03-06 : https://github.com/inventree/InvenTree/pull/9236
    - Adds conditionally-returned fields to the schema to match API behavior
    - Removes required flag for nullable read-only fields to match API behavior

v320 - 2025-03-05 : https://github.com/inventree/InvenTree/pull/9243
    - Link fields are now up to 2000 chars long

v319 - 2025-03-04 : https://github.com/inventree/InvenTree/pull/9199
    - Add detail API endpoint for the LabelOutput model
    - Add detail API endpoint for the ReportOutput model

v318 - 2025-02-25 : https://github.com/inventree/InvenTree/pull/9116
    - Adds user profile API endpoints

v317 - 2025-02-26 : https://github.com/inventree/InvenTree/pull/9143
    - Default 'overdue' field to False in Build serializer
    - Add allow_null to various fields in Build, Settings, Order, Part, and Stock serializers
    - Add type hints to Users model to properly type fields

v316 - 2025-02-26 : https://github.com/inventree/InvenTree/pull/9185
    - Allow 'icon' field to be nullified in the PartCategory API
    - Allow 'custom_icon' field to be nullified in the StockLocation API

v315 - 2025-02-22 : https://github.com/inventree/InvenTree/pull/9150
    - Remove outdated 'url' field from some API endpoints

v314 - 2025-02-17 : https://github.com/inventree/InvenTree/pull/6293
    - Removes a considerable amount of old auth endpoints
    - Introduces allauth-provided auth endpoints

v313 - 2025-02-17 : https://github.com/inventree/InvenTree/pull/9087
    - Adds instance id optionally to the info view endpoint

v312 - 2025-02-15 : https://github.com/inventree/InvenTree/pull/9079
    - Remove old API endpoints associated with legacy BOM import functionality

v311 - 2025-02-14 : https://github.com/inventree/InvenTree/pull/9076
    - Adds "model_filters" attribute to settings API

v310 - 2025-02-14 : https://github.com/inventree/InvenTree/pull/9077
    - Adds 'is_variant' filter to the Part list API

v309 - 2025-02-02 : https://github.com/inventree/InvenTree/pull/9008
    - Bug fixes for the "Part" serializer
    - Fixes for data import API endpoints

v308 - 2025-02-01 : https://github.com/inventree/InvenTree/pull/9003
    - Adds extra detail to the ReportOutput and LabelOutput API endpoints
    - Allows ordering of output list endpoints

v307 - 2025-01-29 : https://github.com/inventree/InvenTree/pull/8969
    - Extend Info Endpoint to include customizations

v306 - 2025-01-28 : https://github.com/inventree/InvenTree/pull/8966
    - Adds "start_date" to PurchasesOrder API
    - Adds "start_date" to SalesOrder API
    - Adds "start_date" to ReturnOrder API
    - Updated API filters

v305 - 2025-01-26 : https://github.com/inventree/InvenTree/pull/8950
    - Bug fixes for the SupplierPart API
    - Refactoring for data export via API

v304 - 2025-01-22 : https://github.com/inventree/InvenTree/pull/8940
    - Adds "category" filter to build list API

v303 - 2025-01-20 : https://github.com/inventree/InvenTree/pull/8915
    - Adds "start_date" field to Build model and API endpoints
    - Adds additional API filtering and sorting options for Build list

v302 - 2025-01-18 : https://github.com/inventree/InvenTree/pull/8905
    - Fix schema definition on the /label/print endpoint

v301 - 2025-01-14 : https://github.com/inventree/InvenTree/pull/8894
    - Remove ui preferences from the API

v300 - 2025-01-13 : https://github.com/inventree/InvenTree/pull/8886
    - Allow null value for 'expiry_date' field introduced in #8867

v299 - 2025-01-10 : https://github.com/inventree/InvenTree/pull/8867
    - Adds 'expiry_date' field to the PurchaseOrderReceive API endpoint
    - Adds 'default_expiry` field to the PartBriefSerializer, affecting API endpoints which use it

v298 - 2025-01-07 : https://github.com/inventree/InvenTree/pull/8848
    - Adds 'created_by' field to PurchaseOrder API endpoints
    - Adds 'created_by' field to SalesOrder API endpoints
    - Adds 'created_by' field to ReturnOrder API endpoints

v297 - 2024-12-29 : https://github.com/inventree/InvenTree/pull/8438
    - Adjustments to the CustomUserState API endpoints and serializers

v296 - 2024-12-25 : https://github.com/inventree/InvenTree/pull/8732
    - Adjust default "part_detail" behavior for StockItem API endpoints

v295 - 2024-12-23 : https://github.com/inventree/InvenTree/pull/8746
    - Improve API documentation for build APIs

v294 - 2024-12-23 : https://github.com/inventree/InvenTree/pull/8738
    - Extends registration API documentation

v293 - 2024-12-14 : https://github.com/inventree/InvenTree/pull/8658
    - Adds new fields to the supplier barcode API endpoints

v292 - 2024-12-03 : https://github.com/inventree/InvenTree/pull/8625
    - Add "on_order" and "in_stock" annotations to SupplierPart API
    - Enhanced filtering for the SupplierPart API

v291 - 2024-11-30 : https://github.com/inventree/InvenTree/pull/8596
    - Allow null / empty values for plugin settings

v290 - 2024-11-29 : https://github.com/inventree/InvenTree/pull/8590
    - Adds "quantity" field to ReturnOrderLineItem model and API

v289 - 2024-11-27 : https://github.com/inventree/InvenTree/pull/8570
    - Enable status change when transferring stock items

v288 - 2024-11-27 : https://github.com/inventree/InvenTree/pull/8574
    - Adds "consumed" filter to StockItem API

v287 - 2024-11-27 : https://github.com/inventree/InvenTree/pull/8571
    - Adds ability to set stock status when returning items from a customer

v286 - 2024-11-26 : https://github.com/inventree/InvenTree/pull/8054
    - Adds "SelectionList" and "SelectionListEntry" API endpoints

v285 - 2024-11-25 : https://github.com/inventree/InvenTree/pull/8559
    - Adds better description for registration endpoints

v284 - 2024-11-25 : https://github.com/inventree/InvenTree/pull/8544
    - Adds new date filters to the StockItem API
    - Adds new date filters to the BuildOrder API
    - Adds new date filters to the SalesOrder API
    - Adds new date filters to the PurchaseOrder API
    - Adds new date filters to the ReturnOrder API

v283 - 2024-11-20 : https://github.com/inventree/InvenTree/pull/8524
    - Adds "note" field to the PartRelated API endpoint

v282 - 2024-11-19 : https://github.com/inventree/InvenTree/pull/8487
    - Remove the "test statistics" API endpoints
    - This is now provided via a custom plugin

v281 - 2024-11-15 : https://github.com/inventree/InvenTree/pull/8480
    - Fixes StockHistory API data serialization

v280 - 2024-11-10 : https://github.com/inventree/InvenTree/pull/8461
    - Makes schema for API information endpoint more informing
    - Removes general not found endpoint

v279 - 2024-11-09 : https://github.com/inventree/InvenTree/pull/8458
    - Adds "order_outstanding" and "part" filters to the BuildLine API endpoint
    - Adds "order_outstanding" filter to the SalesOrderLineItem API endpoint

v278 - 2024-11-07 : https://github.com/inventree/InvenTree/pull/8445
    - Updates to the SalesOrder API endpoints
    - Add "shipment count" information to the SalesOrder API endpoints
    - Allow null value for SalesOrderAllocation.shipment field
    - Additional filtering options for allocation endpoints

v277 - 2024-11-01 : https://github.com/inventree/InvenTree/pull/8278
    - Allow build order list to be filtered by "outstanding" (alias for "active")

v276 - 2024-10-31 : https://github.com/inventree/InvenTree/pull/8403
    - Adds 'destination' field to the PurchaseOrder model and API endpoints

v275 - 2024-10-31 : https://github.com/inventree/InvenTree/pull/8396
    - Adds SKU and MPN fields to the StockItem serializer
    - Additional export options for the StockItem serializer

v274 - 2024-10-29 : https://github.com/inventree/InvenTree/pull/8392
    - Add more detailed information to NotificationEntry API serializer

v273 - 2024-10-28 : https://github.com/inventree/InvenTree/pull/8376
    - Fixes for the BuildLine API endpoint

v272 - 2024-10-25 : https://github.com/inventree/InvenTree/pull/8343
    - Adjustments to BuildLine API serializers

v271 - 2024-10-22 : https://github.com/inventree/InvenTree/pull/8331
    - Fixes for SalesOrderLineItem endpoints

v270 - 2024-10-19 : https://github.com/inventree/InvenTree/pull/8307
    - Adds missing date fields from order API endpoint(s)

v269 - 2024-10-16 : https://github.com/inventree/InvenTree/pull/8295
    - Adds "include_variants" filter to the BuildOrder API endpoint
    - Adds "include_variants" filter to the SalesOrder API endpoint
    - Adds "include_variants" filter to the PurchaseOrderLineItem API endpoint
    - Adds "include_variants" filter to the ReturnOrder API endpoint

268 - 2024-10-11 : https://github.com/inventree/InvenTree/pull/8274
    - Adds "in_stock" attribute to the StockItem serializer

267 - 2024-10-8 : https://github.com/inventree/InvenTree/pull/8250
    - Remove "allocations" field from the SalesOrderShipment API endpoint(s)
    - Add "allocated_items" field to the SalesOrderShipment API endpoint(s)

266 - 2024-10-07 : https://github.com/inventree/InvenTree/pull/8249
    - Tweak SalesOrderShipment API for more efficient data retrieval

265 - 2024-10-07 : https://github.com/inventree/InvenTree/pull/8228
    - Adds API endpoint for providing custom admin integration details for plugins

264 - 2024-10-03 : https://github.com/inventree/InvenTree/pull/8231
    - Adds Sales Order Shipment attachment model type

263 - 2024-09-30 : https://github.com/inventree/InvenTree/pull/8194
    - Adds Sales Order Shipment report

262 - 2024-09-30 : https://github.com/inventree/InvenTree/pull/8220
    - Tweak permission requirements for uninstalling plugins via API

261 - 2024-09-26 : https://github.com/inventree/InvenTree/pull/8184
    - Fixes for BuildOrder API serializers

v260 - 2024-09-26 : https://github.com/inventree/InvenTree/pull/8190
    - Adds facility for server-side context data to be passed to client-side plugins

v259 - 2024-09-20 : https://github.com/inventree/InvenTree/pull/8137
    - Implements new API endpoint for enabling custom UI features via plugins

v258 - 2024-09-24 : https://github.com/inventree/InvenTree/pull/8163
    - Enhances the existing PartScheduling API endpoint
    - Adds a formal DRF serializer to the endpoint

v257 - 2024-09-22 : https://github.com/inventree/InvenTree/pull/8150
    - Adds API endpoint for reporting barcode scan history

v256 - 2024-09-19 : https://github.com/inventree/InvenTree/pull/7704
    - Adjustments for "stocktake" (stock history) API endpoints

v255 - 2024-09-19 : https://github.com/inventree/InvenTree/pull/8145
    - Enables copying line items when duplicating an order

v254 - 2024-09-14 : https://github.com/inventree/InvenTree/pull/7470
    - Implements new API endpoints for enabling custom UI functionality via plugins

v253 - 2024-09-14 : https://github.com/inventree/InvenTree/pull/7944
    - Adjustments for user API endpoints

v252 - 2024-09-13 : https://github.com/inventree/InvenTree/pull/8040
    - Add endpoint for listing all known units

v251 - 2024-09-06 : https://github.com/inventree/InvenTree/pull/8018
    - Adds "attach_to_model" field to the ReportTemplate model

v250 - 2024-09-04 : https://github.com/inventree/InvenTree/pull/8069
    - Fixes 'revision' field definition in Part serializer

v249 - 2024-08-23 : https://github.com/inventree/InvenTree/pull/7978
    - Sort status enums

v248 - 2024-08-23 : https://github.com/inventree/InvenTree/pull/7965
    - Small adjustments to labels for new custom status fields

v247 - 2024-08-22 : https://github.com/inventree/InvenTree/pull/7956
    - Adjust "attachment" field on StockItemTestResult serializer
    - Allow null values for attachment

v246 - 2024-08-21 : https://github.com/inventree/InvenTree/pull/7862
    - Adds custom status fields to various serializers
    - Adds endpoints to admin custom status fields

v245 - 2024-08-21 : https://github.com/inventree/InvenTree/pull/7520
    - Documented pagination fields (no functional changes)

v244 - 2024-08-21 : https://github.com/inventree/InvenTree/pull/7941
    - Adds "create_child_builds" field to the Build API
    - Write-only field to create child builds from the API
    - Only available when creating a new build order

v243 - 2024-08-21 : https://github.com/inventree/InvenTree/pull/7940
    - Expose "ancestor" filter to the BuildOrder API

v242 - 2024-08-20 : https://github.com/inventree/InvenTree/pull/7932
    - Adds "level" attribute to BuildOrder serializer
    - Allow ordering of BuildOrder API by "level" attribute
    - Allow "parent" filter for BuildOrder API to have "cascade=True" option

v241 - 2024-08-18 : https://github.com/inventree/InvenTree/pull/7906
    - Adjusts required fields for the MeUserDetail endpoint

v240 - 2024-08-16 : https://github.com/inventree/InvenTree/pull/7900
    - Adjust "issued_by" filter for the BuildOrder list endpoint
    - Adjust "assigned_to" filter for the BuildOrder list endpoint

v239 - 2024-08-15 : https://github.com/inventree/InvenTree/pull/7888
    - Adds "testable" field to the Part model
    - Adds associated filters to various API endpoints

v238 - 2024-08-14 : https://github.com/inventree/InvenTree/pull/7874
    - Add "assembly" filter to BuildLine API endpoint

v237 - 2024-08-13 : https://github.com/inventree/InvenTree/pull/7863
    - Reimplement "bulk delete" operation for Attachment model
    - Fix permission checks for Attachment API endpoints

v236 - 2024-08-10 : https://github.com/inventree/InvenTree/pull/7844
    - Adds "supplier_name" to the PurchaseOrder API serializer

v235 - 2024-08-08 : https://github.com/inventree/InvenTree/pull/7837
    - Adds "on_order" quantity to SalesOrderLineItem serializer
    - Adds "building" quantity to SalesOrderLineItem serializer

v234 - 2024-08-08 : https://github.com/inventree/InvenTree/pull/7829
    - Fixes bug in the plugin metadata endpoint

v233 - 2024-08-04 : https://github.com/inventree/InvenTree/pull/7807
    - Adds new endpoints for managing state of build orders
    - Adds new endpoints for managing state of purchase orders
    - Adds new endpoints for managing state of sales orders
    - Adds new endpoints for managing state of return orders

v232 - 2024-08-03 : https://github.com/inventree/InvenTree/pull/7793
    - Allow ordering of SalesOrderShipment API by 'shipment_date' and 'delivery_date'

v231 - 2024-08-03 : https://github.com/inventree/InvenTree/pull/7794
    - Optimize BuildItem and BuildLine serializers to improve API efficiency

v230 - 2024-05-05 : https://github.com/inventree/InvenTree/pull/7164
    - Adds test statistics endpoint

v229 - 2024-07-31 : https://github.com/inventree/InvenTree/pull/7775
    - Add extra exportable fields to the BomItem serializer

v228 - 2024-07-18 : https://github.com/inventree/InvenTree/pull/7684
    - Adds "icon" field to the PartCategory.path and StockLocation.path API
    - Adds icon packages API endpoint

v227 - 2024-07-19 : https://github.com/inventree/InvenTree/pull/7693/
    - Adds endpoints to list and revoke the tokens issued to the current user

v226 - 2024-07-15 : https://github.com/inventree/InvenTree/pull/7648
    - Adds barcode generation API endpoint

v225 - 2024-07-17 : https://github.com/inventree/InvenTree/pull/7671
    - Adds "filters" field to DataImportSession API

v224 - 2024-07-14 : https://github.com/inventree/InvenTree/pull/7667
    - Add notes field to ManufacturerPart and SupplierPart API endpoints

v223 - 2024-07-14 : https://github.com/inventree/InvenTree/pull/7649
    - Allow adjustment of "packaging" field when receiving items against a purchase order

v222 - 2024-07-14 : https://github.com/inventree/InvenTree/pull/7635
    - Adjust the BomItem API endpoint to improve data import process

v221 - 2024-07-13 : https://github.com/inventree/InvenTree/pull/7636
    - Adds missing fields from StockItemBriefSerializer
    - Adds missing fields from PartBriefSerializer
    - Adds extra exportable fields to BuildItemSerializer

v220 - 2024-07-11 : https://github.com/inventree/InvenTree/pull/7585
    - Adds "revision_of" field to Part serializer
    - Adds new API filters for "revision" status

v219 - 2024-07-11 : https://github.com/inventree/InvenTree/pull/7611
    - Adds new fields to the BuildItem API endpoints
    - Adds new ordering / filtering options to the BuildItem API endpoints

v218 - 2024-07-11 : https://github.com/inventree/InvenTree/pull/7619
    - Adds "can_build" field to the BomItem API

v217 - 2024-07-09 : https://github.com/inventree/InvenTree/pull/7599
    - Fixes bug in "project_code" field for order API endpoints

v216 - 2024-07-08 : https://github.com/inventree/InvenTree/pull/7595
    - Moves API endpoint for contenttype lookup by model name

v215 - 2024-07-09 : https://github.com/inventree/InvenTree/pull/7591
    - Adds additional fields to the BuildLine serializer

v214 - 2024-07-08 : https://github.com/inventree/InvenTree/pull/7587
    - Adds "default_location_detail" field to the Part API

v213 - 2024-07-06 : https://github.com/inventree/InvenTree/pull/7527
    - Adds 'locked' field to Part API

v212 - 2024-07-06 : https://github.com/inventree/InvenTree/pull/7562
    - Makes API generation more robust (no functional changes)

v211 - 2024-06-26 : https://github.com/inventree/InvenTree/pull/6911
    - Adds API endpoints for managing data import and export

v210 - 2024-06-26 : https://github.com/inventree/InvenTree/pull/7518
    - Adds translatable text to User API fields

v209 - 2024-06-26 : https://github.com/inventree/InvenTree/pull/7514
    - Add "top_level" filter to PartCategory API endpoint
    - Add "top_level" filter to StockLocation API endpoint

v208 - 2024-06-19 : https://github.com/inventree/InvenTree/pull/7479
    - Adds documentation for the user roles API endpoint (no functional changes)

v207 - 2024-06-09 : https://github.com/inventree/InvenTree/pull/7420
    - Moves all "Attachment" models into a single table
    - All "Attachment" operations are now performed at /api/attachment/
    - Add permissions information to /api/user/roles/ endpoint

v206 - 2024-06-08 : https://github.com/inventree/InvenTree/pull/7417
    - Adds "choices" field to the PartTestTemplate model

v205 - 2024-06-03 : https://github.com/inventree/InvenTree/pull/7284
    - Added model_type and model_id fields to the "NotesImage" serializer

v204 - 2024-06-03 : https://github.com/inventree/InvenTree/pull/7393
    - Fixes previous API update which resulted in inconsistent ordering of currency codes

v203 - 2024-06-03 : https://github.com/inventree/InvenTree/pull/7390
    - Currency codes are now configurable as a run-time setting

v202 - 2024-05-27 : https://github.com/inventree/InvenTree/pull/7343
    - Adjust "required" attribute of Part.category field to be optional

v201 - 2024-05-21 : https://github.com/inventree/InvenTree/pull/7074
    - Major refactor of the report template / report printing interface
    - This is a *breaking change* to the report template API

v200 - 2024-05-20 : https://github.com/inventree/InvenTree/pull/7000
    - Adds API endpoint for generating custom batch codes
    - Adds API endpoint for generating custom serial numbers

v199 - 2024-05-20 : https://github.com/inventree/InvenTree/pull/7264
    - Expose "bom_valid" filter for the Part API
    - Expose "starred" filter for the Part API

v198 - 2024-05-19 : https://github.com/inventree/InvenTree/pull/7258
    - Fixed lookup field conflicts in the plugins API

v197 - 2024-05-14 : https://github.com/inventree/InvenTree/pull/7224
    - Refactor the plugin API endpoints to use the plugin "key" for lookup, rather than the PK value

v196 - 2024-05-05 : https://github.com/inventree/InvenTree/pull/7160
    - Adds "location" field to BuildOutputComplete API endpoint

v195 - 2024-05-03 : https://github.com/inventree/InvenTree/pull/7153
    - Fixes bug in BuildOrderCancel API endpoint

v194 - 2024-05-01 : https://github.com/inventree/InvenTree/pull/7147
    -  Adds field description to the currency_exchange_retrieve API call

v193 - 2024-04-30 : https://github.com/inventree/InvenTree/pull/7144
    - Adds "assigned_to" filter to PurchaseOrder / SalesOrder / ReturnOrder API endpoints

v192 - 2024-04-23 : https://github.com/inventree/InvenTree/pull/7106
    - Adds 'trackable' ordering option to BuildLineLabel API endpoint

v191 - 2024-04-22 : https://github.com/inventree/InvenTree/pull/7079
    - Adds API endpoints for Contenttype model

v190 - 2024-04-19 : https://github.com/inventree/InvenTree/pull/7024
    - Adds "active" field to the Company API endpoints
    - Allow company list to be filtered by "active" status

v189 - 2024-04-19 : https://github.com/inventree/InvenTree/pull/7066
    - Adds "currency" field to CompanyBriefSerializer class

v188 - 2024-04-16 : https://github.com/inventree/InvenTree/pull/6970
    - Adds session authentication support for the API
    - Improvements for login / logout endpoints for better support of React web interface

v187 - 2024-04-10 : https://github.com/inventree/InvenTree/pull/6985
    - Allow Part list endpoint to be sorted by pricing_min and pricing_max values
    - Allow BomItem list endpoint to be sorted by pricing_min and pricing_max values
    - Allow InternalPrice and SalePrice endpoints to be sorted by quantity
    - Adds total pricing values to BomItem serializer

v186 - 2024-03-26 : https://github.com/inventree/InvenTree/pull/6855
    - Adds license information to the API

v185 - 2024-03-24 : https://github.com/inventree/InvenTree/pull/6836
    - Remove /plugin/activate endpoint
    - Update docstrings and typing for various API endpoints (no functional changes)

v184 - 2024-03-17 : https://github.com/inventree/InvenTree/pull/10464
    - Add additional fields for tests (start/end datetime, test station)

v183 - 2024-03-14 : https://github.com/inventree/InvenTree/pull/5972
    - Adds "category_default_location" annotated field to part serializer
    - Adds "part_detail.category_default_location" annotated field to stock item serializer
    - Adds "part_detail.category_default_location" annotated field to purchase order line serializer
    - Adds "parent_default_location" annotated field to category serializer

v182 - 2024-03-13 : https://github.com/inventree/InvenTree/pull/6714
    - Expose ReportSnippet model to the /report/snippet/ API endpoint
    - Expose ReportAsset model to the /report/asset/ API endpoint

v181 - 2024-02-21 : https://github.com/inventree/InvenTree/pull/6541
    - Adds "width" and "height" fields to the LabelTemplate API endpoint
    - Adds "page_size" and "landscape" fields to the ReportTemplate API endpoint

v180 - 2024-3-02 : https://github.com/inventree/InvenTree/pull/6463
    - Tweaks to API documentation to allow automatic documentation generation

v179 - 2024-03-01 : https://github.com/inventree/InvenTree/pull/6605
    - Adds "subcategories" count to PartCategory serializer
    - Adds "sublocations" count to StockLocation serializer
    - Adds "image" field to PartBrief serializer
    - Adds "image" field to CompanyBrief serializer

v178 - 2024-02-29 : https://github.com/inventree/InvenTree/pull/6604
    - Adds "external_stock" field to the Part API endpoint
    - Adds "external_stock" field to the BomItem API endpoint
    - Adds "external_stock" field to the BuildLine API endpoint
    - Stock quantities represented in the BuildLine API endpoint are now filtered by Build.source_location

v177 - 2024-02-27 : https://github.com/inventree/InvenTree/pull/6581
    - Adds "subcategories" count to PartCategoryTree serializer
    - Adds "sublocations" count to StockLocationTree serializer

v176 - 2024-02-26 : https://github.com/inventree/InvenTree/pull/6535
    - Adds the field "plugins_install_disabled" to the Server info API endpoint

v175 - 2024-02-21 : https://github.com/inventree/InvenTree/pull/6538
    - Adds "parts" count to PartParameterTemplate serializer

v174 - 2024-02-21 : https://github.com/inventree/InvenTree/pull/6536
    - Expose PartCategory filters to the API documentation
    - Expose StockLocation filters to the API documentation

v173 - 2024-02-20 : https://github.com/inventree/InvenTree/pull/6483
    - Adds "merge_items" to the PurchaseOrderLine create API endpoint
    - Adds "auto_pricing" to the PurchaseOrderLine create/update API endpoint

v172 - 2024-02-20 : https://github.com/inventree/InvenTree/pull/6526
    - Adds "enabled" field to the PartTestTemplate API endpoint
    - Adds "enabled" filter to the PartTestTemplate list
    - Adds "enabled" filter to the StockItemTestResult list

v171 - 2024-02-19 : https://github.com/inventree/InvenTree/pull/6516
    - Adds "key" as a filterable parameter to PartTestTemplate list endpoint

v170 -> 2024-02-19 : https://github.com/inventree/InvenTree/pull/6514
    - Adds "has_results" filter to the PartTestTemplate list endpoint

v169 -> 2024-02-14 : https://github.com/inventree/InvenTree/pull/6430
    - Adds 'key' field to PartTestTemplate API endpoint
    - Adds annotated 'results' field to PartTestTemplate API endpoint
    - Adds 'template' field to StockItemTestResult API endpoint

v168 -> 2024-02-14 : https://github.com/inventree/InvenTree/pull/4824
    - Adds machine CRUD API endpoints
    - Adds machine settings API endpoints
    - Adds machine restart API endpoint
    - Adds machine types/drivers list API endpoints
    - Adds machine registry status API endpoint
    - Adds 'required' field to the global Settings API
    - Discover sub-sub classes of the StatusCode API

v167 -> 2024-02-07: https://github.com/inventree/InvenTree/pull/6440
    - Fixes for OpenAPI schema generation

v166 -> 2024-02-04 : https://github.com/inventree/InvenTree/pull/6400
    - Adds package_name to plugin API
    - Adds mechanism for uninstalling plugins via the API

v165 -> 2024-01-28 : https://github.com/inventree/InvenTree/pull/6040
    - Adds supplier_part.name, part.creation_user, part.required_for_sales_order

v164 -> 2024-01-24 : https://github.com/inventree/InvenTree/pull/6343
    - Adds "building" quantity to BuildLine API serializer

v163 -> 2024-01-22 : https://github.com/inventree/InvenTree/pull/6314
    - Extends API endpoint to expose auth configuration information for signin pages

v162 -> 2024-01-14 : https://github.com/inventree/InvenTree/pull/6230
    - Adds API endpoints to provide information on background tasks

v161 -> 2024-01-13 : https://github.com/inventree/InvenTree/pull/6222
    - Adds API endpoint for system error information

v160 -> 2023-12-11 : https://github.com/inventree/InvenTree/pull/6072
    - Adds API endpoint for allocating stock items against a sales order via barcode scan

v159 -> 2023-12-08 : https://github.com/inventree/InvenTree/pull/6056
    - Adds API endpoint for reloading plugin registry

v158 -> 2023-11-21 : https://github.com/inventree/InvenTree/pull/5953
    - Adds API endpoint for listing all settings of a particular plugin
    - Adds API endpoint for registry status (errors)

v157 -> 2023-12-02 : https://github.com/inventree/InvenTree/pull/6021
    - Add write-only "existing_image" field to Part API serializer

v156 -> 2023-11-26 : https://github.com/inventree/InvenTree/pull/5982
    - Add POST endpoint for report and label creation

v155 -> 2023-11-24 : https://github.com/inventree/InvenTree/pull/5979
    - Add "creation_date" field to Part instance serializer

v154 -> 2023-11-21 : https://github.com/inventree/InvenTree/pull/5944
    - Adds "responsible" field to the ProjectCode table

v153 -> 2023-11-21 : https://github.com/inventree/InvenTree/pull/5956
    - Adds override_min and override_max fields to part pricing API

v152 -> 2023-11-20 : https://github.com/inventree/InvenTree/pull/5949
    - Adds barcode support for ManufacturerPart model
    - Adds API endpoint for adding parts to purchase order using barcode scan

v151 -> 2023-11-13 : https://github.com/inventree/InvenTree/pull/5906
    - Allow user list API to be filtered by user active status
    - Allow owner list API to be filtered by user active status

v150 -> 2023-11-07: https://github.com/inventree/InvenTree/pull/5875
    - Extended user API endpoints to enable ordering
    - Extended user API endpoints to enable user role changes
    - Added endpoint to create a new user

v149 -> 2023-11-07 : https://github.com/inventree/InvenTree/pull/5876
    - Add 'building' quantity to BomItem serializer
    - Add extra ordering options for the BomItem list API

v148 -> 2023-11-06 : https://github.com/inventree/InvenTree/pull/5872
    - Allow "quantity" to be specified when installing an item into another item

v147 -> 2023-11-04: https://github.com/inventree/InvenTree/pull/5860
    - Adds "completed_lines" field to SalesOrder API endpoint
    - Adds "completed_lines" field to PurchaseOrder API endpoint

v146 -> 2023-11-02: https://github.com/inventree/InvenTree/pull/5822
    - Extended SSO Provider endpoint to contain if a provider is configured
    - Adds API endpoints for Email Address model

v145 -> 2023-10-30: https://github.com/inventree/InvenTree/pull/5786
    - Allow printing labels via POST including printing options in the body

v144 -> 2023-10-23: https://github.com/inventree/InvenTree/pull/5811
    - Adds version information API endpoint

v143 -> 2023-10-29: https://github.com/inventree/InvenTree/pull/5810
    - Extends the status endpoint to include information about system status and health

v142 -> 2023-10-20: https://github.com/inventree/InvenTree/pull/5759
    - Adds generic API endpoints for looking up status models

v141 -> 2023-10-23 : https://github.com/inventree/InvenTree/pull/5774
    - Changed 'part.responsible' from User to Owner

v140 -> 2023-10-20 : https://github.com/inventree/InvenTree/pull/5664
    - Expand API token functionality
    - Multiple API tokens can be generated per user

v139 -> 2023-10-11 : https://github.com/inventree/InvenTree/pull/5509
    - Add new BarcodePOReceive endpoint to receive line items by scanning supplier barcodes

v138 -> 2023-10-11 : https://github.com/inventree/InvenTree/pull/5679
    - Settings keys are no longer case sensitive
    - Include settings units in API serializer

v137 -> 2023-10-04 : https://github.com/inventree/InvenTree/pull/5588
    - Adds StockLocationType API endpoints
    - Adds custom_icon, location_type to StockLocation endpoint

v136 -> 2023-09-23 : https://github.com/inventree/InvenTree/pull/5595
    - Adds structural to StockLocation and PartCategory tree endpoints

v135 -> 2023-09-19 : https://github.com/inventree/InvenTree/pull/5569
    - Adds location path detail to StockLocation and StockItem API endpoints
    - Adds category path detail to PartCategory and Part API endpoints

v134 -> 2023-09-11 : https://github.com/inventree/InvenTree/pull/5525
    - Allow "Attachment" list endpoints to be searched by attachment, link and comment fields

v133 -> 2023-09-08 : https://github.com/inventree/InvenTree/pull/5518
    - Add extra optional fields which can be used for StockAdjustment endpoints

v132 -> 2023-09-07 : https://github.com/inventree/InvenTree/pull/5515
    - Add 'issued_by' filter to BuildOrder API list endpoint

v131 -> 2023-08-09 : https://github.com/inventree/InvenTree/pull/5415
    - Annotate 'available_variant_stock' to the SalesOrderLine serializer

v130 -> 2023-07-14 : https://github.com/inventree/InvenTree/pull/5251
    - Refactor label printing interface

v129 -> 2023-07-06 : https://github.com/inventree/InvenTree/pull/5189
    - Changes 'serial_lte' and 'serial_gte' stock filters to point to 'serial_int' field

v128 -> 2023-07-06 : https://github.com/inventree/InvenTree/pull/5186
    - Adds 'available' filter for BuildLine API endpoint

v127 -> 2023-06-24 : https://github.com/inventree/InvenTree/pull/5094
    - Enhancements for the PartParameter API endpoints

v126 -> 2023-06-19 : https://github.com/inventree/InvenTree/pull/5075
    - Adds API endpoint for setting the "category" for multiple parts simultaneously

v125 -> 2023-06-17 : https://github.com/inventree/InvenTree/pull/5064
    - Adds API endpoint for setting the "status" field for multiple stock items simultaneously

v124 -> 2023-06-17 : https://github.com/inventree/InvenTree/pull/5057
    - Add "created_before" and "created_after" filters to the Part API

v123 -> 2023-06-15 : https://github.com/inventree/InvenTree/pull/5019
    - Add Metadata to: Plugin Config

v122 -> 2023-06-14 : https://github.com/inventree/InvenTree/pull/5034
    - Adds new BuildLineLabel label type

v121 -> 2023-06-14 : https://github.com/inventree/InvenTree/pull/4808
    - Adds "ProjectCode" link to Build model

v120 -> 2023-06-07 : https://github.com/inventree/InvenTree/pull/4855
    - Major overhaul of the build order API
    - Adds new BuildLine model

v119 -> 2023-06-01 : https://github.com/inventree/InvenTree/pull/4898
    - Add Metadata to:  Part test templates, Part parameters, Part category parameter templates, BOM item substitute, Related Parts, Stock item test result

v118 -> 2023-06-01 : https://github.com/inventree/InvenTree/pull/4935
    - Adds extra fields for the PartParameterTemplate model

v117 -> 2023-05-22 : https://github.com/inventree/InvenTree/pull/4854
    - Part.units model now supports physical units (e.g. "kg", "m", "mm", etc)
    - Replaces SupplierPart "pack_size" field with "pack_quantity"
    - New field supports physical units, and allows for conversion between compatible units

v116 -> 2023-05-18 : https://github.com/inventree/InvenTree/pull/4823
    - Updates to part parameter implementation, to use physical units

v115 -> 2023-05-18 : https://github.com/inventree/InvenTree/pull/4846
    - Adds ability to partially scrap a build output

v114 -> 2023-05-16 : https://github.com/inventree/InvenTree/pull/4825
    - Adds "delivery_date" to shipments

v113 -> 2023-05-13 : https://github.com/inventree/InvenTree/pull/4800
    - Adds API endpoints for scrapping a build output

v112 -> 2023-05-13: https://github.com/inventree/InvenTree/pull/4741
    - Adds flag use_pack_size to the stock addition API, which allows adding packs

v111 -> 2023-05-02 : https://github.com/inventree/InvenTree/pull/4367
    - Adds tags to the Part serializer
    - Adds tags to the SupplierPart serializer
    - Adds tags to the ManufacturerPart serializer
    - Adds tags to the StockItem serializer
    - Adds tags to the StockLocation serializer

v110 -> 2023-04-26 : https://github.com/inventree/InvenTree/pull/4698
    - Adds 'order_currency' field for PurchaseOrder / SalesOrder endpoints

v109 -> 2023-04-19 : https://github.com/inventree/InvenTree/pull/4636
    - Adds API endpoints for the "ProjectCode" model

v108 -> 2023-04-17 : https://github.com/inventree/InvenTree/pull/4615
    - Adds functionality to upload images for rendering in markdown notes

v107 -> 2023-04-04 : https://github.com/inventree/InvenTree/pull/4575
    - Adds barcode support for PurchaseOrder model
    - Adds barcode support for ReturnOrder model
    - Adds barcode support for SalesOrder model
    - Adds barcode support for BuildOrder model

v106 -> 2023-04-03 : https://github.com/inventree/InvenTree/pull/4566
    - Adds 'search_regex' parameter to all searchable API endpoints

v105 -> 2023-03-31 : https://github.com/inventree/InvenTree/pull/4543
    - Adds API endpoints for status label information on various models

v104 -> 2023-03-23 : https://github.com/inventree/InvenTree/pull/4488
    - Adds various endpoints for new "ReturnOrder" models
    - Adds various endpoints for new "ReturnOrderReport" templates
    - Exposes API endpoints for "Contact" model

v103 -> 2023-03-17 : https://github.com/inventree/InvenTree/pull/4410
    - Add metadata to several more models

v102 -> 2023-03-18 : https://github.com/inventree/InvenTree/pull/4505
- Adds global search API endpoint for consolidated search results

v101 -> 2023-03-07 : https://github.com/inventree/InvenTree/pull/4462
    - Adds 'total_in_stock' to Part serializer, and supports API ordering

v100 -> 2023-03-04 : https://github.com/inventree/InvenTree/pull/4452
     - Adds bulk delete of PurchaseOrderLineItems to API

v99 -> 2023-03-03 : https://github.com/inventree/InvenTree/pull/4445
    - Adds sort by "responsible" to PurchaseOrderAPI

v98 -> 2023-02-24 : https://github.com/inventree/InvenTree/pull/4408
    - Adds "responsible" filter to Build API

v97 -> 2023-02-20 : https://github.com/inventree/InvenTree/pull/4377
    - Adds "external" attribute to StockLocation model

v96 -> 2023-02-16 : https://github.com/inventree/InvenTree/pull/4345
    - Adds stocktake report generation functionality

v95 -> 2023-02-16 : https://github.com/inventree/InvenTree/pull/4346
    - Adds "CompanyAttachment" model (and associated API endpoints)

v94 -> 2023-02-10 : https://github.com/inventree/InvenTree/pull/4327
    - Adds API endpoints for the "Group" auth model

v93 -> 2023-02-03 : https://github.com/inventree/InvenTree/pull/4300
    - Adds extra information to the currency exchange endpoint
    - Adds API endpoint for manually updating exchange rates

v92 -> 2023-02-02 : https://github.com/inventree/InvenTree/pull/4293
    - Adds API endpoint for currency exchange information

v91 -> 2023-01-31 : https://github.com/inventree/InvenTree/pull/4281
    - Improves the API endpoint for creating new Part instances

v90 -> 2023-01-25 : https://github.com/inventree/InvenTree/pull/4186/files
    - Adds a dedicated endpoint to activate a plugin

v89 -> 2023-01-25 : https://github.com/inventree/InvenTree/pull/4214
    - Adds updated field to SupplierPart API
    - Adds API date ordering for supplier part list

v88 -> 2023-01-17: https://github.com/inventree/InvenTree/pull/4225
    - Adds 'priority' field to Build model and api endpoints

v87 -> 2023-01-04 : https://github.com/inventree/InvenTree/pull/4067
    - Add API date filter for stock table on Expiry date

v86 -> 2022-12-22 : https://github.com/inventree/InvenTree/pull/4069
    - Adds API endpoints for part stocktake

v85 -> 2022-12-21 : https://github.com/inventree/InvenTree/pull/3858
    - Add endpoints serving ICS calendars for purchase and sales orders through API

v84 -> 2022-12-21: https://github.com/inventree/InvenTree/pull/4083
    - Add support for listing PO, BO, SO by their reference

v83 -> 2022-11-19 : https://github.com/inventree/InvenTree/pull/3949
    - Add support for structural Stock locations

v82 -> 2022-11-16 : https://github.com/inventree/InvenTree/pull/3931
    - Add support for structural Part categories

v81 -> 2022-11-08 : https://github.com/inventree/InvenTree/pull/3710
    - Adds cached pricing information to Part API
    - Adds cached pricing information to BomItem API
    - Allows Part and BomItem list endpoints to be filtered by 'has_pricing'
    - Remove calculated 'price_string' values from API endpoints
    - Allows PurchaseOrderLineItem API endpoint to be filtered by 'has_pricing'
    - Allows SalesOrderLineItem API endpoint to be filtered by 'has_pricing'
    - Allows SalesOrderLineItem API endpoint to be filtered by 'order_status'
    - Adds more information to SupplierPriceBreak serializer

v80 -> 2022-11-07 : https://github.com/inventree/InvenTree/pull/3906
    - Adds 'barcode_hash' to Part API serializer
    - Adds 'barcode_hash' to StockLocation API serializer
    - Adds 'barcode_hash' to SupplierPart API serializer

v79 -> 2022-11-03 : https://github.com/inventree/InvenTree/pull/3895
    - Add metadata to Company

v78 -> 2022-10-25 : https://github.com/inventree/InvenTree/pull/3854
    - Make PartCategory to be filtered by name and description

v77 -> 2022-10-12 : https://github.com/inventree/InvenTree/pull/3772
    - Adds model permission checks for barcode assignment actions

v76 -> 2022-09-10 : https://github.com/inventree/InvenTree/pull/3640
    - Refactor of barcode data on the API
    - StockItem.uid renamed to StockItem.barcode_hash

v75 -> 2022-09-05 : https://github.com/inventree/InvenTree/pull/3644
    - Adds "pack_size" attribute to SupplierPart API serializer

v74 -> 2022-08-28 : https://github.com/inventree/InvenTree/pull/3615
    - Add confirmation field for completing PurchaseOrder if the order has incomplete lines
    - Add confirmation field for completing SalesOrder if the order has incomplete lines

v73 -> 2022-08-24 : https://github.com/inventree/InvenTree/pull/3605
    - Add 'description' field to PartParameterTemplate model

v72 -> 2022-08-18 : https://github.com/inventree/InvenTree/pull/3567
    - Allow PurchaseOrder to be duplicated via the API

v71 -> 2022-08-18 : https://github.com/inventree/InvenTree/pull/3564
    - Updates to the "part scheduling" API endpoint

v70 -> 2022-08-02 : https://github.com/inventree/InvenTree/pull/3451
    - Adds a 'depth' parameter to the PartCategory list API
    - Adds a 'depth' parameter to the StockLocation list API

v69 -> 2022-08-01 : https://github.com/inventree/InvenTree/pull/3443
    - Updates the PartCategory list API:
        - Improve query efficiency: O(n) becomes O(1)
        - Rename 'parts' field to 'part_count'
    - Updates the StockLocation list API:
        - Improve query efficiency: O(n) becomes O(1)

v68 -> 2022-07-27 : https://github.com/inventree/InvenTree/pull/3417
    - Allows SupplierPart list to be filtered by SKU value
    - Allows SupplierPart list to be filtered by MPN value

v67 -> 2022-07-25 : https://github.com/inventree/InvenTree/pull/3395
    - Adds a 'requirements' endpoint for Part instance
    - Provides information on outstanding order requirements for a given part

v66 -> 2022-07-24 : https://github.com/inventree/InvenTree/pull/3393
    - Part images can now be downloaded from a remote URL via the API
    - Company images can now be downloaded from a remote URL via the API

v65 -> 2022-07-15 : https://github.com/inventree/InvenTree/pull/3335
    - Annotates 'in_stock' quantity to the SupplierPart API

v64 -> 2022-07-08 : https://github.com/inventree/InvenTree/pull/3310
    - Annotate 'on_order' quantity to BOM list API
    - Allow BOM List API endpoint to be filtered by "on_order" parameter

v63 -> 2022-07-06 : https://github.com/inventree/InvenTree/pull/3301
    - Allow BOM List API endpoint to be filtered by "available_stock" parameter

v62 -> 2022-07-05 : https://github.com/inventree/InvenTree/pull/3296
    - Allows search on BOM List API endpoint
    - Allows ordering on BOM List API endpoint

v61 -> 2022-06-12 : https://github.com/inventree/InvenTree/pull/3183
    - Migrate the "Convert Stock Item" form class to use the API
    - There is now an API endpoint for converting a stock item to a valid variant

v60 -> 2022-06-08 : https://github.com/inventree/InvenTree/pull/3148
    - Add availability data fields to the SupplierPart model

v59 -> 2022-06-07 : https://github.com/inventree/InvenTree/pull/3154
    - Adds further improvements to BulkDelete mixin class
    - Fixes multiple bugs in custom OPTIONS metadata implementation
    - Adds 'bulk delete' for Notifications

v58 -> 2022-06-06 : https://github.com/inventree/InvenTree/pull/3146
    - Adds a BulkDelete API mixin class for fast, safe deletion of multiple objects with a single API request

v57 -> 2022-06-05 : https://github.com/inventree/InvenTree/pull/3130
    - Transfer PartCategoryTemplateParameter actions to the API

v56 -> 2022-06-02 : https://github.com/inventree/InvenTree/pull/3123
    - Expose the PartParameterTemplate model to use the API

v55 -> 2022-06-02 : https://github.com/inventree/InvenTree/pull/3120
    - Converts the 'StockItemReturn' functionality to make use of the API

v54 -> 2022-06-02 : https://github.com/inventree/InvenTree/pull/3117
    - Adds 'available_stock' annotation on the SalesOrderLineItem API
    - Adds (well, fixes) 'overdue' annotation on the SalesOrderLineItem API

v53 -> 2022-06-01 : https://github.com/inventree/InvenTree/pull/3110
    - Adds extra search fields to the BuildOrder list API endpoint

v52 -> 2022-05-31 : https://github.com/inventree/InvenTree/pull/3103
    - Allow part list API to be searched by supplier SKU

v51 -> 2022-05-24 : https://github.com/inventree/InvenTree/pull/3058
    - Adds new fields to the SalesOrderShipment model

v50 -> 2022-05-18 : https://github.com/inventree/InvenTree/pull/2912
    - Implement Attachments for manufacturer parts

v49 -> 2022-05-09 : https://github.com/inventree/InvenTree/pull/2957
    - Allows filtering of plugin list by 'active' status
    - Allows filtering of plugin list by 'mixin' support
    - Adds endpoint to "identify" or "locate" stock items and locations (using plugins)

v48 -> 2022-05-12 : https://github.com/inventree/InvenTree/pull/2977
    - Adds "export to file" functionality for PurchaseOrder API endpoint
    - Adds "export to file" functionality for SalesOrder API endpoint
    - Adds "export to file" functionality for BuildOrder API endpoint

v47 -> 2022-05-10 : https://github.com/inventree/InvenTree/pull/2964
    - Fixes barcode API error response when scanning a StockItem which does not exist
    - Fixes barcode API error response when scanning a StockLocation which does not exist

v46 -> 2022-05-09
    - Fixes read permissions on settings API
    - Allows non-staff users to read global settings via the API

v45 -> 2022-05-08 : https://github.com/inventree/InvenTree/pull/2944
    - Settings are now accessed via the API using their unique key, not their PK
    - This allows the settings to be accessed without prior knowledge of the PK

v44 -> 2022-05-04 : https://github.com/inventree/InvenTree/pull/2931
    - Converting more server-side rendered forms to the API
    - Exposes more core functionality to API endpoints

v43 -> 2022-04-26 : https://github.com/inventree/InvenTree/pull/2875
    - Adds API detail endpoint for PartSalePrice model
    - Adds API detail endpoint for PartInternalPrice model

v42 -> 2022-04-26 : https://github.com/inventree/InvenTree/pull/2833
    - Adds variant stock information to the Part and BomItem serializers

v41 -> 2022-04-26
    - Fixes 'variant_of' filter for Part list endpoint

v40 -> 2022-04-19
    - Adds ability to filter StockItem list by "tracked" parameter
        - This checks the serial number or batch code fields

v39 -> 2022-04-18
    - Adds ability to filter StockItem list by "has_batch" parameter

v38 -> 2022-04-14 : https://github.com/inventree/InvenTree/pull/2828
    - Adds the ability to include stock test results for "installed items"

v37 -> 2022-04-07 : https://github.com/inventree/InvenTree/pull/2806
    - Adds extra stock availability information to the BomItem serializer

v36 -> 2022-04-03
    - Adds ability to filter part list endpoint by unallocated_stock argument

v35 -> 2022-04-01 : https://github.com/inventree/InvenTree/pull/2797
    - Adds stock allocation information to the Part API
    - Adds calculated field for "unallocated_quantity"

v34 -> 2022-03-25
    - Change permissions for "plugin list" API endpoint (now allows any authenticated user)

v33 -> 2022-03-24
    - Adds "plugins_enabled" information to root API endpoint

v32 -> 2022-03-19
    - Adds "parameters" detail to Part API endpoint (use &parameters=true)
    - Adds ability to filter PartParameterTemplate API by Part instance
    - Adds ability to filter PartParameterTemplate API by PartCategory instance

v31 -> 2022-03-14
    - Adds "updated" field to SupplierPriceBreakList and SupplierPriceBreakDetail API endpoints

v30 -> 2022-03-09
    - Adds "exclude_location" field to BuildAutoAllocation API endpoint
    - Allows BuildItem API endpoint to be filtered by BomItem relation

v29 -> 2022-03-08
    - Adds "scheduling" endpoint for predicted stock scheduling information

v28 -> 2022-03-04
    - Adds an API endpoint for auto allocation of stock items against a build order
    - Ref: https://github.com/inventree/InvenTree/pull/2713

v27 -> 2022-02-28
    - Adds target_date field to individual line items for purchase orders and sales orders

v26 -> 2022-02-17
    - Adds API endpoint for uploading a BOM file and extracting data

v25 -> 2022-02-17
    - Adds ability to filter "part" list endpoint by "in_bom_for" argument

v24 -> 2022-02-10
    - Adds API endpoint for deleting (cancelling) build order outputs

v23 -> 2022-02-02
    - Adds API endpoints for managing plugin classes
    - Adds API endpoints for managing plugin settings

v22 -> 2021-12-20
    - Adds API endpoint to "merge" multiple stock items

v21 -> 2021-12-04
    - Adds support for multiple "Shipments" against a SalesOrder
    - Refactors process for stock allocation against a SalesOrder

v20 -> 2021-12-03
    - Adds ability to filter POLineItem endpoint by "base_part"
    - Adds optional "order_detail" to POLineItem list endpoint

v19 -> 2021-12-02
    - Adds the ability to filter the StockItem API by "part_tree"
    - Returns only stock items which match a particular part.tree_id field

v18 -> 2021-11-15
    - Adds the ability to filter BomItem API by "uses" field
    - This returns a list of all BomItems which "use" the specified part
    - Includes inherited BomItem objects

v17 -> 2021-11-09
    - Adds API endpoints for GLOBAL and USER settings objects
    - Ref: https://github.com/inventree/InvenTree/pull/2275

v16 -> 2021-10-17
    - Adds API endpoint for completing build order outputs

v15 -> 2021-10-06
    - Adds detail endpoint for SalesOrderAllocation model
    - Allows use of the API forms interface for adjusting SalesOrderAllocation objects

v14 -> 2021-10-05
    - Stock adjustment actions API is improved, using native DRF serializer support
    - However adjustment actions now only support 'pk' as a lookup field

v13 -> 2021-10-05
    - Adds API endpoint to allocate stock items against a BuildOrder
    - Updates StockItem API with improved filtering against BomItem data

v12 -> 2021-09-07
    - Adds API endpoint to receive stock items against a PurchaseOrder

v11 -> 2021-08-26
    - Adds "units" field to PartBriefSerializer
    - This allows units to be introspected from the "part_detail" field in the StockItem serializer

v10 -> 2021-08-23
    - Adds "purchase_price_currency" to StockItem serializer
    - Adds "purchase_price_string" to StockItem serializer
    - Purchase price is now writable for StockItem serializer

v9  -> 2021-08-09
    - Adds "price_string" to part pricing serializers

v8  -> 2021-07-19
    - Refactors the API interface for SupplierPart and ManufacturerPart models
    - ManufacturerPart objects can no longer be created via the SupplierPart API endpoint

v7  -> 2021-07-03
    - Introduced the concept of "API forms" in https://github.com/inventree/InvenTree/pull/1716
    - API OPTIONS endpoints provide comprehensive field metadata
    - Multiple new API endpoints added for database models

v6  -> 2021-06-23
    - Part and Company images can now be directly uploaded via the REST API

v5  -> 2021-06-21
    - Adds API interface for manufacturer part parameters

v4  -> 2021-06-01
    - BOM items can now accept "variant stock" to be assigned against them
    - Many slight API tweaks were needed to get this to work properly!

v3  -> 2021-05-22:
    - The updated StockItem "history tracking" now uses a different interface

"""<|MERGE_RESOLUTION|>--- conflicted
+++ resolved
@@ -1,20 +1,18 @@
 """InvenTree API version information."""
 
 # InvenTree API version
-INVENTREE_API_VERSION = 332
+INVENTREE_API_VERSION = 333
 
 """Increment this API version number whenever there is a significant change to the API that any clients need to know about."""
 
 
 INVENTREE_API_TEXT = """
-<<<<<<< HEAD
-v332 - 2025-04-03 : https://github.com/inventree/InvenTree/pull/9452
+v333 - 2025-04-03 : https://github.com/inventree/InvenTree/pull/9452
     - Currency string is no longer restricted to a hardcoded enum
     - Customizable status keys are no longer hardcoded enum values
-=======
+
 v332 - 2025-04-02 : https://github.com/inventree/InvenTree/pull/9393
     - Adds 'search_notes' parameter to all searchable API endpoints
->>>>>>> 6021035e
 
 v331 - 2025-04-01 : https://github.com/inventree/InvenTree/pull/9437
     - Set correct types on various formerly-string PK fields as well permissions
