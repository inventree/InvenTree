--- conflicted
+++ resolved
@@ -1,21 +1,16 @@
 """InvenTree API version information."""
 
 # InvenTree API version
-<<<<<<< HEAD
-INVENTREE_API_VERSION = 405
-=======
-INVENTREE_API_VERSION = 407
->>>>>>> 1a171b57
+INVENTREE_API_VERSION = 408
 
 """Increment this API version number whenever there is a significant change to the API that any clients need to know about."""
 
 INVENTREE_API_TEXT = """
 
-<<<<<<< HEAD
-v405 -> 2025-06-12 : https://github.com/inventree/InvenTree/pull/9761
+v408 -> 2025-06-12 : https://github.com/inventree/InvenTree/pull/9761
     - Add supplier search and import API endpoints
     - Add part parameter bulk create API endpoint
-=======
+
 v407 -> 2025-10-09: https://github.com/inventree/InvenTree/pull/10538
     - Breaking: Set error status code for plugin action call instead of just returning error data
 
@@ -26,7 +21,6 @@
 v405 -> 2025-10-07: https://github.com/inventree/InvenTree/pull/10530
     - Add response to generic/status endpoint
     - Fix logic for generic status model lookup to allow searching by class name string
->>>>>>> 1a171b57
 
 v404 -> 2025-10-06: https://github.com/inventree/InvenTree/pull/10497
     - Add minimum_stock to PartBrief api response
