"""InvenTree API version information."""

# InvenTree API version
<<<<<<< HEAD
INVENTREE_API_VERSION = 379
=======
INVENTREE_API_VERSION = 382
>>>>>>> adef0b44

"""Increment this API version number whenever there is a significant change to the API that any clients need to know about."""

INVENTREE_API_TEXT = """
v379 -> 2025-07-06 : https://github.com/inventree/InvenTree/pull/9969
    - Correctly apply changes listed in v358
    - Breaking: StockCreate now always returns a list of StockItem

v382 -> 2025-08-07 : https://github.com/inventree/InvenTree/pull/10146
    - Adds ability to "bulk create" test results via the API
    - Removes legacy functionality to auto-create test result templates based on provided test names

v381 -> 2025-08-06 : https://github.com/inventree/InvenTree/pull/10132
    - Refactor the "return stock item" API endpoint to align with other stock adjustment actions

v380 -> 2025-08-06 : https://github.com/inventree/InvenTree/pull/10135
    - Fixes "issued_by" filter for the BuildOrder list API endpoint

v380 -> 2025-08-06 : https://github.com/inventree/InvenTree/pull/10132
    - Refactor the "return stock item" API endpoint to align with other stock adjustment actions

v380 -> 2025-08-06 : https://github.com/inventree/InvenTree/pull/10135
    - Fixes "issued_by" filter for the BuildOrder list API endpoint

v379 -> 2025-08-04 : https://github.com/inventree/InvenTree/pull/10124
    - Removes "PartStocktakeReport" model and associated API endpoints
    - Remove "last_stocktake" field from the Part model
    - Remove "user" field from PartStocktake model
    - Remove "note" field from PartStocktake model

v378 -> 2025-08-01 : https://github.com/inventree/InvenTree/pull/10111
    - Adds "scheduled_to_build" annotated field to BuildLine serializer

v377 -> 2025-08-01 : https://github.com/inventree/InvenTree/pull/10109
    - Allow email records to be deleted via the API

v376 -> 2025-08-01 : https://github.com/inventree/InvenTree/pull/10108
    - Fix search fields for ReturnOrderLineItem API list endpoint

v375 -> 2025-07-28 : https://github.com/inventree/InvenTree/pull/10095
    - Sorts searched fields to keep API stable

v374 -> 2025-07-28 : https://github.com/inventree/InvenTree/pull/10092
    - Add nullable to a few details fields that lack it
    - Add the list of searched fields to the search parameter comments

v373 -> 2025-06-21 : https://github.com/inventree/InvenTree/pull/9735
    - Adds PluginUserSetting model (and associated endpoints)
    - Remove NotificationSetting model (and associated endpoints)

v372 -> 2025-07-19 : https://github.com/inventree/InvenTree/pull/10056
    - Adds BOM validation information to the Part API

v371 -> 2025-07-18 : https://github.com/inventree/InvenTree/pull/10042
    - Adds "setup_quantity" and "attrition" fields to BomItem API endpoints
    - Remove "overage" field from BomItem API endpoints
    - Adds "rounding_multiple" field to BomItem API endpoints

v370 -> 2025-07-17 : https://github.com/inventree/InvenTree/pull/10036
    - Adds optional "assembly_detail" information to BuildLine API endpoint
    - Adds "include_variants" filter to SalesOrderLineItem API endpoint
    - Improves the "PartRequirements" API endpoint to include variant aggregations

v369 -> 2025-07-15 : https://github.com/inventree/InvenTree/pull/10023
    - Adds "note", "updated", "updated_by" fields to the PartParameter API endpoints

v368 -> 2025-07-11 : https://github.com/inventree/InvenTree/pull/9673
    - Adds 'tax_id' to company model
    - Adds 'tax_id' to search fields in the 'CompanyList' API endpoint

v367 -> 2025-07-10 : https://github.com/inventree/InvenTree/pull/10001
    - Adds OAuth2 scopes for importer sessions

v366 -> 2025-07-09 : https://github.com/inventree/InvenTree/pull/9987
    - Adds "category" filter to BomItem API endpoint

v365 -> 2025-07-09 : https://github.com/inventree/InvenTree/pull/9984
    - Allow filtering of DataOutput API by "user" field
    - Allow individual deletion of DataOutput objects via the API

v364 -> 2025-07-06 : https://github.com/inventree/InvenTree/pull/9962
    - Fix permissions for the DataImportSession API endpoints

v363 -> 2025-07-04 : https://github.com/inventree/InvenTree/pull/9954
    - Adds "user_detail" field to the ApiToken serializer

v362 -> 2025-07-02 : https://github.com/inventree/InvenTree/pull/9939
    - Allow filtering of BuildItem API by "location" of StockItem
    - Allow filtering of SalesOrderAllocation API by "location" of StockItem

v361 -> 2025-07-03 : https://github.com/inventree/InvenTree/pull/9944
    - Enable SalesOrderAllocation list to be filtered by part IPN value
    - Enable SalesOrderAllocation list to be ordered by part MPN value

v360 -> 2025-07-02 : https://github.com/inventree/InvenTree/pull/9937
    - Provide more detailed StockItem information in the BuildItem serializer
    - Provide more detailed StockItem information in the SalesOrderAllocation serializer

v359 -> 2025-07-01 : https://github.com/inventree/InvenTree/pull/9909
    - Fixes annotated types for various part fields

v358 -> 2025-06-25 : https://github.com/inventree/InvenTree/pull/9857
    - Provide list of generated stock items against "StockItemSerialize" API endpoint
    - Provide list of generated stock items against "StockList" API endpoint
    - Provide list of generated stock items against "BuildOutputCreate" API endpoint

v357 -> 2025-06-25 : https://github.com/inventree/InvenTree/pull/9856
    - Adds "units" field to PluginSetting API endpoints

v356 -> 2025-06-20 : https://github.com/inventree/InvenTree/pull/9817
    - Enable generation of reports against the Company model type

v355 -> 2025-06-20 : https://github.com/inventree/InvenTree/pull/9811
    - Removes legacy "PartScheduling" API endpoints

v354 -> 2025-06-09 : https://github.com/inventree/InvenTree/pull/9532
    - Adds "merge" field to the ReportTemplate model

v353 -> 2025-06-19 : https://github.com/inventree/InvenTree/pull/9608
    - Adds email endpoints

v352 -> 2025-06-18 : https://github.com/inventree/InvenTree/pull/9803
    - Make PurchaseOrderLineItem link to BuildOrder reference nullable
    - Add valid fields to ordering field descriptions

v351 -> 2025-06-18 : https://github.com/inventree/InvenTree/pull/9602
    - Adds password reset API endpoint for admin users

v350 -> 2025-06-17 : https://github.com/inventree/InvenTree/pull/9798
    - Adds "can_build" field to the part requirements API endpoint
    - Remove "allocated" and "required" fields from the part requirements API endpoint
    - Add detailed serializer to the part requirements API endpoint

v349 -> 2025-06-13 : https://github.com/inventree/InvenTree/pull/9574
    - Remove the 'create_child_builds' flag from the BuildOrder creation API endpoint

v348 -> 2025-06-12 : https://github.com/inventree/InvenTree/pull/9312
    - Adds "external" flag for BuildOrder
    - Adds link between PurchaseOrderLineItem and BuildOrder

v347 -> 2025-06-12 : https://github.com/inventree/InvenTree/pull/9764
    - Adds "copy_tests" field to the DuplicatePart API endpoint

v346 -> 2025-06-07 : https://github.com/inventree/InvenTree/pull/9718
    - Adds "read_only" field to the GlobalSettings API endpoint(s)

v345 -> 2025-06-07 : https://github.com/inventree/InvenTree/pull/9745
    - Adds barcode information to SalesOrderShipment API endpoint

v344 -> 2025-06-02 : https://github.com/inventree/InvenTree/pull/9714
    - Updates allauth version and adds device trust as a factor

v343 -> 2025-06-02 : https://github.com/inventree/InvenTree/pull/9717
    - Add ISO currency codes to the description text for currency options

v342 -> 2025-05-09 : https://github.com/inventree/InvenTree/pull/9651
    - Fix serializer to match Generate API for serial numbers

v341 -> 2025-04-21 : https://github.com/inventree/InvenTree/pull/9547
    - Require pagination limit on list queries

v340 -> 2025-04-15 : https://github.com/inventree/InvenTree/pull/9546
    - Add nullable to various fields to make them not required

v339 -> 2025-04-15 : https://github.com/inventree/InvenTree/pull/9283
    - Remove need for source in /plugins/ui/features

v338 -> 2025-04-15 : https://github.com/inventree/InvenTree/pull/9333
    - Adds oAuth2 support for the API

v337 -> 2025-04-15 : https://github.com/inventree/InvenTree/pull/9505
    - Adds API endpoint with extra serial number information for a given StockItem object

v336 -> 2025-04-10 : https://github.com/inventree/InvenTree/pull/9492
    - Fixed query and response serialization for units_all and version_text
    - Fixed LicenseView and VersionInformation serialization

v335 -> 2025-04-09 : https://github.com/inventree/InvenTree/pull/9476
    - Adds "roles" detail to the Group API endpoint
    - Adds "users" detail to the Group API endpoint
    - Adds "groups" detail to the User API endpoint

v334 -> 2025-04-08 : https://github.com/inventree/InvenTree/pull/9453
    - Fixes various operationId and enum collisions and help texts

v333 -> 2025-04-03 : https://github.com/inventree/InvenTree/pull/9452
    - Currency string is no longer restricted to a hardcoded enum
    - Customizable status keys are no longer hardcoded enum values

v332 -> 2025-04-02 : https://github.com/inventree/InvenTree/pull/9393
    - Adds 'search_notes' parameter to all searchable API endpoints

v331 -> 2025-04-01 : https://github.com/inventree/InvenTree/pull/9437
    - Set correct types on various formerly-string PK fields as well permissions
    - Include metadata request and response types

v330 -> 2025-03-31 : https://github.com/inventree/InvenTree/pull/9420
    - Deconflict operation id between single and bulk destroy operations
    - Add request body definition for bulk destroy operations

v329 -> 2025-03-30 : https://github.com/inventree/InvenTree/pull/9399
    - Convert url path regex-specified PKs to int

v328 -> 2025-03-29 : https://github.com/inventree/InvenTree/pull/9407
    - Updates schema to include paging arguments

v327 -> 2025-03-20 : https://github.com/inventree/InvenTree/pull/9339
    - Adds "is_mandatory" field to the Plugin API
    - Adds ability to filter by "mandatory" status in the Plugin API

v326 -> 2025-03-18 : https://github.com/inventree/InvenTree/pull/9096
    - Overhaul the data-export API functionality
    - Allow customization of data exporting via plugins
    - Consolidate LabelOutput and ReportOutput API endpoints into single DataOutput endpoint

v325 -> 2024-03-17 : https://github.com/inventree/InvenTree/pull/9244
    - Adds the option for superusers to list all user tokens
    - Make list endpoints sortable, filterable and searchable

v324 -> 2025-03-17 : https://github.com/inventree/InvenTree/pull/9320
    - Adds BulkUpdate support for the SalesOrderAllocation model
    - Adds BulkUpdate support for the PartCategory model
    - Adds BulkUpdate support for the StockLocation model

v323 -> 2025-03-17 : https://github.com/inventree/InvenTree/pull/9313
    - Adds BulkUpdate support to the Part API endpoint
    - Remove legacy API endpoint to set part category for multiple parts

v322 -> 2025-03-16 : https://github.com/inventree/InvenTree/pull/8933
    - Add min_date and max_date query filters for orders, for use in calendar views

v321 -> 2025-03-06 : https://github.com/inventree/InvenTree/pull/9236
    - Adds conditionally-returned fields to the schema to match API behavior
    - Removes required flag for nullable read-only fields to match API behavior

v320 -> 2025-03-05 : https://github.com/inventree/InvenTree/pull/9243
    - Link fields are now up to 2000 chars long

v319 -> 2025-03-04 : https://github.com/inventree/InvenTree/pull/9199
    - Add detail API endpoint for the LabelOutput model
    - Add detail API endpoint for the ReportOutput model

v318 -> 2025-02-25 : https://github.com/inventree/InvenTree/pull/9116
    - Adds user profile API endpoints

v317 -> 2025-02-26 : https://github.com/inventree/InvenTree/pull/9143
    - Default 'overdue' field to False in Build serializer
    - Add allow_null to various fields in Build, Settings, Order, Part, and Stock serializers
    - Add type hints to Users model to properly type fields

v316 -> 2025-02-26 : https://github.com/inventree/InvenTree/pull/9185
    - Allow 'icon' field to be nullified in the PartCategory API
    - Allow 'custom_icon' field to be nullified in the StockLocation API

v315 -> 2025-02-22 : https://github.com/inventree/InvenTree/pull/9150
    - Remove outdated 'url' field from some API endpoints

v314 -> 2025-02-17 : https://github.com/inventree/InvenTree/pull/6293
    - Removes a considerable amount of old auth endpoints
    - Introduces allauth-provided auth endpoints

v313 -> 2025-02-17 : https://github.com/inventree/InvenTree/pull/9087
    - Adds instance id optionally to the info view endpoint

v312 -> 2025-02-15 : https://github.com/inventree/InvenTree/pull/9079
    - Remove old API endpoints associated with legacy BOM import functionality

v311 -> 2025-02-14 : https://github.com/inventree/InvenTree/pull/9076
    - Adds "model_filters" attribute to settings API

v310 -> 2025-02-14 : https://github.com/inventree/InvenTree/pull/9077
    - Adds 'is_variant' filter to the Part list API

v309 -> 2025-02-02 : https://github.com/inventree/InvenTree/pull/9008
    - Bug fixes for the "Part" serializer
    - Fixes for data import API endpoints

v308 -> 2025-02-01 : https://github.com/inventree/InvenTree/pull/9003
    - Adds extra detail to the ReportOutput and LabelOutput API endpoints
    - Allows ordering of output list endpoints

v307 -> 2025-01-29 : https://github.com/inventree/InvenTree/pull/8969
    - Extend Info Endpoint to include customizations

v306 -> 2025-01-28 : https://github.com/inventree/InvenTree/pull/8966
    - Adds "start_date" to PurchasesOrder API
    - Adds "start_date" to SalesOrder API
    - Adds "start_date" to ReturnOrder API
    - Updated API filters

v305 -> 2025-01-26 : https://github.com/inventree/InvenTree/pull/8950
    - Bug fixes for the SupplierPart API
    - Refactoring for data export via API

v304 -> 2025-01-22 : https://github.com/inventree/InvenTree/pull/8940
    - Adds "category" filter to build list API

v303 -> 2025-01-20 : https://github.com/inventree/InvenTree/pull/8915
    - Adds "start_date" field to Build model and API endpoints
    - Adds additional API filtering and sorting options for Build list

v302 -> 2025-01-18 : https://github.com/inventree/InvenTree/pull/8905
    - Fix schema definition on the /label/print endpoint

v301 -> 2025-01-14 : https://github.com/inventree/InvenTree/pull/8894
    - Remove ui preferences from the API

v300 -> 2025-01-13 : https://github.com/inventree/InvenTree/pull/8886
    - Allow null value for 'expiry_date' field introduced in #8867

v299 -> 2025-01-10 : https://github.com/inventree/InvenTree/pull/8867
    - Adds 'expiry_date' field to the PurchaseOrderReceive API endpoint
    - Adds 'default_expiry` field to the PartBriefSerializer, affecting API endpoints which use it

v298 -> 2025-01-07 : https://github.com/inventree/InvenTree/pull/8848
    - Adds 'created_by' field to PurchaseOrder API endpoints
    - Adds 'created_by' field to SalesOrder API endpoints
    - Adds 'created_by' field to ReturnOrder API endpoints

v297 -> 2024-12-29 : https://github.com/inventree/InvenTree/pull/8438
    - Adjustments to the CustomUserState API endpoints and serializers

v296 -> 2024-12-25 : https://github.com/inventree/InvenTree/pull/8732
    - Adjust default "part_detail" behavior for StockItem API endpoints

v295 -> 2024-12-23 : https://github.com/inventree/InvenTree/pull/8746
    - Improve API documentation for build APIs

v294 -> 2024-12-23 : https://github.com/inventree/InvenTree/pull/8738
    - Extends registration API documentation

v293 -> 2024-12-14 : https://github.com/inventree/InvenTree/pull/8658
    - Adds new fields to the supplier barcode API endpoints

v292 -> 2024-12-03 : https://github.com/inventree/InvenTree/pull/8625
    - Add "on_order" and "in_stock" annotations to SupplierPart API
    - Enhanced filtering for the SupplierPart API

v291 -> 2024-11-30 : https://github.com/inventree/InvenTree/pull/8596
    - Allow null / empty values for plugin settings

v290 -> 2024-11-29 : https://github.com/inventree/InvenTree/pull/8590
    - Adds "quantity" field to ReturnOrderLineItem model and API

v289 -> 2024-11-27 : https://github.com/inventree/InvenTree/pull/8570
    - Enable status change when transferring stock items

v288 -> 2024-11-27 : https://github.com/inventree/InvenTree/pull/8574
    - Adds "consumed" filter to StockItem API

v287 -> 2024-11-27 : https://github.com/inventree/InvenTree/pull/8571
    - Adds ability to set stock status when returning items from a customer

v286 -> 2024-11-26 : https://github.com/inventree/InvenTree/pull/8054
    - Adds "SelectionList" and "SelectionListEntry" API endpoints

v285 -> 2024-11-25 : https://github.com/inventree/InvenTree/pull/8559
    - Adds better description for registration endpoints

v284 -> 2024-11-25 : https://github.com/inventree/InvenTree/pull/8544
    - Adds new date filters to the StockItem API
    - Adds new date filters to the BuildOrder API
    - Adds new date filters to the SalesOrder API
    - Adds new date filters to the PurchaseOrder API
    - Adds new date filters to the ReturnOrder API

v283 -> 2024-11-20 : https://github.com/inventree/InvenTree/pull/8524
    - Adds "note" field to the PartRelated API endpoint

v282 -> 2024-11-19 : https://github.com/inventree/InvenTree/pull/8487
    - Remove the "test statistics" API endpoints
    - This is now provided via a custom plugin

v281 -> 2024-11-15 : https://github.com/inventree/InvenTree/pull/8480
    - Fixes StockHistory API data serialization

v280 -> 2024-11-10 : https://github.com/inventree/InvenTree/pull/8461
    - Makes schema for API information endpoint more informing
    - Removes general not found endpoint

v279 -> 2024-11-09 : https://github.com/inventree/InvenTree/pull/8458
    - Adds "order_outstanding" and "part" filters to the BuildLine API endpoint
    - Adds "order_outstanding" filter to the SalesOrderLineItem API endpoint

v278 -> 2024-11-07 : https://github.com/inventree/InvenTree/pull/8445
    - Updates to the SalesOrder API endpoints
    - Add "shipment count" information to the SalesOrder API endpoints
    - Allow null value for SalesOrderAllocation.shipment field
    - Additional filtering options for allocation endpoints

v277 -> 2024-11-01 : https://github.com/inventree/InvenTree/pull/8278
    - Allow build order list to be filtered by "outstanding" (alias for "active")

v276 -> 2024-10-31 : https://github.com/inventree/InvenTree/pull/8403
    - Adds 'destination' field to the PurchaseOrder model and API endpoints

v275 -> 2024-10-31 : https://github.com/inventree/InvenTree/pull/8396
    - Adds SKU and MPN fields to the StockItem serializer
    - Additional export options for the StockItem serializer

v274 -> 2024-10-29 : https://github.com/inventree/InvenTree/pull/8392
    - Add more detailed information to NotificationEntry API serializer

v273 -> 2024-10-28 : https://github.com/inventree/InvenTree/pull/8376
    - Fixes for the BuildLine API endpoint

v272 -> 2024-10-25 : https://github.com/inventree/InvenTree/pull/8343
    - Adjustments to BuildLine API serializers

v271 -> 2024-10-22 : https://github.com/inventree/InvenTree/pull/8331
    - Fixes for SalesOrderLineItem endpoints

v270 -> 2024-10-19 : https://github.com/inventree/InvenTree/pull/8307
    - Adds missing date fields from order API endpoint(s)

v269 -> 2024-10-16 : https://github.com/inventree/InvenTree/pull/8295
    - Adds "include_variants" filter to the BuildOrder API endpoint
    - Adds "include_variants" filter to the SalesOrder API endpoint
    - Adds "include_variants" filter to the PurchaseOrderLineItem API endpoint
    - Adds "include_variants" filter to the ReturnOrder API endpoint

v268 -> 2024-10-11 : https://github.com/inventree/InvenTree/pull/8274
    - Adds "in_stock" attribute to the StockItem serializer

v267 -> 2024-10-8 : https://github.com/inventree/InvenTree/pull/8250
    - Remove "allocations" field from the SalesOrderShipment API endpoint(s)
    - Add "allocated_items" field to the SalesOrderShipment API endpoint(s)

v266 -> 2024-10-07 : https://github.com/inventree/InvenTree/pull/8249
    - Tweak SalesOrderShipment API for more efficient data retrieval

v265 -> 2024-10-07 : https://github.com/inventree/InvenTree/pull/8228
    - Adds API endpoint for providing custom admin integration details for plugins

v264 -> 2024-10-03 : https://github.com/inventree/InvenTree/pull/8231
    - Adds Sales Order Shipment attachment model type

v263 -> 2024-09-30 : https://github.com/inventree/InvenTree/pull/8194
    - Adds Sales Order Shipment report

v262 -> 2024-09-30 : https://github.com/inventree/InvenTree/pull/8220
    - Tweak permission requirements for uninstalling plugins via API

v261 -> 2024-09-26 : https://github.com/inventree/InvenTree/pull/8184
    - Fixes for BuildOrder API serializers

v260 -> 2024-09-26 : https://github.com/inventree/InvenTree/pull/8190
    - Adds facility for server-side context data to be passed to client-side plugins

v259 -> 2024-09-20 : https://github.com/inventree/InvenTree/pull/8137
    - Implements new API endpoint for enabling custom UI features via plugins

v258 -> 2024-09-24 : https://github.com/inventree/InvenTree/pull/8163
    - Enhances the existing PartScheduling API endpoint
    - Adds a formal DRF serializer to the endpoint

v257 -> 2024-09-22 : https://github.com/inventree/InvenTree/pull/8150
    - Adds API endpoint for reporting barcode scan history

v256 -> 2024-09-19 : https://github.com/inventree/InvenTree/pull/7704
    - Adjustments for "stocktake" (stock history) API endpoints

v255 -> 2024-09-19 : https://github.com/inventree/InvenTree/pull/8145
    - Enables copying line items when duplicating an order

v254 -> 2024-09-14 : https://github.com/inventree/InvenTree/pull/7470
    - Implements new API endpoints for enabling custom UI functionality via plugins

v253 -> 2024-09-14 : https://github.com/inventree/InvenTree/pull/7944
    - Adjustments for user API endpoints

v252 -> 2024-09-13 : https://github.com/inventree/InvenTree/pull/8040
    - Add endpoint for listing all known units

v251 -> 2024-09-06 : https://github.com/inventree/InvenTree/pull/8018
    - Adds "attach_to_model" field to the ReportTemplate model

v250 -> 2024-09-04 : https://github.com/inventree/InvenTree/pull/8069
    - Fixes 'revision' field definition in Part serializer

v249 -> 2024-08-23 : https://github.com/inventree/InvenTree/pull/7978
    - Sort status enums

v248 -> 2024-08-23 : https://github.com/inventree/InvenTree/pull/7965
    - Small adjustments to labels for new custom status fields

v247 -> 2024-08-22 : https://github.com/inventree/InvenTree/pull/7956
    - Adjust "attachment" field on StockItemTestResult serializer
    - Allow null values for attachment

v246 -> 2024-08-21 : https://github.com/inventree/InvenTree/pull/7862
    - Adds custom status fields to various serializers
    - Adds endpoints to admin custom status fields

v245 -> 2024-08-21 : https://github.com/inventree/InvenTree/pull/7520
    - Documented pagination fields (no functional changes)

v244 -> 2024-08-21 : https://github.com/inventree/InvenTree/pull/7941
    - Adds "create_child_builds" field to the Build API
    - Write-only field to create child builds from the API
    - Only available when creating a new build order

v243 -> 2024-08-21 : https://github.com/inventree/InvenTree/pull/7940
    - Expose "ancestor" filter to the BuildOrder API

v242 -> 2024-08-20 : https://github.com/inventree/InvenTree/pull/7932
    - Adds "level" attribute to BuildOrder serializer
    - Allow ordering of BuildOrder API by "level" attribute
    - Allow "parent" filter for BuildOrder API to have "cascade=True" option

v241 -> 2024-08-18 : https://github.com/inventree/InvenTree/pull/7906
    - Adjusts required fields for the MeUserDetail endpoint

v240 -> 2024-08-16 : https://github.com/inventree/InvenTree/pull/7900
    - Adjust "issued_by" filter for the BuildOrder list endpoint
    - Adjust "assigned_to" filter for the BuildOrder list endpoint

v239 -> 2024-08-15 : https://github.com/inventree/InvenTree/pull/7888
    - Adds "testable" field to the Part model
    - Adds associated filters to various API endpoints

v238 -> 2024-08-14 : https://github.com/inventree/InvenTree/pull/7874
    - Add "assembly" filter to BuildLine API endpoint

v237 -> 2024-08-13 : https://github.com/inventree/InvenTree/pull/7863
    - Reimplement "bulk delete" operation for Attachment model
    - Fix permission checks for Attachment API endpoints

v236 -> 2024-08-10 : https://github.com/inventree/InvenTree/pull/7844
    - Adds "supplier_name" to the PurchaseOrder API serializer

v235 -> 2024-08-08 : https://github.com/inventree/InvenTree/pull/7837
    - Adds "on_order" quantity to SalesOrderLineItem serializer
    - Adds "building" quantity to SalesOrderLineItem serializer

v234 -> 2024-08-08 : https://github.com/inventree/InvenTree/pull/7829
    - Fixes bug in the plugin metadata endpoint

v233 -> 2024-08-04 : https://github.com/inventree/InvenTree/pull/7807
    - Adds new endpoints for managing state of build orders
    - Adds new endpoints for managing state of purchase orders
    - Adds new endpoints for managing state of sales orders
    - Adds new endpoints for managing state of return orders

v232 -> 2024-08-03 : https://github.com/inventree/InvenTree/pull/7793
    - Allow ordering of SalesOrderShipment API by 'shipment_date' and 'delivery_date'

v231 -> 2024-08-03 : https://github.com/inventree/InvenTree/pull/7794
    - Optimize BuildItem and BuildLine serializers to improve API efficiency

v230 -> 2024-05-05 : https://github.com/inventree/InvenTree/pull/7164
    - Adds test statistics endpoint

v229 -> 2024-07-31 : https://github.com/inventree/InvenTree/pull/7775
    - Add extra exportable fields to the BomItem serializer

v228 -> 2024-07-18 : https://github.com/inventree/InvenTree/pull/7684
    - Adds "icon" field to the PartCategory.path and StockLocation.path API
    - Adds icon packages API endpoint

v227 -> 2024-07-19 : https://github.com/inventree/InvenTree/pull/7693/
    - Adds endpoints to list and revoke the tokens issued to the current user

v226 -> 2024-07-15 : https://github.com/inventree/InvenTree/pull/7648
    - Adds barcode generation API endpoint

v225 -> 2024-07-17 : https://github.com/inventree/InvenTree/pull/7671
    - Adds "filters" field to DataImportSession API

v224 -> 2024-07-14 : https://github.com/inventree/InvenTree/pull/7667
    - Add notes field to ManufacturerPart and SupplierPart API endpoints

v223 -> 2024-07-14 : https://github.com/inventree/InvenTree/pull/7649
    - Allow adjustment of "packaging" field when receiving items against a purchase order

v222 -> 2024-07-14 : https://github.com/inventree/InvenTree/pull/7635
    - Adjust the BomItem API endpoint to improve data import process

v221 -> 2024-07-13 : https://github.com/inventree/InvenTree/pull/7636
    - Adds missing fields from StockItemBriefSerializer
    - Adds missing fields from PartBriefSerializer
    - Adds extra exportable fields to BuildItemSerializer

v220 -> 2024-07-11 : https://github.com/inventree/InvenTree/pull/7585
    - Adds "revision_of" field to Part serializer
    - Adds new API filters for "revision" status

v219 -> 2024-07-11 : https://github.com/inventree/InvenTree/pull/7611
    - Adds new fields to the BuildItem API endpoints
    - Adds new ordering / filtering options to the BuildItem API endpoints

v218 -> 2024-07-11 : https://github.com/inventree/InvenTree/pull/7619
    - Adds "can_build" field to the BomItem API

v217 -> 2024-07-09 : https://github.com/inventree/InvenTree/pull/7599
    - Fixes bug in "project_code" field for order API endpoints

v216 -> 2024-07-08 : https://github.com/inventree/InvenTree/pull/7595
    - Moves API endpoint for contenttype lookup by model name

v215 -> 2024-07-09 : https://github.com/inventree/InvenTree/pull/7591
    - Adds additional fields to the BuildLine serializer

v214 -> 2024-07-08 : https://github.com/inventree/InvenTree/pull/7587
    - Adds "default_location_detail" field to the Part API

v213 -> 2024-07-06 : https://github.com/inventree/InvenTree/pull/7527
    - Adds 'locked' field to Part API

v212 -> 2024-07-06 : https://github.com/inventree/InvenTree/pull/7562
    - Makes API generation more robust (no functional changes)

v211 -> 2024-06-26 : https://github.com/inventree/InvenTree/pull/6911
    - Adds API endpoints for managing data import and export

v210 -> 2024-06-26 : https://github.com/inventree/InvenTree/pull/7518
    - Adds translatable text to User API fields

v209 -> 2024-06-26 : https://github.com/inventree/InvenTree/pull/7514
    - Add "top_level" filter to PartCategory API endpoint
    - Add "top_level" filter to StockLocation API endpoint

v208 -> 2024-06-19 : https://github.com/inventree/InvenTree/pull/7479
    - Adds documentation for the user roles API endpoint (no functional changes)

v207 -> 2024-06-09 : https://github.com/inventree/InvenTree/pull/7420
    - Moves all "Attachment" models into a single table
    - All "Attachment" operations are now performed at /api/attachment/
    - Add permissions information to /api/user/roles/ endpoint

v206 -> 2024-06-08 : https://github.com/inventree/InvenTree/pull/7417
    - Adds "choices" field to the PartTestTemplate model

v205 -> 2024-06-03 : https://github.com/inventree/InvenTree/pull/7284
    - Added model_type and model_id fields to the "NotesImage" serializer

v204 -> 2024-06-03 : https://github.com/inventree/InvenTree/pull/7393
    - Fixes previous API update which resulted in inconsistent ordering of currency codes

v203 -> 2024-06-03 : https://github.com/inventree/InvenTree/pull/7390
    - Currency codes are now configurable as a run-time setting

v202 -> 2024-05-27 : https://github.com/inventree/InvenTree/pull/7343
    - Adjust "required" attribute of Part.category field to be optional

v201 -> 2024-05-21 : https://github.com/inventree/InvenTree/pull/7074
    - Major refactor of the report template / report printing interface
    - This is a *breaking change* to the report template API

v200 -> 2024-05-20 : https://github.com/inventree/InvenTree/pull/7000
    - Adds API endpoint for generating custom batch codes
    - Adds API endpoint for generating custom serial numbers

v199 -> 2024-05-20 : https://github.com/inventree/InvenTree/pull/7264
    - Expose "bom_valid" filter for the Part API
    - Expose "starred" filter for the Part API

v198 -> 2024-05-19 : https://github.com/inventree/InvenTree/pull/7258
    - Fixed lookup field conflicts in the plugins API

v197 -> 2024-05-14 : https://github.com/inventree/InvenTree/pull/7224
    - Refactor the plugin API endpoints to use the plugin "key" for lookup, rather than the PK value

v196 -> 2024-05-05 : https://github.com/inventree/InvenTree/pull/7160
    - Adds "location" field to BuildOutputComplete API endpoint

v195 -> 2024-05-03 : https://github.com/inventree/InvenTree/pull/7153
    - Fixes bug in BuildOrderCancel API endpoint

v194 -> 2024-05-01 : https://github.com/inventree/InvenTree/pull/7147
    -  Adds field description to the currency_exchange_retrieve API call

v193 -> 2024-04-30 : https://github.com/inventree/InvenTree/pull/7144
    - Adds "assigned_to" filter to PurchaseOrder / SalesOrder / ReturnOrder API endpoints

v192 -> 2024-04-23 : https://github.com/inventree/InvenTree/pull/7106
    - Adds 'trackable' ordering option to BuildLineLabel API endpoint

v191 -> 2024-04-22 : https://github.com/inventree/InvenTree/pull/7079
    - Adds API endpoints for Contenttype model

v190 -> 2024-04-19 : https://github.com/inventree/InvenTree/pull/7024
    - Adds "active" field to the Company API endpoints
    - Allow company list to be filtered by "active" status

v189 -> 2024-04-19 : https://github.com/inventree/InvenTree/pull/7066
    - Adds "currency" field to CompanyBriefSerializer class

v188 -> 2024-04-16 : https://github.com/inventree/InvenTree/pull/6970
    - Adds session authentication support for the API
    - Improvements for login / logout endpoints for better support of React web interface

v187 -> 2024-04-10 : https://github.com/inventree/InvenTree/pull/6985
    - Allow Part list endpoint to be sorted by pricing_min and pricing_max values
    - Allow BomItem list endpoint to be sorted by pricing_min and pricing_max values
    - Allow InternalPrice and SalePrice endpoints to be sorted by quantity
    - Adds total pricing values to BomItem serializer

v186 -> 2024-03-26 : https://github.com/inventree/InvenTree/pull/6855
    - Adds license information to the API

v185 -> 2024-03-24 : https://github.com/inventree/InvenTree/pull/6836
    - Remove /plugin/activate endpoint
    - Update docstrings and typing for various API endpoints (no functional changes)

v184 -> 2024-03-17 : https://github.com/inventree/InvenTree/pull/10464
    - Add additional fields for tests (start/end datetime, test station)

v183 -> 2024-03-14 : https://github.com/inventree/InvenTree/pull/5972
    - Adds "category_default_location" annotated field to part serializer
    - Adds "part_detail.category_default_location" annotated field to stock item serializer
    - Adds "part_detail.category_default_location" annotated field to purchase order line serializer
    - Adds "parent_default_location" annotated field to category serializer

v182 -> 2024-03-13 : https://github.com/inventree/InvenTree/pull/6714
    - Expose ReportSnippet model to the /report/snippet/ API endpoint
    - Expose ReportAsset model to the /report/asset/ API endpoint

v181 -> 2024-02-21 : https://github.com/inventree/InvenTree/pull/6541
    - Adds "width" and "height" fields to the LabelTemplate API endpoint
    - Adds "page_size" and "landscape" fields to the ReportTemplate API endpoint

v180 -> 2024-3-02 : https://github.com/inventree/InvenTree/pull/6463
    - Tweaks to API documentation to allow automatic documentation generation

v179 -> 2024-03-01 : https://github.com/inventree/InvenTree/pull/6605
    - Adds "subcategories" count to PartCategory serializer
    - Adds "sublocations" count to StockLocation serializer
    - Adds "image" field to PartBrief serializer
    - Adds "image" field to CompanyBrief serializer

v178 -> 2024-02-29 : https://github.com/inventree/InvenTree/pull/6604
    - Adds "external_stock" field to the Part API endpoint
    - Adds "external_stock" field to the BomItem API endpoint
    - Adds "external_stock" field to the BuildLine API endpoint
    - Stock quantities represented in the BuildLine API endpoint are now filtered by Build.source_location

v177 -> 2024-02-27 : https://github.com/inventree/InvenTree/pull/6581
    - Adds "subcategories" count to PartCategoryTree serializer
    - Adds "sublocations" count to StockLocationTree serializer

v176 -> 2024-02-26 : https://github.com/inventree/InvenTree/pull/6535
    - Adds the field "plugins_install_disabled" to the Server info API endpoint

v175 -> 2024-02-21 : https://github.com/inventree/InvenTree/pull/6538
    - Adds "parts" count to PartParameterTemplate serializer

v174 -> 2024-02-21 : https://github.com/inventree/InvenTree/pull/6536
    - Expose PartCategory filters to the API documentation
    - Expose StockLocation filters to the API documentation

v173 -> 2024-02-20 : https://github.com/inventree/InvenTree/pull/6483
    - Adds "merge_items" to the PurchaseOrderLine create API endpoint
    - Adds "auto_pricing" to the PurchaseOrderLine create/update API endpoint

v172 -> 2024-02-20 : https://github.com/inventree/InvenTree/pull/6526
    - Adds "enabled" field to the PartTestTemplate API endpoint
    - Adds "enabled" filter to the PartTestTemplate list
    - Adds "enabled" filter to the StockItemTestResult list

v171 -> 2024-02-19 : https://github.com/inventree/InvenTree/pull/6516
    - Adds "key" as a filterable parameter to PartTestTemplate list endpoint

v170 -> 2024-02-19 : https://github.com/inventree/InvenTree/pull/6514
    - Adds "has_results" filter to the PartTestTemplate list endpoint

v169 -> 2024-02-14 : https://github.com/inventree/InvenTree/pull/6430
    - Adds 'key' field to PartTestTemplate API endpoint
    - Adds annotated 'results' field to PartTestTemplate API endpoint
    - Adds 'template' field to StockItemTestResult API endpoint

v168 -> 2024-02-14 : https://github.com/inventree/InvenTree/pull/4824
    - Adds machine CRUD API endpoints
    - Adds machine settings API endpoints
    - Adds machine restart API endpoint
    - Adds machine types/drivers list API endpoints
    - Adds machine registry status API endpoint
    - Adds 'required' field to the global Settings API
    - Discover sub-sub classes of the StatusCode API

v167 -> 2024-02-07: https://github.com/inventree/InvenTree/pull/6440
    - Fixes for OpenAPI schema generation

v166 -> 2024-02-04 : https://github.com/inventree/InvenTree/pull/6400
    - Adds package_name to plugin API
    - Adds mechanism for uninstalling plugins via the API

v165 -> 2024-01-28 : https://github.com/inventree/InvenTree/pull/6040
    - Adds supplier_part.name, part.creation_user, part.required_for_sales_order

v164 -> 2024-01-24 : https://github.com/inventree/InvenTree/pull/6343
    - Adds "building" quantity to BuildLine API serializer

v163 -> 2024-01-22 : https://github.com/inventree/InvenTree/pull/6314
    - Extends API endpoint to expose auth configuration information for signin pages

v162 -> 2024-01-14 : https://github.com/inventree/InvenTree/pull/6230
    - Adds API endpoints to provide information on background tasks

v161 -> 2024-01-13 : https://github.com/inventree/InvenTree/pull/6222
    - Adds API endpoint for system error information

v160 -> 2023-12-11 : https://github.com/inventree/InvenTree/pull/6072
    - Adds API endpoint for allocating stock items against a sales order via barcode scan

v159 -> 2023-12-08 : https://github.com/inventree/InvenTree/pull/6056
    - Adds API endpoint for reloading plugin registry

v158 -> 2023-11-21 : https://github.com/inventree/InvenTree/pull/5953
    - Adds API endpoint for listing all settings of a particular plugin
    - Adds API endpoint for registry status (errors)

v157 -> 2023-12-02 : https://github.com/inventree/InvenTree/pull/6021
    - Add write-only "existing_image" field to Part API serializer

v156 -> 2023-11-26 : https://github.com/inventree/InvenTree/pull/5982
    - Add POST endpoint for report and label creation

v155 -> 2023-11-24 : https://github.com/inventree/InvenTree/pull/5979
    - Add "creation_date" field to Part instance serializer

v154 -> 2023-11-21 : https://github.com/inventree/InvenTree/pull/5944
    - Adds "responsible" field to the ProjectCode table

v153 -> 2023-11-21 : https://github.com/inventree/InvenTree/pull/5956
    - Adds override_min and override_max fields to part pricing API

v152 -> 2023-11-20 : https://github.com/inventree/InvenTree/pull/5949
    - Adds barcode support for ManufacturerPart model
    - Adds API endpoint for adding parts to purchase order using barcode scan

v151 -> 2023-11-13 : https://github.com/inventree/InvenTree/pull/5906
    - Allow user list API to be filtered by user active status
    - Allow owner list API to be filtered by user active status

v150 -> 2023-11-07: https://github.com/inventree/InvenTree/pull/5875
    - Extended user API endpoints to enable ordering
    - Extended user API endpoints to enable user role changes
    - Added endpoint to create a new user

v149 -> 2023-11-07 : https://github.com/inventree/InvenTree/pull/5876
    - Add 'building' quantity to BomItem serializer
    - Add extra ordering options for the BomItem list API

v148 -> 2023-11-06 : https://github.com/inventree/InvenTree/pull/5872
    - Allow "quantity" to be specified when installing an item into another item

v147 -> 2023-11-04: https://github.com/inventree/InvenTree/pull/5860
    - Adds "completed_lines" field to SalesOrder API endpoint
    - Adds "completed_lines" field to PurchaseOrder API endpoint

v146 -> 2023-11-02: https://github.com/inventree/InvenTree/pull/5822
    - Extended SSO Provider endpoint to contain if a provider is configured
    - Adds API endpoints for Email Address model

v145 -> 2023-10-30: https://github.com/inventree/InvenTree/pull/5786
    - Allow printing labels via POST including printing options in the body

v144 -> 2023-10-23: https://github.com/inventree/InvenTree/pull/5811
    - Adds version information API endpoint

v143 -> 2023-10-29: https://github.com/inventree/InvenTree/pull/5810
    - Extends the status endpoint to include information about system status and health

v142 -> 2023-10-20: https://github.com/inventree/InvenTree/pull/5759
    - Adds generic API endpoints for looking up status models

v141 -> 2023-10-23 : https://github.com/inventree/InvenTree/pull/5774
    - Changed 'part.responsible' from User to Owner

v140 -> 2023-10-20 : https://github.com/inventree/InvenTree/pull/5664
    - Expand API token functionality
    - Multiple API tokens can be generated per user

v139 -> 2023-10-11 : https://github.com/inventree/InvenTree/pull/5509
    - Add new BarcodePOReceive endpoint to receive line items by scanning supplier barcodes

v138 -> 2023-10-11 : https://github.com/inventree/InvenTree/pull/5679
    - Settings keys are no longer case sensitive
    - Include settings units in API serializer

v137 -> 2023-10-04 : https://github.com/inventree/InvenTree/pull/5588
    - Adds StockLocationType API endpoints
    - Adds custom_icon, location_type to StockLocation endpoint

v136 -> 2023-09-23 : https://github.com/inventree/InvenTree/pull/5595
    - Adds structural to StockLocation and PartCategory tree endpoints

v135 -> 2023-09-19 : https://github.com/inventree/InvenTree/pull/5569
    - Adds location path detail to StockLocation and StockItem API endpoints
    - Adds category path detail to PartCategory and Part API endpoints

v134 -> 2023-09-11 : https://github.com/inventree/InvenTree/pull/5525
    - Allow "Attachment" list endpoints to be searched by attachment, link and comment fields

v133 -> 2023-09-08 : https://github.com/inventree/InvenTree/pull/5518
    - Add extra optional fields which can be used for StockAdjustment endpoints

v132 -> 2023-09-07 : https://github.com/inventree/InvenTree/pull/5515
    - Add 'issued_by' filter to BuildOrder API list endpoint

v131 -> 2023-08-09 : https://github.com/inventree/InvenTree/pull/5415
    - Annotate 'available_variant_stock' to the SalesOrderLine serializer

v130 -> 2023-07-14 : https://github.com/inventree/InvenTree/pull/5251
    - Refactor label printing interface

v129 -> 2023-07-06 : https://github.com/inventree/InvenTree/pull/5189
    - Changes 'serial_lte' and 'serial_gte' stock filters to point to 'serial_int' field

v128 -> 2023-07-06 : https://github.com/inventree/InvenTree/pull/5186
    - Adds 'available' filter for BuildLine API endpoint

v127 -> 2023-06-24 : https://github.com/inventree/InvenTree/pull/5094
    - Enhancements for the PartParameter API endpoints

v126 -> 2023-06-19 : https://github.com/inventree/InvenTree/pull/5075
    - Adds API endpoint for setting the "category" for multiple parts simultaneously

v125 -> 2023-06-17 : https://github.com/inventree/InvenTree/pull/5064
    - Adds API endpoint for setting the "status" field for multiple stock items simultaneously

v124 -> 2023-06-17 : https://github.com/inventree/InvenTree/pull/5057
    - Add "created_before" and "created_after" filters to the Part API

v123 -> 2023-06-15 : https://github.com/inventree/InvenTree/pull/5019
    - Add Metadata to: Plugin Config

v122 -> 2023-06-14 : https://github.com/inventree/InvenTree/pull/5034
    - Adds new BuildLineLabel label type

v121 -> 2023-06-14 : https://github.com/inventree/InvenTree/pull/4808
    - Adds "ProjectCode" link to Build model

v120 -> 2023-06-07 : https://github.com/inventree/InvenTree/pull/4855
    - Major overhaul of the build order API
    - Adds new BuildLine model

v119 -> 2023-06-01 : https://github.com/inventree/InvenTree/pull/4898
    - Add Metadata to:  Part test templates, Part parameters, Part category parameter templates, BOM item substitute, Related Parts, Stock item test result

v118 -> 2023-06-01 : https://github.com/inventree/InvenTree/pull/4935
    - Adds extra fields for the PartParameterTemplate model

v117 -> 2023-05-22 : https://github.com/inventree/InvenTree/pull/4854
    - Part.units model now supports physical units (e.g. "kg", "m", "mm", etc)
    - Replaces SupplierPart "pack_size" field with "pack_quantity"
    - New field supports physical units, and allows for conversion between compatible units

v116 -> 2023-05-18 : https://github.com/inventree/InvenTree/pull/4823
    - Updates to part parameter implementation, to use physical units

v115 -> 2023-05-18 : https://github.com/inventree/InvenTree/pull/4846
    - Adds ability to partially scrap a build output

v114 -> 2023-05-16 : https://github.com/inventree/InvenTree/pull/4825
    - Adds "delivery_date" to shipments

v113 -> 2023-05-13 : https://github.com/inventree/InvenTree/pull/4800
    - Adds API endpoints for scrapping a build output

v112 -> 2023-05-13: https://github.com/inventree/InvenTree/pull/4741
    - Adds flag use_pack_size to the stock addition API, which allows adding packs

v111 -> 2023-05-02 : https://github.com/inventree/InvenTree/pull/4367
    - Adds tags to the Part serializer
    - Adds tags to the SupplierPart serializer
    - Adds tags to the ManufacturerPart serializer
    - Adds tags to the StockItem serializer
    - Adds tags to the StockLocation serializer

v110 -> 2023-04-26 : https://github.com/inventree/InvenTree/pull/4698
    - Adds 'order_currency' field for PurchaseOrder / SalesOrder endpoints

v109 -> 2023-04-19 : https://github.com/inventree/InvenTree/pull/4636
    - Adds API endpoints for the "ProjectCode" model

v108 -> 2023-04-17 : https://github.com/inventree/InvenTree/pull/4615
    - Adds functionality to upload images for rendering in markdown notes

v107 -> 2023-04-04 : https://github.com/inventree/InvenTree/pull/4575
    - Adds barcode support for PurchaseOrder model
    - Adds barcode support for ReturnOrder model
    - Adds barcode support for SalesOrder model
    - Adds barcode support for BuildOrder model

v106 -> 2023-04-03 : https://github.com/inventree/InvenTree/pull/4566
    - Adds 'search_regex' parameter to all searchable API endpoints

v105 -> 2023-03-31 : https://github.com/inventree/InvenTree/pull/4543
    - Adds API endpoints for status label information on various models

v104 -> 2023-03-23 : https://github.com/inventree/InvenTree/pull/4488
    - Adds various endpoints for new "ReturnOrder" models
    - Adds various endpoints for new "ReturnOrderReport" templates
    - Exposes API endpoints for "Contact" model

v103 -> 2023-03-17 : https://github.com/inventree/InvenTree/pull/4410
    - Add metadata to several more models

v102 -> 2023-03-18 : https://github.com/inventree/InvenTree/pull/4505
- Adds global search API endpoint for consolidated search results

v101 -> 2023-03-07 : https://github.com/inventree/InvenTree/pull/4462
    - Adds 'total_in_stock' to Part serializer, and supports API ordering

v100 -> 2023-03-04 : https://github.com/inventree/InvenTree/pull/4452
     - Adds bulk delete of PurchaseOrderLineItems to API

v99 -> 2023-03-03 : https://github.com/inventree/InvenTree/pull/4445
    - Adds sort by "responsible" to PurchaseOrderAPI

v98 -> 2023-02-24 : https://github.com/inventree/InvenTree/pull/4408
    - Adds "responsible" filter to Build API

v97 -> 2023-02-20 : https://github.com/inventree/InvenTree/pull/4377
    - Adds "external" attribute to StockLocation model

v96 -> 2023-02-16 : https://github.com/inventree/InvenTree/pull/4345
    - Adds stocktake report generation functionality

v95 -> 2023-02-16 : https://github.com/inventree/InvenTree/pull/4346
    - Adds "CompanyAttachment" model (and associated API endpoints)

v94 -> 2023-02-10 : https://github.com/inventree/InvenTree/pull/4327
    - Adds API endpoints for the "Group" auth model

v93 -> 2023-02-03 : https://github.com/inventree/InvenTree/pull/4300
    - Adds extra information to the currency exchange endpoint
    - Adds API endpoint for manually updating exchange rates

v92 -> 2023-02-02 : https://github.com/inventree/InvenTree/pull/4293
    - Adds API endpoint for currency exchange information

v91 -> 2023-01-31 : https://github.com/inventree/InvenTree/pull/4281
    - Improves the API endpoint for creating new Part instances

v90 -> 2023-01-25 : https://github.com/inventree/InvenTree/pull/4186/files
    - Adds a dedicated endpoint to activate a plugin

v89 -> 2023-01-25 : https://github.com/inventree/InvenTree/pull/4214
    - Adds updated field to SupplierPart API
    - Adds API date ordering for supplier part list

v88 -> 2023-01-17: https://github.com/inventree/InvenTree/pull/4225
    - Adds 'priority' field to Build model and api endpoints

v87 -> 2023-01-04 : https://github.com/inventree/InvenTree/pull/4067
    - Add API date filter for stock table on Expiry date

v86 -> 2022-12-22 : https://github.com/inventree/InvenTree/pull/4069
    - Adds API endpoints for part stocktake

v85 -> 2022-12-21 : https://github.com/inventree/InvenTree/pull/3858
    - Add endpoints serving ICS calendars for purchase and sales orders through API

v84 -> 2022-12-21: https://github.com/inventree/InvenTree/pull/4083
    - Add support for listing PO, BO, SO by their reference

v83 -> 2022-11-19 : https://github.com/inventree/InvenTree/pull/3949
    - Add support for structural Stock locations

v82 -> 2022-11-16 : https://github.com/inventree/InvenTree/pull/3931
    - Add support for structural Part categories

v81 -> 2022-11-08 : https://github.com/inventree/InvenTree/pull/3710
    - Adds cached pricing information to Part API
    - Adds cached pricing information to BomItem API
    - Allows Part and BomItem list endpoints to be filtered by 'has_pricing'
    - Remove calculated 'price_string' values from API endpoints
    - Allows PurchaseOrderLineItem API endpoint to be filtered by 'has_pricing'
    - Allows SalesOrderLineItem API endpoint to be filtered by 'has_pricing'
    - Allows SalesOrderLineItem API endpoint to be filtered by 'order_status'
    - Adds more information to SupplierPriceBreak serializer

v80 -> 2022-11-07 : https://github.com/inventree/InvenTree/pull/3906
    - Adds 'barcode_hash' to Part API serializer
    - Adds 'barcode_hash' to StockLocation API serializer
    - Adds 'barcode_hash' to SupplierPart API serializer

v79 -> 2022-11-03 : https://github.com/inventree/InvenTree/pull/3895
    - Add metadata to Company

v78 -> 2022-10-25 : https://github.com/inventree/InvenTree/pull/3854
    - Make PartCategory to be filtered by name and description

v77 -> 2022-10-12 : https://github.com/inventree/InvenTree/pull/3772
    - Adds model permission checks for barcode assignment actions

v76 -> 2022-09-10 : https://github.com/inventree/InvenTree/pull/3640
    - Refactor of barcode data on the API
    - StockItem.uid renamed to StockItem.barcode_hash

v75 -> 2022-09-05 : https://github.com/inventree/InvenTree/pull/3644
    - Adds "pack_size" attribute to SupplierPart API serializer

v74 -> 2022-08-28 : https://github.com/inventree/InvenTree/pull/3615
    - Add confirmation field for completing PurchaseOrder if the order has incomplete lines
    - Add confirmation field for completing SalesOrder if the order has incomplete lines

v73 -> 2022-08-24 : https://github.com/inventree/InvenTree/pull/3605
    - Add 'description' field to PartParameterTemplate model

v72 -> 2022-08-18 : https://github.com/inventree/InvenTree/pull/3567
    - Allow PurchaseOrder to be duplicated via the API

v71 -> 2022-08-18 : https://github.com/inventree/InvenTree/pull/3564
    - Updates to the "part scheduling" API endpoint

v70 -> 2022-08-02 : https://github.com/inventree/InvenTree/pull/3451
    - Adds a 'depth' parameter to the PartCategory list API
    - Adds a 'depth' parameter to the StockLocation list API

v69 -> 2022-08-01 : https://github.com/inventree/InvenTree/pull/3443
    - Updates the PartCategory list API:
        - Improve query efficiency: O(n) becomes O(1)
        - Rename 'parts' field to 'part_count'
    - Updates the StockLocation list API:
        - Improve query efficiency: O(n) becomes O(1)

v68 -> 2022-07-27 : https://github.com/inventree/InvenTree/pull/3417
    - Allows SupplierPart list to be filtered by SKU value
    - Allows SupplierPart list to be filtered by MPN value

v67 -> 2022-07-25 : https://github.com/inventree/InvenTree/pull/3395
    - Adds a 'requirements' endpoint for Part instance
    - Provides information on outstanding order requirements for a given part

v66 -> 2022-07-24 : https://github.com/inventree/InvenTree/pull/3393
    - Part images can now be downloaded from a remote URL via the API
    - Company images can now be downloaded from a remote URL via the API

v65 -> 2022-07-15 : https://github.com/inventree/InvenTree/pull/3335
    - Annotates 'in_stock' quantity to the SupplierPart API

v64 -> 2022-07-08 : https://github.com/inventree/InvenTree/pull/3310
    - Annotate 'on_order' quantity to BOM list API
    - Allow BOM List API endpoint to be filtered by "on_order" parameter

v63 -> 2022-07-06 : https://github.com/inventree/InvenTree/pull/3301
    - Allow BOM List API endpoint to be filtered by "available_stock" parameter

v62 -> 2022-07-05 : https://github.com/inventree/InvenTree/pull/3296
    - Allows search on BOM List API endpoint
    - Allows ordering on BOM List API endpoint

v61 -> 2022-06-12 : https://github.com/inventree/InvenTree/pull/3183
    - Migrate the "Convert Stock Item" form class to use the API
    - There is now an API endpoint for converting a stock item to a valid variant

v60 -> 2022-06-08 : https://github.com/inventree/InvenTree/pull/3148
    - Add availability data fields to the SupplierPart model

v59 -> 2022-06-07 : https://github.com/inventree/InvenTree/pull/3154
    - Adds further improvements to BulkDelete mixin class
    - Fixes multiple bugs in custom OPTIONS metadata implementation
    - Adds 'bulk delete' for Notifications

v58 -> 2022-06-06 : https://github.com/inventree/InvenTree/pull/3146
    - Adds a BulkDelete API mixin class for fast, safe deletion of multiple objects with a single API request

v57 -> 2022-06-05 : https://github.com/inventree/InvenTree/pull/3130
    - Transfer PartCategoryTemplateParameter actions to the API

v56 -> 2022-06-02 : https://github.com/inventree/InvenTree/pull/3123
    - Expose the PartParameterTemplate model to use the API

v55 -> 2022-06-02 : https://github.com/inventree/InvenTree/pull/3120
    - Converts the 'StockItemReturn' functionality to make use of the API

v54 -> 2022-06-02 : https://github.com/inventree/InvenTree/pull/3117
    - Adds 'available_stock' annotation on the SalesOrderLineItem API
    - Adds (well, fixes) 'overdue' annotation on the SalesOrderLineItem API

v53 -> 2022-06-01 : https://github.com/inventree/InvenTree/pull/3110
    - Adds extra search fields to the BuildOrder list API endpoint

v52 -> 2022-05-31 : https://github.com/inventree/InvenTree/pull/3103
    - Allow part list API to be searched by supplier SKU

v51 -> 2022-05-24 : https://github.com/inventree/InvenTree/pull/3058
    - Adds new fields to the SalesOrderShipment model

v50 -> 2022-05-18 : https://github.com/inventree/InvenTree/pull/2912
    - Implement Attachments for manufacturer parts

v49 -> 2022-05-09 : https://github.com/inventree/InvenTree/pull/2957
    - Allows filtering of plugin list by 'active' status
    - Allows filtering of plugin list by 'mixin' support
    - Adds endpoint to "identify" or "locate" stock items and locations (using plugins)

v48 -> 2022-05-12 : https://github.com/inventree/InvenTree/pull/2977
    - Adds "export to file" functionality for PurchaseOrder API endpoint
    - Adds "export to file" functionality for SalesOrder API endpoint
    - Adds "export to file" functionality for BuildOrder API endpoint

v47 -> 2022-05-10 : https://github.com/inventree/InvenTree/pull/2964
    - Fixes barcode API error response when scanning a StockItem which does not exist
    - Fixes barcode API error response when scanning a StockLocation which does not exist

v46 -> 2022-05-09
    - Fixes read permissions on settings API
    - Allows non-staff users to read global settings via the API

v45 -> 2022-05-08 : https://github.com/inventree/InvenTree/pull/2944
    - Settings are now accessed via the API using their unique key, not their PK
    - This allows the settings to be accessed without prior knowledge of the PK

v44 -> 2022-05-04 : https://github.com/inventree/InvenTree/pull/2931
    - Converting more server-side rendered forms to the API
    - Exposes more core functionality to API endpoints

v43 -> 2022-04-26 : https://github.com/inventree/InvenTree/pull/2875
    - Adds API detail endpoint for PartSalePrice model
    - Adds API detail endpoint for PartInternalPrice model

v42 -> 2022-04-26 : https://github.com/inventree/InvenTree/pull/2833
    - Adds variant stock information to the Part and BomItem serializers

v41 -> 2022-04-26
    - Fixes 'variant_of' filter for Part list endpoint

v40 -> 2022-04-19
    - Adds ability to filter StockItem list by "tracked" parameter
        - This checks the serial number or batch code fields

v39 -> 2022-04-18
    - Adds ability to filter StockItem list by "has_batch" parameter

v38 -> 2022-04-14 : https://github.com/inventree/InvenTree/pull/2828
    - Adds the ability to include stock test results for "installed items"

v37 -> 2022-04-07 : https://github.com/inventree/InvenTree/pull/2806
    - Adds extra stock availability information to the BomItem serializer

v36 -> 2022-04-03
    - Adds ability to filter part list endpoint by unallocated_stock argument

v35 -> 2022-04-01 : https://github.com/inventree/InvenTree/pull/2797
    - Adds stock allocation information to the Part API
    - Adds calculated field for "unallocated_quantity"

v34 -> 2022-03-25
    - Change permissions for "plugin list" API endpoint (now allows any authenticated user)

v33 -> 2022-03-24
    - Adds "plugins_enabled" information to root API endpoint

v32 -> 2022-03-19
    - Adds "parameters" detail to Part API endpoint (use &parameters=true)
    - Adds ability to filter PartParameterTemplate API by Part instance
    - Adds ability to filter PartParameterTemplate API by PartCategory instance

v31 -> 2022-03-14
    - Adds "updated" field to SupplierPriceBreakList and SupplierPriceBreakDetail API endpoints

v30 -> 2022-03-09
    - Adds "exclude_location" field to BuildAutoAllocation API endpoint
    - Allows BuildItem API endpoint to be filtered by BomItem relation

v29 -> 2022-03-08
    - Adds "scheduling" endpoint for predicted stock scheduling information

v28 -> 2022-03-04
    - Adds an API endpoint for auto allocation of stock items against a build order
    - Ref: https://github.com/inventree/InvenTree/pull/2713

v27 -> 2022-02-28
    - Adds target_date field to individual line items for purchase orders and sales orders

v26 -> 2022-02-17
    - Adds API endpoint for uploading a BOM file and extracting data

v25 -> 2022-02-17
    - Adds ability to filter "part" list endpoint by "in_bom_for" argument

v24 -> 2022-02-10
    - Adds API endpoint for deleting (cancelling) build order outputs

v23 -> 2022-02-02
    - Adds API endpoints for managing plugin classes
    - Adds API endpoints for managing plugin settings

v22 -> 2021-12-20
    - Adds API endpoint to "merge" multiple stock items

v21 -> 2021-12-04
    - Adds support for multiple "Shipments" against a SalesOrder
    - Refactors process for stock allocation against a SalesOrder

v20 -> 2021-12-03
    - Adds ability to filter POLineItem endpoint by "base_part"
    - Adds optional "order_detail" to POLineItem list endpoint

v19 -> 2021-12-02
    - Adds the ability to filter the StockItem API by "part_tree"
    - Returns only stock items which match a particular part.tree_id field

v18 -> 2021-11-15
    - Adds the ability to filter BomItem API by "uses" field
    - This returns a list of all BomItems which "use" the specified part
    - Includes inherited BomItem objects

v17 -> 2021-11-09
    - Adds API endpoints for GLOBAL and USER settings objects
    - Ref: https://github.com/inventree/InvenTree/pull/2275

v16 -> 2021-10-17
    - Adds API endpoint for completing build order outputs

v15 -> 2021-10-06
    - Adds detail endpoint for SalesOrderAllocation model
    - Allows use of the API forms interface for adjusting SalesOrderAllocation objects

v14 -> 2021-10-05
    - Stock adjustment actions API is improved, using native DRF serializer support
    - However adjustment actions now only support 'pk' as a lookup field

v13 -> 2021-10-05
    - Adds API endpoint to allocate stock items against a BuildOrder
    - Updates StockItem API with improved filtering against BomItem data

v12 -> 2021-09-07
    - Adds API endpoint to receive stock items against a PurchaseOrder

v11 -> 2021-08-26
    - Adds "units" field to PartBriefSerializer
    - This allows units to be introspected from the "part_detail" field in the StockItem serializer

v10 -> 2021-08-23
    - Adds "purchase_price_currency" to StockItem serializer
    - Adds "purchase_price_string" to StockItem serializer
    - Purchase price is now writable for StockItem serializer

v9  -> 2021-08-09
    - Adds "price_string" to part pricing serializers

v8  -> 2021-07-19
    - Refactors the API interface for SupplierPart and ManufacturerPart models
    - ManufacturerPart objects can no longer be created via the SupplierPart API endpoint

v7  -> 2021-07-03
    - Introduced the concept of "API forms" in https://github.com/inventree/InvenTree/pull/1716
    - API OPTIONS endpoints provide comprehensive field metadata
    - Multiple new API endpoints added for database models

v6  -> 2021-06-23
    - Part and Company images can now be directly uploaded via the REST API

v5  -> 2021-06-21
    - Adds API interface for manufacturer part parameters

v4  -> 2021-06-01
    - BOM items can now accept "variant stock" to be assigned against them
    - Many slight API tweaks were needed to get this to work properly!

v3  -> 2021-05-22:
    - The updated StockItem "history tracking" now uses a different interface

"""<|MERGE_RESOLUTION|>--- conflicted
+++ resolved
@@ -1,16 +1,12 @@
 """InvenTree API version information."""
 
 # InvenTree API version
-<<<<<<< HEAD
-INVENTREE_API_VERSION = 379
-=======
-INVENTREE_API_VERSION = 382
->>>>>>> adef0b44
+INVENTREE_API_VERSION = 383
 
 """Increment this API version number whenever there is a significant change to the API that any clients need to know about."""
 
 INVENTREE_API_TEXT = """
-v379 -> 2025-07-06 : https://github.com/inventree/InvenTree/pull/9969
+v383 -> 2025-08-08 : https://github.com/inventree/InvenTree/pull/9969
     - Correctly apply changes listed in v358
     - Breaking: StockCreate now always returns a list of StockItem
 
