"""InvenTree API version information."""

# InvenTree API version
INVENTREE_API_VERSION = 418
"""Increment this API version number whenever there is a significant change to the API that any clients need to know about."""

INVENTREE_API_TEXT = """

<<<<<<< HEAD
v418 -> 2025-10-22 : https://github.com/inventree/InvenTree/pull/10659
    - Fixes regression introduced in v418 which reverted the changes from v417
=======
v418 -> 2025-10-24 : https://github.com/inventree/InvenTree/pull/10657
    - Add "project_code" field(s) to OrderLineItem API endpoint(s)
    - Add "project_code" field(s) to ExtraOrderLineItem API endpoint(s)
>>>>>>> 96dfee40

v417 -> 2025-10-22 : https://github.com/inventree/InvenTree/pull/10654
    - Adds "checked" filter to SalesOrderShipment API endpoint
    - Adds "order_status" filter to SalesOrdereShipment API endpoint
    - Adds "order_outstanding" filter to SalesOrderShipment API endpoint

v416 -> 2025-10-22 : https://github.com/inventree/InvenTree/pull/10651
    - Add missing nullable to make price_breaks (from v412) optional

v415 -> 2025-10-22 : https://github.com/inventree/InvenTree/pull/10650
    - Adds "shipment_address" fields to the SalesOrderShipment API endpoints

v414 -> 2025-10-20 : https://github.com/inventree/InvenTree/pull/10629
    - Add enums for all ordering fields in schema - no functional changes

v413 -> 2025-10-20 : https://github.com/inventree/InvenTree/pull/10624
    - Upstream fixes to django-allauth schema - no functional changes

v412 -> 2025-10-19 : https://github.com/inventree/InvenTree/pull/10549
    - added a new query parameter for the PartsList api: price_breaks (default: false)

v411 -> 2025-10-19 : https://github.com/inventree/InvenTree/pull/10630
    - Editorial changes to machine api - no functional changes

v410 -> 2025-10-12 : https://github.com/inventree/InvenTree/pull/9761
    - Add supplier search and import API endpoints
    - Add part parameter bulk create API endpoint

v409 -> 2025-10-17 : https://github.com/inventree/InvenTree/pull/10601
    - Adds ability to filter StockList API by manufacturer part ID

v408 -> 2025-10-13: https://github.com/inventree/InvenTree/pull/10561
    - Allow search of assembly fields in BOM API endpoint

v407 -> 2025-10-09: https://github.com/inventree/InvenTree/pull/10538
    - Breaking: Set error status code for plugin action call instead of just returning error data

v406 -> 2025-10-08: https://github.com/inventree/InvenTree/pull/10532
    - Set return type for background task overview
    - Implement serializer for part serial number detail

v405 -> 2025-10-07: https://github.com/inventree/InvenTree/pull/10530
    - Add response to generic/status endpoint
    - Fix logic for generic status model lookup to allow searching by class name string

v404 -> 2025-10-06: https://github.com/inventree/InvenTree/pull/10497
    - Add minimum_stock to PartBrief api response

v403 -> 2025-10-06: https://github.com/inventree/InvenTree/pull/10499
    - Adds ability to partially scrap a build output
    - Adds ability to partially complete a build output

v402 -> 2025-10-05 : https://github.com/inventree/InvenTree/pull/10495
    - Refactors 'part_detail' param in BuildList API endpoint
    - Refactors 'order_detail' param in GeneralExtraLineList API endpoint
    - Refactors 'part_detail', 'template_detail' param in PartParameterList / PartParameterDetail API endpoint

v401 -> 2025-10-05 : https://github.com/inventree/InvenTree/pull/10381
    - Adds machine properties to machine API endpoints

v400 -> 2025-10-05 : https://github.com/inventree/InvenTree/pull/10486
    - Adds return datatypes for admin/config and flags entpoints

v399 -> 2025-10-05 : https://github.com/inventree/InvenTree/pull/10445
    - Refactors 'customer_detail' param in SalesOrder API endpoint
    - Refactors 'customer_detail' param in ReturnOrder API endpoint
    - Refactors 'supplier_detail' param in PurchaseOrder API endpoint
    - Refactors 'part_detail' and 'order_detail' params in PurchaseOrderLineItem API endpoint
    - Refactors 'part_detail', 'item_detail' and 'order_detail' params in ReturnOrderLineItem API endpoint
    - Refactors 'part_detail', 'order_detail' and 'customer_detail' params in SalesOrderLineItem API endpoint
    - Refactors 'part_detail', 'item_detail', 'order_detail', 'location_detail' and 'customer_detail' params in SalesOrderAllocation API endpoint

v398 -> 2025-10-05 : https://github.com/inventree/InvenTree/pull/10487
    - Refactors 'part_detail', 'path_detail', 'supplier_part_detail', 'location_detail' and 'tests' params in Stock API endpoint

v397 -> 2025-10-01 : https://github.com/inventree/InvenTree/pull/10444
    - Refactors 'path_detail' param in StockLocation API endpoint
    - Refactors 'user_detail' and 'template_detail' params in StockItemTestResult API endpoint
    - Refactors 'item_detail' and 'user_detail' params in StockTracking API endpoint
    - Refactors 'include_installed' and 'stock_item' params in StockItemTestResult API endpoint

v396 -> 2025-10-01 : https://github.com/inventree/InvenTree/pull/10443
    - Refactors 'part_detail', 'manufacturer_detail' and 'pretty' params in Manufacturer API endpoint
    - Refactors 'manufacturer_part_detail' param in ManufacturerPartParameter API endpoint
    - Refactors 'part_detail' and 'supplier_detail' param in SupplierPriceBreak API endpoint

v395 -> 2025-10-01 : https://github.com/inventree/InvenTree/pull/10441
    - Refactors 'parameters', 'category_detail', 'location_detail' and 'path_detail' params in Part API endpoint
    - Refactors 'can_build', 'part_detail', 'sub_part_detail' and 'path_detail' params in BOM API endpoint
    - Refactors 'path_detail' params in user Category API endpoint
    - Refactors 'exclude_id', 'related' and 'exclude_related' params in Part API endpoint

v394 -> 2025-10-01 : https://github.com/inventree/InvenTree/pull/10438
    - Refactors 'bom_item_detail', 'assembly_detail', 'part_detail', 'build_detail' and 'allocations' params in BuildLine API endpoint
    - Refactors 'part_detail', 'location_detail', 'stock_detail' and 'build_detail' params in BuildItem API endpoint

v393 -> 2025-10-01 : https://github.com/inventree/InvenTree/pull/10437
    - Refactors 'user_detail', 'permission_detail', 'role_detail' params in user GroupList API endpoint

v392 -> 2025-09-22 : https://github.com/inventree/InvenTree/pull/10374
    - Refactors 'part_detail', 'supplier_detail', 'manufacturer_detail'and 'pretty' params in SupplierPartList API endpoint

v391 -> 2025-09-06 : https://github.com/inventree/InvenTree/pull/10279
    - Refactors 'exclude_tree', 'cascade', and 'location' filters in StockList API endpoint

v390 -> 2025-09-03 : https://github.com/inventree/InvenTree/pull/10257
    - Fixes limitation on adding virtual parts to a SalesOrder
    - Additional query filter options for BomItem API endpoint

v389 -> 2025-08-27 : https://github.com/inventree/InvenTree/pull/10214
    - Adds "output" filter to the BuildItem API endpoint
    - Removes undocumented 'output' query parameter handling

v388 -> 2025-08-23 : https://github.com/inventree/InvenTree/pull/10213
    - Disable paging on PurchaseOrderReceive call

v387 -> 2025-08-19 : https://github.com/inventree/InvenTree/pull/10188
    - Adds "update_records" field to the DataImportSession API

v386 -> 2025-08-11 : https://github.com/inventree/InvenTree/pull/8191
    - Adds "consumed" field to the BuildItem API
    - Adds API endpoint to consume stock against a BuildOrder

v385 -> 2025-08-15 : https://github.com/inventree/InvenTree/pull/10174
    - Adjust return type of PurchaseOrderReceive API serializer
    - Now returns list of of the created stock items when receiving

v384 -> 2025-08-08 : https://github.com/inventree/InvenTree/pull/9969
    - Bump allauth

v383 -> 2025-08-08 : https://github.com/inventree/InvenTree/pull/9969
    - Correctly apply changes listed in v358
    - Breaking: StockCreate now always returns a list of StockItem

v382 -> 2025-08-07 : https://github.com/inventree/InvenTree/pull/10146
    - Adds ability to "bulk create" test results via the API
    - Removes legacy functionality to auto-create test result templates based on provided test names

v381 -> 2025-08-06 : https://github.com/inventree/InvenTree/pull/10132
    - Refactor the "return stock item" API endpoint to align with other stock adjustment actions

v380 -> 2025-08-06 : https://github.com/inventree/InvenTree/pull/10135
    - Fixes "issued_by" filter for the BuildOrder list API endpoint

v380 -> 2025-08-06 : https://github.com/inventree/InvenTree/pull/10132
    - Refactor the "return stock item" API endpoint to align with other stock adjustment actions

v380 -> 2025-08-06 : https://github.com/inventree/InvenTree/pull/10135
    - Fixes "issued_by" filter for the BuildOrder list API endpoint

v379 -> 2025-08-04 : https://github.com/inventree/InvenTree/pull/10124
    - Removes "PartStocktakeReport" model and associated API endpoints
    - Remove "last_stocktake" field from the Part model
    - Remove "user" field from PartStocktake model
    - Remove "note" field from PartStocktake model

v378 -> 2025-08-01 : https://github.com/inventree/InvenTree/pull/10111
    - Adds "scheduled_to_build" annotated field to BuildLine serializer

v377 -> 2025-08-01 : https://github.com/inventree/InvenTree/pull/10109
    - Allow email records to be deleted via the API

v376 -> 2025-08-01 : https://github.com/inventree/InvenTree/pull/10108
    - Fix search fields for ReturnOrderLineItem API list endpoint

v375 -> 2025-07-28 : https://github.com/inventree/InvenTree/pull/10095
    - Sorts searched fields to keep API stable

v374 -> 2025-07-28 : https://github.com/inventree/InvenTree/pull/10092
    - Add nullable to a few details fields that lack it
    - Add the list of searched fields to the search parameter comments

v373 -> 2025-06-21 : https://github.com/inventree/InvenTree/pull/9735
    - Adds PluginUserSetting model (and associated endpoints)
    - Remove NotificationSetting model (and associated endpoints)

v372 -> 2025-07-19 : https://github.com/inventree/InvenTree/pull/10056
    - Adds BOM validation information to the Part API

v371 -> 2025-07-18 : https://github.com/inventree/InvenTree/pull/10042
    - Adds "setup_quantity" and "attrition" fields to BomItem API endpoints
    - Remove "overage" field from BomItem API endpoints
    - Adds "rounding_multiple" field to BomItem API endpoints

v370 -> 2025-07-17 : https://github.com/inventree/InvenTree/pull/10036
    - Adds optional "assembly_detail" information to BuildLine API endpoint
    - Adds "include_variants" filter to SalesOrderLineItem API endpoint
    - Improves the "PartRequirements" API endpoint to include variant aggregations

v369 -> 2025-07-15 : https://github.com/inventree/InvenTree/pull/10023
    - Adds "note", "updated", "updated_by" fields to the PartParameter API endpoints

v368 -> 2025-07-11 : https://github.com/inventree/InvenTree/pull/9673
    - Adds 'tax_id' to company model
    - Adds 'tax_id' to search fields in the 'CompanyList' API endpoint

v367 -> 2025-07-10 : https://github.com/inventree/InvenTree/pull/10001
    - Adds OAuth2 scopes for importer sessions

v366 -> 2025-07-09 : https://github.com/inventree/InvenTree/pull/9987
    - Adds "category" filter to BomItem API endpoint

v365 -> 2025-07-09 : https://github.com/inventree/InvenTree/pull/9984
    - Allow filtering of DataOutput API by "user" field
    - Allow individual deletion of DataOutput objects via the API

v364 -> 2025-07-06 : https://github.com/inventree/InvenTree/pull/9962
    - Fix permissions for the DataImportSession API endpoints

v363 -> 2025-07-04 : https://github.com/inventree/InvenTree/pull/9954
    - Adds "user_detail" field to the ApiToken serializer

v362 -> 2025-07-02 : https://github.com/inventree/InvenTree/pull/9939
    - Allow filtering of BuildItem API by "location" of StockItem
    - Allow filtering of SalesOrderAllocation API by "location" of StockItem

v361 -> 2025-07-03 : https://github.com/inventree/InvenTree/pull/9944
    - Enable SalesOrderAllocation list to be filtered by part IPN value
    - Enable SalesOrderAllocation list to be ordered by part MPN value

v360 -> 2025-07-02 : https://github.com/inventree/InvenTree/pull/9937
    - Provide more detailed StockItem information in the BuildItem serializer
    - Provide more detailed StockItem information in the SalesOrderAllocation serializer

v359 -> 2025-07-01 : https://github.com/inventree/InvenTree/pull/9909
    - Fixes annotated types for various part fields

v358 -> 2025-06-25 : https://github.com/inventree/InvenTree/pull/9857
    - Provide list of generated stock items against "StockItemSerialize" API endpoint
    - Provide list of generated stock items against "StockList" API endpoint
    - Provide list of generated stock items against "BuildOutputCreate" API endpoint

v357 -> 2025-06-25 : https://github.com/inventree/InvenTree/pull/9856
    - Adds "units" field to PluginSetting API endpoints

v356 -> 2025-06-20 : https://github.com/inventree/InvenTree/pull/9817
    - Enable generation of reports against the Company model type

v355 -> 2025-06-20 : https://github.com/inventree/InvenTree/pull/9811
    - Removes legacy "PartScheduling" API endpoints

v354 -> 2025-06-09 : https://github.com/inventree/InvenTree/pull/9532
    - Adds "merge" field to the ReportTemplate model

v353 -> 2025-06-19 : https://github.com/inventree/InvenTree/pull/9608
    - Adds email endpoints

v352 -> 2025-06-18 : https://github.com/inventree/InvenTree/pull/9803
    - Make PurchaseOrderLineItem link to BuildOrder reference nullable
    - Add valid fields to ordering field descriptions

v351 -> 2025-06-18 : https://github.com/inventree/InvenTree/pull/9602
    - Adds password reset API endpoint for admin users

v350 -> 2025-06-17 : https://github.com/inventree/InvenTree/pull/9798
    - Adds "can_build" field to the part requirements API endpoint
    - Remove "allocated" and "required" fields from the part requirements API endpoint
    - Add detailed serializer to the part requirements API endpoint

v349 -> 2025-06-13 : https://github.com/inventree/InvenTree/pull/9574
    - Remove the 'create_child_builds' flag from the BuildOrder creation API endpoint

v348 -> 2025-06-12 : https://github.com/inventree/InvenTree/pull/9312
    - Adds "external" flag for BuildOrder
    - Adds link between PurchaseOrderLineItem and BuildOrder

v347 -> 2025-06-12 : https://github.com/inventree/InvenTree/pull/9764
    - Adds "copy_tests" field to the DuplicatePart API endpoint

v346 -> 2025-06-07 : https://github.com/inventree/InvenTree/pull/9718
    - Adds "read_only" field to the GlobalSettings API endpoint(s)

v345 -> 2025-06-07 : https://github.com/inventree/InvenTree/pull/9745
    - Adds barcode information to SalesOrderShipment API endpoint

v344 -> 2025-06-02 : https://github.com/inventree/InvenTree/pull/9714
    - Updates allauth version and adds device trust as a factor

v343 -> 2025-06-02 : https://github.com/inventree/InvenTree/pull/9717
    - Add ISO currency codes to the description text for currency options

v342 -> 2025-05-09 : https://github.com/inventree/InvenTree/pull/9651
    - Fix serializer to match Generate API for serial numbers

v341 -> 2025-04-21 : https://github.com/inventree/InvenTree/pull/9547
    - Require pagination limit on list queries

v340 -> 2025-04-15 : https://github.com/inventree/InvenTree/pull/9546
    - Add nullable to various fields to make them not required

v339 -> 2025-04-15 : https://github.com/inventree/InvenTree/pull/9283
    - Remove need for source in /plugins/ui/features

v338 -> 2025-04-15 : https://github.com/inventree/InvenTree/pull/9333
    - Adds oAuth2 support for the API

v337 -> 2025-04-15 : https://github.com/inventree/InvenTree/pull/9505
    - Adds API endpoint with extra serial number information for a given StockItem object

v336 -> 2025-04-10 : https://github.com/inventree/InvenTree/pull/9492
    - Fixed query and response serialization for units_all and version_text
    - Fixed LicenseView and VersionInformation serialization

v335 -> 2025-04-09 : https://github.com/inventree/InvenTree/pull/9476
    - Adds "roles" detail to the Group API endpoint
    - Adds "users" detail to the Group API endpoint
    - Adds "groups" detail to the User API endpoint

v334 -> 2025-04-08 : https://github.com/inventree/InvenTree/pull/9453
    - Fixes various operationId and enum collisions and help texts

v333 -> 2025-04-03 : https://github.com/inventree/InvenTree/pull/9452
    - Currency string is no longer restricted to a hardcoded enum
    - Customizable status keys are no longer hardcoded enum values

v332 -> 2025-04-02 : https://github.com/inventree/InvenTree/pull/9393
    - Adds 'search_notes' parameter to all searchable API endpoints

v331 -> 2025-04-01 : https://github.com/inventree/InvenTree/pull/9437
    - Set correct types on various formerly-string PK fields as well permissions
    - Include metadata request and response types

v330 -> 2025-03-31 : https://github.com/inventree/InvenTree/pull/9420
    - Deconflict operation id between single and bulk destroy operations
    - Add request body definition for bulk destroy operations

v329 -> 2025-03-30 : https://github.com/inventree/InvenTree/pull/9399
    - Convert url path regex-specified PKs to int

v328 -> 2025-03-29 : https://github.com/inventree/InvenTree/pull/9407
    - Updates schema to include paging arguments

v327 -> 2025-03-20 : https://github.com/inventree/InvenTree/pull/9339
    - Adds "is_mandatory" field to the Plugin API
    - Adds ability to filter by "mandatory" status in the Plugin API

v326 -> 2025-03-18 : https://github.com/inventree/InvenTree/pull/9096
    - Overhaul the data-export API functionality
    - Allow customization of data exporting via plugins
    - Consolidate LabelOutput and ReportOutput API endpoints into single DataOutput endpoint

v325 -> 2024-03-17 : https://github.com/inventree/InvenTree/pull/9244
    - Adds the option for superusers to list all user tokens
    - Make list endpoints sortable, filterable and searchable

v324 -> 2025-03-17 : https://github.com/inventree/InvenTree/pull/9320
    - Adds BulkUpdate support for the SalesOrderAllocation model
    - Adds BulkUpdate support for the PartCategory model
    - Adds BulkUpdate support for the StockLocation model

v323 -> 2025-03-17 : https://github.com/inventree/InvenTree/pull/9313
    - Adds BulkUpdate support to the Part API endpoint
    - Remove legacy API endpoint to set part category for multiple parts

v322 -> 2025-03-16 : https://github.com/inventree/InvenTree/pull/8933
    - Add min_date and max_date query filters for orders, for use in calendar views

v321 -> 2025-03-06 : https://github.com/inventree/InvenTree/pull/9236
    - Adds conditionally-returned fields to the schema to match API behavior
    - Removes required flag for nullable read-only fields to match API behavior

v320 -> 2025-03-05 : https://github.com/inventree/InvenTree/pull/9243
    - Link fields are now up to 2000 chars long

v319 -> 2025-03-04 : https://github.com/inventree/InvenTree/pull/9199
    - Add detail API endpoint for the LabelOutput model
    - Add detail API endpoint for the ReportOutput model

v318 -> 2025-02-25 : https://github.com/inventree/InvenTree/pull/9116
    - Adds user profile API endpoints

v317 -> 2025-02-26 : https://github.com/inventree/InvenTree/pull/9143
    - Default 'overdue' field to False in Build serializer
    - Add allow_null to various fields in Build, Settings, Order, Part, and Stock serializers
    - Add type hints to Users model to properly type fields

v316 -> 2025-02-26 : https://github.com/inventree/InvenTree/pull/9185
    - Allow 'icon' field to be nullified in the PartCategory API
    - Allow 'custom_icon' field to be nullified in the StockLocation API

v315 -> 2025-02-22 : https://github.com/inventree/InvenTree/pull/9150
    - Remove outdated 'url' field from some API endpoints

v314 -> 2025-02-17 : https://github.com/inventree/InvenTree/pull/6293
    - Removes a considerable amount of old auth endpoints
    - Introduces allauth-provided auth endpoints

v313 -> 2025-02-17 : https://github.com/inventree/InvenTree/pull/9087
    - Adds instance id optionally to the info view endpoint

v312 -> 2025-02-15 : https://github.com/inventree/InvenTree/pull/9079
    - Remove old API endpoints associated with legacy BOM import functionality

v311 -> 2025-02-14 : https://github.com/inventree/InvenTree/pull/9076
    - Adds "model_filters" attribute to settings API

v310 -> 2025-02-14 : https://github.com/inventree/InvenTree/pull/9077
    - Adds 'is_variant' filter to the Part list API

v309 -> 2025-02-02 : https://github.com/inventree/InvenTree/pull/9008
    - Bug fixes for the "Part" serializer
    - Fixes for data import API endpoints

v308 -> 2025-02-01 : https://github.com/inventree/InvenTree/pull/9003
    - Adds extra detail to the ReportOutput and LabelOutput API endpoints
    - Allows ordering of output list endpoints

v307 -> 2025-01-29 : https://github.com/inventree/InvenTree/pull/8969
    - Extend Info Endpoint to include customizations

v306 -> 2025-01-28 : https://github.com/inventree/InvenTree/pull/8966
    - Adds "start_date" to PurchasesOrder API
    - Adds "start_date" to SalesOrder API
    - Adds "start_date" to ReturnOrder API
    - Updated API filters

v305 -> 2025-01-26 : https://github.com/inventree/InvenTree/pull/8950
    - Bug fixes for the SupplierPart API
    - Refactoring for data export via API

v304 -> 2025-01-22 : https://github.com/inventree/InvenTree/pull/8940
    - Adds "category" filter to build list API

v303 -> 2025-01-20 : https://github.com/inventree/InvenTree/pull/8915
    - Adds "start_date" field to Build model and API endpoints
    - Adds additional API filtering and sorting options for Build list

v302 -> 2025-01-18 : https://github.com/inventree/InvenTree/pull/8905
    - Fix schema definition on the /label/print endpoint

v301 -> 2025-01-14 : https://github.com/inventree/InvenTree/pull/8894
    - Remove ui preferences from the API

v300 -> 2025-01-13 : https://github.com/inventree/InvenTree/pull/8886
    - Allow null value for 'expiry_date' field introduced in #8867

v299 -> 2025-01-10 : https://github.com/inventree/InvenTree/pull/8867
    - Adds 'expiry_date' field to the PurchaseOrderReceive API endpoint
    - Adds 'default_expiry` field to the PartBriefSerializer, affecting API endpoints which use it

v298 -> 2025-01-07 : https://github.com/inventree/InvenTree/pull/8848
    - Adds 'created_by' field to PurchaseOrder API endpoints
    - Adds 'created_by' field to SalesOrder API endpoints
    - Adds 'created_by' field to ReturnOrder API endpoints

v297 -> 2024-12-29 : https://github.com/inventree/InvenTree/pull/8438
    - Adjustments to the CustomUserState API endpoints and serializers

v296 -> 2024-12-25 : https://github.com/inventree/InvenTree/pull/8732
    - Adjust default "part_detail" behavior for StockItem API endpoints

v295 -> 2024-12-23 : https://github.com/inventree/InvenTree/pull/8746
    - Improve API documentation for build APIs

v294 -> 2024-12-23 : https://github.com/inventree/InvenTree/pull/8738
    - Extends registration API documentation

v293 -> 2024-12-14 : https://github.com/inventree/InvenTree/pull/8658
    - Adds new fields to the supplier barcode API endpoints

v292 -> 2024-12-03 : https://github.com/inventree/InvenTree/pull/8625
    - Add "on_order" and "in_stock" annotations to SupplierPart API
    - Enhanced filtering for the SupplierPart API

v291 -> 2024-11-30 : https://github.com/inventree/InvenTree/pull/8596
    - Allow null / empty values for plugin settings

v290 -> 2024-11-29 : https://github.com/inventree/InvenTree/pull/8590
    - Adds "quantity" field to ReturnOrderLineItem model and API

v289 -> 2024-11-27 : https://github.com/inventree/InvenTree/pull/8570
    - Enable status change when transferring stock items

v288 -> 2024-11-27 : https://github.com/inventree/InvenTree/pull/8574
    - Adds "consumed" filter to StockItem API

v287 -> 2024-11-27 : https://github.com/inventree/InvenTree/pull/8571
    - Adds ability to set stock status when returning items from a customer

v286 -> 2024-11-26 : https://github.com/inventree/InvenTree/pull/8054
    - Adds "SelectionList" and "SelectionListEntry" API endpoints

v285 -> 2024-11-25 : https://github.com/inventree/InvenTree/pull/8559
    - Adds better description for registration endpoints

v284 -> 2024-11-25 : https://github.com/inventree/InvenTree/pull/8544
    - Adds new date filters to the StockItem API
    - Adds new date filters to the BuildOrder API
    - Adds new date filters to the SalesOrder API
    - Adds new date filters to the PurchaseOrder API
    - Adds new date filters to the ReturnOrder API

v283 -> 2024-11-20 : https://github.com/inventree/InvenTree/pull/8524
    - Adds "note" field to the PartRelated API endpoint

v282 -> 2024-11-19 : https://github.com/inventree/InvenTree/pull/8487
    - Remove the "test statistics" API endpoints
    - This is now provided via a custom plugin

v281 -> 2024-11-15 : https://github.com/inventree/InvenTree/pull/8480
    - Fixes StockHistory API data serialization

v280 -> 2024-11-10 : https://github.com/inventree/InvenTree/pull/8461
    - Makes schema for API information endpoint more informing
    - Removes general not found endpoint

v279 -> 2024-11-09 : https://github.com/inventree/InvenTree/pull/8458
    - Adds "order_outstanding" and "part" filters to the BuildLine API endpoint
    - Adds "order_outstanding" filter to the SalesOrderLineItem API endpoint

v278 -> 2024-11-07 : https://github.com/inventree/InvenTree/pull/8445
    - Updates to the SalesOrder API endpoints
    - Add "shipment count" information to the SalesOrder API endpoints
    - Allow null value for SalesOrderAllocation.shipment field
    - Additional filtering options for allocation endpoints

v277 -> 2024-11-01 : https://github.com/inventree/InvenTree/pull/8278
    - Allow build order list to be filtered by "outstanding" (alias for "active")

v276 -> 2024-10-31 : https://github.com/inventree/InvenTree/pull/8403
    - Adds 'destination' field to the PurchaseOrder model and API endpoints

v275 -> 2024-10-31 : https://github.com/inventree/InvenTree/pull/8396
    - Adds SKU and MPN fields to the StockItem serializer
    - Additional export options for the StockItem serializer

v274 -> 2024-10-29 : https://github.com/inventree/InvenTree/pull/8392
    - Add more detailed information to NotificationEntry API serializer

v273 -> 2024-10-28 : https://github.com/inventree/InvenTree/pull/8376
    - Fixes for the BuildLine API endpoint

v272 -> 2024-10-25 : https://github.com/inventree/InvenTree/pull/8343
    - Adjustments to BuildLine API serializers

v271 -> 2024-10-22 : https://github.com/inventree/InvenTree/pull/8331
    - Fixes for SalesOrderLineItem endpoints

v270 -> 2024-10-19 : https://github.com/inventree/InvenTree/pull/8307
    - Adds missing date fields from order API endpoint(s)

v269 -> 2024-10-16 : https://github.com/inventree/InvenTree/pull/8295
    - Adds "include_variants" filter to the BuildOrder API endpoint
    - Adds "include_variants" filter to the SalesOrder API endpoint
    - Adds "include_variants" filter to the PurchaseOrderLineItem API endpoint
    - Adds "include_variants" filter to the ReturnOrder API endpoint

v268 -> 2024-10-11 : https://github.com/inventree/InvenTree/pull/8274
    - Adds "in_stock" attribute to the StockItem serializer

v267 -> 2024-10-8 : https://github.com/inventree/InvenTree/pull/8250
    - Remove "allocations" field from the SalesOrderShipment API endpoint(s)
    - Add "allocated_items" field to the SalesOrderShipment API endpoint(s)

v266 -> 2024-10-07 : https://github.com/inventree/InvenTree/pull/8249
    - Tweak SalesOrderShipment API for more efficient data retrieval

v265 -> 2024-10-07 : https://github.com/inventree/InvenTree/pull/8228
    - Adds API endpoint for providing custom admin integration details for plugins

v264 -> 2024-10-03 : https://github.com/inventree/InvenTree/pull/8231
    - Adds Sales Order Shipment attachment model type

v263 -> 2024-09-30 : https://github.com/inventree/InvenTree/pull/8194
    - Adds Sales Order Shipment report

v262 -> 2024-09-30 : https://github.com/inventree/InvenTree/pull/8220
    - Tweak permission requirements for uninstalling plugins via API

v261 -> 2024-09-26 : https://github.com/inventree/InvenTree/pull/8184
    - Fixes for BuildOrder API serializers

v260 -> 2024-09-26 : https://github.com/inventree/InvenTree/pull/8190
    - Adds facility for server-side context data to be passed to client-side plugins

v259 -> 2024-09-20 : https://github.com/inventree/InvenTree/pull/8137
    - Implements new API endpoint for enabling custom UI features via plugins

v258 -> 2024-09-24 : https://github.com/inventree/InvenTree/pull/8163
    - Enhances the existing PartScheduling API endpoint
    - Adds a formal DRF serializer to the endpoint

v257 -> 2024-09-22 : https://github.com/inventree/InvenTree/pull/8150
    - Adds API endpoint for reporting barcode scan history

v256 -> 2024-09-19 : https://github.com/inventree/InvenTree/pull/7704
    - Adjustments for "stocktake" (stock history) API endpoints

v255 -> 2024-09-19 : https://github.com/inventree/InvenTree/pull/8145
    - Enables copying line items when duplicating an order

v254 -> 2024-09-14 : https://github.com/inventree/InvenTree/pull/7470
    - Implements new API endpoints for enabling custom UI functionality via plugins

v253 -> 2024-09-14 : https://github.com/inventree/InvenTree/pull/7944
    - Adjustments for user API endpoints

v252 -> 2024-09-13 : https://github.com/inventree/InvenTree/pull/8040
    - Add endpoint for listing all known units

v251 -> 2024-09-06 : https://github.com/inventree/InvenTree/pull/8018
    - Adds "attach_to_model" field to the ReportTemplate model

v250 -> 2024-09-04 : https://github.com/inventree/InvenTree/pull/8069
    - Fixes 'revision' field definition in Part serializer

v249 -> 2024-08-23 : https://github.com/inventree/InvenTree/pull/7978
    - Sort status enums

v248 -> 2024-08-23 : https://github.com/inventree/InvenTree/pull/7965
    - Small adjustments to labels for new custom status fields

v247 -> 2024-08-22 : https://github.com/inventree/InvenTree/pull/7956
    - Adjust "attachment" field on StockItemTestResult serializer
    - Allow null values for attachment

v246 -> 2024-08-21 : https://github.com/inventree/InvenTree/pull/7862
    - Adds custom status fields to various serializers
    - Adds endpoints to admin custom status fields

v245 -> 2024-08-21 : https://github.com/inventree/InvenTree/pull/7520
    - Documented pagination fields (no functional changes)

v244 -> 2024-08-21 : https://github.com/inventree/InvenTree/pull/7941
    - Adds "create_child_builds" field to the Build API
    - Write-only field to create child builds from the API
    - Only available when creating a new build order

v243 -> 2024-08-21 : https://github.com/inventree/InvenTree/pull/7940
    - Expose "ancestor" filter to the BuildOrder API

v242 -> 2024-08-20 : https://github.com/inventree/InvenTree/pull/7932
    - Adds "level" attribute to BuildOrder serializer
    - Allow ordering of BuildOrder API by "level" attribute
    - Allow "parent" filter for BuildOrder API to have "cascade=True" option

v241 -> 2024-08-18 : https://github.com/inventree/InvenTree/pull/7906
    - Adjusts required fields for the MeUserDetail endpoint

v240 -> 2024-08-16 : https://github.com/inventree/InvenTree/pull/7900
    - Adjust "issued_by" filter for the BuildOrder list endpoint
    - Adjust "assigned_to" filter for the BuildOrder list endpoint

v239 -> 2024-08-15 : https://github.com/inventree/InvenTree/pull/7888
    - Adds "testable" field to the Part model
    - Adds associated filters to various API endpoints

v238 -> 2024-08-14 : https://github.com/inventree/InvenTree/pull/7874
    - Add "assembly" filter to BuildLine API endpoint

v237 -> 2024-08-13 : https://github.com/inventree/InvenTree/pull/7863
    - Reimplement "bulk delete" operation for Attachment model
    - Fix permission checks for Attachment API endpoints

v236 -> 2024-08-10 : https://github.com/inventree/InvenTree/pull/7844
    - Adds "supplier_name" to the PurchaseOrder API serializer

v235 -> 2024-08-08 : https://github.com/inventree/InvenTree/pull/7837
    - Adds "on_order" quantity to SalesOrderLineItem serializer
    - Adds "building" quantity to SalesOrderLineItem serializer

v234 -> 2024-08-08 : https://github.com/inventree/InvenTree/pull/7829
    - Fixes bug in the plugin metadata endpoint

v233 -> 2024-08-04 : https://github.com/inventree/InvenTree/pull/7807
    - Adds new endpoints for managing state of build orders
    - Adds new endpoints for managing state of purchase orders
    - Adds new endpoints for managing state of sales orders
    - Adds new endpoints for managing state of return orders

v232 -> 2024-08-03 : https://github.com/inventree/InvenTree/pull/7793
    - Allow ordering of SalesOrderShipment API by 'shipment_date' and 'delivery_date'

v231 -> 2024-08-03 : https://github.com/inventree/InvenTree/pull/7794
    - Optimize BuildItem and BuildLine serializers to improve API efficiency

v230 -> 2024-05-05 : https://github.com/inventree/InvenTree/pull/7164
    - Adds test statistics endpoint

v229 -> 2024-07-31 : https://github.com/inventree/InvenTree/pull/7775
    - Add extra exportable fields to the BomItem serializer

v228 -> 2024-07-18 : https://github.com/inventree/InvenTree/pull/7684
    - Adds "icon" field to the PartCategory.path and StockLocation.path API
    - Adds icon packages API endpoint

v227 -> 2024-07-19 : https://github.com/inventree/InvenTree/pull/7693/
    - Adds endpoints to list and revoke the tokens issued to the current user

v226 -> 2024-07-15 : https://github.com/inventree/InvenTree/pull/7648
    - Adds barcode generation API endpoint

v225 -> 2024-07-17 : https://github.com/inventree/InvenTree/pull/7671
    - Adds "filters" field to DataImportSession API

v224 -> 2024-07-14 : https://github.com/inventree/InvenTree/pull/7667
    - Add notes field to ManufacturerPart and SupplierPart API endpoints

v223 -> 2024-07-14 : https://github.com/inventree/InvenTree/pull/7649
    - Allow adjustment of "packaging" field when receiving items against a purchase order

v222 -> 2024-07-14 : https://github.com/inventree/InvenTree/pull/7635
    - Adjust the BomItem API endpoint to improve data import process

v221 -> 2024-07-13 : https://github.com/inventree/InvenTree/pull/7636
    - Adds missing fields from StockItemBriefSerializer
    - Adds missing fields from PartBriefSerializer
    - Adds extra exportable fields to BuildItemSerializer

v220 -> 2024-07-11 : https://github.com/inventree/InvenTree/pull/7585
    - Adds "revision_of" field to Part serializer
    - Adds new API filters for "revision" status

v219 -> 2024-07-11 : https://github.com/inventree/InvenTree/pull/7611
    - Adds new fields to the BuildItem API endpoints
    - Adds new ordering / filtering options to the BuildItem API endpoints

v218 -> 2024-07-11 : https://github.com/inventree/InvenTree/pull/7619
    - Adds "can_build" field to the BomItem API

v217 -> 2024-07-09 : https://github.com/inventree/InvenTree/pull/7599
    - Fixes bug in "project_code" field for order API endpoints

v216 -> 2024-07-08 : https://github.com/inventree/InvenTree/pull/7595
    - Moves API endpoint for contenttype lookup by model name

v215 -> 2024-07-09 : https://github.com/inventree/InvenTree/pull/7591
    - Adds additional fields to the BuildLine serializer

v214 -> 2024-07-08 : https://github.com/inventree/InvenTree/pull/7587
    - Adds "default_location_detail" field to the Part API

v213 -> 2024-07-06 : https://github.com/inventree/InvenTree/pull/7527
    - Adds 'locked' field to Part API

v212 -> 2024-07-06 : https://github.com/inventree/InvenTree/pull/7562
    - Makes API generation more robust (no functional changes)

v211 -> 2024-06-26 : https://github.com/inventree/InvenTree/pull/6911
    - Adds API endpoints for managing data import and export

v210 -> 2024-06-26 : https://github.com/inventree/InvenTree/pull/7518
    - Adds translatable text to User API fields

v209 -> 2024-06-26 : https://github.com/inventree/InvenTree/pull/7514
    - Add "top_level" filter to PartCategory API endpoint
    - Add "top_level" filter to StockLocation API endpoint

v208 -> 2024-06-19 : https://github.com/inventree/InvenTree/pull/7479
    - Adds documentation for the user roles API endpoint (no functional changes)

v207 -> 2024-06-09 : https://github.com/inventree/InvenTree/pull/7420
    - Moves all "Attachment" models into a single table
    - All "Attachment" operations are now performed at /api/attachment/
    - Add permissions information to /api/user/roles/ endpoint

v206 -> 2024-06-08 : https://github.com/inventree/InvenTree/pull/7417
    - Adds "choices" field to the PartTestTemplate model

v205 -> 2024-06-03 : https://github.com/inventree/InvenTree/pull/7284
    - Added model_type and model_id fields to the "NotesImage" serializer

v204 -> 2024-06-03 : https://github.com/inventree/InvenTree/pull/7393
    - Fixes previous API update which resulted in inconsistent ordering of currency codes

v203 -> 2024-06-03 : https://github.com/inventree/InvenTree/pull/7390
    - Currency codes are now configurable as a run-time setting

v202 -> 2024-05-27 : https://github.com/inventree/InvenTree/pull/7343
    - Adjust "required" attribute of Part.category field to be optional

v201 -> 2024-05-21 : https://github.com/inventree/InvenTree/pull/7074
    - Major refactor of the report template / report printing interface
    - This is a *breaking change* to the report template API

v200 -> 2024-05-20 : https://github.com/inventree/InvenTree/pull/7000
    - Adds API endpoint for generating custom batch codes
    - Adds API endpoint for generating custom serial numbers

v199 -> 2024-05-20 : https://github.com/inventree/InvenTree/pull/7264
    - Expose "bom_valid" filter for the Part API
    - Expose "starred" filter for the Part API

v198 -> 2024-05-19 : https://github.com/inventree/InvenTree/pull/7258
    - Fixed lookup field conflicts in the plugins API

v197 -> 2024-05-14 : https://github.com/inventree/InvenTree/pull/7224
    - Refactor the plugin API endpoints to use the plugin "key" for lookup, rather than the PK value

v196 -> 2024-05-05 : https://github.com/inventree/InvenTree/pull/7160
    - Adds "location" field to BuildOutputComplete API endpoint

v195 -> 2024-05-03 : https://github.com/inventree/InvenTree/pull/7153
    - Fixes bug in BuildOrderCancel API endpoint

v194 -> 2024-05-01 : https://github.com/inventree/InvenTree/pull/7147
    -  Adds field description to the currency_exchange_retrieve API call

v193 -> 2024-04-30 : https://github.com/inventree/InvenTree/pull/7144
    - Adds "assigned_to" filter to PurchaseOrder / SalesOrder / ReturnOrder API endpoints

v192 -> 2024-04-23 : https://github.com/inventree/InvenTree/pull/7106
    - Adds 'trackable' ordering option to BuildLineLabel API endpoint

v191 -> 2024-04-22 : https://github.com/inventree/InvenTree/pull/7079
    - Adds API endpoints for Contenttype model

v190 -> 2024-04-19 : https://github.com/inventree/InvenTree/pull/7024
    - Adds "active" field to the Company API endpoints
    - Allow company list to be filtered by "active" status

v189 -> 2024-04-19 : https://github.com/inventree/InvenTree/pull/7066
    - Adds "currency" field to CompanyBriefSerializer class

v188 -> 2024-04-16 : https://github.com/inventree/InvenTree/pull/6970
    - Adds session authentication support for the API
    - Improvements for login / logout endpoints for better support of React web interface

v187 -> 2024-04-10 : https://github.com/inventree/InvenTree/pull/6985
    - Allow Part list endpoint to be sorted by pricing_min and pricing_max values
    - Allow BomItem list endpoint to be sorted by pricing_min and pricing_max values
    - Allow InternalPrice and SalePrice endpoints to be sorted by quantity
    - Adds total pricing values to BomItem serializer

v186 -> 2024-03-26 : https://github.com/inventree/InvenTree/pull/6855
    - Adds license information to the API

v185 -> 2024-03-24 : https://github.com/inventree/InvenTree/pull/6836
    - Remove /plugin/activate endpoint
    - Update docstrings and typing for various API endpoints (no functional changes)

v184 -> 2024-03-17 : https://github.com/inventree/InvenTree/pull/10464
    - Add additional fields for tests (start/end datetime, test station)

v183 -> 2024-03-14 : https://github.com/inventree/InvenTree/pull/5972
    - Adds "category_default_location" annotated field to part serializer
    - Adds "part_detail.category_default_location" annotated field to stock item serializer
    - Adds "part_detail.category_default_location" annotated field to purchase order line serializer
    - Adds "parent_default_location" annotated field to category serializer

v182 -> 2024-03-13 : https://github.com/inventree/InvenTree/pull/6714
    - Expose ReportSnippet model to the /report/snippet/ API endpoint
    - Expose ReportAsset model to the /report/asset/ API endpoint

v181 -> 2024-02-21 : https://github.com/inventree/InvenTree/pull/6541
    - Adds "width" and "height" fields to the LabelTemplate API endpoint
    - Adds "page_size" and "landscape" fields to the ReportTemplate API endpoint

v180 -> 2024-3-02 : https://github.com/inventree/InvenTree/pull/6463
    - Tweaks to API documentation to allow automatic documentation generation

v179 -> 2024-03-01 : https://github.com/inventree/InvenTree/pull/6605
    - Adds "subcategories" count to PartCategory serializer
    - Adds "sublocations" count to StockLocation serializer
    - Adds "image" field to PartBrief serializer
    - Adds "image" field to CompanyBrief serializer

v178 -> 2024-02-29 : https://github.com/inventree/InvenTree/pull/6604
    - Adds "external_stock" field to the Part API endpoint
    - Adds "external_stock" field to the BomItem API endpoint
    - Adds "external_stock" field to the BuildLine API endpoint
    - Stock quantities represented in the BuildLine API endpoint are now filtered by Build.source_location

v177 -> 2024-02-27 : https://github.com/inventree/InvenTree/pull/6581
    - Adds "subcategories" count to PartCategoryTree serializer
    - Adds "sublocations" count to StockLocationTree serializer

v176 -> 2024-02-26 : https://github.com/inventree/InvenTree/pull/6535
    - Adds the field "plugins_install_disabled" to the Server info API endpoint

v175 -> 2024-02-21 : https://github.com/inventree/InvenTree/pull/6538
    - Adds "parts" count to PartParameterTemplate serializer

v174 -> 2024-02-21 : https://github.com/inventree/InvenTree/pull/6536
    - Expose PartCategory filters to the API documentation
    - Expose StockLocation filters to the API documentation

v173 -> 2024-02-20 : https://github.com/inventree/InvenTree/pull/6483
    - Adds "merge_items" to the PurchaseOrderLine create API endpoint
    - Adds "auto_pricing" to the PurchaseOrderLine create/update API endpoint

v172 -> 2024-02-20 : https://github.com/inventree/InvenTree/pull/6526
    - Adds "enabled" field to the PartTestTemplate API endpoint
    - Adds "enabled" filter to the PartTestTemplate list
    - Adds "enabled" filter to the StockItemTestResult list

v171 -> 2024-02-19 : https://github.com/inventree/InvenTree/pull/6516
    - Adds "key" as a filterable parameter to PartTestTemplate list endpoint

v170 -> 2024-02-19 : https://github.com/inventree/InvenTree/pull/6514
    - Adds "has_results" filter to the PartTestTemplate list endpoint

v169 -> 2024-02-14 : https://github.com/inventree/InvenTree/pull/6430
    - Adds 'key' field to PartTestTemplate API endpoint
    - Adds annotated 'results' field to PartTestTemplate API endpoint
    - Adds 'template' field to StockItemTestResult API endpoint

v168 -> 2024-02-14 : https://github.com/inventree/InvenTree/pull/4824
    - Adds machine CRUD API endpoints
    - Adds machine settings API endpoints
    - Adds machine restart API endpoint
    - Adds machine types/drivers list API endpoints
    - Adds machine registry status API endpoint
    - Adds 'required' field to the global Settings API
    - Discover sub-sub classes of the StatusCode API

v167 -> 2024-02-07: https://github.com/inventree/InvenTree/pull/6440
    - Fixes for OpenAPI schema generation

v166 -> 2024-02-04 : https://github.com/inventree/InvenTree/pull/6400
    - Adds package_name to plugin API
    - Adds mechanism for uninstalling plugins via the API

v165 -> 2024-01-28 : https://github.com/inventree/InvenTree/pull/6040
    - Adds supplier_part.name, part.creation_user, part.required_for_sales_order

v164 -> 2024-01-24 : https://github.com/inventree/InvenTree/pull/6343
    - Adds "building" quantity to BuildLine API serializer

v163 -> 2024-01-22 : https://github.com/inventree/InvenTree/pull/6314
    - Extends API endpoint to expose auth configuration information for signin pages

v162 -> 2024-01-14 : https://github.com/inventree/InvenTree/pull/6230
    - Adds API endpoints to provide information on background tasks

v161 -> 2024-01-13 : https://github.com/inventree/InvenTree/pull/6222
    - Adds API endpoint for system error information

v160 -> 2023-12-11 : https://github.com/inventree/InvenTree/pull/6072
    - Adds API endpoint for allocating stock items against a sales order via barcode scan

v159 -> 2023-12-08 : https://github.com/inventree/InvenTree/pull/6056
    - Adds API endpoint for reloading plugin registry

v158 -> 2023-11-21 : https://github.com/inventree/InvenTree/pull/5953
    - Adds API endpoint for listing all settings of a particular plugin
    - Adds API endpoint for registry status (errors)

v157 -> 2023-12-02 : https://github.com/inventree/InvenTree/pull/6021
    - Add write-only "existing_image" field to Part API serializer

v156 -> 2023-11-26 : https://github.com/inventree/InvenTree/pull/5982
    - Add POST endpoint for report and label creation

v155 -> 2023-11-24 : https://github.com/inventree/InvenTree/pull/5979
    - Add "creation_date" field to Part instance serializer

v154 -> 2023-11-21 : https://github.com/inventree/InvenTree/pull/5944
    - Adds "responsible" field to the ProjectCode table

v153 -> 2023-11-21 : https://github.com/inventree/InvenTree/pull/5956
    - Adds override_min and override_max fields to part pricing API

v152 -> 2023-11-20 : https://github.com/inventree/InvenTree/pull/5949
    - Adds barcode support for ManufacturerPart model
    - Adds API endpoint for adding parts to purchase order using barcode scan

v151 -> 2023-11-13 : https://github.com/inventree/InvenTree/pull/5906
    - Allow user list API to be filtered by user active status
    - Allow owner list API to be filtered by user active status

v150 -> 2023-11-07: https://github.com/inventree/InvenTree/pull/5875
    - Extended user API endpoints to enable ordering
    - Extended user API endpoints to enable user role changes
    - Added endpoint to create a new user

v149 -> 2023-11-07 : https://github.com/inventree/InvenTree/pull/5876
    - Add 'building' quantity to BomItem serializer
    - Add extra ordering options for the BomItem list API

v148 -> 2023-11-06 : https://github.com/inventree/InvenTree/pull/5872
    - Allow "quantity" to be specified when installing an item into another item

v147 -> 2023-11-04: https://github.com/inventree/InvenTree/pull/5860
    - Adds "completed_lines" field to SalesOrder API endpoint
    - Adds "completed_lines" field to PurchaseOrder API endpoint

v146 -> 2023-11-02: https://github.com/inventree/InvenTree/pull/5822
    - Extended SSO Provider endpoint to contain if a provider is configured
    - Adds API endpoints for Email Address model

v145 -> 2023-10-30: https://github.com/inventree/InvenTree/pull/5786
    - Allow printing labels via POST including printing options in the body

v144 -> 2023-10-23: https://github.com/inventree/InvenTree/pull/5811
    - Adds version information API endpoint

v143 -> 2023-10-29: https://github.com/inventree/InvenTree/pull/5810
    - Extends the status endpoint to include information about system status and health

v142 -> 2023-10-20: https://github.com/inventree/InvenTree/pull/5759
    - Adds generic API endpoints for looking up status models

v141 -> 2023-10-23 : https://github.com/inventree/InvenTree/pull/5774
    - Changed 'part.responsible' from User to Owner

v140 -> 2023-10-20 : https://github.com/inventree/InvenTree/pull/5664
    - Expand API token functionality
    - Multiple API tokens can be generated per user

v139 -> 2023-10-11 : https://github.com/inventree/InvenTree/pull/5509
    - Add new BarcodePOReceive endpoint to receive line items by scanning supplier barcodes

v138 -> 2023-10-11 : https://github.com/inventree/InvenTree/pull/5679
    - Settings keys are no longer case sensitive
    - Include settings units in API serializer

v137 -> 2023-10-04 : https://github.com/inventree/InvenTree/pull/5588
    - Adds StockLocationType API endpoints
    - Adds custom_icon, location_type to StockLocation endpoint

v136 -> 2023-09-23 : https://github.com/inventree/InvenTree/pull/5595
    - Adds structural to StockLocation and PartCategory tree endpoints

v135 -> 2023-09-19 : https://github.com/inventree/InvenTree/pull/5569
    - Adds location path detail to StockLocation and StockItem API endpoints
    - Adds category path detail to PartCategory and Part API endpoints

v134 -> 2023-09-11 : https://github.com/inventree/InvenTree/pull/5525
    - Allow "Attachment" list endpoints to be searched by attachment, link and comment fields

v133 -> 2023-09-08 : https://github.com/inventree/InvenTree/pull/5518
    - Add extra optional fields which can be used for StockAdjustment endpoints

v132 -> 2023-09-07 : https://github.com/inventree/InvenTree/pull/5515
    - Add 'issued_by' filter to BuildOrder API list endpoint

v131 -> 2023-08-09 : https://github.com/inventree/InvenTree/pull/5415
    - Annotate 'available_variant_stock' to the SalesOrderLine serializer

v130 -> 2023-07-14 : https://github.com/inventree/InvenTree/pull/5251
    - Refactor label printing interface

v129 -> 2023-07-06 : https://github.com/inventree/InvenTree/pull/5189
    - Changes 'serial_lte' and 'serial_gte' stock filters to point to 'serial_int' field

v128 -> 2023-07-06 : https://github.com/inventree/InvenTree/pull/5186
    - Adds 'available' filter for BuildLine API endpoint

v127 -> 2023-06-24 : https://github.com/inventree/InvenTree/pull/5094
    - Enhancements for the PartParameter API endpoints

v126 -> 2023-06-19 : https://github.com/inventree/InvenTree/pull/5075
    - Adds API endpoint for setting the "category" for multiple parts simultaneously

v125 -> 2023-06-17 : https://github.com/inventree/InvenTree/pull/5064
    - Adds API endpoint for setting the "status" field for multiple stock items simultaneously

v124 -> 2023-06-17 : https://github.com/inventree/InvenTree/pull/5057
    - Add "created_before" and "created_after" filters to the Part API

v123 -> 2023-06-15 : https://github.com/inventree/InvenTree/pull/5019
    - Add Metadata to: Plugin Config

v122 -> 2023-06-14 : https://github.com/inventree/InvenTree/pull/5034
    - Adds new BuildLineLabel label type

v121 -> 2023-06-14 : https://github.com/inventree/InvenTree/pull/4808
    - Adds "ProjectCode" link to Build model

v120 -> 2023-06-07 : https://github.com/inventree/InvenTree/pull/4855
    - Major overhaul of the build order API
    - Adds new BuildLine model

v119 -> 2023-06-01 : https://github.com/inventree/InvenTree/pull/4898
    - Add Metadata to:  Part test templates, Part parameters, Part category parameter templates, BOM item substitute, Related Parts, Stock item test result

v118 -> 2023-06-01 : https://github.com/inventree/InvenTree/pull/4935
    - Adds extra fields for the PartParameterTemplate model

v117 -> 2023-05-22 : https://github.com/inventree/InvenTree/pull/4854
    - Part.units model now supports physical units (e.g. "kg", "m", "mm", etc)
    - Replaces SupplierPart "pack_size" field with "pack_quantity"
    - New field supports physical units, and allows for conversion between compatible units

v116 -> 2023-05-18 : https://github.com/inventree/InvenTree/pull/4823
    - Updates to part parameter implementation, to use physical units

v115 -> 2023-05-18 : https://github.com/inventree/InvenTree/pull/4846
    - Adds ability to partially scrap a build output

v114 -> 2023-05-16 : https://github.com/inventree/InvenTree/pull/4825
    - Adds "delivery_date" to shipments

v113 -> 2023-05-13 : https://github.com/inventree/InvenTree/pull/4800
    - Adds API endpoints for scrapping a build output

v112 -> 2023-05-13: https://github.com/inventree/InvenTree/pull/4741
    - Adds flag use_pack_size to the stock addition API, which allows adding packs

v111 -> 2023-05-02 : https://github.com/inventree/InvenTree/pull/4367
    - Adds tags to the Part serializer
    - Adds tags to the SupplierPart serializer
    - Adds tags to the ManufacturerPart serializer
    - Adds tags to the StockItem serializer
    - Adds tags to the StockLocation serializer

v110 -> 2023-04-26 : https://github.com/inventree/InvenTree/pull/4698
    - Adds 'order_currency' field for PurchaseOrder / SalesOrder endpoints

v109 -> 2023-04-19 : https://github.com/inventree/InvenTree/pull/4636
    - Adds API endpoints for the "ProjectCode" model

v108 -> 2023-04-17 : https://github.com/inventree/InvenTree/pull/4615
    - Adds functionality to upload images for rendering in markdown notes

v107 -> 2023-04-04 : https://github.com/inventree/InvenTree/pull/4575
    - Adds barcode support for PurchaseOrder model
    - Adds barcode support for ReturnOrder model
    - Adds barcode support for SalesOrder model
    - Adds barcode support for BuildOrder model

v106 -> 2023-04-03 : https://github.com/inventree/InvenTree/pull/4566
    - Adds 'search_regex' parameter to all searchable API endpoints

v105 -> 2023-03-31 : https://github.com/inventree/InvenTree/pull/4543
    - Adds API endpoints for status label information on various models

v104 -> 2023-03-23 : https://github.com/inventree/InvenTree/pull/4488
    - Adds various endpoints for new "ReturnOrder" models
    - Adds various endpoints for new "ReturnOrderReport" templates
    - Exposes API endpoints for "Contact" model

v103 -> 2023-03-17 : https://github.com/inventree/InvenTree/pull/4410
    - Add metadata to several more models

v102 -> 2023-03-18 : https://github.com/inventree/InvenTree/pull/4505
- Adds global search API endpoint for consolidated search results

v101 -> 2023-03-07 : https://github.com/inventree/InvenTree/pull/4462
    - Adds 'total_in_stock' to Part serializer, and supports API ordering

v100 -> 2023-03-04 : https://github.com/inventree/InvenTree/pull/4452
     - Adds bulk delete of PurchaseOrderLineItems to API

v99 -> 2023-03-03 : https://github.com/inventree/InvenTree/pull/4445
    - Adds sort by "responsible" to PurchaseOrderAPI

v98 -> 2023-02-24 : https://github.com/inventree/InvenTree/pull/4408
    - Adds "responsible" filter to Build API

v97 -> 2023-02-20 : https://github.com/inventree/InvenTree/pull/4377
    - Adds "external" attribute to StockLocation model

v96 -> 2023-02-16 : https://github.com/inventree/InvenTree/pull/4345
    - Adds stocktake report generation functionality

v95 -> 2023-02-16 : https://github.com/inventree/InvenTree/pull/4346
    - Adds "CompanyAttachment" model (and associated API endpoints)

v94 -> 2023-02-10 : https://github.com/inventree/InvenTree/pull/4327
    - Adds API endpoints for the "Group" auth model

v93 -> 2023-02-03 : https://github.com/inventree/InvenTree/pull/4300
    - Adds extra information to the currency exchange endpoint
    - Adds API endpoint for manually updating exchange rates

v92 -> 2023-02-02 : https://github.com/inventree/InvenTree/pull/4293
    - Adds API endpoint for currency exchange information

v91 -> 2023-01-31 : https://github.com/inventree/InvenTree/pull/4281
    - Improves the API endpoint for creating new Part instances

v90 -> 2023-01-25 : https://github.com/inventree/InvenTree/pull/4186/files
    - Adds a dedicated endpoint to activate a plugin

v89 -> 2023-01-25 : https://github.com/inventree/InvenTree/pull/4214
    - Adds updated field to SupplierPart API
    - Adds API date ordering for supplier part list

v88 -> 2023-01-17: https://github.com/inventree/InvenTree/pull/4225
    - Adds 'priority' field to Build model and api endpoints

v87 -> 2023-01-04 : https://github.com/inventree/InvenTree/pull/4067
    - Add API date filter for stock table on Expiry date

v86 -> 2022-12-22 : https://github.com/inventree/InvenTree/pull/4069
    - Adds API endpoints for part stocktake

v85 -> 2022-12-21 : https://github.com/inventree/InvenTree/pull/3858
    - Add endpoints serving ICS calendars for purchase and sales orders through API

v84 -> 2022-12-21: https://github.com/inventree/InvenTree/pull/4083
    - Add support for listing PO, BO, SO by their reference

v83 -> 2022-11-19 : https://github.com/inventree/InvenTree/pull/3949
    - Add support for structural Stock locations

v82 -> 2022-11-16 : https://github.com/inventree/InvenTree/pull/3931
    - Add support for structural Part categories

v81 -> 2022-11-08 : https://github.com/inventree/InvenTree/pull/3710
    - Adds cached pricing information to Part API
    - Adds cached pricing information to BomItem API
    - Allows Part and BomItem list endpoints to be filtered by 'has_pricing'
    - Remove calculated 'price_string' values from API endpoints
    - Allows PurchaseOrderLineItem API endpoint to be filtered by 'has_pricing'
    - Allows SalesOrderLineItem API endpoint to be filtered by 'has_pricing'
    - Allows SalesOrderLineItem API endpoint to be filtered by 'order_status'
    - Adds more information to SupplierPriceBreak serializer

v80 -> 2022-11-07 : https://github.com/inventree/InvenTree/pull/3906
    - Adds 'barcode_hash' to Part API serializer
    - Adds 'barcode_hash' to StockLocation API serializer
    - Adds 'barcode_hash' to SupplierPart API serializer

v79 -> 2022-11-03 : https://github.com/inventree/InvenTree/pull/3895
    - Add metadata to Company

v78 -> 2022-10-25 : https://github.com/inventree/InvenTree/pull/3854
    - Make PartCategory to be filtered by name and description

v77 -> 2022-10-12 : https://github.com/inventree/InvenTree/pull/3772
    - Adds model permission checks for barcode assignment actions

v76 -> 2022-09-10 : https://github.com/inventree/InvenTree/pull/3640
    - Refactor of barcode data on the API
    - StockItem.uid renamed to StockItem.barcode_hash

v75 -> 2022-09-05 : https://github.com/inventree/InvenTree/pull/3644
    - Adds "pack_size" attribute to SupplierPart API serializer

v74 -> 2022-08-28 : https://github.com/inventree/InvenTree/pull/3615
    - Add confirmation field for completing PurchaseOrder if the order has incomplete lines
    - Add confirmation field for completing SalesOrder if the order has incomplete lines

v73 -> 2022-08-24 : https://github.com/inventree/InvenTree/pull/3605
    - Add 'description' field to PartParameterTemplate model

v72 -> 2022-08-18 : https://github.com/inventree/InvenTree/pull/3567
    - Allow PurchaseOrder to be duplicated via the API

v71 -> 2022-08-18 : https://github.com/inventree/InvenTree/pull/3564
    - Updates to the "part scheduling" API endpoint

v70 -> 2022-08-02 : https://github.com/inventree/InvenTree/pull/3451
    - Adds a 'depth' parameter to the PartCategory list API
    - Adds a 'depth' parameter to the StockLocation list API

v69 -> 2022-08-01 : https://github.com/inventree/InvenTree/pull/3443
    - Updates the PartCategory list API:
        - Improve query efficiency: O(n) becomes O(1)
        - Rename 'parts' field to 'part_count'
    - Updates the StockLocation list API:
        - Improve query efficiency: O(n) becomes O(1)

v68 -> 2022-07-27 : https://github.com/inventree/InvenTree/pull/3417
    - Allows SupplierPart list to be filtered by SKU value
    - Allows SupplierPart list to be filtered by MPN value

v67 -> 2022-07-25 : https://github.com/inventree/InvenTree/pull/3395
    - Adds a 'requirements' endpoint for Part instance
    - Provides information on outstanding order requirements for a given part

v66 -> 2022-07-24 : https://github.com/inventree/InvenTree/pull/3393
    - Part images can now be downloaded from a remote URL via the API
    - Company images can now be downloaded from a remote URL via the API

v65 -> 2022-07-15 : https://github.com/inventree/InvenTree/pull/3335
    - Annotates 'in_stock' quantity to the SupplierPart API

v64 -> 2022-07-08 : https://github.com/inventree/InvenTree/pull/3310
    - Annotate 'on_order' quantity to BOM list API
    - Allow BOM List API endpoint to be filtered by "on_order" parameter

v63 -> 2022-07-06 : https://github.com/inventree/InvenTree/pull/3301
    - Allow BOM List API endpoint to be filtered by "available_stock" parameter

v62 -> 2022-07-05 : https://github.com/inventree/InvenTree/pull/3296
    - Allows search on BOM List API endpoint
    - Allows ordering on BOM List API endpoint

v61 -> 2022-06-12 : https://github.com/inventree/InvenTree/pull/3183
    - Migrate the "Convert Stock Item" form class to use the API
    - There is now an API endpoint for converting a stock item to a valid variant

v60 -> 2022-06-08 : https://github.com/inventree/InvenTree/pull/3148
    - Add availability data fields to the SupplierPart model

v59 -> 2022-06-07 : https://github.com/inventree/InvenTree/pull/3154
    - Adds further improvements to BulkDelete mixin class
    - Fixes multiple bugs in custom OPTIONS metadata implementation
    - Adds 'bulk delete' for Notifications

v58 -> 2022-06-06 : https://github.com/inventree/InvenTree/pull/3146
    - Adds a BulkDelete API mixin class for fast, safe deletion of multiple objects with a single API request

v57 -> 2022-06-05 : https://github.com/inventree/InvenTree/pull/3130
    - Transfer PartCategoryTemplateParameter actions to the API

v56 -> 2022-06-02 : https://github.com/inventree/InvenTree/pull/3123
    - Expose the PartParameterTemplate model to use the API

v55 -> 2022-06-02 : https://github.com/inventree/InvenTree/pull/3120
    - Converts the 'StockItemReturn' functionality to make use of the API

v54 -> 2022-06-02 : https://github.com/inventree/InvenTree/pull/3117
    - Adds 'available_stock' annotation on the SalesOrderLineItem API
    - Adds (well, fixes) 'overdue' annotation on the SalesOrderLineItem API

v53 -> 2022-06-01 : https://github.com/inventree/InvenTree/pull/3110
    - Adds extra search fields to the BuildOrder list API endpoint

v52 -> 2022-05-31 : https://github.com/inventree/InvenTree/pull/3103
    - Allow part list API to be searched by supplier SKU

v51 -> 2022-05-24 : https://github.com/inventree/InvenTree/pull/3058
    - Adds new fields to the SalesOrderShipment model

v50 -> 2022-05-18 : https://github.com/inventree/InvenTree/pull/2912
    - Implement Attachments for manufacturer parts

v49 -> 2022-05-09 : https://github.com/inventree/InvenTree/pull/2957
    - Allows filtering of plugin list by 'active' status
    - Allows filtering of plugin list by 'mixin' support
    - Adds endpoint to "identify" or "locate" stock items and locations (using plugins)

v48 -> 2022-05-12 : https://github.com/inventree/InvenTree/pull/2977
    - Adds "export to file" functionality for PurchaseOrder API endpoint
    - Adds "export to file" functionality for SalesOrder API endpoint
    - Adds "export to file" functionality for BuildOrder API endpoint

v47 -> 2022-05-10 : https://github.com/inventree/InvenTree/pull/2964
    - Fixes barcode API error response when scanning a StockItem which does not exist
    - Fixes barcode API error response when scanning a StockLocation which does not exist

v46 -> 2022-05-09
    - Fixes read permissions on settings API
    - Allows non-staff users to read global settings via the API

v45 -> 2022-05-08 : https://github.com/inventree/InvenTree/pull/2944
    - Settings are now accessed via the API using their unique key, not their PK
    - This allows the settings to be accessed without prior knowledge of the PK

v44 -> 2022-05-04 : https://github.com/inventree/InvenTree/pull/2931
    - Converting more server-side rendered forms to the API
    - Exposes more core functionality to API endpoints

v43 -> 2022-04-26 : https://github.com/inventree/InvenTree/pull/2875
    - Adds API detail endpoint for PartSalePrice model
    - Adds API detail endpoint for PartInternalPrice model

v42 -> 2022-04-26 : https://github.com/inventree/InvenTree/pull/2833
    - Adds variant stock information to the Part and BomItem serializers

v41 -> 2022-04-26
    - Fixes 'variant_of' filter for Part list endpoint

v40 -> 2022-04-19
    - Adds ability to filter StockItem list by "tracked" parameter
        - This checks the serial number or batch code fields

v39 -> 2022-04-18
    - Adds ability to filter StockItem list by "has_batch" parameter

v38 -> 2022-04-14 : https://github.com/inventree/InvenTree/pull/2828
    - Adds the ability to include stock test results for "installed items"

v37 -> 2022-04-07 : https://github.com/inventree/InvenTree/pull/2806
    - Adds extra stock availability information to the BomItem serializer

v36 -> 2022-04-03
    - Adds ability to filter part list endpoint by unallocated_stock argument

v35 -> 2022-04-01 : https://github.com/inventree/InvenTree/pull/2797
    - Adds stock allocation information to the Part API
    - Adds calculated field for "unallocated_quantity"

v34 -> 2022-03-25
    - Change permissions for "plugin list" API endpoint (now allows any authenticated user)

v33 -> 2022-03-24
    - Adds "plugins_enabled" information to root API endpoint

v32 -> 2022-03-19
    - Adds "parameters" detail to Part API endpoint (use &parameters=true)
    - Adds ability to filter PartParameterTemplate API by Part instance
    - Adds ability to filter PartParameterTemplate API by PartCategory instance

v31 -> 2022-03-14
    - Adds "updated" field to SupplierPriceBreakList and SupplierPriceBreakDetail API endpoints

v30 -> 2022-03-09
    - Adds "exclude_location" field to BuildAutoAllocation API endpoint
    - Allows BuildItem API endpoint to be filtered by BomItem relation

v29 -> 2022-03-08
    - Adds "scheduling" endpoint for predicted stock scheduling information

v28 -> 2022-03-04
    - Adds an API endpoint for auto allocation of stock items against a build order
    - Ref: https://github.com/inventree/InvenTree/pull/2713

v27 -> 2022-02-28
    - Adds target_date field to individual line items for purchase orders and sales orders

v26 -> 2022-02-17
    - Adds API endpoint for uploading a BOM file and extracting data

v25 -> 2022-02-17
    - Adds ability to filter "part" list endpoint by "in_bom_for" argument

v24 -> 2022-02-10
    - Adds API endpoint for deleting (cancelling) build order outputs

v23 -> 2022-02-02
    - Adds API endpoints for managing plugin classes
    - Adds API endpoints for managing plugin settings

v22 -> 2021-12-20
    - Adds API endpoint to "merge" multiple stock items

v21 -> 2021-12-04
    - Adds support for multiple "Shipments" against a SalesOrder
    - Refactors process for stock allocation against a SalesOrder

v20 -> 2021-12-03
    - Adds ability to filter POLineItem endpoint by "base_part"
    - Adds optional "order_detail" to POLineItem list endpoint

v19 -> 2021-12-02
    - Adds the ability to filter the StockItem API by "part_tree"
    - Returns only stock items which match a particular part.tree_id field

v18 -> 2021-11-15
    - Adds the ability to filter BomItem API by "uses" field
    - This returns a list of all BomItems which "use" the specified part
    - Includes inherited BomItem objects

v17 -> 2021-11-09
    - Adds API endpoints for GLOBAL and USER settings objects
    - Ref: https://github.com/inventree/InvenTree/pull/2275

v16 -> 2021-10-17
    - Adds API endpoint for completing build order outputs

v15 -> 2021-10-06
    - Adds detail endpoint for SalesOrderAllocation model
    - Allows use of the API forms interface for adjusting SalesOrderAllocation objects

v14 -> 2021-10-05
    - Stock adjustment actions API is improved, using native DRF serializer support
    - However adjustment actions now only support 'pk' as a lookup field

v13 -> 2021-10-05
    - Adds API endpoint to allocate stock items against a BuildOrder
    - Updates StockItem API with improved filtering against BomItem data

v12 -> 2021-09-07
    - Adds API endpoint to receive stock items against a PurchaseOrder

v11 -> 2021-08-26
    - Adds "units" field to PartBriefSerializer
    - This allows units to be introspected from the "part_detail" field in the StockItem serializer

v10 -> 2021-08-23
    - Adds "purchase_price_currency" to StockItem serializer
    - Adds "purchase_price_string" to StockItem serializer
    - Purchase price is now writable for StockItem serializer

v9  -> 2021-08-09
    - Adds "price_string" to part pricing serializers

v8  -> 2021-07-19
    - Refactors the API interface for SupplierPart and ManufacturerPart models
    - ManufacturerPart objects can no longer be created via the SupplierPart API endpoint

v7  -> 2021-07-03
    - Introduced the concept of "API forms" in https://github.com/inventree/InvenTree/pull/1716
    - API OPTIONS endpoints provide comprehensive field metadata
    - Multiple new API endpoints added for database models

v6  -> 2021-06-23
    - Part and Company images can now be directly uploaded via the REST API

v5  -> 2021-06-21
    - Adds API interface for manufacturer part parameters

v4  -> 2021-06-01
    - BOM items can now accept "variant stock" to be assigned against them
    - Many slight API tweaks were needed to get this to work properly!

v3  -> 2021-05-22:
    - The updated StockItem "history tracking" now uses a different interface

"""<|MERGE_RESOLUTION|>--- conflicted
+++ resolved
@@ -1,19 +1,17 @@
 """InvenTree API version information."""
 
 # InvenTree API version
-INVENTREE_API_VERSION = 418
+INVENTREE_API_VERSION = 419
 """Increment this API version number whenever there is a significant change to the API that any clients need to know about."""
 
 INVENTREE_API_TEXT = """
 
-<<<<<<< HEAD
-v418 -> 2025-10-22 : https://github.com/inventree/InvenTree/pull/10659
-    - Fixes regression introduced in v418 which reverted the changes from v417
-=======
+v419 -> 2025-10-24 : https://github.com/inventree/InvenTree/pull/10659
+    - Fixes regression introduced in v417 which reverted the changes from v416
+
 v418 -> 2025-10-24 : https://github.com/inventree/InvenTree/pull/10657
     - Add "project_code" field(s) to OrderLineItem API endpoint(s)
     - Add "project_code" field(s) to ExtraOrderLineItem API endpoint(s)
->>>>>>> 96dfee40
 
 v417 -> 2025-10-22 : https://github.com/inventree/InvenTree/pull/10654
     - Adds "checked" filter to SalesOrderShipment API endpoint
