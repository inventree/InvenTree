"""InvenTree API version information."""

# InvenTree API version
INVENTREE_API_VERSION = 251

"""Increment this API version number whenever there is a significant change to the API that any clients need to know about."""


INVENTREE_API_TEXT = """

<<<<<<< HEAD
v251 - 2024-09-06 : https://github.com/inventree/InvenTree/pull/7470
    - Implements new API endpoints for enabling custom UI functionality
=======
v251 - 2024-09-06 : https://github.com/inventree/InvenTree/pull/8018
    - Adds "attach_to_model" field to the ReporTemplate model
>>>>>>> 07fac28b

v250 - 2024-09-04 : https://github.com/inventree/InvenTree/pull/8069
    - Fixes 'revision' field definition in Part serializer

v249 - 2024-08-23 : https://github.com/inventree/InvenTree/pull/7978
    - Sort status enums

v248 - 2024-08-23 : https://github.com/inventree/InvenTree/pull/7965
    - Small adjustments to labels for new custom status fields

v247 - 2024-08-22 : https://github.com/inventree/InvenTree/pull/7956
    - Adjust "attachment" field on StockItemTestResult serializer
    - Allow null values for attachment

v246 - 2024-08-21 : https://github.com/inventree/InvenTree/pull/7862
    - Adds custom status fields to various serializers
    - Adds endpoints to admin custom status fields

v245 - 2024-08-21 : https://github.com/inventree/InvenTree/pull/7520
    - Documented pagination fields (no functional changes)

v244 - 2024-08-21 : https://github.com/inventree/InvenTree/pull/7941
    - Adds "create_child_builds" field to the Build API
    - Write-only field to create child builds from the API
    - Only available when creating a new build order

v243 - 2024-08-21 : https://github.com/inventree/InvenTree/pull/7940
    - Expose "ancestor" filter to the BuildOrder API

v242 - 2024-08-20 : https://github.com/inventree/InvenTree/pull/7932
    - Adds "level" attribute to BuildOrder serializer
    - Allow ordering of BuildOrder API by "level" attribute
    - Allow "parent" filter for BuildOrder API to have "cascade=True" option

v241 - 2024-08-18 : https://github.com/inventree/InvenTree/pull/7906
    - Adjusts required fields for the MeUserDetail endpoint

v240 - 2024-08-16 : https://github.com/inventree/InvenTree/pull/7900
    - Adjust "issued_by" filter for the BuildOrder list endpoint
    - Adjust "assigned_to" filter for the BuildOrder list endpoint

v239 - 2024-08-15 : https://github.com/inventree/InvenTree/pull/7888
    - Adds "testable" field to the Part model
    - Adds associated filters to various API endpoints

v238 - 2024-08-14 : https://github.com/inventree/InvenTree/pull/7874
    - Add "assembly" filter to BuildLine API endpoint

v237 - 2024-08-13 : https://github.com/inventree/InvenTree/pull/7863
    - Reimplement "bulk delete" operation for Attachment model
    - Fix permission checks for Attachment API endpoints

v236 - 2024-08-10 : https://github.com/inventree/InvenTree/pull/7844
    - Adds "supplier_name" to the PurchaseOrder API serializer

v235 - 2024-08-08 : https://github.com/inventree/InvenTree/pull/7837
    - Adds "on_order" quantity to SalesOrderLineItem serializer
    - Adds "building" quantity to SalesOrderLineItem serializer

v234 - 2024-08-08 : https://github.com/inventree/InvenTree/pull/7829
    - Fixes bug in the plugin metadata endpoint

v233 - 2024-08-04 : https://github.com/inventree/InvenTree/pull/7807
    - Adds new endpoints for managing state of build orders
    - Adds new endpoints for managing state of purchase orders
    - Adds new endpoints for managing state of sales orders
    - Adds new endpoints for managing state of return orders

v232 - 2024-08-03 : https://github.com/inventree/InvenTree/pull/7793
    - Allow ordering of SalesOrderShipment API by 'shipment_date' and 'delivery_date'

v231 - 2024-08-03 : https://github.com/inventree/InvenTree/pull/7794
    - Optimize BuildItem and BuildLine serializers to improve API efficiency

v230 - 2024-05-05 : https://github.com/inventree/InvenTree/pull/7164
    - Adds test statistics endpoint

v229 - 2024-07-31 : https://github.com/inventree/InvenTree/pull/7775
    - Add extra exportable fields to the BomItem serializer

v228 - 2024-07-18 : https://github.com/inventree/InvenTree/pull/7684
    - Adds "icon" field to the PartCategory.path and StockLocation.path API
    - Adds icon packages API endpoint

v227 - 2024-07-19 : https://github.com/inventree/InvenTree/pull/7693/
    - Adds endpoints to list and revoke the tokens issued to the current user

v226 - 2024-07-15 : https://github.com/inventree/InvenTree/pull/7648
    - Adds barcode generation API endpoint

v225 - 2024-07-17 : https://github.com/inventree/InvenTree/pull/7671
    - Adds "filters" field to DataImportSession API

v224 - 2024-07-14 : https://github.com/inventree/InvenTree/pull/7667
    - Add notes field to ManufacturerPart and SupplierPart API endpoints

v223 - 2024-07-14 : https://github.com/inventree/InvenTree/pull/7649
    - Allow adjustment of "packaging" field when receiving items against a purchase order

v222 - 2024-07-14 : https://github.com/inventree/InvenTree/pull/7635
    - Adjust the BomItem API endpoint to improve data import process

v221 - 2024-07-13 : https://github.com/inventree/InvenTree/pull/7636
    - Adds missing fields from StockItemBriefSerializer
    - Adds missing fields from PartBriefSerializer
    - Adds extra exportable fields to BuildItemSerializer

v220 - 2024-07-11 : https://github.com/inventree/InvenTree/pull/7585
    - Adds "revision_of" field to Part serializer
    - Adds new API filters for "revision" status

v219 - 2024-07-11 : https://github.com/inventree/InvenTree/pull/7611
    - Adds new fields to the BuildItem API endpoints
    - Adds new ordering / filtering options to the BuildItem API endpoints

v218 - 2024-07-11 : https://github.com/inventree/InvenTree/pull/7619
    - Adds "can_build" field to the BomItem API

v217 - 2024-07-09 : https://github.com/inventree/InvenTree/pull/7599
    - Fixes bug in "project_code" field for order API endpoints

v216 - 2024-07-08 : https://github.com/inventree/InvenTree/pull/7595
    - Moves API endpoint for contenttype lookup by model name

v215 - 2024-07-09 : https://github.com/inventree/InvenTree/pull/7591
    - Adds additional fields to the BuildLine serializer

v214 - 2024-07-08 : https://github.com/inventree/InvenTree/pull/7587
    - Adds "default_location_detail" field to the Part API

v213 - 2024-07-06 : https://github.com/inventree/InvenTree/pull/7527
    - Adds 'locked' field to Part API

v212 - 2024-07-06 : https://github.com/inventree/InvenTree/pull/7562
    - Makes API generation more robust (no functional changes)

v211 - 2024-06-26 : https://github.com/inventree/InvenTree/pull/6911
    - Adds API endpoints for managing data import and export

v210 - 2024-06-26 : https://github.com/inventree/InvenTree/pull/7518
    - Adds translateable text to User API fields

v209 - 2024-06-26 : https://github.com/inventree/InvenTree/pull/7514
    - Add "top_level" filter to PartCategory API endpoint
    - Add "top_level" filter to StockLocation API endpoint

v208 - 2024-06-19 : https://github.com/inventree/InvenTree/pull/7479
    - Adds documentation for the user roles API endpoint (no functional changes)

v207 - 2024-06-09 : https://github.com/inventree/InvenTree/pull/7420
    - Moves all "Attachment" models into a single table
    - All "Attachment" operations are now performed at /api/attachment/
    - Add permissions information to /api/user/roles/ endpoint

v206 - 2024-06-08 : https://github.com/inventree/InvenTree/pull/7417
    - Adds "choices" field to the PartTestTemplate model

v205 - 2024-06-03 : https://github.com/inventree/InvenTree/pull/7284
    - Added model_type and model_id fields to the "NotesImage" serializer

v204 - 2024-06-03 : https://github.com/inventree/InvenTree/pull/7393
    - Fixes previous API update which resulted in inconsistent ordering of currency codes

v203 - 2024-06-03 : https://github.com/inventree/InvenTree/pull/7390
    - Currency codes are now configurable as a run-time setting

v202 - 2024-05-27 : https://github.com/inventree/InvenTree/pull/7343
    - Adjust "required" attribute of Part.category field to be optional

v201 - 2024-05-21 : https://github.com/inventree/InvenTree/pull/7074
    - Major refactor of the report template / report printing interface
    - This is a *breaking change* to the report template API

v200 - 2024-05-20 : https://github.com/inventree/InvenTree/pull/7000
    - Adds API endpoint for generating custom batch codes
    - Adds API endpoint for generating custom serial numbers

v199 - 2024-05-20 : https://github.com/inventree/InvenTree/pull/7264
    - Expose "bom_valid" filter for the Part API
    - Expose "starred" filter for the Part API

v198 - 2024-05-19 : https://github.com/inventree/InvenTree/pull/7258
    - Fixed lookup field conflicts in the plugins API

v197 - 2024-05-14 : https://github.com/inventree/InvenTree/pull/7224
    - Refactor the plugin API endpoints to use the plugin "key" for lookup, rather than the PK value

v196 - 2024-05-05 : https://github.com/inventree/InvenTree/pull/7160
    - Adds "location" field to BuildOutputComplete API endpoint

v195 - 2024-05-03 : https://github.com/inventree/InvenTree/pull/7153
    - Fixes bug in BuildOrderCancel API endpoint

v194 - 2024-05-01 : https://github.com/inventree/InvenTree/pull/7147
    -  Adds field description to the currency_exchange_retrieve API call

v193 - 2024-04-30 : https://github.com/inventree/InvenTree/pull/7144
    - Adds "assigned_to" filter to PurchaseOrder / SalesOrder / ReturnOrder API endpoints

v192 - 2024-04-23 : https://github.com/inventree/InvenTree/pull/7106
    - Adds 'trackable' ordering option to BuildLineLabel API endpoint

v191 - 2024-04-22 : https://github.com/inventree/InvenTree/pull/7079
    - Adds API endpoints for Contenttype model

v190 - 2024-04-19 : https://github.com/inventree/InvenTree/pull/7024
    - Adds "active" field to the Company API endpoints
    - Allow company list to be filtered by "active" status

v189 - 2024-04-19 : https://github.com/inventree/InvenTree/pull/7066
    - Adds "currency" field to CompanyBriefSerializer class

v188 - 2024-04-16 : https://github.com/inventree/InvenTree/pull/6970
    - Adds session authentication support for the API
    - Improvements for login / logout endpoints for better support of React web interface

v187 - 2024-04-10 : https://github.com/inventree/InvenTree/pull/6985
    - Allow Part list endpoint to be sorted by pricing_min and pricing_max values
    - Allow BomItem list endpoint to be sorted by pricing_min and pricing_max values
    - Allow InternalPrice and SalePrice endpoints to be sorted by quantity
    - Adds total pricing values to BomItem serializer

v186 - 2024-03-26 : https://github.com/inventree/InvenTree/pull/6855
    - Adds license information to the API

v185 - 2024-03-24 : https://github.com/inventree/InvenTree/pull/6836
    - Remove /plugin/activate endpoint
    - Update docstrings and typing for various API endpoints (no functional changes)

v184 - 2024-03-17 : https://github.com/inventree/InvenTree/pull/10464
    - Add additional fields for tests (start/end datetime, test station)

v183 - 2024-03-14 : https://github.com/inventree/InvenTree/pull/5972
    - Adds "category_default_location" annotated field to part serializer
    - Adds "part_detail.category_default_location" annotated field to stock item serializer
    - Adds "part_detail.category_default_location" annotated field to purchase order line serializer
    - Adds "parent_default_location" annotated field to category serializer

v182 - 2024-03-13 : https://github.com/inventree/InvenTree/pull/6714
    - Expose ReportSnippet model to the /report/snippet/ API endpoint
    - Expose ReportAsset model to the /report/asset/ API endpoint

v181 - 2024-02-21 : https://github.com/inventree/InvenTree/pull/6541
    - Adds "width" and "height" fields to the LabelTemplate API endpoint
    - Adds "page_size" and "landscape" fields to the ReportTemplate API endpoint

v180 - 2024-3-02 : https://github.com/inventree/InvenTree/pull/6463
    - Tweaks to API documentation to allow automatic documentation generation

v179 - 2024-03-01 : https://github.com/inventree/InvenTree/pull/6605
    - Adds "subcategories" count to PartCategory serializer
    - Adds "sublocations" count to StockLocation serializer
    - Adds "image" field to PartBrief serializer
    - Adds "image" field to CompanyBrief serializer

v178 - 2024-02-29 : https://github.com/inventree/InvenTree/pull/6604
    - Adds "external_stock" field to the Part API endpoint
    - Adds "external_stock" field to the BomItem API endpoint
    - Adds "external_stock" field to the BuildLine API endpoint
    - Stock quantities represented in the BuildLine API endpoint are now filtered by Build.source_location

v177 - 2024-02-27 : https://github.com/inventree/InvenTree/pull/6581
    - Adds "subcategoies" count to PartCategoryTree serializer
    - Adds "sublocations" count to StockLocationTree serializer

v176 - 2024-02-26 : https://github.com/inventree/InvenTree/pull/6535
    - Adds the field "plugins_install_disabled" to the Server info API endpoint

v175 - 2024-02-21 : https://github.com/inventree/InvenTree/pull/6538
    - Adds "parts" count to PartParameterTemplate serializer

v174 - 2024-02-21 : https://github.com/inventree/InvenTree/pull/6536
    - Expose PartCategory filters to the API documentation
    - Expose StockLocation filters to the API documentation

v173 - 2024-02-20 : https://github.com/inventree/InvenTree/pull/6483
    - Adds "merge_items" to the PurchaseOrderLine create API endpoint
    - Adds "auto_pricing" to the PurchaseOrderLine create/update API endpoint

v172 - 2024-02-20 : https://github.com/inventree/InvenTree/pull/6526
    - Adds "enabled" field to the PartTestTemplate API endpoint
    - Adds "enabled" filter to the PartTestTemplate list
    - Adds "enabled" filter to the StockItemTestResult list

v171 - 2024-02-19 : https://github.com/inventree/InvenTree/pull/6516
    - Adds "key" as a filterable parameter to PartTestTemplate list endpoint

v170 -> 2024-02-19 : https://github.com/inventree/InvenTree/pull/6514
    - Adds "has_results" filter to the PartTestTemplate list endpoint

v169 -> 2024-02-14 : https://github.com/inventree/InvenTree/pull/6430
    - Adds 'key' field to PartTestTemplate API endpoint
    - Adds annotated 'results' field to PartTestTemplate API endpoint
    - Adds 'template' field to StockItemTestResult API endpoint

v168 -> 2024-02-14 : https://github.com/inventree/InvenTree/pull/4824
    - Adds machine CRUD API endpoints
    - Adds machine settings API endpoints
    - Adds machine restart API endpoint
    - Adds machine types/drivers list API endpoints
    - Adds machine registry status API endpoint
    - Adds 'required' field to the global Settings API
    - Discover sub-sub classes of the StatusCode API

v167 -> 2024-02-07: https://github.com/inventree/InvenTree/pull/6440
    - Fixes for OpenAPI schema generation

v166 -> 2024-02-04 : https://github.com/inventree/InvenTree/pull/6400
    - Adds package_name to plugin API
    - Adds mechanism for uninstalling plugins via the API

v165 -> 2024-01-28 : https://github.com/inventree/InvenTree/pull/6040
    - Adds supplier_part.name, part.creation_user, part.required_for_sales_order

v164 -> 2024-01-24 : https://github.com/inventree/InvenTree/pull/6343
    - Adds "building" quantity to BuildLine API serializer

v163 -> 2024-01-22 : https://github.com/inventree/InvenTree/pull/6314
    - Extends API endpoint to expose auth configuration information for signin pages

v162 -> 2024-01-14 : https://github.com/inventree/InvenTree/pull/6230
    - Adds API endpoints to provide information on background tasks

v161 -> 2024-01-13 : https://github.com/inventree/InvenTree/pull/6222
    - Adds API endpoint for system error information

v160 -> 2023-12-11 : https://github.com/inventree/InvenTree/pull/6072
    - Adds API endpoint for allocating stock items against a sales order via barcode scan

v159 -> 2023-12-08 : https://github.com/inventree/InvenTree/pull/6056
    - Adds API endpoint for reloading plugin registry

v158 -> 2023-11-21 : https://github.com/inventree/InvenTree/pull/5953
    - Adds API endpoint for listing all settings of a particular plugin
    - Adds API endpoint for registry status (errors)

v157 -> 2023-12-02 : https://github.com/inventree/InvenTree/pull/6021
    - Add write-only "existing_image" field to Part API serializer

v156 -> 2023-11-26 : https://github.com/inventree/InvenTree/pull/5982
    - Add POST endpoint for report and label creation

v155 -> 2023-11-24 : https://github.com/inventree/InvenTree/pull/5979
    - Add "creation_date" field to Part instance serializer

v154 -> 2023-11-21 : https://github.com/inventree/InvenTree/pull/5944
    - Adds "responsible" field to the ProjectCode table

v153 -> 2023-11-21 : https://github.com/inventree/InvenTree/pull/5956
    - Adds override_min and override_max fields to part pricing API

v152 -> 2023-11-20 : https://github.com/inventree/InvenTree/pull/5949
    - Adds barcode support for manufacturerpart model
    - Adds API endpoint for adding parts to purchase order using barcode scan

v151 -> 2023-11-13 : https://github.com/inventree/InvenTree/pull/5906
    - Allow user list API to be filtered by user active status
    - Allow owner list API to be filtered by user active status

v150 -> 2023-11-07: https://github.com/inventree/InvenTree/pull/5875
    - Extended user API endpoints to enable ordering
    - Extended user API endpoints to enable user role changes
    - Added endpoint to create a new user

v149 -> 2023-11-07 : https://github.com/inventree/InvenTree/pull/5876
    - Add 'building' quantity to BomItem serializer
    - Add extra ordering options for the BomItem list API

v148 -> 2023-11-06 : https://github.com/inventree/InvenTree/pull/5872
    - Allow "quantity" to be specified when installing an item into another item

v147 -> 2023-11-04: https://github.com/inventree/InvenTree/pull/5860
    - Adds "completed_lines" field to SalesOrder API endpoint
    - Adds "completed_lines" field to PurchaseOrder API endpoint

v146 -> 2023-11-02: https://github.com/inventree/InvenTree/pull/5822
    - Extended SSO Provider endpoint to contain if a provider is configured
    - Adds API endpoints for Email Address model

v145 -> 2023-10-30: https://github.com/inventree/InvenTree/pull/5786
    - Allow printing labels via POST including printing options in the body

v144 -> 2023-10-23: https://github.com/inventree/InvenTree/pull/5811
    - Adds version information API endpoint

v143 -> 2023-10-29: https://github.com/inventree/InvenTree/pull/5810
    - Extends the status endpoint to include information about system status and health

v142 -> 2023-10-20: https://github.com/inventree/InvenTree/pull/5759
    - Adds generic API endpoints for looking up status models

v141 -> 2023-10-23 : https://github.com/inventree/InvenTree/pull/5774
    - Changed 'part.responsible' from User to Owner

v140 -> 2023-10-20 : https://github.com/inventree/InvenTree/pull/5664
    - Expand API token functionality
    - Multiple API tokens can be generated per user

v139 -> 2023-10-11 : https://github.com/inventree/InvenTree/pull/5509
    - Add new BarcodePOReceive endpoint to receive line items by scanning supplier barcodes

v138 -> 2023-10-11 : https://github.com/inventree/InvenTree/pull/5679
    - Settings keys are no longer case sensitive
    - Include settings units in API serializer

v137 -> 2023-10-04 : https://github.com/inventree/InvenTree/pull/5588
    - Adds StockLocationType API endpoints
    - Adds custom_icon, location_type to StockLocation endpoint

v136 -> 2023-09-23 : https://github.com/inventree/InvenTree/pull/5595
    - Adds structural to StockLocation and PartCategory tree endpoints

v135 -> 2023-09-19 : https://github.com/inventree/InvenTree/pull/5569
    - Adds location path detail to StockLocation and StockItem API endpoints
    - Adds category path detail to PartCategory and Part API endpoints

v134 -> 2023-09-11 : https://github.com/inventree/InvenTree/pull/5525
    - Allow "Attachment" list endpoints to be searched by attachment, link and comment fields

v133 -> 2023-09-08 : https://github.com/inventree/InvenTree/pull/5518
    - Add extra optional fields which can be used for StockAdjustment endpoints

v132 -> 2023-09-07 : https://github.com/inventree/InvenTree/pull/5515
    - Add 'issued_by' filter to BuildOrder API list endpoint

v131 -> 2023-08-09 : https://github.com/inventree/InvenTree/pull/5415
    - Annotate 'available_variant_stock' to the SalesOrderLine serializer

v130 -> 2023-07-14 : https://github.com/inventree/InvenTree/pull/5251
    - Refactor label printing interface

v129 -> 2023-07-06 : https://github.com/inventree/InvenTree/pull/5189
    - Changes 'serial_lte' and 'serial_gte' stock filters to point to 'serial_int' field

v128 -> 2023-07-06 : https://github.com/inventree/InvenTree/pull/5186
    - Adds 'available' filter for BuildLine API endpoint

v127 -> 2023-06-24 : https://github.com/inventree/InvenTree/pull/5094
    - Enhancements for the PartParameter API endpoints

v126 -> 2023-06-19 : https://github.com/inventree/InvenTree/pull/5075
    - Adds API endpoint for setting the "category" for multiple parts simultaneously

v125 -> 2023-06-17 : https://github.com/inventree/InvenTree/pull/5064
    - Adds API endpoint for setting the "status" field for multiple stock items simultaneously

v124 -> 2023-06-17 : https://github.com/inventree/InvenTree/pull/5057
    - Add "created_before" and "created_after" filters to the Part API

v123 -> 2023-06-15 : https://github.com/inventree/InvenTree/pull/5019
    - Add Metadata to: Plugin Config

v122 -> 2023-06-14 : https://github.com/inventree/InvenTree/pull/5034
    - Adds new BuildLineLabel label type

v121 -> 2023-06-14 : https://github.com/inventree/InvenTree/pull/4808
    - Adds "ProjectCode" link to Build model

v120 -> 2023-06-07 : https://github.com/inventree/InvenTree/pull/4855
    - Major overhaul of the build order API
    - Adds new BuildLine model

v119 -> 2023-06-01 : https://github.com/inventree/InvenTree/pull/4898
    - Add Metadata to:  Part test templates, Part parameters, Part category parameter templates, BOM item substitute, Related Parts, Stock item test result

v118 -> 2023-06-01 : https://github.com/inventree/InvenTree/pull/4935
    - Adds extra fields for the PartParameterTemplate model

v117 -> 2023-05-22 : https://github.com/inventree/InvenTree/pull/4854
    - Part.units model now supports physical units (e.g. "kg", "m", "mm", etc)
    - Replaces SupplierPart "pack_size" field with "pack_quantity"
    - New field supports physical units, and allows for conversion between compatible units

v116 -> 2023-05-18 : https://github.com/inventree/InvenTree/pull/4823
    - Updates to part parameter implementation, to use physical units

v115 -> 2023-05-18 : https://github.com/inventree/InvenTree/pull/4846
    - Adds ability to partially scrap a build output

v114 -> 2023-05-16 : https://github.com/inventree/InvenTree/pull/4825
    - Adds "delivery_date" to shipments

v113 -> 2023-05-13 : https://github.com/inventree/InvenTree/pull/4800
    - Adds API endpoints for scrapping a build output

v112 -> 2023-05-13: https://github.com/inventree/InvenTree/pull/4741
    - Adds flag use_pack_size to the stock addition API, which allows adding packs

v111 -> 2023-05-02 : https://github.com/inventree/InvenTree/pull/4367
    - Adds tags to the Part serializer
    - Adds tags to the SupplierPart serializer
    - Adds tags to the ManufacturerPart serializer
    - Adds tags to the StockItem serializer
    - Adds tags to the StockLocation serializer

v110 -> 2023-04-26 : https://github.com/inventree/InvenTree/pull/4698
    - Adds 'order_currency' field for PurchaseOrder / SalesOrder endpoints

v109 -> 2023-04-19 : https://github.com/inventree/InvenTree/pull/4636
    - Adds API endpoints for the "ProjectCode" model

v108 -> 2023-04-17 : https://github.com/inventree/InvenTree/pull/4615
    - Adds functionality to upload images for rendering in markdown notes

v107 -> 2023-04-04 : https://github.com/inventree/InvenTree/pull/4575
    - Adds barcode support for PurchaseOrder model
    - Adds barcode support for ReturnOrder model
    - Adds barcode support for SalesOrder model
    - Adds barcode support for BuildOrder model

v106 -> 2023-04-03 : https://github.com/inventree/InvenTree/pull/4566
    - Adds 'search_regex' parameter to all searchable API endpoints

v105 -> 2023-03-31 : https://github.com/inventree/InvenTree/pull/4543
    - Adds API endpoints for status label information on various models

v104 -> 2023-03-23 : https://github.com/inventree/InvenTree/pull/4488
    - Adds various endpoints for new "ReturnOrder" models
    - Adds various endpoints for new "ReturnOrderReport" templates
    - Exposes API endpoints for "Contact" model

v103 -> 2023-03-17 : https://github.com/inventree/InvenTree/pull/4410
    - Add metadata to several more models

v102 -> 2023-03-18 : https://github.com/inventree/InvenTree/pull/4505
- Adds global search API endpoint for consolidated search results

v101 -> 2023-03-07 : https://github.com/inventree/InvenTree/pull/4462
    - Adds 'total_in_stock' to Part serializer, and supports API ordering

v100 -> 2023-03-04 : https://github.com/inventree/InvenTree/pull/4452
     - Adds bulk delete of PurchaseOrderLineItems to API

v99 -> 2023-03-03 : https://github.com/inventree/InvenTree/pull/4445
    - Adds sort by "responsible" to PurchaseOrderAPI

v98 -> 2023-02-24 : https://github.com/inventree/InvenTree/pull/4408
    - Adds "responsible" filter to Build API

v97 -> 2023-02-20 : https://github.com/inventree/InvenTree/pull/4377
    - Adds "external" attribute to StockLocation model

v96 -> 2023-02-16 : https://github.com/inventree/InvenTree/pull/4345
    - Adds stocktake report generation functionality

v95 -> 2023-02-16 : https://github.com/inventree/InvenTree/pull/4346
    - Adds "CompanyAttachment" model (and associated API endpoints)

v94 -> 2023-02-10 : https://github.com/inventree/InvenTree/pull/4327
    - Adds API endpoints for the "Group" auth model

v93 -> 2023-02-03 : https://github.com/inventree/InvenTree/pull/4300
    - Adds extra information to the currency exchange endpoint
    - Adds API endpoint for manually updating exchange rates

v92 -> 2023-02-02 : https://github.com/inventree/InvenTree/pull/4293
    - Adds API endpoint for currency exchange information

v91 -> 2023-01-31 : https://github.com/inventree/InvenTree/pull/4281
    - Improves the API endpoint for creating new Part instances

v90 -> 2023-01-25 : https://github.com/inventree/InvenTree/pull/4186/files
    - Adds a dedicated endpoint to activate a plugin

v89 -> 2023-01-25 : https://github.com/inventree/InvenTree/pull/4214
    - Adds updated field to SupplierPart API
    - Adds API date ordering for supplier part list

v88 -> 2023-01-17: https://github.com/inventree/InvenTree/pull/4225
    - Adds 'priority' field to Build model and api endpoints

v87 -> 2023-01-04 : https://github.com/inventree/InvenTree/pull/4067
    - Add API date filter for stock table on Expiry date

v86 -> 2022-12-22 : https://github.com/inventree/InvenTree/pull/4069
    - Adds API endpoints for part stocktake

v85 -> 2022-12-21 : https://github.com/inventree/InvenTree/pull/3858
    - Add endpoints serving ICS calendars for purchase and sales orders through API

v84 -> 2022-12-21: https://github.com/inventree/InvenTree/pull/4083
    - Add support for listing PO, BO, SO by their reference

v83 -> 2022-11-19 : https://github.com/inventree/InvenTree/pull/3949
    - Add support for structural Stock locations

v82 -> 2022-11-16 : https://github.com/inventree/InvenTree/pull/3931
    - Add support for structural Part categories

v81 -> 2022-11-08 : https://github.com/inventree/InvenTree/pull/3710
    - Adds cached pricing information to Part API
    - Adds cached pricing information to BomItem API
    - Allows Part and BomItem list endpoints to be filtered by 'has_pricing'
    - Remove calculated 'price_string' values from API endpoints
    - Allows PurchaseOrderLineItem API endpoint to be filtered by 'has_pricing'
    - Allows SalesOrderLineItem API endpoint to be filtered by 'has_pricing'
    - Allows SalesOrderLineItem API endpoint to be filtered by 'order_status'
    - Adds more information to SupplierPriceBreak serializer

v80 -> 2022-11-07 : https://github.com/inventree/InvenTree/pull/3906
    - Adds 'barcode_hash' to Part API serializer
    - Adds 'barcode_hash' to StockLocation API serializer
    - Adds 'barcode_hash' to SupplierPart API serializer

v79 -> 2022-11-03 : https://github.com/inventree/InvenTree/pull/3895
    - Add metadata to Company

v78 -> 2022-10-25 : https://github.com/inventree/InvenTree/pull/3854
    - Make PartCategory to be filtered by name and description

v77 -> 2022-10-12 : https://github.com/inventree/InvenTree/pull/3772
    - Adds model permission checks for barcode assignment actions

v76 -> 2022-09-10 : https://github.com/inventree/InvenTree/pull/3640
    - Refactor of barcode data on the API
    - StockItem.uid renamed to StockItem.barcode_hash

v75 -> 2022-09-05 : https://github.com/inventree/InvenTree/pull/3644
    - Adds "pack_size" attribute to SupplierPart API serializer

v74 -> 2022-08-28 : https://github.com/inventree/InvenTree/pull/3615
    - Add confirmation field for completing PurchaseOrder if the order has incomplete lines
    - Add confirmation field for completing SalesOrder if the order has incomplete lines

v73 -> 2022-08-24 : https://github.com/inventree/InvenTree/pull/3605
    - Add 'description' field to PartParameterTemplate model

v72 -> 2022-08-18 : https://github.com/inventree/InvenTree/pull/3567
    - Allow PurchaseOrder to be duplicated via the API

v71 -> 2022-08-18 : https://github.com/inventree/InvenTree/pull/3564
    - Updates to the "part scheduling" API endpoint

v70 -> 2022-08-02 : https://github.com/inventree/InvenTree/pull/3451
    - Adds a 'depth' parameter to the PartCategory list API
    - Adds a 'depth' parameter to the StockLocation list API

v69 -> 2022-08-01 : https://github.com/inventree/InvenTree/pull/3443
    - Updates the PartCategory list API:
        - Improve query efficiency: O(n) becomes O(1)
        - Rename 'parts' field to 'part_count'
    - Updates the StockLocation list API:
        - Improve query efficiency: O(n) becomes O(1)

v68 -> 2022-07-27 : https://github.com/inventree/InvenTree/pull/3417
    - Allows SupplierPart list to be filtered by SKU value
    - Allows SupplierPart list to be filtered by MPN value

v67 -> 2022-07-25 : https://github.com/inventree/InvenTree/pull/3395
    - Adds a 'requirements' endpoint for Part instance
    - Provides information on outstanding order requirements for a given part

v66 -> 2022-07-24 : https://github.com/inventree/InvenTree/pull/3393
    - Part images can now be downloaded from a remote URL via the API
    - Company images can now be downloaded from a remote URL via the API

v65 -> 2022-07-15 : https://github.com/inventree/InvenTree/pull/3335
    - Annotates 'in_stock' quantity to the SupplierPart API

v64 -> 2022-07-08 : https://github.com/inventree/InvenTree/pull/3310
    - Annotate 'on_order' quantity to BOM list API
    - Allow BOM List API endpoint to be filtered by "on_order" parameter

v63 -> 2022-07-06 : https://github.com/inventree/InvenTree/pull/3301
    - Allow BOM List API endpoint to be filtered by "available_stock" parameter

v62 -> 2022-07-05 : https://github.com/inventree/InvenTree/pull/3296
    - Allows search on BOM List API endpoint
    - Allows ordering on BOM List API endpoint

v61 -> 2022-06-12 : https://github.com/inventree/InvenTree/pull/3183
    - Migrate the "Convert Stock Item" form class to use the API
    - There is now an API endpoint for converting a stock item to a valid variant

v60 -> 2022-06-08 : https://github.com/inventree/InvenTree/pull/3148
    - Add availability data fields to the SupplierPart model

v59 -> 2022-06-07 : https://github.com/inventree/InvenTree/pull/3154
    - Adds further improvements to BulkDelete mixin class
    - Fixes multiple bugs in custom OPTIONS metadata implementation
    - Adds 'bulk delete' for Notifications

v58 -> 2022-06-06 : https://github.com/inventree/InvenTree/pull/3146
    - Adds a BulkDelete API mixin class for fast, safe deletion of multiple objects with a single API request

v57 -> 2022-06-05 : https://github.com/inventree/InvenTree/pull/3130
    - Transfer PartCategoryTemplateParameter actions to the API

v56 -> 2022-06-02 : https://github.com/inventree/InvenTree/pull/3123
    - Expose the PartParameterTemplate model to use the API

v55 -> 2022-06-02 : https://github.com/inventree/InvenTree/pull/3120
    - Converts the 'StockItemReturn' functionality to make use of the API

v54 -> 2022-06-02 : https://github.com/inventree/InvenTree/pull/3117
    - Adds 'available_stock' annotation on the SalesOrderLineItem API
    - Adds (well, fixes) 'overdue' annotation on the SalesOrderLineItem API

v53 -> 2022-06-01 : https://github.com/inventree/InvenTree/pull/3110
    - Adds extra search fields to the BuildOrder list API endpoint

v52 -> 2022-05-31 : https://github.com/inventree/InvenTree/pull/3103
    - Allow part list API to be searched by supplier SKU

v51 -> 2022-05-24 : https://github.com/inventree/InvenTree/pull/3058
    - Adds new fields to the SalesOrderShipment model

v50 -> 2022-05-18 : https://github.com/inventree/InvenTree/pull/2912
    - Implement Attachments for manufacturer parts

v49 -> 2022-05-09 : https://github.com/inventree/InvenTree/pull/2957
    - Allows filtering of plugin list by 'active' status
    - Allows filtering of plugin list by 'mixin' support
    - Adds endpoint to "identify" or "locate" stock items and locations (using plugins)

v48 -> 2022-05-12 : https://github.com/inventree/InvenTree/pull/2977
    - Adds "export to file" functionality for PurchaseOrder API endpoint
    - Adds "export to file" functionality for SalesOrder API endpoint
    - Adds "export to file" functionality for BuildOrder API endpoint

v47 -> 2022-05-10 : https://github.com/inventree/InvenTree/pull/2964
    - Fixes barcode API error response when scanning a StockItem which does not exist
    - Fixes barcode API error response when scanning a StockLocation which does not exist

v46 -> 2022-05-09
    - Fixes read permissions on settings API
    - Allows non-staff users to read global settings via the API

v45 -> 2022-05-08 : https://github.com/inventree/InvenTree/pull/2944
    - Settings are now accessed via the API using their unique key, not their PK
    - This allows the settings to be accessed without prior knowledge of the PK

v44 -> 2022-05-04 : https://github.com/inventree/InvenTree/pull/2931
    - Converting more server-side rendered forms to the API
    - Exposes more core functionality to API endpoints

v43 -> 2022-04-26 : https://github.com/inventree/InvenTree/pull/2875
    - Adds API detail endpoint for PartSalePrice model
    - Adds API detail endpoint for PartInternalPrice model

v42 -> 2022-04-26 : https://github.com/inventree/InvenTree/pull/2833
    - Adds variant stock information to the Part and BomItem serializers

v41 -> 2022-04-26
    - Fixes 'variant_of' filter for Part list endpoint

v40 -> 2022-04-19
    - Adds ability to filter StockItem list by "tracked" parameter
        - This checks the serial number or batch code fields

v39 -> 2022-04-18
    - Adds ability to filter StockItem list by "has_batch" parameter

v38 -> 2022-04-14 : https://github.com/inventree/InvenTree/pull/2828
    - Adds the ability to include stock test results for "installed items"

v37 -> 2022-04-07 : https://github.com/inventree/InvenTree/pull/2806
    - Adds extra stock availability information to the BomItem serializer

v36 -> 2022-04-03
    - Adds ability to filter part list endpoint by unallocated_stock argument

v35 -> 2022-04-01 : https://github.com/inventree/InvenTree/pull/2797
    - Adds stock allocation information to the Part API
    - Adds calculated field for "unallocated_quantity"

v34 -> 2022-03-25
    - Change permissions for "plugin list" API endpoint (now allows any authenticated user)

v33 -> 2022-03-24
    - Adds "plugins_enabled" information to root API endpoint

v32 -> 2022-03-19
    - Adds "parameters" detail to Part API endpoint (use &parameters=true)
    - Adds ability to filter PartParameterTemplate API by Part instance
    - Adds ability to filter PartParameterTemplate API by PartCategory instance

v31 -> 2022-03-14
    - Adds "updated" field to SupplierPriceBreakList and SupplierPriceBreakDetail API endpoints

v30 -> 2022-03-09
    - Adds "exclude_location" field to BuildAutoAllocation API endpoint
    - Allows BuildItem API endpoint to be filtered by BomItem relation

v29 -> 2022-03-08
    - Adds "scheduling" endpoint for predicted stock scheduling information

v28 -> 2022-03-04
    - Adds an API endpoint for auto allocation of stock items against a build order
    - Ref: https://github.com/inventree/InvenTree/pull/2713

v27 -> 2022-02-28
    - Adds target_date field to individual line items for purchase orders and sales orders

v26 -> 2022-02-17
    - Adds API endpoint for uploading a BOM file and extracting data

v25 -> 2022-02-17
    - Adds ability to filter "part" list endpoint by "in_bom_for" argument

v24 -> 2022-02-10
    - Adds API endpoint for deleting (cancelling) build order outputs

v23 -> 2022-02-02
    - Adds API endpoints for managing plugin classes
    - Adds API endpoints for managing plugin settings

v22 -> 2021-12-20
    - Adds API endpoint to "merge" multiple stock items

v21 -> 2021-12-04
    - Adds support for multiple "Shipments" against a SalesOrder
    - Refactors process for stock allocation against a SalesOrder

v20 -> 2021-12-03
    - Adds ability to filter POLineItem endpoint by "base_part"
    - Adds optional "order_detail" to POLineItem list endpoint

v19 -> 2021-12-02
    - Adds the ability to filter the StockItem API by "part_tree"
    - Returns only stock items which match a particular part.tree_id field

v18 -> 2021-11-15
    - Adds the ability to filter BomItem API by "uses" field
    - This returns a list of all BomItems which "use" the specified part
    - Includes inherited BomItem objects

v17 -> 2021-11-09
    - Adds API endpoints for GLOBAL and USER settings objects
    - Ref: https://github.com/inventree/InvenTree/pull/2275

v16 -> 2021-10-17
    - Adds API endpoint for completing build order outputs

v15 -> 2021-10-06
    - Adds detail endpoint for SalesOrderAllocation model
    - Allows use of the API forms interface for adjusting SalesOrderAllocation objects

v14 -> 2021-10-05
    - Stock adjustment actions API is improved, using native DRF serializer support
    - However adjustment actions now only support 'pk' as a lookup field

v13 -> 2021-10-05
    - Adds API endpoint to allocate stock items against a BuildOrder
    - Updates StockItem API with improved filtering against BomItem data

v12 -> 2021-09-07
    - Adds API endpoint to receive stock items against a PurchaseOrder

v11 -> 2021-08-26
    - Adds "units" field to PartBriefSerializer
    - This allows units to be introspected from the "part_detail" field in the StockItem serializer

v10 -> 2021-08-23
    - Adds "purchase_price_currency" to StockItem serializer
    - Adds "purchase_price_string" to StockItem serializer
    - Purchase price is now writable for StockItem serializer

v9  -> 2021-08-09
    - Adds "price_string" to part pricing serializers

v8  -> 2021-07-19
    - Refactors the API interface for SupplierPart and ManufacturerPart models
    - ManufacturerPart objects can no longer be created via the SupplierPart API endpoint

v7  -> 2021-07-03
    - Introduced the concept of "API forms" in https://github.com/inventree/InvenTree/pull/1716
    - API OPTIONS endpoints provide comprehensive field metedata
    - Multiple new API endpoints added for database models

v6  -> 2021-06-23
    - Part and Company images can now be directly uploaded via the REST API

v5  -> 2021-06-21
    - Adds API interface for manufacturer part parameters

v4  -> 2021-06-01
    - BOM items can now accept "variant stock" to be assigned against them
    - Many slight API tweaks were needed to get this to work properly!

v3  -> 2021-05-22:
    - The updated StockItem "history tracking" now uses a different interface

"""<|MERGE_RESOLUTION|>--- conflicted
+++ resolved
@@ -1,20 +1,18 @@
 """InvenTree API version information."""
 
 # InvenTree API version
-INVENTREE_API_VERSION = 251
+INVENTREE_API_VERSION = 252
 
 """Increment this API version number whenever there is a significant change to the API that any clients need to know about."""
 
 
 INVENTREE_API_TEXT = """
 
-<<<<<<< HEAD
-v251 - 2024-09-06 : https://github.com/inventree/InvenTree/pull/7470
+v252 - 2024-09-07 : https://github.com/inventree/InvenTree/pull/7470
     - Implements new API endpoints for enabling custom UI functionality
-=======
+
 v251 - 2024-09-06 : https://github.com/inventree/InvenTree/pull/8018
     - Adds "attach_to_model" field to the ReporTemplate model
->>>>>>> 07fac28b
 
 v250 - 2024-09-04 : https://github.com/inventree/InvenTree/pull/8069
     - Fixes 'revision' field definition in Part serializer
