--- conflicted
+++ resolved
@@ -1,20 +1,18 @@
 """InvenTree API version information."""
 
 # InvenTree API version
-INVENTREE_API_VERSION = 368
+INVENTREE_API_VERSION = 369
 
 """Increment this API version number whenever there is a significant change to the API that any clients need to know about."""
 
 INVENTREE_API_TEXT = """
 
-<<<<<<< HEAD
-v368 -> 2025-07-15 : https://github.com/inventree/InvenTree/pull/10023
+v369 -> 2025-07-15 : https://github.com/inventree/InvenTree/pull/10023
     - Adds "note", "updated", "updated_by" fields to the PartParameter API endpoints
-=======
+
 v368 -> 2025-07-11 : https://github.com/inventree/InvenTree/pull/9673
     - Adds 'tax_id' to company model
     - Adds 'tax_id' to search fields in the 'CompanyList' API endpoint
->>>>>>> 24bff424
 
 v367 -> 2025-07-10 : https://github.com/inventree/InvenTree/pull/10001
     - Adds OAuth2 scopes for importer sessions
