"""InvenTree API version information."""

# InvenTree API version
INVENTREE_API_VERSION = 237

"""Increment this API version number whenever there is a significant change to the API that any clients need to know about."""


INVENTREE_API_TEXT = """

<<<<<<< HEAD
v237 - 2024-08-09 : https://github.com/inventree/InvenTree/pull/7862
    - Adds custom status fields to various serializers
    - Adds endpoints to admin custom status fields
=======
v237 - 2024-08-13 : https://github.com/inventree/InvenTree/pull/7863
    - Reimplement "bulk delete" operation for Attachment model
    - Fix permission checks for Attachment API endpoints
>>>>>>> a37d2185

v236 - 2024-08-10 : https://github.com/inventree/InvenTree/pull/7844
    - Adds "supplier_name" to the PurchaseOrder API serializer

v235 - 2024-08-08 : https://github.com/inventree/InvenTree/pull/7837
    - Adds "on_order" quantity to SalesOrderLineItem serializer
    - Adds "building" quantity to SalesOrderLineItem serializer

v234 - 2024-08-08 : https://github.com/inventree/InvenTree/pull/7829
    - Fixes bug in the plugin metadata endpoint

v233 - 2024-08-04 : https://github.com/inventree/InvenTree/pull/7807
    - Adds new endpoints for managing state of build orders
    - Adds new endpoints for managing state of purchase orders
    - Adds new endpoints for managing state of sales orders
    - Adds new endpoints for managing state of return orders

v232 - 2024-08-03 : https://github.com/inventree/InvenTree/pull/7793
    - Allow ordering of SalesOrderShipment API by 'shipment_date' and 'delivery_date'

v231 - 2024-08-03 : https://github.com/inventree/InvenTree/pull/7794
    - Optimize BuildItem and BuildLine serializers to improve API efficiency

v230 - 2024-05-05 : https://github.com/inventree/InvenTree/pull/7164
    - Adds test statistics endpoint

v229 - 2024-07-31 : https://github.com/inventree/InvenTree/pull/7775
    - Add extra exportable fields to the BomItem serializer

v228 - 2024-07-18 : https://github.com/inventree/InvenTree/pull/7684
    - Adds "icon" field to the PartCategory.path and StockLocation.path API
    - Adds icon packages API endpoint

v227 - 2024-07-19 : https://github.com/inventree/InvenTree/pull/7693/
    - Adds endpoints to list and revoke the tokens issued to the current user

v226 - 2024-07-15 : https://github.com/inventree/InvenTree/pull/7648
    - Adds barcode generation API endpoint

v225 - 2024-07-17 : https://github.com/inventree/InvenTree/pull/7671
    - Adds "filters" field to DataImportSession API

v224 - 2024-07-14 : https://github.com/inventree/InvenTree/pull/7667
    - Add notes field to ManufacturerPart and SupplierPart API endpoints

v223 - 2024-07-14 : https://github.com/inventree/InvenTree/pull/7649
    - Allow adjustment of "packaging" field when receiving items against a purchase order

v222 - 2024-07-14 : https://github.com/inventree/InvenTree/pull/7635
    - Adjust the BomItem API endpoint to improve data import process

v221 - 2024-07-13 : https://github.com/inventree/InvenTree/pull/7636
    - Adds missing fields from StockItemBriefSerializer
    - Adds missing fields from PartBriefSerializer
    - Adds extra exportable fields to BuildItemSerializer

v220 - 2024-07-11 : https://github.com/inventree/InvenTree/pull/7585
    - Adds "revision_of" field to Part serializer
    - Adds new API filters for "revision" status

v219 - 2024-07-11 : https://github.com/inventree/InvenTree/pull/7611
    - Adds new fields to the BuildItem API endpoints
    - Adds new ordering / filtering options to the BuildItem API endpoints

v218 - 2024-07-11 : https://github.com/inventree/InvenTree/pull/7619
    - Adds "can_build" field to the BomItem API

v217 - 2024-07-09 : https://github.com/inventree/InvenTree/pull/7599
    - Fixes bug in "project_code" field for order API endpoints

v216 - 2024-07-08 : https://github.com/inventree/InvenTree/pull/7595
    - Moves API endpoint for contenttype lookup by model name

v215 - 2024-07-09 : https://github.com/inventree/InvenTree/pull/7591
    - Adds additional fields to the BuildLine serializer

v214 - 2024-07-08 : https://github.com/inventree/InvenTree/pull/7587
    - Adds "default_location_detail" field to the Part API

v213 - 2024-07-06 : https://github.com/inventree/InvenTree/pull/7527
    - Adds 'locked' field to Part API

v212 - 2024-07-06 : https://github.com/inventree/InvenTree/pull/7562
    - Makes API generation more robust (no functional changes)

v211 - 2024-06-26 : https://github.com/inventree/InvenTree/pull/6911
    - Adds API endpoints for managing data import and export

v210 - 2024-06-26 : https://github.com/inventree/InvenTree/pull/7518
    - Adds translateable text to User API fields

v209 - 2024-06-26 : https://github.com/inventree/InvenTree/pull/7514
    - Add "top_level" filter to PartCategory API endpoint
    - Add "top_level" filter to StockLocation API endpoint

v208 - 2024-06-19 : https://github.com/inventree/InvenTree/pull/7479
    - Adds documentation for the user roles API endpoint (no functional changes)

v207 - 2024-06-09 : https://github.com/inventree/InvenTree/pull/7420
    - Moves all "Attachment" models into a single table
    - All "Attachment" operations are now performed at /api/attachment/
    - Add permissions information to /api/user/roles/ endpoint

v206 - 2024-06-08 : https://github.com/inventree/InvenTree/pull/7417
    - Adds "choices" field to the PartTestTemplate model

v205 - 2024-06-03 : https://github.com/inventree/InvenTree/pull/7284
    - Added model_type and model_id fields to the "NotesImage" serializer

v204 - 2024-06-03 : https://github.com/inventree/InvenTree/pull/7393
    - Fixes previous API update which resulted in inconsistent ordering of currency codes

v203 - 2024-06-03 : https://github.com/inventree/InvenTree/pull/7390
    - Currency codes are now configurable as a run-time setting

v202 - 2024-05-27 : https://github.com/inventree/InvenTree/pull/7343
    - Adjust "required" attribute of Part.category field to be optional

v201 - 2024-05-21 : https://github.com/inventree/InvenTree/pull/7074
    - Major refactor of the report template / report printing interface
    - This is a *breaking change* to the report template API

v200 - 2024-05-20 : https://github.com/inventree/InvenTree/pull/7000
    - Adds API endpoint for generating custom batch codes
    - Adds API endpoint for generating custom serial numbers

v199 - 2024-05-20 : https://github.com/inventree/InvenTree/pull/7264
    - Expose "bom_valid" filter for the Part API
    - Expose "starred" filter for the Part API

v198 - 2024-05-19 : https://github.com/inventree/InvenTree/pull/7258
    - Fixed lookup field conflicts in the plugins API

v197 - 2024-05-14 : https://github.com/inventree/InvenTree/pull/7224
    - Refactor the plugin API endpoints to use the plugin "key" for lookup, rather than the PK value

v196 - 2024-05-05 : https://github.com/inventree/InvenTree/pull/7160
    - Adds "location" field to BuildOutputComplete API endpoint

v195 - 2024-05-03 : https://github.com/inventree/InvenTree/pull/7153
    - Fixes bug in BuildOrderCancel API endpoint

v194 - 2024-05-01 : https://github.com/inventree/InvenTree/pull/7147
    -  Adds field description to the currency_exchange_retrieve API call

v193 - 2024-04-30 : https://github.com/inventree/InvenTree/pull/7144
    - Adds "assigned_to" filter to PurchaseOrder / SalesOrder / ReturnOrder API endpoints

v192 - 2024-04-23 : https://github.com/inventree/InvenTree/pull/7106
    - Adds 'trackable' ordering option to BuildLineLabel API endpoint

v191 - 2024-04-22 : https://github.com/inventree/InvenTree/pull/7079
    - Adds API endpoints for Contenttype model

v190 - 2024-04-19 : https://github.com/inventree/InvenTree/pull/7024
    - Adds "active" field to the Company API endpoints
    - Allow company list to be filtered by "active" status

v189 - 2024-04-19 : https://github.com/inventree/InvenTree/pull/7066
    - Adds "currency" field to CompanyBriefSerializer class

v188 - 2024-04-16 : https://github.com/inventree/InvenTree/pull/6970
    - Adds session authentication support for the API
    - Improvements for login / logout endpoints for better support of React web interface

v187 - 2024-04-10 : https://github.com/inventree/InvenTree/pull/6985
    - Allow Part list endpoint to be sorted by pricing_min and pricing_max values
    - Allow BomItem list endpoint to be sorted by pricing_min and pricing_max values
    - Allow InternalPrice and SalePrice endpoints to be sorted by quantity
    - Adds total pricing values to BomItem serializer

v186 - 2024-03-26 : https://github.com/inventree/InvenTree/pull/6855
    - Adds license information to the API

v185 - 2024-03-24 : https://github.com/inventree/InvenTree/pull/6836
    - Remove /plugin/activate endpoint
    - Update docstrings and typing for various API endpoints (no functional changes)

v184 - 2024-03-17 : https://github.com/inventree/InvenTree/pull/10464
    - Add additional fields for tests (start/end datetime, test station)

v183 - 2024-03-14 : https://github.com/inventree/InvenTree/pull/5972
    - Adds "category_default_location" annotated field to part serializer
    - Adds "part_detail.category_default_location" annotated field to stock item serializer
    - Adds "part_detail.category_default_location" annotated field to purchase order line serializer
    - Adds "parent_default_location" annotated field to category serializer

v182 - 2024-03-13 : https://github.com/inventree/InvenTree/pull/6714
    - Expose ReportSnippet model to the /report/snippet/ API endpoint
    - Expose ReportAsset model to the /report/asset/ API endpoint

v181 - 2024-02-21 : https://github.com/inventree/InvenTree/pull/6541
    - Adds "width" and "height" fields to the LabelTemplate API endpoint
    - Adds "page_size" and "landscape" fields to the ReportTemplate API endpoint

v180 - 2024-3-02 : https://github.com/inventree/InvenTree/pull/6463
    - Tweaks to API documentation to allow automatic documentation generation

v179 - 2024-03-01 : https://github.com/inventree/InvenTree/pull/6605
    - Adds "subcategories" count to PartCategory serializer
    - Adds "sublocations" count to StockLocation serializer
    - Adds "image" field to PartBrief serializer
    - Adds "image" field to CompanyBrief serializer

v178 - 2024-02-29 : https://github.com/inventree/InvenTree/pull/6604
    - Adds "external_stock" field to the Part API endpoint
    - Adds "external_stock" field to the BomItem API endpoint
    - Adds "external_stock" field to the BuildLine API endpoint
    - Stock quantities represented in the BuildLine API endpoint are now filtered by Build.source_location

v177 - 2024-02-27 : https://github.com/inventree/InvenTree/pull/6581
    - Adds "subcategoies" count to PartCategoryTree serializer
    - Adds "sublocations" count to StockLocationTree serializer

v176 - 2024-02-26 : https://github.com/inventree/InvenTree/pull/6535
    - Adds the field "plugins_install_disabled" to the Server info API endpoint

v175 - 2024-02-21 : https://github.com/inventree/InvenTree/pull/6538
    - Adds "parts" count to PartParameterTemplate serializer

v174 - 2024-02-21 : https://github.com/inventree/InvenTree/pull/6536
    - Expose PartCategory filters to the API documentation
    - Expose StockLocation filters to the API documentation

v173 - 2024-02-20 : https://github.com/inventree/InvenTree/pull/6483
    - Adds "merge_items" to the PurchaseOrderLine create API endpoint
    - Adds "auto_pricing" to the PurchaseOrderLine create/update API endpoint

v172 - 2024-02-20 : https://github.com/inventree/InvenTree/pull/6526
    - Adds "enabled" field to the PartTestTemplate API endpoint
    - Adds "enabled" filter to the PartTestTemplate list
    - Adds "enabled" filter to the StockItemTestResult list

v171 - 2024-02-19 : https://github.com/inventree/InvenTree/pull/6516
    - Adds "key" as a filterable parameter to PartTestTemplate list endpoint

v170 -> 2024-02-19 : https://github.com/inventree/InvenTree/pull/6514
    - Adds "has_results" filter to the PartTestTemplate list endpoint

v169 -> 2024-02-14 : https://github.com/inventree/InvenTree/pull/6430
    - Adds 'key' field to PartTestTemplate API endpoint
    - Adds annotated 'results' field to PartTestTemplate API endpoint
    - Adds 'template' field to StockItemTestResult API endpoint

v168 -> 2024-02-14 : https://github.com/inventree/InvenTree/pull/4824
    - Adds machine CRUD API endpoints
    - Adds machine settings API endpoints
    - Adds machine restart API endpoint
    - Adds machine types/drivers list API endpoints
    - Adds machine registry status API endpoint
    - Adds 'required' field to the global Settings API
    - Discover sub-sub classes of the StatusCode API

v167 -> 2024-02-07: https://github.com/inventree/InvenTree/pull/6440
    - Fixes for OpenAPI schema generation

v166 -> 2024-02-04 : https://github.com/inventree/InvenTree/pull/6400
    - Adds package_name to plugin API
    - Adds mechanism for uninstalling plugins via the API

v165 -> 2024-01-28 : https://github.com/inventree/InvenTree/pull/6040
    - Adds supplier_part.name, part.creation_user, part.required_for_sales_order

v164 -> 2024-01-24 : https://github.com/inventree/InvenTree/pull/6343
    - Adds "building" quantity to BuildLine API serializer

v163 -> 2024-01-22 : https://github.com/inventree/InvenTree/pull/6314
    - Extends API endpoint to expose auth configuration information for signin pages

v162 -> 2024-01-14 : https://github.com/inventree/InvenTree/pull/6230
    - Adds API endpoints to provide information on background tasks

v161 -> 2024-01-13 : https://github.com/inventree/InvenTree/pull/6222
    - Adds API endpoint for system error information

v160 -> 2023-12-11 : https://github.com/inventree/InvenTree/pull/6072
    - Adds API endpoint for allocating stock items against a sales order via barcode scan

v159 -> 2023-12-08 : https://github.com/inventree/InvenTree/pull/6056
    - Adds API endpoint for reloading plugin registry

v158 -> 2023-11-21 : https://github.com/inventree/InvenTree/pull/5953
    - Adds API endpoint for listing all settings of a particular plugin
    - Adds API endpoint for registry status (errors)

v157 -> 2023-12-02 : https://github.com/inventree/InvenTree/pull/6021
    - Add write-only "existing_image" field to Part API serializer

v156 -> 2023-11-26 : https://github.com/inventree/InvenTree/pull/5982
    - Add POST endpoint for report and label creation

v155 -> 2023-11-24 : https://github.com/inventree/InvenTree/pull/5979
    - Add "creation_date" field to Part instance serializer

v154 -> 2023-11-21 : https://github.com/inventree/InvenTree/pull/5944
    - Adds "responsible" field to the ProjectCode table

v153 -> 2023-11-21 : https://github.com/inventree/InvenTree/pull/5956
    - Adds override_min and override_max fields to part pricing API

v152 -> 2023-11-20 : https://github.com/inventree/InvenTree/pull/5949
    - Adds barcode support for manufacturerpart model
    - Adds API endpoint for adding parts to purchase order using barcode scan

v151 -> 2023-11-13 : https://github.com/inventree/InvenTree/pull/5906
    - Allow user list API to be filtered by user active status
    - Allow owner list API to be filtered by user active status

v150 -> 2023-11-07: https://github.com/inventree/InvenTree/pull/5875
    - Extended user API endpoints to enable ordering
    - Extended user API endpoints to enable user role changes
    - Added endpoint to create a new user

v149 -> 2023-11-07 : https://github.com/inventree/InvenTree/pull/5876
    - Add 'building' quantity to BomItem serializer
    - Add extra ordering options for the BomItem list API

v148 -> 2023-11-06 : https://github.com/inventree/InvenTree/pull/5872
    - Allow "quantity" to be specified when installing an item into another item

v147 -> 2023-11-04: https://github.com/inventree/InvenTree/pull/5860
    - Adds "completed_lines" field to SalesOrder API endpoint
    - Adds "completed_lines" field to PurchaseOrder API endpoint

v146 -> 2023-11-02: https://github.com/inventree/InvenTree/pull/5822
    - Extended SSO Provider endpoint to contain if a provider is configured
    - Adds API endpoints for Email Address model

v145 -> 2023-10-30: https://github.com/inventree/InvenTree/pull/5786
    - Allow printing labels via POST including printing options in the body

v144 -> 2023-10-23: https://github.com/inventree/InvenTree/pull/5811
    - Adds version information API endpoint

v143 -> 2023-10-29: https://github.com/inventree/InvenTree/pull/5810
    - Extends the status endpoint to include information about system status and health

v142 -> 2023-10-20: https://github.com/inventree/InvenTree/pull/5759
    - Adds generic API endpoints for looking up status models

v141 -> 2023-10-23 : https://github.com/inventree/InvenTree/pull/5774
    - Changed 'part.responsible' from User to Owner

v140 -> 2023-10-20 : https://github.com/inventree/InvenTree/pull/5664
    - Expand API token functionality
    - Multiple API tokens can be generated per user

v139 -> 2023-10-11 : https://github.com/inventree/InvenTree/pull/5509
    - Add new BarcodePOReceive endpoint to receive line items by scanning supplier barcodes

v138 -> 2023-10-11 : https://github.com/inventree/InvenTree/pull/5679
    - Settings keys are no longer case sensitive
    - Include settings units in API serializer

v137 -> 2023-10-04 : https://github.com/inventree/InvenTree/pull/5588
    - Adds StockLocationType API endpoints
    - Adds custom_icon, location_type to StockLocation endpoint

v136 -> 2023-09-23 : https://github.com/inventree/InvenTree/pull/5595
    - Adds structural to StockLocation and PartCategory tree endpoints

v135 -> 2023-09-19 : https://github.com/inventree/InvenTree/pull/5569
    - Adds location path detail to StockLocation and StockItem API endpoints
    - Adds category path detail to PartCategory and Part API endpoints

v134 -> 2023-09-11 : https://github.com/inventree/InvenTree/pull/5525
    - Allow "Attachment" list endpoints to be searched by attachment, link and comment fields

v133 -> 2023-09-08 : https://github.com/inventree/InvenTree/pull/5518
    - Add extra optional fields which can be used for StockAdjustment endpoints

v132 -> 2023-09-07 : https://github.com/inventree/InvenTree/pull/5515
    - Add 'issued_by' filter to BuildOrder API list endpoint

v131 -> 2023-08-09 : https://github.com/inventree/InvenTree/pull/5415
    - Annotate 'available_variant_stock' to the SalesOrderLine serializer

v130 -> 2023-07-14 : https://github.com/inventree/InvenTree/pull/5251
    - Refactor label printing interface

v129 -> 2023-07-06 : https://github.com/inventree/InvenTree/pull/5189
    - Changes 'serial_lte' and 'serial_gte' stock filters to point to 'serial_int' field

v128 -> 2023-07-06 : https://github.com/inventree/InvenTree/pull/5186
    - Adds 'available' filter for BuildLine API endpoint

v127 -> 2023-06-24 : https://github.com/inventree/InvenTree/pull/5094
    - Enhancements for the PartParameter API endpoints

v126 -> 2023-06-19 : https://github.com/inventree/InvenTree/pull/5075
    - Adds API endpoint for setting the "category" for multiple parts simultaneously

v125 -> 2023-06-17 : https://github.com/inventree/InvenTree/pull/5064
    - Adds API endpoint for setting the "status" field for multiple stock items simultaneously

v124 -> 2023-06-17 : https://github.com/inventree/InvenTree/pull/5057
    - Add "created_before" and "created_after" filters to the Part API

v123 -> 2023-06-15 : https://github.com/inventree/InvenTree/pull/5019
    - Add Metadata to: Plugin Config

v122 -> 2023-06-14 : https://github.com/inventree/InvenTree/pull/5034
    - Adds new BuildLineLabel label type

v121 -> 2023-06-14 : https://github.com/inventree/InvenTree/pull/4808
    - Adds "ProjectCode" link to Build model

v120 -> 2023-06-07 : https://github.com/inventree/InvenTree/pull/4855
    - Major overhaul of the build order API
    - Adds new BuildLine model

v119 -> 2023-06-01 : https://github.com/inventree/InvenTree/pull/4898
    - Add Metadata to:  Part test templates, Part parameters, Part category parameter templates, BOM item substitute, Related Parts, Stock item test result

v118 -> 2023-06-01 : https://github.com/inventree/InvenTree/pull/4935
    - Adds extra fields for the PartParameterTemplate model

v117 -> 2023-05-22 : https://github.com/inventree/InvenTree/pull/4854
    - Part.units model now supports physical units (e.g. "kg", "m", "mm", etc)
    - Replaces SupplierPart "pack_size" field with "pack_quantity"
    - New field supports physical units, and allows for conversion between compatible units

v116 -> 2023-05-18 : https://github.com/inventree/InvenTree/pull/4823
    - Updates to part parameter implementation, to use physical units

v115 -> 2023-05-18 : https://github.com/inventree/InvenTree/pull/4846
    - Adds ability to partially scrap a build output

v114 -> 2023-05-16 : https://github.com/inventree/InvenTree/pull/4825
    - Adds "delivery_date" to shipments

v113 -> 2023-05-13 : https://github.com/inventree/InvenTree/pull/4800
    - Adds API endpoints for scrapping a build output

v112 -> 2023-05-13: https://github.com/inventree/InvenTree/pull/4741
    - Adds flag use_pack_size to the stock addition API, which allows adding packs

v111 -> 2023-05-02 : https://github.com/inventree/InvenTree/pull/4367
    - Adds tags to the Part serializer
    - Adds tags to the SupplierPart serializer
    - Adds tags to the ManufacturerPart serializer
    - Adds tags to the StockItem serializer
    - Adds tags to the StockLocation serializer

v110 -> 2023-04-26 : https://github.com/inventree/InvenTree/pull/4698
    - Adds 'order_currency' field for PurchaseOrder / SalesOrder endpoints

v109 -> 2023-04-19 : https://github.com/inventree/InvenTree/pull/4636
    - Adds API endpoints for the "ProjectCode" model

v108 -> 2023-04-17 : https://github.com/inventree/InvenTree/pull/4615
    - Adds functionality to upload images for rendering in markdown notes

v107 -> 2023-04-04 : https://github.com/inventree/InvenTree/pull/4575
    - Adds barcode support for PurchaseOrder model
    - Adds barcode support for ReturnOrder model
    - Adds barcode support for SalesOrder model
    - Adds barcode support for BuildOrder model

v106 -> 2023-04-03 : https://github.com/inventree/InvenTree/pull/4566
    - Adds 'search_regex' parameter to all searchable API endpoints

v105 -> 2023-03-31 : https://github.com/inventree/InvenTree/pull/4543
    - Adds API endpoints for status label information on various models

v104 -> 2023-03-23 : https://github.com/inventree/InvenTree/pull/4488
    - Adds various endpoints for new "ReturnOrder" models
    - Adds various endpoints for new "ReturnOrderReport" templates
    - Exposes API endpoints for "Contact" model

v103 -> 2023-03-17 : https://github.com/inventree/InvenTree/pull/4410
    - Add metadata to several more models

v102 -> 2023-03-18 : https://github.com/inventree/InvenTree/pull/4505
- Adds global search API endpoint for consolidated search results

v101 -> 2023-03-07 : https://github.com/inventree/InvenTree/pull/4462
    - Adds 'total_in_stock' to Part serializer, and supports API ordering

v100 -> 2023-03-04 : https://github.com/inventree/InvenTree/pull/4452
     - Adds bulk delete of PurchaseOrderLineItems to API

v99 -> 2023-03-03 : https://github.com/inventree/InvenTree/pull/4445
    - Adds sort by "responsible" to PurchaseOrderAPI

v98 -> 2023-02-24 : https://github.com/inventree/InvenTree/pull/4408
    - Adds "responsible" filter to Build API

v97 -> 2023-02-20 : https://github.com/inventree/InvenTree/pull/4377
    - Adds "external" attribute to StockLocation model

v96 -> 2023-02-16 : https://github.com/inventree/InvenTree/pull/4345
    - Adds stocktake report generation functionality

v95 -> 2023-02-16 : https://github.com/inventree/InvenTree/pull/4346
    - Adds "CompanyAttachment" model (and associated API endpoints)

v94 -> 2023-02-10 : https://github.com/inventree/InvenTree/pull/4327
    - Adds API endpoints for the "Group" auth model

v93 -> 2023-02-03 : https://github.com/inventree/InvenTree/pull/4300
    - Adds extra information to the currency exchange endpoint
    - Adds API endpoint for manually updating exchange rates

v92 -> 2023-02-02 : https://github.com/inventree/InvenTree/pull/4293
    - Adds API endpoint for currency exchange information

v91 -> 2023-01-31 : https://github.com/inventree/InvenTree/pull/4281
    - Improves the API endpoint for creating new Part instances

v90 -> 2023-01-25 : https://github.com/inventree/InvenTree/pull/4186/files
    - Adds a dedicated endpoint to activate a plugin

v89 -> 2023-01-25 : https://github.com/inventree/InvenTree/pull/4214
    - Adds updated field to SupplierPart API
    - Adds API date ordering for supplier part list

v88 -> 2023-01-17: https://github.com/inventree/InvenTree/pull/4225
    - Adds 'priority' field to Build model and api endpoints

v87 -> 2023-01-04 : https://github.com/inventree/InvenTree/pull/4067
    - Add API date filter for stock table on Expiry date

v86 -> 2022-12-22 : https://github.com/inventree/InvenTree/pull/4069
    - Adds API endpoints for part stocktake

v85 -> 2022-12-21 : https://github.com/inventree/InvenTree/pull/3858
    - Add endpoints serving ICS calendars for purchase and sales orders through API

v84 -> 2022-12-21: https://github.com/inventree/InvenTree/pull/4083
    - Add support for listing PO, BO, SO by their reference

v83 -> 2022-11-19 : https://github.com/inventree/InvenTree/pull/3949
    - Add support for structural Stock locations

v82 -> 2022-11-16 : https://github.com/inventree/InvenTree/pull/3931
    - Add support for structural Part categories

v81 -> 2022-11-08 : https://github.com/inventree/InvenTree/pull/3710
    - Adds cached pricing information to Part API
    - Adds cached pricing information to BomItem API
    - Allows Part and BomItem list endpoints to be filtered by 'has_pricing'
    - Remove calculated 'price_string' values from API endpoints
    - Allows PurchaseOrderLineItem API endpoint to be filtered by 'has_pricing'
    - Allows SalesOrderLineItem API endpoint to be filtered by 'has_pricing'
    - Allows SalesOrderLineItem API endpoint to be filtered by 'order_status'
    - Adds more information to SupplierPriceBreak serializer

v80 -> 2022-11-07 : https://github.com/inventree/InvenTree/pull/3906
    - Adds 'barcode_hash' to Part API serializer
    - Adds 'barcode_hash' to StockLocation API serializer
    - Adds 'barcode_hash' to SupplierPart API serializer

v79 -> 2022-11-03 : https://github.com/inventree/InvenTree/pull/3895
    - Add metadata to Company

v78 -> 2022-10-25 : https://github.com/inventree/InvenTree/pull/3854
    - Make PartCategory to be filtered by name and description

v77 -> 2022-10-12 : https://github.com/inventree/InvenTree/pull/3772
    - Adds model permission checks for barcode assignment actions

v76 -> 2022-09-10 : https://github.com/inventree/InvenTree/pull/3640
    - Refactor of barcode data on the API
    - StockItem.uid renamed to StockItem.barcode_hash

v75 -> 2022-09-05 : https://github.com/inventree/InvenTree/pull/3644
    - Adds "pack_size" attribute to SupplierPart API serializer

v74 -> 2022-08-28 : https://github.com/inventree/InvenTree/pull/3615
    - Add confirmation field for completing PurchaseOrder if the order has incomplete lines
    - Add confirmation field for completing SalesOrder if the order has incomplete lines

v73 -> 2022-08-24 : https://github.com/inventree/InvenTree/pull/3605
    - Add 'description' field to PartParameterTemplate model

v72 -> 2022-08-18 : https://github.com/inventree/InvenTree/pull/3567
    - Allow PurchaseOrder to be duplicated via the API

v71 -> 2022-08-18 : https://github.com/inventree/InvenTree/pull/3564
    - Updates to the "part scheduling" API endpoint

v70 -> 2022-08-02 : https://github.com/inventree/InvenTree/pull/3451
    - Adds a 'depth' parameter to the PartCategory list API
    - Adds a 'depth' parameter to the StockLocation list API

v69 -> 2022-08-01 : https://github.com/inventree/InvenTree/pull/3443
    - Updates the PartCategory list API:
        - Improve query efficiency: O(n) becomes O(1)
        - Rename 'parts' field to 'part_count'
    - Updates the StockLocation list API:
        - Improve query efficiency: O(n) becomes O(1)

v68 -> 2022-07-27 : https://github.com/inventree/InvenTree/pull/3417
    - Allows SupplierPart list to be filtered by SKU value
    - Allows SupplierPart list to be filtered by MPN value

v67 -> 2022-07-25 : https://github.com/inventree/InvenTree/pull/3395
    - Adds a 'requirements' endpoint for Part instance
    - Provides information on outstanding order requirements for a given part

v66 -> 2022-07-24 : https://github.com/inventree/InvenTree/pull/3393
    - Part images can now be downloaded from a remote URL via the API
    - Company images can now be downloaded from a remote URL via the API

v65 -> 2022-07-15 : https://github.com/inventree/InvenTree/pull/3335
    - Annotates 'in_stock' quantity to the SupplierPart API

v64 -> 2022-07-08 : https://github.com/inventree/InvenTree/pull/3310
    - Annotate 'on_order' quantity to BOM list API
    - Allow BOM List API endpoint to be filtered by "on_order" parameter

v63 -> 2022-07-06 : https://github.com/inventree/InvenTree/pull/3301
    - Allow BOM List API endpoint to be filtered by "available_stock" parameter

v62 -> 2022-07-05 : https://github.com/inventree/InvenTree/pull/3296
    - Allows search on BOM List API endpoint
    - Allows ordering on BOM List API endpoint

v61 -> 2022-06-12 : https://github.com/inventree/InvenTree/pull/3183
    - Migrate the "Convert Stock Item" form class to use the API
    - There is now an API endpoint for converting a stock item to a valid variant

v60 -> 2022-06-08 : https://github.com/inventree/InvenTree/pull/3148
    - Add availability data fields to the SupplierPart model

v59 -> 2022-06-07 : https://github.com/inventree/InvenTree/pull/3154
    - Adds further improvements to BulkDelete mixin class
    - Fixes multiple bugs in custom OPTIONS metadata implementation
    - Adds 'bulk delete' for Notifications

v58 -> 2022-06-06 : https://github.com/inventree/InvenTree/pull/3146
    - Adds a BulkDelete API mixin class for fast, safe deletion of multiple objects with a single API request

v57 -> 2022-06-05 : https://github.com/inventree/InvenTree/pull/3130
    - Transfer PartCategoryTemplateParameter actions to the API

v56 -> 2022-06-02 : https://github.com/inventree/InvenTree/pull/3123
    - Expose the PartParameterTemplate model to use the API

v55 -> 2022-06-02 : https://github.com/inventree/InvenTree/pull/3120
    - Converts the 'StockItemReturn' functionality to make use of the API

v54 -> 2022-06-02 : https://github.com/inventree/InvenTree/pull/3117
    - Adds 'available_stock' annotation on the SalesOrderLineItem API
    - Adds (well, fixes) 'overdue' annotation on the SalesOrderLineItem API

v53 -> 2022-06-01 : https://github.com/inventree/InvenTree/pull/3110
    - Adds extra search fields to the BuildOrder list API endpoint

v52 -> 2022-05-31 : https://github.com/inventree/InvenTree/pull/3103
    - Allow part list API to be searched by supplier SKU

v51 -> 2022-05-24 : https://github.com/inventree/InvenTree/pull/3058
    - Adds new fields to the SalesOrderShipment model

v50 -> 2022-05-18 : https://github.com/inventree/InvenTree/pull/2912
    - Implement Attachments for manufacturer parts

v49 -> 2022-05-09 : https://github.com/inventree/InvenTree/pull/2957
    - Allows filtering of plugin list by 'active' status
    - Allows filtering of plugin list by 'mixin' support
    - Adds endpoint to "identify" or "locate" stock items and locations (using plugins)

v48 -> 2022-05-12 : https://github.com/inventree/InvenTree/pull/2977
    - Adds "export to file" functionality for PurchaseOrder API endpoint
    - Adds "export to file" functionality for SalesOrder API endpoint
    - Adds "export to file" functionality for BuildOrder API endpoint

v47 -> 2022-05-10 : https://github.com/inventree/InvenTree/pull/2964
    - Fixes barcode API error response when scanning a StockItem which does not exist
    - Fixes barcode API error response when scanning a StockLocation which does not exist

v46 -> 2022-05-09
    - Fixes read permissions on settings API
    - Allows non-staff users to read global settings via the API

v45 -> 2022-05-08 : https://github.com/inventree/InvenTree/pull/2944
    - Settings are now accessed via the API using their unique key, not their PK
    - This allows the settings to be accessed without prior knowledge of the PK

v44 -> 2022-05-04 : https://github.com/inventree/InvenTree/pull/2931
    - Converting more server-side rendered forms to the API
    - Exposes more core functionality to API endpoints

v43 -> 2022-04-26 : https://github.com/inventree/InvenTree/pull/2875
    - Adds API detail endpoint for PartSalePrice model
    - Adds API detail endpoint for PartInternalPrice model

v42 -> 2022-04-26 : https://github.com/inventree/InvenTree/pull/2833
    - Adds variant stock information to the Part and BomItem serializers

v41 -> 2022-04-26
    - Fixes 'variant_of' filter for Part list endpoint

v40 -> 2022-04-19
    - Adds ability to filter StockItem list by "tracked" parameter
        - This checks the serial number or batch code fields

v39 -> 2022-04-18
    - Adds ability to filter StockItem list by "has_batch" parameter

v38 -> 2022-04-14 : https://github.com/inventree/InvenTree/pull/2828
    - Adds the ability to include stock test results for "installed items"

v37 -> 2022-04-07 : https://github.com/inventree/InvenTree/pull/2806
    - Adds extra stock availability information to the BomItem serializer

v36 -> 2022-04-03
    - Adds ability to filter part list endpoint by unallocated_stock argument

v35 -> 2022-04-01 : https://github.com/inventree/InvenTree/pull/2797
    - Adds stock allocation information to the Part API
    - Adds calculated field for "unallocated_quantity"

v34 -> 2022-03-25
    - Change permissions for "plugin list" API endpoint (now allows any authenticated user)

v33 -> 2022-03-24
    - Adds "plugins_enabled" information to root API endpoint

v32 -> 2022-03-19
    - Adds "parameters" detail to Part API endpoint (use &parameters=true)
    - Adds ability to filter PartParameterTemplate API by Part instance
    - Adds ability to filter PartParameterTemplate API by PartCategory instance

v31 -> 2022-03-14
    - Adds "updated" field to SupplierPriceBreakList and SupplierPriceBreakDetail API endpoints

v30 -> 2022-03-09
    - Adds "exclude_location" field to BuildAutoAllocation API endpoint
    - Allows BuildItem API endpoint to be filtered by BomItem relation

v29 -> 2022-03-08
    - Adds "scheduling" endpoint for predicted stock scheduling information

v28 -> 2022-03-04
    - Adds an API endpoint for auto allocation of stock items against a build order
    - Ref: https://github.com/inventree/InvenTree/pull/2713

v27 -> 2022-02-28
    - Adds target_date field to individual line items for purchase orders and sales orders

v26 -> 2022-02-17
    - Adds API endpoint for uploading a BOM file and extracting data

v25 -> 2022-02-17
    - Adds ability to filter "part" list endpoint by "in_bom_for" argument

v24 -> 2022-02-10
    - Adds API endpoint for deleting (cancelling) build order outputs

v23 -> 2022-02-02
    - Adds API endpoints for managing plugin classes
    - Adds API endpoints for managing plugin settings

v22 -> 2021-12-20
    - Adds API endpoint to "merge" multiple stock items

v21 -> 2021-12-04
    - Adds support for multiple "Shipments" against a SalesOrder
    - Refactors process for stock allocation against a SalesOrder

v20 -> 2021-12-03
    - Adds ability to filter POLineItem endpoint by "base_part"
    - Adds optional "order_detail" to POLineItem list endpoint

v19 -> 2021-12-02
    - Adds the ability to filter the StockItem API by "part_tree"
    - Returns only stock items which match a particular part.tree_id field

v18 -> 2021-11-15
    - Adds the ability to filter BomItem API by "uses" field
    - This returns a list of all BomItems which "use" the specified part
    - Includes inherited BomItem objects

v17 -> 2021-11-09
    - Adds API endpoints for GLOBAL and USER settings objects
    - Ref: https://github.com/inventree/InvenTree/pull/2275

v16 -> 2021-10-17
    - Adds API endpoint for completing build order outputs

v15 -> 2021-10-06
    - Adds detail endpoint for SalesOrderAllocation model
    - Allows use of the API forms interface for adjusting SalesOrderAllocation objects

v14 -> 2021-10-05
    - Stock adjustment actions API is improved, using native DRF serializer support
    - However adjustment actions now only support 'pk' as a lookup field

v13 -> 2021-10-05
    - Adds API endpoint to allocate stock items against a BuildOrder
    - Updates StockItem API with improved filtering against BomItem data

v12 -> 2021-09-07
    - Adds API endpoint to receive stock items against a PurchaseOrder

v11 -> 2021-08-26
    - Adds "units" field to PartBriefSerializer
    - This allows units to be introspected from the "part_detail" field in the StockItem serializer

v10 -> 2021-08-23
    - Adds "purchase_price_currency" to StockItem serializer
    - Adds "purchase_price_string" to StockItem serializer
    - Purchase price is now writable for StockItem serializer

v9  -> 2021-08-09
    - Adds "price_string" to part pricing serializers

v8  -> 2021-07-19
    - Refactors the API interface for SupplierPart and ManufacturerPart models
    - ManufacturerPart objects can no longer be created via the SupplierPart API endpoint

v7  -> 2021-07-03
    - Introduced the concept of "API forms" in https://github.com/inventree/InvenTree/pull/1716
    - API OPTIONS endpoints provide comprehensive field metedata
    - Multiple new API endpoints added for database models

v6  -> 2021-06-23
    - Part and Company images can now be directly uploaded via the REST API

v5  -> 2021-06-21
    - Adds API interface for manufacturer part parameters

v4  -> 2021-06-01
    - BOM items can now accept "variant stock" to be assigned against them
    - Many slight API tweaks were needed to get this to work properly!

v3  -> 2021-05-22:
    - The updated StockItem "history tracking" now uses a different interface

"""<|MERGE_RESOLUTION|>--- conflicted
+++ resolved
@@ -1,22 +1,20 @@
 """InvenTree API version information."""
 
 # InvenTree API version
-INVENTREE_API_VERSION = 237
+INVENTREE_API_VERSION = 238
 
 """Increment this API version number whenever there is a significant change to the API that any clients need to know about."""
 
 
 INVENTREE_API_TEXT = """
 
-<<<<<<< HEAD
-v237 - 2024-08-09 : https://github.com/inventree/InvenTree/pull/7862
+v238 - 2024-08-13 : https://github.com/inventree/InvenTree/pull/7862
     - Adds custom status fields to various serializers
     - Adds endpoints to admin custom status fields
-=======
+
 v237 - 2024-08-13 : https://github.com/inventree/InvenTree/pull/7863
     - Reimplement "bulk delete" operation for Attachment model
     - Fix permission checks for Attachment API endpoints
->>>>>>> a37d2185
 
 v236 - 2024-08-10 : https://github.com/inventree/InvenTree/pull/7844
     - Adds "supplier_name" to the PurchaseOrder API serializer
