"""InvenTree API version information."""

# InvenTree API version
INVENTREE_API_VERSION = 315

"""Increment this API version number whenever there is a significant change to the API that any clients need to know about."""


INVENTREE_API_TEXT = """

<<<<<<< HEAD
v315 - 2025-02-22 : https://github.com/inventree/InvenTree/pull/9096
    - Overhaul the data-export API functionality
    - Allow customization of data exporting via plugins
=======
v315 - 2025-02-22 : https://github.com/inventree/InvenTree/pull/9150
    - Remove outdated 'url' field from some API endpoints
>>>>>>> 49eaedac

v314 - 2025-02-17 : https://github.com/inventree/InvenTree/pull/6293
    - Removes a considerable amount of old auth endpoints
    - Introduces allauth-provided auth endpoints

v313 - 2025-02-17 : https://github.com/inventree/InvenTree/pull/9087
    - Adds instance id optionally to the info view endpoint

v312 - 2025-02-15 : https://github.com/inventree/InvenTree/pull/9079
    - Remove old API endpoints associated with legacy BOM import functionality

v311 - 2025-02-14 : https://github.com/inventree/InvenTree/pull/9076
    - Adds "model_filters" attribute to settings API

v310 - 2025-02-14 : https://github.com/inventree/InvenTree/pull/9077
    - Adds 'is_variant' filter to the Part list API

v309 - 2025-02-02 : https://github.com/inventree/InvenTree/pull/9008
    - Bug fixes for the "Part" serializer
    - Fixes for data import API endpoints

v308 - 2025-02-01 : https://github.com/inventree/InvenTree/pull/9003
    - Adds extra detail to the ReportOutput and LabelOutput API endpoints
    - Allows ordering of output list endpoints

v307 - 2025-01-29 : https://github.com/inventree/InvenTree/pull/8969
    - Extend Info Endpoint to include customizations

v306 - 2025-01-28 : https://github.com/inventree/InvenTree/pull/8966
    - Adds "start_date" to PurchasesOrder API
    - Adds "start_date" to SalesOrder API
    - Adds "start_date" to ReturnOrder API
    - Updated API filters

v305 - 2025-01-26 : https://github.com/inventree/InvenTree/pull/8950
    - Bug fixes for the SupplierPart API
    - Refactoring for data export via API

v304 - 2025-01-22 : https://github.com/inventree/InvenTree/pull/8940
    - Adds "category" filter to build list API

v303 - 2025-01-20 : https://github.com/inventree/InvenTree/pull/8915
    - Adds "start_date" field to Build model and API endpoints
    - Adds additional API filtering and sorting options for Build list

v302 - 2025-01-18 : https://github.com/inventree/InvenTree/pull/8905
    - Fix schema definition on the /label/print endpoint

v301 - 2025-01-14 : https://github.com/inventree/InvenTree/pull/8894
    - Remove ui preferences from the API

v300 - 2025-01-13 : https://github.com/inventree/InvenTree/pull/8886
    - Allow null value for 'expiry_date' field introduced in #8867

v299 - 2025-01-10 : https://github.com/inventree/InvenTree/pull/8867
    - Adds 'expiry_date' field to the PurchaseOrderReceive API endpoint
    - Adds 'default_expiry` field to the PartBriefSerializer, affecting API endpoints which use it

v298 - 2025-01-07 : https://github.com/inventree/InvenTree/pull/8848
    - Adds 'created_by' field to PurchaseOrder API endpoints
    - Adds 'created_by' field to SalesOrder API endpoints
    - Adds 'created_by' field to ReturnOrder API endpoints

v297 - 2024-12-29 : https://github.com/inventree/InvenTree/pull/8438
    - Adjustments to the CustomUserState API endpoints and serializers

v296 - 2024-12-25 : https://github.com/inventree/InvenTree/pull/8732
    - Adjust default "part_detail" behavior for StockItem API endpoints

v295 - 2024-12-23 : https://github.com/inventree/InvenTree/pull/8746
    - Improve API documentation for build APIs

v294 - 2024-12-23 : https://github.com/inventree/InvenTree/pull/8738
    - Extends registration API documentation

v293 - 2024-12-14 : https://github.com/inventree/InvenTree/pull/8658
    - Adds new fields to the supplier barcode API endpoints

v292 - 2024-12-03 : https://github.com/inventree/InvenTree/pull/8625
    - Add "on_order" and "in_stock" annotations to SupplierPart API
    - Enhanced filtering for the SupplierPart API

v291 - 2024-11-30 : https://github.com/inventree/InvenTree/pull/8596
    - Allow null / empty values for plugin settings

v290 - 2024-11-29 : https://github.com/inventree/InvenTree/pull/8590
    - Adds "quantity" field to ReturnOrderLineItem model and API

v289 - 2024-11-27 : https://github.com/inventree/InvenTree/pull/8570
    - Enable status change when transferring stock items

v288 - 2024-11-27 : https://github.com/inventree/InvenTree/pull/8574
    - Adds "consumed" filter to StockItem API

v287 - 2024-11-27 : https://github.com/inventree/InvenTree/pull/8571
    - Adds ability to set stock status when returning items from a customer

v286 - 2024-11-26 : https://github.com/inventree/InvenTree/pull/8054
    - Adds "SelectionList" and "SelectionListEntry" API endpoints

v285 - 2024-11-25 : https://github.com/inventree/InvenTree/pull/8559
    - Adds better description for registration endpoints

v284 - 2024-11-25 : https://github.com/inventree/InvenTree/pull/8544
    - Adds new date filters to the StockItem API
    - Adds new date filters to the BuildOrder API
    - Adds new date filters to the SalesOrder API
    - Adds new date filters to the PurchaseOrder API
    - Adds new date filters to the ReturnOrder API

v283 - 2024-11-20 : https://github.com/inventree/InvenTree/pull/8524
    - Adds "note" field to the PartRelated API endpoint

v282 - 2024-11-19 : https://github.com/inventree/InvenTree/pull/8487
    - Remove the "test statistics" API endpoints
    - This is now provided via a custom plugin

v281 - 2024-11-15 : https://github.com/inventree/InvenTree/pull/8480
    - Fixes StockHistory API data serialization

v280 - 2024-11-10 : https://github.com/inventree/InvenTree/pull/8461
    - Makes schema for API information endpoint more informing
    - Removes general not found endpoint

v279 - 2024-11-09 : https://github.com/inventree/InvenTree/pull/8458
    - Adds "order_outstanding" and "part" filters to the BuildLine API endpoint
    - Adds "order_outstanding" filter to the SalesOrderLineItem API endpoint

v278 - 2024-11-07 : https://github.com/inventree/InvenTree/pull/8445
    - Updates to the SalesOrder API endpoints
    - Add "shipment count" information to the SalesOrder API endpoints
    - Allow null value for SalesOrderAllocation.shipment field
    - Additional filtering options for allocation endpoints

v277 - 2024-11-01 : https://github.com/inventree/InvenTree/pull/8278
    - Allow build order list to be filtered by "outstanding" (alias for "active")

v276 - 2024-10-31 : https://github.com/inventree/InvenTree/pull/8403
    - Adds 'destination' field to the PurchaseOrder model and API endpoints

v275 - 2024-10-31 : https://github.com/inventree/InvenTree/pull/8396
    - Adds SKU and MPN fields to the StockItem serializer
    - Additional export options for the StockItem serializer

v274 - 2024-10-29 : https://github.com/inventree/InvenTree/pull/8392
    - Add more detailed information to NotificationEntry API serializer

v273 - 2024-10-28 : https://github.com/inventree/InvenTree/pull/8376
    - Fixes for the BuildLine API endpoint

v272 - 2024-10-25 : https://github.com/inventree/InvenTree/pull/8343
    - Adjustments to BuildLine API serializers

v271 - 2024-10-22 : https://github.com/inventree/InvenTree/pull/8331
    - Fixes for SalesOrderLineItem endpoints

v270 - 2024-10-19 : https://github.com/inventree/InvenTree/pull/8307
    - Adds missing date fields from order API endpoint(s)

v269 - 2024-10-16 : https://github.com/inventree/InvenTree/pull/8295
    - Adds "include_variants" filter to the BuildOrder API endpoint
    - Adds "include_variants" filter to the SalesOrder API endpoint
    - Adds "include_variants" filter to the PurchaseOrderLineItem API endpoint
    - Adds "include_variants" filter to the ReturnOrder API endpoint

268 - 2024-10-11 : https://github.com/inventree/InvenTree/pull/8274
    - Adds "in_stock" attribute to the StockItem serializer

267 - 2024-10-8 : https://github.com/inventree/InvenTree/pull/8250
    - Remove "allocations" field from the SalesOrderShipment API endpoint(s)
    - Add "allocated_items" field to the SalesOrderShipment API endpoint(s)

266 - 2024-10-07 : https://github.com/inventree/InvenTree/pull/8249
    - Tweak SalesOrderShipment API for more efficient data retrieval

265 - 2024-10-07 : https://github.com/inventree/InvenTree/pull/8228
    - Adds API endpoint for providing custom admin integration details for plugins

264 - 2024-10-03 : https://github.com/inventree/InvenTree/pull/8231
    - Adds Sales Order Shipment attachment model type

263 - 2024-09-30 : https://github.com/inventree/InvenTree/pull/8194
    - Adds Sales Order Shipment report

262 - 2024-09-30 : https://github.com/inventree/InvenTree/pull/8220
    - Tweak permission requirements for uninstalling plugins via API

261 - 2024-09-26 : https://github.com/inventree/InvenTree/pull/8184
    - Fixes for BuildOrder API serializers

v260 - 2024-09-26 : https://github.com/inventree/InvenTree/pull/8190
    - Adds facility for server-side context data to be passed to client-side plugins

v259 - 2024-09-20 : https://github.com/inventree/InvenTree/pull/8137
    - Implements new API endpoint for enabling custom UI features via plugins

v258 - 2024-09-24 : https://github.com/inventree/InvenTree/pull/8163
    - Enhances the existing PartScheduling API endpoint
    - Adds a formal DRF serializer to the endpoint

v257 - 2024-09-22 : https://github.com/inventree/InvenTree/pull/8150
    - Adds API endpoint for reporting barcode scan history

v256 - 2024-09-19 : https://github.com/inventree/InvenTree/pull/7704
    - Adjustments for "stocktake" (stock history) API endpoints

v255 - 2024-09-19 : https://github.com/inventree/InvenTree/pull/8145
    - Enables copying line items when duplicating an order

v254 - 2024-09-14 : https://github.com/inventree/InvenTree/pull/7470
    - Implements new API endpoints for enabling custom UI functionality via plugins

v253 - 2024-09-14 : https://github.com/inventree/InvenTree/pull/7944
    - Adjustments for user API endpoints

v252 - 2024-09-13 : https://github.com/inventree/InvenTree/pull/8040
    - Add endpoint for listing all known units

v251 - 2024-09-06 : https://github.com/inventree/InvenTree/pull/8018
    - Adds "attach_to_model" field to the ReportTemplate model

v250 - 2024-09-04 : https://github.com/inventree/InvenTree/pull/8069
    - Fixes 'revision' field definition in Part serializer

v249 - 2024-08-23 : https://github.com/inventree/InvenTree/pull/7978
    - Sort status enums

v248 - 2024-08-23 : https://github.com/inventree/InvenTree/pull/7965
    - Small adjustments to labels for new custom status fields

v247 - 2024-08-22 : https://github.com/inventree/InvenTree/pull/7956
    - Adjust "attachment" field on StockItemTestResult serializer
    - Allow null values for attachment

v246 - 2024-08-21 : https://github.com/inventree/InvenTree/pull/7862
    - Adds custom status fields to various serializers
    - Adds endpoints to admin custom status fields

v245 - 2024-08-21 : https://github.com/inventree/InvenTree/pull/7520
    - Documented pagination fields (no functional changes)

v244 - 2024-08-21 : https://github.com/inventree/InvenTree/pull/7941
    - Adds "create_child_builds" field to the Build API
    - Write-only field to create child builds from the API
    - Only available when creating a new build order

v243 - 2024-08-21 : https://github.com/inventree/InvenTree/pull/7940
    - Expose "ancestor" filter to the BuildOrder API

v242 - 2024-08-20 : https://github.com/inventree/InvenTree/pull/7932
    - Adds "level" attribute to BuildOrder serializer
    - Allow ordering of BuildOrder API by "level" attribute
    - Allow "parent" filter for BuildOrder API to have "cascade=True" option

v241 - 2024-08-18 : https://github.com/inventree/InvenTree/pull/7906
    - Adjusts required fields for the MeUserDetail endpoint

v240 - 2024-08-16 : https://github.com/inventree/InvenTree/pull/7900
    - Adjust "issued_by" filter for the BuildOrder list endpoint
    - Adjust "assigned_to" filter for the BuildOrder list endpoint

v239 - 2024-08-15 : https://github.com/inventree/InvenTree/pull/7888
    - Adds "testable" field to the Part model
    - Adds associated filters to various API endpoints

v238 - 2024-08-14 : https://github.com/inventree/InvenTree/pull/7874
    - Add "assembly" filter to BuildLine API endpoint

v237 - 2024-08-13 : https://github.com/inventree/InvenTree/pull/7863
    - Reimplement "bulk delete" operation for Attachment model
    - Fix permission checks for Attachment API endpoints

v236 - 2024-08-10 : https://github.com/inventree/InvenTree/pull/7844
    - Adds "supplier_name" to the PurchaseOrder API serializer

v235 - 2024-08-08 : https://github.com/inventree/InvenTree/pull/7837
    - Adds "on_order" quantity to SalesOrderLineItem serializer
    - Adds "building" quantity to SalesOrderLineItem serializer

v234 - 2024-08-08 : https://github.com/inventree/InvenTree/pull/7829
    - Fixes bug in the plugin metadata endpoint

v233 - 2024-08-04 : https://github.com/inventree/InvenTree/pull/7807
    - Adds new endpoints for managing state of build orders
    - Adds new endpoints for managing state of purchase orders
    - Adds new endpoints for managing state of sales orders
    - Adds new endpoints for managing state of return orders

v232 - 2024-08-03 : https://github.com/inventree/InvenTree/pull/7793
    - Allow ordering of SalesOrderShipment API by 'shipment_date' and 'delivery_date'

v231 - 2024-08-03 : https://github.com/inventree/InvenTree/pull/7794
    - Optimize BuildItem and BuildLine serializers to improve API efficiency

v230 - 2024-05-05 : https://github.com/inventree/InvenTree/pull/7164
    - Adds test statistics endpoint

v229 - 2024-07-31 : https://github.com/inventree/InvenTree/pull/7775
    - Add extra exportable fields to the BomItem serializer

v228 - 2024-07-18 : https://github.com/inventree/InvenTree/pull/7684
    - Adds "icon" field to the PartCategory.path and StockLocation.path API
    - Adds icon packages API endpoint

v227 - 2024-07-19 : https://github.com/inventree/InvenTree/pull/7693/
    - Adds endpoints to list and revoke the tokens issued to the current user

v226 - 2024-07-15 : https://github.com/inventree/InvenTree/pull/7648
    - Adds barcode generation API endpoint

v225 - 2024-07-17 : https://github.com/inventree/InvenTree/pull/7671
    - Adds "filters" field to DataImportSession API

v224 - 2024-07-14 : https://github.com/inventree/InvenTree/pull/7667
    - Add notes field to ManufacturerPart and SupplierPart API endpoints

v223 - 2024-07-14 : https://github.com/inventree/InvenTree/pull/7649
    - Allow adjustment of "packaging" field when receiving items against a purchase order

v222 - 2024-07-14 : https://github.com/inventree/InvenTree/pull/7635
    - Adjust the BomItem API endpoint to improve data import process

v221 - 2024-07-13 : https://github.com/inventree/InvenTree/pull/7636
    - Adds missing fields from StockItemBriefSerializer
    - Adds missing fields from PartBriefSerializer
    - Adds extra exportable fields to BuildItemSerializer

v220 - 2024-07-11 : https://github.com/inventree/InvenTree/pull/7585
    - Adds "revision_of" field to Part serializer
    - Adds new API filters for "revision" status

v219 - 2024-07-11 : https://github.com/inventree/InvenTree/pull/7611
    - Adds new fields to the BuildItem API endpoints
    - Adds new ordering / filtering options to the BuildItem API endpoints

v218 - 2024-07-11 : https://github.com/inventree/InvenTree/pull/7619
    - Adds "can_build" field to the BomItem API

v217 - 2024-07-09 : https://github.com/inventree/InvenTree/pull/7599
    - Fixes bug in "project_code" field for order API endpoints

v216 - 2024-07-08 : https://github.com/inventree/InvenTree/pull/7595
    - Moves API endpoint for contenttype lookup by model name

v215 - 2024-07-09 : https://github.com/inventree/InvenTree/pull/7591
    - Adds additional fields to the BuildLine serializer

v214 - 2024-07-08 : https://github.com/inventree/InvenTree/pull/7587
    - Adds "default_location_detail" field to the Part API

v213 - 2024-07-06 : https://github.com/inventree/InvenTree/pull/7527
    - Adds 'locked' field to Part API

v212 - 2024-07-06 : https://github.com/inventree/InvenTree/pull/7562
    - Makes API generation more robust (no functional changes)

v211 - 2024-06-26 : https://github.com/inventree/InvenTree/pull/6911
    - Adds API endpoints for managing data import and export

v210 - 2024-06-26 : https://github.com/inventree/InvenTree/pull/7518
    - Adds translatable text to User API fields

v209 - 2024-06-26 : https://github.com/inventree/InvenTree/pull/7514
    - Add "top_level" filter to PartCategory API endpoint
    - Add "top_level" filter to StockLocation API endpoint

v208 - 2024-06-19 : https://github.com/inventree/InvenTree/pull/7479
    - Adds documentation for the user roles API endpoint (no functional changes)

v207 - 2024-06-09 : https://github.com/inventree/InvenTree/pull/7420
    - Moves all "Attachment" models into a single table
    - All "Attachment" operations are now performed at /api/attachment/
    - Add permissions information to /api/user/roles/ endpoint

v206 - 2024-06-08 : https://github.com/inventree/InvenTree/pull/7417
    - Adds "choices" field to the PartTestTemplate model

v205 - 2024-06-03 : https://github.com/inventree/InvenTree/pull/7284
    - Added model_type and model_id fields to the "NotesImage" serializer

v204 - 2024-06-03 : https://github.com/inventree/InvenTree/pull/7393
    - Fixes previous API update which resulted in inconsistent ordering of currency codes

v203 - 2024-06-03 : https://github.com/inventree/InvenTree/pull/7390
    - Currency codes are now configurable as a run-time setting

v202 - 2024-05-27 : https://github.com/inventree/InvenTree/pull/7343
    - Adjust "required" attribute of Part.category field to be optional

v201 - 2024-05-21 : https://github.com/inventree/InvenTree/pull/7074
    - Major refactor of the report template / report printing interface
    - This is a *breaking change* to the report template API

v200 - 2024-05-20 : https://github.com/inventree/InvenTree/pull/7000
    - Adds API endpoint for generating custom batch codes
    - Adds API endpoint for generating custom serial numbers

v199 - 2024-05-20 : https://github.com/inventree/InvenTree/pull/7264
    - Expose "bom_valid" filter for the Part API
    - Expose "starred" filter for the Part API

v198 - 2024-05-19 : https://github.com/inventree/InvenTree/pull/7258
    - Fixed lookup field conflicts in the plugins API

v197 - 2024-05-14 : https://github.com/inventree/InvenTree/pull/7224
    - Refactor the plugin API endpoints to use the plugin "key" for lookup, rather than the PK value

v196 - 2024-05-05 : https://github.com/inventree/InvenTree/pull/7160
    - Adds "location" field to BuildOutputComplete API endpoint

v195 - 2024-05-03 : https://github.com/inventree/InvenTree/pull/7153
    - Fixes bug in BuildOrderCancel API endpoint

v194 - 2024-05-01 : https://github.com/inventree/InvenTree/pull/7147
    -  Adds field description to the currency_exchange_retrieve API call

v193 - 2024-04-30 : https://github.com/inventree/InvenTree/pull/7144
    - Adds "assigned_to" filter to PurchaseOrder / SalesOrder / ReturnOrder API endpoints

v192 - 2024-04-23 : https://github.com/inventree/InvenTree/pull/7106
    - Adds 'trackable' ordering option to BuildLineLabel API endpoint

v191 - 2024-04-22 : https://github.com/inventree/InvenTree/pull/7079
    - Adds API endpoints for Contenttype model

v190 - 2024-04-19 : https://github.com/inventree/InvenTree/pull/7024
    - Adds "active" field to the Company API endpoints
    - Allow company list to be filtered by "active" status

v189 - 2024-04-19 : https://github.com/inventree/InvenTree/pull/7066
    - Adds "currency" field to CompanyBriefSerializer class

v188 - 2024-04-16 : https://github.com/inventree/InvenTree/pull/6970
    - Adds session authentication support for the API
    - Improvements for login / logout endpoints for better support of React web interface

v187 - 2024-04-10 : https://github.com/inventree/InvenTree/pull/6985
    - Allow Part list endpoint to be sorted by pricing_min and pricing_max values
    - Allow BomItem list endpoint to be sorted by pricing_min and pricing_max values
    - Allow InternalPrice and SalePrice endpoints to be sorted by quantity
    - Adds total pricing values to BomItem serializer

v186 - 2024-03-26 : https://github.com/inventree/InvenTree/pull/6855
    - Adds license information to the API

v185 - 2024-03-24 : https://github.com/inventree/InvenTree/pull/6836
    - Remove /plugin/activate endpoint
    - Update docstrings and typing for various API endpoints (no functional changes)

v184 - 2024-03-17 : https://github.com/inventree/InvenTree/pull/10464
    - Add additional fields for tests (start/end datetime, test station)

v183 - 2024-03-14 : https://github.com/inventree/InvenTree/pull/5972
    - Adds "category_default_location" annotated field to part serializer
    - Adds "part_detail.category_default_location" annotated field to stock item serializer
    - Adds "part_detail.category_default_location" annotated field to purchase order line serializer
    - Adds "parent_default_location" annotated field to category serializer

v182 - 2024-03-13 : https://github.com/inventree/InvenTree/pull/6714
    - Expose ReportSnippet model to the /report/snippet/ API endpoint
    - Expose ReportAsset model to the /report/asset/ API endpoint

v181 - 2024-02-21 : https://github.com/inventree/InvenTree/pull/6541
    - Adds "width" and "height" fields to the LabelTemplate API endpoint
    - Adds "page_size" and "landscape" fields to the ReportTemplate API endpoint

v180 - 2024-3-02 : https://github.com/inventree/InvenTree/pull/6463
    - Tweaks to API documentation to allow automatic documentation generation

v179 - 2024-03-01 : https://github.com/inventree/InvenTree/pull/6605
    - Adds "subcategories" count to PartCategory serializer
    - Adds "sublocations" count to StockLocation serializer
    - Adds "image" field to PartBrief serializer
    - Adds "image" field to CompanyBrief serializer

v178 - 2024-02-29 : https://github.com/inventree/InvenTree/pull/6604
    - Adds "external_stock" field to the Part API endpoint
    - Adds "external_stock" field to the BomItem API endpoint
    - Adds "external_stock" field to the BuildLine API endpoint
    - Stock quantities represented in the BuildLine API endpoint are now filtered by Build.source_location

v177 - 2024-02-27 : https://github.com/inventree/InvenTree/pull/6581
    - Adds "subcategories" count to PartCategoryTree serializer
    - Adds "sublocations" count to StockLocationTree serializer

v176 - 2024-02-26 : https://github.com/inventree/InvenTree/pull/6535
    - Adds the field "plugins_install_disabled" to the Server info API endpoint

v175 - 2024-02-21 : https://github.com/inventree/InvenTree/pull/6538
    - Adds "parts" count to PartParameterTemplate serializer

v174 - 2024-02-21 : https://github.com/inventree/InvenTree/pull/6536
    - Expose PartCategory filters to the API documentation
    - Expose StockLocation filters to the API documentation

v173 - 2024-02-20 : https://github.com/inventree/InvenTree/pull/6483
    - Adds "merge_items" to the PurchaseOrderLine create API endpoint
    - Adds "auto_pricing" to the PurchaseOrderLine create/update API endpoint

v172 - 2024-02-20 : https://github.com/inventree/InvenTree/pull/6526
    - Adds "enabled" field to the PartTestTemplate API endpoint
    - Adds "enabled" filter to the PartTestTemplate list
    - Adds "enabled" filter to the StockItemTestResult list

v171 - 2024-02-19 : https://github.com/inventree/InvenTree/pull/6516
    - Adds "key" as a filterable parameter to PartTestTemplate list endpoint

v170 -> 2024-02-19 : https://github.com/inventree/InvenTree/pull/6514
    - Adds "has_results" filter to the PartTestTemplate list endpoint

v169 -> 2024-02-14 : https://github.com/inventree/InvenTree/pull/6430
    - Adds 'key' field to PartTestTemplate API endpoint
    - Adds annotated 'results' field to PartTestTemplate API endpoint
    - Adds 'template' field to StockItemTestResult API endpoint

v168 -> 2024-02-14 : https://github.com/inventree/InvenTree/pull/4824
    - Adds machine CRUD API endpoints
    - Adds machine settings API endpoints
    - Adds machine restart API endpoint
    - Adds machine types/drivers list API endpoints
    - Adds machine registry status API endpoint
    - Adds 'required' field to the global Settings API
    - Discover sub-sub classes of the StatusCode API

v167 -> 2024-02-07: https://github.com/inventree/InvenTree/pull/6440
    - Fixes for OpenAPI schema generation

v166 -> 2024-02-04 : https://github.com/inventree/InvenTree/pull/6400
    - Adds package_name to plugin API
    - Adds mechanism for uninstalling plugins via the API

v165 -> 2024-01-28 : https://github.com/inventree/InvenTree/pull/6040
    - Adds supplier_part.name, part.creation_user, part.required_for_sales_order

v164 -> 2024-01-24 : https://github.com/inventree/InvenTree/pull/6343
    - Adds "building" quantity to BuildLine API serializer

v163 -> 2024-01-22 : https://github.com/inventree/InvenTree/pull/6314
    - Extends API endpoint to expose auth configuration information for signin pages

v162 -> 2024-01-14 : https://github.com/inventree/InvenTree/pull/6230
    - Adds API endpoints to provide information on background tasks

v161 -> 2024-01-13 : https://github.com/inventree/InvenTree/pull/6222
    - Adds API endpoint for system error information

v160 -> 2023-12-11 : https://github.com/inventree/InvenTree/pull/6072
    - Adds API endpoint for allocating stock items against a sales order via barcode scan

v159 -> 2023-12-08 : https://github.com/inventree/InvenTree/pull/6056
    - Adds API endpoint for reloading plugin registry

v158 -> 2023-11-21 : https://github.com/inventree/InvenTree/pull/5953
    - Adds API endpoint for listing all settings of a particular plugin
    - Adds API endpoint for registry status (errors)

v157 -> 2023-12-02 : https://github.com/inventree/InvenTree/pull/6021
    - Add write-only "existing_image" field to Part API serializer

v156 -> 2023-11-26 : https://github.com/inventree/InvenTree/pull/5982
    - Add POST endpoint for report and label creation

v155 -> 2023-11-24 : https://github.com/inventree/InvenTree/pull/5979
    - Add "creation_date" field to Part instance serializer

v154 -> 2023-11-21 : https://github.com/inventree/InvenTree/pull/5944
    - Adds "responsible" field to the ProjectCode table

v153 -> 2023-11-21 : https://github.com/inventree/InvenTree/pull/5956
    - Adds override_min and override_max fields to part pricing API

v152 -> 2023-11-20 : https://github.com/inventree/InvenTree/pull/5949
    - Adds barcode support for ManufacturerPart model
    - Adds API endpoint for adding parts to purchase order using barcode scan

v151 -> 2023-11-13 : https://github.com/inventree/InvenTree/pull/5906
    - Allow user list API to be filtered by user active status
    - Allow owner list API to be filtered by user active status

v150 -> 2023-11-07: https://github.com/inventree/InvenTree/pull/5875
    - Extended user API endpoints to enable ordering
    - Extended user API endpoints to enable user role changes
    - Added endpoint to create a new user

v149 -> 2023-11-07 : https://github.com/inventree/InvenTree/pull/5876
    - Add 'building' quantity to BomItem serializer
    - Add extra ordering options for the BomItem list API

v148 -> 2023-11-06 : https://github.com/inventree/InvenTree/pull/5872
    - Allow "quantity" to be specified when installing an item into another item

v147 -> 2023-11-04: https://github.com/inventree/InvenTree/pull/5860
    - Adds "completed_lines" field to SalesOrder API endpoint
    - Adds "completed_lines" field to PurchaseOrder API endpoint

v146 -> 2023-11-02: https://github.com/inventree/InvenTree/pull/5822
    - Extended SSO Provider endpoint to contain if a provider is configured
    - Adds API endpoints for Email Address model

v145 -> 2023-10-30: https://github.com/inventree/InvenTree/pull/5786
    - Allow printing labels via POST including printing options in the body

v144 -> 2023-10-23: https://github.com/inventree/InvenTree/pull/5811
    - Adds version information API endpoint

v143 -> 2023-10-29: https://github.com/inventree/InvenTree/pull/5810
    - Extends the status endpoint to include information about system status and health

v142 -> 2023-10-20: https://github.com/inventree/InvenTree/pull/5759
    - Adds generic API endpoints for looking up status models

v141 -> 2023-10-23 : https://github.com/inventree/InvenTree/pull/5774
    - Changed 'part.responsible' from User to Owner

v140 -> 2023-10-20 : https://github.com/inventree/InvenTree/pull/5664
    - Expand API token functionality
    - Multiple API tokens can be generated per user

v139 -> 2023-10-11 : https://github.com/inventree/InvenTree/pull/5509
    - Add new BarcodePOReceive endpoint to receive line items by scanning supplier barcodes

v138 -> 2023-10-11 : https://github.com/inventree/InvenTree/pull/5679
    - Settings keys are no longer case sensitive
    - Include settings units in API serializer

v137 -> 2023-10-04 : https://github.com/inventree/InvenTree/pull/5588
    - Adds StockLocationType API endpoints
    - Adds custom_icon, location_type to StockLocation endpoint

v136 -> 2023-09-23 : https://github.com/inventree/InvenTree/pull/5595
    - Adds structural to StockLocation and PartCategory tree endpoints

v135 -> 2023-09-19 : https://github.com/inventree/InvenTree/pull/5569
    - Adds location path detail to StockLocation and StockItem API endpoints
    - Adds category path detail to PartCategory and Part API endpoints

v134 -> 2023-09-11 : https://github.com/inventree/InvenTree/pull/5525
    - Allow "Attachment" list endpoints to be searched by attachment, link and comment fields

v133 -> 2023-09-08 : https://github.com/inventree/InvenTree/pull/5518
    - Add extra optional fields which can be used for StockAdjustment endpoints

v132 -> 2023-09-07 : https://github.com/inventree/InvenTree/pull/5515
    - Add 'issued_by' filter to BuildOrder API list endpoint

v131 -> 2023-08-09 : https://github.com/inventree/InvenTree/pull/5415
    - Annotate 'available_variant_stock' to the SalesOrderLine serializer

v130 -> 2023-07-14 : https://github.com/inventree/InvenTree/pull/5251
    - Refactor label printing interface

v129 -> 2023-07-06 : https://github.com/inventree/InvenTree/pull/5189
    - Changes 'serial_lte' and 'serial_gte' stock filters to point to 'serial_int' field

v128 -> 2023-07-06 : https://github.com/inventree/InvenTree/pull/5186
    - Adds 'available' filter for BuildLine API endpoint

v127 -> 2023-06-24 : https://github.com/inventree/InvenTree/pull/5094
    - Enhancements for the PartParameter API endpoints

v126 -> 2023-06-19 : https://github.com/inventree/InvenTree/pull/5075
    - Adds API endpoint for setting the "category" for multiple parts simultaneously

v125 -> 2023-06-17 : https://github.com/inventree/InvenTree/pull/5064
    - Adds API endpoint for setting the "status" field for multiple stock items simultaneously

v124 -> 2023-06-17 : https://github.com/inventree/InvenTree/pull/5057
    - Add "created_before" and "created_after" filters to the Part API

v123 -> 2023-06-15 : https://github.com/inventree/InvenTree/pull/5019
    - Add Metadata to: Plugin Config

v122 -> 2023-06-14 : https://github.com/inventree/InvenTree/pull/5034
    - Adds new BuildLineLabel label type

v121 -> 2023-06-14 : https://github.com/inventree/InvenTree/pull/4808
    - Adds "ProjectCode" link to Build model

v120 -> 2023-06-07 : https://github.com/inventree/InvenTree/pull/4855
    - Major overhaul of the build order API
    - Adds new BuildLine model

v119 -> 2023-06-01 : https://github.com/inventree/InvenTree/pull/4898
    - Add Metadata to:  Part test templates, Part parameters, Part category parameter templates, BOM item substitute, Related Parts, Stock item test result

v118 -> 2023-06-01 : https://github.com/inventree/InvenTree/pull/4935
    - Adds extra fields for the PartParameterTemplate model

v117 -> 2023-05-22 : https://github.com/inventree/InvenTree/pull/4854
    - Part.units model now supports physical units (e.g. "kg", "m", "mm", etc)
    - Replaces SupplierPart "pack_size" field with "pack_quantity"
    - New field supports physical units, and allows for conversion between compatible units

v116 -> 2023-05-18 : https://github.com/inventree/InvenTree/pull/4823
    - Updates to part parameter implementation, to use physical units

v115 -> 2023-05-18 : https://github.com/inventree/InvenTree/pull/4846
    - Adds ability to partially scrap a build output

v114 -> 2023-05-16 : https://github.com/inventree/InvenTree/pull/4825
    - Adds "delivery_date" to shipments

v113 -> 2023-05-13 : https://github.com/inventree/InvenTree/pull/4800
    - Adds API endpoints for scrapping a build output

v112 -> 2023-05-13: https://github.com/inventree/InvenTree/pull/4741
    - Adds flag use_pack_size to the stock addition API, which allows adding packs

v111 -> 2023-05-02 : https://github.com/inventree/InvenTree/pull/4367
    - Adds tags to the Part serializer
    - Adds tags to the SupplierPart serializer
    - Adds tags to the ManufacturerPart serializer
    - Adds tags to the StockItem serializer
    - Adds tags to the StockLocation serializer

v110 -> 2023-04-26 : https://github.com/inventree/InvenTree/pull/4698
    - Adds 'order_currency' field for PurchaseOrder / SalesOrder endpoints

v109 -> 2023-04-19 : https://github.com/inventree/InvenTree/pull/4636
    - Adds API endpoints for the "ProjectCode" model

v108 -> 2023-04-17 : https://github.com/inventree/InvenTree/pull/4615
    - Adds functionality to upload images for rendering in markdown notes

v107 -> 2023-04-04 : https://github.com/inventree/InvenTree/pull/4575
    - Adds barcode support for PurchaseOrder model
    - Adds barcode support for ReturnOrder model
    - Adds barcode support for SalesOrder model
    - Adds barcode support for BuildOrder model

v106 -> 2023-04-03 : https://github.com/inventree/InvenTree/pull/4566
    - Adds 'search_regex' parameter to all searchable API endpoints

v105 -> 2023-03-31 : https://github.com/inventree/InvenTree/pull/4543
    - Adds API endpoints for status label information on various models

v104 -> 2023-03-23 : https://github.com/inventree/InvenTree/pull/4488
    - Adds various endpoints for new "ReturnOrder" models
    - Adds various endpoints for new "ReturnOrderReport" templates
    - Exposes API endpoints for "Contact" model

v103 -> 2023-03-17 : https://github.com/inventree/InvenTree/pull/4410
    - Add metadata to several more models

v102 -> 2023-03-18 : https://github.com/inventree/InvenTree/pull/4505
- Adds global search API endpoint for consolidated search results

v101 -> 2023-03-07 : https://github.com/inventree/InvenTree/pull/4462
    - Adds 'total_in_stock' to Part serializer, and supports API ordering

v100 -> 2023-03-04 : https://github.com/inventree/InvenTree/pull/4452
     - Adds bulk delete of PurchaseOrderLineItems to API

v99 -> 2023-03-03 : https://github.com/inventree/InvenTree/pull/4445
    - Adds sort by "responsible" to PurchaseOrderAPI

v98 -> 2023-02-24 : https://github.com/inventree/InvenTree/pull/4408
    - Adds "responsible" filter to Build API

v97 -> 2023-02-20 : https://github.com/inventree/InvenTree/pull/4377
    - Adds "external" attribute to StockLocation model

v96 -> 2023-02-16 : https://github.com/inventree/InvenTree/pull/4345
    - Adds stocktake report generation functionality

v95 -> 2023-02-16 : https://github.com/inventree/InvenTree/pull/4346
    - Adds "CompanyAttachment" model (and associated API endpoints)

v94 -> 2023-02-10 : https://github.com/inventree/InvenTree/pull/4327
    - Adds API endpoints for the "Group" auth model

v93 -> 2023-02-03 : https://github.com/inventree/InvenTree/pull/4300
    - Adds extra information to the currency exchange endpoint
    - Adds API endpoint for manually updating exchange rates

v92 -> 2023-02-02 : https://github.com/inventree/InvenTree/pull/4293
    - Adds API endpoint for currency exchange information

v91 -> 2023-01-31 : https://github.com/inventree/InvenTree/pull/4281
    - Improves the API endpoint for creating new Part instances

v90 -> 2023-01-25 : https://github.com/inventree/InvenTree/pull/4186/files
    - Adds a dedicated endpoint to activate a plugin

v89 -> 2023-01-25 : https://github.com/inventree/InvenTree/pull/4214
    - Adds updated field to SupplierPart API
    - Adds API date ordering for supplier part list

v88 -> 2023-01-17: https://github.com/inventree/InvenTree/pull/4225
    - Adds 'priority' field to Build model and api endpoints

v87 -> 2023-01-04 : https://github.com/inventree/InvenTree/pull/4067
    - Add API date filter for stock table on Expiry date

v86 -> 2022-12-22 : https://github.com/inventree/InvenTree/pull/4069
    - Adds API endpoints for part stocktake

v85 -> 2022-12-21 : https://github.com/inventree/InvenTree/pull/3858
    - Add endpoints serving ICS calendars for purchase and sales orders through API

v84 -> 2022-12-21: https://github.com/inventree/InvenTree/pull/4083
    - Add support for listing PO, BO, SO by their reference

v83 -> 2022-11-19 : https://github.com/inventree/InvenTree/pull/3949
    - Add support for structural Stock locations

v82 -> 2022-11-16 : https://github.com/inventree/InvenTree/pull/3931
    - Add support for structural Part categories

v81 -> 2022-11-08 : https://github.com/inventree/InvenTree/pull/3710
    - Adds cached pricing information to Part API
    - Adds cached pricing information to BomItem API
    - Allows Part and BomItem list endpoints to be filtered by 'has_pricing'
    - Remove calculated 'price_string' values from API endpoints
    - Allows PurchaseOrderLineItem API endpoint to be filtered by 'has_pricing'
    - Allows SalesOrderLineItem API endpoint to be filtered by 'has_pricing'
    - Allows SalesOrderLineItem API endpoint to be filtered by 'order_status'
    - Adds more information to SupplierPriceBreak serializer

v80 -> 2022-11-07 : https://github.com/inventree/InvenTree/pull/3906
    - Adds 'barcode_hash' to Part API serializer
    - Adds 'barcode_hash' to StockLocation API serializer
    - Adds 'barcode_hash' to SupplierPart API serializer

v79 -> 2022-11-03 : https://github.com/inventree/InvenTree/pull/3895
    - Add metadata to Company

v78 -> 2022-10-25 : https://github.com/inventree/InvenTree/pull/3854
    - Make PartCategory to be filtered by name and description

v77 -> 2022-10-12 : https://github.com/inventree/InvenTree/pull/3772
    - Adds model permission checks for barcode assignment actions

v76 -> 2022-09-10 : https://github.com/inventree/InvenTree/pull/3640
    - Refactor of barcode data on the API
    - StockItem.uid renamed to StockItem.barcode_hash

v75 -> 2022-09-05 : https://github.com/inventree/InvenTree/pull/3644
    - Adds "pack_size" attribute to SupplierPart API serializer

v74 -> 2022-08-28 : https://github.com/inventree/InvenTree/pull/3615
    - Add confirmation field for completing PurchaseOrder if the order has incomplete lines
    - Add confirmation field for completing SalesOrder if the order has incomplete lines

v73 -> 2022-08-24 : https://github.com/inventree/InvenTree/pull/3605
    - Add 'description' field to PartParameterTemplate model

v72 -> 2022-08-18 : https://github.com/inventree/InvenTree/pull/3567
    - Allow PurchaseOrder to be duplicated via the API

v71 -> 2022-08-18 : https://github.com/inventree/InvenTree/pull/3564
    - Updates to the "part scheduling" API endpoint

v70 -> 2022-08-02 : https://github.com/inventree/InvenTree/pull/3451
    - Adds a 'depth' parameter to the PartCategory list API
    - Adds a 'depth' parameter to the StockLocation list API

v69 -> 2022-08-01 : https://github.com/inventree/InvenTree/pull/3443
    - Updates the PartCategory list API:
        - Improve query efficiency: O(n) becomes O(1)
        - Rename 'parts' field to 'part_count'
    - Updates the StockLocation list API:
        - Improve query efficiency: O(n) becomes O(1)

v68 -> 2022-07-27 : https://github.com/inventree/InvenTree/pull/3417
    - Allows SupplierPart list to be filtered by SKU value
    - Allows SupplierPart list to be filtered by MPN value

v67 -> 2022-07-25 : https://github.com/inventree/InvenTree/pull/3395
    - Adds a 'requirements' endpoint for Part instance
    - Provides information on outstanding order requirements for a given part

v66 -> 2022-07-24 : https://github.com/inventree/InvenTree/pull/3393
    - Part images can now be downloaded from a remote URL via the API
    - Company images can now be downloaded from a remote URL via the API

v65 -> 2022-07-15 : https://github.com/inventree/InvenTree/pull/3335
    - Annotates 'in_stock' quantity to the SupplierPart API

v64 -> 2022-07-08 : https://github.com/inventree/InvenTree/pull/3310
    - Annotate 'on_order' quantity to BOM list API
    - Allow BOM List API endpoint to be filtered by "on_order" parameter

v63 -> 2022-07-06 : https://github.com/inventree/InvenTree/pull/3301
    - Allow BOM List API endpoint to be filtered by "available_stock" parameter

v62 -> 2022-07-05 : https://github.com/inventree/InvenTree/pull/3296
    - Allows search on BOM List API endpoint
    - Allows ordering on BOM List API endpoint

v61 -> 2022-06-12 : https://github.com/inventree/InvenTree/pull/3183
    - Migrate the "Convert Stock Item" form class to use the API
    - There is now an API endpoint for converting a stock item to a valid variant

v60 -> 2022-06-08 : https://github.com/inventree/InvenTree/pull/3148
    - Add availability data fields to the SupplierPart model

v59 -> 2022-06-07 : https://github.com/inventree/InvenTree/pull/3154
    - Adds further improvements to BulkDelete mixin class
    - Fixes multiple bugs in custom OPTIONS metadata implementation
    - Adds 'bulk delete' for Notifications

v58 -> 2022-06-06 : https://github.com/inventree/InvenTree/pull/3146
    - Adds a BulkDelete API mixin class for fast, safe deletion of multiple objects with a single API request

v57 -> 2022-06-05 : https://github.com/inventree/InvenTree/pull/3130
    - Transfer PartCategoryTemplateParameter actions to the API

v56 -> 2022-06-02 : https://github.com/inventree/InvenTree/pull/3123
    - Expose the PartParameterTemplate model to use the API

v55 -> 2022-06-02 : https://github.com/inventree/InvenTree/pull/3120
    - Converts the 'StockItemReturn' functionality to make use of the API

v54 -> 2022-06-02 : https://github.com/inventree/InvenTree/pull/3117
    - Adds 'available_stock' annotation on the SalesOrderLineItem API
    - Adds (well, fixes) 'overdue' annotation on the SalesOrderLineItem API

v53 -> 2022-06-01 : https://github.com/inventree/InvenTree/pull/3110
    - Adds extra search fields to the BuildOrder list API endpoint

v52 -> 2022-05-31 : https://github.com/inventree/InvenTree/pull/3103
    - Allow part list API to be searched by supplier SKU

v51 -> 2022-05-24 : https://github.com/inventree/InvenTree/pull/3058
    - Adds new fields to the SalesOrderShipment model

v50 -> 2022-05-18 : https://github.com/inventree/InvenTree/pull/2912
    - Implement Attachments for manufacturer parts

v49 -> 2022-05-09 : https://github.com/inventree/InvenTree/pull/2957
    - Allows filtering of plugin list by 'active' status
    - Allows filtering of plugin list by 'mixin' support
    - Adds endpoint to "identify" or "locate" stock items and locations (using plugins)

v48 -> 2022-05-12 : https://github.com/inventree/InvenTree/pull/2977
    - Adds "export to file" functionality for PurchaseOrder API endpoint
    - Adds "export to file" functionality for SalesOrder API endpoint
    - Adds "export to file" functionality for BuildOrder API endpoint

v47 -> 2022-05-10 : https://github.com/inventree/InvenTree/pull/2964
    - Fixes barcode API error response when scanning a StockItem which does not exist
    - Fixes barcode API error response when scanning a StockLocation which does not exist

v46 -> 2022-05-09
    - Fixes read permissions on settings API
    - Allows non-staff users to read global settings via the API

v45 -> 2022-05-08 : https://github.com/inventree/InvenTree/pull/2944
    - Settings are now accessed via the API using their unique key, not their PK
    - This allows the settings to be accessed without prior knowledge of the PK

v44 -> 2022-05-04 : https://github.com/inventree/InvenTree/pull/2931
    - Converting more server-side rendered forms to the API
    - Exposes more core functionality to API endpoints

v43 -> 2022-04-26 : https://github.com/inventree/InvenTree/pull/2875
    - Adds API detail endpoint for PartSalePrice model
    - Adds API detail endpoint for PartInternalPrice model

v42 -> 2022-04-26 : https://github.com/inventree/InvenTree/pull/2833
    - Adds variant stock information to the Part and BomItem serializers

v41 -> 2022-04-26
    - Fixes 'variant_of' filter for Part list endpoint

v40 -> 2022-04-19
    - Adds ability to filter StockItem list by "tracked" parameter
        - This checks the serial number or batch code fields

v39 -> 2022-04-18
    - Adds ability to filter StockItem list by "has_batch" parameter

v38 -> 2022-04-14 : https://github.com/inventree/InvenTree/pull/2828
    - Adds the ability to include stock test results for "installed items"

v37 -> 2022-04-07 : https://github.com/inventree/InvenTree/pull/2806
    - Adds extra stock availability information to the BomItem serializer

v36 -> 2022-04-03
    - Adds ability to filter part list endpoint by unallocated_stock argument

v35 -> 2022-04-01 : https://github.com/inventree/InvenTree/pull/2797
    - Adds stock allocation information to the Part API
    - Adds calculated field for "unallocated_quantity"

v34 -> 2022-03-25
    - Change permissions for "plugin list" API endpoint (now allows any authenticated user)

v33 -> 2022-03-24
    - Adds "plugins_enabled" information to root API endpoint

v32 -> 2022-03-19
    - Adds "parameters" detail to Part API endpoint (use &parameters=true)
    - Adds ability to filter PartParameterTemplate API by Part instance
    - Adds ability to filter PartParameterTemplate API by PartCategory instance

v31 -> 2022-03-14
    - Adds "updated" field to SupplierPriceBreakList and SupplierPriceBreakDetail API endpoints

v30 -> 2022-03-09
    - Adds "exclude_location" field to BuildAutoAllocation API endpoint
    - Allows BuildItem API endpoint to be filtered by BomItem relation

v29 -> 2022-03-08
    - Adds "scheduling" endpoint for predicted stock scheduling information

v28 -> 2022-03-04
    - Adds an API endpoint for auto allocation of stock items against a build order
    - Ref: https://github.com/inventree/InvenTree/pull/2713

v27 -> 2022-02-28
    - Adds target_date field to individual line items for purchase orders and sales orders

v26 -> 2022-02-17
    - Adds API endpoint for uploading a BOM file and extracting data

v25 -> 2022-02-17
    - Adds ability to filter "part" list endpoint by "in_bom_for" argument

v24 -> 2022-02-10
    - Adds API endpoint for deleting (cancelling) build order outputs

v23 -> 2022-02-02
    - Adds API endpoints for managing plugin classes
    - Adds API endpoints for managing plugin settings

v22 -> 2021-12-20
    - Adds API endpoint to "merge" multiple stock items

v21 -> 2021-12-04
    - Adds support for multiple "Shipments" against a SalesOrder
    - Refactors process for stock allocation against a SalesOrder

v20 -> 2021-12-03
    - Adds ability to filter POLineItem endpoint by "base_part"
    - Adds optional "order_detail" to POLineItem list endpoint

v19 -> 2021-12-02
    - Adds the ability to filter the StockItem API by "part_tree"
    - Returns only stock items which match a particular part.tree_id field

v18 -> 2021-11-15
    - Adds the ability to filter BomItem API by "uses" field
    - This returns a list of all BomItems which "use" the specified part
    - Includes inherited BomItem objects

v17 -> 2021-11-09
    - Adds API endpoints for GLOBAL and USER settings objects
    - Ref: https://github.com/inventree/InvenTree/pull/2275

v16 -> 2021-10-17
    - Adds API endpoint for completing build order outputs

v15 -> 2021-10-06
    - Adds detail endpoint for SalesOrderAllocation model
    - Allows use of the API forms interface for adjusting SalesOrderAllocation objects

v14 -> 2021-10-05
    - Stock adjustment actions API is improved, using native DRF serializer support
    - However adjustment actions now only support 'pk' as a lookup field

v13 -> 2021-10-05
    - Adds API endpoint to allocate stock items against a BuildOrder
    - Updates StockItem API with improved filtering against BomItem data

v12 -> 2021-09-07
    - Adds API endpoint to receive stock items against a PurchaseOrder

v11 -> 2021-08-26
    - Adds "units" field to PartBriefSerializer
    - This allows units to be introspected from the "part_detail" field in the StockItem serializer

v10 -> 2021-08-23
    - Adds "purchase_price_currency" to StockItem serializer
    - Adds "purchase_price_string" to StockItem serializer
    - Purchase price is now writable for StockItem serializer

v9  -> 2021-08-09
    - Adds "price_string" to part pricing serializers

v8  -> 2021-07-19
    - Refactors the API interface for SupplierPart and ManufacturerPart models
    - ManufacturerPart objects can no longer be created via the SupplierPart API endpoint

v7  -> 2021-07-03
    - Introduced the concept of "API forms" in https://github.com/inventree/InvenTree/pull/1716
    - API OPTIONS endpoints provide comprehensive field metadata
    - Multiple new API endpoints added for database models

v6  -> 2021-06-23
    - Part and Company images can now be directly uploaded via the REST API

v5  -> 2021-06-21
    - Adds API interface for manufacturer part parameters

v4  -> 2021-06-01
    - BOM items can now accept "variant stock" to be assigned against them
    - Many slight API tweaks were needed to get this to work properly!

v3  -> 2021-05-22:
    - The updated StockItem "history tracking" now uses a different interface

"""<|MERGE_RESOLUTION|>--- conflicted
+++ resolved
@@ -1,21 +1,19 @@
 """InvenTree API version information."""
 
 # InvenTree API version
-INVENTREE_API_VERSION = 315
+INVENTREE_API_VERSION = 316
 
 """Increment this API version number whenever there is a significant change to the API that any clients need to know about."""
 
 
 INVENTREE_API_TEXT = """
 
-<<<<<<< HEAD
-v315 - 2025-02-22 : https://github.com/inventree/InvenTree/pull/9096
+v316 - 2025-02-24 : https://github.com/inventree/InvenTree/pull/9096
     - Overhaul the data-export API functionality
     - Allow customization of data exporting via plugins
-=======
+
 v315 - 2025-02-22 : https://github.com/inventree/InvenTree/pull/9150
     - Remove outdated 'url' field from some API endpoints
->>>>>>> 49eaedac
 
 v314 - 2025-02-17 : https://github.com/inventree/InvenTree/pull/6293
     - Removes a considerable amount of old auth endpoints
