"""InvenTree API version information."""

# InvenTree API version
<<<<<<< HEAD
INVENTREE_API_VERSION = 424
=======
INVENTREE_API_VERSION = 425
>>>>>>> d829d3a5
"""Increment this API version number whenever there is a significant change to the API that any clients need to know about."""

INVENTREE_API_TEXT = """

<<<<<<< HEAD
v424 -> 2025-11-06 : https://github.com/inventree/InvenTree/pull/10715
    - Adds GuideDefinition and GuideExecution models and API endpoints to provide tipps and guides within InvenTree's web frontend.
=======
v425 -> 2025-11-11 : https://github.com/inventree/InvenTree/pull/10802
    - Adds "on_order" filter to the BuildLine API endpoint
    - Allow BuildLine list to be ordered by "on_order" and "in_production" fields

v424 -> 2025-11-11 : https://github.com/inventree/InvenTree/pull/10730
    - Adds more lower / upper bounds to integer fields in the API schema due to bump to Django 5.2- no functional changes
>>>>>>> d829d3a5

v423 -> 2025-11-05 : https://github.com/inventree/InvenTree/pull/10772
    - Adds "category_detail" field to BomItem API endpoints
    - Adds "category_detail" field to BuildLine API endpoints

v422 -> 2025-11-03 : https://github.com/inventree/InvenTree/pull/10750
    - Adds ability to search StockItem API by supplier SKU
    - Adds ability to search StockItem API by manufacturer MPN

v421 -> 2025-10-31 : https://github.com/inventree/InvenTree/pull/10724
    - Allow upload of attachments against SupplierPart objects via the API

v420 -> 2025-10-26 : https://github.com/inventree/InvenTree/pull/10675
    - Adds optional "customer_detail" filter to SalesOrderShipment API endpoint

v419 -> 2025-10-24 : https://github.com/inventree/InvenTree/pull/10659
    - Fixes regression introduced in v417 which reverted the changes from v416

v418 -> 2025-10-24 : https://github.com/inventree/InvenTree/pull/10657
    - Add "project_code" field(s) to OrderLineItem API endpoint(s)
    - Add "project_code" field(s) to ExtraOrderLineItem API endpoint(s)

v417 -> 2025-10-22 : https://github.com/inventree/InvenTree/pull/10654
    - Adds "checked" filter to SalesOrderShipment API endpoint
    - Adds "order_status" filter to SalesOrdereShipment API endpoint
    - Adds "order_outstanding" filter to SalesOrderShipment API endpoint

v416 -> 2025-10-22 : https://github.com/inventree/InvenTree/pull/10651
    - Add missing nullable to make price_breaks (from v412) optional

v415 -> 2025-10-22 : https://github.com/inventree/InvenTree/pull/10650
    - Adds "shipment_address" fields to the SalesOrderShipment API endpoints

v414 -> 2025-10-20 : https://github.com/inventree/InvenTree/pull/10629
    - Add enums for all ordering fields in schema - no functional changes

v413 -> 2025-10-20 : https://github.com/inventree/InvenTree/pull/10624
    - Upstream fixes to django-allauth schema - no functional changes

v412 -> 2025-10-19 : https://github.com/inventree/InvenTree/pull/10549
    - added a new query parameter for the PartsList api: price_breaks (default: false)

v411 -> 2025-10-19 : https://github.com/inventree/InvenTree/pull/10630
    - Editorial changes to machine api - no functional changes

v410 -> 2025-10-12 : https://github.com/inventree/InvenTree/pull/9761
    - Add supplier search and import API endpoints
    - Add part parameter bulk create API endpoint

v409 -> 2025-10-17 : https://github.com/inventree/InvenTree/pull/10601
    - Adds ability to filter StockList API by manufacturer part ID

v408 -> 2025-10-13: https://github.com/inventree/InvenTree/pull/10561
    - Allow search of assembly fields in BOM API endpoint

v407 -> 2025-10-09: https://github.com/inventree/InvenTree/pull/10538
    - Breaking: Set error status code for plugin action call instead of just returning error data

v406 -> 2025-10-08: https://github.com/inventree/InvenTree/pull/10532
    - Set return type for background task overview
    - Implement serializer for part serial number detail

v405 -> 2025-10-07: https://github.com/inventree/InvenTree/pull/10530
    - Add response to generic/status endpoint
    - Fix logic for generic status model lookup to allow searching by class name string

v404 -> 2025-10-06: https://github.com/inventree/InvenTree/pull/10497
    - Add minimum_stock to PartBrief api response

v403 -> 2025-10-06: https://github.com/inventree/InvenTree/pull/10499
    - Adds ability to partially scrap a build output
    - Adds ability to partially complete a build output

v402 -> 2025-10-05 : https://github.com/inventree/InvenTree/pull/10495
    - Refactors 'part_detail' param in BuildList API endpoint
    - Refactors 'order_detail' param in GeneralExtraLineList API endpoint
    - Refactors 'part_detail', 'template_detail' param in PartParameterList / PartParameterDetail API endpoint

v401 -> 2025-10-05 : https://github.com/inventree/InvenTree/pull/10381
    - Adds machine properties to machine API endpoints

v400 -> 2025-10-05 : https://github.com/inventree/InvenTree/pull/10486
    - Adds return datatypes for admin/config and flags entpoints

v399 -> 2025-10-05 : https://github.com/inventree/InvenTree/pull/10445
    - Refactors 'customer_detail' param in SalesOrder API endpoint
    - Refactors 'customer_detail' param in ReturnOrder API endpoint
    - Refactors 'supplier_detail' param in PurchaseOrder API endpoint
    - Refactors 'part_detail' and 'order_detail' params in PurchaseOrderLineItem API endpoint
    - Refactors 'part_detail', 'item_detail' and 'order_detail' params in ReturnOrderLineItem API endpoint
    - Refactors 'part_detail', 'order_detail' and 'customer_detail' params in SalesOrderLineItem API endpoint
    - Refactors 'part_detail', 'item_detail', 'order_detail', 'location_detail' and 'customer_detail' params in SalesOrderAllocation API endpoint

v398 -> 2025-10-05 : https://github.com/inventree/InvenTree/pull/10487
    - Refactors 'part_detail', 'path_detail', 'supplier_part_detail', 'location_detail' and 'tests' params in Stock API endpoint

v397 -> 2025-10-01 : https://github.com/inventree/InvenTree/pull/10444
    - Refactors 'path_detail' param in StockLocation API endpoint
    - Refactors 'user_detail' and 'template_detail' params in StockItemTestResult API endpoint
    - Refactors 'item_detail' and 'user_detail' params in StockTracking API endpoint
    - Refactors 'include_installed' and 'stock_item' params in StockItemTestResult API endpoint

v396 -> 2025-10-01 : https://github.com/inventree/InvenTree/pull/10443
    - Refactors 'part_detail', 'manufacturer_detail' and 'pretty' params in Manufacturer API endpoint
    - Refactors 'manufacturer_part_detail' param in ManufacturerPartParameter API endpoint
    - Refactors 'part_detail' and 'supplier_detail' param in SupplierPriceBreak API endpoint

v395 -> 2025-10-01 : https://github.com/inventree/InvenTree/pull/10441
    - Refactors 'parameters', 'category_detail', 'location_detail' and 'path_detail' params in Part API endpoint
    - Refactors 'can_build', 'part_detail', 'sub_part_detail' and 'path_detail' params in BOM API endpoint
    - Refactors 'path_detail' params in user Category API endpoint
    - Refactors 'exclude_id', 'related' and 'exclude_related' params in Part API endpoint

v394 -> 2025-10-01 : https://github.com/inventree/InvenTree/pull/10438
    - Refactors 'bom_item_detail', 'assembly_detail', 'part_detail', 'build_detail' and 'allocations' params in BuildLine API endpoint
    - Refactors 'part_detail', 'location_detail', 'stock_detail' and 'build_detail' params in BuildItem API endpoint

v393 -> 2025-10-01 : https://github.com/inventree/InvenTree/pull/10437
    - Refactors 'user_detail', 'permission_detail', 'role_detail' params in user GroupList API endpoint

v392 -> 2025-09-22 : https://github.com/inventree/InvenTree/pull/10374
    - Refactors 'part_detail', 'supplier_detail', 'manufacturer_detail'and 'pretty' params in SupplierPartList API endpoint

v391 -> 2025-09-06 : https://github.com/inventree/InvenTree/pull/10279
    - Refactors 'exclude_tree', 'cascade', and 'location' filters in StockList API endpoint

v390 -> 2025-09-03 : https://github.com/inventree/InvenTree/pull/10257
    - Fixes limitation on adding virtual parts to a SalesOrder
    - Additional query filter options for BomItem API endpoint

v389 -> 2025-08-27 : https://github.com/inventree/InvenTree/pull/10214
    - Adds "output" filter to the BuildItem API endpoint
    - Removes undocumented 'output' query parameter handling

v388 -> 2025-08-23 : https://github.com/inventree/InvenTree/pull/10213
    - Disable paging on PurchaseOrderReceive call

v387 -> 2025-08-19 : https://github.com/inventree/InvenTree/pull/10188
    - Adds "update_records" field to the DataImportSession API

v386 -> 2025-08-11 : https://github.com/inventree/InvenTree/pull/8191
    - Adds "consumed" field to the BuildItem API
    - Adds API endpoint to consume stock against a BuildOrder

v385 -> 2025-08-15 : https://github.com/inventree/InvenTree/pull/10174
    - Adjust return type of PurchaseOrderReceive API serializer
    - Now returns list of of the created stock items when receiving

v384 -> 2025-08-08 : https://github.com/inventree/InvenTree/pull/9969
    - Bump allauth

v383 -> 2025-08-08 : https://github.com/inventree/InvenTree/pull/9969
    - Correctly apply changes listed in v358
    - Breaking: StockCreate now always returns a list of StockItem

v382 -> 2025-08-07 : https://github.com/inventree/InvenTree/pull/10146
    - Adds ability to "bulk create" test results via the API
    - Removes legacy functionality to auto-create test result templates based on provided test names

v381 -> 2025-08-06 : https://github.com/inventree/InvenTree/pull/10132
    - Refactor the "return stock item" API endpoint to align with other stock adjustment actions

v380 -> 2025-08-06 : https://github.com/inventree/InvenTree/pull/10135
    - Fixes "issued_by" filter for the BuildOrder list API endpoint

v380 -> 2025-08-06 : https://github.com/inventree/InvenTree/pull/10132
    - Refactor the "return stock item" API endpoint to align with other stock adjustment actions

v380 -> 2025-08-06 : https://github.com/inventree/InvenTree/pull/10135
    - Fixes "issued_by" filter for the BuildOrder list API endpoint

v379 -> 2025-08-04 : https://github.com/inventree/InvenTree/pull/10124
    - Removes "PartStocktakeReport" model and associated API endpoints
    - Remove "last_stocktake" field from the Part model
    - Remove "user" field from PartStocktake model
    - Remove "note" field from PartStocktake model

v378 -> 2025-08-01 : https://github.com/inventree/InvenTree/pull/10111
    - Adds "scheduled_to_build" annotated field to BuildLine serializer

v377 -> 2025-08-01 : https://github.com/inventree/InvenTree/pull/10109
    - Allow email records to be deleted via the API

v376 -> 2025-08-01 : https://github.com/inventree/InvenTree/pull/10108
    - Fix search fields for ReturnOrderLineItem API list endpoint

v375 -> 2025-07-28 : https://github.com/inventree/InvenTree/pull/10095
    - Sorts searched fields to keep API stable

v374 -> 2025-07-28 : https://github.com/inventree/InvenTree/pull/10092
    - Add nullable to a few details fields that lack it
    - Add the list of searched fields to the search parameter comments

v373 -> 2025-06-21 : https://github.com/inventree/InvenTree/pull/9735
    - Adds PluginUserSetting model (and associated endpoints)
    - Remove NotificationSetting model (and associated endpoints)

v372 -> 2025-07-19 : https://github.com/inventree/InvenTree/pull/10056
    - Adds BOM validation information to the Part API

v371 -> 2025-07-18 : https://github.com/inventree/InvenTree/pull/10042
    - Adds "setup_quantity" and "attrition" fields to BomItem API endpoints
    - Remove "overage" field from BomItem API endpoints
    - Adds "rounding_multiple" field to BomItem API endpoints

v370 -> 2025-07-17 : https://github.com/inventree/InvenTree/pull/10036
    - Adds optional "assembly_detail" information to BuildLine API endpoint
    - Adds "include_variants" filter to SalesOrderLineItem API endpoint
    - Improves the "PartRequirements" API endpoint to include variant aggregations

v369 -> 2025-07-15 : https://github.com/inventree/InvenTree/pull/10023
    - Adds "note", "updated", "updated_by" fields to the PartParameter API endpoints

v368 -> 2025-07-11 : https://github.com/inventree/InvenTree/pull/9673
    - Adds 'tax_id' to company model
    - Adds 'tax_id' to search fields in the 'CompanyList' API endpoint

v367 -> 2025-07-10 : https://github.com/inventree/InvenTree/pull/10001
    - Adds OAuth2 scopes for importer sessions

v366 -> 2025-07-09 : https://github.com/inventree/InvenTree/pull/9987
    - Adds "category" filter to BomItem API endpoint

v365 -> 2025-07-09 : https://github.com/inventree/InvenTree/pull/9984
    - Allow filtering of DataOutput API by "user" field
    - Allow individual deletion of DataOutput objects via the API

v364 -> 2025-07-06 : https://github.com/inventree/InvenTree/pull/9962
    - Fix permissions for the DataImportSession API endpoints

v363 -> 2025-07-04 : https://github.com/inventree/InvenTree/pull/9954
    - Adds "user_detail" field to the ApiToken serializer

v362 -> 2025-07-02 : https://github.com/inventree/InvenTree/pull/9939
    - Allow filtering of BuildItem API by "location" of StockItem
    - Allow filtering of SalesOrderAllocation API by "location" of StockItem

v361 -> 2025-07-03 : https://github.com/inventree/InvenTree/pull/9944
    - Enable SalesOrderAllocation list to be filtered by part IPN value
    - Enable SalesOrderAllocation list to be ordered by part MPN value

v360 -> 2025-07-02 : https://github.com/inventree/InvenTree/pull/9937
    - Provide more detailed StockItem information in the BuildItem serializer
    - Provide more detailed StockItem information in the SalesOrderAllocation serializer

v359 -> 2025-07-01 : https://github.com/inventree/InvenTree/pull/9909
    - Fixes annotated types for various part fields

v358 -> 2025-06-25 : https://github.com/inventree/InvenTree/pull/9857
    - Provide list of generated stock items against "StockItemSerialize" API endpoint
    - Provide list of generated stock items against "StockList" API endpoint
    - Provide list of generated stock items against "BuildOutputCreate" API endpoint

v357 -> 2025-06-25 : https://github.com/inventree/InvenTree/pull/9856
    - Adds "units" field to PluginSetting API endpoints

v356 -> 2025-06-20 : https://github.com/inventree/InvenTree/pull/9817
    - Enable generation of reports against the Company model type

v355 -> 2025-06-20 : https://github.com/inventree/InvenTree/pull/9811
    - Removes legacy "PartScheduling" API endpoints

v354 -> 2025-06-09 : https://github.com/inventree/InvenTree/pull/9532
    - Adds "merge" field to the ReportTemplate model

v353 -> 2025-06-19 : https://github.com/inventree/InvenTree/pull/9608
    - Adds email endpoints

v352 -> 2025-06-18 : https://github.com/inventree/InvenTree/pull/9803
    - Make PurchaseOrderLineItem link to BuildOrder reference nullable
    - Add valid fields to ordering field descriptions

v351 -> 2025-06-18 : https://github.com/inventree/InvenTree/pull/9602
    - Adds password reset API endpoint for admin users

v350 -> 2025-06-17 : https://github.com/inventree/InvenTree/pull/9798
    - Adds "can_build" field to the part requirements API endpoint
    - Remove "allocated" and "required" fields from the part requirements API endpoint
    - Add detailed serializer to the part requirements API endpoint

v349 -> 2025-06-13 : https://github.com/inventree/InvenTree/pull/9574
    - Remove the 'create_child_builds' flag from the BuildOrder creation API endpoint

v348 -> 2025-06-12 : https://github.com/inventree/InvenTree/pull/9312
    - Adds "external" flag for BuildOrder
    - Adds link between PurchaseOrderLineItem and BuildOrder

v347 -> 2025-06-12 : https://github.com/inventree/InvenTree/pull/9764
    - Adds "copy_tests" field to the DuplicatePart API endpoint

v346 -> 2025-06-07 : https://github.com/inventree/InvenTree/pull/9718
    - Adds "read_only" field to the GlobalSettings API endpoint(s)

v345 -> 2025-06-07 : https://github.com/inventree/InvenTree/pull/9745
    - Adds barcode information to SalesOrderShipment API endpoint

v344 -> 2025-06-02 : https://github.com/inventree/InvenTree/pull/9714
    - Updates allauth version and adds device trust as a factor

v343 -> 2025-06-02 : https://github.com/inventree/InvenTree/pull/9717
    - Add ISO currency codes to the description text for currency options

v342 -> 2025-05-09 : https://github.com/inventree/InvenTree/pull/9651
    - Fix serializer to match Generate API for serial numbers

v341 -> 2025-04-21 : https://github.com/inventree/InvenTree/pull/9547
    - Require pagination limit on list queries

v340 -> 2025-04-15 : https://github.com/inventree/InvenTree/pull/9546
    - Add nullable to various fields to make them not required

v339 -> 2025-04-15 : https://github.com/inventree/InvenTree/pull/9283
    - Remove need for source in /plugins/ui/features

v338 -> 2025-04-15 : https://github.com/inventree/InvenTree/pull/9333
    - Adds oAuth2 support for the API

v337 -> 2025-04-15 : https://github.com/inventree/InvenTree/pull/9505
    - Adds API endpoint with extra serial number information for a given StockItem object

v336 -> 2025-04-10 : https://github.com/inventree/InvenTree/pull/9492
    - Fixed query and response serialization for units_all and version_text
    - Fixed LicenseView and VersionInformation serialization

v335 -> 2025-04-09 : https://github.com/inventree/InvenTree/pull/9476
    - Adds "roles" detail to the Group API endpoint
    - Adds "users" detail to the Group API endpoint
    - Adds "groups" detail to the User API endpoint

v334 -> 2025-04-08 : https://github.com/inventree/InvenTree/pull/9453
    - Fixes various operationId and enum collisions and help texts

v333 -> 2025-04-03 : https://github.com/inventree/InvenTree/pull/9452
    - Currency string is no longer restricted to a hardcoded enum
    - Customizable status keys are no longer hardcoded enum values

v332 -> 2025-04-02 : https://github.com/inventree/InvenTree/pull/9393
    - Adds 'search_notes' parameter to all searchable API endpoints

v331 -> 2025-04-01 : https://github.com/inventree/InvenTree/pull/9437
    - Set correct types on various formerly-string PK fields as well permissions
    - Include metadata request and response types

v330 -> 2025-03-31 : https://github.com/inventree/InvenTree/pull/9420
    - Deconflict operation id between single and bulk destroy operations
    - Add request body definition for bulk destroy operations

v329 -> 2025-03-30 : https://github.com/inventree/InvenTree/pull/9399
    - Convert url path regex-specified PKs to int

v328 -> 2025-03-29 : https://github.com/inventree/InvenTree/pull/9407
    - Updates schema to include paging arguments

v327 -> 2025-03-20 : https://github.com/inventree/InvenTree/pull/9339
    - Adds "is_mandatory" field to the Plugin API
    - Adds ability to filter by "mandatory" status in the Plugin API

v326 -> 2025-03-18 : https://github.com/inventree/InvenTree/pull/9096
    - Overhaul the data-export API functionality
    - Allow customization of data exporting via plugins
    - Consolidate LabelOutput and ReportOutput API endpoints into single DataOutput endpoint

v325 -> 2024-03-17 : https://github.com/inventree/InvenTree/pull/9244
    - Adds the option for superusers to list all user tokens
    - Make list endpoints sortable, filterable and searchable

v324 -> 2025-03-17 : https://github.com/inventree/InvenTree/pull/9320
    - Adds BulkUpdate support for the SalesOrderAllocation model
    - Adds BulkUpdate support for the PartCategory model
    - Adds BulkUpdate support for the StockLocation model

v323 -> 2025-03-17 : https://github.com/inventree/InvenTree/pull/9313
    - Adds BulkUpdate support to the Part API endpoint
    - Remove legacy API endpoint to set part category for multiple parts

v322 -> 2025-03-16 : https://github.com/inventree/InvenTree/pull/8933
    - Add min_date and max_date query filters for orders, for use in calendar views

v321 -> 2025-03-06 : https://github.com/inventree/InvenTree/pull/9236
    - Adds conditionally-returned fields to the schema to match API behavior
    - Removes required flag for nullable read-only fields to match API behavior

v320 -> 2025-03-05 : https://github.com/inventree/InvenTree/pull/9243
    - Link fields are now up to 2000 chars long

v319 -> 2025-03-04 : https://github.com/inventree/InvenTree/pull/9199
    - Add detail API endpoint for the LabelOutput model
    - Add detail API endpoint for the ReportOutput model

v318 -> 2025-02-25 : https://github.com/inventree/InvenTree/pull/9116
    - Adds user profile API endpoints

v317 -> 2025-02-26 : https://github.com/inventree/InvenTree/pull/9143
    - Default 'overdue' field to False in Build serializer
    - Add allow_null to various fields in Build, Settings, Order, Part, and Stock serializers
    - Add type hints to Users model to properly type fields

v316 -> 2025-02-26 : https://github.com/inventree/InvenTree/pull/9185
    - Allow 'icon' field to be nullified in the PartCategory API
    - Allow 'custom_icon' field to be nullified in the StockLocation API

v315 -> 2025-02-22 : https://github.com/inventree/InvenTree/pull/9150
    - Remove outdated 'url' field from some API endpoints

v314 -> 2025-02-17 : https://github.com/inventree/InvenTree/pull/6293
    - Removes a considerable amount of old auth endpoints
    - Introduces allauth-provided auth endpoints

v313 -> 2025-02-17 : https://github.com/inventree/InvenTree/pull/9087
    - Adds instance id optionally to the info view endpoint

v312 -> 2025-02-15 : https://github.com/inventree/InvenTree/pull/9079
    - Remove old API endpoints associated with legacy BOM import functionality

v311 -> 2025-02-14 : https://github.com/inventree/InvenTree/pull/9076
    - Adds "model_filters" attribute to settings API

v310 -> 2025-02-14 : https://github.com/inventree/InvenTree/pull/9077
    - Adds 'is_variant' filter to the Part list API

v309 -> 2025-02-02 : https://github.com/inventree/InvenTree/pull/9008
    - Bug fixes for the "Part" serializer
    - Fixes for data import API endpoints

v308 -> 2025-02-01 : https://github.com/inventree/InvenTree/pull/9003
    - Adds extra detail to the ReportOutput and LabelOutput API endpoints
    - Allows ordering of output list endpoints

v307 -> 2025-01-29 : https://github.com/inventree/InvenTree/pull/8969
    - Extend Info Endpoint to include customizations

v306 -> 2025-01-28 : https://github.com/inventree/InvenTree/pull/8966
    - Adds "start_date" to PurchasesOrder API
    - Adds "start_date" to SalesOrder API
    - Adds "start_date" to ReturnOrder API
    - Updated API filters

v305 -> 2025-01-26 : https://github.com/inventree/InvenTree/pull/8950
    - Bug fixes for the SupplierPart API
    - Refactoring for data export via API

v304 -> 2025-01-22 : https://github.com/inventree/InvenTree/pull/8940
    - Adds "category" filter to build list API

v303 -> 2025-01-20 : https://github.com/inventree/InvenTree/pull/8915
    - Adds "start_date" field to Build model and API endpoints
    - Adds additional API filtering and sorting options for Build list

v302 -> 2025-01-18 : https://github.com/inventree/InvenTree/pull/8905
    - Fix schema definition on the /label/print endpoint

v301 -> 2025-01-14 : https://github.com/inventree/InvenTree/pull/8894
    - Remove ui preferences from the API

v300 -> 2025-01-13 : https://github.com/inventree/InvenTree/pull/8886
    - Allow null value for 'expiry_date' field introduced in #8867

v299 -> 2025-01-10 : https://github.com/inventree/InvenTree/pull/8867
    - Adds 'expiry_date' field to the PurchaseOrderReceive API endpoint
    - Adds 'default_expiry` field to the PartBriefSerializer, affecting API endpoints which use it

v298 -> 2025-01-07 : https://github.com/inventree/InvenTree/pull/8848
    - Adds 'created_by' field to PurchaseOrder API endpoints
    - Adds 'created_by' field to SalesOrder API endpoints
    - Adds 'created_by' field to ReturnOrder API endpoints

v297 -> 2024-12-29 : https://github.com/inventree/InvenTree/pull/8438
    - Adjustments to the CustomUserState API endpoints and serializers

v296 -> 2024-12-25 : https://github.com/inventree/InvenTree/pull/8732
    - Adjust default "part_detail" behavior for StockItem API endpoints

v295 -> 2024-12-23 : https://github.com/inventree/InvenTree/pull/8746
    - Improve API documentation for build APIs

v294 -> 2024-12-23 : https://github.com/inventree/InvenTree/pull/8738
    - Extends registration API documentation

v293 -> 2024-12-14 : https://github.com/inventree/InvenTree/pull/8658
    - Adds new fields to the supplier barcode API endpoints

v292 -> 2024-12-03 : https://github.com/inventree/InvenTree/pull/8625
    - Add "on_order" and "in_stock" annotations to SupplierPart API
    - Enhanced filtering for the SupplierPart API

v291 -> 2024-11-30 : https://github.com/inventree/InvenTree/pull/8596
    - Allow null / empty values for plugin settings

v290 -> 2024-11-29 : https://github.com/inventree/InvenTree/pull/8590
    - Adds "quantity" field to ReturnOrderLineItem model and API

v289 -> 2024-11-27 : https://github.com/inventree/InvenTree/pull/8570
    - Enable status change when transferring stock items

v288 -> 2024-11-27 : https://github.com/inventree/InvenTree/pull/8574
    - Adds "consumed" filter to StockItem API

v287 -> 2024-11-27 : https://github.com/inventree/InvenTree/pull/8571
    - Adds ability to set stock status when returning items from a customer

v286 -> 2024-11-26 : https://github.com/inventree/InvenTree/pull/8054
    - Adds "SelectionList" and "SelectionListEntry" API endpoints

v285 -> 2024-11-25 : https://github.com/inventree/InvenTree/pull/8559
    - Adds better description for registration endpoints

v284 -> 2024-11-25 : https://github.com/inventree/InvenTree/pull/8544
    - Adds new date filters to the StockItem API
    - Adds new date filters to the BuildOrder API
    - Adds new date filters to the SalesOrder API
    - Adds new date filters to the PurchaseOrder API
    - Adds new date filters to the ReturnOrder API

v283 -> 2024-11-20 : https://github.com/inventree/InvenTree/pull/8524
    - Adds "note" field to the PartRelated API endpoint

v282 -> 2024-11-19 : https://github.com/inventree/InvenTree/pull/8487
    - Remove the "test statistics" API endpoints
    - This is now provided via a custom plugin

v281 -> 2024-11-15 : https://github.com/inventree/InvenTree/pull/8480
    - Fixes StockHistory API data serialization

v280 -> 2024-11-10 : https://github.com/inventree/InvenTree/pull/8461
    - Makes schema for API information endpoint more informing
    - Removes general not found endpoint

v279 -> 2024-11-09 : https://github.com/inventree/InvenTree/pull/8458
    - Adds "order_outstanding" and "part" filters to the BuildLine API endpoint
    - Adds "order_outstanding" filter to the SalesOrderLineItem API endpoint

v278 -> 2024-11-07 : https://github.com/inventree/InvenTree/pull/8445
    - Updates to the SalesOrder API endpoints
    - Add "shipment count" information to the SalesOrder API endpoints
    - Allow null value for SalesOrderAllocation.shipment field
    - Additional filtering options for allocation endpoints

v277 -> 2024-11-01 : https://github.com/inventree/InvenTree/pull/8278
    - Allow build order list to be filtered by "outstanding" (alias for "active")

v276 -> 2024-10-31 : https://github.com/inventree/InvenTree/pull/8403
    - Adds 'destination' field to the PurchaseOrder model and API endpoints

v275 -> 2024-10-31 : https://github.com/inventree/InvenTree/pull/8396
    - Adds SKU and MPN fields to the StockItem serializer
    - Additional export options for the StockItem serializer

v274 -> 2024-10-29 : https://github.com/inventree/InvenTree/pull/8392
    - Add more detailed information to NotificationEntry API serializer

v273 -> 2024-10-28 : https://github.com/inventree/InvenTree/pull/8376
    - Fixes for the BuildLine API endpoint

v272 -> 2024-10-25 : https://github.com/inventree/InvenTree/pull/8343
    - Adjustments to BuildLine API serializers

v271 -> 2024-10-22 : https://github.com/inventree/InvenTree/pull/8331
    - Fixes for SalesOrderLineItem endpoints

v270 -> 2024-10-19 : https://github.com/inventree/InvenTree/pull/8307
    - Adds missing date fields from order API endpoint(s)

v269 -> 2024-10-16 : https://github.com/inventree/InvenTree/pull/8295
    - Adds "include_variants" filter to the BuildOrder API endpoint
    - Adds "include_variants" filter to the SalesOrder API endpoint
    - Adds "include_variants" filter to the PurchaseOrderLineItem API endpoint
    - Adds "include_variants" filter to the ReturnOrder API endpoint

v268 -> 2024-10-11 : https://github.com/inventree/InvenTree/pull/8274
    - Adds "in_stock" attribute to the StockItem serializer

v267 -> 2024-10-8 : https://github.com/inventree/InvenTree/pull/8250
    - Remove "allocations" field from the SalesOrderShipment API endpoint(s)
    - Add "allocated_items" field to the SalesOrderShipment API endpoint(s)

v266 -> 2024-10-07 : https://github.com/inventree/InvenTree/pull/8249
    - Tweak SalesOrderShipment API for more efficient data retrieval

v265 -> 2024-10-07 : https://github.com/inventree/InvenTree/pull/8228
    - Adds API endpoint for providing custom admin integration details for plugins

v264 -> 2024-10-03 : https://github.com/inventree/InvenTree/pull/8231
    - Adds Sales Order Shipment attachment model type

v263 -> 2024-09-30 : https://github.com/inventree/InvenTree/pull/8194
    - Adds Sales Order Shipment report

v262 -> 2024-09-30 : https://github.com/inventree/InvenTree/pull/8220
    - Tweak permission requirements for uninstalling plugins via API

v261 -> 2024-09-26 : https://github.com/inventree/InvenTree/pull/8184
    - Fixes for BuildOrder API serializers

v260 -> 2024-09-26 : https://github.com/inventree/InvenTree/pull/8190
    - Adds facility for server-side context data to be passed to client-side plugins

v259 -> 2024-09-20 : https://github.com/inventree/InvenTree/pull/8137
    - Implements new API endpoint for enabling custom UI features via plugins

v258 -> 2024-09-24 : https://github.com/inventree/InvenTree/pull/8163
    - Enhances the existing PartScheduling API endpoint
    - Adds a formal DRF serializer to the endpoint

v257 -> 2024-09-22 : https://github.com/inventree/InvenTree/pull/8150
    - Adds API endpoint for reporting barcode scan history

v256 -> 2024-09-19 : https://github.com/inventree/InvenTree/pull/7704
    - Adjustments for "stocktake" (stock history) API endpoints

v255 -> 2024-09-19 : https://github.com/inventree/InvenTree/pull/8145
    - Enables copying line items when duplicating an order

v254 -> 2024-09-14 : https://github.com/inventree/InvenTree/pull/7470
    - Implements new API endpoints for enabling custom UI functionality via plugins

v253 -> 2024-09-14 : https://github.com/inventree/InvenTree/pull/7944
    - Adjustments for user API endpoints

v252 -> 2024-09-13 : https://github.com/inventree/InvenTree/pull/8040
    - Add endpoint for listing all known units

v251 -> 2024-09-06 : https://github.com/inventree/InvenTree/pull/8018
    - Adds "attach_to_model" field to the ReportTemplate model

v250 -> 2024-09-04 : https://github.com/inventree/InvenTree/pull/8069
    - Fixes 'revision' field definition in Part serializer

v249 -> 2024-08-23 : https://github.com/inventree/InvenTree/pull/7978
    - Sort status enums

v248 -> 2024-08-23 : https://github.com/inventree/InvenTree/pull/7965
    - Small adjustments to labels for new custom status fields

v247 -> 2024-08-22 : https://github.com/inventree/InvenTree/pull/7956
    - Adjust "attachment" field on StockItemTestResult serializer
    - Allow null values for attachment

v246 -> 2024-08-21 : https://github.com/inventree/InvenTree/pull/7862
    - Adds custom status fields to various serializers
    - Adds endpoints to admin custom status fields

v245 -> 2024-08-21 : https://github.com/inventree/InvenTree/pull/7520
    - Documented pagination fields (no functional changes)

v244 -> 2024-08-21 : https://github.com/inventree/InvenTree/pull/7941
    - Adds "create_child_builds" field to the Build API
    - Write-only field to create child builds from the API
    - Only available when creating a new build order

v243 -> 2024-08-21 : https://github.com/inventree/InvenTree/pull/7940
    - Expose "ancestor" filter to the BuildOrder API

v242 -> 2024-08-20 : https://github.com/inventree/InvenTree/pull/7932
    - Adds "level" attribute to BuildOrder serializer
    - Allow ordering of BuildOrder API by "level" attribute
    - Allow "parent" filter for BuildOrder API to have "cascade=True" option

v241 -> 2024-08-18 : https://github.com/inventree/InvenTree/pull/7906
    - Adjusts required fields for the MeUserDetail endpoint

v240 -> 2024-08-16 : https://github.com/inventree/InvenTree/pull/7900
    - Adjust "issued_by" filter for the BuildOrder list endpoint
    - Adjust "assigned_to" filter for the BuildOrder list endpoint

v239 -> 2024-08-15 : https://github.com/inventree/InvenTree/pull/7888
    - Adds "testable" field to the Part model
    - Adds associated filters to various API endpoints

v238 -> 2024-08-14 : https://github.com/inventree/InvenTree/pull/7874
    - Add "assembly" filter to BuildLine API endpoint

v237 -> 2024-08-13 : https://github.com/inventree/InvenTree/pull/7863
    - Reimplement "bulk delete" operation for Attachment model
    - Fix permission checks for Attachment API endpoints

v236 -> 2024-08-10 : https://github.com/inventree/InvenTree/pull/7844
    - Adds "supplier_name" to the PurchaseOrder API serializer

v235 -> 2024-08-08 : https://github.com/inventree/InvenTree/pull/7837
    - Adds "on_order" quantity to SalesOrderLineItem serializer
    - Adds "building" quantity to SalesOrderLineItem serializer

v234 -> 2024-08-08 : https://github.com/inventree/InvenTree/pull/7829
    - Fixes bug in the plugin metadata endpoint

v233 -> 2024-08-04 : https://github.com/inventree/InvenTree/pull/7807
    - Adds new endpoints for managing state of build orders
    - Adds new endpoints for managing state of purchase orders
    - Adds new endpoints for managing state of sales orders
    - Adds new endpoints for managing state of return orders

v232 -> 2024-08-03 : https://github.com/inventree/InvenTree/pull/7793
    - Allow ordering of SalesOrderShipment API by 'shipment_date' and 'delivery_date'

v231 -> 2024-08-03 : https://github.com/inventree/InvenTree/pull/7794
    - Optimize BuildItem and BuildLine serializers to improve API efficiency

v230 -> 2024-05-05 : https://github.com/inventree/InvenTree/pull/7164
    - Adds test statistics endpoint

v229 -> 2024-07-31 : https://github.com/inventree/InvenTree/pull/7775
    - Add extra exportable fields to the BomItem serializer

v228 -> 2024-07-18 : https://github.com/inventree/InvenTree/pull/7684
    - Adds "icon" field to the PartCategory.path and StockLocation.path API
    - Adds icon packages API endpoint

v227 -> 2024-07-19 : https://github.com/inventree/InvenTree/pull/7693/
    - Adds endpoints to list and revoke the tokens issued to the current user

v226 -> 2024-07-15 : https://github.com/inventree/InvenTree/pull/7648
    - Adds barcode generation API endpoint

v225 -> 2024-07-17 : https://github.com/inventree/InvenTree/pull/7671
    - Adds "filters" field to DataImportSession API

v224 -> 2024-07-14 : https://github.com/inventree/InvenTree/pull/7667
    - Add notes field to ManufacturerPart and SupplierPart API endpoints

v223 -> 2024-07-14 : https://github.com/inventree/InvenTree/pull/7649
    - Allow adjustment of "packaging" field when receiving items against a purchase order

v222 -> 2024-07-14 : https://github.com/inventree/InvenTree/pull/7635
    - Adjust the BomItem API endpoint to improve data import process

v221 -> 2024-07-13 : https://github.com/inventree/InvenTree/pull/7636
    - Adds missing fields from StockItemBriefSerializer
    - Adds missing fields from PartBriefSerializer
    - Adds extra exportable fields to BuildItemSerializer

v220 -> 2024-07-11 : https://github.com/inventree/InvenTree/pull/7585
    - Adds "revision_of" field to Part serializer
    - Adds new API filters for "revision" status

v219 -> 2024-07-11 : https://github.com/inventree/InvenTree/pull/7611
    - Adds new fields to the BuildItem API endpoints
    - Adds new ordering / filtering options to the BuildItem API endpoints

v218 -> 2024-07-11 : https://github.com/inventree/InvenTree/pull/7619
    - Adds "can_build" field to the BomItem API

v217 -> 2024-07-09 : https://github.com/inventree/InvenTree/pull/7599
    - Fixes bug in "project_code" field for order API endpoints

v216 -> 2024-07-08 : https://github.com/inventree/InvenTree/pull/7595
    - Moves API endpoint for contenttype lookup by model name

v215 -> 2024-07-09 : https://github.com/inventree/InvenTree/pull/7591
    - Adds additional fields to the BuildLine serializer

v214 -> 2024-07-08 : https://github.com/inventree/InvenTree/pull/7587
    - Adds "default_location_detail" field to the Part API

v213 -> 2024-07-06 : https://github.com/inventree/InvenTree/pull/7527
    - Adds 'locked' field to Part API

v212 -> 2024-07-06 : https://github.com/inventree/InvenTree/pull/7562
    - Makes API generation more robust (no functional changes)

v211 -> 2024-06-26 : https://github.com/inventree/InvenTree/pull/6911
    - Adds API endpoints for managing data import and export

v210 -> 2024-06-26 : https://github.com/inventree/InvenTree/pull/7518
    - Adds translatable text to User API fields

v209 -> 2024-06-26 : https://github.com/inventree/InvenTree/pull/7514
    - Add "top_level" filter to PartCategory API endpoint
    - Add "top_level" filter to StockLocation API endpoint

v208 -> 2024-06-19 : https://github.com/inventree/InvenTree/pull/7479
    - Adds documentation for the user roles API endpoint (no functional changes)

v207 -> 2024-06-09 : https://github.com/inventree/InvenTree/pull/7420
    - Moves all "Attachment" models into a single table
    - All "Attachment" operations are now performed at /api/attachment/
    - Add permissions information to /api/user/roles/ endpoint

v206 -> 2024-06-08 : https://github.com/inventree/InvenTree/pull/7417
    - Adds "choices" field to the PartTestTemplate model

v205 -> 2024-06-03 : https://github.com/inventree/InvenTree/pull/7284
    - Added model_type and model_id fields to the "NotesImage" serializer

v204 -> 2024-06-03 : https://github.com/inventree/InvenTree/pull/7393
    - Fixes previous API update which resulted in inconsistent ordering of currency codes

v203 -> 2024-06-03 : https://github.com/inventree/InvenTree/pull/7390
    - Currency codes are now configurable as a run-time setting

v202 -> 2024-05-27 : https://github.com/inventree/InvenTree/pull/7343
    - Adjust "required" attribute of Part.category field to be optional

v201 -> 2024-05-21 : https://github.com/inventree/InvenTree/pull/7074
    - Major refactor of the report template / report printing interface
    - This is a *breaking change* to the report template API

v200 -> 2024-05-20 : https://github.com/inventree/InvenTree/pull/7000
    - Adds API endpoint for generating custom batch codes
    - Adds API endpoint for generating custom serial numbers

v199 -> 2024-05-20 : https://github.com/inventree/InvenTree/pull/7264
    - Expose "bom_valid" filter for the Part API
    - Expose "starred" filter for the Part API

v198 -> 2024-05-19 : https://github.com/inventree/InvenTree/pull/7258
    - Fixed lookup field conflicts in the plugins API

v197 -> 2024-05-14 : https://github.com/inventree/InvenTree/pull/7224
    - Refactor the plugin API endpoints to use the plugin "key" for lookup, rather than the PK value

v196 -> 2024-05-05 : https://github.com/inventree/InvenTree/pull/7160
    - Adds "location" field to BuildOutputComplete API endpoint

v195 -> 2024-05-03 : https://github.com/inventree/InvenTree/pull/7153
    - Fixes bug in BuildOrderCancel API endpoint

v194 -> 2024-05-01 : https://github.com/inventree/InvenTree/pull/7147
    -  Adds field description to the currency_exchange_retrieve API call

v193 -> 2024-04-30 : https://github.com/inventree/InvenTree/pull/7144
    - Adds "assigned_to" filter to PurchaseOrder / SalesOrder / ReturnOrder API endpoints

v192 -> 2024-04-23 : https://github.com/inventree/InvenTree/pull/7106
    - Adds 'trackable' ordering option to BuildLineLabel API endpoint

v191 -> 2024-04-22 : https://github.com/inventree/InvenTree/pull/7079
    - Adds API endpoints for Contenttype model

v190 -> 2024-04-19 : https://github.com/inventree/InvenTree/pull/7024
    - Adds "active" field to the Company API endpoints
    - Allow company list to be filtered by "active" status

v189 -> 2024-04-19 : https://github.com/inventree/InvenTree/pull/7066
    - Adds "currency" field to CompanyBriefSerializer class

v188 -> 2024-04-16 : https://github.com/inventree/InvenTree/pull/6970
    - Adds session authentication support for the API
    - Improvements for login / logout endpoints for better support of React web interface

v187 -> 2024-04-10 : https://github.com/inventree/InvenTree/pull/6985
    - Allow Part list endpoint to be sorted by pricing_min and pricing_max values
    - Allow BomItem list endpoint to be sorted by pricing_min and pricing_max values
    - Allow InternalPrice and SalePrice endpoints to be sorted by quantity
    - Adds total pricing values to BomItem serializer

v186 -> 2024-03-26 : https://github.com/inventree/InvenTree/pull/6855
    - Adds license information to the API

v185 -> 2024-03-24 : https://github.com/inventree/InvenTree/pull/6836
    - Remove /plugin/activate endpoint
    - Update docstrings and typing for various API endpoints (no functional changes)

v184 -> 2024-03-17 : https://github.com/inventree/InvenTree/pull/10464
    - Add additional fields for tests (start/end datetime, test station)

v183 -> 2024-03-14 : https://github.com/inventree/InvenTree/pull/5972
    - Adds "category_default_location" annotated field to part serializer
    - Adds "part_detail.category_default_location" annotated field to stock item serializer
    - Adds "part_detail.category_default_location" annotated field to purchase order line serializer
    - Adds "parent_default_location" annotated field to category serializer

v182 -> 2024-03-13 : https://github.com/inventree/InvenTree/pull/6714
    - Expose ReportSnippet model to the /report/snippet/ API endpoint
    - Expose ReportAsset model to the /report/asset/ API endpoint

v181 -> 2024-02-21 : https://github.com/inventree/InvenTree/pull/6541
    - Adds "width" and "height" fields to the LabelTemplate API endpoint
    - Adds "page_size" and "landscape" fields to the ReportTemplate API endpoint

v180 -> 2024-3-02 : https://github.com/inventree/InvenTree/pull/6463
    - Tweaks to API documentation to allow automatic documentation generation

v179 -> 2024-03-01 : https://github.com/inventree/InvenTree/pull/6605
    - Adds "subcategories" count to PartCategory serializer
    - Adds "sublocations" count to StockLocation serializer
    - Adds "image" field to PartBrief serializer
    - Adds "image" field to CompanyBrief serializer

v178 -> 2024-02-29 : https://github.com/inventree/InvenTree/pull/6604
    - Adds "external_stock" field to the Part API endpoint
    - Adds "external_stock" field to the BomItem API endpoint
    - Adds "external_stock" field to the BuildLine API endpoint
    - Stock quantities represented in the BuildLine API endpoint are now filtered by Build.source_location

v177 -> 2024-02-27 : https://github.com/inventree/InvenTree/pull/6581
    - Adds "subcategories" count to PartCategoryTree serializer
    - Adds "sublocations" count to StockLocationTree serializer

v176 -> 2024-02-26 : https://github.com/inventree/InvenTree/pull/6535
    - Adds the field "plugins_install_disabled" to the Server info API endpoint

v175 -> 2024-02-21 : https://github.com/inventree/InvenTree/pull/6538
    - Adds "parts" count to PartParameterTemplate serializer

v174 -> 2024-02-21 : https://github.com/inventree/InvenTree/pull/6536
    - Expose PartCategory filters to the API documentation
    - Expose StockLocation filters to the API documentation

v173 -> 2024-02-20 : https://github.com/inventree/InvenTree/pull/6483
    - Adds "merge_items" to the PurchaseOrderLine create API endpoint
    - Adds "auto_pricing" to the PurchaseOrderLine create/update API endpoint

v172 -> 2024-02-20 : https://github.com/inventree/InvenTree/pull/6526
    - Adds "enabled" field to the PartTestTemplate API endpoint
    - Adds "enabled" filter to the PartTestTemplate list
    - Adds "enabled" filter to the StockItemTestResult list

v171 -> 2024-02-19 : https://github.com/inventree/InvenTree/pull/6516
    - Adds "key" as a filterable parameter to PartTestTemplate list endpoint

v170 -> 2024-02-19 : https://github.com/inventree/InvenTree/pull/6514
    - Adds "has_results" filter to the PartTestTemplate list endpoint

v169 -> 2024-02-14 : https://github.com/inventree/InvenTree/pull/6430
    - Adds 'key' field to PartTestTemplate API endpoint
    - Adds annotated 'results' field to PartTestTemplate API endpoint
    - Adds 'template' field to StockItemTestResult API endpoint

v168 -> 2024-02-14 : https://github.com/inventree/InvenTree/pull/4824
    - Adds machine CRUD API endpoints
    - Adds machine settings API endpoints
    - Adds machine restart API endpoint
    - Adds machine types/drivers list API endpoints
    - Adds machine registry status API endpoint
    - Adds 'required' field to the global Settings API
    - Discover sub-sub classes of the StatusCode API

v167 -> 2024-02-07: https://github.com/inventree/InvenTree/pull/6440
    - Fixes for OpenAPI schema generation

v166 -> 2024-02-04 : https://github.com/inventree/InvenTree/pull/6400
    - Adds package_name to plugin API
    - Adds mechanism for uninstalling plugins via the API

v165 -> 2024-01-28 : https://github.com/inventree/InvenTree/pull/6040
    - Adds supplier_part.name, part.creation_user, part.required_for_sales_order

v164 -> 2024-01-24 : https://github.com/inventree/InvenTree/pull/6343
    - Adds "building" quantity to BuildLine API serializer

v163 -> 2024-01-22 : https://github.com/inventree/InvenTree/pull/6314
    - Extends API endpoint to expose auth configuration information for signin pages

v162 -> 2024-01-14 : https://github.com/inventree/InvenTree/pull/6230
    - Adds API endpoints to provide information on background tasks

v161 -> 2024-01-13 : https://github.com/inventree/InvenTree/pull/6222
    - Adds API endpoint for system error information

v160 -> 2023-12-11 : https://github.com/inventree/InvenTree/pull/6072
    - Adds API endpoint for allocating stock items against a sales order via barcode scan

v159 -> 2023-12-08 : https://github.com/inventree/InvenTree/pull/6056
    - Adds API endpoint for reloading plugin registry

v158 -> 2023-11-21 : https://github.com/inventree/InvenTree/pull/5953
    - Adds API endpoint for listing all settings of a particular plugin
    - Adds API endpoint for registry status (errors)

v157 -> 2023-12-02 : https://github.com/inventree/InvenTree/pull/6021
    - Add write-only "existing_image" field to Part API serializer

v156 -> 2023-11-26 : https://github.com/inventree/InvenTree/pull/5982
    - Add POST endpoint for report and label creation

v155 -> 2023-11-24 : https://github.com/inventree/InvenTree/pull/5979
    - Add "creation_date" field to Part instance serializer

v154 -> 2023-11-21 : https://github.com/inventree/InvenTree/pull/5944
    - Adds "responsible" field to the ProjectCode table

v153 -> 2023-11-21 : https://github.com/inventree/InvenTree/pull/5956
    - Adds override_min and override_max fields to part pricing API

v152 -> 2023-11-20 : https://github.com/inventree/InvenTree/pull/5949
    - Adds barcode support for ManufacturerPart model
    - Adds API endpoint for adding parts to purchase order using barcode scan

v151 -> 2023-11-13 : https://github.com/inventree/InvenTree/pull/5906
    - Allow user list API to be filtered by user active status
    - Allow owner list API to be filtered by user active status

v150 -> 2023-11-07: https://github.com/inventree/InvenTree/pull/5875
    - Extended user API endpoints to enable ordering
    - Extended user API endpoints to enable user role changes
    - Added endpoint to create a new user

v149 -> 2023-11-07 : https://github.com/inventree/InvenTree/pull/5876
    - Add 'building' quantity to BomItem serializer
    - Add extra ordering options for the BomItem list API

v148 -> 2023-11-06 : https://github.com/inventree/InvenTree/pull/5872
    - Allow "quantity" to be specified when installing an item into another item

v147 -> 2023-11-04: https://github.com/inventree/InvenTree/pull/5860
    - Adds "completed_lines" field to SalesOrder API endpoint
    - Adds "completed_lines" field to PurchaseOrder API endpoint

v146 -> 2023-11-02: https://github.com/inventree/InvenTree/pull/5822
    - Extended SSO Provider endpoint to contain if a provider is configured
    - Adds API endpoints for Email Address model

v145 -> 2023-10-30: https://github.com/inventree/InvenTree/pull/5786
    - Allow printing labels via POST including printing options in the body

v144 -> 2023-10-23: https://github.com/inventree/InvenTree/pull/5811
    - Adds version information API endpoint

v143 -> 2023-10-29: https://github.com/inventree/InvenTree/pull/5810
    - Extends the status endpoint to include information about system status and health

v142 -> 2023-10-20: https://github.com/inventree/InvenTree/pull/5759
    - Adds generic API endpoints for looking up status models

v141 -> 2023-10-23 : https://github.com/inventree/InvenTree/pull/5774
    - Changed 'part.responsible' from User to Owner

v140 -> 2023-10-20 : https://github.com/inventree/InvenTree/pull/5664
    - Expand API token functionality
    - Multiple API tokens can be generated per user

v139 -> 2023-10-11 : https://github.com/inventree/InvenTree/pull/5509
    - Add new BarcodePOReceive endpoint to receive line items by scanning supplier barcodes

v138 -> 2023-10-11 : https://github.com/inventree/InvenTree/pull/5679
    - Settings keys are no longer case sensitive
    - Include settings units in API serializer

v137 -> 2023-10-04 : https://github.com/inventree/InvenTree/pull/5588
    - Adds StockLocationType API endpoints
    - Adds custom_icon, location_type to StockLocation endpoint

v136 -> 2023-09-23 : https://github.com/inventree/InvenTree/pull/5595
    - Adds structural to StockLocation and PartCategory tree endpoints

v135 -> 2023-09-19 : https://github.com/inventree/InvenTree/pull/5569
    - Adds location path detail to StockLocation and StockItem API endpoints
    - Adds category path detail to PartCategory and Part API endpoints

v134 -> 2023-09-11 : https://github.com/inventree/InvenTree/pull/5525
    - Allow "Attachment" list endpoints to be searched by attachment, link and comment fields

v133 -> 2023-09-08 : https://github.com/inventree/InvenTree/pull/5518
    - Add extra optional fields which can be used for StockAdjustment endpoints

v132 -> 2023-09-07 : https://github.com/inventree/InvenTree/pull/5515
    - Add 'issued_by' filter to BuildOrder API list endpoint

v131 -> 2023-08-09 : https://github.com/inventree/InvenTree/pull/5415
    - Annotate 'available_variant_stock' to the SalesOrderLine serializer

v130 -> 2023-07-14 : https://github.com/inventree/InvenTree/pull/5251
    - Refactor label printing interface

v129 -> 2023-07-06 : https://github.com/inventree/InvenTree/pull/5189
    - Changes 'serial_lte' and 'serial_gte' stock filters to point to 'serial_int' field

v128 -> 2023-07-06 : https://github.com/inventree/InvenTree/pull/5186
    - Adds 'available' filter for BuildLine API endpoint

v127 -> 2023-06-24 : https://github.com/inventree/InvenTree/pull/5094
    - Enhancements for the PartParameter API endpoints

v126 -> 2023-06-19 : https://github.com/inventree/InvenTree/pull/5075
    - Adds API endpoint for setting the "category" for multiple parts simultaneously

v125 -> 2023-06-17 : https://github.com/inventree/InvenTree/pull/5064
    - Adds API endpoint for setting the "status" field for multiple stock items simultaneously

v124 -> 2023-06-17 : https://github.com/inventree/InvenTree/pull/5057
    - Add "created_before" and "created_after" filters to the Part API

v123 -> 2023-06-15 : https://github.com/inventree/InvenTree/pull/5019
    - Add Metadata to: Plugin Config

v122 -> 2023-06-14 : https://github.com/inventree/InvenTree/pull/5034
    - Adds new BuildLineLabel label type

v121 -> 2023-06-14 : https://github.com/inventree/InvenTree/pull/4808
    - Adds "ProjectCode" link to Build model

v120 -> 2023-06-07 : https://github.com/inventree/InvenTree/pull/4855
    - Major overhaul of the build order API
    - Adds new BuildLine model

v119 -> 2023-06-01 : https://github.com/inventree/InvenTree/pull/4898
    - Add Metadata to:  Part test templates, Part parameters, Part category parameter templates, BOM item substitute, Related Parts, Stock item test result

v118 -> 2023-06-01 : https://github.com/inventree/InvenTree/pull/4935
    - Adds extra fields for the PartParameterTemplate model

v117 -> 2023-05-22 : https://github.com/inventree/InvenTree/pull/4854
    - Part.units model now supports physical units (e.g. "kg", "m", "mm", etc)
    - Replaces SupplierPart "pack_size" field with "pack_quantity"
    - New field supports physical units, and allows for conversion between compatible units

v116 -> 2023-05-18 : https://github.com/inventree/InvenTree/pull/4823
    - Updates to part parameter implementation, to use physical units

v115 -> 2023-05-18 : https://github.com/inventree/InvenTree/pull/4846
    - Adds ability to partially scrap a build output

v114 -> 2023-05-16 : https://github.com/inventree/InvenTree/pull/4825
    - Adds "delivery_date" to shipments

v113 -> 2023-05-13 : https://github.com/inventree/InvenTree/pull/4800
    - Adds API endpoints for scrapping a build output

v112 -> 2023-05-13: https://github.com/inventree/InvenTree/pull/4741
    - Adds flag use_pack_size to the stock addition API, which allows adding packs

v111 -> 2023-05-02 : https://github.com/inventree/InvenTree/pull/4367
    - Adds tags to the Part serializer
    - Adds tags to the SupplierPart serializer
    - Adds tags to the ManufacturerPart serializer
    - Adds tags to the StockItem serializer
    - Adds tags to the StockLocation serializer

v110 -> 2023-04-26 : https://github.com/inventree/InvenTree/pull/4698
    - Adds 'order_currency' field for PurchaseOrder / SalesOrder endpoints

v109 -> 2023-04-19 : https://github.com/inventree/InvenTree/pull/4636
    - Adds API endpoints for the "ProjectCode" model

v108 -> 2023-04-17 : https://github.com/inventree/InvenTree/pull/4615
    - Adds functionality to upload images for rendering in markdown notes

v107 -> 2023-04-04 : https://github.com/inventree/InvenTree/pull/4575
    - Adds barcode support for PurchaseOrder model
    - Adds barcode support for ReturnOrder model
    - Adds barcode support for SalesOrder model
    - Adds barcode support for BuildOrder model

v106 -> 2023-04-03 : https://github.com/inventree/InvenTree/pull/4566
    - Adds 'search_regex' parameter to all searchable API endpoints

v105 -> 2023-03-31 : https://github.com/inventree/InvenTree/pull/4543
    - Adds API endpoints for status label information on various models

v104 -> 2023-03-23 : https://github.com/inventree/InvenTree/pull/4488
    - Adds various endpoints for new "ReturnOrder" models
    - Adds various endpoints for new "ReturnOrderReport" templates
    - Exposes API endpoints for "Contact" model

v103 -> 2023-03-17 : https://github.com/inventree/InvenTree/pull/4410
    - Add metadata to several more models

v102 -> 2023-03-18 : https://github.com/inventree/InvenTree/pull/4505
- Adds global search API endpoint for consolidated search results

v101 -> 2023-03-07 : https://github.com/inventree/InvenTree/pull/4462
    - Adds 'total_in_stock' to Part serializer, and supports API ordering

v100 -> 2023-03-04 : https://github.com/inventree/InvenTree/pull/4452
     - Adds bulk delete of PurchaseOrderLineItems to API

v99 -> 2023-03-03 : https://github.com/inventree/InvenTree/pull/4445
    - Adds sort by "responsible" to PurchaseOrderAPI

v98 -> 2023-02-24 : https://github.com/inventree/InvenTree/pull/4408
    - Adds "responsible" filter to Build API

v97 -> 2023-02-20 : https://github.com/inventree/InvenTree/pull/4377
    - Adds "external" attribute to StockLocation model

v96 -> 2023-02-16 : https://github.com/inventree/InvenTree/pull/4345
    - Adds stocktake report generation functionality

v95 -> 2023-02-16 : https://github.com/inventree/InvenTree/pull/4346
    - Adds "CompanyAttachment" model (and associated API endpoints)

v94 -> 2023-02-10 : https://github.com/inventree/InvenTree/pull/4327
    - Adds API endpoints for the "Group" auth model

v93 -> 2023-02-03 : https://github.com/inventree/InvenTree/pull/4300
    - Adds extra information to the currency exchange endpoint
    - Adds API endpoint for manually updating exchange rates

v92 -> 2023-02-02 : https://github.com/inventree/InvenTree/pull/4293
    - Adds API endpoint for currency exchange information

v91 -> 2023-01-31 : https://github.com/inventree/InvenTree/pull/4281
    - Improves the API endpoint for creating new Part instances

v90 -> 2023-01-25 : https://github.com/inventree/InvenTree/pull/4186/files
    - Adds a dedicated endpoint to activate a plugin

v89 -> 2023-01-25 : https://github.com/inventree/InvenTree/pull/4214
    - Adds updated field to SupplierPart API
    - Adds API date ordering for supplier part list

v88 -> 2023-01-17: https://github.com/inventree/InvenTree/pull/4225
    - Adds 'priority' field to Build model and api endpoints

v87 -> 2023-01-04 : https://github.com/inventree/InvenTree/pull/4067
    - Add API date filter for stock table on Expiry date

v86 -> 2022-12-22 : https://github.com/inventree/InvenTree/pull/4069
    - Adds API endpoints for part stocktake

v85 -> 2022-12-21 : https://github.com/inventree/InvenTree/pull/3858
    - Add endpoints serving ICS calendars for purchase and sales orders through API

v84 -> 2022-12-21: https://github.com/inventree/InvenTree/pull/4083
    - Add support for listing PO, BO, SO by their reference

v83 -> 2022-11-19 : https://github.com/inventree/InvenTree/pull/3949
    - Add support for structural Stock locations

v82 -> 2022-11-16 : https://github.com/inventree/InvenTree/pull/3931
    - Add support for structural Part categories

v81 -> 2022-11-08 : https://github.com/inventree/InvenTree/pull/3710
    - Adds cached pricing information to Part API
    - Adds cached pricing information to BomItem API
    - Allows Part and BomItem list endpoints to be filtered by 'has_pricing'
    - Remove calculated 'price_string' values from API endpoints
    - Allows PurchaseOrderLineItem API endpoint to be filtered by 'has_pricing'
    - Allows SalesOrderLineItem API endpoint to be filtered by 'has_pricing'
    - Allows SalesOrderLineItem API endpoint to be filtered by 'order_status'
    - Adds more information to SupplierPriceBreak serializer

v80 -> 2022-11-07 : https://github.com/inventree/InvenTree/pull/3906
    - Adds 'barcode_hash' to Part API serializer
    - Adds 'barcode_hash' to StockLocation API serializer
    - Adds 'barcode_hash' to SupplierPart API serializer

v79 -> 2022-11-03 : https://github.com/inventree/InvenTree/pull/3895
    - Add metadata to Company

v78 -> 2022-10-25 : https://github.com/inventree/InvenTree/pull/3854
    - Make PartCategory to be filtered by name and description

v77 -> 2022-10-12 : https://github.com/inventree/InvenTree/pull/3772
    - Adds model permission checks for barcode assignment actions

v76 -> 2022-09-10 : https://github.com/inventree/InvenTree/pull/3640
    - Refactor of barcode data on the API
    - StockItem.uid renamed to StockItem.barcode_hash

v75 -> 2022-09-05 : https://github.com/inventree/InvenTree/pull/3644
    - Adds "pack_size" attribute to SupplierPart API serializer

v74 -> 2022-08-28 : https://github.com/inventree/InvenTree/pull/3615
    - Add confirmation field for completing PurchaseOrder if the order has incomplete lines
    - Add confirmation field for completing SalesOrder if the order has incomplete lines

v73 -> 2022-08-24 : https://github.com/inventree/InvenTree/pull/3605
    - Add 'description' field to PartParameterTemplate model

v72 -> 2022-08-18 : https://github.com/inventree/InvenTree/pull/3567
    - Allow PurchaseOrder to be duplicated via the API

v71 -> 2022-08-18 : https://github.com/inventree/InvenTree/pull/3564
    - Updates to the "part scheduling" API endpoint

v70 -> 2022-08-02 : https://github.com/inventree/InvenTree/pull/3451
    - Adds a 'depth' parameter to the PartCategory list API
    - Adds a 'depth' parameter to the StockLocation list API

v69 -> 2022-08-01 : https://github.com/inventree/InvenTree/pull/3443
    - Updates the PartCategory list API:
        - Improve query efficiency: O(n) becomes O(1)
        - Rename 'parts' field to 'part_count'
    - Updates the StockLocation list API:
        - Improve query efficiency: O(n) becomes O(1)

v68 -> 2022-07-27 : https://github.com/inventree/InvenTree/pull/3417
    - Allows SupplierPart list to be filtered by SKU value
    - Allows SupplierPart list to be filtered by MPN value

v67 -> 2022-07-25 : https://github.com/inventree/InvenTree/pull/3395
    - Adds a 'requirements' endpoint for Part instance
    - Provides information on outstanding order requirements for a given part

v66 -> 2022-07-24 : https://github.com/inventree/InvenTree/pull/3393
    - Part images can now be downloaded from a remote URL via the API
    - Company images can now be downloaded from a remote URL via the API

v65 -> 2022-07-15 : https://github.com/inventree/InvenTree/pull/3335
    - Annotates 'in_stock' quantity to the SupplierPart API

v64 -> 2022-07-08 : https://github.com/inventree/InvenTree/pull/3310
    - Annotate 'on_order' quantity to BOM list API
    - Allow BOM List API endpoint to be filtered by "on_order" parameter

v63 -> 2022-07-06 : https://github.com/inventree/InvenTree/pull/3301
    - Allow BOM List API endpoint to be filtered by "available_stock" parameter

v62 -> 2022-07-05 : https://github.com/inventree/InvenTree/pull/3296
    - Allows search on BOM List API endpoint
    - Allows ordering on BOM List API endpoint

v61 -> 2022-06-12 : https://github.com/inventree/InvenTree/pull/3183
    - Migrate the "Convert Stock Item" form class to use the API
    - There is now an API endpoint for converting a stock item to a valid variant

v60 -> 2022-06-08 : https://github.com/inventree/InvenTree/pull/3148
    - Add availability data fields to the SupplierPart model

v59 -> 2022-06-07 : https://github.com/inventree/InvenTree/pull/3154
    - Adds further improvements to BulkDelete mixin class
    - Fixes multiple bugs in custom OPTIONS metadata implementation
    - Adds 'bulk delete' for Notifications

v58 -> 2022-06-06 : https://github.com/inventree/InvenTree/pull/3146
    - Adds a BulkDelete API mixin class for fast, safe deletion of multiple objects with a single API request

v57 -> 2022-06-05 : https://github.com/inventree/InvenTree/pull/3130
    - Transfer PartCategoryTemplateParameter actions to the API

v56 -> 2022-06-02 : https://github.com/inventree/InvenTree/pull/3123
    - Expose the PartParameterTemplate model to use the API

v55 -> 2022-06-02 : https://github.com/inventree/InvenTree/pull/3120
    - Converts the 'StockItemReturn' functionality to make use of the API

v54 -> 2022-06-02 : https://github.com/inventree/InvenTree/pull/3117
    - Adds 'available_stock' annotation on the SalesOrderLineItem API
    - Adds (well, fixes) 'overdue' annotation on the SalesOrderLineItem API

v53 -> 2022-06-01 : https://github.com/inventree/InvenTree/pull/3110
    - Adds extra search fields to the BuildOrder list API endpoint

v52 -> 2022-05-31 : https://github.com/inventree/InvenTree/pull/3103
    - Allow part list API to be searched by supplier SKU

v51 -> 2022-05-24 : https://github.com/inventree/InvenTree/pull/3058
    - Adds new fields to the SalesOrderShipment model

v50 -> 2022-05-18 : https://github.com/inventree/InvenTree/pull/2912
    - Implement Attachments for manufacturer parts

v49 -> 2022-05-09 : https://github.com/inventree/InvenTree/pull/2957
    - Allows filtering of plugin list by 'active' status
    - Allows filtering of plugin list by 'mixin' support
    - Adds endpoint to "identify" or "locate" stock items and locations (using plugins)

v48 -> 2022-05-12 : https://github.com/inventree/InvenTree/pull/2977
    - Adds "export to file" functionality for PurchaseOrder API endpoint
    - Adds "export to file" functionality for SalesOrder API endpoint
    - Adds "export to file" functionality for BuildOrder API endpoint

v47 -> 2022-05-10 : https://github.com/inventree/InvenTree/pull/2964
    - Fixes barcode API error response when scanning a StockItem which does not exist
    - Fixes barcode API error response when scanning a StockLocation which does not exist

v46 -> 2022-05-09
    - Fixes read permissions on settings API
    - Allows non-staff users to read global settings via the API

v45 -> 2022-05-08 : https://github.com/inventree/InvenTree/pull/2944
    - Settings are now accessed via the API using their unique key, not their PK
    - This allows the settings to be accessed without prior knowledge of the PK

v44 -> 2022-05-04 : https://github.com/inventree/InvenTree/pull/2931
    - Converting more server-side rendered forms to the API
    - Exposes more core functionality to API endpoints

v43 -> 2022-04-26 : https://github.com/inventree/InvenTree/pull/2875
    - Adds API detail endpoint for PartSalePrice model
    - Adds API detail endpoint for PartInternalPrice model

v42 -> 2022-04-26 : https://github.com/inventree/InvenTree/pull/2833
    - Adds variant stock information to the Part and BomItem serializers

v41 -> 2022-04-26
    - Fixes 'variant_of' filter for Part list endpoint

v40 -> 2022-04-19
    - Adds ability to filter StockItem list by "tracked" parameter
        - This checks the serial number or batch code fields

v39 -> 2022-04-18
    - Adds ability to filter StockItem list by "has_batch" parameter

v38 -> 2022-04-14 : https://github.com/inventree/InvenTree/pull/2828
    - Adds the ability to include stock test results for "installed items"

v37 -> 2022-04-07 : https://github.com/inventree/InvenTree/pull/2806
    - Adds extra stock availability information to the BomItem serializer

v36 -> 2022-04-03
    - Adds ability to filter part list endpoint by unallocated_stock argument

v35 -> 2022-04-01 : https://github.com/inventree/InvenTree/pull/2797
    - Adds stock allocation information to the Part API
    - Adds calculated field for "unallocated_quantity"

v34 -> 2022-03-25
    - Change permissions for "plugin list" API endpoint (now allows any authenticated user)

v33 -> 2022-03-24
    - Adds "plugins_enabled" information to root API endpoint

v32 -> 2022-03-19
    - Adds "parameters" detail to Part API endpoint (use &parameters=true)
    - Adds ability to filter PartParameterTemplate API by Part instance
    - Adds ability to filter PartParameterTemplate API by PartCategory instance

v31 -> 2022-03-14
    - Adds "updated" field to SupplierPriceBreakList and SupplierPriceBreakDetail API endpoints

v30 -> 2022-03-09
    - Adds "exclude_location" field to BuildAutoAllocation API endpoint
    - Allows BuildItem API endpoint to be filtered by BomItem relation

v29 -> 2022-03-08
    - Adds "scheduling" endpoint for predicted stock scheduling information

v28 -> 2022-03-04
    - Adds an API endpoint for auto allocation of stock items against a build order
    - Ref: https://github.com/inventree/InvenTree/pull/2713

v27 -> 2022-02-28
    - Adds target_date field to individual line items for purchase orders and sales orders

v26 -> 2022-02-17
    - Adds API endpoint for uploading a BOM file and extracting data

v25 -> 2022-02-17
    - Adds ability to filter "part" list endpoint by "in_bom_for" argument

v24 -> 2022-02-10
    - Adds API endpoint for deleting (cancelling) build order outputs

v23 -> 2022-02-02
    - Adds API endpoints for managing plugin classes
    - Adds API endpoints for managing plugin settings

v22 -> 2021-12-20
    - Adds API endpoint to "merge" multiple stock items

v21 -> 2021-12-04
    - Adds support for multiple "Shipments" against a SalesOrder
    - Refactors process for stock allocation against a SalesOrder

v20 -> 2021-12-03
    - Adds ability to filter POLineItem endpoint by "base_part"
    - Adds optional "order_detail" to POLineItem list endpoint

v19 -> 2021-12-02
    - Adds the ability to filter the StockItem API by "part_tree"
    - Returns only stock items which match a particular part.tree_id field

v18 -> 2021-11-15
    - Adds the ability to filter BomItem API by "uses" field
    - This returns a list of all BomItems which "use" the specified part
    - Includes inherited BomItem objects

v17 -> 2021-11-09
    - Adds API endpoints for GLOBAL and USER settings objects
    - Ref: https://github.com/inventree/InvenTree/pull/2275

v16 -> 2021-10-17
    - Adds API endpoint for completing build order outputs

v15 -> 2021-10-06
    - Adds detail endpoint for SalesOrderAllocation model
    - Allows use of the API forms interface for adjusting SalesOrderAllocation objects

v14 -> 2021-10-05
    - Stock adjustment actions API is improved, using native DRF serializer support
    - However adjustment actions now only support 'pk' as a lookup field

v13 -> 2021-10-05
    - Adds API endpoint to allocate stock items against a BuildOrder
    - Updates StockItem API with improved filtering against BomItem data

v12 -> 2021-09-07
    - Adds API endpoint to receive stock items against a PurchaseOrder

v11 -> 2021-08-26
    - Adds "units" field to PartBriefSerializer
    - This allows units to be introspected from the "part_detail" field in the StockItem serializer

v10 -> 2021-08-23
    - Adds "purchase_price_currency" to StockItem serializer
    - Adds "purchase_price_string" to StockItem serializer
    - Purchase price is now writable for StockItem serializer

v9  -> 2021-08-09
    - Adds "price_string" to part pricing serializers

v8  -> 2021-07-19
    - Refactors the API interface for SupplierPart and ManufacturerPart models
    - ManufacturerPart objects can no longer be created via the SupplierPart API endpoint

v7  -> 2021-07-03
    - Introduced the concept of "API forms" in https://github.com/inventree/InvenTree/pull/1716
    - API OPTIONS endpoints provide comprehensive field metadata
    - Multiple new API endpoints added for database models

v6  -> 2021-06-23
    - Part and Company images can now be directly uploaded via the REST API

v5  -> 2021-06-21
    - Adds API interface for manufacturer part parameters

v4  -> 2021-06-01
    - BOM items can now accept "variant stock" to be assigned against them
    - Many slight API tweaks were needed to get this to work properly!

v3  -> 2021-05-22:
    - The updated StockItem "history tracking" now uses a different interface

"""<|MERGE_RESOLUTION|>--- conflicted
+++ resolved
@@ -1,26 +1,20 @@
 """InvenTree API version information."""
 
 # InvenTree API version
-<<<<<<< HEAD
-INVENTREE_API_VERSION = 424
-=======
-INVENTREE_API_VERSION = 425
->>>>>>> d829d3a5
+INVENTREE_API_VERSION = 426
 """Increment this API version number whenever there is a significant change to the API that any clients need to know about."""
 
 INVENTREE_API_TEXT = """
 
-<<<<<<< HEAD
-v424 -> 2025-11-06 : https://github.com/inventree/InvenTree/pull/10715
+v426 -> 2025-11-06 : https://github.com/inventree/InvenTree/pull/10715
     - Adds GuideDefinition and GuideExecution models and API endpoints to provide tipps and guides within InvenTree's web frontend.
-=======
+
 v425 -> 2025-11-11 : https://github.com/inventree/InvenTree/pull/10802
     - Adds "on_order" filter to the BuildLine API endpoint
     - Allow BuildLine list to be ordered by "on_order" and "in_production" fields
 
 v424 -> 2025-11-11 : https://github.com/inventree/InvenTree/pull/10730
     - Adds more lower / upper bounds to integer fields in the API schema due to bump to Django 5.2- no functional changes
->>>>>>> d829d3a5
 
 v423 -> 2025-11-05 : https://github.com/inventree/InvenTree/pull/10772
     - Adds "category_detail" field to BomItem API endpoints
