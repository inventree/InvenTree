--- conflicted
+++ resolved
@@ -1,20 +1,18 @@
 """InvenTree API version information."""
 
 # InvenTree API version
-INVENTREE_API_VERSION = 256
+INVENTREE_API_VERSION = 257
 
 """Increment this API version number whenever there is a significant change to the API that any clients need to know about."""
 
 
 INVENTREE_API_TEXT = """
 
-<<<<<<< HEAD
-v256 - 2024-09-18 : https://github.com/inventree/InvenTree/pull/8137
+v257 - 2024-09-20 : https://github.com/inventree/InvenTree/pull/8137
     - Implements new API endpoints for enabling custom UI features via plugins
-=======
+
 v256 - 2024-09-19 : https://github.com/inventree/InvenTree/pull/7704
     - Adjustments for "stocktake" (stock history) API endpoints
->>>>>>> f132970f
 
 v255 - 2024-09-19 : https://github.com/inventree/InvenTree/pull/8145
     - Enables copying line items when duplicating an order
