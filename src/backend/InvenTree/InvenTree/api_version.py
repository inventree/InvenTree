--- conflicted
+++ resolved
@@ -1,23 +1,21 @@
 """InvenTree API version information."""
 
 # InvenTree API version
-INVENTREE_API_VERSION = 324
+INVENTREE_API_VERSION = 325
 
 """Increment this API version number whenever there is a significant change to the API that any clients need to know about."""
 
 
 INVENTREE_API_TEXT = """
 
-<<<<<<< HEAD
 v324 - 2024-03-17 : https://github.com/inventree/InvenTree/pull/9244
     - Adds the option for superusers to list all user tokens
     - Make list endpoints sortable, filterable and searchable
-=======
+
 v324 - 2025-03-17 : https://github.com/inventree/InvenTree/pull/9320
     - Adds BulkUpdate support for the SalesOrderAllocation model
     - Adds BulkUpdate support for the PartCategory model
     - Adds BulkUpdate support for the StockLocation model
->>>>>>> ddc3cd32
 
 v323 - 2025-03-17 : https://github.com/inventree/InvenTree/pull/9313
     - Adds BulkUpdate support to the Part API endpoint
