--- conflicted
+++ resolved
@@ -8,16 +8,12 @@
 
 INVENTREE_API_TEXT = """
 
-<<<<<<< HEAD
 v326 - 2025-03-18 : https://github.com/inventree/InvenTree/pull/9096
     - Overhaul the data-export API functionality
     - Allow customization of data exporting via plugins
     - Consolidate LabelOutput and ReportOutput API endpoints into single DataOutput endpoint
 
-v324 - 2024-03-17 : https://github.com/inventree/InvenTree/pull/9244
-=======
 v325 - 2024-03-17 : https://github.com/inventree/InvenTree/pull/9244
->>>>>>> 6d42789c
     - Adds the option for superusers to list all user tokens
     - Make list endpoints sortable, filterable and searchable
 
