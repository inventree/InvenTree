--- conflicted
+++ resolved
@@ -1,11 +1,7 @@
 """InvenTree API version information."""
 
 # InvenTree API version
-<<<<<<< HEAD
-INVENTREE_API_VERSION = 310
-=======
 INVENTREE_API_VERSION = 315
->>>>>>> 991b578c
 
 """Increment this API version number whenever there is a significant change to the API that any clients need to know about."""
 
