--- conflicted
+++ resolved
@@ -1,19 +1,17 @@
 """InvenTree API version information."""
 
 # InvenTree API version
-INVENTREE_API_VERSION = 202
+INVENTREE_API_VERSION = 203
 
 """Increment this API version number whenever there is a significant change to the API that any clients need to know about."""
 
 INVENTREE_API_TEXT = """
 
-<<<<<<< HEAD
-v202 - 2024-05-24 : https://github.com/inventree/InvenTree/pull/6911
+v203 - 2024-05-28 : https://github.com/inventree/InvenTree/pull/6911
     - Adds API endpoints for managing data import
-=======
+
 v202 - 2024-05-27 : https://github.com/inventree/InvenTree/pull/7343
     - Adjust "required" attribute of Part.category field to be optional
->>>>>>> eb3c8dd2
 
 v201 - 2024-05-21 : https://github.com/inventree/InvenTree/pull/7074
     - Major refactor of the report template / report printing interface
