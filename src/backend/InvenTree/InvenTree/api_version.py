"""InvenTree API version information."""

# InvenTree API version
INVENTREE_API_VERSION = 317

"""Increment this API version number whenever there is a significant change to the API that any clients need to know about."""


INVENTREE_API_TEXT = """

<<<<<<< HEAD
v317 - 2025-02-25 : https://github.com/inventree/InvenTree/pull/9116
    - Adds user profile API endpoints
=======
v317 - 2025-02-26 : https://github.com/inventree/InvenTree/pull/9143
    - Default 'overdue' field to False in Build serializer
    - Add allow_null to various fields in Build, Settings, Order, Part, and Stock serializers
    - Add type hints to Users model to properly type fields
>>>>>>> 6c52f00c

v316 - 2025-02-26 : https://github.com/inventree/InvenTree/pull/9185
    - Allow 'icon' field to be nullified in the PartCategory API
    - Allow 'custom_icon' field to be nullified in the StockLocation API

v315 - 2025-02-22 : https://github.com/inventree/InvenTree/pull/9150
    - Remove outdated 'url' field from some API endpoints

v314 - 2025-02-17 : https://github.com/inventree/InvenTree/pull/6293
    - Removes a considerable amount of old auth endpoints
    - Introduces allauth-provided auth endpoints

v313 - 2025-02-17 : https://github.com/inventree/InvenTree/pull/9087
    - Adds instance id optionally to the info view endpoint

v312 - 2025-02-15 : https://github.com/inventree/InvenTree/pull/9079
    - Remove old API endpoints associated with legacy BOM import functionality

v311 - 2025-02-14 : https://github.com/inventree/InvenTree/pull/9076
    - Adds "model_filters" attribute to settings API

v310 - 2025-02-14 : https://github.com/inventree/InvenTree/pull/9077
    - Adds 'is_variant' filter to the Part list API

v309 - 2025-02-02 : https://github.com/inventree/InvenTree/pull/9008
    - Bug fixes for the "Part" serializer
    - Fixes for data import API endpoints

v308 - 2025-02-01 : https://github.com/inventree/InvenTree/pull/9003
    - Adds extra detail to the ReportOutput and LabelOutput API endpoints
    - Allows ordering of output list endpoints

v307 - 2025-01-29 : https://github.com/inventree/InvenTree/pull/8969
    - Extend Info Endpoint to include customizations

v306 - 2025-01-28 : https://github.com/inventree/InvenTree/pull/8966
    - Adds "start_date" to PurchasesOrder API
    - Adds "start_date" to SalesOrder API
    - Adds "start_date" to ReturnOrder API
    - Updated API filters

v305 - 2025-01-26 : https://github.com/inventree/InvenTree/pull/8950
    - Bug fixes for the SupplierPart API
    - Refactoring for data export via API

v304 - 2025-01-22 : https://github.com/inventree/InvenTree/pull/8940
    - Adds "category" filter to build list API

v303 - 2025-01-20 : https://github.com/inventree/InvenTree/pull/8915
    - Adds "start_date" field to Build model and API endpoints
    - Adds additional API filtering and sorting options for Build list

v302 - 2025-01-18 : https://github.com/inventree/InvenTree/pull/8905
    - Fix schema definition on the /label/print endpoint

v301 - 2025-01-14 : https://github.com/inventree/InvenTree/pull/8894
    - Remove ui preferences from the API

v300 - 2025-01-13 : https://github.com/inventree/InvenTree/pull/8886
    - Allow null value for 'expiry_date' field introduced in #8867

v299 - 2025-01-10 : https://github.com/inventree/InvenTree/pull/8867
    - Adds 'expiry_date' field to the PurchaseOrderReceive API endpoint
    - Adds 'default_expiry` field to the PartBriefSerializer, affecting API endpoints which use it

v298 - 2025-01-07 : https://github.com/inventree/InvenTree/pull/8848
    - Adds 'created_by' field to PurchaseOrder API endpoints
    - Adds 'created_by' field to SalesOrder API endpoints
    - Adds 'created_by' field to ReturnOrder API endpoints

v297 - 2024-12-29 : https://github.com/inventree/InvenTree/pull/8438
    - Adjustments to the CustomUserState API endpoints and serializers

v296 - 2024-12-25 : https://github.com/inventree/InvenTree/pull/8732
    - Adjust default "part_detail" behavior for StockItem API endpoints

v295 - 2024-12-23 : https://github.com/inventree/InvenTree/pull/8746
    - Improve API documentation for build APIs

v294 - 2024-12-23 : https://github.com/inventree/InvenTree/pull/8738
    - Extends registration API documentation

v293 - 2024-12-14 : https://github.com/inventree/InvenTree/pull/8658
    - Adds new fields to the supplier barcode API endpoints

v292 - 2024-12-03 : https://github.com/inventree/InvenTree/pull/8625
    - Add "on_order" and "in_stock" annotations to SupplierPart API
    - Enhanced filtering for the SupplierPart API

v291 - 2024-11-30 : https://github.com/inventree/InvenTree/pull/8596
    - Allow null / empty values for plugin settings

v290 - 2024-11-29 : https://github.com/inventree/InvenTree/pull/8590
    - Adds "quantity" field to ReturnOrderLineItem model and API

v289 - 2024-11-27 : https://github.com/inventree/InvenTree/pull/8570
    - Enable status change when transferring stock items

v288 - 2024-11-27 : https://github.com/inventree/InvenTree/pull/8574
    - Adds "consumed" filter to StockItem API

v287 - 2024-11-27 : https://github.com/inventree/InvenTree/pull/8571
    - Adds ability to set stock status when returning items from a customer

v286 - 2024-11-26 : https://github.com/inventree/InvenTree/pull/8054
    - Adds "SelectionList" and "SelectionListEntry" API endpoints

v285 - 2024-11-25 : https://github.com/inventree/InvenTree/pull/8559
    - Adds better description for registration endpoints

v284 - 2024-11-25 : https://github.com/inventree/InvenTree/pull/8544
    - Adds new date filters to the StockItem API
    - Adds new date filters to the BuildOrder API
    - Adds new date filters to the SalesOrder API
    - Adds new date filters to the PurchaseOrder API
    - Adds new date filters to the ReturnOrder API

v283 - 2024-11-20 : https://github.com/inventree/InvenTree/pull/8524
    - Adds "note" field to the PartRelated API endpoint

v282 - 2024-11-19 : https://github.com/inventree/InvenTree/pull/8487
    - Remove the "test statistics" API endpoints
    - This is now provided via a custom plugin

v281 - 2024-11-15 : https://github.com/inventree/InvenTree/pull/8480
    - Fixes StockHistory API data serialization

v280 - 2024-11-10 : https://github.com/inventree/InvenTree/pull/8461
    - Makes schema for API information endpoint more informing
    - Removes general not found endpoint

v279 - 2024-11-09 : https://github.com/inventree/InvenTree/pull/8458
    - Adds "order_outstanding" and "part" filters to the BuildLine API endpoint
    - Adds "order_outstanding" filter to the SalesOrderLineItem API endpoint

v278 - 2024-11-07 : https://github.com/inventree/InvenTree/pull/8445
    - Updates to the SalesOrder API endpoints
    - Add "shipment count" information to the SalesOrder API endpoints
    - Allow null value for SalesOrderAllocation.shipment field
    - Additional filtering options for allocation endpoints

v277 - 2024-11-01 : https://github.com/inventree/InvenTree/pull/8278
    - Allow build order list to be filtered by "outstanding" (alias for "active")

v276 - 2024-10-31 : https://github.com/inventree/InvenTree/pull/8403
    - Adds 'destination' field to the PurchaseOrder model and API endpoints

v275 - 2024-10-31 : https://github.com/inventree/InvenTree/pull/8396
    - Adds SKU and MPN fields to the StockItem serializer
    - Additional export options for the StockItem serializer

v274 - 2024-10-29 : https://github.com/inventree/InvenTree/pull/8392
    - Add more detailed information to NotificationEntry API serializer

v273 - 2024-10-28 : https://github.com/inventree/InvenTree/pull/8376
    - Fixes for the BuildLine API endpoint

v272 - 2024-10-25 : https://github.com/inventree/InvenTree/pull/8343
    - Adjustments to BuildLine API serializers

v271 - 2024-10-22 : https://github.com/inventree/InvenTree/pull/8331
    - Fixes for SalesOrderLineItem endpoints

v270 - 2024-10-19 : https://github.com/inventree/InvenTree/pull/8307
    - Adds missing date fields from order API endpoint(s)

v269 - 2024-10-16 : https://github.com/inventree/InvenTree/pull/8295
    - Adds "include_variants" filter to the BuildOrder API endpoint
    - Adds "include_variants" filter to the SalesOrder API endpoint
    - Adds "include_variants" filter to the PurchaseOrderLineItem API endpoint
    - Adds "include_variants" filter to the ReturnOrder API endpoint

268 - 2024-10-11 : https://github.com/inventree/InvenTree/pull/8274
    - Adds "in_stock" attribute to the StockItem serializer

267 - 2024-10-8 : https://github.com/inventree/InvenTree/pull/8250
    - Remove "allocations" field from the SalesOrderShipment API endpoint(s)
    - Add "allocated_items" field to the SalesOrderShipment API endpoint(s)

266 - 2024-10-07 : https://github.com/inventree/InvenTree/pull/8249
    - Tweak SalesOrderShipment API for more efficient data retrieval

265 - 2024-10-07 : https://github.com/inventree/InvenTree/pull/8228
    - Adds API endpoint for providing custom admin integration details for plugins

264 - 2024-10-03 : https://github.com/inventree/InvenTree/pull/8231
    - Adds Sales Order Shipment attachment model type

263 - 2024-09-30 : https://github.com/inventree/InvenTree/pull/8194
    - Adds Sales Order Shipment report

262 - 2024-09-30 : https://github.com/inventree/InvenTree/pull/8220
    - Tweak permission requirements for uninstalling plugins via API

261 - 2024-09-26 : https://github.com/inventree/InvenTree/pull/8184
    - Fixes for BuildOrder API serializers

v260 - 2024-09-26 : https://github.com/inventree/InvenTree/pull/8190
    - Adds facility for server-side context data to be passed to client-side plugins

v259 - 2024-09-20 : https://github.com/inventree/InvenTree/pull/8137
    - Implements new API endpoint for enabling custom UI features via plugins

v258 - 2024-09-24 : https://github.com/inventree/InvenTree/pull/8163
    - Enhances the existing PartScheduling API endpoint
    - Adds a formal DRF serializer to the endpoint

v257 - 2024-09-22 : https://github.com/inventree/InvenTree/pull/8150
    - Adds API endpoint for reporting barcode scan history

v256 - 2024-09-19 : https://github.com/inventree/InvenTree/pull/7704
    - Adjustments for "stocktake" (stock history) API endpoints

v255 - 2024-09-19 : https://github.com/inventree/InvenTree/pull/8145
    - Enables copying line items when duplicating an order

v254 - 2024-09-14 : https://github.com/inventree/InvenTree/pull/7470
    - Implements new API endpoints for enabling custom UI functionality via plugins

v253 - 2024-09-14 : https://github.com/inventree/InvenTree/pull/7944
    - Adjustments for user API endpoints

v252 - 2024-09-13 : https://github.com/inventree/InvenTree/pull/8040
    - Add endpoint for listing all known units

v251 - 2024-09-06 : https://github.com/inventree/InvenTree/pull/8018
    - Adds "attach_to_model" field to the ReportTemplate model

v250 - 2024-09-04 : https://github.com/inventree/InvenTree/pull/8069
    - Fixes 'revision' field definition in Part serializer

v249 - 2024-08-23 : https://github.com/inventree/InvenTree/pull/7978
    - Sort status enums

v248 - 2024-08-23 : https://github.com/inventree/InvenTree/pull/7965
    - Small adjustments to labels for new custom status fields

v247 - 2024-08-22 : https://github.com/inventree/InvenTree/pull/7956
    - Adjust "attachment" field on StockItemTestResult serializer
    - Allow null values for attachment

v246 - 2024-08-21 : https://github.com/inventree/InvenTree/pull/7862
    - Adds custom status fields to various serializers
    - Adds endpoints to admin custom status fields

v245 - 2024-08-21 : https://github.com/inventree/InvenTree/pull/7520
    - Documented pagination fields (no functional changes)

v244 - 2024-08-21 : https://github.com/inventree/InvenTree/pull/7941
    - Adds "create_child_builds" field to the Build API
    - Write-only field to create child builds from the API
    - Only available when creating a new build order

v243 - 2024-08-21 : https://github.com/inventree/InvenTree/pull/7940
    - Expose "ancestor" filter to the BuildOrder API

v242 - 2024-08-20 : https://github.com/inventree/InvenTree/pull/7932
    - Adds "level" attribute to BuildOrder serializer
    - Allow ordering of BuildOrder API by "level" attribute
    - Allow "parent" filter for BuildOrder API to have "cascade=True" option

v241 - 2024-08-18 : https://github.com/inventree/InvenTree/pull/7906
    - Adjusts required fields for the MeUserDetail endpoint

v240 - 2024-08-16 : https://github.com/inventree/InvenTree/pull/7900
    - Adjust "issued_by" filter for the BuildOrder list endpoint
    - Adjust "assigned_to" filter for the BuildOrder list endpoint

v239 - 2024-08-15 : https://github.com/inventree/InvenTree/pull/7888
    - Adds "testable" field to the Part model
    - Adds associated filters to various API endpoints

v238 - 2024-08-14 : https://github.com/inventree/InvenTree/pull/7874
    - Add "assembly" filter to BuildLine API endpoint

v237 - 2024-08-13 : https://github.com/inventree/InvenTree/pull/7863
    - Reimplement "bulk delete" operation for Attachment model
    - Fix permission checks for Attachment API endpoints

v236 - 2024-08-10 : https://github.com/inventree/InvenTree/pull/7844
    - Adds "supplier_name" to the PurchaseOrder API serializer

v235 - 2024-08-08 : https://github.com/inventree/InvenTree/pull/7837
    - Adds "on_order" quantity to SalesOrderLineItem serializer
    - Adds "building" quantity to SalesOrderLineItem serializer

v234 - 2024-08-08 : https://github.com/inventree/InvenTree/pull/7829
    - Fixes bug in the plugin metadata endpoint

v233 - 2024-08-04 : https://github.com/inventree/InvenTree/pull/7807
    - Adds new endpoints for managing state of build orders
    - Adds new endpoints for managing state of purchase orders
    - Adds new endpoints for managing state of sales orders
    - Adds new endpoints for managing state of return orders

v232 - 2024-08-03 : https://github.com/inventree/InvenTree/pull/7793
    - Allow ordering of SalesOrderShipment API by 'shipment_date' and 'delivery_date'

v231 - 2024-08-03 : https://github.com/inventree/InvenTree/pull/7794
    - Optimize BuildItem and BuildLine serializers to improve API efficiency

v230 - 2024-05-05 : https://github.com/inventree/InvenTree/pull/7164
    - Adds test statistics endpoint

v229 - 2024-07-31 : https://github.com/inventree/InvenTree/pull/7775
    - Add extra exportable fields to the BomItem serializer

v228 - 2024-07-18 : https://github.com/inventree/InvenTree/pull/7684
    - Adds "icon" field to the PartCategory.path and StockLocation.path API
    - Adds icon packages API endpoint

v227 - 2024-07-19 : https://github.com/inventree/InvenTree/pull/7693/
    - Adds endpoints to list and revoke the tokens issued to the current user

v226 - 2024-07-15 : https://github.com/inventree/InvenTree/pull/7648
    - Adds barcode generation API endpoint

v225 - 2024-07-17 : https://github.com/inventree/InvenTree/pull/7671
    - Adds "filters" field to DataImportSession API

v224 - 2024-07-14 : https://github.com/inventree/InvenTree/pull/7667
    - Add notes field to ManufacturerPart and SupplierPart API endpoints

v223 - 2024-07-14 : https://github.com/inventree/InvenTree/pull/7649
    - Allow adjustment of "packaging" field when receiving items against a purchase order

v222 - 2024-07-14 : https://github.com/inventree/InvenTree/pull/7635
    - Adjust the BomItem API endpoint to improve data import process

v221 - 2024-07-13 : https://github.com/inventree/InvenTree/pull/7636
    - Adds missing fields from StockItemBriefSerializer
    - Adds missing fields from PartBriefSerializer
    - Adds extra exportable fields to BuildItemSerializer

v220 - 2024-07-11 : https://github.com/inventree/InvenTree/pull/7585
    - Adds "revision_of" field to Part serializer
    - Adds new API filters for "revision" status

v219 - 2024-07-11 : https://github.com/inventree/InvenTree/pull/7611
    - Adds new fields to the BuildItem API endpoints
    - Adds new ordering / filtering options to the BuildItem API endpoints

v218 - 2024-07-11 : https://github.com/inventree/InvenTree/pull/7619
    - Adds "can_build" field to the BomItem API

v217 - 2024-07-09 : https://github.com/inventree/InvenTree/pull/7599
    - Fixes bug in "project_code" field for order API endpoints

v216 - 2024-07-08 : https://github.com/inventree/InvenTree/pull/7595
    - Moves API endpoint for contenttype lookup by model name

v215 - 2024-07-09 : https://github.com/inventree/InvenTree/pull/7591
    - Adds additional fields to the BuildLine serializer

v214 - 2024-07-08 : https://github.com/inventree/InvenTree/pull/7587
    - Adds "default_location_detail" field to the Part API

v213 - 2024-07-06 : https://github.com/inventree/InvenTree/pull/7527
    - Adds 'locked' field to Part API

v212 - 2024-07-06 : https://github.com/inventree/InvenTree/pull/7562
    - Makes API generation more robust (no functional changes)

v211 - 2024-06-26 : https://github.com/inventree/InvenTree/pull/6911
    - Adds API endpoints for managing data import and export

v210 - 2024-06-26 : https://github.com/inventree/InvenTree/pull/7518
    - Adds translatable text to User API fields

v209 - 2024-06-26 : https://github.com/inventree/InvenTree/pull/7514
    - Add "top_level" filter to PartCategory API endpoint
    - Add "top_level" filter to StockLocation API endpoint

v208 - 2024-06-19 : https://github.com/inventree/InvenTree/pull/7479
    - Adds documentation for the user roles API endpoint (no functional changes)

v207 - 2024-06-09 : https://github.com/inventree/InvenTree/pull/7420
    - Moves all "Attachment" models into a single table
    - All "Attachment" operations are now performed at /api/attachment/
    - Add permissions information to /api/user/roles/ endpoint

v206 - 2024-06-08 : https://github.com/inventree/InvenTree/pull/7417
    - Adds "choices" field to the PartTestTemplate model

v205 - 2024-06-03 : https://github.com/inventree/InvenTree/pull/7284
    - Added model_type and model_id fields to the "NotesImage" serializer

v204 - 2024-06-03 : https://github.com/inventree/InvenTree/pull/7393
    - Fixes previous API update which resulted in inconsistent ordering of currency codes

v203 - 2024-06-03 : https://github.com/inventree/InvenTree/pull/7390
    - Currency codes are now configurable as a run-time setting

v202 - 2024-05-27 : https://github.com/inventree/InvenTree/pull/7343
    - Adjust "required" attribute of Part.category field to be optional

v201 - 2024-05-21 : https://github.com/inventree/InvenTree/pull/7074
    - Major refactor of the report template / report printing interface
    - This is a *breaking change* to the report template API

v200 - 2024-05-20 : https://github.com/inventree/InvenTree/pull/7000
    - Adds API endpoint for generating custom batch codes
    - Adds API endpoint for generating custom serial numbers

v199 - 2024-05-20 : https://github.com/inventree/InvenTree/pull/7264
    - Expose "bom_valid" filter for the Part API
    - Expose "starred" filter for the Part API

v198 - 2024-05-19 : https://github.com/inventree/InvenTree/pull/7258
    - Fixed lookup field conflicts in the plugins API

v197 - 2024-05-14 : https://github.com/inventree/InvenTree/pull/7224
    - Refactor the plugin API endpoints to use the plugin "key" for lookup, rather than the PK value

v196 - 2024-05-05 : https://github.com/inventree/InvenTree/pull/7160
    - Adds "location" field to BuildOutputComplete API endpoint

v195 - 2024-05-03 : https://github.com/inventree/InvenTree/pull/7153
    - Fixes bug in BuildOrderCancel API endpoint

v194 - 2024-05-01 : https://github.com/inventree/InvenTree/pull/7147
    -  Adds field description to the currency_exchange_retrieve API call

v193 - 2024-04-30 : https://github.com/inventree/InvenTree/pull/7144
    - Adds "assigned_to" filter to PurchaseOrder / SalesOrder / ReturnOrder API endpoints

v192 - 2024-04-23 : https://github.com/inventree/InvenTree/pull/7106
    - Adds 'trackable' ordering option to BuildLineLabel API endpoint

v191 - 2024-04-22 : https://github.com/inventree/InvenTree/pull/7079
    - Adds API endpoints for Contenttype model

v190 - 2024-04-19 : https://github.com/inventree/InvenTree/pull/7024
    - Adds "active" field to the Company API endpoints
    - Allow company list to be filtered by "active" status

v189 - 2024-04-19 : https://github.com/inventree/InvenTree/pull/7066
    - Adds "currency" field to CompanyBriefSerializer class

v188 - 2024-04-16 : https://github.com/inventree/InvenTree/pull/6970
    - Adds session authentication support for the API
    - Improvements for login / logout endpoints for better support of React web interface

v187 - 2024-04-10 : https://github.com/inventree/InvenTree/pull/6985
    - Allow Part list endpoint to be sorted by pricing_min and pricing_max values
    - Allow BomItem list endpoint to be sorted by pricing_min and pricing_max values
    - Allow InternalPrice and SalePrice endpoints to be sorted by quantity
    - Adds total pricing values to BomItem serializer

v186 - 2024-03-26 : https://github.com/inventree/InvenTree/pull/6855
    - Adds license information to the API

v185 - 2024-03-24 : https://github.com/inventree/InvenTree/pull/6836
    - Remove /plugin/activate endpoint
    - Update docstrings and typing for various API endpoints (no functional changes)

v184 - 2024-03-17 : https://github.com/inventree/InvenTree/pull/10464
    - Add additional fields for tests (start/end datetime, test station)

v183 - 2024-03-14 : https://github.com/inventree/InvenTree/pull/5972
    - Adds "category_default_location" annotated field to part serializer
    - Adds "part_detail.category_default_location" annotated field to stock item serializer
    - Adds "part_detail.category_default_location" annotated field to purchase order line serializer
    - Adds "parent_default_location" annotated field to category serializer

v182 - 2024-03-13 : https://github.com/inventree/InvenTree/pull/6714
    - Expose ReportSnippet model to the /report/snippet/ API endpoint
    - Expose ReportAsset model to the /report/asset/ API endpoint

v181 - 2024-02-21 : https://github.com/inventree/InvenTree/pull/6541
    - Adds "width" and "height" fields to the LabelTemplate API endpoint
    - Adds "page_size" and "landscape" fields to the ReportTemplate API endpoint

v180 - 2024-3-02 : https://github.com/inventree/InvenTree/pull/6463
    - Tweaks to API documentation to allow automatic documentation generation

v179 - 2024-03-01 : https://github.com/inventree/InvenTree/pull/6605
    - Adds "subcategories" count to PartCategory serializer
    - Adds "sublocations" count to StockLocation serializer
    - Adds "image" field to PartBrief serializer
    - Adds "image" field to CompanyBrief serializer

v178 - 2024-02-29 : https://github.com/inventree/InvenTree/pull/6604
    - Adds "external_stock" field to the Part API endpoint
    - Adds "external_stock" field to the BomItem API endpoint
    - Adds "external_stock" field to the BuildLine API endpoint
    - Stock quantities represented in the BuildLine API endpoint are now filtered by Build.source_location

v177 - 2024-02-27 : https://github.com/inventree/InvenTree/pull/6581
    - Adds "subcategories" count to PartCategoryTree serializer
    - Adds "sublocations" count to StockLocationTree serializer

v176 - 2024-02-26 : https://github.com/inventree/InvenTree/pull/6535
    - Adds the field "plugins_install_disabled" to the Server info API endpoint

v175 - 2024-02-21 : https://github.com/inventree/InvenTree/pull/6538
    - Adds "parts" count to PartParameterTemplate serializer

v174 - 2024-02-21 : https://github.com/inventree/InvenTree/pull/6536
    - Expose PartCategory filters to the API documentation
    - Expose StockLocation filters to the API documentation

v173 - 2024-02-20 : https://github.com/inventree/InvenTree/pull/6483
    - Adds "merge_items" to the PurchaseOrderLine create API endpoint
    - Adds "auto_pricing" to the PurchaseOrderLine create/update API endpoint

v172 - 2024-02-20 : https://github.com/inventree/InvenTree/pull/6526
    - Adds "enabled" field to the PartTestTemplate API endpoint
    - Adds "enabled" filter to the PartTestTemplate list
    - Adds "enabled" filter to the StockItemTestResult list

v171 - 2024-02-19 : https://github.com/inventree/InvenTree/pull/6516
    - Adds "key" as a filterable parameter to PartTestTemplate list endpoint

v170 -> 2024-02-19 : https://github.com/inventree/InvenTree/pull/6514
    - Adds "has_results" filter to the PartTestTemplate list endpoint

v169 -> 2024-02-14 : https://github.com/inventree/InvenTree/pull/6430
    - Adds 'key' field to PartTestTemplate API endpoint
    - Adds annotated 'results' field to PartTestTemplate API endpoint
    - Adds 'template' field to StockItemTestResult API endpoint

v168 -> 2024-02-14 : https://github.com/inventree/InvenTree/pull/4824
    - Adds machine CRUD API endpoints
    - Adds machine settings API endpoints
    - Adds machine restart API endpoint
    - Adds machine types/drivers list API endpoints
    - Adds machine registry status API endpoint
    - Adds 'required' field to the global Settings API
    - Discover sub-sub classes of the StatusCode API

v167 -> 2024-02-07: https://github.com/inventree/InvenTree/pull/6440
    - Fixes for OpenAPI schema generation

v166 -> 2024-02-04 : https://github.com/inventree/InvenTree/pull/6400
    - Adds package_name to plugin API
    - Adds mechanism for uninstalling plugins via the API

v165 -> 2024-01-28 : https://github.com/inventree/InvenTree/pull/6040
    - Adds supplier_part.name, part.creation_user, part.required_for_sales_order

v164 -> 2024-01-24 : https://github.com/inventree/InvenTree/pull/6343
    - Adds "building" quantity to BuildLine API serializer

v163 -> 2024-01-22 : https://github.com/inventree/InvenTree/pull/6314
    - Extends API endpoint to expose auth configuration information for signin pages

v162 -> 2024-01-14 : https://github.com/inventree/InvenTree/pull/6230
    - Adds API endpoints to provide information on background tasks

v161 -> 2024-01-13 : https://github.com/inventree/InvenTree/pull/6222
    - Adds API endpoint for system error information

v160 -> 2023-12-11 : https://github.com/inventree/InvenTree/pull/6072
    - Adds API endpoint for allocating stock items against a sales order via barcode scan

v159 -> 2023-12-08 : https://github.com/inventree/InvenTree/pull/6056
    - Adds API endpoint for reloading plugin registry

v158 -> 2023-11-21 : https://github.com/inventree/InvenTree/pull/5953
    - Adds API endpoint for listing all settings of a particular plugin
    - Adds API endpoint for registry status (errors)

v157 -> 2023-12-02 : https://github.com/inventree/InvenTree/pull/6021
    - Add write-only "existing_image" field to Part API serializer

v156 -> 2023-11-26 : https://github.com/inventree/InvenTree/pull/5982
    - Add POST endpoint for report and label creation

v155 -> 2023-11-24 : https://github.com/inventree/InvenTree/pull/5979
    - Add "creation_date" field to Part instance serializer

v154 -> 2023-11-21 : https://github.com/inventree/InvenTree/pull/5944
    - Adds "responsible" field to the ProjectCode table

v153 -> 2023-11-21 : https://github.com/inventree/InvenTree/pull/5956
    - Adds override_min and override_max fields to part pricing API

v152 -> 2023-11-20 : https://github.com/inventree/InvenTree/pull/5949
    - Adds barcode support for ManufacturerPart model
    - Adds API endpoint for adding parts to purchase order using barcode scan

v151 -> 2023-11-13 : https://github.com/inventree/InvenTree/pull/5906
    - Allow user list API to be filtered by user active status
    - Allow owner list API to be filtered by user active status

v150 -> 2023-11-07: https://github.com/inventree/InvenTree/pull/5875
    - Extended user API endpoints to enable ordering
    - Extended user API endpoints to enable user role changes
    - Added endpoint to create a new user

v149 -> 2023-11-07 : https://github.com/inventree/InvenTree/pull/5876
    - Add 'building' quantity to BomItem serializer
    - Add extra ordering options for the BomItem list API

v148 -> 2023-11-06 : https://github.com/inventree/InvenTree/pull/5872
    - Allow "quantity" to be specified when installing an item into another item

v147 -> 2023-11-04: https://github.com/inventree/InvenTree/pull/5860
    - Adds "completed_lines" field to SalesOrder API endpoint
    - Adds "completed_lines" field to PurchaseOrder API endpoint

v146 -> 2023-11-02: https://github.com/inventree/InvenTree/pull/5822
    - Extended SSO Provider endpoint to contain if a provider is configured
    - Adds API endpoints for Email Address model

v145 -> 2023-10-30: https://github.com/inventree/InvenTree/pull/5786
    - Allow printing labels via POST including printing options in the body

v144 -> 2023-10-23: https://github.com/inventree/InvenTree/pull/5811
    - Adds version information API endpoint

v143 -> 2023-10-29: https://github.com/inventree/InvenTree/pull/5810
    - Extends the status endpoint to include information about system status and health

v142 -> 2023-10-20: https://github.com/inventree/InvenTree/pull/5759
    - Adds generic API endpoints for looking up status models

v141 -> 2023-10-23 : https://github.com/inventree/InvenTree/pull/5774
    - Changed 'part.responsible' from User to Owner

v140 -> 2023-10-20 : https://github.com/inventree/InvenTree/pull/5664
    - Expand API token functionality
    - Multiple API tokens can be generated per user

v139 -> 2023-10-11 : https://github.com/inventree/InvenTree/pull/5509
    - Add new BarcodePOReceive endpoint to receive line items by scanning supplier barcodes

v138 -> 2023-10-11 : https://github.com/inventree/InvenTree/pull/5679
    - Settings keys are no longer case sensitive
    - Include settings units in API serializer

v137 -> 2023-10-04 : https://github.com/inventree/InvenTree/pull/5588
    - Adds StockLocationType API endpoints
    - Adds custom_icon, location_type to StockLocation endpoint

v136 -> 2023-09-23 : https://github.com/inventree/InvenTree/pull/5595
    - Adds structural to StockLocation and PartCategory tree endpoints

v135 -> 2023-09-19 : https://github.com/inventree/InvenTree/pull/5569
    - Adds location path detail to StockLocation and StockItem API endpoints
    - Adds category path detail to PartCategory and Part API endpoints

v134 -> 2023-09-11 : https://github.com/inventree/InvenTree/pull/5525
    - Allow "Attachment" list endpoints to be searched by attachment, link and comment fields

v133 -> 2023-09-08 : https://github.com/inventree/InvenTree/pull/5518
    - Add extra optional fields which can be used for StockAdjustment endpoints

v132 -> 2023-09-07 : https://github.com/inventree/InvenTree/pull/5515
    - Add 'issued_by' filter to BuildOrder API list endpoint

v131 -> 2023-08-09 : https://github.com/inventree/InvenTree/pull/5415
    - Annotate 'available_variant_stock' to the SalesOrderLine serializer

v130 -> 2023-07-14 : https://github.com/inventree/InvenTree/pull/5251
    - Refactor label printing interface

v129 -> 2023-07-06 : https://github.com/inventree/InvenTree/pull/5189
    - Changes 'serial_lte' and 'serial_gte' stock filters to point to 'serial_int' field

v128 -> 2023-07-06 : https://github.com/inventree/InvenTree/pull/5186
    - Adds 'available' filter for BuildLine API endpoint

v127 -> 2023-06-24 : https://github.com/inventree/InvenTree/pull/5094
    - Enhancements for the PartParameter API endpoints

v126 -> 2023-06-19 : https://github.com/inventree/InvenTree/pull/5075
    - Adds API endpoint for setting the "category" for multiple parts simultaneously

v125 -> 2023-06-17 : https://github.com/inventree/InvenTree/pull/5064
    - Adds API endpoint for setting the "status" field for multiple stock items simultaneously

v124 -> 2023-06-17 : https://github.com/inventree/InvenTree/pull/5057
    - Add "created_before" and "created_after" filters to the Part API

v123 -> 2023-06-15 : https://github.com/inventree/InvenTree/pull/5019
    - Add Metadata to: Plugin Config

v122 -> 2023-06-14 : https://github.com/inventree/InvenTree/pull/5034
    - Adds new BuildLineLabel label type

v121 -> 2023-06-14 : https://github.com/inventree/InvenTree/pull/4808
    - Adds "ProjectCode" link to Build model

v120 -> 2023-06-07 : https://github.com/inventree/InvenTree/pull/4855
    - Major overhaul of the build order API
    - Adds new BuildLine model

v119 -> 2023-06-01 : https://github.com/inventree/InvenTree/pull/4898
    - Add Metadata to:  Part test templates, Part parameters, Part category parameter templates, BOM item substitute, Related Parts, Stock item test result

v118 -> 2023-06-01 : https://github.com/inventree/InvenTree/pull/4935
    - Adds extra fields for the PartParameterTemplate model

v117 -> 2023-05-22 : https://github.com/inventree/InvenTree/pull/4854
    - Part.units model now supports physical units (e.g. "kg", "m", "mm", etc)
    - Replaces SupplierPart "pack_size" field with "pack_quantity"
    - New field supports physical units, and allows for conversion between compatible units

v116 -> 2023-05-18 : https://github.com/inventree/InvenTree/pull/4823
    - Updates to part parameter implementation, to use physical units

v115 -> 2023-05-18 : https://github.com/inventree/InvenTree/pull/4846
    - Adds ability to partially scrap a build output

v114 -> 2023-05-16 : https://github.com/inventree/InvenTree/pull/4825
    - Adds "delivery_date" to shipments

v113 -> 2023-05-13 : https://github.com/inventree/InvenTree/pull/4800
    - Adds API endpoints for scrapping a build output

v112 -> 2023-05-13: https://github.com/inventree/InvenTree/pull/4741
    - Adds flag use_pack_size to the stock addition API, which allows adding packs

v111 -> 2023-05-02 : https://github.com/inventree/InvenTree/pull/4367
    - Adds tags to the Part serializer
    - Adds tags to the SupplierPart serializer
    - Adds tags to the ManufacturerPart serializer
    - Adds tags to the StockItem serializer
    - Adds tags to the StockLocation serializer

v110 -> 2023-04-26 : https://github.com/inventree/InvenTree/pull/4698
    - Adds 'order_currency' field for PurchaseOrder / SalesOrder endpoints

v109 -> 2023-04-19 : https://github.com/inventree/InvenTree/pull/4636
    - Adds API endpoints for the "ProjectCode" model

v108 -> 2023-04-17 : https://github.com/inventree/InvenTree/pull/4615
    - Adds functionality to upload images for rendering in markdown notes

v107 -> 2023-04-04 : https://github.com/inventree/InvenTree/pull/4575
    - Adds barcode support for PurchaseOrder model
    - Adds barcode support for ReturnOrder model
    - Adds barcode support for SalesOrder model
    - Adds barcode support for BuildOrder model

v106 -> 2023-04-03 : https://github.com/inventree/InvenTree/pull/4566
    - Adds 'search_regex' parameter to all searchable API endpoints

v105 -> 2023-03-31 : https://github.com/inventree/InvenTree/pull/4543
    - Adds API endpoints for status label information on various models

v104 -> 2023-03-23 : https://github.com/inventree/InvenTree/pull/4488
    - Adds various endpoints for new "ReturnOrder" models
    - Adds various endpoints for new "ReturnOrderReport" templates
    - Exposes API endpoints for "Contact" model

v103 -> 2023-03-17 : https://github.com/inventree/InvenTree/pull/4410
    - Add metadata to several more models

v102 -> 2023-03-18 : https://github.com/inventree/InvenTree/pull/4505
- Adds global search API endpoint for consolidated search results

v101 -> 2023-03-07 : https://github.com/inventree/InvenTree/pull/4462
    - Adds 'total_in_stock' to Part serializer, and supports API ordering

v100 -> 2023-03-04 : https://github.com/inventree/InvenTree/pull/4452
     - Adds bulk delete of PurchaseOrderLineItems to API

v99 -> 2023-03-03 : https://github.com/inventree/InvenTree/pull/4445
    - Adds sort by "responsible" to PurchaseOrderAPI

v98 -> 2023-02-24 : https://github.com/inventree/InvenTree/pull/4408
    - Adds "responsible" filter to Build API

v97 -> 2023-02-20 : https://github.com/inventree/InvenTree/pull/4377
    - Adds "external" attribute to StockLocation model

v96 -> 2023-02-16 : https://github.com/inventree/InvenTree/pull/4345
    - Adds stocktake report generation functionality

v95 -> 2023-02-16 : https://github.com/inventree/InvenTree/pull/4346
    - Adds "CompanyAttachment" model (and associated API endpoints)

v94 -> 2023-02-10 : https://github.com/inventree/InvenTree/pull/4327
    - Adds API endpoints for the "Group" auth model

v93 -> 2023-02-03 : https://github.com/inventree/InvenTree/pull/4300
    - Adds extra information to the currency exchange endpoint
    - Adds API endpoint for manually updating exchange rates

v92 -> 2023-02-02 : https://github.com/inventree/InvenTree/pull/4293
    - Adds API endpoint for currency exchange information

v91 -> 2023-01-31 : https://github.com/inventree/InvenTree/pull/4281
    - Improves the API endpoint for creating new Part instances

v90 -> 2023-01-25 : https://github.com/inventree/InvenTree/pull/4186/files
    - Adds a dedicated endpoint to activate a plugin

v89 -> 2023-01-25 : https://github.com/inventree/InvenTree/pull/4214
    - Adds updated field to SupplierPart API
    - Adds API date ordering for supplier part list

v88 -> 2023-01-17: https://github.com/inventree/InvenTree/pull/4225
    - Adds 'priority' field to Build model and api endpoints

v87 -> 2023-01-04 : https://github.com/inventree/InvenTree/pull/4067
    - Add API date filter for stock table on Expiry date

v86 -> 2022-12-22 : https://github.com/inventree/InvenTree/pull/4069
    - Adds API endpoints for part stocktake

v85 -> 2022-12-21 : https://github.com/inventree/InvenTree/pull/3858
    - Add endpoints serving ICS calendars for purchase and sales orders through API

v84 -> 2022-12-21: https://github.com/inventree/InvenTree/pull/4083
    - Add support for listing PO, BO, SO by their reference

v83 -> 2022-11-19 : https://github.com/inventree/InvenTree/pull/3949
    - Add support for structural Stock locations

v82 -> 2022-11-16 : https://github.com/inventree/InvenTree/pull/3931
    - Add support for structural Part categories

v81 -> 2022-11-08 : https://github.com/inventree/InvenTree/pull/3710
    - Adds cached pricing information to Part API
    - Adds cached pricing information to BomItem API
    - Allows Part and BomItem list endpoints to be filtered by 'has_pricing'
    - Remove calculated 'price_string' values from API endpoints
    - Allows PurchaseOrderLineItem API endpoint to be filtered by 'has_pricing'
    - Allows SalesOrderLineItem API endpoint to be filtered by 'has_pricing'
    - Allows SalesOrderLineItem API endpoint to be filtered by 'order_status'
    - Adds more information to SupplierPriceBreak serializer

v80 -> 2022-11-07 : https://github.com/inventree/InvenTree/pull/3906
    - Adds 'barcode_hash' to Part API serializer
    - Adds 'barcode_hash' to StockLocation API serializer
    - Adds 'barcode_hash' to SupplierPart API serializer

v79 -> 2022-11-03 : https://github.com/inventree/InvenTree/pull/3895
    - Add metadata to Company

v78 -> 2022-10-25 : https://github.com/inventree/InvenTree/pull/3854
    - Make PartCategory to be filtered by name and description

v77 -> 2022-10-12 : https://github.com/inventree/InvenTree/pull/3772
    - Adds model permission checks for barcode assignment actions

v76 -> 2022-09-10 : https://github.com/inventree/InvenTree/pull/3640
    - Refactor of barcode data on the API
    - StockItem.uid renamed to StockItem.barcode_hash

v75 -> 2022-09-05 : https://github.com/inventree/InvenTree/pull/3644
    - Adds "pack_size" attribute to SupplierPart API serializer

v74 -> 2022-08-28 : https://github.com/inventree/InvenTree/pull/3615
    - Add confirmation field for completing PurchaseOrder if the order has incomplete lines
    - Add confirmation field for completing SalesOrder if the order has incomplete lines

v73 -> 2022-08-24 : https://github.com/inventree/InvenTree/pull/3605
    - Add 'description' field to PartParameterTemplate model

v72 -> 2022-08-18 : https://github.com/inventree/InvenTree/pull/3567
    - Allow PurchaseOrder to be duplicated via the API

v71 -> 2022-08-18 : https://github.com/inventree/InvenTree/pull/3564
    - Updates to the "part scheduling" API endpoint

v70 -> 2022-08-02 : https://github.com/inventree/InvenTree/pull/3451
    - Adds a 'depth' parameter to the PartCategory list API
    - Adds a 'depth' parameter to the StockLocation list API

v69 -> 2022-08-01 : https://github.com/inventree/InvenTree/pull/3443
    - Updates the PartCategory list API:
        - Improve query efficiency: O(n) becomes O(1)
        - Rename 'parts' field to 'part_count'
    - Updates the StockLocation list API:
        - Improve query efficiency: O(n) becomes O(1)

v68 -> 2022-07-27 : https://github.com/inventree/InvenTree/pull/3417
    - Allows SupplierPart list to be filtered by SKU value
    - Allows SupplierPart list to be filtered by MPN value

v67 -> 2022-07-25 : https://github.com/inventree/InvenTree/pull/3395
    - Adds a 'requirements' endpoint for Part instance
    - Provides information on outstanding order requirements for a given part

v66 -> 2022-07-24 : https://github.com/inventree/InvenTree/pull/3393
    - Part images can now be downloaded from a remote URL via the API
    - Company images can now be downloaded from a remote URL via the API

v65 -> 2022-07-15 : https://github.com/inventree/InvenTree/pull/3335
    - Annotates 'in_stock' quantity to the SupplierPart API

v64 -> 2022-07-08 : https://github.com/inventree/InvenTree/pull/3310
    - Annotate 'on_order' quantity to BOM list API
    - Allow BOM List API endpoint to be filtered by "on_order" parameter

v63 -> 2022-07-06 : https://github.com/inventree/InvenTree/pull/3301
    - Allow BOM List API endpoint to be filtered by "available_stock" parameter

v62 -> 2022-07-05 : https://github.com/inventree/InvenTree/pull/3296
    - Allows search on BOM List API endpoint
    - Allows ordering on BOM List API endpoint

v61 -> 2022-06-12 : https://github.com/inventree/InvenTree/pull/3183
    - Migrate the "Convert Stock Item" form class to use the API
    - There is now an API endpoint for converting a stock item to a valid variant

v60 -> 2022-06-08 : https://github.com/inventree/InvenTree/pull/3148
    - Add availability data fields to the SupplierPart model

v59 -> 2022-06-07 : https://github.com/inventree/InvenTree/pull/3154
    - Adds further improvements to BulkDelete mixin class
    - Fixes multiple bugs in custom OPTIONS metadata implementation
    - Adds 'bulk delete' for Notifications

v58 -> 2022-06-06 : https://github.com/inventree/InvenTree/pull/3146
    - Adds a BulkDelete API mixin class for fast, safe deletion of multiple objects with a single API request

v57 -> 2022-06-05 : https://github.com/inventree/InvenTree/pull/3130
    - Transfer PartCategoryTemplateParameter actions to the API

v56 -> 2022-06-02 : https://github.com/inventree/InvenTree/pull/3123
    - Expose the PartParameterTemplate model to use the API

v55 -> 2022-06-02 : https://github.com/inventree/InvenTree/pull/3120
    - Converts the 'StockItemReturn' functionality to make use of the API

v54 -> 2022-06-02 : https://github.com/inventree/InvenTree/pull/3117
    - Adds 'available_stock' annotation on the SalesOrderLineItem API
    - Adds (well, fixes) 'overdue' annotation on the SalesOrderLineItem API

v53 -> 2022-06-01 : https://github.com/inventree/InvenTree/pull/3110
    - Adds extra search fields to the BuildOrder list API endpoint

v52 -> 2022-05-31 : https://github.com/inventree/InvenTree/pull/3103
    - Allow part list API to be searched by supplier SKU

v51 -> 2022-05-24 : https://github.com/inventree/InvenTree/pull/3058
    - Adds new fields to the SalesOrderShipment model

v50 -> 2022-05-18 : https://github.com/inventree/InvenTree/pull/2912
    - Implement Attachments for manufacturer parts

v49 -> 2022-05-09 : https://github.com/inventree/InvenTree/pull/2957
    - Allows filtering of plugin list by 'active' status
    - Allows filtering of plugin list by 'mixin' support
    - Adds endpoint to "identify" or "locate" stock items and locations (using plugins)

v48 -> 2022-05-12 : https://github.com/inventree/InvenTree/pull/2977
    - Adds "export to file" functionality for PurchaseOrder API endpoint
    - Adds "export to file" functionality for SalesOrder API endpoint
    - Adds "export to file" functionality for BuildOrder API endpoint

v47 -> 2022-05-10 : https://github.com/inventree/InvenTree/pull/2964
    - Fixes barcode API error response when scanning a StockItem which does not exist
    - Fixes barcode API error response when scanning a StockLocation which does not exist

v46 -> 2022-05-09
    - Fixes read permissions on settings API
    - Allows non-staff users to read global settings via the API

v45 -> 2022-05-08 : https://github.com/inventree/InvenTree/pull/2944
    - Settings are now accessed via the API using their unique key, not their PK
    - This allows the settings to be accessed without prior knowledge of the PK

v44 -> 2022-05-04 : https://github.com/inventree/InvenTree/pull/2931
    - Converting more server-side rendered forms to the API
    - Exposes more core functionality to API endpoints

v43 -> 2022-04-26 : https://github.com/inventree/InvenTree/pull/2875
    - Adds API detail endpoint for PartSalePrice model
    - Adds API detail endpoint for PartInternalPrice model

v42 -> 2022-04-26 : https://github.com/inventree/InvenTree/pull/2833
    - Adds variant stock information to the Part and BomItem serializers

v41 -> 2022-04-26
    - Fixes 'variant_of' filter for Part list endpoint

v40 -> 2022-04-19
    - Adds ability to filter StockItem list by "tracked" parameter
        - This checks the serial number or batch code fields

v39 -> 2022-04-18
    - Adds ability to filter StockItem list by "has_batch" parameter

v38 -> 2022-04-14 : https://github.com/inventree/InvenTree/pull/2828
    - Adds the ability to include stock test results for "installed items"

v37 -> 2022-04-07 : https://github.com/inventree/InvenTree/pull/2806
    - Adds extra stock availability information to the BomItem serializer

v36 -> 2022-04-03
    - Adds ability to filter part list endpoint by unallocated_stock argument

v35 -> 2022-04-01 : https://github.com/inventree/InvenTree/pull/2797
    - Adds stock allocation information to the Part API
    - Adds calculated field for "unallocated_quantity"

v34 -> 2022-03-25
    - Change permissions for "plugin list" API endpoint (now allows any authenticated user)

v33 -> 2022-03-24
    - Adds "plugins_enabled" information to root API endpoint

v32 -> 2022-03-19
    - Adds "parameters" detail to Part API endpoint (use &parameters=true)
    - Adds ability to filter PartParameterTemplate API by Part instance
    - Adds ability to filter PartParameterTemplate API by PartCategory instance

v31 -> 2022-03-14
    - Adds "updated" field to SupplierPriceBreakList and SupplierPriceBreakDetail API endpoints

v30 -> 2022-03-09
    - Adds "exclude_location" field to BuildAutoAllocation API endpoint
    - Allows BuildItem API endpoint to be filtered by BomItem relation

v29 -> 2022-03-08
    - Adds "scheduling" endpoint for predicted stock scheduling information

v28 -> 2022-03-04
    - Adds an API endpoint for auto allocation of stock items against a build order
    - Ref: https://github.com/inventree/InvenTree/pull/2713

v27 -> 2022-02-28
    - Adds target_date field to individual line items for purchase orders and sales orders

v26 -> 2022-02-17
    - Adds API endpoint for uploading a BOM file and extracting data

v25 -> 2022-02-17
    - Adds ability to filter "part" list endpoint by "in_bom_for" argument

v24 -> 2022-02-10
    - Adds API endpoint for deleting (cancelling) build order outputs

v23 -> 2022-02-02
    - Adds API endpoints for managing plugin classes
    - Adds API endpoints for managing plugin settings

v22 -> 2021-12-20
    - Adds API endpoint to "merge" multiple stock items

v21 -> 2021-12-04
    - Adds support for multiple "Shipments" against a SalesOrder
    - Refactors process for stock allocation against a SalesOrder

v20 -> 2021-12-03
    - Adds ability to filter POLineItem endpoint by "base_part"
    - Adds optional "order_detail" to POLineItem list endpoint

v19 -> 2021-12-02
    - Adds the ability to filter the StockItem API by "part_tree"
    - Returns only stock items which match a particular part.tree_id field

v18 -> 2021-11-15
    - Adds the ability to filter BomItem API by "uses" field
    - This returns a list of all BomItems which "use" the specified part
    - Includes inherited BomItem objects

v17 -> 2021-11-09
    - Adds API endpoints for GLOBAL and USER settings objects
    - Ref: https://github.com/inventree/InvenTree/pull/2275

v16 -> 2021-10-17
    - Adds API endpoint for completing build order outputs

v15 -> 2021-10-06
    - Adds detail endpoint for SalesOrderAllocation model
    - Allows use of the API forms interface for adjusting SalesOrderAllocation objects

v14 -> 2021-10-05
    - Stock adjustment actions API is improved, using native DRF serializer support
    - However adjustment actions now only support 'pk' as a lookup field

v13 -> 2021-10-05
    - Adds API endpoint to allocate stock items against a BuildOrder
    - Updates StockItem API with improved filtering against BomItem data

v12 -> 2021-09-07
    - Adds API endpoint to receive stock items against a PurchaseOrder

v11 -> 2021-08-26
    - Adds "units" field to PartBriefSerializer
    - This allows units to be introspected from the "part_detail" field in the StockItem serializer

v10 -> 2021-08-23
    - Adds "purchase_price_currency" to StockItem serializer
    - Adds "purchase_price_string" to StockItem serializer
    - Purchase price is now writable for StockItem serializer

v9  -> 2021-08-09
    - Adds "price_string" to part pricing serializers

v8  -> 2021-07-19
    - Refactors the API interface for SupplierPart and ManufacturerPart models
    - ManufacturerPart objects can no longer be created via the SupplierPart API endpoint

v7  -> 2021-07-03
    - Introduced the concept of "API forms" in https://github.com/inventree/InvenTree/pull/1716
    - API OPTIONS endpoints provide comprehensive field metadata
    - Multiple new API endpoints added for database models

v6  -> 2021-06-23
    - Part and Company images can now be directly uploaded via the REST API

v5  -> 2021-06-21
    - Adds API interface for manufacturer part parameters

v4  -> 2021-06-01
    - BOM items can now accept "variant stock" to be assigned against them
    - Many slight API tweaks were needed to get this to work properly!

v3  -> 2021-05-22:
    - The updated StockItem "history tracking" now uses a different interface

"""<|MERGE_RESOLUTION|>--- conflicted
+++ resolved
@@ -1,22 +1,20 @@
 """InvenTree API version information."""
 
 # InvenTree API version
-INVENTREE_API_VERSION = 317
+INVENTREE_API_VERSION = 318
 
 """Increment this API version number whenever there is a significant change to the API that any clients need to know about."""
 
 
 INVENTREE_API_TEXT = """
 
-<<<<<<< HEAD
-v317 - 2025-02-25 : https://github.com/inventree/InvenTree/pull/9116
+v318 - 2025-02-25 : https://github.com/inventree/InvenTree/pull/9116
     - Adds user profile API endpoints
-=======
+
 v317 - 2025-02-26 : https://github.com/inventree/InvenTree/pull/9143
     - Default 'overdue' field to False in Build serializer
     - Add allow_null to various fields in Build, Settings, Order, Part, and Stock serializers
     - Add type hints to Users model to properly type fields
->>>>>>> 6c52f00c
 
 v316 - 2025-02-26 : https://github.com/inventree/InvenTree/pull/9185
     - Allow 'icon' field to be nullified in the PartCategory API
