--- conflicted
+++ resolved
@@ -1,21 +1,19 @@
 """InvenTree API version information."""
 
 # InvenTree API version
-INVENTREE_API_VERSION = 429
+INVENTREE_API_VERSION = 430
 """Increment this API version number whenever there is a significant change to the API that any clients need to know about."""
 
 INVENTREE_API_TEXT = """
 
-<<<<<<< HEAD
-v429 -> 2025-12-01 : https://github.com/inventree/InvenTree/pull/10699
+v430 -> 2025-12-04 : https://github.com/inventree/InvenTree/pull/10699
     - Removed the "PartParameter" and "PartParameterTemplate" API endpoints
     - Removed the "ManufacturerPartParameter" API endpoint
     - Added generic "Parameter" and "ParameterTemplate" API endpoints
-=======
+
 v429 -> 2025-12-04 : https://github.com/inventree/InvenTree/pull/10938
     - Adjust default values for currency codes in the API schema
     - Note that this does not change any functional behavior, only the schema documentation
->>>>>>> c443b4e9
 
 v428 -> 2025-11-28 : https://github.com/inventree/InvenTree/pull/10926
     - Various typo fixes in API - no functional changes
