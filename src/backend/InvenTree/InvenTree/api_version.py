"""InvenTree API version information."""

# InvenTree API version
INVENTREE_API_VERSION = 264

"""Increment this API version number whenever there is a significant change to the API that any clients need to know about."""


INVENTREE_API_TEXT = """

<<<<<<< HEAD
264 - 2024-10-02 : https://github.com/inventree/InvenTree/pull/8228
    - Adds API endpoint for providing custom admin integration details for plugins
=======
264 - 2024-10-03 : https://github.com/inventree/InvenTree/pull/8231
    - Adds Sales Order Shipment attachment model type
>>>>>>> 7e7cfb8e

263 - 2024-09-30 : https://github.com/inventree/InvenTree/pull/8194
    - Adds Sales Order Shipment report

262 - 2024-09-30 : https://github.com/inventree/InvenTree/pull/8220
    - Tweak permission requirements for uninstalling plugins via API

261 - 2024-09-26 : https://github.com/inventree/InvenTree/pull/8184
    - Fixes for BuildOrder API serializers

v260 - 2024-09-26 : https://github.com/inventree/InvenTree/pull/8190
    - Adds facility for server-side context data to be passed to client-side plugins

v259 - 2024-09-20 : https://github.com/inventree/InvenTree/pull/8137
    - Implements new API endpoint for enabling custom UI features via plugins

v258 - 2024-09-24 : https://github.com/inventree/InvenTree/pull/8163
    - Enhances the existing PartScheduling API endpoint
    - Adds a formal DRF serializer to the endpoint

v257 - 2024-09-22 : https://github.com/inventree/InvenTree/pull/8150
    - Adds API endpoint for reporting barcode scan history

v256 - 2024-09-19 : https://github.com/inventree/InvenTree/pull/7704
    - Adjustments for "stocktake" (stock history) API endpoints

v255 - 2024-09-19 : https://github.com/inventree/InvenTree/pull/8145
    - Enables copying line items when duplicating an order

v254 - 2024-09-14 : https://github.com/inventree/InvenTree/pull/7470
    - Implements new API endpoints for enabling custom UI functionality via plugins

v253 - 2024-09-14 : https://github.com/inventree/InvenTree/pull/7944
    - Adjustments for user API endpoints

v252 - 2024-09-13 : https://github.com/inventree/InvenTree/pull/8040
    - Add endpoint for listing all known units

v251 - 2024-09-06 : https://github.com/inventree/InvenTree/pull/8018
    - Adds "attach_to_model" field to the ReporTemplate model

v250 - 2024-09-04 : https://github.com/inventree/InvenTree/pull/8069
    - Fixes 'revision' field definition in Part serializer

v249 - 2024-08-23 : https://github.com/inventree/InvenTree/pull/7978
    - Sort status enums

v248 - 2024-08-23 : https://github.com/inventree/InvenTree/pull/7965
    - Small adjustments to labels for new custom status fields

v247 - 2024-08-22 : https://github.com/inventree/InvenTree/pull/7956
    - Adjust "attachment" field on StockItemTestResult serializer
    - Allow null values for attachment

v246 - 2024-08-21 : https://github.com/inventree/InvenTree/pull/7862
    - Adds custom status fields to various serializers
    - Adds endpoints to admin custom status fields

v245 - 2024-08-21 : https://github.com/inventree/InvenTree/pull/7520
    - Documented pagination fields (no functional changes)

v244 - 2024-08-21 : https://github.com/inventree/InvenTree/pull/7941
    - Adds "create_child_builds" field to the Build API
    - Write-only field to create child builds from the API
    - Only available when creating a new build order

v243 - 2024-08-21 : https://github.com/inventree/InvenTree/pull/7940
    - Expose "ancestor" filter to the BuildOrder API

v242 - 2024-08-20 : https://github.com/inventree/InvenTree/pull/7932
    - Adds "level" attribute to BuildOrder serializer
    - Allow ordering of BuildOrder API by "level" attribute
    - Allow "parent" filter for BuildOrder API to have "cascade=True" option

v241 - 2024-08-18 : https://github.com/inventree/InvenTree/pull/7906
    - Adjusts required fields for the MeUserDetail endpoint

v240 - 2024-08-16 : https://github.com/inventree/InvenTree/pull/7900
    - Adjust "issued_by" filter for the BuildOrder list endpoint
    - Adjust "assigned_to" filter for the BuildOrder list endpoint

v239 - 2024-08-15 : https://github.com/inventree/InvenTree/pull/7888
    - Adds "testable" field to the Part model
    - Adds associated filters to various API endpoints

v238 - 2024-08-14 : https://github.com/inventree/InvenTree/pull/7874
    - Add "assembly" filter to BuildLine API endpoint

v237 - 2024-08-13 : https://github.com/inventree/InvenTree/pull/7863
    - Reimplement "bulk delete" operation for Attachment model
    - Fix permission checks for Attachment API endpoints

v236 - 2024-08-10 : https://github.com/inventree/InvenTree/pull/7844
    - Adds "supplier_name" to the PurchaseOrder API serializer

v235 - 2024-08-08 : https://github.com/inventree/InvenTree/pull/7837
    - Adds "on_order" quantity to SalesOrderLineItem serializer
    - Adds "building" quantity to SalesOrderLineItem serializer

v234 - 2024-08-08 : https://github.com/inventree/InvenTree/pull/7829
    - Fixes bug in the plugin metadata endpoint

v233 - 2024-08-04 : https://github.com/inventree/InvenTree/pull/7807
    - Adds new endpoints for managing state of build orders
    - Adds new endpoints for managing state of purchase orders
    - Adds new endpoints for managing state of sales orders
    - Adds new endpoints for managing state of return orders

v232 - 2024-08-03 : https://github.com/inventree/InvenTree/pull/7793
    - Allow ordering of SalesOrderShipment API by 'shipment_date' and 'delivery_date'

v231 - 2024-08-03 : https://github.com/inventree/InvenTree/pull/7794
    - Optimize BuildItem and BuildLine serializers to improve API efficiency

v230 - 2024-05-05 : https://github.com/inventree/InvenTree/pull/7164
    - Adds test statistics endpoint

v229 - 2024-07-31 : https://github.com/inventree/InvenTree/pull/7775
    - Add extra exportable fields to the BomItem serializer

v228 - 2024-07-18 : https://github.com/inventree/InvenTree/pull/7684
    - Adds "icon" field to the PartCategory.path and StockLocation.path API
    - Adds icon packages API endpoint

v227 - 2024-07-19 : https://github.com/inventree/InvenTree/pull/7693/
    - Adds endpoints to list and revoke the tokens issued to the current user

v226 - 2024-07-15 : https://github.com/inventree/InvenTree/pull/7648
    - Adds barcode generation API endpoint

v225 - 2024-07-17 : https://github.com/inventree/InvenTree/pull/7671
    - Adds "filters" field to DataImportSession API

v224 - 2024-07-14 : https://github.com/inventree/InvenTree/pull/7667
    - Add notes field to ManufacturerPart and SupplierPart API endpoints

v223 - 2024-07-14 : https://github.com/inventree/InvenTree/pull/7649
    - Allow adjustment of "packaging" field when receiving items against a purchase order

v222 - 2024-07-14 : https://github.com/inventree/InvenTree/pull/7635
    - Adjust the BomItem API endpoint to improve data import process

v221 - 2024-07-13 : https://github.com/inventree/InvenTree/pull/7636
    - Adds missing fields from StockItemBriefSerializer
    - Adds missing fields from PartBriefSerializer
    - Adds extra exportable fields to BuildItemSerializer

v220 - 2024-07-11 : https://github.com/inventree/InvenTree/pull/7585
    - Adds "revision_of" field to Part serializer
    - Adds new API filters for "revision" status

v219 - 2024-07-11 : https://github.com/inventree/InvenTree/pull/7611
    - Adds new fields to the BuildItem API endpoints
    - Adds new ordering / filtering options to the BuildItem API endpoints

v218 - 2024-07-11 : https://github.com/inventree/InvenTree/pull/7619
    - Adds "can_build" field to the BomItem API

v217 - 2024-07-09 : https://github.com/inventree/InvenTree/pull/7599
    - Fixes bug in "project_code" field for order API endpoints

v216 - 2024-07-08 : https://github.com/inventree/InvenTree/pull/7595
    - Moves API endpoint for contenttype lookup by model name

v215 - 2024-07-09 : https://github.com/inventree/InvenTree/pull/7591
    - Adds additional fields to the BuildLine serializer

v214 - 2024-07-08 : https://github.com/inventree/InvenTree/pull/7587
    - Adds "default_location_detail" field to the Part API

v213 - 2024-07-06 : https://github.com/inventree/InvenTree/pull/7527
    - Adds 'locked' field to Part API

v212 - 2024-07-06 : https://github.com/inventree/InvenTree/pull/7562
    - Makes API generation more robust (no functional changes)

v211 - 2024-06-26 : https://github.com/inventree/InvenTree/pull/6911
    - Adds API endpoints for managing data import and export

v210 - 2024-06-26 : https://github.com/inventree/InvenTree/pull/7518
    - Adds translateable text to User API fields

v209 - 2024-06-26 : https://github.com/inventree/InvenTree/pull/7514
    - Add "top_level" filter to PartCategory API endpoint
    - Add "top_level" filter to StockLocation API endpoint

v208 - 2024-06-19 : https://github.com/inventree/InvenTree/pull/7479
    - Adds documentation for the user roles API endpoint (no functional changes)

v207 - 2024-06-09 : https://github.com/inventree/InvenTree/pull/7420
    - Moves all "Attachment" models into a single table
    - All "Attachment" operations are now performed at /api/attachment/
    - Add permissions information to /api/user/roles/ endpoint

v206 - 2024-06-08 : https://github.com/inventree/InvenTree/pull/7417
    - Adds "choices" field to the PartTestTemplate model

v205 - 2024-06-03 : https://github.com/inventree/InvenTree/pull/7284
    - Added model_type and model_id fields to the "NotesImage" serializer

v204 - 2024-06-03 : https://github.com/inventree/InvenTree/pull/7393
    - Fixes previous API update which resulted in inconsistent ordering of currency codes

v203 - 2024-06-03 : https://github.com/inventree/InvenTree/pull/7390
    - Currency codes are now configurable as a run-time setting

v202 - 2024-05-27 : https://github.com/inventree/InvenTree/pull/7343
    - Adjust "required" attribute of Part.category field to be optional

v201 - 2024-05-21 : https://github.com/inventree/InvenTree/pull/7074
    - Major refactor of the report template / report printing interface
    - This is a *breaking change* to the report template API

v200 - 2024-05-20 : https://github.com/inventree/InvenTree/pull/7000
    - Adds API endpoint for generating custom batch codes
    - Adds API endpoint for generating custom serial numbers

v199 - 2024-05-20 : https://github.com/inventree/InvenTree/pull/7264
    - Expose "bom_valid" filter for the Part API
    - Expose "starred" filter for the Part API

v198 - 2024-05-19 : https://github.com/inventree/InvenTree/pull/7258
    - Fixed lookup field conflicts in the plugins API

v197 - 2024-05-14 : https://github.com/inventree/InvenTree/pull/7224
    - Refactor the plugin API endpoints to use the plugin "key" for lookup, rather than the PK value

v196 - 2024-05-05 : https://github.com/inventree/InvenTree/pull/7160
    - Adds "location" field to BuildOutputComplete API endpoint

v195 - 2024-05-03 : https://github.com/inventree/InvenTree/pull/7153
    - Fixes bug in BuildOrderCancel API endpoint

v194 - 2024-05-01 : https://github.com/inventree/InvenTree/pull/7147
    -  Adds field description to the currency_exchange_retrieve API call

v193 - 2024-04-30 : https://github.com/inventree/InvenTree/pull/7144
    - Adds "assigned_to" filter to PurchaseOrder / SalesOrder / ReturnOrder API endpoints

v192 - 2024-04-23 : https://github.com/inventree/InvenTree/pull/7106
    - Adds 'trackable' ordering option to BuildLineLabel API endpoint

v191 - 2024-04-22 : https://github.com/inventree/InvenTree/pull/7079
    - Adds API endpoints for Contenttype model

v190 - 2024-04-19 : https://github.com/inventree/InvenTree/pull/7024
    - Adds "active" field to the Company API endpoints
    - Allow company list to be filtered by "active" status

v189 - 2024-04-19 : https://github.com/inventree/InvenTree/pull/7066
    - Adds "currency" field to CompanyBriefSerializer class

v188 - 2024-04-16 : https://github.com/inventree/InvenTree/pull/6970
    - Adds session authentication support for the API
    - Improvements for login / logout endpoints for better support of React web interface

v187 - 2024-04-10 : https://github.com/inventree/InvenTree/pull/6985
    - Allow Part list endpoint to be sorted by pricing_min and pricing_max values
    - Allow BomItem list endpoint to be sorted by pricing_min and pricing_max values
    - Allow InternalPrice and SalePrice endpoints to be sorted by quantity
    - Adds total pricing values to BomItem serializer

v186 - 2024-03-26 : https://github.com/inventree/InvenTree/pull/6855
    - Adds license information to the API

v185 - 2024-03-24 : https://github.com/inventree/InvenTree/pull/6836
    - Remove /plugin/activate endpoint
    - Update docstrings and typing for various API endpoints (no functional changes)

v184 - 2024-03-17 : https://github.com/inventree/InvenTree/pull/10464
    - Add additional fields for tests (start/end datetime, test station)

v183 - 2024-03-14 : https://github.com/inventree/InvenTree/pull/5972
    - Adds "category_default_location" annotated field to part serializer
    - Adds "part_detail.category_default_location" annotated field to stock item serializer
    - Adds "part_detail.category_default_location" annotated field to purchase order line serializer
    - Adds "parent_default_location" annotated field to category serializer

v182 - 2024-03-13 : https://github.com/inventree/InvenTree/pull/6714
    - Expose ReportSnippet model to the /report/snippet/ API endpoint
    - Expose ReportAsset model to the /report/asset/ API endpoint

v181 - 2024-02-21 : https://github.com/inventree/InvenTree/pull/6541
    - Adds "width" and "height" fields to the LabelTemplate API endpoint
    - Adds "page_size" and "landscape" fields to the ReportTemplate API endpoint

v180 - 2024-3-02 : https://github.com/inventree/InvenTree/pull/6463
    - Tweaks to API documentation to allow automatic documentation generation

v179 - 2024-03-01 : https://github.com/inventree/InvenTree/pull/6605
    - Adds "subcategories" count to PartCategory serializer
    - Adds "sublocations" count to StockLocation serializer
    - Adds "image" field to PartBrief serializer
    - Adds "image" field to CompanyBrief serializer

v178 - 2024-02-29 : https://github.com/inventree/InvenTree/pull/6604
    - Adds "external_stock" field to the Part API endpoint
    - Adds "external_stock" field to the BomItem API endpoint
    - Adds "external_stock" field to the BuildLine API endpoint
    - Stock quantities represented in the BuildLine API endpoint are now filtered by Build.source_location

v177 - 2024-02-27 : https://github.com/inventree/InvenTree/pull/6581
    - Adds "subcategoies" count to PartCategoryTree serializer
    - Adds "sublocations" count to StockLocationTree serializer

v176 - 2024-02-26 : https://github.com/inventree/InvenTree/pull/6535
    - Adds the field "plugins_install_disabled" to the Server info API endpoint

v175 - 2024-02-21 : https://github.com/inventree/InvenTree/pull/6538
    - Adds "parts" count to PartParameterTemplate serializer

v174 - 2024-02-21 : https://github.com/inventree/InvenTree/pull/6536
    - Expose PartCategory filters to the API documentation
    - Expose StockLocation filters to the API documentation

v173 - 2024-02-20 : https://github.com/inventree/InvenTree/pull/6483
    - Adds "merge_items" to the PurchaseOrderLine create API endpoint
    - Adds "auto_pricing" to the PurchaseOrderLine create/update API endpoint

v172 - 2024-02-20 : https://github.com/inventree/InvenTree/pull/6526
    - Adds "enabled" field to the PartTestTemplate API endpoint
    - Adds "enabled" filter to the PartTestTemplate list
    - Adds "enabled" filter to the StockItemTestResult list

v171 - 2024-02-19 : https://github.com/inventree/InvenTree/pull/6516
    - Adds "key" as a filterable parameter to PartTestTemplate list endpoint

v170 -> 2024-02-19 : https://github.com/inventree/InvenTree/pull/6514
    - Adds "has_results" filter to the PartTestTemplate list endpoint

v169 -> 2024-02-14 : https://github.com/inventree/InvenTree/pull/6430
    - Adds 'key' field to PartTestTemplate API endpoint
    - Adds annotated 'results' field to PartTestTemplate API endpoint
    - Adds 'template' field to StockItemTestResult API endpoint

v168 -> 2024-02-14 : https://github.com/inventree/InvenTree/pull/4824
    - Adds machine CRUD API endpoints
    - Adds machine settings API endpoints
    - Adds machine restart API endpoint
    - Adds machine types/drivers list API endpoints
    - Adds machine registry status API endpoint
    - Adds 'required' field to the global Settings API
    - Discover sub-sub classes of the StatusCode API

v167 -> 2024-02-07: https://github.com/inventree/InvenTree/pull/6440
    - Fixes for OpenAPI schema generation

v166 -> 2024-02-04 : https://github.com/inventree/InvenTree/pull/6400
    - Adds package_name to plugin API
    - Adds mechanism for uninstalling plugins via the API

v165 -> 2024-01-28 : https://github.com/inventree/InvenTree/pull/6040
    - Adds supplier_part.name, part.creation_user, part.required_for_sales_order

v164 -> 2024-01-24 : https://github.com/inventree/InvenTree/pull/6343
    - Adds "building" quantity to BuildLine API serializer

v163 -> 2024-01-22 : https://github.com/inventree/InvenTree/pull/6314
    - Extends API endpoint to expose auth configuration information for signin pages

v162 -> 2024-01-14 : https://github.com/inventree/InvenTree/pull/6230
    - Adds API endpoints to provide information on background tasks

v161 -> 2024-01-13 : https://github.com/inventree/InvenTree/pull/6222
    - Adds API endpoint for system error information

v160 -> 2023-12-11 : https://github.com/inventree/InvenTree/pull/6072
    - Adds API endpoint for allocating stock items against a sales order via barcode scan

v159 -> 2023-12-08 : https://github.com/inventree/InvenTree/pull/6056
    - Adds API endpoint for reloading plugin registry

v158 -> 2023-11-21 : https://github.com/inventree/InvenTree/pull/5953
    - Adds API endpoint for listing all settings of a particular plugin
    - Adds API endpoint for registry status (errors)

v157 -> 2023-12-02 : https://github.com/inventree/InvenTree/pull/6021
    - Add write-only "existing_image" field to Part API serializer

v156 -> 2023-11-26 : https://github.com/inventree/InvenTree/pull/5982
    - Add POST endpoint for report and label creation

v155 -> 2023-11-24 : https://github.com/inventree/InvenTree/pull/5979
    - Add "creation_date" field to Part instance serializer

v154 -> 2023-11-21 : https://github.com/inventree/InvenTree/pull/5944
    - Adds "responsible" field to the ProjectCode table

v153 -> 2023-11-21 : https://github.com/inventree/InvenTree/pull/5956
    - Adds override_min and override_max fields to part pricing API

v152 -> 2023-11-20 : https://github.com/inventree/InvenTree/pull/5949
    - Adds barcode support for manufacturerpart model
    - Adds API endpoint for adding parts to purchase order using barcode scan

v151 -> 2023-11-13 : https://github.com/inventree/InvenTree/pull/5906
    - Allow user list API to be filtered by user active status
    - Allow owner list API to be filtered by user active status

v150 -> 2023-11-07: https://github.com/inventree/InvenTree/pull/5875
    - Extended user API endpoints to enable ordering
    - Extended user API endpoints to enable user role changes
    - Added endpoint to create a new user

v149 -> 2023-11-07 : https://github.com/inventree/InvenTree/pull/5876
    - Add 'building' quantity to BomItem serializer
    - Add extra ordering options for the BomItem list API

v148 -> 2023-11-06 : https://github.com/inventree/InvenTree/pull/5872
    - Allow "quantity" to be specified when installing an item into another item

v147 -> 2023-11-04: https://github.com/inventree/InvenTree/pull/5860
    - Adds "completed_lines" field to SalesOrder API endpoint
    - Adds "completed_lines" field to PurchaseOrder API endpoint

v146 -> 2023-11-02: https://github.com/inventree/InvenTree/pull/5822
    - Extended SSO Provider endpoint to contain if a provider is configured
    - Adds API endpoints for Email Address model

v145 -> 2023-10-30: https://github.com/inventree/InvenTree/pull/5786
    - Allow printing labels via POST including printing options in the body

v144 -> 2023-10-23: https://github.com/inventree/InvenTree/pull/5811
    - Adds version information API endpoint

v143 -> 2023-10-29: https://github.com/inventree/InvenTree/pull/5810
    - Extends the status endpoint to include information about system status and health

v142 -> 2023-10-20: https://github.com/inventree/InvenTree/pull/5759
    - Adds generic API endpoints for looking up status models

v141 -> 2023-10-23 : https://github.com/inventree/InvenTree/pull/5774
    - Changed 'part.responsible' from User to Owner

v140 -> 2023-10-20 : https://github.com/inventree/InvenTree/pull/5664
    - Expand API token functionality
    - Multiple API tokens can be generated per user

v139 -> 2023-10-11 : https://github.com/inventree/InvenTree/pull/5509
    - Add new BarcodePOReceive endpoint to receive line items by scanning supplier barcodes

v138 -> 2023-10-11 : https://github.com/inventree/InvenTree/pull/5679
    - Settings keys are no longer case sensitive
    - Include settings units in API serializer

v137 -> 2023-10-04 : https://github.com/inventree/InvenTree/pull/5588
    - Adds StockLocationType API endpoints
    - Adds custom_icon, location_type to StockLocation endpoint

v136 -> 2023-09-23 : https://github.com/inventree/InvenTree/pull/5595
    - Adds structural to StockLocation and PartCategory tree endpoints

v135 -> 2023-09-19 : https://github.com/inventree/InvenTree/pull/5569
    - Adds location path detail to StockLocation and StockItem API endpoints
    - Adds category path detail to PartCategory and Part API endpoints

v134 -> 2023-09-11 : https://github.com/inventree/InvenTree/pull/5525
    - Allow "Attachment" list endpoints to be searched by attachment, link and comment fields

v133 -> 2023-09-08 : https://github.com/inventree/InvenTree/pull/5518
    - Add extra optional fields which can be used for StockAdjustment endpoints

v132 -> 2023-09-07 : https://github.com/inventree/InvenTree/pull/5515
    - Add 'issued_by' filter to BuildOrder API list endpoint

v131 -> 2023-08-09 : https://github.com/inventree/InvenTree/pull/5415
    - Annotate 'available_variant_stock' to the SalesOrderLine serializer

v130 -> 2023-07-14 : https://github.com/inventree/InvenTree/pull/5251
    - Refactor label printing interface

v129 -> 2023-07-06 : https://github.com/inventree/InvenTree/pull/5189
    - Changes 'serial_lte' and 'serial_gte' stock filters to point to 'serial_int' field

v128 -> 2023-07-06 : https://github.com/inventree/InvenTree/pull/5186
    - Adds 'available' filter for BuildLine API endpoint

v127 -> 2023-06-24 : https://github.com/inventree/InvenTree/pull/5094
    - Enhancements for the PartParameter API endpoints

v126 -> 2023-06-19 : https://github.com/inventree/InvenTree/pull/5075
    - Adds API endpoint for setting the "category" for multiple parts simultaneously

v125 -> 2023-06-17 : https://github.com/inventree/InvenTree/pull/5064
    - Adds API endpoint for setting the "status" field for multiple stock items simultaneously

v124 -> 2023-06-17 : https://github.com/inventree/InvenTree/pull/5057
    - Add "created_before" and "created_after" filters to the Part API

v123 -> 2023-06-15 : https://github.com/inventree/InvenTree/pull/5019
    - Add Metadata to: Plugin Config

v122 -> 2023-06-14 : https://github.com/inventree/InvenTree/pull/5034
    - Adds new BuildLineLabel label type

v121 -> 2023-06-14 : https://github.com/inventree/InvenTree/pull/4808
    - Adds "ProjectCode" link to Build model

v120 -> 2023-06-07 : https://github.com/inventree/InvenTree/pull/4855
    - Major overhaul of the build order API
    - Adds new BuildLine model

v119 -> 2023-06-01 : https://github.com/inventree/InvenTree/pull/4898
    - Add Metadata to:  Part test templates, Part parameters, Part category parameter templates, BOM item substitute, Related Parts, Stock item test result

v118 -> 2023-06-01 : https://github.com/inventree/InvenTree/pull/4935
    - Adds extra fields for the PartParameterTemplate model

v117 -> 2023-05-22 : https://github.com/inventree/InvenTree/pull/4854
    - Part.units model now supports physical units (e.g. "kg", "m", "mm", etc)
    - Replaces SupplierPart "pack_size" field with "pack_quantity"
    - New field supports physical units, and allows for conversion between compatible units

v116 -> 2023-05-18 : https://github.com/inventree/InvenTree/pull/4823
    - Updates to part parameter implementation, to use physical units

v115 -> 2023-05-18 : https://github.com/inventree/InvenTree/pull/4846
    - Adds ability to partially scrap a build output

v114 -> 2023-05-16 : https://github.com/inventree/InvenTree/pull/4825
    - Adds "delivery_date" to shipments

v113 -> 2023-05-13 : https://github.com/inventree/InvenTree/pull/4800
    - Adds API endpoints for scrapping a build output

v112 -> 2023-05-13: https://github.com/inventree/InvenTree/pull/4741
    - Adds flag use_pack_size to the stock addition API, which allows adding packs

v111 -> 2023-05-02 : https://github.com/inventree/InvenTree/pull/4367
    - Adds tags to the Part serializer
    - Adds tags to the SupplierPart serializer
    - Adds tags to the ManufacturerPart serializer
    - Adds tags to the StockItem serializer
    - Adds tags to the StockLocation serializer

v110 -> 2023-04-26 : https://github.com/inventree/InvenTree/pull/4698
    - Adds 'order_currency' field for PurchaseOrder / SalesOrder endpoints

v109 -> 2023-04-19 : https://github.com/inventree/InvenTree/pull/4636
    - Adds API endpoints for the "ProjectCode" model

v108 -> 2023-04-17 : https://github.com/inventree/InvenTree/pull/4615
    - Adds functionality to upload images for rendering in markdown notes

v107 -> 2023-04-04 : https://github.com/inventree/InvenTree/pull/4575
    - Adds barcode support for PurchaseOrder model
    - Adds barcode support for ReturnOrder model
    - Adds barcode support for SalesOrder model
    - Adds barcode support for BuildOrder model

v106 -> 2023-04-03 : https://github.com/inventree/InvenTree/pull/4566
    - Adds 'search_regex' parameter to all searchable API endpoints

v105 -> 2023-03-31 : https://github.com/inventree/InvenTree/pull/4543
    - Adds API endpoints for status label information on various models

v104 -> 2023-03-23 : https://github.com/inventree/InvenTree/pull/4488
    - Adds various endpoints for new "ReturnOrder" models
    - Adds various endpoints for new "ReturnOrderReport" templates
    - Exposes API endpoints for "Contact" model

v103 -> 2023-03-17 : https://github.com/inventree/InvenTree/pull/4410
    - Add metadata to several more models

v102 -> 2023-03-18 : https://github.com/inventree/InvenTree/pull/4505
- Adds global search API endpoint for consolidated search results

v101 -> 2023-03-07 : https://github.com/inventree/InvenTree/pull/4462
    - Adds 'total_in_stock' to Part serializer, and supports API ordering

v100 -> 2023-03-04 : https://github.com/inventree/InvenTree/pull/4452
     - Adds bulk delete of PurchaseOrderLineItems to API

v99 -> 2023-03-03 : https://github.com/inventree/InvenTree/pull/4445
    - Adds sort by "responsible" to PurchaseOrderAPI

v98 -> 2023-02-24 : https://github.com/inventree/InvenTree/pull/4408
    - Adds "responsible" filter to Build API

v97 -> 2023-02-20 : https://github.com/inventree/InvenTree/pull/4377
    - Adds "external" attribute to StockLocation model

v96 -> 2023-02-16 : https://github.com/inventree/InvenTree/pull/4345
    - Adds stocktake report generation functionality

v95 -> 2023-02-16 : https://github.com/inventree/InvenTree/pull/4346
    - Adds "CompanyAttachment" model (and associated API endpoints)

v94 -> 2023-02-10 : https://github.com/inventree/InvenTree/pull/4327
    - Adds API endpoints for the "Group" auth model

v93 -> 2023-02-03 : https://github.com/inventree/InvenTree/pull/4300
    - Adds extra information to the currency exchange endpoint
    - Adds API endpoint for manually updating exchange rates

v92 -> 2023-02-02 : https://github.com/inventree/InvenTree/pull/4293
    - Adds API endpoint for currency exchange information

v91 -> 2023-01-31 : https://github.com/inventree/InvenTree/pull/4281
    - Improves the API endpoint for creating new Part instances

v90 -> 2023-01-25 : https://github.com/inventree/InvenTree/pull/4186/files
    - Adds a dedicated endpoint to activate a plugin

v89 -> 2023-01-25 : https://github.com/inventree/InvenTree/pull/4214
    - Adds updated field to SupplierPart API
    - Adds API date ordering for supplier part list

v88 -> 2023-01-17: https://github.com/inventree/InvenTree/pull/4225
    - Adds 'priority' field to Build model and api endpoints

v87 -> 2023-01-04 : https://github.com/inventree/InvenTree/pull/4067
    - Add API date filter for stock table on Expiry date

v86 -> 2022-12-22 : https://github.com/inventree/InvenTree/pull/4069
    - Adds API endpoints for part stocktake

v85 -> 2022-12-21 : https://github.com/inventree/InvenTree/pull/3858
    - Add endpoints serving ICS calendars for purchase and sales orders through API

v84 -> 2022-12-21: https://github.com/inventree/InvenTree/pull/4083
    - Add support for listing PO, BO, SO by their reference

v83 -> 2022-11-19 : https://github.com/inventree/InvenTree/pull/3949
    - Add support for structural Stock locations

v82 -> 2022-11-16 : https://github.com/inventree/InvenTree/pull/3931
    - Add support for structural Part categories

v81 -> 2022-11-08 : https://github.com/inventree/InvenTree/pull/3710
    - Adds cached pricing information to Part API
    - Adds cached pricing information to BomItem API
    - Allows Part and BomItem list endpoints to be filtered by 'has_pricing'
    - Remove calculated 'price_string' values from API endpoints
    - Allows PurchaseOrderLineItem API endpoint to be filtered by 'has_pricing'
    - Allows SalesOrderLineItem API endpoint to be filtered by 'has_pricing'
    - Allows SalesOrderLineItem API endpoint to be filtered by 'order_status'
    - Adds more information to SupplierPriceBreak serializer

v80 -> 2022-11-07 : https://github.com/inventree/InvenTree/pull/3906
    - Adds 'barcode_hash' to Part API serializer
    - Adds 'barcode_hash' to StockLocation API serializer
    - Adds 'barcode_hash' to SupplierPart API serializer

v79 -> 2022-11-03 : https://github.com/inventree/InvenTree/pull/3895
    - Add metadata to Company

v78 -> 2022-10-25 : https://github.com/inventree/InvenTree/pull/3854
    - Make PartCategory to be filtered by name and description

v77 -> 2022-10-12 : https://github.com/inventree/InvenTree/pull/3772
    - Adds model permission checks for barcode assignment actions

v76 -> 2022-09-10 : https://github.com/inventree/InvenTree/pull/3640
    - Refactor of barcode data on the API
    - StockItem.uid renamed to StockItem.barcode_hash

v75 -> 2022-09-05 : https://github.com/inventree/InvenTree/pull/3644
    - Adds "pack_size" attribute to SupplierPart API serializer

v74 -> 2022-08-28 : https://github.com/inventree/InvenTree/pull/3615
    - Add confirmation field for completing PurchaseOrder if the order has incomplete lines
    - Add confirmation field for completing SalesOrder if the order has incomplete lines

v73 -> 2022-08-24 : https://github.com/inventree/InvenTree/pull/3605
    - Add 'description' field to PartParameterTemplate model

v72 -> 2022-08-18 : https://github.com/inventree/InvenTree/pull/3567
    - Allow PurchaseOrder to be duplicated via the API

v71 -> 2022-08-18 : https://github.com/inventree/InvenTree/pull/3564
    - Updates to the "part scheduling" API endpoint

v70 -> 2022-08-02 : https://github.com/inventree/InvenTree/pull/3451
    - Adds a 'depth' parameter to the PartCategory list API
    - Adds a 'depth' parameter to the StockLocation list API

v69 -> 2022-08-01 : https://github.com/inventree/InvenTree/pull/3443
    - Updates the PartCategory list API:
        - Improve query efficiency: O(n) becomes O(1)
        - Rename 'parts' field to 'part_count'
    - Updates the StockLocation list API:
        - Improve query efficiency: O(n) becomes O(1)

v68 -> 2022-07-27 : https://github.com/inventree/InvenTree/pull/3417
    - Allows SupplierPart list to be filtered by SKU value
    - Allows SupplierPart list to be filtered by MPN value

v67 -> 2022-07-25 : https://github.com/inventree/InvenTree/pull/3395
    - Adds a 'requirements' endpoint for Part instance
    - Provides information on outstanding order requirements for a given part

v66 -> 2022-07-24 : https://github.com/inventree/InvenTree/pull/3393
    - Part images can now be downloaded from a remote URL via the API
    - Company images can now be downloaded from a remote URL via the API

v65 -> 2022-07-15 : https://github.com/inventree/InvenTree/pull/3335
    - Annotates 'in_stock' quantity to the SupplierPart API

v64 -> 2022-07-08 : https://github.com/inventree/InvenTree/pull/3310
    - Annotate 'on_order' quantity to BOM list API
    - Allow BOM List API endpoint to be filtered by "on_order" parameter

v63 -> 2022-07-06 : https://github.com/inventree/InvenTree/pull/3301
    - Allow BOM List API endpoint to be filtered by "available_stock" parameter

v62 -> 2022-07-05 : https://github.com/inventree/InvenTree/pull/3296
    - Allows search on BOM List API endpoint
    - Allows ordering on BOM List API endpoint

v61 -> 2022-06-12 : https://github.com/inventree/InvenTree/pull/3183
    - Migrate the "Convert Stock Item" form class to use the API
    - There is now an API endpoint for converting a stock item to a valid variant

v60 -> 2022-06-08 : https://github.com/inventree/InvenTree/pull/3148
    - Add availability data fields to the SupplierPart model

v59 -> 2022-06-07 : https://github.com/inventree/InvenTree/pull/3154
    - Adds further improvements to BulkDelete mixin class
    - Fixes multiple bugs in custom OPTIONS metadata implementation
    - Adds 'bulk delete' for Notifications

v58 -> 2022-06-06 : https://github.com/inventree/InvenTree/pull/3146
    - Adds a BulkDelete API mixin class for fast, safe deletion of multiple objects with a single API request

v57 -> 2022-06-05 : https://github.com/inventree/InvenTree/pull/3130
    - Transfer PartCategoryTemplateParameter actions to the API

v56 -> 2022-06-02 : https://github.com/inventree/InvenTree/pull/3123
    - Expose the PartParameterTemplate model to use the API

v55 -> 2022-06-02 : https://github.com/inventree/InvenTree/pull/3120
    - Converts the 'StockItemReturn' functionality to make use of the API

v54 -> 2022-06-02 : https://github.com/inventree/InvenTree/pull/3117
    - Adds 'available_stock' annotation on the SalesOrderLineItem API
    - Adds (well, fixes) 'overdue' annotation on the SalesOrderLineItem API

v53 -> 2022-06-01 : https://github.com/inventree/InvenTree/pull/3110
    - Adds extra search fields to the BuildOrder list API endpoint

v52 -> 2022-05-31 : https://github.com/inventree/InvenTree/pull/3103
    - Allow part list API to be searched by supplier SKU

v51 -> 2022-05-24 : https://github.com/inventree/InvenTree/pull/3058
    - Adds new fields to the SalesOrderShipment model

v50 -> 2022-05-18 : https://github.com/inventree/InvenTree/pull/2912
    - Implement Attachments for manufacturer parts

v49 -> 2022-05-09 : https://github.com/inventree/InvenTree/pull/2957
    - Allows filtering of plugin list by 'active' status
    - Allows filtering of plugin list by 'mixin' support
    - Adds endpoint to "identify" or "locate" stock items and locations (using plugins)

v48 -> 2022-05-12 : https://github.com/inventree/InvenTree/pull/2977
    - Adds "export to file" functionality for PurchaseOrder API endpoint
    - Adds "export to file" functionality for SalesOrder API endpoint
    - Adds "export to file" functionality for BuildOrder API endpoint

v47 -> 2022-05-10 : https://github.com/inventree/InvenTree/pull/2964
    - Fixes barcode API error response when scanning a StockItem which does not exist
    - Fixes barcode API error response when scanning a StockLocation which does not exist

v46 -> 2022-05-09
    - Fixes read permissions on settings API
    - Allows non-staff users to read global settings via the API

v45 -> 2022-05-08 : https://github.com/inventree/InvenTree/pull/2944
    - Settings are now accessed via the API using their unique key, not their PK
    - This allows the settings to be accessed without prior knowledge of the PK

v44 -> 2022-05-04 : https://github.com/inventree/InvenTree/pull/2931
    - Converting more server-side rendered forms to the API
    - Exposes more core functionality to API endpoints

v43 -> 2022-04-26 : https://github.com/inventree/InvenTree/pull/2875
    - Adds API detail endpoint for PartSalePrice model
    - Adds API detail endpoint for PartInternalPrice model

v42 -> 2022-04-26 : https://github.com/inventree/InvenTree/pull/2833
    - Adds variant stock information to the Part and BomItem serializers

v41 -> 2022-04-26
    - Fixes 'variant_of' filter for Part list endpoint

v40 -> 2022-04-19
    - Adds ability to filter StockItem list by "tracked" parameter
        - This checks the serial number or batch code fields

v39 -> 2022-04-18
    - Adds ability to filter StockItem list by "has_batch" parameter

v38 -> 2022-04-14 : https://github.com/inventree/InvenTree/pull/2828
    - Adds the ability to include stock test results for "installed items"

v37 -> 2022-04-07 : https://github.com/inventree/InvenTree/pull/2806
    - Adds extra stock availability information to the BomItem serializer

v36 -> 2022-04-03
    - Adds ability to filter part list endpoint by unallocated_stock argument

v35 -> 2022-04-01 : https://github.com/inventree/InvenTree/pull/2797
    - Adds stock allocation information to the Part API
    - Adds calculated field for "unallocated_quantity"

v34 -> 2022-03-25
    - Change permissions for "plugin list" API endpoint (now allows any authenticated user)

v33 -> 2022-03-24
    - Adds "plugins_enabled" information to root API endpoint

v32 -> 2022-03-19
    - Adds "parameters" detail to Part API endpoint (use &parameters=true)
    - Adds ability to filter PartParameterTemplate API by Part instance
    - Adds ability to filter PartParameterTemplate API by PartCategory instance

v31 -> 2022-03-14
    - Adds "updated" field to SupplierPriceBreakList and SupplierPriceBreakDetail API endpoints

v30 -> 2022-03-09
    - Adds "exclude_location" field to BuildAutoAllocation API endpoint
    - Allows BuildItem API endpoint to be filtered by BomItem relation

v29 -> 2022-03-08
    - Adds "scheduling" endpoint for predicted stock scheduling information

v28 -> 2022-03-04
    - Adds an API endpoint for auto allocation of stock items against a build order
    - Ref: https://github.com/inventree/InvenTree/pull/2713

v27 -> 2022-02-28
    - Adds target_date field to individual line items for purchase orders and sales orders

v26 -> 2022-02-17
    - Adds API endpoint for uploading a BOM file and extracting data

v25 -> 2022-02-17
    - Adds ability to filter "part" list endpoint by "in_bom_for" argument

v24 -> 2022-02-10
    - Adds API endpoint for deleting (cancelling) build order outputs

v23 -> 2022-02-02
    - Adds API endpoints for managing plugin classes
    - Adds API endpoints for managing plugin settings

v22 -> 2021-12-20
    - Adds API endpoint to "merge" multiple stock items

v21 -> 2021-12-04
    - Adds support for multiple "Shipments" against a SalesOrder
    - Refactors process for stock allocation against a SalesOrder

v20 -> 2021-12-03
    - Adds ability to filter POLineItem endpoint by "base_part"
    - Adds optional "order_detail" to POLineItem list endpoint

v19 -> 2021-12-02
    - Adds the ability to filter the StockItem API by "part_tree"
    - Returns only stock items which match a particular part.tree_id field

v18 -> 2021-11-15
    - Adds the ability to filter BomItem API by "uses" field
    - This returns a list of all BomItems which "use" the specified part
    - Includes inherited BomItem objects

v17 -> 2021-11-09
    - Adds API endpoints for GLOBAL and USER settings objects
    - Ref: https://github.com/inventree/InvenTree/pull/2275

v16 -> 2021-10-17
    - Adds API endpoint for completing build order outputs

v15 -> 2021-10-06
    - Adds detail endpoint for SalesOrderAllocation model
    - Allows use of the API forms interface for adjusting SalesOrderAllocation objects

v14 -> 2021-10-05
    - Stock adjustment actions API is improved, using native DRF serializer support
    - However adjustment actions now only support 'pk' as a lookup field

v13 -> 2021-10-05
    - Adds API endpoint to allocate stock items against a BuildOrder
    - Updates StockItem API with improved filtering against BomItem data

v12 -> 2021-09-07
    - Adds API endpoint to receive stock items against a PurchaseOrder

v11 -> 2021-08-26
    - Adds "units" field to PartBriefSerializer
    - This allows units to be introspected from the "part_detail" field in the StockItem serializer

v10 -> 2021-08-23
    - Adds "purchase_price_currency" to StockItem serializer
    - Adds "purchase_price_string" to StockItem serializer
    - Purchase price is now writable for StockItem serializer

v9  -> 2021-08-09
    - Adds "price_string" to part pricing serializers

v8  -> 2021-07-19
    - Refactors the API interface for SupplierPart and ManufacturerPart models
    - ManufacturerPart objects can no longer be created via the SupplierPart API endpoint

v7  -> 2021-07-03
    - Introduced the concept of "API forms" in https://github.com/inventree/InvenTree/pull/1716
    - API OPTIONS endpoints provide comprehensive field metedata
    - Multiple new API endpoints added for database models

v6  -> 2021-06-23
    - Part and Company images can now be directly uploaded via the REST API

v5  -> 2021-06-21
    - Adds API interface for manufacturer part parameters

v4  -> 2021-06-01
    - BOM items can now accept "variant stock" to be assigned against them
    - Many slight API tweaks were needed to get this to work properly!

v3  -> 2021-05-22:
    - The updated StockItem "history tracking" now uses a different interface

"""<|MERGE_RESOLUTION|>--- conflicted
+++ resolved
@@ -1,20 +1,18 @@
 """InvenTree API version information."""
 
 # InvenTree API version
-INVENTREE_API_VERSION = 264
+INVENTREE_API_VERSION = 265
 
 """Increment this API version number whenever there is a significant change to the API that any clients need to know about."""
 
 
 INVENTREE_API_TEXT = """
 
-<<<<<<< HEAD
-264 - 2024-10-02 : https://github.com/inventree/InvenTree/pull/8228
+265 - 2024-10-06 : https://github.com/inventree/InvenTree/pull/8228
     - Adds API endpoint for providing custom admin integration details for plugins
-=======
+
 264 - 2024-10-03 : https://github.com/inventree/InvenTree/pull/8231
     - Adds Sales Order Shipment attachment model type
->>>>>>> 7e7cfb8e
 
 263 - 2024-09-30 : https://github.com/inventree/InvenTree/pull/8194
     - Adds Sales Order Shipment report
