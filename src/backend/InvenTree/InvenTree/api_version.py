"""InvenTree API version information."""

# InvenTree API version
INVENTREE_API_VERSION = 199
<<<<<<< HEAD

=======
>>>>>>> 5cb61d5a
"""Increment this API version number whenever there is a significant change to the API that any clients need to know about."""

INVENTREE_API_TEXT = """

<<<<<<< HEAD
v199 - 2024-05-20 : https://github.com/inventree/InvenTree/pull/7000
    - Adds API endpoint for generating custom batch codes
    - Adds API endpoint for generating custom serial numbers
=======
v199 - 2024-05-20 : https://github.com/inventree/InvenTree/pull/7264
    - Expose "bom_valid" filter for the Part API
    - Expose "starred" filter for the Part API
>>>>>>> 5cb61d5a

v198 - 2024-05-19 : https://github.com/inventree/InvenTree/pull/7258
    - Fixed lookup field conflicts in the plugins API

v197 - 2024-05-14 : https://github.com/inventree/InvenTree/pull/7224
    - Refactor the plugin API endpoints to use the plugin "key" for lookup, rather than the PK value

v196 - 2024-05-05 : https://github.com/inventree/InvenTree/pull/7160
    - Adds "location" field to BuildOutputComplete API endpoint

v195 - 2024-05-03 : https://github.com/inventree/InvenTree/pull/7153
    - Fixes bug in BuildOrderCancel API endpoint

v194 - 2024-05-01 : https://github.com/inventree/InvenTree/pull/7147
    -  Adds field description to the currency_exchange_retrieve API call

v193 - 2024-04-30 : https://github.com/inventree/InvenTree/pull/7144
    - Adds "assigned_to" filter to PurchaseOrder / SalesOrder / ReturnOrder API endpoints

v192 - 2024-04-23 : https://github.com/inventree/InvenTree/pull/7106
    - Adds 'trackable' ordering option to BuildLineLabel API endpoint

v191 - 2024-04-22 : https://github.com/inventree/InvenTree/pull/7079
    - Adds API endpoints for Contenttype model

v190 - 2024-04-19 : https://github.com/inventree/InvenTree/pull/7024
    - Adds "active" field to the Company API endpoints
    - Allow company list to be filtered by "active" status

v189 - 2024-04-19 : https://github.com/inventree/InvenTree/pull/7066
    - Adds "currency" field to CompanyBriefSerializer class

v188 - 2024-04-16 : https://github.com/inventree/InvenTree/pull/6970
    - Adds session authentication support for the API
    - Improvements for login / logout endpoints for better support of React web interface

v187 - 2024-04-10 : https://github.com/inventree/InvenTree/pull/6985
    - Allow Part list endpoint to be sorted by pricing_min and pricing_max values
    - Allow BomItem list endpoint to be sorted by pricing_min and pricing_max values
    - Allow InternalPrice and SalePrice endpoints to be sorted by quantity
    - Adds total pricing values to BomItem serializer

v186 - 2024-03-26 : https://github.com/inventree/InvenTree/pull/6855
    - Adds license information to the API

v185 - 2024-03-24 : https://github.com/inventree/InvenTree/pull/6836
    - Remove /plugin/activate endpoint
    - Update docstrings and typing for various API endpoints (no functional changes)

v184 - 2024-03-17 : https://github.com/inventree/InvenTree/pull/10464
    - Add additional fields for tests (start/end datetime, test station)

v183 - 2024-03-14 : https://github.com/inventree/InvenTree/pull/5972
    - Adds "category_default_location" annotated field to part serializer
    - Adds "part_detail.category_default_location" annotated field to stock item serializer
    - Adds "part_detail.category_default_location" annotated field to purchase order line serializer
    - Adds "parent_default_location" annotated field to category serializer

v182 - 2024-03-13 : https://github.com/inventree/InvenTree/pull/6714
    - Expose ReportSnippet model to the /report/snippet/ API endpoint
    - Expose ReportAsset model to the /report/asset/ API endpoint

v181 - 2024-02-21 : https://github.com/inventree/InvenTree/pull/6541
    - Adds "width" and "height" fields to the LabelTemplate API endpoint
    - Adds "page_size" and "landscape" fields to the ReportTemplate API endpoint

v180 - 2024-3-02 : https://github.com/inventree/InvenTree/pull/6463
    - Tweaks to API documentation to allow automatic documentation generation

v179 - 2024-03-01 : https://github.com/inventree/InvenTree/pull/6605
    - Adds "subcategories" count to PartCategory serializer
    - Adds "sublocations" count to StockLocation serializer
    - Adds "image" field to PartBrief serializer
    - Adds "image" field to CompanyBrief serializer

v178 - 2024-02-29 : https://github.com/inventree/InvenTree/pull/6604
    - Adds "external_stock" field to the Part API endpoint
    - Adds "external_stock" field to the BomItem API endpoint
    - Adds "external_stock" field to the BuildLine API endpoint
    - Stock quantites represented in the BuildLine API endpoint are now filtered by Build.source_location

v177 - 2024-02-27 : https://github.com/inventree/InvenTree/pull/6581
    - Adds "subcategoies" count to PartCategoryTree serializer
    - Adds "sublocations" count to StockLocationTree serializer

v176 - 2024-02-26 : https://github.com/inventree/InvenTree/pull/6535
    - Adds the field "plugins_install_disabled" to the Server info API endpoint

v175 - 2024-02-21 : https://github.com/inventree/InvenTree/pull/6538
    - Adds "parts" count to PartParameterTemplate serializer

v174 - 2024-02-21 : https://github.com/inventree/InvenTree/pull/6536
    - Expose PartCategory filters to the API documentation
    - Expose StockLocation filters to the API documentation

v173 - 2024-02-20 : https://github.com/inventree/InvenTree/pull/6483
    - Adds "merge_items" to the PurchaseOrderLine create API endpoint
    - Adds "auto_pricing" to the PurchaseOrderLine create/update API endpoint

v172 - 2024-02-20 : https://github.com/inventree/InvenTree/pull/6526
    - Adds "enabled" field to the PartTestTemplate API endpoint
    - Adds "enabled" filter to the PartTestTemplate list
    - Adds "enabled" filter to the StockItemTestResult list

v171 - 2024-02-19 : https://github.com/inventree/InvenTree/pull/6516
    - Adds "key" as a filterable parameter to PartTestTemplate list endpoint

v170 -> 2024-02-19 : https://github.com/inventree/InvenTree/pull/6514
    - Adds "has_results" filter to the PartTestTemplate list endpoint

v169 -> 2024-02-14 : https://github.com/inventree/InvenTree/pull/6430
    - Adds 'key' field to PartTestTemplate API endpoint
    - Adds annotated 'results' field to PartTestTemplate API endpoint
    - Adds 'template' field to StockItemTestResult API endpoint

v168 -> 2024-02-14 : https://github.com/inventree/InvenTree/pull/4824
    - Adds machine CRUD API endpoints
    - Adds machine settings API endpoints
    - Adds machine restart API endpoint
    - Adds machine types/drivers list API endpoints
    - Adds machine registry status API endpoint
    - Adds 'required' field to the global Settings API
    - Discover sub-sub classes of the StatusCode API

v167 -> 2024-02-07: https://github.com/inventree/InvenTree/pull/6440
    - Fixes for OpenAPI schema generation

v166 -> 2024-02-04 : https://github.com/inventree/InvenTree/pull/6400
    - Adds package_name to plugin API
    - Adds mechanism for uninstalling plugins via the API

v165 -> 2024-01-28 : https://github.com/inventree/InvenTree/pull/6040
    - Adds supplier_part.name, part.creation_user, part.required_for_sales_order

v164 -> 2024-01-24 : https://github.com/inventree/InvenTree/pull/6343
    - Adds "building" quantity to BuildLine API serializer

v163 -> 2024-01-22 : https://github.com/inventree/InvenTree/pull/6314
    - Extends API endpoint to expose auth configuration information for signin pages

v162 -> 2024-01-14 : https://github.com/inventree/InvenTree/pull/6230
    - Adds API endpoints to provide information on background tasks

v161 -> 2024-01-13 : https://github.com/inventree/InvenTree/pull/6222
    - Adds API endpoint for system error information

v160 -> 2023-12-11 : https://github.com/inventree/InvenTree/pull/6072
    - Adds API endpoint for allocating stock items against a sales order via barcode scan

v159 -> 2023-12-08 : https://github.com/inventree/InvenTree/pull/6056
    - Adds API endpoint for reloading plugin registry

v158 -> 2023-11-21 : https://github.com/inventree/InvenTree/pull/5953
    - Adds API endpoint for listing all settings of a particular plugin
    - Adds API endpoint for registry status (errors)

v157 -> 2023-12-02 : https://github.com/inventree/InvenTree/pull/6021
    - Add write-only "existing_image" field to Part API serializer

v156 -> 2023-11-26 : https://github.com/inventree/InvenTree/pull/5982
    - Add POST endpoint for report and label creation

v155 -> 2023-11-24 : https://github.com/inventree/InvenTree/pull/5979
    - Add "creation_date" field to Part instance serializer

v154 -> 2023-11-21 : https://github.com/inventree/InvenTree/pull/5944
    - Adds "responsible" field to the ProjectCode table

v153 -> 2023-11-21 : https://github.com/inventree/InvenTree/pull/5956
    - Adds override_min and override_max fields to part pricing API

v152 -> 2023-11-20 : https://github.com/inventree/InvenTree/pull/5949
    - Adds barcode support for manufacturerpart model
    - Adds API endpoint for adding parts to purchase order using barcode scan

v151 -> 2023-11-13 : https://github.com/inventree/InvenTree/pull/5906
    - Allow user list API to be filtered by user active status
    - Allow owner list API to be filtered by user active status

v150 -> 2023-11-07: https://github.com/inventree/InvenTree/pull/5875
    - Extended user API endpoints to enable ordering
    - Extended user API endpoints to enable user role changes
    - Added endpoint to create a new user

v149 -> 2023-11-07 : https://github.com/inventree/InvenTree/pull/5876
    - Add 'building' quantity to BomItem serializer
    - Add extra ordering options for the BomItem list API

v148 -> 2023-11-06 : https://github.com/inventree/InvenTree/pull/5872
    - Allow "quantity" to be specified when installing an item into another item

v147 -> 2023-11-04: https://github.com/inventree/InvenTree/pull/5860
    - Adds "completed_lines" field to SalesOrder API endpoint
    - Adds "completed_lines" field to PurchaseOrder API endpoint

v146 -> 2023-11-02: https://github.com/inventree/InvenTree/pull/5822
    - Extended SSO Provider endpoint to contain if a provider is configured
    - Adds API endpoints for Email Address model

v145 -> 2023-10-30: https://github.com/inventree/InvenTree/pull/5786
    - Allow printing labels via POST including printing options in the body

v144 -> 2023-10-23: https://github.com/inventree/InvenTree/pull/5811
    - Adds version information API endpoint

v143 -> 2023-10-29: https://github.com/inventree/InvenTree/pull/5810
    - Extends the status endpoint to include information about system status and health

v142 -> 2023-10-20: https://github.com/inventree/InvenTree/pull/5759
    - Adds generic API endpoints for looking up status models

v141 -> 2023-10-23 : https://github.com/inventree/InvenTree/pull/5774
    - Changed 'part.responsible' from User to Owner

v140 -> 2023-10-20 : https://github.com/inventree/InvenTree/pull/5664
    - Expand API token functionality
    - Multiple API tokens can be generated per user

v139 -> 2023-10-11 : https://github.com/inventree/InvenTree/pull/5509
    - Add new BarcodePOReceive endpoint to receive line items by scanning supplier barcodes

v138 -> 2023-10-11 : https://github.com/inventree/InvenTree/pull/5679
    - Settings keys are no longer case sensitive
    - Include settings units in API serializer

v137 -> 2023-10-04 : https://github.com/inventree/InvenTree/pull/5588
    - Adds StockLocationType API endpoints
    - Adds custom_icon, location_type to StockLocation endpoint

v136 -> 2023-09-23 : https://github.com/inventree/InvenTree/pull/5595
    - Adds structural to StockLocation and PartCategory tree endpoints

v135 -> 2023-09-19 : https://github.com/inventree/InvenTree/pull/5569
    - Adds location path detail to StockLocation and StockItem API endpoints
    - Adds category path detail to PartCategory and Part API endpoints

v134 -> 2023-09-11 : https://github.com/inventree/InvenTree/pull/5525
    - Allow "Attachment" list endpoints to be searched by attachment, link and comment fields

v133 -> 2023-09-08 : https://github.com/inventree/InvenTree/pull/5518
    - Add extra optional fields which can be used for StockAdjustment endpoints

v132 -> 2023-09-07 : https://github.com/inventree/InvenTree/pull/5515
    - Add 'issued_by' filter to BuildOrder API list endpoint

v131 -> 2023-08-09 : https://github.com/inventree/InvenTree/pull/5415
    - Annotate 'available_variant_stock' to the SalesOrderLine serializer

v130 -> 2023-07-14 : https://github.com/inventree/InvenTree/pull/5251
    - Refactor label printing interface

v129 -> 2023-07-06 : https://github.com/inventree/InvenTree/pull/5189
    - Changes 'serial_lte' and 'serial_gte' stock filters to point to 'serial_int' field

v128 -> 2023-07-06 : https://github.com/inventree/InvenTree/pull/5186
    - Adds 'available' filter for BuildLine API endpoint

v127 -> 2023-06-24 : https://github.com/inventree/InvenTree/pull/5094
    - Enhancements for the PartParameter API endpoints

v126 -> 2023-06-19 : https://github.com/inventree/InvenTree/pull/5075
    - Adds API endpoint for setting the "category" for multiple parts simultaneously

v125 -> 2023-06-17 : https://github.com/inventree/InvenTree/pull/5064
    - Adds API endpoint for setting the "status" field for multiple stock items simultaneously

v124 -> 2023-06-17 : https://github.com/inventree/InvenTree/pull/5057
    - Add "created_before" and "created_after" filters to the Part API

v123 -> 2023-06-15 : https://github.com/inventree/InvenTree/pull/5019
    - Add Metadata to: Plugin Config

v122 -> 2023-06-14 : https://github.com/inventree/InvenTree/pull/5034
    - Adds new BuildLineLabel label type

v121 -> 2023-06-14 : https://github.com/inventree/InvenTree/pull/4808
    - Adds "ProjectCode" link to Build model

v120 -> 2023-06-07 : https://github.com/inventree/InvenTree/pull/4855
    - Major overhaul of the build order API
    - Adds new BuildLine model

v119 -> 2023-06-01 : https://github.com/inventree/InvenTree/pull/4898
    - Add Metadata to:  Part test templates, Part parameters, Part category parameter templates, BOM item substitute, Related Parts, Stock item test result

v118 -> 2023-06-01 : https://github.com/inventree/InvenTree/pull/4935
    - Adds extra fields for the PartParameterTemplate model

v117 -> 2023-05-22 : https://github.com/inventree/InvenTree/pull/4854
    - Part.units model now supports physical units (e.g. "kg", "m", "mm", etc)
    - Replaces SupplierPart "pack_size" field with "pack_quantity"
    - New field supports physical units, and allows for conversion between compatible units

v116 -> 2023-05-18 : https://github.com/inventree/InvenTree/pull/4823
    - Updates to part parameter implementation, to use physical units

v115 -> 2023-05-18 : https://github.com/inventree/InvenTree/pull/4846
    - Adds ability to partially scrap a build output

v114 -> 2023-05-16 : https://github.com/inventree/InvenTree/pull/4825
    - Adds "delivery_date" to shipments

v113 -> 2023-05-13 : https://github.com/inventree/InvenTree/pull/4800
    - Adds API endpoints for scrapping a build output

v112 -> 2023-05-13: https://github.com/inventree/InvenTree/pull/4741
    - Adds flag use_pack_size to the stock addition API, which allows adding packs

v111 -> 2023-05-02 : https://github.com/inventree/InvenTree/pull/4367
    - Adds tags to the Part serializer
    - Adds tags to the SupplierPart serializer
    - Adds tags to the ManufacturerPart serializer
    - Adds tags to the StockItem serializer
    - Adds tags to the StockLocation serializer

v110 -> 2023-04-26 : https://github.com/inventree/InvenTree/pull/4698
    - Adds 'order_currency' field for PurchaseOrder / SalesOrder endpoints

v109 -> 2023-04-19 : https://github.com/inventree/InvenTree/pull/4636
    - Adds API endpoints for the "ProjectCode" model

v108 -> 2023-04-17 : https://github.com/inventree/InvenTree/pull/4615
    - Adds functionality to upload images for rendering in markdown notes

v107 -> 2023-04-04 : https://github.com/inventree/InvenTree/pull/4575
    - Adds barcode support for PurchaseOrder model
    - Adds barcode support for ReturnOrder model
    - Adds barcode support for SalesOrder model
    - Adds barcode support for BuildOrder model

v106 -> 2023-04-03 : https://github.com/inventree/InvenTree/pull/4566
    - Adds 'search_regex' parameter to all searchable API endpoints

v105 -> 2023-03-31 : https://github.com/inventree/InvenTree/pull/4543
    - Adds API endpoints for status label information on various models

v104 -> 2023-03-23 : https://github.com/inventree/InvenTree/pull/4488
    - Adds various endpoints for new "ReturnOrder" models
    - Adds various endpoints for new "ReturnOrderReport" templates
    - Exposes API endpoints for "Contact" model

v103 -> 2023-03-17 : https://github.com/inventree/InvenTree/pull/4410
    - Add metadata to several more models

v102 -> 2023-03-18 : https://github.com/inventree/InvenTree/pull/4505
- Adds global search API endpoint for consolidated search results

v101 -> 2023-03-07 : https://github.com/inventree/InvenTree/pull/4462
    - Adds 'total_in_stock' to Part serializer, and supports API ordering

v100 -> 2023-03-04 : https://github.com/inventree/InvenTree/pull/4452
     - Adds bulk delete of PurchaseOrderLineItems to API

v99 -> 2023-03-03 : https://github.com/inventree/InvenTree/pull/4445
    - Adds sort by "responsible" to PurchaseOrderAPI

v98 -> 2023-02-24 : https://github.com/inventree/InvenTree/pull/4408
    - Adds "responsible" filter to Build API

v97 -> 2023-02-20 : https://github.com/inventree/InvenTree/pull/4377
    - Adds "external" attribute to StockLocation model

v96 -> 2023-02-16 : https://github.com/inventree/InvenTree/pull/4345
    - Adds stocktake report generation functionality

v95 -> 2023-02-16 : https://github.com/inventree/InvenTree/pull/4346
    - Adds "CompanyAttachment" model (and associated API endpoints)

v94 -> 2023-02-10 : https://github.com/inventree/InvenTree/pull/4327
    - Adds API endpoints for the "Group" auth model

v93 -> 2023-02-03 : https://github.com/inventree/InvenTree/pull/4300
    - Adds extra information to the currency exchange endpoint
    - Adds API endpoint for manually updating exchange rates

v92 -> 2023-02-02 : https://github.com/inventree/InvenTree/pull/4293
    - Adds API endpoint for currency exchange information

v91 -> 2023-01-31 : https://github.com/inventree/InvenTree/pull/4281
    - Improves the API endpoint for creating new Part instances

v90 -> 2023-01-25 : https://github.com/inventree/InvenTree/pull/4186/files
    - Adds a dedicated endpoint to activate a plugin

v89 -> 2023-01-25 : https://github.com/inventree/InvenTree/pull/4214
    - Adds updated field to SupplierPart API
    - Adds API date ordering for supplier part list

v88 -> 2023-01-17: https://github.com/inventree/InvenTree/pull/4225
    - Adds 'priority' field to Build model and api endpoints

v87 -> 2023-01-04 : https://github.com/inventree/InvenTree/pull/4067
    - Add API date filter for stock table on Expiry date

v86 -> 2022-12-22 : https://github.com/inventree/InvenTree/pull/4069
    - Adds API endpoints for part stocktake

v85 -> 2022-12-21 : https://github.com/inventree/InvenTree/pull/3858
    - Add endpoints serving ICS calendars for purchase and sales orders through API

v84 -> 2022-12-21: https://github.com/inventree/InvenTree/pull/4083
    - Add support for listing PO, BO, SO by their reference

v83 -> 2022-11-19 : https://github.com/inventree/InvenTree/pull/3949
    - Add support for structural Stock locations

v82 -> 2022-11-16 : https://github.com/inventree/InvenTree/pull/3931
    - Add support for structural Part categories

v81 -> 2022-11-08 : https://github.com/inventree/InvenTree/pull/3710
    - Adds cached pricing information to Part API
    - Adds cached pricing information to BomItem API
    - Allows Part and BomItem list endpoints to be filtered by 'has_pricing'
    - Remove calculated 'price_string' values from API endpoints
    - Allows PurchaseOrderLineItem API endpoint to be filtered by 'has_pricing'
    - Allows SalesOrderLineItem API endpoint to be filtered by 'has_pricing'
    - Allows SalesOrderLineItem API endpoint to be filtered by 'order_status'
    - Adds more information to SupplierPriceBreak serializer

v80 -> 2022-11-07 : https://github.com/inventree/InvenTree/pull/3906
    - Adds 'barcode_hash' to Part API serializer
    - Adds 'barcode_hash' to StockLocation API serializer
    - Adds 'barcode_hash' to SupplierPart API serializer

v79 -> 2022-11-03 : https://github.com/inventree/InvenTree/pull/3895
    - Add metadata to Company

v78 -> 2022-10-25 : https://github.com/inventree/InvenTree/pull/3854
    - Make PartCategory to be filtered by name and description

v77 -> 2022-10-12 : https://github.com/inventree/InvenTree/pull/3772
    - Adds model permission checks for barcode assignment actions

v76 -> 2022-09-10 : https://github.com/inventree/InvenTree/pull/3640
    - Refactor of barcode data on the API
    - StockItem.uid renamed to StockItem.barcode_hash

v75 -> 2022-09-05 : https://github.com/inventree/InvenTree/pull/3644
    - Adds "pack_size" attribute to SupplierPart API serializer

v74 -> 2022-08-28 : https://github.com/inventree/InvenTree/pull/3615
    - Add confirmation field for completing PurchaseOrder if the order has incomplete lines
    - Add confirmation field for completing SalesOrder if the order has incomplete lines

v73 -> 2022-08-24 : https://github.com/inventree/InvenTree/pull/3605
    - Add 'description' field to PartParameterTemplate model

v72 -> 2022-08-18 : https://github.com/inventree/InvenTree/pull/3567
    - Allow PurchaseOrder to be duplicated via the API

v71 -> 2022-08-18 : https://github.com/inventree/InvenTree/pull/3564
    - Updates to the "part scheduling" API endpoint

v70 -> 2022-08-02 : https://github.com/inventree/InvenTree/pull/3451
    - Adds a 'depth' parameter to the PartCategory list API
    - Adds a 'depth' parameter to the StockLocation list API

v69 -> 2022-08-01 : https://github.com/inventree/InvenTree/pull/3443
    - Updates the PartCategory list API:
        - Improve query efficiency: O(n) becomes O(1)
        - Rename 'parts' field to 'part_count'
    - Updates the StockLocation list API:
        - Improve query efficiency: O(n) becomes O(1)

v68 -> 2022-07-27 : https://github.com/inventree/InvenTree/pull/3417
    - Allows SupplierPart list to be filtered by SKU value
    - Allows SupplierPart list to be filtered by MPN value

v67 -> 2022-07-25 : https://github.com/inventree/InvenTree/pull/3395
    - Adds a 'requirements' endpoint for Part instance
    - Provides information on outstanding order requirements for a given part

v66 -> 2022-07-24 : https://github.com/inventree/InvenTree/pull/3393
    - Part images can now be downloaded from a remote URL via the API
    - Company images can now be downloaded from a remote URL via the API

v65 -> 2022-07-15 : https://github.com/inventree/InvenTree/pull/3335
    - Annotates 'in_stock' quantity to the SupplierPart API

v64 -> 2022-07-08 : https://github.com/inventree/InvenTree/pull/3310
    - Annotate 'on_order' quantity to BOM list API
    - Allow BOM List API endpoint to be filtered by "on_order" parameter

v63 -> 2022-07-06 : https://github.com/inventree/InvenTree/pull/3301
    - Allow BOM List API endpoint to be filtered by "available_stock" parameter

v62 -> 2022-07-05 : https://github.com/inventree/InvenTree/pull/3296
    - Allows search on BOM List API endpoint
    - Allows ordering on BOM List API endpoint

v61 -> 2022-06-12 : https://github.com/inventree/InvenTree/pull/3183
    - Migrate the "Convert Stock Item" form class to use the API
    - There is now an API endpoint for converting a stock item to a valid variant

v60 -> 2022-06-08 : https://github.com/inventree/InvenTree/pull/3148
    - Add availability data fields to the SupplierPart model

v59 -> 2022-06-07 : https://github.com/inventree/InvenTree/pull/3154
    - Adds further improvements to BulkDelete mixin class
    - Fixes multiple bugs in custom OPTIONS metadata implementation
    - Adds 'bulk delete' for Notifications

v58 -> 2022-06-06 : https://github.com/inventree/InvenTree/pull/3146
    - Adds a BulkDelete API mixin class for fast, safe deletion of multiple objects with a single API request

v57 -> 2022-06-05 : https://github.com/inventree/InvenTree/pull/3130
    - Transfer PartCategoryTemplateParameter actions to the API

v56 -> 2022-06-02 : https://github.com/inventree/InvenTree/pull/3123
    - Expose the PartParameterTemplate model to use the API

v55 -> 2022-06-02 : https://github.com/inventree/InvenTree/pull/3120
    - Converts the 'StockItemReturn' functionality to make use of the API

v54 -> 2022-06-02 : https://github.com/inventree/InvenTree/pull/3117
    - Adds 'available_stock' annotation on the SalesOrderLineItem API
    - Adds (well, fixes) 'overdue' annotation on the SalesOrderLineItem API

v53 -> 2022-06-01 : https://github.com/inventree/InvenTree/pull/3110
    - Adds extra search fields to the BuildOrder list API endpoint

v52 -> 2022-05-31 : https://github.com/inventree/InvenTree/pull/3103
    - Allow part list API to be searched by supplier SKU

v51 -> 2022-05-24 : https://github.com/inventree/InvenTree/pull/3058
    - Adds new fields to the SalesOrderShipment model

v50 -> 2022-05-18 : https://github.com/inventree/InvenTree/pull/2912
    - Implement Attachments for manufacturer parts

v49 -> 2022-05-09 : https://github.com/inventree/InvenTree/pull/2957
    - Allows filtering of plugin list by 'active' status
    - Allows filtering of plugin list by 'mixin' support
    - Adds endpoint to "identify" or "locate" stock items and locations (using plugins)

v48 -> 2022-05-12 : https://github.com/inventree/InvenTree/pull/2977
    - Adds "export to file" functionality for PurchaseOrder API endpoint
    - Adds "export to file" functionality for SalesOrder API endpoint
    - Adds "export to file" functionality for BuildOrder API endpoint

v47 -> 2022-05-10 : https://github.com/inventree/InvenTree/pull/2964
    - Fixes barcode API error response when scanning a StockItem which does not exist
    - Fixes barcode API error response when scanning a StockLocation which does not exist

v46 -> 2022-05-09
    - Fixes read permissions on settings API
    - Allows non-staff users to read global settings via the API

v45 -> 2022-05-08 : https://github.com/inventree/InvenTree/pull/2944
    - Settings are now accessed via the API using their unique key, not their PK
    - This allows the settings to be accessed without prior knowledge of the PK

v44 -> 2022-05-04 : https://github.com/inventree/InvenTree/pull/2931
    - Converting more server-side rendered forms to the API
    - Exposes more core functionality to API endpoints

v43 -> 2022-04-26 : https://github.com/inventree/InvenTree/pull/2875
    - Adds API detail endpoint for PartSalePrice model
    - Adds API detail endpoint for PartInternalPrice model

v42 -> 2022-04-26 : https://github.com/inventree/InvenTree/pull/2833
    - Adds variant stock information to the Part and BomItem serializers

v41 -> 2022-04-26
    - Fixes 'variant_of' filter for Part list endpoint

v40 -> 2022-04-19
    - Adds ability to filter StockItem list by "tracked" parameter
        - This checks the serial number or batch code fields

v39 -> 2022-04-18
    - Adds ability to filter StockItem list by "has_batch" parameter

v38 -> 2022-04-14 : https://github.com/inventree/InvenTree/pull/2828
    - Adds the ability to include stock test results for "installed items"

v37 -> 2022-04-07 : https://github.com/inventree/InvenTree/pull/2806
    - Adds extra stock availability information to the BomItem serializer

v36 -> 2022-04-03
    - Adds ability to filter part list endpoint by unallocated_stock argument

v35 -> 2022-04-01 : https://github.com/inventree/InvenTree/pull/2797
    - Adds stock allocation information to the Part API
    - Adds calculated field for "unallocated_quantity"

v34 -> 2022-03-25
    - Change permissions for "plugin list" API endpoint (now allows any authenticated user)

v33 -> 2022-03-24
    - Adds "plugins_enabled" information to root API endpoint

v32 -> 2022-03-19
    - Adds "parameters" detail to Part API endpoint (use &parameters=true)
    - Adds ability to filter PartParameterTemplate API by Part instance
    - Adds ability to filter PartParameterTemplate API by PartCategory instance

v31 -> 2022-03-14
    - Adds "updated" field to SupplierPriceBreakList and SupplierPriceBreakDetail API endpoints

v30 -> 2022-03-09
    - Adds "exclude_location" field to BuildAutoAllocation API endpoint
    - Allows BuildItem API endpoint to be filtered by BomItem relation

v29 -> 2022-03-08
    - Adds "scheduling" endpoint for predicted stock scheduling information

v28 -> 2022-03-04
    - Adds an API endpoint for auto allocation of stock items against a build order
    - Ref: https://github.com/inventree/InvenTree/pull/2713

v27 -> 2022-02-28
    - Adds target_date field to individual line items for purchase orders and sales orders

v26 -> 2022-02-17
    - Adds API endpoint for uploading a BOM file and extracting data

v25 -> 2022-02-17
    - Adds ability to filter "part" list endpoint by "in_bom_for" argument

v24 -> 2022-02-10
    - Adds API endpoint for deleting (cancelling) build order outputs

v23 -> 2022-02-02
    - Adds API endpoints for managing plugin classes
    - Adds API endpoints for managing plugin settings

v22 -> 2021-12-20
    - Adds API endpoint to "merge" multiple stock items

v21 -> 2021-12-04
    - Adds support for multiple "Shipments" against a SalesOrder
    - Refactors process for stock allocation against a SalesOrder

v20 -> 2021-12-03
    - Adds ability to filter POLineItem endpoint by "base_part"
    - Adds optional "order_detail" to POLineItem list endpoint

v19 -> 2021-12-02
    - Adds the ability to filter the StockItem API by "part_tree"
    - Returns only stock items which match a particular part.tree_id field

v18 -> 2021-11-15
    - Adds the ability to filter BomItem API by "uses" field
    - This returns a list of all BomItems which "use" the specified part
    - Includes inherited BomItem objects

v17 -> 2021-11-09
    - Adds API endpoints for GLOBAL and USER settings objects
    - Ref: https://github.com/inventree/InvenTree/pull/2275

v16 -> 2021-10-17
    - Adds API endpoint for completing build order outputs

v15 -> 2021-10-06
    - Adds detail endpoint for SalesOrderAllocation model
    - Allows use of the API forms interface for adjusting SalesOrderAllocation objects

v14 -> 2021-10-05
    - Stock adjustment actions API is improved, using native DRF serializer support
    - However adjustment actions now only support 'pk' as a lookup field

v13 -> 2021-10-05
    - Adds API endpoint to allocate stock items against a BuildOrder
    - Updates StockItem API with improved filtering against BomItem data

v12 -> 2021-09-07
    - Adds API endpoint to receive stock items against a PurchaseOrder

v11 -> 2021-08-26
    - Adds "units" field to PartBriefSerializer
    - This allows units to be introspected from the "part_detail" field in the StockItem serializer

v10 -> 2021-08-23
    - Adds "purchase_price_currency" to StockItem serializer
    - Adds "purchase_price_string" to StockItem serializer
    - Purchase price is now writable for StockItem serializer

v9  -> 2021-08-09
    - Adds "price_string" to part pricing serializers

v8  -> 2021-07-19
    - Refactors the API interface for SupplierPart and ManufacturerPart models
    - ManufacturerPart objects can no longer be created via the SupplierPart API endpoint

v7  -> 2021-07-03
    - Introduced the concept of "API forms" in https://github.com/inventree/InvenTree/pull/1716
    - API OPTIONS endpoints provide comprehensive field metedata
    - Multiple new API endpoints added for database models

v6  -> 2021-06-23
    - Part and Company images can now be directly uploaded via the REST API

v5  -> 2021-06-21
    - Adds API interface for manufacturer part parameters

v4  -> 2021-06-01
    - BOM items can now accept "variant stock" to be assigned against them
    - Many slight API tweaks were needed to get this to work properly!

v3  -> 2021-05-22:
    - The updated StockItem "history tracking" now uses a different interface

"""<|MERGE_RESOLUTION|>--- conflicted
+++ resolved
@@ -1,24 +1,19 @@
 """InvenTree API version information."""
 
 # InvenTree API version
-INVENTREE_API_VERSION = 199
-<<<<<<< HEAD
-
-=======
->>>>>>> 5cb61d5a
+INVENTREE_API_VERSION = 200
+
 """Increment this API version number whenever there is a significant change to the API that any clients need to know about."""
 
 INVENTREE_API_TEXT = """
 
-<<<<<<< HEAD
-v199 - 2024-05-20 : https://github.com/inventree/InvenTree/pull/7000
+v200 - 2024-05-20 : https://github.com/inventree/InvenTree/pull/7000
     - Adds API endpoint for generating custom batch codes
     - Adds API endpoint for generating custom serial numbers
-=======
+
 v199 - 2024-05-20 : https://github.com/inventree/InvenTree/pull/7264
     - Expose "bom_valid" filter for the Part API
     - Expose "starred" filter for the Part API
->>>>>>> 5cb61d5a
 
 v198 - 2024-05-19 : https://github.com/inventree/InvenTree/pull/7258
     - Fixed lookup field conflicts in the plugins API
