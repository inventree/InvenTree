"""InvenTree API version information."""

# InvenTree API version
<<<<<<< HEAD
INVENTREE_API_VERSION = 195
=======
INVENTREE_API_VERSION = 196
>>>>>>> ecc3b254
"""Increment this API version number whenever there is a significant change to the API that any clients need to know about."""

INVENTREE_API_TEXT = """

<<<<<<< HEAD
v195 - 2024-05-03 : https://github.com/inventree/InvenTree/pull/7074
    - Major refactor of the report template / report printing interface
    - This is a *breaking change* to the report template API
    - All report printing has now been simplified to a single set of API endpoints
=======
v196 - 2024-05-05 : https://github.com/inventree/InvenTree/pull/7160
    - Adds "location" field to BuildOutputComplete API endpoint

v195 - 2024-05-03 : https://github.com/inventree/InvenTree/pull/7153
    - Fixes bug in BuildOrderCancel API endpoint
>>>>>>> ecc3b254

v194 - 2024-05-01 : https://github.com/inventree/InvenTree/pull/7147
    -  Adds field description to the currency_exchange_retrieve API call

v193 - 2024-04-30 : https://github.com/inventree/InvenTree/pull/7144
    - Adds "assigned_to" filter to PurchaseOrder / SalesOrder / ReturnOrder API endpoints

v192 - 2024-04-23 : https://github.com/inventree/InvenTree/pull/7106
    - Adds 'trackable' ordering option to BuildLineLabel API endpoint

v191 - 2024-04-22 : https://github.com/inventree/InvenTree/pull/7079
    - Adds API endpoints for Contenttype model

v190 - 2024-04-19 : https://github.com/inventree/InvenTree/pull/7024
    - Adds "active" field to the Company API endpoints
    - Allow company list to be filtered by "active" status

v189 - 2024-04-19 : https://github.com/inventree/InvenTree/pull/7066
    - Adds "currency" field to CompanyBriefSerializer class

v188 - 2024-04-16 : https://github.com/inventree/InvenTree/pull/6970
    - Adds session authentication support for the API
    - Improvements for login / logout endpoints for better support of React web interface

v187 - 2024-04-10 : https://github.com/inventree/InvenTree/pull/6985
    - Allow Part list endpoint to be sorted by pricing_min and pricing_max values
    - Allow BomItem list endpoint to be sorted by pricing_min and pricing_max values
    - Allow InternalPrice and SalePrice endpoints to be sorted by quantity
    - Adds total pricing values to BomItem serializer

v186 - 2024-03-26 : https://github.com/inventree/InvenTree/pull/6855
    - Adds license information to the API

v185 - 2024-03-24 : https://github.com/inventree/InvenTree/pull/6836
    - Remove /plugin/activate endpoint
    - Update docstrings and typing for various API endpoints (no functional changes)

v184 - 2024-03-17 : https://github.com/inventree/InvenTree/pull/10464
    - Add additional fields for tests (start/end datetime, test station)

v183 - 2024-03-14 : https://github.com/inventree/InvenTree/pull/5972
    - Adds "category_default_location" annotated field to part serializer
    - Adds "part_detail.category_default_location" annotated field to stock item serializer
    - Adds "part_detail.category_default_location" annotated field to purchase order line serializer
    - Adds "parent_default_location" annotated field to category serializer

v182 - 2024-03-13 : https://github.com/inventree/InvenTree/pull/6714
    - Expose ReportSnippet model to the /report/snippet/ API endpoint
    - Expose ReportAsset model to the /report/asset/ API endpoint

v181 - 2024-02-21 : https://github.com/inventree/InvenTree/pull/6541
    - Adds "width" and "height" fields to the LabelTemplate API endpoint
    - Adds "page_size" and "landscape" fields to the ReportTemplate API endpoint

v180 - 2024-3-02 : https://github.com/inventree/InvenTree/pull/6463
    - Tweaks to API documentation to allow automatic documentation generation

v179 - 2024-03-01 : https://github.com/inventree/InvenTree/pull/6605
    - Adds "subcategories" count to PartCategory serializer
    - Adds "sublocations" count to StockLocation serializer
    - Adds "image" field to PartBrief serializer
    - Adds "image" field to CompanyBrief serializer

v178 - 2024-02-29 : https://github.com/inventree/InvenTree/pull/6604
    - Adds "external_stock" field to the Part API endpoint
    - Adds "external_stock" field to the BomItem API endpoint
    - Adds "external_stock" field to the BuildLine API endpoint
    - Stock quantites represented in the BuildLine API endpoint are now filtered by Build.source_location

v177 - 2024-02-27 : https://github.com/inventree/InvenTree/pull/6581
    - Adds "subcategoies" count to PartCategoryTree serializer
    - Adds "sublocations" count to StockLocationTree serializer

v176 - 2024-02-26 : https://github.com/inventree/InvenTree/pull/6535
    - Adds the field "plugins_install_disabled" to the Server info API endpoint

v175 - 2024-02-21 : https://github.com/inventree/InvenTree/pull/6538
    - Adds "parts" count to PartParameterTemplate serializer

v174 - 2024-02-21 : https://github.com/inventree/InvenTree/pull/6536
    - Expose PartCategory filters to the API documentation
    - Expose StockLocation filters to the API documentation

v173 - 2024-02-20 : https://github.com/inventree/InvenTree/pull/6483
    - Adds "merge_items" to the PurchaseOrderLine create API endpoint
    - Adds "auto_pricing" to the PurchaseOrderLine create/update API endpoint

v172 - 2024-02-20 : https://github.com/inventree/InvenTree/pull/6526
    - Adds "enabled" field to the PartTestTemplate API endpoint
    - Adds "enabled" filter to the PartTestTemplate list
    - Adds "enabled" filter to the StockItemTestResult list

v171 - 2024-02-19 : https://github.com/inventree/InvenTree/pull/6516
    - Adds "key" as a filterable parameter to PartTestTemplate list endpoint

v170 -> 2024-02-19 : https://github.com/inventree/InvenTree/pull/6514
    - Adds "has_results" filter to the PartTestTemplate list endpoint

v169 -> 2024-02-14 : https://github.com/inventree/InvenTree/pull/6430
    - Adds 'key' field to PartTestTemplate API endpoint
    - Adds annotated 'results' field to PartTestTemplate API endpoint
    - Adds 'template' field to StockItemTestResult API endpoint

v168 -> 2024-02-14 : https://github.com/inventree/InvenTree/pull/4824
    - Adds machine CRUD API endpoints
    - Adds machine settings API endpoints
    - Adds machine restart API endpoint
    - Adds machine types/drivers list API endpoints
    - Adds machine registry status API endpoint
    - Adds 'required' field to the global Settings API
    - Discover sub-sub classes of the StatusCode API

v167 -> 2024-02-07: https://github.com/inventree/InvenTree/pull/6440
    - Fixes for OpenAPI schema generation

v166 -> 2024-02-04 : https://github.com/inventree/InvenTree/pull/6400
    - Adds package_name to plugin API
    - Adds mechanism for uninstalling plugins via the API

v165 -> 2024-01-28 : https://github.com/inventree/InvenTree/pull/6040
    - Adds supplier_part.name, part.creation_user, part.required_for_sales_order

v164 -> 2024-01-24 : https://github.com/inventree/InvenTree/pull/6343
    - Adds "building" quantity to BuildLine API serializer

v163 -> 2024-01-22 : https://github.com/inventree/InvenTree/pull/6314
    - Extends API endpoint to expose auth configuration information for signin pages

v162 -> 2024-01-14 : https://github.com/inventree/InvenTree/pull/6230
    - Adds API endpoints to provide information on background tasks

v161 -> 2024-01-13 : https://github.com/inventree/InvenTree/pull/6222
    - Adds API endpoint for system error information

v160 -> 2023-12-11 : https://github.com/inventree/InvenTree/pull/6072
    - Adds API endpoint for allocating stock items against a sales order via barcode scan

v159 -> 2023-12-08 : https://github.com/inventree/InvenTree/pull/6056
    - Adds API endpoint for reloading plugin registry

v158 -> 2023-11-21 : https://github.com/inventree/InvenTree/pull/5953
    - Adds API endpoint for listing all settings of a particular plugin
    - Adds API endpoint for registry status (errors)

v157 -> 2023-12-02 : https://github.com/inventree/InvenTree/pull/6021
    - Add write-only "existing_image" field to Part API serializer

v156 -> 2023-11-26 : https://github.com/inventree/InvenTree/pull/5982
    - Add POST endpoint for report and label creation

v155 -> 2023-11-24 : https://github.com/inventree/InvenTree/pull/5979
    - Add "creation_date" field to Part instance serializer

v154 -> 2023-11-21 : https://github.com/inventree/InvenTree/pull/5944
    - Adds "responsible" field to the ProjectCode table

v153 -> 2023-11-21 : https://github.com/inventree/InvenTree/pull/5956
    - Adds override_min and override_max fields to part pricing API

v152 -> 2023-11-20 : https://github.com/inventree/InvenTree/pull/5949
    - Adds barcode support for manufacturerpart model
    - Adds API endpoint for adding parts to purchase order using barcode scan

v151 -> 2023-11-13 : https://github.com/inventree/InvenTree/pull/5906
    - Allow user list API to be filtered by user active status
    - Allow owner list API to be filtered by user active status

v150 -> 2023-11-07: https://github.com/inventree/InvenTree/pull/5875
    - Extended user API endpoints to enable ordering
    - Extended user API endpoints to enable user role changes
    - Added endpoint to create a new user

v149 -> 2023-11-07 : https://github.com/inventree/InvenTree/pull/5876
    - Add 'building' quantity to BomItem serializer
    - Add extra ordering options for the BomItem list API

v148 -> 2023-11-06 : https://github.com/inventree/InvenTree/pull/5872
    - Allow "quantity" to be specified when installing an item into another item

v147 -> 2023-11-04: https://github.com/inventree/InvenTree/pull/5860
    - Adds "completed_lines" field to SalesOrder API endpoint
    - Adds "completed_lines" field to PurchaseOrder API endpoint

v146 -> 2023-11-02: https://github.com/inventree/InvenTree/pull/5822
    - Extended SSO Provider endpoint to contain if a provider is configured
    - Adds API endpoints for Email Address model

v145 -> 2023-10-30: https://github.com/inventree/InvenTree/pull/5786
    - Allow printing labels via POST including printing options in the body

v144 -> 2023-10-23: https://github.com/inventree/InvenTree/pull/5811
    - Adds version information API endpoint

v143 -> 2023-10-29: https://github.com/inventree/InvenTree/pull/5810
    - Extends the status endpoint to include information about system status and health

v142 -> 2023-10-20: https://github.com/inventree/InvenTree/pull/5759
    - Adds generic API endpoints for looking up status models

v141 -> 2023-10-23 : https://github.com/inventree/InvenTree/pull/5774
    - Changed 'part.responsible' from User to Owner

v140 -> 2023-10-20 : https://github.com/inventree/InvenTree/pull/5664
    - Expand API token functionality
    - Multiple API tokens can be generated per user

v139 -> 2023-10-11 : https://github.com/inventree/InvenTree/pull/5509
    - Add new BarcodePOReceive endpoint to receive line items by scanning supplier barcodes

v138 -> 2023-10-11 : https://github.com/inventree/InvenTree/pull/5679
    - Settings keys are no longer case sensitive
    - Include settings units in API serializer

v137 -> 2023-10-04 : https://github.com/inventree/InvenTree/pull/5588
    - Adds StockLocationType API endpoints
    - Adds custom_icon, location_type to StockLocation endpoint

v136 -> 2023-09-23 : https://github.com/inventree/InvenTree/pull/5595
    - Adds structural to StockLocation and PartCategory tree endpoints

v135 -> 2023-09-19 : https://github.com/inventree/InvenTree/pull/5569
    - Adds location path detail to StockLocation and StockItem API endpoints
    - Adds category path detail to PartCategory and Part API endpoints

v134 -> 2023-09-11 : https://github.com/inventree/InvenTree/pull/5525
    - Allow "Attachment" list endpoints to be searched by attachment, link and comment fields

v133 -> 2023-09-08 : https://github.com/inventree/InvenTree/pull/5518
    - Add extra optional fields which can be used for StockAdjustment endpoints

v132 -> 2023-09-07 : https://github.com/inventree/InvenTree/pull/5515
    - Add 'issued_by' filter to BuildOrder API list endpoint

v131 -> 2023-08-09 : https://github.com/inventree/InvenTree/pull/5415
    - Annotate 'available_variant_stock' to the SalesOrderLine serializer

v130 -> 2023-07-14 : https://github.com/inventree/InvenTree/pull/5251
    - Refactor label printing interface

v129 -> 2023-07-06 : https://github.com/inventree/InvenTree/pull/5189
    - Changes 'serial_lte' and 'serial_gte' stock filters to point to 'serial_int' field

v128 -> 2023-07-06 : https://github.com/inventree/InvenTree/pull/5186
    - Adds 'available' filter for BuildLine API endpoint

v127 -> 2023-06-24 : https://github.com/inventree/InvenTree/pull/5094
    - Enhancements for the PartParameter API endpoints

v126 -> 2023-06-19 : https://github.com/inventree/InvenTree/pull/5075
    - Adds API endpoint for setting the "category" for multiple parts simultaneously

v125 -> 2023-06-17 : https://github.com/inventree/InvenTree/pull/5064
    - Adds API endpoint for setting the "status" field for multiple stock items simultaneously

v124 -> 2023-06-17 : https://github.com/inventree/InvenTree/pull/5057
    - Add "created_before" and "created_after" filters to the Part API

v123 -> 2023-06-15 : https://github.com/inventree/InvenTree/pull/5019
    - Add Metadata to: Plugin Config

v122 -> 2023-06-14 : https://github.com/inventree/InvenTree/pull/5034
    - Adds new BuildLineLabel label type

v121 -> 2023-06-14 : https://github.com/inventree/InvenTree/pull/4808
    - Adds "ProjectCode" link to Build model

v120 -> 2023-06-07 : https://github.com/inventree/InvenTree/pull/4855
    - Major overhaul of the build order API
    - Adds new BuildLine model

v119 -> 2023-06-01 : https://github.com/inventree/InvenTree/pull/4898
    - Add Metadata to:  Part test templates, Part parameters, Part category parameter templates, BOM item substitute, Related Parts, Stock item test result

v118 -> 2023-06-01 : https://github.com/inventree/InvenTree/pull/4935
    - Adds extra fields for the PartParameterTemplate model

v117 -> 2023-05-22 : https://github.com/inventree/InvenTree/pull/4854
    - Part.units model now supports physical units (e.g. "kg", "m", "mm", etc)
    - Replaces SupplierPart "pack_size" field with "pack_quantity"
    - New field supports physical units, and allows for conversion between compatible units

v116 -> 2023-05-18 : https://github.com/inventree/InvenTree/pull/4823
    - Updates to part parameter implementation, to use physical units

v115 -> 2023-05-18 : https://github.com/inventree/InvenTree/pull/4846
    - Adds ability to partially scrap a build output

v114 -> 2023-05-16 : https://github.com/inventree/InvenTree/pull/4825
    - Adds "delivery_date" to shipments

v113 -> 2023-05-13 : https://github.com/inventree/InvenTree/pull/4800
    - Adds API endpoints for scrapping a build output

v112 -> 2023-05-13: https://github.com/inventree/InvenTree/pull/4741
    - Adds flag use_pack_size to the stock addition API, which allows adding packs

v111 -> 2023-05-02 : https://github.com/inventree/InvenTree/pull/4367
    - Adds tags to the Part serializer
    - Adds tags to the SupplierPart serializer
    - Adds tags to the ManufacturerPart serializer
    - Adds tags to the StockItem serializer
    - Adds tags to the StockLocation serializer

v110 -> 2023-04-26 : https://github.com/inventree/InvenTree/pull/4698
    - Adds 'order_currency' field for PurchaseOrder / SalesOrder endpoints

v109 -> 2023-04-19 : https://github.com/inventree/InvenTree/pull/4636
    - Adds API endpoints for the "ProjectCode" model

v108 -> 2023-04-17 : https://github.com/inventree/InvenTree/pull/4615
    - Adds functionality to upload images for rendering in markdown notes

v107 -> 2023-04-04 : https://github.com/inventree/InvenTree/pull/4575
    - Adds barcode support for PurchaseOrder model
    - Adds barcode support for ReturnOrder model
    - Adds barcode support for SalesOrder model
    - Adds barcode support for BuildOrder model

v106 -> 2023-04-03 : https://github.com/inventree/InvenTree/pull/4566
    - Adds 'search_regex' parameter to all searchable API endpoints

v105 -> 2023-03-31 : https://github.com/inventree/InvenTree/pull/4543
    - Adds API endpoints for status label information on various models

v104 -> 2023-03-23 : https://github.com/inventree/InvenTree/pull/4488
    - Adds various endpoints for new "ReturnOrder" models
    - Adds various endpoints for new "ReturnOrderReport" templates
    - Exposes API endpoints for "Contact" model

v103 -> 2023-03-17 : https://github.com/inventree/InvenTree/pull/4410
    - Add metadata to several more models

v102 -> 2023-03-18 : https://github.com/inventree/InvenTree/pull/4505
- Adds global search API endpoint for consolidated search results

v101 -> 2023-03-07 : https://github.com/inventree/InvenTree/pull/4462
    - Adds 'total_in_stock' to Part serializer, and supports API ordering

v100 -> 2023-03-04 : https://github.com/inventree/InvenTree/pull/4452
     - Adds bulk delete of PurchaseOrderLineItems to API

v99 -> 2023-03-03 : https://github.com/inventree/InvenTree/pull/4445
    - Adds sort by "responsible" to PurchaseOrderAPI

v98 -> 2023-02-24 : https://github.com/inventree/InvenTree/pull/4408
    - Adds "responsible" filter to Build API

v97 -> 2023-02-20 : https://github.com/inventree/InvenTree/pull/4377
    - Adds "external" attribute to StockLocation model

v96 -> 2023-02-16 : https://github.com/inventree/InvenTree/pull/4345
    - Adds stocktake report generation functionality

v95 -> 2023-02-16 : https://github.com/inventree/InvenTree/pull/4346
    - Adds "CompanyAttachment" model (and associated API endpoints)

v94 -> 2023-02-10 : https://github.com/inventree/InvenTree/pull/4327
    - Adds API endpoints for the "Group" auth model

v93 -> 2023-02-03 : https://github.com/inventree/InvenTree/pull/4300
    - Adds extra information to the currency exchange endpoint
    - Adds API endpoint for manually updating exchange rates

v92 -> 2023-02-02 : https://github.com/inventree/InvenTree/pull/4293
    - Adds API endpoint for currency exchange information

v91 -> 2023-01-31 : https://github.com/inventree/InvenTree/pull/4281
    - Improves the API endpoint for creating new Part instances

v90 -> 2023-01-25 : https://github.com/inventree/InvenTree/pull/4186/files
    - Adds a dedicated endpoint to activate a plugin

v89 -> 2023-01-25 : https://github.com/inventree/InvenTree/pull/4214
    - Adds updated field to SupplierPart API
    - Adds API date ordering for supplier part list

v88 -> 2023-01-17: https://github.com/inventree/InvenTree/pull/4225
    - Adds 'priority' field to Build model and api endpoints

v87 -> 2023-01-04 : https://github.com/inventree/InvenTree/pull/4067
    - Add API date filter for stock table on Expiry date

v86 -> 2022-12-22 : https://github.com/inventree/InvenTree/pull/4069
    - Adds API endpoints for part stocktake

v85 -> 2022-12-21 : https://github.com/inventree/InvenTree/pull/3858
    - Add endpoints serving ICS calendars for purchase and sales orders through API

v84 -> 2022-12-21: https://github.com/inventree/InvenTree/pull/4083
    - Add support for listing PO, BO, SO by their reference

v83 -> 2022-11-19 : https://github.com/inventree/InvenTree/pull/3949
    - Add support for structural Stock locations

v82 -> 2022-11-16 : https://github.com/inventree/InvenTree/pull/3931
    - Add support for structural Part categories

v81 -> 2022-11-08 : https://github.com/inventree/InvenTree/pull/3710
    - Adds cached pricing information to Part API
    - Adds cached pricing information to BomItem API
    - Allows Part and BomItem list endpoints to be filtered by 'has_pricing'
    - Remove calculated 'price_string' values from API endpoints
    - Allows PurchaseOrderLineItem API endpoint to be filtered by 'has_pricing'
    - Allows SalesOrderLineItem API endpoint to be filtered by 'has_pricing'
    - Allows SalesOrderLineItem API endpoint to be filtered by 'order_status'
    - Adds more information to SupplierPriceBreak serializer

v80 -> 2022-11-07 : https://github.com/inventree/InvenTree/pull/3906
    - Adds 'barcode_hash' to Part API serializer
    - Adds 'barcode_hash' to StockLocation API serializer
    - Adds 'barcode_hash' to SupplierPart API serializer

v79 -> 2022-11-03 : https://github.com/inventree/InvenTree/pull/3895
    - Add metadata to Company

v78 -> 2022-10-25 : https://github.com/inventree/InvenTree/pull/3854
    - Make PartCategory to be filtered by name and description

v77 -> 2022-10-12 : https://github.com/inventree/InvenTree/pull/3772
    - Adds model permission checks for barcode assignment actions

v76 -> 2022-09-10 : https://github.com/inventree/InvenTree/pull/3640
    - Refactor of barcode data on the API
    - StockItem.uid renamed to StockItem.barcode_hash

v75 -> 2022-09-05 : https://github.com/inventree/InvenTree/pull/3644
    - Adds "pack_size" attribute to SupplierPart API serializer

v74 -> 2022-08-28 : https://github.com/inventree/InvenTree/pull/3615
    - Add confirmation field for completing PurchaseOrder if the order has incomplete lines
    - Add confirmation field for completing SalesOrder if the order has incomplete lines

v73 -> 2022-08-24 : https://github.com/inventree/InvenTree/pull/3605
    - Add 'description' field to PartParameterTemplate model

v72 -> 2022-08-18 : https://github.com/inventree/InvenTree/pull/3567
    - Allow PurchaseOrder to be duplicated via the API

v71 -> 2022-08-18 : https://github.com/inventree/InvenTree/pull/3564
    - Updates to the "part scheduling" API endpoint

v70 -> 2022-08-02 : https://github.com/inventree/InvenTree/pull/3451
    - Adds a 'depth' parameter to the PartCategory list API
    - Adds a 'depth' parameter to the StockLocation list API

v69 -> 2022-08-01 : https://github.com/inventree/InvenTree/pull/3443
    - Updates the PartCategory list API:
        - Improve query efficiency: O(n) becomes O(1)
        - Rename 'parts' field to 'part_count'
    - Updates the StockLocation list API:
        - Improve query efficiency: O(n) becomes O(1)

v68 -> 2022-07-27 : https://github.com/inventree/InvenTree/pull/3417
    - Allows SupplierPart list to be filtered by SKU value
    - Allows SupplierPart list to be filtered by MPN value

v67 -> 2022-07-25 : https://github.com/inventree/InvenTree/pull/3395
    - Adds a 'requirements' endpoint for Part instance
    - Provides information on outstanding order requirements for a given part

v66 -> 2022-07-24 : https://github.com/inventree/InvenTree/pull/3393
    - Part images can now be downloaded from a remote URL via the API
    - Company images can now be downloaded from a remote URL via the API

v65 -> 2022-07-15 : https://github.com/inventree/InvenTree/pull/3335
    - Annotates 'in_stock' quantity to the SupplierPart API

v64 -> 2022-07-08 : https://github.com/inventree/InvenTree/pull/3310
    - Annotate 'on_order' quantity to BOM list API
    - Allow BOM List API endpoint to be filtered by "on_order" parameter

v63 -> 2022-07-06 : https://github.com/inventree/InvenTree/pull/3301
    - Allow BOM List API endpoint to be filtered by "available_stock" parameter

v62 -> 2022-07-05 : https://github.com/inventree/InvenTree/pull/3296
    - Allows search on BOM List API endpoint
    - Allows ordering on BOM List API endpoint

v61 -> 2022-06-12 : https://github.com/inventree/InvenTree/pull/3183
    - Migrate the "Convert Stock Item" form class to use the API
    - There is now an API endpoint for converting a stock item to a valid variant

v60 -> 2022-06-08 : https://github.com/inventree/InvenTree/pull/3148
    - Add availability data fields to the SupplierPart model

v59 -> 2022-06-07 : https://github.com/inventree/InvenTree/pull/3154
    - Adds further improvements to BulkDelete mixin class
    - Fixes multiple bugs in custom OPTIONS metadata implementation
    - Adds 'bulk delete' for Notifications

v58 -> 2022-06-06 : https://github.com/inventree/InvenTree/pull/3146
    - Adds a BulkDelete API mixin class for fast, safe deletion of multiple objects with a single API request

v57 -> 2022-06-05 : https://github.com/inventree/InvenTree/pull/3130
    - Transfer PartCategoryTemplateParameter actions to the API

v56 -> 2022-06-02 : https://github.com/inventree/InvenTree/pull/3123
    - Expose the PartParameterTemplate model to use the API

v55 -> 2022-06-02 : https://github.com/inventree/InvenTree/pull/3120
    - Converts the 'StockItemReturn' functionality to make use of the API

v54 -> 2022-06-02 : https://github.com/inventree/InvenTree/pull/3117
    - Adds 'available_stock' annotation on the SalesOrderLineItem API
    - Adds (well, fixes) 'overdue' annotation on the SalesOrderLineItem API

v53 -> 2022-06-01 : https://github.com/inventree/InvenTree/pull/3110
    - Adds extra search fields to the BuildOrder list API endpoint

v52 -> 2022-05-31 : https://github.com/inventree/InvenTree/pull/3103
    - Allow part list API to be searched by supplier SKU

v51 -> 2022-05-24 : https://github.com/inventree/InvenTree/pull/3058
    - Adds new fields to the SalesOrderShipment model

v50 -> 2022-05-18 : https://github.com/inventree/InvenTree/pull/2912
    - Implement Attachments for manufacturer parts

v49 -> 2022-05-09 : https://github.com/inventree/InvenTree/pull/2957
    - Allows filtering of plugin list by 'active' status
    - Allows filtering of plugin list by 'mixin' support
    - Adds endpoint to "identify" or "locate" stock items and locations (using plugins)

v48 -> 2022-05-12 : https://github.com/inventree/InvenTree/pull/2977
    - Adds "export to file" functionality for PurchaseOrder API endpoint
    - Adds "export to file" functionality for SalesOrder API endpoint
    - Adds "export to file" functionality for BuildOrder API endpoint

v47 -> 2022-05-10 : https://github.com/inventree/InvenTree/pull/2964
    - Fixes barcode API error response when scanning a StockItem which does not exist
    - Fixes barcode API error response when scanning a StockLocation which does not exist

v46 -> 2022-05-09
    - Fixes read permissions on settings API
    - Allows non-staff users to read global settings via the API

v45 -> 2022-05-08 : https://github.com/inventree/InvenTree/pull/2944
    - Settings are now accessed via the API using their unique key, not their PK
    - This allows the settings to be accessed without prior knowledge of the PK

v44 -> 2022-05-04 : https://github.com/inventree/InvenTree/pull/2931
    - Converting more server-side rendered forms to the API
    - Exposes more core functionality to API endpoints

v43 -> 2022-04-26 : https://github.com/inventree/InvenTree/pull/2875
    - Adds API detail endpoint for PartSalePrice model
    - Adds API detail endpoint for PartInternalPrice model

v42 -> 2022-04-26 : https://github.com/inventree/InvenTree/pull/2833
    - Adds variant stock information to the Part and BomItem serializers

v41 -> 2022-04-26
    - Fixes 'variant_of' filter for Part list endpoint

v40 -> 2022-04-19
    - Adds ability to filter StockItem list by "tracked" parameter
        - This checks the serial number or batch code fields

v39 -> 2022-04-18
    - Adds ability to filter StockItem list by "has_batch" parameter

v38 -> 2022-04-14 : https://github.com/inventree/InvenTree/pull/2828
    - Adds the ability to include stock test results for "installed items"

v37 -> 2022-04-07 : https://github.com/inventree/InvenTree/pull/2806
    - Adds extra stock availability information to the BomItem serializer

v36 -> 2022-04-03
    - Adds ability to filter part list endpoint by unallocated_stock argument

v35 -> 2022-04-01 : https://github.com/inventree/InvenTree/pull/2797
    - Adds stock allocation information to the Part API
    - Adds calculated field for "unallocated_quantity"

v34 -> 2022-03-25
    - Change permissions for "plugin list" API endpoint (now allows any authenticated user)

v33 -> 2022-03-24
    - Adds "plugins_enabled" information to root API endpoint

v32 -> 2022-03-19
    - Adds "parameters" detail to Part API endpoint (use &parameters=true)
    - Adds ability to filter PartParameterTemplate API by Part instance
    - Adds ability to filter PartParameterTemplate API by PartCategory instance

v31 -> 2022-03-14
    - Adds "updated" field to SupplierPriceBreakList and SupplierPriceBreakDetail API endpoints

v30 -> 2022-03-09
    - Adds "exclude_location" field to BuildAutoAllocation API endpoint
    - Allows BuildItem API endpoint to be filtered by BomItem relation

v29 -> 2022-03-08
    - Adds "scheduling" endpoint for predicted stock scheduling information

v28 -> 2022-03-04
    - Adds an API endpoint for auto allocation of stock items against a build order
    - Ref: https://github.com/inventree/InvenTree/pull/2713

v27 -> 2022-02-28
    - Adds target_date field to individual line items for purchase orders and sales orders

v26 -> 2022-02-17
    - Adds API endpoint for uploading a BOM file and extracting data

v25 -> 2022-02-17
    - Adds ability to filter "part" list endpoint by "in_bom_for" argument

v24 -> 2022-02-10
    - Adds API endpoint for deleting (cancelling) build order outputs

v23 -> 2022-02-02
    - Adds API endpoints for managing plugin classes
    - Adds API endpoints for managing plugin settings

v22 -> 2021-12-20
    - Adds API endpoint to "merge" multiple stock items

v21 -> 2021-12-04
    - Adds support for multiple "Shipments" against a SalesOrder
    - Refactors process for stock allocation against a SalesOrder

v20 -> 2021-12-03
    - Adds ability to filter POLineItem endpoint by "base_part"
    - Adds optional "order_detail" to POLineItem list endpoint

v19 -> 2021-12-02
    - Adds the ability to filter the StockItem API by "part_tree"
    - Returns only stock items which match a particular part.tree_id field

v18 -> 2021-11-15
    - Adds the ability to filter BomItem API by "uses" field
    - This returns a list of all BomItems which "use" the specified part
    - Includes inherited BomItem objects

v17 -> 2021-11-09
    - Adds API endpoints for GLOBAL and USER settings objects
    - Ref: https://github.com/inventree/InvenTree/pull/2275

v16 -> 2021-10-17
    - Adds API endpoint for completing build order outputs

v15 -> 2021-10-06
    - Adds detail endpoint for SalesOrderAllocation model
    - Allows use of the API forms interface for adjusting SalesOrderAllocation objects

v14 -> 2021-10-05
    - Stock adjustment actions API is improved, using native DRF serializer support
    - However adjustment actions now only support 'pk' as a lookup field

v13 -> 2021-10-05
    - Adds API endpoint to allocate stock items against a BuildOrder
    - Updates StockItem API with improved filtering against BomItem data

v12 -> 2021-09-07
    - Adds API endpoint to receive stock items against a PurchaseOrder

v11 -> 2021-08-26
    - Adds "units" field to PartBriefSerializer
    - This allows units to be introspected from the "part_detail" field in the StockItem serializer

v10 -> 2021-08-23
    - Adds "purchase_price_currency" to StockItem serializer
    - Adds "purchase_price_string" to StockItem serializer
    - Purchase price is now writable for StockItem serializer

v9  -> 2021-08-09
    - Adds "price_string" to part pricing serializers

v8  -> 2021-07-19
    - Refactors the API interface for SupplierPart and ManufacturerPart models
    - ManufacturerPart objects can no longer be created via the SupplierPart API endpoint

v7  -> 2021-07-03
    - Introduced the concept of "API forms" in https://github.com/inventree/InvenTree/pull/1716
    - API OPTIONS endpoints provide comprehensive field metedata
    - Multiple new API endpoints added for database models

v6  -> 2021-06-23
    - Part and Company images can now be directly uploaded via the REST API

v5  -> 2021-06-21
    - Adds API interface for manufacturer part parameters

v4  -> 2021-06-01
    - BOM items can now accept "variant stock" to be assigned against them
    - Many slight API tweaks were needed to get this to work properly!

v3  -> 2021-05-22:
    - The updated StockItem "history tracking" now uses a different interface

"""<|MERGE_RESOLUTION|>--- conflicted
+++ resolved
@@ -1,27 +1,21 @@
 """InvenTree API version information."""
 
 # InvenTree API version
-<<<<<<< HEAD
-INVENTREE_API_VERSION = 195
-=======
-INVENTREE_API_VERSION = 196
->>>>>>> ecc3b254
+INVENTREE_API_VERSION = 197
 """Increment this API version number whenever there is a significant change to the API that any clients need to know about."""
 
 INVENTREE_API_TEXT = """
 
-<<<<<<< HEAD
-v195 - 2024-05-03 : https://github.com/inventree/InvenTree/pull/7074
+v197 - 2024-05-05 : https://github.com/inventree/InvenTree/pull/7074
     - Major refactor of the report template / report printing interface
     - This is a *breaking change* to the report template API
     - All report printing has now been simplified to a single set of API endpoints
-=======
+
 v196 - 2024-05-05 : https://github.com/inventree/InvenTree/pull/7160
     - Adds "location" field to BuildOutputComplete API endpoint
 
 v195 - 2024-05-03 : https://github.com/inventree/InvenTree/pull/7153
     - Fixes bug in BuildOrderCancel API endpoint
->>>>>>> ecc3b254
 
 v194 - 2024-05-01 : https://github.com/inventree/InvenTree/pull/7147
     -  Adds field description to the currency_exchange_retrieve API call
