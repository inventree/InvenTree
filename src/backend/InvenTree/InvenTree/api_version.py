--- conflicted
+++ resolved
@@ -1,20 +1,14 @@
 """InvenTree API version information."""
 
 # InvenTree API version
-<<<<<<< HEAD
-INVENTREE_API_VERSION = 376
-=======
-INVENTREE_API_VERSION = 378
->>>>>>> bc382cd8
+INVENTREE_API_VERSION = 379
 
 """Increment this API version number whenever there is a significant change to the API that any clients need to know about."""
 
 INVENTREE_API_TEXT = """
-<<<<<<< HEAD
-v376 -> 2025-07-06 : https://github.com/inventree/InvenTree/pull/9969
+v379 -> 2025-07-06 : https://github.com/inventree/InvenTree/pull/9969
     - Correctly apply changes listed in v358
     - Breaking: StockCreate now always returns a list of StockItem
-=======
 
 v378 -> 2025-08-01 : https://github.com/inventree/InvenTree/pull/10111
     - Adds "scheduled_to_build" annotated field to BuildLine serializer
@@ -24,7 +18,6 @@
 
 v376 -> 2025-08-01 : https://github.com/inventree/InvenTree/pull/10108
     - Fix search fields for ReturnOrderLineItem API list endpoint
->>>>>>> bc382cd8
 
 v375 -> 2025-07-28 : https://github.com/inventree/InvenTree/pull/10095
     - Sorts searched fields to keep API stable
