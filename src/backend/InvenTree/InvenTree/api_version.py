"""InvenTree API version information."""

# InvenTree API version
INVENTREE_API_VERSION = 275

"""Increment this API version number whenever there is a significant change to the API that any clients need to know about."""


INVENTREE_API_TEXT = """

<<<<<<< HEAD
v275 - 2024-10-29 : https://github.com/inventree/InvenTree/pull/8278
    - Allow build order list to be filtered by "outstanding" (alias for "active")
=======
v274 - 2024-10-31 : https://github.com/inventree/InvenTree/pull/8396
    - Adds SKU and MPN fields to the StockItem serializer
    - Additional export options for the StockItem serializer
>>>>>>> 913a05cf

v274 - 2024-10-29 : https://github.com/inventree/InvenTree/pull/8392
    - Add more detailed information to NotificationEntry API serializer

v273 - 2024-10-28 : https://github.com/inventree/InvenTree/pull/8376
    - Fixes for the BuildLine API endpoint

v272 - 2024-10-25 : https://github.com/inventree/InvenTree/pull/8343
    - Adjustments to BuildLine API serializers

v271 - 2024-10-22 : https://github.com/inventree/InvenTree/pull/8331
    - Fixes for SalesOrderLineItem endpoints

v270 - 2024-10-19 : https://github.com/inventree/InvenTree/pull/8307
    - Adds missing date fields from order API endpoint(s)

v269 - 2024-10-16 : https://github.com/inventree/InvenTree/pull/8295
    - Adds "include_variants" filter to the BuildOrder API endpoint
    - Adds "include_variants" filter to the SalesOrder API endpoint
    - Adds "include_variants" filter to the PurchaseOrderLineItem API endpoint
    - Adds "include_variants" filter to the ReturnOrder API endpoint

268 - 2024-10-11 : https://github.com/inventree/InvenTree/pull/8274
    - Adds "in_stock" attribute to the StockItem serializer

267 - 2024-10-8 : https://github.com/inventree/InvenTree/pull/8250
    - Remove "allocations" field from the SalesOrderShipment API endpoint(s)
    - Add "allocated_items" field to the SalesOrderShipment API endpoint(s)

266 - 2024-10-07 : https://github.com/inventree/InvenTree/pull/8249
    - Tweak SalesOrderShipment API for more efficient data retrieval

265 - 2024-10-07 : https://github.com/inventree/InvenTree/pull/8228
    - Adds API endpoint for providing custom admin integration details for plugins

264 - 2024-10-03 : https://github.com/inventree/InvenTree/pull/8231
    - Adds Sales Order Shipment attachment model type

263 - 2024-09-30 : https://github.com/inventree/InvenTree/pull/8194
    - Adds Sales Order Shipment report

262 - 2024-09-30 : https://github.com/inventree/InvenTree/pull/8220
    - Tweak permission requirements for uninstalling plugins via API

261 - 2024-09-26 : https://github.com/inventree/InvenTree/pull/8184
    - Fixes for BuildOrder API serializers

v260 - 2024-09-26 : https://github.com/inventree/InvenTree/pull/8190
    - Adds facility for server-side context data to be passed to client-side plugins

v259 - 2024-09-20 : https://github.com/inventree/InvenTree/pull/8137
    - Implements new API endpoint for enabling custom UI features via plugins

v258 - 2024-09-24 : https://github.com/inventree/InvenTree/pull/8163
    - Enhances the existing PartScheduling API endpoint
    - Adds a formal DRF serializer to the endpoint

v257 - 2024-09-22 : https://github.com/inventree/InvenTree/pull/8150
    - Adds API endpoint for reporting barcode scan history

v256 - 2024-09-19 : https://github.com/inventree/InvenTree/pull/7704
    - Adjustments for "stocktake" (stock history) API endpoints

v255 - 2024-09-19 : https://github.com/inventree/InvenTree/pull/8145
    - Enables copying line items when duplicating an order

v254 - 2024-09-14 : https://github.com/inventree/InvenTree/pull/7470
    - Implements new API endpoints for enabling custom UI functionality via plugins

v253 - 2024-09-14 : https://github.com/inventree/InvenTree/pull/7944
    - Adjustments for user API endpoints

v252 - 2024-09-13 : https://github.com/inventree/InvenTree/pull/8040
    - Add endpoint for listing all known units

v251 - 2024-09-06 : https://github.com/inventree/InvenTree/pull/8018
    - Adds "attach_to_model" field to the ReporTemplate model

v250 - 2024-09-04 : https://github.com/inventree/InvenTree/pull/8069
    - Fixes 'revision' field definition in Part serializer

v249 - 2024-08-23 : https://github.com/inventree/InvenTree/pull/7978
    - Sort status enums

v248 - 2024-08-23 : https://github.com/inventree/InvenTree/pull/7965
    - Small adjustments to labels for new custom status fields

v247 - 2024-08-22 : https://github.com/inventree/InvenTree/pull/7956
    - Adjust "attachment" field on StockItemTestResult serializer
    - Allow null values for attachment

v246 - 2024-08-21 : https://github.com/inventree/InvenTree/pull/7862
    - Adds custom status fields to various serializers
    - Adds endpoints to admin custom status fields

v245 - 2024-08-21 : https://github.com/inventree/InvenTree/pull/7520
    - Documented pagination fields (no functional changes)

v244 - 2024-08-21 : https://github.com/inventree/InvenTree/pull/7941
    - Adds "create_child_builds" field to the Build API
    - Write-only field to create child builds from the API
    - Only available when creating a new build order

v243 - 2024-08-21 : https://github.com/inventree/InvenTree/pull/7940
    - Expose "ancestor" filter to the BuildOrder API

v242 - 2024-08-20 : https://github.com/inventree/InvenTree/pull/7932
    - Adds "level" attribute to BuildOrder serializer
    - Allow ordering of BuildOrder API by "level" attribute
    - Allow "parent" filter for BuildOrder API to have "cascade=True" option

v241 - 2024-08-18 : https://github.com/inventree/InvenTree/pull/7906
    - Adjusts required fields for the MeUserDetail endpoint

v240 - 2024-08-16 : https://github.com/inventree/InvenTree/pull/7900
    - Adjust "issued_by" filter for the BuildOrder list endpoint
    - Adjust "assigned_to" filter for the BuildOrder list endpoint

v239 - 2024-08-15 : https://github.com/inventree/InvenTree/pull/7888
    - Adds "testable" field to the Part model
    - Adds associated filters to various API endpoints

v238 - 2024-08-14 : https://github.com/inventree/InvenTree/pull/7874
    - Add "assembly" filter to BuildLine API endpoint

v237 - 2024-08-13 : https://github.com/inventree/InvenTree/pull/7863
    - Reimplement "bulk delete" operation for Attachment model
    - Fix permission checks for Attachment API endpoints

v236 - 2024-08-10 : https://github.com/inventree/InvenTree/pull/7844
    - Adds "supplier_name" to the PurchaseOrder API serializer

v235 - 2024-08-08 : https://github.com/inventree/InvenTree/pull/7837
    - Adds "on_order" quantity to SalesOrderLineItem serializer
    - Adds "building" quantity to SalesOrderLineItem serializer

v234 - 2024-08-08 : https://github.com/inventree/InvenTree/pull/7829
    - Fixes bug in the plugin metadata endpoint

v233 - 2024-08-04 : https://github.com/inventree/InvenTree/pull/7807
    - Adds new endpoints for managing state of build orders
    - Adds new endpoints for managing state of purchase orders
    - Adds new endpoints for managing state of sales orders
    - Adds new endpoints for managing state of return orders

v232 - 2024-08-03 : https://github.com/inventree/InvenTree/pull/7793
    - Allow ordering of SalesOrderShipment API by 'shipment_date' and 'delivery_date'

v231 - 2024-08-03 : https://github.com/inventree/InvenTree/pull/7794
    - Optimize BuildItem and BuildLine serializers to improve API efficiency

v230 - 2024-05-05 : https://github.com/inventree/InvenTree/pull/7164
    - Adds test statistics endpoint

v229 - 2024-07-31 : https://github.com/inventree/InvenTree/pull/7775
    - Add extra exportable fields to the BomItem serializer

v228 - 2024-07-18 : https://github.com/inventree/InvenTree/pull/7684
    - Adds "icon" field to the PartCategory.path and StockLocation.path API
    - Adds icon packages API endpoint

v227 - 2024-07-19 : https://github.com/inventree/InvenTree/pull/7693/
    - Adds endpoints to list and revoke the tokens issued to the current user

v226 - 2024-07-15 : https://github.com/inventree/InvenTree/pull/7648
    - Adds barcode generation API endpoint

v225 - 2024-07-17 : https://github.com/inventree/InvenTree/pull/7671
    - Adds "filters" field to DataImportSession API

v224 - 2024-07-14 : https://github.com/inventree/InvenTree/pull/7667
    - Add notes field to ManufacturerPart and SupplierPart API endpoints

v223 - 2024-07-14 : https://github.com/inventree/InvenTree/pull/7649
    - Allow adjustment of "packaging" field when receiving items against a purchase order

v222 - 2024-07-14 : https://github.com/inventree/InvenTree/pull/7635
    - Adjust the BomItem API endpoint to improve data import process

v221 - 2024-07-13 : https://github.com/inventree/InvenTree/pull/7636
    - Adds missing fields from StockItemBriefSerializer
    - Adds missing fields from PartBriefSerializer
    - Adds extra exportable fields to BuildItemSerializer

v220 - 2024-07-11 : https://github.com/inventree/InvenTree/pull/7585
    - Adds "revision_of" field to Part serializer
    - Adds new API filters for "revision" status

v219 - 2024-07-11 : https://github.com/inventree/InvenTree/pull/7611
    - Adds new fields to the BuildItem API endpoints
    - Adds new ordering / filtering options to the BuildItem API endpoints

v218 - 2024-07-11 : https://github.com/inventree/InvenTree/pull/7619
    - Adds "can_build" field to the BomItem API

v217 - 2024-07-09 : https://github.com/inventree/InvenTree/pull/7599
    - Fixes bug in "project_code" field for order API endpoints

v216 - 2024-07-08 : https://github.com/inventree/InvenTree/pull/7595
    - Moves API endpoint for contenttype lookup by model name

v215 - 2024-07-09 : https://github.com/inventree/InvenTree/pull/7591
    - Adds additional fields to the BuildLine serializer

v214 - 2024-07-08 : https://github.com/inventree/InvenTree/pull/7587
    - Adds "default_location_detail" field to the Part API

v213 - 2024-07-06 : https://github.com/inventree/InvenTree/pull/7527
    - Adds 'locked' field to Part API

v212 - 2024-07-06 : https://github.com/inventree/InvenTree/pull/7562
    - Makes API generation more robust (no functional changes)

v211 - 2024-06-26 : https://github.com/inventree/InvenTree/pull/6911
    - Adds API endpoints for managing data import and export

v210 - 2024-06-26 : https://github.com/inventree/InvenTree/pull/7518
    - Adds translateable text to User API fields

v209 - 2024-06-26 : https://github.com/inventree/InvenTree/pull/7514
    - Add "top_level" filter to PartCategory API endpoint
    - Add "top_level" filter to StockLocation API endpoint

v208 - 2024-06-19 : https://github.com/inventree/InvenTree/pull/7479
    - Adds documentation for the user roles API endpoint (no functional changes)

v207 - 2024-06-09 : https://github.com/inventree/InvenTree/pull/7420
    - Moves all "Attachment" models into a single table
    - All "Attachment" operations are now performed at /api/attachment/
    - Add permissions information to /api/user/roles/ endpoint

v206 - 2024-06-08 : https://github.com/inventree/InvenTree/pull/7417
    - Adds "choices" field to the PartTestTemplate model

v205 - 2024-06-03 : https://github.com/inventree/InvenTree/pull/7284
    - Added model_type and model_id fields to the "NotesImage" serializer

v204 - 2024-06-03 : https://github.com/inventree/InvenTree/pull/7393
    - Fixes previous API update which resulted in inconsistent ordering of currency codes

v203 - 2024-06-03 : https://github.com/inventree/InvenTree/pull/7390
    - Currency codes are now configurable as a run-time setting

v202 - 2024-05-27 : https://github.com/inventree/InvenTree/pull/7343
    - Adjust "required" attribute of Part.category field to be optional

v201 - 2024-05-21 : https://github.com/inventree/InvenTree/pull/7074
    - Major refactor of the report template / report printing interface
    - This is a *breaking change* to the report template API

v200 - 2024-05-20 : https://github.com/inventree/InvenTree/pull/7000
    - Adds API endpoint for generating custom batch codes
    - Adds API endpoint for generating custom serial numbers

v199 - 2024-05-20 : https://github.com/inventree/InvenTree/pull/7264
    - Expose "bom_valid" filter for the Part API
    - Expose "starred" filter for the Part API

v198 - 2024-05-19 : https://github.com/inventree/InvenTree/pull/7258
    - Fixed lookup field conflicts in the plugins API

v197 - 2024-05-14 : https://github.com/inventree/InvenTree/pull/7224
    - Refactor the plugin API endpoints to use the plugin "key" for lookup, rather than the PK value

v196 - 2024-05-05 : https://github.com/inventree/InvenTree/pull/7160
    - Adds "location" field to BuildOutputComplete API endpoint

v195 - 2024-05-03 : https://github.com/inventree/InvenTree/pull/7153
    - Fixes bug in BuildOrderCancel API endpoint

v194 - 2024-05-01 : https://github.com/inventree/InvenTree/pull/7147
    -  Adds field description to the currency_exchange_retrieve API call

v193 - 2024-04-30 : https://github.com/inventree/InvenTree/pull/7144
    - Adds "assigned_to" filter to PurchaseOrder / SalesOrder / ReturnOrder API endpoints

v192 - 2024-04-23 : https://github.com/inventree/InvenTree/pull/7106
    - Adds 'trackable' ordering option to BuildLineLabel API endpoint

v191 - 2024-04-22 : https://github.com/inventree/InvenTree/pull/7079
    - Adds API endpoints for Contenttype model

v190 - 2024-04-19 : https://github.com/inventree/InvenTree/pull/7024
    - Adds "active" field to the Company API endpoints
    - Allow company list to be filtered by "active" status

v189 - 2024-04-19 : https://github.com/inventree/InvenTree/pull/7066
    - Adds "currency" field to CompanyBriefSerializer class

v188 - 2024-04-16 : https://github.com/inventree/InvenTree/pull/6970
    - Adds session authentication support for the API
    - Improvements for login / logout endpoints for better support of React web interface

v187 - 2024-04-10 : https://github.com/inventree/InvenTree/pull/6985
    - Allow Part list endpoint to be sorted by pricing_min and pricing_max values
    - Allow BomItem list endpoint to be sorted by pricing_min and pricing_max values
    - Allow InternalPrice and SalePrice endpoints to be sorted by quantity
    - Adds total pricing values to BomItem serializer

v186 - 2024-03-26 : https://github.com/inventree/InvenTree/pull/6855
    - Adds license information to the API

v185 - 2024-03-24 : https://github.com/inventree/InvenTree/pull/6836
    - Remove /plugin/activate endpoint
    - Update docstrings and typing for various API endpoints (no functional changes)

v184 - 2024-03-17 : https://github.com/inventree/InvenTree/pull/10464
    - Add additional fields for tests (start/end datetime, test station)

v183 - 2024-03-14 : https://github.com/inventree/InvenTree/pull/5972
    - Adds "category_default_location" annotated field to part serializer
    - Adds "part_detail.category_default_location" annotated field to stock item serializer
    - Adds "part_detail.category_default_location" annotated field to purchase order line serializer
    - Adds "parent_default_location" annotated field to category serializer

v182 - 2024-03-13 : https://github.com/inventree/InvenTree/pull/6714
    - Expose ReportSnippet model to the /report/snippet/ API endpoint
    - Expose ReportAsset model to the /report/asset/ API endpoint

v181 - 2024-02-21 : https://github.com/inventree/InvenTree/pull/6541
    - Adds "width" and "height" fields to the LabelTemplate API endpoint
    - Adds "page_size" and "landscape" fields to the ReportTemplate API endpoint

v180 - 2024-3-02 : https://github.com/inventree/InvenTree/pull/6463
    - Tweaks to API documentation to allow automatic documentation generation

v179 - 2024-03-01 : https://github.com/inventree/InvenTree/pull/6605
    - Adds "subcategories" count to PartCategory serializer
    - Adds "sublocations" count to StockLocation serializer
    - Adds "image" field to PartBrief serializer
    - Adds "image" field to CompanyBrief serializer

v178 - 2024-02-29 : https://github.com/inventree/InvenTree/pull/6604
    - Adds "external_stock" field to the Part API endpoint
    - Adds "external_stock" field to the BomItem API endpoint
    - Adds "external_stock" field to the BuildLine API endpoint
    - Stock quantities represented in the BuildLine API endpoint are now filtered by Build.source_location

v177 - 2024-02-27 : https://github.com/inventree/InvenTree/pull/6581
    - Adds "subcategoies" count to PartCategoryTree serializer
    - Adds "sublocations" count to StockLocationTree serializer

v176 - 2024-02-26 : https://github.com/inventree/InvenTree/pull/6535
    - Adds the field "plugins_install_disabled" to the Server info API endpoint

v175 - 2024-02-21 : https://github.com/inventree/InvenTree/pull/6538
    - Adds "parts" count to PartParameterTemplate serializer

v174 - 2024-02-21 : https://github.com/inventree/InvenTree/pull/6536
    - Expose PartCategory filters to the API documentation
    - Expose StockLocation filters to the API documentation

v173 - 2024-02-20 : https://github.com/inventree/InvenTree/pull/6483
    - Adds "merge_items" to the PurchaseOrderLine create API endpoint
    - Adds "auto_pricing" to the PurchaseOrderLine create/update API endpoint

v172 - 2024-02-20 : https://github.com/inventree/InvenTree/pull/6526
    - Adds "enabled" field to the PartTestTemplate API endpoint
    - Adds "enabled" filter to the PartTestTemplate list
    - Adds "enabled" filter to the StockItemTestResult list

v171 - 2024-02-19 : https://github.com/inventree/InvenTree/pull/6516
    - Adds "key" as a filterable parameter to PartTestTemplate list endpoint

v170 -> 2024-02-19 : https://github.com/inventree/InvenTree/pull/6514
    - Adds "has_results" filter to the PartTestTemplate list endpoint

v169 -> 2024-02-14 : https://github.com/inventree/InvenTree/pull/6430
    - Adds 'key' field to PartTestTemplate API endpoint
    - Adds annotated 'results' field to PartTestTemplate API endpoint
    - Adds 'template' field to StockItemTestResult API endpoint

v168 -> 2024-02-14 : https://github.com/inventree/InvenTree/pull/4824
    - Adds machine CRUD API endpoints
    - Adds machine settings API endpoints
    - Adds machine restart API endpoint
    - Adds machine types/drivers list API endpoints
    - Adds machine registry status API endpoint
    - Adds 'required' field to the global Settings API
    - Discover sub-sub classes of the StatusCode API

v167 -> 2024-02-07: https://github.com/inventree/InvenTree/pull/6440
    - Fixes for OpenAPI schema generation

v166 -> 2024-02-04 : https://github.com/inventree/InvenTree/pull/6400
    - Adds package_name to plugin API
    - Adds mechanism for uninstalling plugins via the API

v165 -> 2024-01-28 : https://github.com/inventree/InvenTree/pull/6040
    - Adds supplier_part.name, part.creation_user, part.required_for_sales_order

v164 -> 2024-01-24 : https://github.com/inventree/InvenTree/pull/6343
    - Adds "building" quantity to BuildLine API serializer

v163 -> 2024-01-22 : https://github.com/inventree/InvenTree/pull/6314
    - Extends API endpoint to expose auth configuration information for signin pages

v162 -> 2024-01-14 : https://github.com/inventree/InvenTree/pull/6230
    - Adds API endpoints to provide information on background tasks

v161 -> 2024-01-13 : https://github.com/inventree/InvenTree/pull/6222
    - Adds API endpoint for system error information

v160 -> 2023-12-11 : https://github.com/inventree/InvenTree/pull/6072
    - Adds API endpoint for allocating stock items against a sales order via barcode scan

v159 -> 2023-12-08 : https://github.com/inventree/InvenTree/pull/6056
    - Adds API endpoint for reloading plugin registry

v158 -> 2023-11-21 : https://github.com/inventree/InvenTree/pull/5953
    - Adds API endpoint for listing all settings of a particular plugin
    - Adds API endpoint for registry status (errors)

v157 -> 2023-12-02 : https://github.com/inventree/InvenTree/pull/6021
    - Add write-only "existing_image" field to Part API serializer

v156 -> 2023-11-26 : https://github.com/inventree/InvenTree/pull/5982
    - Add POST endpoint for report and label creation

v155 -> 2023-11-24 : https://github.com/inventree/InvenTree/pull/5979
    - Add "creation_date" field to Part instance serializer

v154 -> 2023-11-21 : https://github.com/inventree/InvenTree/pull/5944
    - Adds "responsible" field to the ProjectCode table

v153 -> 2023-11-21 : https://github.com/inventree/InvenTree/pull/5956
    - Adds override_min and override_max fields to part pricing API

v152 -> 2023-11-20 : https://github.com/inventree/InvenTree/pull/5949
    - Adds barcode support for manufacturerpart model
    - Adds API endpoint for adding parts to purchase order using barcode scan

v151 -> 2023-11-13 : https://github.com/inventree/InvenTree/pull/5906
    - Allow user list API to be filtered by user active status
    - Allow owner list API to be filtered by user active status

v150 -> 2023-11-07: https://github.com/inventree/InvenTree/pull/5875
    - Extended user API endpoints to enable ordering
    - Extended user API endpoints to enable user role changes
    - Added endpoint to create a new user

v149 -> 2023-11-07 : https://github.com/inventree/InvenTree/pull/5876
    - Add 'building' quantity to BomItem serializer
    - Add extra ordering options for the BomItem list API

v148 -> 2023-11-06 : https://github.com/inventree/InvenTree/pull/5872
    - Allow "quantity" to be specified when installing an item into another item

v147 -> 2023-11-04: https://github.com/inventree/InvenTree/pull/5860
    - Adds "completed_lines" field to SalesOrder API endpoint
    - Adds "completed_lines" field to PurchaseOrder API endpoint

v146 -> 2023-11-02: https://github.com/inventree/InvenTree/pull/5822
    - Extended SSO Provider endpoint to contain if a provider is configured
    - Adds API endpoints for Email Address model

v145 -> 2023-10-30: https://github.com/inventree/InvenTree/pull/5786
    - Allow printing labels via POST including printing options in the body

v144 -> 2023-10-23: https://github.com/inventree/InvenTree/pull/5811
    - Adds version information API endpoint

v143 -> 2023-10-29: https://github.com/inventree/InvenTree/pull/5810
    - Extends the status endpoint to include information about system status and health

v142 -> 2023-10-20: https://github.com/inventree/InvenTree/pull/5759
    - Adds generic API endpoints for looking up status models

v141 -> 2023-10-23 : https://github.com/inventree/InvenTree/pull/5774
    - Changed 'part.responsible' from User to Owner

v140 -> 2023-10-20 : https://github.com/inventree/InvenTree/pull/5664
    - Expand API token functionality
    - Multiple API tokens can be generated per user

v139 -> 2023-10-11 : https://github.com/inventree/InvenTree/pull/5509
    - Add new BarcodePOReceive endpoint to receive line items by scanning supplier barcodes

v138 -> 2023-10-11 : https://github.com/inventree/InvenTree/pull/5679
    - Settings keys are no longer case sensitive
    - Include settings units in API serializer

v137 -> 2023-10-04 : https://github.com/inventree/InvenTree/pull/5588
    - Adds StockLocationType API endpoints
    - Adds custom_icon, location_type to StockLocation endpoint

v136 -> 2023-09-23 : https://github.com/inventree/InvenTree/pull/5595
    - Adds structural to StockLocation and PartCategory tree endpoints

v135 -> 2023-09-19 : https://github.com/inventree/InvenTree/pull/5569
    - Adds location path detail to StockLocation and StockItem API endpoints
    - Adds category path detail to PartCategory and Part API endpoints

v134 -> 2023-09-11 : https://github.com/inventree/InvenTree/pull/5525
    - Allow "Attachment" list endpoints to be searched by attachment, link and comment fields

v133 -> 2023-09-08 : https://github.com/inventree/InvenTree/pull/5518
    - Add extra optional fields which can be used for StockAdjustment endpoints

v132 -> 2023-09-07 : https://github.com/inventree/InvenTree/pull/5515
    - Add 'issued_by' filter to BuildOrder API list endpoint

v131 -> 2023-08-09 : https://github.com/inventree/InvenTree/pull/5415
    - Annotate 'available_variant_stock' to the SalesOrderLine serializer

v130 -> 2023-07-14 : https://github.com/inventree/InvenTree/pull/5251
    - Refactor label printing interface

v129 -> 2023-07-06 : https://github.com/inventree/InvenTree/pull/5189
    - Changes 'serial_lte' and 'serial_gte' stock filters to point to 'serial_int' field

v128 -> 2023-07-06 : https://github.com/inventree/InvenTree/pull/5186
    - Adds 'available' filter for BuildLine API endpoint

v127 -> 2023-06-24 : https://github.com/inventree/InvenTree/pull/5094
    - Enhancements for the PartParameter API endpoints

v126 -> 2023-06-19 : https://github.com/inventree/InvenTree/pull/5075
    - Adds API endpoint for setting the "category" for multiple parts simultaneously

v125 -> 2023-06-17 : https://github.com/inventree/InvenTree/pull/5064
    - Adds API endpoint for setting the "status" field for multiple stock items simultaneously

v124 -> 2023-06-17 : https://github.com/inventree/InvenTree/pull/5057
    - Add "created_before" and "created_after" filters to the Part API

v123 -> 2023-06-15 : https://github.com/inventree/InvenTree/pull/5019
    - Add Metadata to: Plugin Config

v122 -> 2023-06-14 : https://github.com/inventree/InvenTree/pull/5034
    - Adds new BuildLineLabel label type

v121 -> 2023-06-14 : https://github.com/inventree/InvenTree/pull/4808
    - Adds "ProjectCode" link to Build model

v120 -> 2023-06-07 : https://github.com/inventree/InvenTree/pull/4855
    - Major overhaul of the build order API
    - Adds new BuildLine model

v119 -> 2023-06-01 : https://github.com/inventree/InvenTree/pull/4898
    - Add Metadata to:  Part test templates, Part parameters, Part category parameter templates, BOM item substitute, Related Parts, Stock item test result

v118 -> 2023-06-01 : https://github.com/inventree/InvenTree/pull/4935
    - Adds extra fields for the PartParameterTemplate model

v117 -> 2023-05-22 : https://github.com/inventree/InvenTree/pull/4854
    - Part.units model now supports physical units (e.g. "kg", "m", "mm", etc)
    - Replaces SupplierPart "pack_size" field with "pack_quantity"
    - New field supports physical units, and allows for conversion between compatible units

v116 -> 2023-05-18 : https://github.com/inventree/InvenTree/pull/4823
    - Updates to part parameter implementation, to use physical units

v115 -> 2023-05-18 : https://github.com/inventree/InvenTree/pull/4846
    - Adds ability to partially scrap a build output

v114 -> 2023-05-16 : https://github.com/inventree/InvenTree/pull/4825
    - Adds "delivery_date" to shipments

v113 -> 2023-05-13 : https://github.com/inventree/InvenTree/pull/4800
    - Adds API endpoints for scrapping a build output

v112 -> 2023-05-13: https://github.com/inventree/InvenTree/pull/4741
    - Adds flag use_pack_size to the stock addition API, which allows adding packs

v111 -> 2023-05-02 : https://github.com/inventree/InvenTree/pull/4367
    - Adds tags to the Part serializer
    - Adds tags to the SupplierPart serializer
    - Adds tags to the ManufacturerPart serializer
    - Adds tags to the StockItem serializer
    - Adds tags to the StockLocation serializer

v110 -> 2023-04-26 : https://github.com/inventree/InvenTree/pull/4698
    - Adds 'order_currency' field for PurchaseOrder / SalesOrder endpoints

v109 -> 2023-04-19 : https://github.com/inventree/InvenTree/pull/4636
    - Adds API endpoints for the "ProjectCode" model

v108 -> 2023-04-17 : https://github.com/inventree/InvenTree/pull/4615
    - Adds functionality to upload images for rendering in markdown notes

v107 -> 2023-04-04 : https://github.com/inventree/InvenTree/pull/4575
    - Adds barcode support for PurchaseOrder model
    - Adds barcode support for ReturnOrder model
    - Adds barcode support for SalesOrder model
    - Adds barcode support for BuildOrder model

v106 -> 2023-04-03 : https://github.com/inventree/InvenTree/pull/4566
    - Adds 'search_regex' parameter to all searchable API endpoints

v105 -> 2023-03-31 : https://github.com/inventree/InvenTree/pull/4543
    - Adds API endpoints for status label information on various models

v104 -> 2023-03-23 : https://github.com/inventree/InvenTree/pull/4488
    - Adds various endpoints for new "ReturnOrder" models
    - Adds various endpoints for new "ReturnOrderReport" templates
    - Exposes API endpoints for "Contact" model

v103 -> 2023-03-17 : https://github.com/inventree/InvenTree/pull/4410
    - Add metadata to several more models

v102 -> 2023-03-18 : https://github.com/inventree/InvenTree/pull/4505
- Adds global search API endpoint for consolidated search results

v101 -> 2023-03-07 : https://github.com/inventree/InvenTree/pull/4462
    - Adds 'total_in_stock' to Part serializer, and supports API ordering

v100 -> 2023-03-04 : https://github.com/inventree/InvenTree/pull/4452
     - Adds bulk delete of PurchaseOrderLineItems to API

v99 -> 2023-03-03 : https://github.com/inventree/InvenTree/pull/4445
    - Adds sort by "responsible" to PurchaseOrderAPI

v98 -> 2023-02-24 : https://github.com/inventree/InvenTree/pull/4408
    - Adds "responsible" filter to Build API

v97 -> 2023-02-20 : https://github.com/inventree/InvenTree/pull/4377
    - Adds "external" attribute to StockLocation model

v96 -> 2023-02-16 : https://github.com/inventree/InvenTree/pull/4345
    - Adds stocktake report generation functionality

v95 -> 2023-02-16 : https://github.com/inventree/InvenTree/pull/4346
    - Adds "CompanyAttachment" model (and associated API endpoints)

v94 -> 2023-02-10 : https://github.com/inventree/InvenTree/pull/4327
    - Adds API endpoints for the "Group" auth model

v93 -> 2023-02-03 : https://github.com/inventree/InvenTree/pull/4300
    - Adds extra information to the currency exchange endpoint
    - Adds API endpoint for manually updating exchange rates

v92 -> 2023-02-02 : https://github.com/inventree/InvenTree/pull/4293
    - Adds API endpoint for currency exchange information

v91 -> 2023-01-31 : https://github.com/inventree/InvenTree/pull/4281
    - Improves the API endpoint for creating new Part instances

v90 -> 2023-01-25 : https://github.com/inventree/InvenTree/pull/4186/files
    - Adds a dedicated endpoint to activate a plugin

v89 -> 2023-01-25 : https://github.com/inventree/InvenTree/pull/4214
    - Adds updated field to SupplierPart API
    - Adds API date ordering for supplier part list

v88 -> 2023-01-17: https://github.com/inventree/InvenTree/pull/4225
    - Adds 'priority' field to Build model and api endpoints

v87 -> 2023-01-04 : https://github.com/inventree/InvenTree/pull/4067
    - Add API date filter for stock table on Expiry date

v86 -> 2022-12-22 : https://github.com/inventree/InvenTree/pull/4069
    - Adds API endpoints for part stocktake

v85 -> 2022-12-21 : https://github.com/inventree/InvenTree/pull/3858
    - Add endpoints serving ICS calendars for purchase and sales orders through API

v84 -> 2022-12-21: https://github.com/inventree/InvenTree/pull/4083
    - Add support for listing PO, BO, SO by their reference

v83 -> 2022-11-19 : https://github.com/inventree/InvenTree/pull/3949
    - Add support for structural Stock locations

v82 -> 2022-11-16 : https://github.com/inventree/InvenTree/pull/3931
    - Add support for structural Part categories

v81 -> 2022-11-08 : https://github.com/inventree/InvenTree/pull/3710
    - Adds cached pricing information to Part API
    - Adds cached pricing information to BomItem API
    - Allows Part and BomItem list endpoints to be filtered by 'has_pricing'
    - Remove calculated 'price_string' values from API endpoints
    - Allows PurchaseOrderLineItem API endpoint to be filtered by 'has_pricing'
    - Allows SalesOrderLineItem API endpoint to be filtered by 'has_pricing'
    - Allows SalesOrderLineItem API endpoint to be filtered by 'order_status'
    - Adds more information to SupplierPriceBreak serializer

v80 -> 2022-11-07 : https://github.com/inventree/InvenTree/pull/3906
    - Adds 'barcode_hash' to Part API serializer
    - Adds 'barcode_hash' to StockLocation API serializer
    - Adds 'barcode_hash' to SupplierPart API serializer

v79 -> 2022-11-03 : https://github.com/inventree/InvenTree/pull/3895
    - Add metadata to Company

v78 -> 2022-10-25 : https://github.com/inventree/InvenTree/pull/3854
    - Make PartCategory to be filtered by name and description

v77 -> 2022-10-12 : https://github.com/inventree/InvenTree/pull/3772
    - Adds model permission checks for barcode assignment actions

v76 -> 2022-09-10 : https://github.com/inventree/InvenTree/pull/3640
    - Refactor of barcode data on the API
    - StockItem.uid renamed to StockItem.barcode_hash

v75 -> 2022-09-05 : https://github.com/inventree/InvenTree/pull/3644
    - Adds "pack_size" attribute to SupplierPart API serializer

v74 -> 2022-08-28 : https://github.com/inventree/InvenTree/pull/3615
    - Add confirmation field for completing PurchaseOrder if the order has incomplete lines
    - Add confirmation field for completing SalesOrder if the order has incomplete lines

v73 -> 2022-08-24 : https://github.com/inventree/InvenTree/pull/3605
    - Add 'description' field to PartParameterTemplate model

v72 -> 2022-08-18 : https://github.com/inventree/InvenTree/pull/3567
    - Allow PurchaseOrder to be duplicated via the API

v71 -> 2022-08-18 : https://github.com/inventree/InvenTree/pull/3564
    - Updates to the "part scheduling" API endpoint

v70 -> 2022-08-02 : https://github.com/inventree/InvenTree/pull/3451
    - Adds a 'depth' parameter to the PartCategory list API
    - Adds a 'depth' parameter to the StockLocation list API

v69 -> 2022-08-01 : https://github.com/inventree/InvenTree/pull/3443
    - Updates the PartCategory list API:
        - Improve query efficiency: O(n) becomes O(1)
        - Rename 'parts' field to 'part_count'
    - Updates the StockLocation list API:
        - Improve query efficiency: O(n) becomes O(1)

v68 -> 2022-07-27 : https://github.com/inventree/InvenTree/pull/3417
    - Allows SupplierPart list to be filtered by SKU value
    - Allows SupplierPart list to be filtered by MPN value

v67 -> 2022-07-25 : https://github.com/inventree/InvenTree/pull/3395
    - Adds a 'requirements' endpoint for Part instance
    - Provides information on outstanding order requirements for a given part

v66 -> 2022-07-24 : https://github.com/inventree/InvenTree/pull/3393
    - Part images can now be downloaded from a remote URL via the API
    - Company images can now be downloaded from a remote URL via the API

v65 -> 2022-07-15 : https://github.com/inventree/InvenTree/pull/3335
    - Annotates 'in_stock' quantity to the SupplierPart API

v64 -> 2022-07-08 : https://github.com/inventree/InvenTree/pull/3310
    - Annotate 'on_order' quantity to BOM list API
    - Allow BOM List API endpoint to be filtered by "on_order" parameter

v63 -> 2022-07-06 : https://github.com/inventree/InvenTree/pull/3301
    - Allow BOM List API endpoint to be filtered by "available_stock" parameter

v62 -> 2022-07-05 : https://github.com/inventree/InvenTree/pull/3296
    - Allows search on BOM List API endpoint
    - Allows ordering on BOM List API endpoint

v61 -> 2022-06-12 : https://github.com/inventree/InvenTree/pull/3183
    - Migrate the "Convert Stock Item" form class to use the API
    - There is now an API endpoint for converting a stock item to a valid variant

v60 -> 2022-06-08 : https://github.com/inventree/InvenTree/pull/3148
    - Add availability data fields to the SupplierPart model

v59 -> 2022-06-07 : https://github.com/inventree/InvenTree/pull/3154
    - Adds further improvements to BulkDelete mixin class
    - Fixes multiple bugs in custom OPTIONS metadata implementation
    - Adds 'bulk delete' for Notifications

v58 -> 2022-06-06 : https://github.com/inventree/InvenTree/pull/3146
    - Adds a BulkDelete API mixin class for fast, safe deletion of multiple objects with a single API request

v57 -> 2022-06-05 : https://github.com/inventree/InvenTree/pull/3130
    - Transfer PartCategoryTemplateParameter actions to the API

v56 -> 2022-06-02 : https://github.com/inventree/InvenTree/pull/3123
    - Expose the PartParameterTemplate model to use the API

v55 -> 2022-06-02 : https://github.com/inventree/InvenTree/pull/3120
    - Converts the 'StockItemReturn' functionality to make use of the API

v54 -> 2022-06-02 : https://github.com/inventree/InvenTree/pull/3117
    - Adds 'available_stock' annotation on the SalesOrderLineItem API
    - Adds (well, fixes) 'overdue' annotation on the SalesOrderLineItem API

v53 -> 2022-06-01 : https://github.com/inventree/InvenTree/pull/3110
    - Adds extra search fields to the BuildOrder list API endpoint

v52 -> 2022-05-31 : https://github.com/inventree/InvenTree/pull/3103
    - Allow part list API to be searched by supplier SKU

v51 -> 2022-05-24 : https://github.com/inventree/InvenTree/pull/3058
    - Adds new fields to the SalesOrderShipment model

v50 -> 2022-05-18 : https://github.com/inventree/InvenTree/pull/2912
    - Implement Attachments for manufacturer parts

v49 -> 2022-05-09 : https://github.com/inventree/InvenTree/pull/2957
    - Allows filtering of plugin list by 'active' status
    - Allows filtering of plugin list by 'mixin' support
    - Adds endpoint to "identify" or "locate" stock items and locations (using plugins)

v48 -> 2022-05-12 : https://github.com/inventree/InvenTree/pull/2977
    - Adds "export to file" functionality for PurchaseOrder API endpoint
    - Adds "export to file" functionality for SalesOrder API endpoint
    - Adds "export to file" functionality for BuildOrder API endpoint

v47 -> 2022-05-10 : https://github.com/inventree/InvenTree/pull/2964
    - Fixes barcode API error response when scanning a StockItem which does not exist
    - Fixes barcode API error response when scanning a StockLocation which does not exist

v46 -> 2022-05-09
    - Fixes read permissions on settings API
    - Allows non-staff users to read global settings via the API

v45 -> 2022-05-08 : https://github.com/inventree/InvenTree/pull/2944
    - Settings are now accessed via the API using their unique key, not their PK
    - This allows the settings to be accessed without prior knowledge of the PK

v44 -> 2022-05-04 : https://github.com/inventree/InvenTree/pull/2931
    - Converting more server-side rendered forms to the API
    - Exposes more core functionality to API endpoints

v43 -> 2022-04-26 : https://github.com/inventree/InvenTree/pull/2875
    - Adds API detail endpoint for PartSalePrice model
    - Adds API detail endpoint for PartInternalPrice model

v42 -> 2022-04-26 : https://github.com/inventree/InvenTree/pull/2833
    - Adds variant stock information to the Part and BomItem serializers

v41 -> 2022-04-26
    - Fixes 'variant_of' filter for Part list endpoint

v40 -> 2022-04-19
    - Adds ability to filter StockItem list by "tracked" parameter
        - This checks the serial number or batch code fields

v39 -> 2022-04-18
    - Adds ability to filter StockItem list by "has_batch" parameter

v38 -> 2022-04-14 : https://github.com/inventree/InvenTree/pull/2828
    - Adds the ability to include stock test results for "installed items"

v37 -> 2022-04-07 : https://github.com/inventree/InvenTree/pull/2806
    - Adds extra stock availability information to the BomItem serializer

v36 -> 2022-04-03
    - Adds ability to filter part list endpoint by unallocated_stock argument

v35 -> 2022-04-01 : https://github.com/inventree/InvenTree/pull/2797
    - Adds stock allocation information to the Part API
    - Adds calculated field for "unallocated_quantity"

v34 -> 2022-03-25
    - Change permissions for "plugin list" API endpoint (now allows any authenticated user)

v33 -> 2022-03-24
    - Adds "plugins_enabled" information to root API endpoint

v32 -> 2022-03-19
    - Adds "parameters" detail to Part API endpoint (use &parameters=true)
    - Adds ability to filter PartParameterTemplate API by Part instance
    - Adds ability to filter PartParameterTemplate API by PartCategory instance

v31 -> 2022-03-14
    - Adds "updated" field to SupplierPriceBreakList and SupplierPriceBreakDetail API endpoints

v30 -> 2022-03-09
    - Adds "exclude_location" field to BuildAutoAllocation API endpoint
    - Allows BuildItem API endpoint to be filtered by BomItem relation

v29 -> 2022-03-08
    - Adds "scheduling" endpoint for predicted stock scheduling information

v28 -> 2022-03-04
    - Adds an API endpoint for auto allocation of stock items against a build order
    - Ref: https://github.com/inventree/InvenTree/pull/2713

v27 -> 2022-02-28
    - Adds target_date field to individual line items for purchase orders and sales orders

v26 -> 2022-02-17
    - Adds API endpoint for uploading a BOM file and extracting data

v25 -> 2022-02-17
    - Adds ability to filter "part" list endpoint by "in_bom_for" argument

v24 -> 2022-02-10
    - Adds API endpoint for deleting (cancelling) build order outputs

v23 -> 2022-02-02
    - Adds API endpoints for managing plugin classes
    - Adds API endpoints for managing plugin settings

v22 -> 2021-12-20
    - Adds API endpoint to "merge" multiple stock items

v21 -> 2021-12-04
    - Adds support for multiple "Shipments" against a SalesOrder
    - Refactors process for stock allocation against a SalesOrder

v20 -> 2021-12-03
    - Adds ability to filter POLineItem endpoint by "base_part"
    - Adds optional "order_detail" to POLineItem list endpoint

v19 -> 2021-12-02
    - Adds the ability to filter the StockItem API by "part_tree"
    - Returns only stock items which match a particular part.tree_id field

v18 -> 2021-11-15
    - Adds the ability to filter BomItem API by "uses" field
    - This returns a list of all BomItems which "use" the specified part
    - Includes inherited BomItem objects

v17 -> 2021-11-09
    - Adds API endpoints for GLOBAL and USER settings objects
    - Ref: https://github.com/inventree/InvenTree/pull/2275

v16 -> 2021-10-17
    - Adds API endpoint for completing build order outputs

v15 -> 2021-10-06
    - Adds detail endpoint for SalesOrderAllocation model
    - Allows use of the API forms interface for adjusting SalesOrderAllocation objects

v14 -> 2021-10-05
    - Stock adjustment actions API is improved, using native DRF serializer support
    - However adjustment actions now only support 'pk' as a lookup field

v13 -> 2021-10-05
    - Adds API endpoint to allocate stock items against a BuildOrder
    - Updates StockItem API with improved filtering against BomItem data

v12 -> 2021-09-07
    - Adds API endpoint to receive stock items against a PurchaseOrder

v11 -> 2021-08-26
    - Adds "units" field to PartBriefSerializer
    - This allows units to be introspected from the "part_detail" field in the StockItem serializer

v10 -> 2021-08-23
    - Adds "purchase_price_currency" to StockItem serializer
    - Adds "purchase_price_string" to StockItem serializer
    - Purchase price is now writable for StockItem serializer

v9  -> 2021-08-09
    - Adds "price_string" to part pricing serializers

v8  -> 2021-07-19
    - Refactors the API interface for SupplierPart and ManufacturerPart models
    - ManufacturerPart objects can no longer be created via the SupplierPart API endpoint

v7  -> 2021-07-03
    - Introduced the concept of "API forms" in https://github.com/inventree/InvenTree/pull/1716
    - API OPTIONS endpoints provide comprehensive field metedata
    - Multiple new API endpoints added for database models

v6  -> 2021-06-23
    - Part and Company images can now be directly uploaded via the REST API

v5  -> 2021-06-21
    - Adds API interface for manufacturer part parameters

v4  -> 2021-06-01
    - BOM items can now accept "variant stock" to be assigned against them
    - Many slight API tweaks were needed to get this to work properly!

v3  -> 2021-05-22:
    - The updated StockItem "history tracking" now uses a different interface

"""<|MERGE_RESOLUTION|>--- conflicted
+++ resolved
@@ -1,21 +1,19 @@
 """InvenTree API version information."""
 
 # InvenTree API version
-INVENTREE_API_VERSION = 275
+INVENTREE_API_VERSION = 276
 
 """Increment this API version number whenever there is a significant change to the API that any clients need to know about."""
 
 
 INVENTREE_API_TEXT = """
 
-<<<<<<< HEAD
-v275 - 2024-10-29 : https://github.com/inventree/InvenTree/pull/8278
+v276 - 2024-10-31 : https://github.com/inventree/InvenTree/pull/8278
     - Allow build order list to be filtered by "outstanding" (alias for "active")
-=======
-v274 - 2024-10-31 : https://github.com/inventree/InvenTree/pull/8396
+
+v275 - 2024-10-31 : https://github.com/inventree/InvenTree/pull/8396
     - Adds SKU and MPN fields to the StockItem serializer
     - Additional export options for the StockItem serializer
->>>>>>> 913a05cf
 
 v274 - 2024-10-29 : https://github.com/inventree/InvenTree/pull/8392
     - Add more detailed information to NotificationEntry API serializer
