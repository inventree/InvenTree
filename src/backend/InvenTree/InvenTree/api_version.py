--- conflicted
+++ resolved
@@ -1,19 +1,17 @@
 """InvenTree API version information."""
 
 # InvenTree API version
-INVENTREE_API_VERSION = 342
+INVENTREE_API_VERSION = 343
 
 """Increment this API version number whenever there is a significant change to the API that any clients need to know about."""
 
 
 INVENTREE_API_TEXT = """
-<<<<<<< HEAD
-v342 -> 2025-05-05 : https://github.com/inventree/InvenTree/pull/9608
+v343 -> 2025-05-05 : https://github.com/inventree/InvenTree/pull/9608
     - Adds email endpoints
-=======
+
 v342 -> 2025-05-09 : https://github.com/inventree/InvenTree/pull/9651
     - Fix serializer to match Generate API for serial numbers
->>>>>>> e0acfaa7
 
 v341 -> 2025-04-21 : https://github.com/inventree/InvenTree/pull/9547
     - Require pagination limit on list queries
