--- conflicted
+++ resolved
@@ -582,13 +582,7 @@
         """Test that we can read the 'info-view' endpoint."""
         url = reverse('api-inventree-info')
 
-<<<<<<< HEAD
-        QUERY_LIMIT = 300
-
-        response = self.get(url, max_query_count=QUERY_LIMIT)
-=======
         response = self.get(url, max_query_count=275, expected_code=200)
->>>>>>> 31eabc9b
 
         data = response.json()
         self.assertIn('server', data)
@@ -598,19 +592,15 @@
         self.assertEqual('InvenTree', data['server'])
 
         # Test with token
-        token = self.get(url=reverse('api-token'), max_query_count=QUERY_LIMIT).data[
-            'token'
-        ]
+        token = self.get(url=reverse('api-token'), max_query_count=275).data['token']
         self.client.logout()
 
         # Anon
-        response = self.get(url, max_query_count=QUERY_LIMIT)
+        response = self.get(url, max_query_count=275)
         self.assertEqual(response.json()['database'], None)
 
         # Staff
         response = self.get(
-            url,
-            headers={'Authorization': f'Token {token}'},
-            max_query_count=QUERY_LIMIT,
+            url, headers={'Authorization': f'Token {token}'}, max_query_count=275
         )
         self.assertGreater(len(response.json()['database']), 4)