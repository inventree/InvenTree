--- conflicted
+++ resolved
@@ -60,10 +60,6 @@
 
 
 def send_email(
-<<<<<<< HEAD
-    subject, body, recipients: list[str], from_email=None, html_message=None
-):
-=======
     subject: str,
     body: str,
     recipients: Union[str, list],
@@ -72,7 +68,6 @@
     prio: Priority = Priority.NORMAL,
     headers: Optional[dict] = None,
 ) -> tuple[bool, Optional[str]]:
->>>>>>> ab9c6bae
     """Send an email with the specified subject and body, to the specified recipients list."""
     if isinstance(recipients, str):
         recipients = [recipients]
