--- conflicted
+++ resolved
@@ -1,10 +1,4 @@
 """Overrides for allauth and adjacent packages to enforce InvenTree specific auth settings and restirctions."""
-
-<<<<<<< HEAD
-import logging
-=======
-from urllib.parse import urlencode
->>>>>>> dcff7a5c
 
 from django import forms
 from django.conf import settings
