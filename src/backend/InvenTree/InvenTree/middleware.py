--- conflicted
+++ resolved
@@ -39,7 +39,6 @@
 # List of target URL endpoints where *do not* want to redirect to
 urls = [
     reverse_lazy('account_login'),
-    reverse_lazy('account_logout'),
     reverse_lazy('admin:login'),
     reverse_lazy('admin:logout'),
 ]
@@ -126,25 +125,6 @@
             if not authorized:
                 path = request.path_info
 
-<<<<<<< HEAD
-                # List of URL endpoints we *do not* want to redirect to
-                urls = [
-                    reverse_lazy('account_login'),
-                    reverse_lazy('admin:login'),
-                    reverse_lazy('admin:logout'),
-                ]
-
-                # Do not redirect requests to any of these paths
-                paths_ignore = [
-                    '/api/',
-                    '/auth/',
-                    '/js/',
-                    settings.MEDIA_URL,
-                    settings.STATIC_URL,
-                ]
-
-=======
->>>>>>> 255a5d08
                 if path not in urls and not any(
                     path.startswith(p) for p in paths_ignore
                 ):
