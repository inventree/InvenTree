--- conflicted
+++ resolved
@@ -7,7 +7,6 @@
 from oauth2_provider.contrib.rest_framework.authentication import OAuth2Authentication
 from rest_framework import permissions
 
-<<<<<<< HEAD
 import users.models
 from users.oauth2_scopes import (
     DEFAULT_READ,
@@ -24,9 +23,7 @@
     'DELETE': 'delete',
     'OPTIONS': DEFAULT_READ,
 }
-=======
 import users.permissions
->>>>>>> 15be7ab9
 
 
 def get_model_for_view(view):
