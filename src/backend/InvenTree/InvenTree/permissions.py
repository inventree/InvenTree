--- conflicted
+++ resolved
@@ -404,13 +404,9 @@
     def get_required_alternate_scopes(self, request, view):
         """Return the required scopes for the current request."""
         return map_scope(
-<<<<<<< HEAD
             only_read=True,
             read_name=DEFAULT_STAFF,
             map_read=list(permissions.SAFE_METHODS),
-        )
-=======
-            only_read=True, read_name=DEFAULT_STAFF, map_read=permissions.SAFE_METHODS
         )
 
 
@@ -450,5 +446,4 @@
                     request.user, model_class, 'change'
                 )
 
-        return True
->>>>>>> 9679e582
+        return True