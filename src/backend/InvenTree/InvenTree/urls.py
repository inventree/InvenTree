--- conflicted
+++ resolved
@@ -53,71 +53,6 @@
 from .views import auth_request
 
 admin.site.site_header = 'InvenTree Admin'
-
-settings_urls = [
-    path('i18n/', include('django.conf.urls.i18n')),
-    path('appearance/', AppearanceSelectView.as_view(), name='settings-appearance'),
-    # Catch any other urls
-    path(
-        '',
-        SettingsView.as_view(template_name='InvenTree/settings/settings.html'),
-        name='settings',
-    ),
-]
-
-notifications_urls = [
-    # Catch any other urls
-    path('', NotificationsView.as_view(), name='notifications')
-]
-
-classic_frontendpatterns = [
-    # Apps
-    #
-    path('build/', include(build_urls)),
-    path('common/', include(common_urls)),
-    path('company/', include(company_urls)),
-    path('order/', include(order_urls)),
-    path('manufacturer-part/', include(manufacturer_part_urls)),
-    path('part/', include(part_urls)),
-    path('stock/', include(stock_urls)),
-    path('supplier-part/', include(supplier_part_urls)),
-    path('edit-user/', EditUserView.as_view(), name='edit-user'),
-    path('set-password/', SetPasswordView.as_view(), name='set-password'),
-    path('index/', IndexView.as_view(), name='index'),
-    path('notifications/', include(notifications_urls)),
-    path('search/', SearchView.as_view(), name='search'),
-    path('settings/', include(settings_urls)),
-    path('about/', AboutView.as_view(), name='about'),
-    path('stats/', DatabaseStatsView.as_view(), name='stats'),
-    # DB user sessions
-    path(
-        'accounts/sessions/other/delete/',
-        view=CustomSessionDeleteOtherView.as_view(),
-        name='session_delete_other',
-    ),
-    re_path(
-        r'^accounts/sessions/(?P<pk>\w+)/delete/$',
-        view=CustomSessionDeleteView.as_view(),
-        name='session_delete',
-    ),
-    # Single Sign On / allauth
-    # overrides of urlpatterns
-    path('accounts/email/', CustomEmailView.as_view(), name='account_email'),
-    path(
-        'accounts/social/connections/',
-        CustomConnectionsView.as_view(),
-        name='socialaccount_connections',
-    ),
-    re_path(
-        r'^accounts/password/reset/key/(?P<uidb36>[0-9A-Za-z]+)-(?P<key>.+)/$',
-        CustomPasswordResetFromKeyView.as_view(),
-        name='account_reset_password_from_key',
-    ),
-    # Override login page
-    path('accounts/login/', CustomLoginView.as_view(), name='account_login'),
-    path('accounts/', include('allauth_2fa.urls')),  # MFA support
-    path('accounts/', include('allauth.urls')),  # included urlpatterns
-]
 
 
 apipatterns = [
@@ -238,182 +173,6 @@
     re_path(r'^.*$', NotFoundView.as_view(), name='api-404'),
 ]
 
-<<<<<<< HEAD
-=======
-
-# These javascript files are served "dynamically" - i.e. rendered on demand
-dynamic_javascript_urls = [
-    path(
-        'calendar.js',
-        DynamicJsView.as_view(template_name='js/dynamic/calendar.js'),
-        name='calendar.js',
-    ),
-    path(
-        'nav.js',
-        DynamicJsView.as_view(template_name='js/dynamic/nav.js'),
-        name='nav.js',
-    ),
-    path(
-        'permissions.js',
-        DynamicJsView.as_view(template_name='js/dynamic/permissions.js'),
-        name='permissions.js',
-    ),
-    path(
-        'settings.js',
-        DynamicJsView.as_view(template_name='js/dynamic/settings.js'),
-        name='settings.js',
-    ),
-]
-
-# These javascript files are passed through the Django translation layer
-translated_javascript_urls = [
-    path(
-        'api.js',
-        DynamicJsView.as_view(template_name='js/translated/api.js'),
-        name='api.js',
-    ),
-    path(
-        'attachment.js',
-        DynamicJsView.as_view(template_name='js/translated/attachment.js'),
-        name='attachment.js',
-    ),
-    path(
-        'barcode.js',
-        DynamicJsView.as_view(template_name='js/translated/barcode.js'),
-        name='barcode.js',
-    ),
-    path(
-        'bom.js',
-        DynamicJsView.as_view(template_name='js/translated/bom.js'),
-        name='bom.js',
-    ),
-    path(
-        'build.js',
-        DynamicJsView.as_view(template_name='js/translated/build.js'),
-        name='build.js',
-    ),
-    path(
-        'charts.js',
-        DynamicJsView.as_view(template_name='js/translated/charts.js'),
-        name='charts.js',
-    ),
-    path(
-        'company.js',
-        DynamicJsView.as_view(template_name='js/translated/company.js'),
-        name='company.js',
-    ),
-    path(
-        'filters.js',
-        DynamicJsView.as_view(template_name='js/translated/filters.js'),
-        name='filters.js',
-    ),
-    path(
-        'forms.js',
-        DynamicJsView.as_view(template_name='js/translated/forms.js'),
-        name='forms.js',
-    ),
-    path(
-        'helpers.js',
-        DynamicJsView.as_view(template_name='js/translated/helpers.js'),
-        name='helpers.js',
-    ),
-    path(
-        'index.js',
-        DynamicJsView.as_view(template_name='js/translated/index.js'),
-        name='index.js',
-    ),
-    path(
-        'label.js',
-        DynamicJsView.as_view(template_name='js/translated/label.js'),
-        name='label.js',
-    ),
-    path(
-        'model_renderers.js',
-        DynamicJsView.as_view(template_name='js/translated/model_renderers.js'),
-        name='model_renderers.js',
-    ),
-    path(
-        'modals.js',
-        DynamicJsView.as_view(template_name='js/translated/modals.js'),
-        name='modals.js',
-    ),
-    path(
-        'order.js',
-        DynamicJsView.as_view(template_name='js/translated/order.js'),
-        name='order.js',
-    ),
-    path(
-        'part.js',
-        DynamicJsView.as_view(template_name='js/translated/part.js'),
-        name='part.js',
-    ),
-    path(
-        'purchase_order.js',
-        DynamicJsView.as_view(template_name='js/translated/purchase_order.js'),
-        name='purchase_order.js',
-    ),
-    path(
-        'return_order.js',
-        DynamicJsView.as_view(template_name='js/translated/return_order.js'),
-        name='return_order.js',
-    ),
-    path(
-        'report.js',
-        DynamicJsView.as_view(template_name='js/translated/report.js'),
-        name='report.js',
-    ),
-    path(
-        'sales_order.js',
-        DynamicJsView.as_view(template_name='js/translated/sales_order.js'),
-        name='sales_order.js',
-    ),
-    path(
-        'search.js',
-        DynamicJsView.as_view(template_name='js/translated/search.js'),
-        name='search.js',
-    ),
-    path(
-        'stock.js',
-        DynamicJsView.as_view(template_name='js/translated/stock.js'),
-        name='stock.js',
-    ),
-    path(
-        'status_codes.js',
-        DynamicJsView.as_view(template_name='js/translated/status_codes.js'),
-        name='status_codes.js',
-    ),
-    path(
-        'plugin.js',
-        DynamicJsView.as_view(template_name='js/translated/plugin.js'),
-        name='plugin.js',
-    ),
-    path(
-        'pricing.js',
-        DynamicJsView.as_view(template_name='js/translated/pricing.js'),
-        name='pricing.js',
-    ),
-    path(
-        'news.js',
-        DynamicJsView.as_view(template_name='js/translated/news.js'),
-        name='news.js',
-    ),
-    path(
-        'tables.js',
-        DynamicJsView.as_view(template_name='js/translated/tables.js'),
-        name='tables.js',
-    ),
-    path(
-        'table_filters.js',
-        DynamicJsView.as_view(template_name='js/translated/table_filters.js'),
-        name='table_filters.js',
-    ),
-    path(
-        'notification.js',
-        DynamicJsView.as_view(template_name='js/translated/notification.js'),
-        name='notification.js',
-    ),
-]
->>>>>>> 20fb1250
 
 backendpatterns = [
     path('auth/', include('rest_framework.urls', namespace='rest_framework')),
@@ -422,17 +181,6 @@
     path('api-doc/', SpectacularRedocView.as_view(url_name='schema'), name='api-doc'),
 ]
 
-<<<<<<< HEAD
-=======
-if settings.ENABLE_CLASSIC_FRONTEND:
-    # "Dynamic" javascript files which are rendered using InvenTree templating.
-    backendpatterns += [
-        re_path(r'^js/dynamic/', include(dynamic_javascript_urls)),
-        re_path(r'^js/i18n/', include(translated_javascript_urls)),
-    ]
-
-
->>>>>>> 20fb1250
 urlpatterns = []
 
 if settings.INVENTREE_ADMIN_ENABLED:
