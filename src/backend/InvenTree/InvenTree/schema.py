--- conflicted
+++ resolved
@@ -105,18 +105,11 @@
         if ordering_fields is not None:
             for parameter in parameters:
                 if parameter['name'] == 'ordering':
-<<<<<<< HEAD
-                    parameter['description'] = (
-                        f'{parameter["description"]} Possible fields: {", ".join(ordering_fields)}.'
-                    )
-                    # TODO - this should be a enum
-=======
                     schema_order = []
                     for field in ordering_fields:
                         schema_order.append(field)
                         schema_order.append('-' + field)
                     parameter['schema']['enum'] = schema_order
->>>>>>> f8fd9f5f
 
         # Add valid search fields to the search description.
         search_fields = getattr(self.view, 'search_fields', None)
