--- conflicted
+++ resolved
@@ -103,7 +103,16 @@
                         f'{parameter["description"]} Possible fields: {", ".join(ordering_fields)}.'
                     )
 
-<<<<<<< HEAD
+        # Add valid search fields to the search description.
+        search_fields = getattr(self.view, 'search_fields', None)
+        if search_fields is not None:
+            parameters = operation.get('parameters', [])
+            for parameter in parameters:
+                if parameter['name'] == 'search':
+                    parameter['description'] = (
+                        f'{parameter["description"]} Searched fields: {", ".join(search_fields)}.'
+                    )
+
         # Change return to array type, simply annotating this return type attempts to paginate, which doesn't work for
         # a create method and removing the pagination also affects the list method
         if self.method == 'POST' and type(self.view).__name__ == 'StockList':
@@ -113,17 +122,6 @@
             schema['type'] = 'array'
             schema['items'] = {'$ref': schema['$ref']}
             del schema['$ref']
-=======
-        # Add valid search fields to the search description.
-        search_fields = getattr(self.view, 'search_fields', None)
-        if search_fields is not None:
-            parameters = operation.get('parameters', [])
-            for parameter in parameters:
-                if parameter['name'] == 'search':
-                    parameter['description'] = (
-                        f'{parameter["description"]} Searched fields: {", ".join(search_fields)}.'
-                    )
->>>>>>> 47ccbfe9
 
         return operation
 
