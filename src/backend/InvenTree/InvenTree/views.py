"""Various Views which provide extra functionality over base Django Views.

In particular these views provide base functionality for rendering Django forms
as JSON objects and passing them to modal forms (using jQuery / bootstrap).
"""

<<<<<<< HEAD
from django.contrib.auth.mixins import LoginRequiredMixin, PermissionRequiredMixin
=======
from django.contrib.auth.mixins import PermissionRequiredMixin
>>>>>>> aa905166
from django.http import HttpResponse, HttpResponseRedirect, JsonResponse
from django.template.loader import render_to_string
from django.views import View
from django.views.generic import DeleteView, DetailView, ListView, UpdateView
<<<<<<< HEAD
from django.views.generic.base import RedirectView, TemplateView

from allauth.account.forms import AddEmailForm
from allauth.account.models import EmailAddress
from allauth.account.views import EmailView, LoginView, PasswordResetFromKeyView
from allauth.socialaccount.forms import DisconnectForm
from allauth.socialaccount.views import ConnectionsView
from allauth.usersessions.views import ListUserSessionsView
from djmoney.contrib.exchange.models import ExchangeBackend, Rate

import common.currency
import common.models as common_models
from part.models import PartCategory
from users.models import RuleSet, check_user_role

from .forms import EditUserForm
from .helpers import is_ajax, remove_non_printable_characters, strip_html_tags
=======

from users.models import RuleSet, check_user_role

from .helpers import is_ajax
>>>>>>> aa905166


def auth_request(request):
    """Simple 'auth' endpoint used to determine if the user is authenticated.

    Useful for (for example) redirecting authentication requests through django's permission framework.
    """
    if request.user.is_authenticated:
        return HttpResponse(status=200)
    return HttpResponse(status=403)


class InvenTreeRoleMixin(PermissionRequiredMixin):
    """Permission class based on user roles, not user 'permissions'.

    There are a number of ways that the permissions can be specified for a view:

    1.  Specify the 'role_required' attribute (e.g. part.change)
    2.  Specify the 'permission_required' attribute (e.g. part.change_bomitem)
        (Note: This is the "normal" django-esque way of doing this)
    3.  Do nothing. The mixin will attempt to "guess" what permission you require:
        a) If there is a queryset associated with the View, we have the model!
        b) The *type* of View tells us the permission level (e.g. AjaxUpdateView = change)
        c) 1 + 1 = 3
        d) Use the combination of model + permission as we would in 2)

    1.  Specify the 'role_required' attribute
        =====================================
        To specify which role is required for the mixin,
        set the class attribute 'role_required' to something like the following:

        role_required = 'part.add'
        role_required = [
            'part.change',
            'build.add',
        ]

    2.  Specify the 'permission_required' attribute
        ===========================================
        To specify a particular low-level permission,
        set the class attribute 'permission_required' to something like:

        permission_required = 'company.delete_company'

    3.  Do Nothing
        ==========

        See above.
    """

    # By default, no roles are required
    # Roles must be specified
    role_required = None

    def has_permission(self):
        """Determine if the current user has specified permissions."""
        roles_required = []

        if type(self.role_required) is str:
            roles_required.append(self.role_required)
        elif type(self.role_required) in [list, tuple]:
            roles_required = self.role_required

        user = self.request.user

        # Superuser can have any permissions they desire
        if user.is_superuser:
            return True

        for required in roles_required:
            (role, permission) = required.split('.')

            if role not in RuleSet.RULESET_NAMES:
                raise ValueError(f"Role '{role}' is not a valid role")

            if permission not in RuleSet.RULESET_PERMISSIONS:
                raise ValueError(f"Permission '{permission}' is not a valid permission")

            # Return False if the user does not have *any* of the required roles
            if not check_user_role(user, role, permission):
                return False

        # If a permission_required is specified, use that!
        if self.permission_required:
            # Ignore role-based permissions
            return super().has_permission()

        # Ok, so at this point we have not explicitly require a "role" or a "permission"
        # Instead, we will use the model to introspect the data we need

        model = getattr(self, 'model', None)

        if not model:
            queryset = getattr(self, 'queryset', None)

            if queryset is not None:
                model = queryset.model

        # We were able to introspect a database model
        if model is not None:
            app_label = model._meta.app_label
            model_name = model._meta.model_name

            table = f'{app_label}_{model_name}'

            permission = self.get_permission_class()

            if not permission:
                raise AttributeError(
                    f'permission_class not defined for {type(self).__name__}'
                )

            # Check if the user has the required permission
            return RuleSet.check_table_permission(user, table, permission)

        # We did not fail any required checks
        return True

    def get_permission_class(self):
        """Return the 'permission_class' required for the current View.

        Must be one of:

        - view
        - change
        - add
        - delete

        This can either be explicitly defined, by setting the
        'permission_class' attribute,
        or it can be "guessed" by looking at the type of class
        """
        perm = getattr(self, 'permission_class', None)

        # Permission is specified by the class itself
        if perm:
            return perm

        # Otherwise, we will need to have a go at guessing...
        permission_map = {
            AjaxView: 'view',
            ListView: 'view',
            DetailView: 'view',
            UpdateView: 'change',
            DeleteView: 'delete',
            AjaxUpdateView: 'change',
        }

        for view_class in permission_map:
            if issubclass(type(self), view_class):
                return permission_map[view_class]

        return None


class AjaxMixin(InvenTreeRoleMixin):
    """AjaxMixin provides basic functionality for rendering a Django form to JSON. Handles jsonResponse rendering, and adds extra data for the modal forms to process on the client side.

    Any view which inherits the AjaxMixin will need
    correct permissions set using the 'role_required' attribute
    """

    # By default, allow *any* role
    role_required = None

    # By default, point to the modal_form template
    # (this can be overridden by a child class)
    ajax_template_name = 'modal_form.html'

    ajax_form_title = ''

    def get_form_title(self):
        """Default implementation - return the ajax_form_title variable."""
        return self.ajax_form_title

    def get_param(self, name, method='GET'):
        """Get a request query parameter value from URL e.g. ?part=3.

        Args:
            name: Variable name e.g. 'part'
            method: Request type ('GET' or 'POST')

        Returns:
            Value of the supplier parameter or None if parameter is not available
        """
        if method == 'POST':
            return self.request.POST.get(name, None)
        return self.request.GET.get(name, None)

    def get_data(self):
        """Get extra context data (default implementation is empty dict).

        Returns:
            dict object (empty)
        """
        return {}

    def validate(self, obj, form, **kwargs):
        """Hook for performing custom form validation steps.

        If a form error is detected, add it to the form,
        with 'form.add_error()'

        Ref: https://docs.djangoproject.com/en/dev/topics/forms/
        """
        # Do nothing by default

    def renderJsonResponse(self, request, form=None, data=None, context=None):
        """Render a JSON response based on specific class context.

        Args:
            request: HTTP request object (e.g. GET / POST)
            form: Django form object (may be None)
            data: Extra JSON data to pass to client
            context: Extra context data to pass to template rendering

        Returns:
            JSON response object
        """
        # a empty dict as default can be dangerous - set it here if empty
        if not data:
            data = {}

        if not is_ajax(request):
            return HttpResponseRedirect('/')

        if context is None:
            try:
                context = self.get_context_data()
            except AttributeError:
                context = {}

        # If no 'form' argument is supplied, look at the underlying class
        if form is None:
            try:
                form = self.get_form()
            except AttributeError:
                pass

        if form:
            context['form'] = form
        else:
            context['form'] = None

        data['title'] = self.get_form_title()

        data['html_form'] = render_to_string(
            self.ajax_template_name, context, request=request
        )

        # Custom feedback`data
        fb = self.get_data()

        for key in fb:
            data[key] = fb[key]

        return JsonResponse(data, safe=False)


class AjaxView(AjaxMixin, View):
    """An 'AJAXified' View for displaying an object."""

    def post(self, request, *args, **kwargs):
        """Return a json formatted response.

        This renderJsonResponse function must be supplied by your function.
        """
        return self.renderJsonResponse(request)

    def get(self, request, *args, **kwargs):
        """Return a json formatted response.

        This renderJsonResponse function must be supplied by your function.
        """
        return self.renderJsonResponse(request)


class AjaxUpdateView(AjaxMixin, UpdateView):
    """An 'AJAXified' UpdateView for updating an object in the db.

    - Returns form in JSON format (for delivery to a modal window)
    - Handles repeated form validation (via AJAX) until the form is valid
    """

    def get(self, request, *args, **kwargs):
        """Respond to GET request.

        - Populates form with object data
        - Renders form to JSON and returns to client
        """
        super(UpdateView, self).get(request, *args, **kwargs)

        return self.renderJsonResponse(
            request, self.get_form(), context=self.get_context_data()
        )

    def save(self, obj, form, **kwargs):
        """Method for updating the object in the database. Default implementation is very simple, but can be overridden if required.

        Args:
            obj: The current object, to be updated
            form: The validated form

        Returns:
            object instance for supplied form
        """
        self.object = form.save()

        return self.object

    def post(self, request, *args, **kwargs):
        """Respond to POST request.

        - Updates model with POST field data
        - Performs form and object validation
        - If errors exist, re-render the form
        - Otherwise, return success status
        """
        self.request = request

        # Make sure we have an object to point to
        self.object = self.get_object()

        form = self.get_form()

        # Perform initial form validation
        form.is_valid()

        # Perform custom validation
        self.validate(self.object, form)

        valid = form.is_valid()

        data = {
            'form_valid': valid,
            'form_errors': form.errors.as_json(),
            'non_field_errors': form.non_field_errors().as_json(),
        }

        # Add in any extra class data
        for value, key in enumerate(self.get_data()):
            data[key] = value

        if valid:
            # Save the updated object to the database
            self.save(self.object, form)

            self.object = self.get_object()

            # Include context data about the updated object
            data['pk'] = self.object.pk

            try:
                data['url'] = self.object.get_absolute_url()
            except AttributeError:
                pass

<<<<<<< HEAD
        return self.renderJsonResponse(request, form, data)


class EditUserView(AjaxUpdateView):
    """View for editing user information."""

    ajax_template_name = 'modal_form.html'
    ajax_form_title = _('Edit User Information')
    form_class = EditUserForm

    def get_object(self):
        """Set form to edit current user."""
        return self.request.user


class IndexView(TemplateView):
    """View for InvenTree index page."""

    template_name = 'InvenTree/index.html'


class SearchView(TemplateView):
    """View for InvenTree search page.

    Displays results of search query
    """

    template_name = 'InvenTree/search.html'

    def post(self, request, *args, **kwargs):
        """Handle POST request (which contains search query).

        Pass the search query to the page template
        """
        context = self.get_context_data()

        query = request.POST.get('search', '')

        query = strip_html_tags(query, raise_error=False)
        query = remove_non_printable_characters(query)

        context['query'] = query

        return super(TemplateView, self).render_to_response(context)


class DynamicJsView(TemplateView):
    """View for returning javacsript files, which instead of being served dynamically, are passed through the django translation engine!"""

    template_name = ''
    content_type = 'text/javascript'


class SettingsView(TemplateView):
    """View for configuring User settings."""

    template_name = 'InvenTree/settings/settings.html'

    def get_context_data(self, **kwargs):
        """Add data for template."""
        ctx = super().get_context_data(**kwargs).copy()

        ctx['settings'] = common_models.InvenTreeSetting.objects.all().order_by('key')

        ctx['base_currency'] = common.currency.currency_code_default()
        ctx['currencies'] = common.currency.currency_codes

        ctx['rates'] = Rate.objects.filter(backend='InvenTreeExchange')

        ctx['categories'] = PartCategory.objects.all().order_by(
            'tree_id', 'lft', 'name'
        )

        # When were the rates last updated?
        try:
            backend = ExchangeBackend.objects.filter(name='InvenTreeExchange')
            if backend.exists():
                backend = backend.first()
                ctx['rates_updated'] = backend.last_update
        except Exception:
            ctx['rates_updated'] = None

        # Forms and context for allauth
        ctx['add_email_form'] = AddEmailForm
        ctx['can_add_email'] = EmailAddress.objects.can_add_email(self.request.user)

        # Form and context for allauth social-accounts
        ctx['request'] = self.request
        ctx['social_form'] = DisconnectForm(request=self.request)

        # user db sessions
        ctx['session_key'] = self.request.session.session_key
        ctx['session_list'] = self.request.user.usersession_set.order_by(
            '-last_seen_at'
        )

        return ctx


class AllauthOverrides(LoginRequiredMixin):
    """Override allauths views to always redirect to success_url."""

    def get(self, request, *args, **kwargs):
        """Always redirect to success_url (set to settings)."""
        return HttpResponseRedirect(self.success_url)


class CustomEmailView(AllauthOverrides, EmailView):
    """Override of allauths EmailView to always show the settings but leave the functions allow."""

    success_url = reverse_lazy('settings')


class CustomConnectionsView(AllauthOverrides, ConnectionsView):
    """Override of allauths ConnectionsView to always show the settings but leave the functions allow."""

    success_url = reverse_lazy('settings')


class CustomPasswordResetFromKeyView(PasswordResetFromKeyView):
    """Override of allauths PasswordResetFromKeyView to always show the settings but leave the functions allow."""

    success_url = reverse_lazy('account_login')


class CustomLoginView(LoginView):
    """Custom login view that allows login with urlargs."""

    def get(self, request, *args, **kwargs):
        """Extendend get to allow for auth via url args."""
        # Check if login is present
        if 'login' in request.GET:
            # Initiate form
            form = self.get_form_class()(request.GET.dict(), request=request)

            # Validate form data
            form.is_valid()

            # Try to login
            form.full_clean()
            return form.login(request)

        return super().get(request, *args, **kwargs)


class AppearanceSelectView(RedirectView):
    """View for selecting a color theme."""

    def get_user_theme(self):
        """Get current user color theme."""
        try:
            user_theme = common_models.ColorTheme.objects.filter(
                user=self.request.user
            ).get()
        except common_models.ColorTheme.DoesNotExist:
            user_theme = None

        return user_theme

    def post(self, request, *args, **kwargs):
        """Save user color theme selection."""
        theme = request.POST.get('theme', None)

        # Get current user theme
        user_theme = self.get_user_theme()

        # Create theme entry if user did not select one yet
        if not user_theme:
            user_theme = common_models.ColorTheme()
            user_theme.user = request.user

        if theme:
            try:
                user_theme.name = theme
                user_theme.save()
            except Exception:
                pass

        return redirect(reverse_lazy('settings'))


class DatabaseStatsView(AjaxView):
    """View for displaying database statistics."""

    ajax_template_name = 'stats.html'
    ajax_form_title = _('System Information')


class AboutView(AjaxView):
    """A view for displaying InvenTree version information."""

    ajax_template_name = 'about.html'
    ajax_form_title = _('About InvenTree')


class CustomListUserSessionsView(ListUserSessionsView):
    """A view to delete all other sessions."""

    def form_valid(self, form):
        """Delete all other sessions."""
        super().form_valid(form)
        return HttpResponseRedirect(reverse_lazy('settings'))


class NotificationsView(TemplateView):
    """View for showing notifications."""

    template_name = 'InvenTree/notifications/notifications.html'
=======
        return self.renderJsonResponse(request, form, data)
>>>>>>> aa905166
<|MERGE_RESOLUTION|>--- conflicted
+++ resolved
@@ -4,39 +4,15 @@
 as JSON objects and passing them to modal forms (using jQuery / bootstrap).
 """
 
-<<<<<<< HEAD
-from django.contrib.auth.mixins import LoginRequiredMixin, PermissionRequiredMixin
-=======
 from django.contrib.auth.mixins import PermissionRequiredMixin
->>>>>>> aa905166
 from django.http import HttpResponse, HttpResponseRedirect, JsonResponse
 from django.template.loader import render_to_string
 from django.views import View
 from django.views.generic import DeleteView, DetailView, ListView, UpdateView
-<<<<<<< HEAD
-from django.views.generic.base import RedirectView, TemplateView
-
-from allauth.account.forms import AddEmailForm
-from allauth.account.models import EmailAddress
-from allauth.account.views import EmailView, LoginView, PasswordResetFromKeyView
-from allauth.socialaccount.forms import DisconnectForm
-from allauth.socialaccount.views import ConnectionsView
-from allauth.usersessions.views import ListUserSessionsView
-from djmoney.contrib.exchange.models import ExchangeBackend, Rate
-
-import common.currency
-import common.models as common_models
-from part.models import PartCategory
+
 from users.models import RuleSet, check_user_role
 
-from .forms import EditUserForm
-from .helpers import is_ajax, remove_non_printable_characters, strip_html_tags
-=======
-
-from users.models import RuleSet, check_user_role
-
 from .helpers import is_ajax
->>>>>>> aa905166
 
 
 def auth_request(request):
@@ -394,215 +370,4 @@
             except AttributeError:
                 pass
 
-<<<<<<< HEAD
-        return self.renderJsonResponse(request, form, data)
-
-
-class EditUserView(AjaxUpdateView):
-    """View for editing user information."""
-
-    ajax_template_name = 'modal_form.html'
-    ajax_form_title = _('Edit User Information')
-    form_class = EditUserForm
-
-    def get_object(self):
-        """Set form to edit current user."""
-        return self.request.user
-
-
-class IndexView(TemplateView):
-    """View for InvenTree index page."""
-
-    template_name = 'InvenTree/index.html'
-
-
-class SearchView(TemplateView):
-    """View for InvenTree search page.
-
-    Displays results of search query
-    """
-
-    template_name = 'InvenTree/search.html'
-
-    def post(self, request, *args, **kwargs):
-        """Handle POST request (which contains search query).
-
-        Pass the search query to the page template
-        """
-        context = self.get_context_data()
-
-        query = request.POST.get('search', '')
-
-        query = strip_html_tags(query, raise_error=False)
-        query = remove_non_printable_characters(query)
-
-        context['query'] = query
-
-        return super(TemplateView, self).render_to_response(context)
-
-
-class DynamicJsView(TemplateView):
-    """View for returning javacsript files, which instead of being served dynamically, are passed through the django translation engine!"""
-
-    template_name = ''
-    content_type = 'text/javascript'
-
-
-class SettingsView(TemplateView):
-    """View for configuring User settings."""
-
-    template_name = 'InvenTree/settings/settings.html'
-
-    def get_context_data(self, **kwargs):
-        """Add data for template."""
-        ctx = super().get_context_data(**kwargs).copy()
-
-        ctx['settings'] = common_models.InvenTreeSetting.objects.all().order_by('key')
-
-        ctx['base_currency'] = common.currency.currency_code_default()
-        ctx['currencies'] = common.currency.currency_codes
-
-        ctx['rates'] = Rate.objects.filter(backend='InvenTreeExchange')
-
-        ctx['categories'] = PartCategory.objects.all().order_by(
-            'tree_id', 'lft', 'name'
-        )
-
-        # When were the rates last updated?
-        try:
-            backend = ExchangeBackend.objects.filter(name='InvenTreeExchange')
-            if backend.exists():
-                backend = backend.first()
-                ctx['rates_updated'] = backend.last_update
-        except Exception:
-            ctx['rates_updated'] = None
-
-        # Forms and context for allauth
-        ctx['add_email_form'] = AddEmailForm
-        ctx['can_add_email'] = EmailAddress.objects.can_add_email(self.request.user)
-
-        # Form and context for allauth social-accounts
-        ctx['request'] = self.request
-        ctx['social_form'] = DisconnectForm(request=self.request)
-
-        # user db sessions
-        ctx['session_key'] = self.request.session.session_key
-        ctx['session_list'] = self.request.user.usersession_set.order_by(
-            '-last_seen_at'
-        )
-
-        return ctx
-
-
-class AllauthOverrides(LoginRequiredMixin):
-    """Override allauths views to always redirect to success_url."""
-
-    def get(self, request, *args, **kwargs):
-        """Always redirect to success_url (set to settings)."""
-        return HttpResponseRedirect(self.success_url)
-
-
-class CustomEmailView(AllauthOverrides, EmailView):
-    """Override of allauths EmailView to always show the settings but leave the functions allow."""
-
-    success_url = reverse_lazy('settings')
-
-
-class CustomConnectionsView(AllauthOverrides, ConnectionsView):
-    """Override of allauths ConnectionsView to always show the settings but leave the functions allow."""
-
-    success_url = reverse_lazy('settings')
-
-
-class CustomPasswordResetFromKeyView(PasswordResetFromKeyView):
-    """Override of allauths PasswordResetFromKeyView to always show the settings but leave the functions allow."""
-
-    success_url = reverse_lazy('account_login')
-
-
-class CustomLoginView(LoginView):
-    """Custom login view that allows login with urlargs."""
-
-    def get(self, request, *args, **kwargs):
-        """Extendend get to allow for auth via url args."""
-        # Check if login is present
-        if 'login' in request.GET:
-            # Initiate form
-            form = self.get_form_class()(request.GET.dict(), request=request)
-
-            # Validate form data
-            form.is_valid()
-
-            # Try to login
-            form.full_clean()
-            return form.login(request)
-
-        return super().get(request, *args, **kwargs)
-
-
-class AppearanceSelectView(RedirectView):
-    """View for selecting a color theme."""
-
-    def get_user_theme(self):
-        """Get current user color theme."""
-        try:
-            user_theme = common_models.ColorTheme.objects.filter(
-                user=self.request.user
-            ).get()
-        except common_models.ColorTheme.DoesNotExist:
-            user_theme = None
-
-        return user_theme
-
-    def post(self, request, *args, **kwargs):
-        """Save user color theme selection."""
-        theme = request.POST.get('theme', None)
-
-        # Get current user theme
-        user_theme = self.get_user_theme()
-
-        # Create theme entry if user did not select one yet
-        if not user_theme:
-            user_theme = common_models.ColorTheme()
-            user_theme.user = request.user
-
-        if theme:
-            try:
-                user_theme.name = theme
-                user_theme.save()
-            except Exception:
-                pass
-
-        return redirect(reverse_lazy('settings'))
-
-
-class DatabaseStatsView(AjaxView):
-    """View for displaying database statistics."""
-
-    ajax_template_name = 'stats.html'
-    ajax_form_title = _('System Information')
-
-
-class AboutView(AjaxView):
-    """A view for displaying InvenTree version information."""
-
-    ajax_template_name = 'about.html'
-    ajax_form_title = _('About InvenTree')
-
-
-class CustomListUserSessionsView(ListUserSessionsView):
-    """A view to delete all other sessions."""
-
-    def form_valid(self, form):
-        """Delete all other sessions."""
-        super().form_valid(form)
-        return HttpResponseRedirect(reverse_lazy('settings'))
-
-
-class NotificationsView(TemplateView):
-    """View for showing notifications."""
-
-    template_name = 'InvenTree/notifications/notifications.html'
-=======
-        return self.renderJsonResponse(request, form, data)
->>>>>>> aa905166
+        return self.renderJsonResponse(request, form, data)