--- conflicted
+++ resolved
@@ -21,11 +21,7 @@
 from django.utils import timezone
 from django.utils.translation import gettext_lazy as _
 
-<<<<<<< HEAD
-=======
 import bleach
-import pytz
->>>>>>> 708af682
 import regex
 from bleach import clean
 from djmoney.money import Money
