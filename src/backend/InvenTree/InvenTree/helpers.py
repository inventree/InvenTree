"""Provides helper functions used throughout the InvenTree project."""

import datetime
import hashlib
import inspect
import io
import logging
import os
import os.path
import re
from decimal import Decimal, InvalidOperation
from pathlib import Path
from typing import Optional, TypeVar, Union
from wsgiref.util import FileWrapper

from django.conf import settings
from django.contrib.staticfiles.storage import StaticFilesStorage
from django.core.exceptions import FieldError, ValidationError
from django.core.files.storage import Storage, default_storage
from django.http import StreamingHttpResponse
from django.utils import timezone
from django.utils.translation import gettext_lazy as _

import bleach
<<<<<<< HEAD
import regex
from bleach import clean
from djmoney.money import Money
from PIL import Image
from zoneinfo import ZoneInfo, ZoneInfoNotFoundError
=======
import pytz
from bleach import clean
from djmoney.money import Money
>>>>>>> 3041d905

from common.currency import currency_code_default

from .settings import MEDIA_URL, STATIC_URL

logger = logging.getLogger('inventree')


def extract_int(reference, clip=0x7FFFFFFF, allow_negative=False):
    """Extract an integer out of reference."""
    # Default value if we cannot convert to an integer
    ref_int = 0

    reference = str(reference).strip()

    # Ignore empty string
    if len(reference) == 0:
        return 0

    # Look at the start of the string - can it be "integerized"?
    result = re.match(r'^(\d+)', reference)

    if result and len(result.groups()) == 1:
        ref = result.groups()[0]
        try:
            ref_int = int(ref)
        except Exception:
            ref_int = 0
    else:
        # Look at the "end" of the string
        result = re.search(r'(\d+)$', reference)

        if result and len(result.groups()) == 1:
            ref = result.groups()[0]
            try:
                ref_int = int(ref)
            except Exception:
                ref_int = 0

    # Ensure that the returned values are within the range that can be stored in an IntegerField
    # Note: This will result in large values being "clipped"
    if clip is not None:
        if ref_int > clip:
            ref_int = clip
        elif ref_int < -clip:
            ref_int = -clip

    if not allow_negative and ref_int < 0:
        ref_int = abs(ref_int)

    return ref_int


def generateTestKey(test_name: str) -> str:
    """Generate a test 'key' for a given test name. This must not have illegal chars as it will be used for dict lookup in a template.

    Tests must be named such that they will have unique keys.
    """
    if test_name is None:
        test_name = ''

    key = test_name.strip().lower()
    key = key.replace(' ', '')

    def valid_char(char: str):
        """Determine if a particular character is valid for use in a test key."""
        if not char.isprintable():
            return False

        if char.isidentifier():
            return True

        return bool(char.isalnum())

    # Remove any characters that cannot be used to represent a variable
    key = ''.join([c for c in key if valid_char(c)])

    # If the key starts with a non-identifier character, prefix with an underscore
    if len(key) > 0 and not key[0].isidentifier():
        key = '_' + key

    return key


def constructPathString(path, max_chars=250):
    """Construct a 'path string' for the given path.

    Arguments:
        path: A list of strings e.g. ['path', 'to', 'location']
        max_chars: Maximum number of characters
    """
    pathstring = '/'.join(path)

    # Replace middle elements to limit the pathstring
    if len(pathstring) > max_chars:
        n = int(max_chars / 2 - 2)
        pathstring = pathstring[:n] + '...' + pathstring[-n:]

    return pathstring


def getMediaUrl(filename):
    """Return the qualified access path for the given file, under the media directory."""
    return os.path.join(MEDIA_URL, str(filename))


def getStaticUrl(filename):
    """Return the qualified access path for the given file, under the static media directory."""
    return os.path.join(STATIC_URL, str(filename))


def TestIfImage(img):
    """Test if an image file is indeed an image."""
    from PIL import Image

    try:
        Image.open(img).verify()
        return True
    except Exception:
        return False


def getBlankImage():
    """Return the qualified path for the 'blank image' placeholder."""
    return getStaticUrl('img/blank_image.png')


def getBlankThumbnail():
    """Return the qualified path for the 'blank image' thumbnail placeholder."""
    return getStaticUrl('img/blank_image.thumbnail.png')


def getLogoImage(as_file=False, custom=True):
    """Return the InvenTree logo image, or a custom logo if available."""
    """Return the path to the logo-file."""
    if custom and settings.CUSTOM_LOGO:
        static_storage = StaticFilesStorage()

        if static_storage.exists(settings.CUSTOM_LOGO):
            storage = static_storage
        elif default_storage.exists(settings.CUSTOM_LOGO):
            storage = default_storage
        else:
            storage = None

        if storage is not None:
            if as_file:
                return f'file://{storage.path(settings.CUSTOM_LOGO)}'
            return storage.url(settings.CUSTOM_LOGO)

    # If we have got to this point, return the default logo
    if as_file:
        path = settings.STATIC_ROOT.joinpath('img/inventree.png')
        return f'file://{path}'
    return getStaticUrl('img/inventree.png')


def getSplashScreen(custom=True):
    """Return the InvenTree splash screen, or a custom splash if available."""
    static_storage = StaticFilesStorage()

    if custom and settings.CUSTOM_SPLASH:
        if static_storage.exists(settings.CUSTOM_SPLASH):
            return static_storage.url(settings.CUSTOM_SPLASH)

    # No custom splash screen
    return static_storage.url('img/inventree_splash.jpg')


def TestIfImageURL(url):
    """Test if an image URL (or filename) looks like a valid image format.

    Simply tests the extension against a set of allowed values
    """
    return os.path.splitext(os.path.basename(url))[-1].lower() in [
        '.jpg',
        '.jpeg',
        '.j2k',
        '.png',
        '.bmp',
        '.tif',
        '.tiff',
        '.webp',
        '.gif',
    ]


def str2bool(text, test=True):
    """Test if a string 'looks' like a boolean value.

    Args:
        text: Input text
        test (default = True): Set which boolean value to look for

    Returns:
        True if the text looks like the selected boolean value
    """
    if test:
        return str(text).lower() in ['1', 'y', 'yes', 't', 'true', 'ok', 'on']
    return str(text).lower() in ['0', 'n', 'no', 'none', 'f', 'false', 'off']


def str2int(text, default=None):
    """Convert a string to int if possible.

    Args:
        text: Int like string
        default: Return value if str is no int like

    Returns:
        Converted int value
    """
    try:
        return int(text)
    except Exception:
        return default


def is_bool(text):
    """Determine if a string value 'looks' like a boolean."""
    return str2bool(text, True) or str2bool(text, False)


def isNull(text):
    """Test if a string 'looks' like a null value. This is useful for querying the API against a null key.

    Args:
        text: Input text

    Returns:
        True if the text looks like a null value
    """
    return str(text).strip().lower() in [
        'top',
        'null',
        'none',
        'empty',
        'false',
        '-1',
        '',
    ]


def normalize(d):
    """Normalize a decimal number, and remove exponential formatting."""
    if type(d) is not Decimal:
        d = Decimal(d)

    d = d.normalize()

    # Ref: https://docs.python.org/3/library/decimal.html
    return d.quantize(Decimal(1)) if d == d.to_integral() else d.normalize()


def increment(value):
    """Attempt to increment an integer (or a string that looks like an integer).

    e.g.

    001 -> 002
    2 -> 3
    AB01 -> AB02
    QQQ -> QQQ

    """
    # Ignore empty strings
    if value in ['', None]:
        # Provide a default value if provided with a null input
        return '1'

    value = str(value).strip()

    pattern = r'(.*?)(\d+)?$'

    result = re.search(pattern, value)

    # No match!
    if result is None:
        return value

    groups = result.groups()

    # If we cannot match the regex, then simply return the provided value
    if len(groups) != 2:
        return value

    prefix, number = groups

    # No number extracted? Simply return the prefix (without incrementing!)
    if not number:
        return prefix

    # Record the width of the number
    width = len(number)

    try:
        number = int(number) + 1
        number = str(number)
    except ValueError:
        pass

    number = number.zfill(width)

    return prefix + number


def decimal2string(d):
    """Format a Decimal number as a string, stripping out any trailing zeroes or decimal points. Essentially make it look like a whole number if it is one.

    Args:
        d: A python Decimal object

    Returns:
        A string representation of the input number
    """
    if type(d) is Decimal:
        d = normalize(d)

    try:
        # Ensure that the provided string can actually be converted to a float
        float(d)
    except ValueError:
        # Not a number
        return str(d)

    s = str(d)

    # Return entire number if there is no decimal place
    if '.' not in s:
        return s

    return s.rstrip('0').rstrip('.')


def decimal2money(d, currency=None):
    """Format a Decimal number as Money.

    Args:
        d: A python Decimal object
        currency: Currency of the input amount, defaults to default currency in settings

    Returns:
        A Money object from the input(s)
    """
    if not currency:
        currency = currency_code_default()
    return Money(d, currency)


def WrapWithQuotes(text, quote='"'):
    """Wrap the supplied text with quotes.

    Args:
        text: Input text to wrap
        quote: Quote character to use for wrapping (default = "")

    Returns:
        Supplied text wrapped in quote char
    """
    if not text.startswith(quote):
        text = quote + text

    if not text.endswith(quote):
        text = text + quote

    return text


def GetExportFormats():
    """Return a list of allowable file formats for importing or exporting tabular data."""
    return ['csv', 'xlsx', 'tsv', 'json']


def DownloadFile(
    data, filename, content_type='application/text', inline=False
) -> StreamingHttpResponse:
    """Create a dynamic file for the user to download.

    Args:
        data: Raw file data (string or bytes)
        filename: Filename for the file download
        content_type: Content type for the download
        inline: Download "inline" or as attachment? (Default = attachment)

    Return:
        A StreamingHttpResponse object wrapping the supplied data
    """
    filename = WrapWithQuotes(filename)
    length = len(data)

    if isinstance(data, str):
        wrapper = FileWrapper(io.StringIO(data))
    else:
        wrapper = FileWrapper(io.BytesIO(data))

    response = StreamingHttpResponse(wrapper, content_type=content_type)
    if isinstance(data, str):
        length = len(bytes(data, response.charset))
    response['Content-Length'] = length

    if inline:
        disposition = f'inline; filename={filename}'
    else:
        disposition = f'attachment; filename={filename}'

    response['Content-Disposition'] = disposition
    return response


def increment_serial_number(serial, part=None):
    """Given a serial number, (attempt to) generate the *next* serial number.

    Note: This method is exposed to custom plugins.

    Arguments:
        serial: The serial number which should be incremented

    Returns:
        incremented value, or None if incrementing could not be performed.
    """
    from InvenTree.exceptions import log_error
    from plugin.registry import registry

    # Ensure we start with a string value
    if serial is not None:
        serial = str(serial).strip()

    # First, let any plugins attempt to increment the serial number
    for plugin in registry.with_mixin('validation'):
        try:
            if not hasattr(plugin, 'increment_serial_number'):
                continue

            signature = inspect.signature(plugin.increment_serial_number)

            # Note: 2024-08-21 - The 'part' parameter has been added to the signature
            if 'part' in signature.parameters:
                result = plugin.increment_serial_number(serial, part=part)
            else:
                result = plugin.increment_serial_number(serial)
            if result is not None:
                return str(result)
        except Exception:
            log_error(f'{plugin.slug}.increment_serial_number')

    # If we get to here, no plugins were able to "increment" the provided serial value
    # Attempt to perform increment according to some basic rules
    return increment(serial)


def extract_serial_numbers(
    input_string, expected_quantity: int, starting_value=None, part=None
):
    """Extract a list of serial numbers from a provided input string.

    The input string can be specified using the following concepts:

    - Individual serials are separated by comma: 1, 2, 3, 6,22
    - Sequential ranges with provided limits are separated by hyphens: 1-5, 20 - 40
    - The "next" available serial number can be specified with the tilde (~) character
    - Serial numbers can be supplied as <start>+ for getting all expected numbers starting from <start>
    - Serial numbers can be supplied as <start>+<length> for getting <length> numbers starting from <start>

    Actual generation of sequential serials is passed to the 'validation' plugin mixin,
    allowing custom plugins to determine how serial values are incremented.

    Arguments:
        input_string: Input string with specified serial numbers (string, or integer)
        expected_quantity: The number of (unique) serial numbers we expect
        starting_value: Provide a starting value for the sequence (or None)
    """
    if starting_value is None:
        starting_value = increment_serial_number(None, part=part)

    try:
        expected_quantity = int(expected_quantity)
    except ValueError:
        raise ValidationError([_('Invalid quantity provided')])

    if expected_quantity > 1000:
        raise ValidationError({
            'quantity': [_('Cannot serialize more than 1000 items at once')]
        })

    input_string = str(input_string).strip() if input_string else ''

    if len(input_string) == 0:
        raise ValidationError([_('Empty serial number string')])

    next_value = increment_serial_number(starting_value, part=part)

    # Substitute ~ character with latest value
    while '~' in input_string and next_value:
        input_string = input_string.replace('~', str(next_value), 1)
        next_value = increment_serial_number(next_value, part=part)

    # Split input string by whitespace or comma (,) characters
    groups = re.split(r'[\s,]+', input_string)

    serials = []
    errors = []

    def add_error(error: str):
        """Helper function for adding an error message."""
        if error not in errors:
            errors.append(error)

    def add_serial(serial):
        """Helper function to check for duplicated values."""
        serial = serial.strip()

        # Ignore blank / empty serials
        if len(serial) == 0:
            return

        if serial in serials:
            add_error(_('Duplicate serial') + f': {serial}')
        else:
            serials.append(serial)

    # If the user has supplied the correct number of serials, do not split into groups
    if len(groups) == expected_quantity:
        for group in groups:
            add_serial(group)

        if len(errors) > 0:
            raise ValidationError(errors)
        else:
            return serials

    for group in groups:
        # Calculate the "remaining" quantity of serial numbers
        remaining = expected_quantity - len(serials)

        group = group.strip()

        if '-' in group:
            """Hyphen indicates a range of values:
            e.g. 10-20
            """
            items = group.split('-')

            if len(items) == 2:
                a = items[0]
                b = items[1]

                if a == b:
                    # Invalid group
                    add_error(_(f'Invalid group: {group}'))
                    continue

                group_items = []

                count = 0

                a_next = a

                while a_next is not None and a_next not in group_items:
                    group_items.append(a_next)
                    count += 1

                    # Progress to the 'next' sequential value
                    a_next = str(increment_serial_number(a_next))

                    if a_next == b:
                        # Successfully got to the end of the range
                        group_items.append(b)
                        break

                    elif count > remaining:
                        # More than the allowed number of items
                        break

                    elif a_next is None:
                        break

                if len(group_items) > remaining:
                    add_error(
                        _(
                            f'Group range {group} exceeds allowed quantity ({expected_quantity})'
                        )
                    )
                elif (
                    len(group_items) > 0
                    and group_items[0] == a
                    and group_items[-1] == b
                ):
                    # In this case, the range extraction looks like it has worked
                    for item in group_items:
                        add_serial(item)
                else:
                    add_error(_(f'Invalid group: {group}'))

            else:
                # In the case of a different number of hyphens, simply add the entire group
                add_serial(group)

        elif '+' in group:
            """Plus character (+) indicates either:
            - <start>+ - Expected number of serials, beginning at the specified 'start' character
            - <start>+<num> - Specified number of serials, beginning at the specified 'start' character
            """
            items = group.split('+')

            sequence_items = []
            counter = 0
            sequence_count = max(0, expected_quantity - len(serials))

            if len(items) > 2 or len(items) == 0:
                add_error(_(f'Invalid group: {group}'))
                continue
            elif len(items) == 2:
                try:
                    if items[1]:
                        sequence_count = int(items[1]) + 1
                except ValueError:
                    add_error(_(f'Invalid group: {group}'))
                    continue

            value = items[0]

            # Keep incrementing up to the specified quantity
            while (
                value is not None
                and value not in sequence_items
                and counter < sequence_count
            ):
                sequence_items.append(value)
                value = increment_serial_number(value)
                counter += 1

            if len(sequence_items) == sequence_count:
                for item in sequence_items:
                    add_serial(item)
            else:
                add_error(_(f'Invalid group: {group}'))

        else:
            # At this point, we assume that the 'group' is just a single serial value
            add_serial(group)

    if len(errors) > 0:
        raise ValidationError(errors)

    if len(serials) == 0:
        raise ValidationError([_('No serial numbers found')])

    if len(errors) == 0 and len(serials) != expected_quantity:
        raise ValidationError([
            _(
                f'Number of unique serial numbers ({len(serials)}) must match quantity ({expected_quantity})'
            )
        ])

    return serials


def validateFilterString(value, model=None):
    """Validate that a provided filter string looks like a list of comma-separated key=value pairs.

    These should nominally match to a valid database filter based on the model being filtered.

    e.g. "category=6, IPN=12"
    e.g. "part__name=widget"

    The ReportTemplate class uses the filter string to work out which items a given report applies to.
    For example, an acceptance test report template might only apply to stock items with a given IPN,
    so the string could be set to:

    filters = "IPN = ACME0001"

    Returns a map of key:value pairs
    """
    # Empty results map
    results = {}

    value = str(value).strip()

    if not value or len(value) == 0:
        return results

    groups = value.split(',')

    for group in groups:
        group = group.strip()

        pair = group.split('=')

        if len(pair) != 2:
            raise ValidationError(f'Invalid group: {group}')

        k, v = pair

        k = k.strip()
        v = v.strip()

        if not k or not v:
            raise ValidationError(f'Invalid group: {group}')

        results[k] = v

    # If a model is provided, verify that the provided filters can be used against it
    if model is not None:
        try:
            model.objects.filter(**results)
        except FieldError as e:
            raise ValidationError(str(e))

    return results


def clean_decimal(number):
    """Clean-up decimal value."""
    # Check if empty
    if number is None or number == '' or number == 0:
        return Decimal(0)

    # Convert to string and remove spaces
    number = str(number).replace(' ', '')

    # Guess what type of decimal and thousands separators are used
    count_comma = number.count(',')
    count_point = number.count('.')

    if count_comma == 1:
        # Comma is used as decimal separator
        if count_point > 0:
            # Points are used as thousands separators: remove them
            number = number.replace('.', '')
        # Replace decimal separator with point
        number = number.replace(',', '.')
    elif count_point == 1:
        # Point is used as decimal separator
        if count_comma > 0:
            # Commas are used as thousands separators: remove them
            number = number.replace(',', '')

    # Convert to Decimal type
    try:
        clean_number = Decimal(number)
    except InvalidOperation:
        # Number cannot be converted to Decimal (eg. a string containing letters)
        return Decimal(0)

    return (
        clean_number.quantize(Decimal(1))
        if clean_number == clean_number.to_integral()
        else clean_number.normalize()
    )


def strip_html_tags(value: str, raise_error=True, field_name=None):
    """Strip HTML tags from an input string using the bleach library.

    If raise_error is True, a ValidationError will be thrown if HTML tags are detected
    """
    value = str(value).strip()

    cleaned = clean(value, strip=True, tags=[], attributes=[])

    # Add escaped characters back in
    replacements = {'&gt;': '>', '&lt;': '<', '&amp;': '&'}

    for o, r in replacements.items():
        cleaned = cleaned.replace(o, r)

    # If the length changed, it means that HTML tags were removed!
    if len(cleaned) != len(value) and raise_error:
        field = field_name or 'non_field_errors'
        raise ValidationError({field: [_('Remove HTML tags from this value')]})

    return cleaned


def remove_non_printable_characters(value: str, remove_newline=True) -> str:
    """Remove non-printable / control characters from the provided string."""
    cleaned = value

    # Remove ASCII control characters
    # Note that we do not sub out 0x0A (\n) here, it is done separately below
    regex = re.compile(r'[\u0000-\u0009\u000B-\u001F\u007F-\u009F]')
    cleaned = regex.sub('', cleaned)

    # Remove Unicode control characters
    regex = re.compile(r'[\u200E\u200F\u202A-\u202E]')
    cleaned = regex.sub('', cleaned)

    if remove_newline:
        regex = re.compile(r'[\x0A]')
        cleaned = regex.sub('', cleaned)

    return cleaned


def clean_markdown(value: str) -> str:
    """Clean a markdown string.

    This function will remove javascript and other potentially harmful content from the markdown string.
    """
    import markdown

    try:
        markdownify_settings = settings.MARKDOWNIFY['default']
    except (AttributeError, KeyError):
        markdownify_settings = {}

    extensions = markdownify_settings.get('MARKDOWN_EXTENSIONS', [])
    extension_configs = markdownify_settings.get('MARKDOWN_EXTENSION_CONFIGS', {})

    # Generate raw HTML from provided markdown (without sanitizing)
    # Note: The 'html' output_format is required to generate self closing tags, e.g. <tag> instead of <tag />
    html = markdown.markdown(
        value or '',
        extensions=extensions,
        extension_configs=extension_configs,
        output_format='html',
    )

    # Bleach settings
    whitelist_tags = markdownify_settings.get(
        'WHITELIST_TAGS', bleach.sanitizer.ALLOWED_TAGS
    )
    whitelist_attrs = markdownify_settings.get(
        'WHITELIST_ATTRS', bleach.sanitizer.ALLOWED_ATTRIBUTES
    )
    whitelist_styles = markdownify_settings.get(
        'WHITELIST_STYLES', bleach.css_sanitizer.ALLOWED_CSS_PROPERTIES
    )
    whitelist_protocols = markdownify_settings.get(
        'WHITELIST_PROTOCOLS', bleach.sanitizer.ALLOWED_PROTOCOLS
    )
    strip = markdownify_settings.get('STRIP', True)

    css_sanitizer = bleach.css_sanitizer.CSSSanitizer(
        allowed_css_properties=whitelist_styles
    )
    cleaner = bleach.Cleaner(
        tags=whitelist_tags,
        attributes=whitelist_attrs,
        css_sanitizer=css_sanitizer,
        protocols=whitelist_protocols,
        strip=strip,
    )

    # Clean the HTML content (for comparison). This must be the same as the original content
    clean_html = cleaner.clean(html)

    if html != clean_html:
        raise ValidationError(_('Data contains prohibited markdown content'))

    return value


def hash_barcode(barcode_data: str) -> str:
    """Calculate a 'unique' hash for a barcode string.

    This hash is used for comparison / lookup.

    We first remove any non-printable characters from the barcode data,
    as some browsers have issues scanning characters in.
    """
    barcode_data = str(barcode_data).strip()
    barcode_data = remove_non_printable_characters(barcode_data)

    barcode_hash = hashlib.md5(str(barcode_data).encode())

    return str(barcode_hash.hexdigest())


def hash_file(filename: Union[str, Path], storage: Union[Storage, None] = None):
    """Return the MD5 hash of a file."""
    content = (
        open(filename, 'rb').read()  # noqa: SIM115
        if storage is None
        else storage.open(str(filename), 'rb').read()
    )
    return hashlib.md5(content).hexdigest()


def current_time(local=True):
    """Return the current date and time as a datetime object.

    - If timezone support is active, returns a timezone aware time
    - If timezone support is not active, returns a timezone naive time

    Arguments:
        local: Return the time in the local timezone, otherwise UTC (default = True)

    """
    if settings.USE_TZ:
        now = timezone.now()
        now = to_local_time(now, target_tz=server_timezone() if local else 'UTC')
        return now
    else:
        return datetime.datetime.now()


def current_date(local=True):
    """Return the current date."""
    return current_time(local=local).date()


def server_timezone() -> str:
    """Return the timezone of the server as a string.

    e.g. "UTC" / "Australia/Sydney" etc
    """
    return settings.TIME_ZONE


def to_local_time(time, target_tz: Optional[str] = None):
    """Convert the provided time object to the local timezone.

    Arguments:
        time: The time / date to convert
        target_tz: The desired timezone (string) - defaults to server time

    Returns:
        A timezone aware datetime object, with the desired timezone

    Raises:
        TypeError: If the provided time object is not a datetime or date object
    """
    if isinstance(time, datetime.datetime):
        pass
    elif isinstance(time, datetime.date):
        time = timezone.datetime(year=time.year, month=time.month, day=time.day)
    else:
        raise TypeError(
            f'Argument must be a datetime or date object (found {type(time)}'
        )

    # Extract timezone information from the provided time
    source_tz = getattr(time, 'tzinfo', None)

    if not source_tz:
        # Default to UTC if not provided
        source_tz = ZoneInfo('UTC')

    if not target_tz:
        target_tz = server_timezone()

    try:
        target_tz = ZoneInfo(str(target_tz))
    except ZoneInfoNotFoundError:
        target_tz = ZoneInfo('UTC')

    target_time = time.replace(tzinfo=source_tz).astimezone(target_tz)

    return target_time


def get_objectreference(
    obj, type_ref: str = 'content_type', object_ref: str = 'object_id'
):
    """Lookup method for the GenericForeignKey fields.

    Attributes:
    - obj: object that will be resolved
    - type_ref: field name for the contenttype field in the model
    - object_ref: field name for the object id in the model

    Example implementation in the serializer:
    ```
    target = serializers.SerializerMethodField()
    def get_target(self, obj):
        return get_objectreference(obj, 'target_content_type', 'target_object_id')
    ```

    The method name must always be the name of the field prefixed by 'get_'
    """
    model_cls = getattr(obj, type_ref)
    obj_id = getattr(obj, object_ref)

    # check if references are set -> return nothing if not
    if model_cls is None or obj_id is None:
        return None

    # resolve referenced data into objects
    model_cls = model_cls.model_class()

    try:
        item = model_cls.objects.get(id=obj_id)
    except model_cls.DoesNotExist:
        return None

    url_fnc = getattr(item, 'get_absolute_url', None)

    # create output
    ret = {}
    if url_fnc:
        ret['link'] = url_fnc()

    return {
        'name': str(item),
        'model_name': str(model_cls._meta.verbose_name),
        'model_type': str(model_cls._meta.model_name),
        'model_id': getattr(item, 'pk', None),
        **ret,
    }


Inheritors_T = TypeVar('Inheritors_T')


def inheritors(
    cls: type[Inheritors_T], subclasses: bool = True
) -> set[type[Inheritors_T]]:
    """Return all classes that are subclasses from the supplied cls.

    Args:
        cls: The class to search for subclasses
        subclasses: Include subclasses of subclasses (default = True)
    """
    subcls = set()
    work = [cls]

    while work:
        parent = work.pop()
        for child in parent.__subclasses__():
            if child not in subcls:
                subcls.add(child)
                if subclasses:
                    work.append(child)
    return subcls


def is_ajax(request):
    """Check if the current request is an AJAX request."""
    return request.headers.get('x-requested-with') == 'XMLHttpRequest'


def pui_url(subpath: str) -> str:
    """Return the URL for a PUI subpath."""
    if not subpath.startswith('/'):
        subpath = '/' + subpath
    return f'/{settings.FRONTEND_URL_BASE}{subpath}'<|MERGE_RESOLUTION|>--- conflicted
+++ resolved
@@ -22,17 +22,10 @@
 from django.utils.translation import gettext_lazy as _
 
 import bleach
-<<<<<<< HEAD
-import regex
 from bleach import clean
 from djmoney.money import Money
 from PIL import Image
 from zoneinfo import ZoneInfo, ZoneInfoNotFoundError
-=======
-import pytz
-from bleach import clean
-from djmoney.money import Money
->>>>>>> 3041d905
 
 from common.currency import currency_code_default
 
@@ -146,8 +139,6 @@
 
 def TestIfImage(img):
     """Test if an image file is indeed an image."""
-    from PIL import Image
-
     try:
         Image.open(img).verify()
         return True
