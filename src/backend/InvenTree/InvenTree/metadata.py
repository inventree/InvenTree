--- conflicted
+++ resolved
@@ -281,13 +281,9 @@
                 # Special case for 'user' model
                 if field_info['model'] == 'user':
                     field_info['api_url'] = '/api/user/'
-<<<<<<< HEAD
-                elif hasattr(model, 'get_api_url'):
-=======
                 elif field_info['model'] == 'contenttype':
                     field_info['api_url'] = '/api/contenttype/'
-                else:
->>>>>>> 3f879f04
+                elif hasattr(model, 'get_api_url'):
                     field_info['api_url'] = model.get_api_url()
                 else:
                     logger.warning("'get_api_url' method not defined for %s", model)
