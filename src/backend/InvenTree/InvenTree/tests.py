--- conflicted
+++ resolved
@@ -670,42 +670,6 @@
             with self.assertRaises(django_exceptions.ValidationError):
                 InvenTree.helpers_model.download_image_from_url(url)
 
-<<<<<<< HEAD
-        def dl_helper(url, expected_error, timeout=2.5, retries=3):
-            """Helper function for unit testing downloads.
-
-            As the httpstat.us service occasionally refuses a connection,
-            we will simply try multiple times
-            """
-            tries = 0
-
-            with self.assertRaises(expected_error):
-                while tries < retries:
-                    try:
-                        InvenTree.helpers_model.download_image_from_url(
-                            url, timeout=timeout
-                        )
-                        break
-                    except Exception as exc:
-                        if type(exc) is expected_error:
-                            # Re-throw this error
-                            raise exc
-                        else:
-                            print('Unexpected error:', type(exc), exc)
-
-                    tries += 1
-                    time.sleep(10 * tries)
-
-        # Attempt to download an image which throws a 404
-        # TODO: Re-implement this test when we are happier with the external service
-        # dl_helper("https://httpstat.us/404", requests.exceptions.HTTPError, timeout=10)
-
-        # Attempt to download, but timeout
-        # TODO: Re-implement this test when we are happier with the external service
-        # dl_helper("https://httpstat.us/200?sleep=5000", requests.exceptions.ReadTimeout, timeout=1)
-
-=======
->>>>>>> f58eacf6
         large_img = 'https://github.com/inventree/InvenTree/raw/master/src/backend/InvenTree/InvenTree/static/img/paper_splash_large.jpg'
 
         InvenTreeSetting.set_setting(
