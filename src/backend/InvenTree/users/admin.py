"""Admin classes for the 'users' app."""

from django import forms
from django.contrib import admin
from django.contrib.admin.widgets import FilteredSelectMultiple
from django.contrib.auth import get_user_model
from django.contrib.auth.admin import UserAdmin
from django.contrib.auth.models import Group
from django.utils.translation import gettext_lazy as _

from users.models import ApiToken, Owner, RuleSet
from users.ruleset import RULESET_CHOICES

User = get_user_model()


@admin.register(ApiToken)
class ApiTokenAdmin(admin.ModelAdmin):
    """Admin class for the ApiToken model."""

    list_display = ('token', 'user', 'name', 'expiry', 'active')
    list_filter = ('user', 'revoked')
    fields = (
        'token',
        'user',
        'name',
        'created',
        'last_seen',
        'revoked',
        'expiry',
        'metadata',
    )

    def get_fields(self, request, obj=None):
        """Return list of fields to display."""
        fields = ['token'] if obj else ['key']

        fields += [
            'user',
            'name',
            'created',
            'last_seen',
            'revoked',
            'expiry',
            'metadata',
        ]

        return fields

    def get_readonly_fields(self, request, obj=None):
        """Some fields are read-only after creation."""
        ro = ['created', 'last_seen']

        if obj:
            ro += ['token', 'user', 'expiry', 'name']

        return ro


class RuleSetInline(admin.TabularInline):
    """Class for displaying inline RuleSet data in the Group admin page."""

    model = RuleSet
    can_delete = False
    verbose_name = 'Ruleset'
    verbose_plural_name = 'Rulesets'
    fields = ['name', *list(RuleSet.RULE_OPTIONS)]
    readonly_fields = ['name']
    max_num = len(RULESET_CHOICES)
    min_num = 1
    extra = 0
    ordering = ['name']


class InvenTreeGroupAdminForm(forms.ModelForm):
    """Custom admin form for the Group model.

    Adds the ability for editing user membership directly in the group admin page.
    """

    class Meta:
        """Metaclass defines extra fields."""

        model = Group
        exclude = []
        fields = ['name', 'users']

    def __init__(self, *args, **kwargs):  # pragma: no cover
        """Populate the 'users' field with the users in the current group."""
        super().__init__(*args, **kwargs)

        if self.instance.pk:
            # Populate the users field with the current Group users.
            self.fields['users'].initial = self.instance.user_set.all()

    # Add the users field.
    users = forms.ModelMultipleChoiceField(
        queryset=User.objects.all(),
        required=False,
        widget=FilteredSelectMultiple('users', False),
        label=_('Users'),
        help_text=_('Select which users are assigned to this group'),
    )

    def save_m2m(self):  # pragma: no cover
        """Add the users to the Group."""
        self.instance.user_set.set(self.cleaned_data['users'])

    def save(self, *args, **kwargs):  # pragma: no cover
        """Custom save method for Group admin form."""
        # Default save
        instance = super().save()
        # Save many-to-many data
        self.save_m2m()
        return instance


<<<<<<< HEAD
class RoleGroupAdmin(admin.ModelAdmin):  # pragma: no cover
    """Custom admin interface for the Group model."""

    form = InvenTreeGroupAdminForm

    inlines = [RuleSetInline]

    list_display = (
        'name',
        'admin',
        'importer',
        'part_category',
        'part',
        'stocktake',
        'stock_location',
        'stock_item',
        'build',
        'purchase_order',
        'sales_order',
        'return_order',
    )

    def get_rule_set(self, obj, rule_set_type):
        """Return list of permissions for the given ruleset."""
        # Get all rulesets associated to object
        rule_sets = RuleSet.objects.filter(group=obj.pk)

        # Select ruleset based on type
        for rule_set in rule_sets:
            if rule_set.name == rule_set_type:
                break

        def append_permission_level(permission_level, next_level):
            """Append permission level."""
            if not permission_level:
                return next_level

            if permission_level[:-1].endswith('|'):
                permission_level += next_level
            else:
                permission_level += ' | ' + next_level

            return permission_level

        permission_level = ''

        if rule_set.can_view:
            permission_level = append_permission_level(permission_level, 'V')

        if rule_set.can_add:
            permission_level = append_permission_level(permission_level, 'A')

        if rule_set.can_change:
            permission_level = append_permission_level(permission_level, 'C')

        if rule_set.can_delete:
            permission_level = append_permission_level(permission_level, 'D')

        return permission_level

    def admin(self, obj):
        """Return the ruleset for the admin role."""
        return self.get_rule_set(obj, 'admin')

    def importer(self, obj):
        """Return the ruleset for the importer role."""
        return self.get_rule_set(obj, 'importer')

    def part_category(self, obj):
        """Return the ruleset for the PartCategory role."""
        return self.get_rule_set(obj, 'part_category')

    def part(self, obj):
        """Return the ruleset for the Part role."""
        return self.get_rule_set(obj, 'part')

    def stocktake(self, obj):
        """Return the ruleset for the Stocktake role."""
        return self.get_rule_set(obj, 'stocktake')

    def stock_location(self, obj):
        """Return the ruleset for the StockLocation role."""
        return self.get_rule_set(obj, 'stock_location')

    def stock_item(self, obj):
        """Return the ruleset for the StockItem role."""
        return self.get_rule_set(obj, 'stock')

    def build(self, obj):
        """Return the ruleset for the BuildOrder role."""
        return self.get_rule_set(obj, 'build')

    def purchase_order(self, obj):
        """Return the ruleset for the PurchaseOrder role."""
        return self.get_rule_set(obj, 'purchase_order')

    def sales_order(self, obj):
        """Return the ruleset for the SalesOrder role."""
        return self.get_rule_set(obj, 'sales_order')

    def return_order(self, obj):
        """Return the ruleset ofr the ReturnOrder role."""
        return self.get_rule_set(obj, 'return_order')

    def get_formsets_with_inlines(self, request, obj=None):
        """Retrieve all inline formsets for the given request and object.

        Args:
            request (HttpRequest): The HTTP request object.
            obj (Model, optional): The model instance for which the formsets are being retrieved. Defaults to None.

        Yields:
            tuple: A tuple containing the formset and the corresponding inline instance.
        """
        for inline in self.get_inline_instances(request, obj):
            # Hide RuleSetInline in the 'Add role' view
            if not isinstance(inline, RuleSetInline) or obj is not None:
                yield inline.get_formset(request, obj), inline

    filter_horizontal = ['permissions']

    def save_model(self, request, obj, form, change):
        """Save overwrite.

        This method serves two purposes:
            - show warning message whenever the group users belong to multiple groups
            - skip saving of the group instance model as inlines needs to be saved before.
        """
        # Get form cleaned data
        users = form.cleaned_data['users']

        # Check for users who are members of multiple groups
        multiple_group_users = []

        for user in users:
            if user.groups.all().count() > 1:
                multiple_group_users.append(user.username)

        # If any, display warning message when group is saved
        if len(multiple_group_users) > 0:
            msg = (
                _('The following users are members of multiple groups')
                + ': '
                + ', '.join(multiple_group_users)
            )

            messages.add_message(request, messages.WARNING, msg)

    def save_formset(self, request, form, formset, change):
        """Save the inline formset."""
        # Save inline Rulesets
        formset.save()
        # Save Group instance and update permissions
        form.instance.save(update_fields=['name'])


=======
>>>>>>> 4f110e39
class InvenTreeUserAdmin(UserAdmin):
    """Custom admin page for the User model.

    Hides the "permissions" view as this is now handled
    entirely by groups and RuleSets.

    (And it's confusing!)
    """

    list_display = (
        'username',
        'email',
        'first_name',
        'last_name',
        'is_staff',
        'last_login',
    )  # display last connection for each user in user admin panel.
    fieldsets = (
        (None, {'fields': ('username', 'password')}),
        (_('Personal info'), {'fields': ('first_name', 'last_name', 'email')}),
        (
            _('Permissions'),
            {'fields': ('is_active', 'is_staff', 'is_superuser', 'groups')},
        ),
        (_('Important dates'), {'fields': ('last_login', 'date_joined')}),
    )


@admin.register(Owner)
class OwnerAdmin(admin.ModelAdmin):
    """Custom admin interface for the Owner model."""

    search_fields = ['name']


admin.site.unregister(User)
admin.site.register(User, InvenTreeUserAdmin)<|MERGE_RESOLUTION|>--- conflicted
+++ resolved
@@ -115,165 +115,6 @@
         return instance
 
 
-<<<<<<< HEAD
-class RoleGroupAdmin(admin.ModelAdmin):  # pragma: no cover
-    """Custom admin interface for the Group model."""
-
-    form = InvenTreeGroupAdminForm
-
-    inlines = [RuleSetInline]
-
-    list_display = (
-        'name',
-        'admin',
-        'importer',
-        'part_category',
-        'part',
-        'stocktake',
-        'stock_location',
-        'stock_item',
-        'build',
-        'purchase_order',
-        'sales_order',
-        'return_order',
-    )
-
-    def get_rule_set(self, obj, rule_set_type):
-        """Return list of permissions for the given ruleset."""
-        # Get all rulesets associated to object
-        rule_sets = RuleSet.objects.filter(group=obj.pk)
-
-        # Select ruleset based on type
-        for rule_set in rule_sets:
-            if rule_set.name == rule_set_type:
-                break
-
-        def append_permission_level(permission_level, next_level):
-            """Append permission level."""
-            if not permission_level:
-                return next_level
-
-            if permission_level[:-1].endswith('|'):
-                permission_level += next_level
-            else:
-                permission_level += ' | ' + next_level
-
-            return permission_level
-
-        permission_level = ''
-
-        if rule_set.can_view:
-            permission_level = append_permission_level(permission_level, 'V')
-
-        if rule_set.can_add:
-            permission_level = append_permission_level(permission_level, 'A')
-
-        if rule_set.can_change:
-            permission_level = append_permission_level(permission_level, 'C')
-
-        if rule_set.can_delete:
-            permission_level = append_permission_level(permission_level, 'D')
-
-        return permission_level
-
-    def admin(self, obj):
-        """Return the ruleset for the admin role."""
-        return self.get_rule_set(obj, 'admin')
-
-    def importer(self, obj):
-        """Return the ruleset for the importer role."""
-        return self.get_rule_set(obj, 'importer')
-
-    def part_category(self, obj):
-        """Return the ruleset for the PartCategory role."""
-        return self.get_rule_set(obj, 'part_category')
-
-    def part(self, obj):
-        """Return the ruleset for the Part role."""
-        return self.get_rule_set(obj, 'part')
-
-    def stocktake(self, obj):
-        """Return the ruleset for the Stocktake role."""
-        return self.get_rule_set(obj, 'stocktake')
-
-    def stock_location(self, obj):
-        """Return the ruleset for the StockLocation role."""
-        return self.get_rule_set(obj, 'stock_location')
-
-    def stock_item(self, obj):
-        """Return the ruleset for the StockItem role."""
-        return self.get_rule_set(obj, 'stock')
-
-    def build(self, obj):
-        """Return the ruleset for the BuildOrder role."""
-        return self.get_rule_set(obj, 'build')
-
-    def purchase_order(self, obj):
-        """Return the ruleset for the PurchaseOrder role."""
-        return self.get_rule_set(obj, 'purchase_order')
-
-    def sales_order(self, obj):
-        """Return the ruleset for the SalesOrder role."""
-        return self.get_rule_set(obj, 'sales_order')
-
-    def return_order(self, obj):
-        """Return the ruleset ofr the ReturnOrder role."""
-        return self.get_rule_set(obj, 'return_order')
-
-    def get_formsets_with_inlines(self, request, obj=None):
-        """Retrieve all inline formsets for the given request and object.
-
-        Args:
-            request (HttpRequest): The HTTP request object.
-            obj (Model, optional): The model instance for which the formsets are being retrieved. Defaults to None.
-
-        Yields:
-            tuple: A tuple containing the formset and the corresponding inline instance.
-        """
-        for inline in self.get_inline_instances(request, obj):
-            # Hide RuleSetInline in the 'Add role' view
-            if not isinstance(inline, RuleSetInline) or obj is not None:
-                yield inline.get_formset(request, obj), inline
-
-    filter_horizontal = ['permissions']
-
-    def save_model(self, request, obj, form, change):
-        """Save overwrite.
-
-        This method serves two purposes:
-            - show warning message whenever the group users belong to multiple groups
-            - skip saving of the group instance model as inlines needs to be saved before.
-        """
-        # Get form cleaned data
-        users = form.cleaned_data['users']
-
-        # Check for users who are members of multiple groups
-        multiple_group_users = []
-
-        for user in users:
-            if user.groups.all().count() > 1:
-                multiple_group_users.append(user.username)
-
-        # If any, display warning message when group is saved
-        if len(multiple_group_users) > 0:
-            msg = (
-                _('The following users are members of multiple groups')
-                + ': '
-                + ', '.join(multiple_group_users)
-            )
-
-            messages.add_message(request, messages.WARNING, msg)
-
-    def save_formset(self, request, form, formset, change):
-        """Save the inline formset."""
-        # Save inline Rulesets
-        formset.save()
-        # Save Group instance and update permissions
-        form.instance.save(update_fields=['name'])
-
-
-=======
->>>>>>> 4f110e39
 class InvenTreeUserAdmin(UserAdmin):
     """Custom admin page for the User model.
 
