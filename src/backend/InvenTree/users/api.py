"""DRF API definition for the 'users' app."""

import datetime

from django.contrib.auth import get_user, login
from django.contrib.auth.models import Group, User
from django.contrib.auth.password_validation import password_changed, validate_password
from django.contrib.contenttypes.models import ContentType
from django.core.exceptions import ValidationError
from django.db.models import Q
from django.urls import include, path
from django.views.decorators.csrf import ensure_csrf_cookie
from django.views.generic.base import RedirectView

import django_filters.rest_framework.filters as rest_filters
import structlog
<<<<<<< HEAD
from django_filters import (
    rest_framework as rest_filters,  # type: ignore[possibly-missing-import]
)
=======
>>>>>>> f8fd9f5f
from django_filters.rest_framework.filterset import FilterSet
from drf_spectacular.utils import OpenApiParameter, OpenApiResponse, extend_schema
from rest_framework import exceptions
from rest_framework.generics import DestroyAPIView, GenericAPIView
from rest_framework.response import Response

import InvenTree.permissions
from InvenTree.fields import InvenTreeOutputOption, OutputConfiguration
from InvenTree.filters import SEARCH_ORDER_FILTER
from InvenTree.mixins import (
    ListAPI,
    ListCreateAPI,
    OutputOptionsMixin,
    RetrieveAPI,
    RetrieveUpdateAPI,
    RetrieveUpdateDestroyAPI,
    SerializerContextMixin,
    UpdateAPI,
)
from InvenTree.settings import FRONTEND_URL_BASE
from users.models import ApiToken, Owner, RuleSet, UserProfile
from users.serializers import (
    ApiTokenSerializer,
    ExtendedUserSerializer,
    GetAuthTokenSerializer,
    GroupSerializer,
    MeUserSerializer,
    OwnerSerializer,
    RoleSerializer,
    RuleSetSerializer,
    UserCreateSerializer,
    UserProfileSerializer,
    UserSetPasswordSerializer,
)

logger = structlog.get_logger('inventree')


class OwnerFilter(FilterSet):
    """filter set for OwnerList."""

    is_active = rest_filters.BooleanFilter(method='filter_is_active')

    class Meta:
        """Meta class for owner filter."""

        model = Owner
        fields = ['is_active']

    def filter_is_active(self, queryset, name, value):
        """Filter by active status."""
        if value is None:
            return queryset

        # Get ContentType for User model
        user_content_type = ContentType.objects.get_for_model(User)

        active_user_ids = list(
            User.objects.filter(is_active=value).values_list('pk', flat=True)
        )

        # Filter based on owner type
        q_filter = Q()

        # If owner_type is not 'user', include all
        q_filter |= ~Q(owner_type=user_content_type)

        # If owner_type is 'user', only include active/inactive users
        if active_user_ids:
            q_filter |= Q(owner_type=user_content_type, owner_id__in=active_user_ids)
        elif value is False:
            # If value is False and we want inactive users
            # Get all user IDs that are NOT in active_user_ids
            all_user_ids = list(User.objects.values_list('pk', flat=True))
            inactive_user_ids = [
                uid for uid in all_user_ids if uid not in active_user_ids
            ]
            if inactive_user_ids:
                q_filter |= Q(
                    owner_type=user_content_type, owner_id__in=inactive_user_ids
                )

        return queryset.filter(q_filter)


class OwnerList(ListAPI):
    """List API endpoint for Owner model.

    Cannot create a new Owner object via the API, but can view existing instances.
    """

    queryset = Owner.objects.all()
    serializer_class = OwnerSerializer
    permission_classes = [InvenTree.permissions.IsAuthenticatedOrReadScope]
    filterset_class = OwnerFilter
    filter_backends = SEARCH_ORDER_FILTER

    def filter_queryset(self, queryset):
        """Implement text search for the "owner" model.

        Note that an "owner" can be either a group, or a user,
        so we cannot do a direct text search.

        A "hack" here is to post-process the queryset and simply
        remove any values which do not match.

        It is not necessarily "efficient" to do it this way,
        but until we determine a better way, this is what we have...
        """
        search_term = str(self.request.query_params.get('search', '')).lower()

        queryset = queryset.select_related('owner_type').prefetch_related('owner')
        queryset = super().filter_queryset(queryset)

        results = []

        for result in queryset.all():
            name = str(result.name()).lower().strip()
            search_match = True

            # Extract search term f
            if search_term:
                for entry in search_term.strip().split(' '):
                    if entry not in name:
                        search_match = False
                        break

            if not search_match:
                continue

            # If we get here, there is no reason *not* to include this result
            results.append(result)

        return results


class OwnerDetail(RetrieveAPI):
    """Detail API endpoint for Owner model.

    Cannot edit or delete
    """

    queryset = Owner.objects.all()
    serializer_class = OwnerSerializer
    permission_classes = [InvenTree.permissions.IsAuthenticatedOrReadScope]


class RoleDetails(RetrieveAPI):
    """API endpoint which lists the available role permissions for the current user."""

    permission_classes = [InvenTree.permissions.IsAuthenticatedOrReadScope]
    serializer_class = RoleSerializer

    def get_object(self):
        """Overwritten to always return current user."""
        return self.request.user


class UserDetail(RetrieveUpdateDestroyAPI):
    """Detail endpoint for a single user.

    Permissions:
    - Staff users (who also have the 'admin' role) can perform write operations
    - Otherwise authenticated users have read-only access
    """

    queryset = User.objects.all()
    serializer_class = ExtendedUserSerializer
    permission_classes = [InvenTree.permissions.StaffRolePermissionOrReadOnly]

    def perform_destroy(self, instance):
        """Override destroy method to ensure sessions are deleted first."""
        # Remove all sessions for this user
        if sessions := instance.usersession_set.all():
            sessions.delete()
        # Normally delete the user
        return super().perform_destroy(instance)


class UserDetailSetPassword(UpdateAPI):
    """Allows superusers to set the password for a user."""

    queryset = User.objects.all()
    serializer_class = UserSetPasswordSerializer
    permission_classes = [InvenTree.permissions.IsSuperuserOrSuperScope]

    def get_object(self):
        """Return the user object for this endpoint."""
        return self.get_queryset().get(pk=self.kwargs['pk'])

    def perform_update(self, serializer):
        """Set the password for the user."""
        user: User = serializer.instance

        password: str = serializer.validated_data.get('password', None)
        overwrite: bool = serializer.validated_data.get('override_warning', False)

        if password:
            if not overwrite:
                try:
                    validate_password(password=password, user=user)
                except ValidationError as e:
                    raise exceptions.ValidationError({'password': str(e)})

            user.set_password(password)
            password_changed(password=password, user=user)
            user.save()


class MeUserDetail(RetrieveUpdateAPI, UserDetail):
    """Detail endpoint for current user.

    Permissions:
    - User can edit their own details via this endpoint
    - Only a subset of fields are available here
    """

    serializer_class = MeUserSerializer
    permission_classes = [InvenTree.permissions.IsAuthenticatedOrReadScope]

    rolemap = {'POST': 'view', 'PUT': 'view', 'PATCH': 'view'}

    def get_object(self):
        """Always return the current user object."""
        return self.request.user

    def get_permission_model(self):
        """Return the model for the permission check.

        Note that for this endpoint, the current user can *always* edit their own details.
        """
        return None


class UserList(ListCreateAPI):
    """List endpoint for detail on all users.

    Permissions:
    - Staff users (who also have the 'admin' role) can perform write operations
    - Otherwise authenticated users have read-only access
    """

    queryset = User.objects.all()
    serializer_class = UserCreateSerializer

    # User must have the right role, AND be a staff user, else read-only
    permission_classes = [InvenTree.permissions.StaffRolePermissionOrReadOnly]

    filter_backends = SEARCH_ORDER_FILTER

    search_fields = ['first_name', 'last_name', 'username']

    ordering_fields = [
        'email',
        'username',
        'first_name',
        'last_name',
        'is_staff',
        'is_superuser',
        'is_active',
    ]

    filterset_fields = ['is_staff', 'is_active', 'is_superuser']


class GroupMixin(SerializerContextMixin):
    """Mixin for Group API endpoints to add permissions filter.

    Permissions:
    - Staff users (who also have the 'admin' role) can perform write operations
    - Otherwise authenticated users have read-only access
    """

    queryset = Group.objects.all()
    serializer_class = GroupSerializer
    permission_classes = [InvenTree.permissions.IsStaffOrReadOnlyScope]

    def get_queryset(self):
        """Return queryset for this endpoint.

        Note that the queryset is filtered by the permissions of the current user.
        """
        return super().get_queryset().prefetch_related('rule_sets', 'user_set')


class GroupOutputOptions(OutputConfiguration):
    """Holds all available output options for Group views."""

    OPTIONS = [
        InvenTreeOutputOption('user_detail', description='Include user details'),
        InvenTreeOutputOption(
            'permission_detail', description='Include permission details'
        ),
        InvenTreeOutputOption(
            'role_detail', description='Include role details', default=True
        ),
    ]


class GroupDetail(GroupMixin, OutputOptionsMixin, RetrieveUpdateDestroyAPI):
    """Detail endpoint for a particular auth group."""

    output_options = GroupOutputOptions


class GroupList(GroupMixin, OutputOptionsMixin, ListCreateAPI):
    """List endpoint for all auth groups."""

    output_options = GroupOutputOptions
    filter_backends = SEARCH_ORDER_FILTER
    search_fields = ['name']
    ordering_fields = ['name']


class RuleSetMixin:
    """Mixin for RuleSet API endpoints."""

    queryset = RuleSet.objects.all()
    serializer_class = RuleSetSerializer
    permission_classes = [InvenTree.permissions.IsStaffOrReadOnlyScope]


class RuleSetList(RuleSetMixin, ListAPI):
    """List endpoint for all RuleSet instances."""

    filter_backends = SEARCH_ORDER_FILTER

    search_fields = ['name']
    ordering_fields = ['name']
    filterset_fields = ['group', 'name']


class RuleSetDetail(RuleSetMixin, RetrieveUpdateDestroyAPI):
    """Detail endpoint for a particular RuleSet instance."""


class GetAuthToken(GenericAPIView):
    """Return authentication token for an authenticated user."""

    permission_classes = [InvenTree.permissions.IsAuthenticatedOrReadScope]
    serializer_class = GetAuthTokenSerializer

    @extend_schema(
        parameters=[
            OpenApiParameter(
                name='name',
                type=str,
                location=OpenApiParameter.QUERY,
                description='Name of the token',
            )
        ],
        responses={200: OpenApiResponse(response=GetAuthTokenSerializer())},
    )
    def get(self, request, *args, **kwargs):
        """Return an API token if the user is authenticated.

        - If the user already has a matching token, delete it and create a new one
        - Existing tokens are *never* exposed again via the API
        - Once the token is provided, it can be used for auth until it expires
        """
        if request.user.is_authenticated:
            user = request.user
            name = request.query_params.get('name', '')

            name = ApiToken.sanitize_name(name)

            today = datetime.date.today()

            # Find existing token, which has not expired
            token = ApiToken.objects.filter(
                user=user, name=name, revoked=False, expiry__gte=today
            ).first()

            if not token:
                # User is authenticated, and requesting a token against the provided name.
                token = ApiToken.objects.create(user=request.user, name=name)

                logger.info(
                    "Created new API token for user '%s' (name='%s')",
                    user.username,
                    name,
                )

            # Add some metadata about the request
            token.set_metadata('user_agent', request.headers.get('user-agent', ''))
            token.set_metadata('remote_addr', request.META.get('REMOTE_ADDR', ''))
            token.set_metadata('remote_host', request.META.get('REMOTE_HOST', ''))
            token.set_metadata('remote_user', request.META.get('REMOTE_USER', ''))
            token.set_metadata('server_name', request.META.get('SERVER_NAME', ''))
            token.set_metadata('server_port', request.META.get('SERVER_PORT', ''))

            data = {'token': token.key, 'name': token.name, 'expiry': token.expiry}

            # Ensure that the users session is logged in
            if not get_user(request).is_authenticated:
                login(
                    request, user, backend='django.contrib.auth.backends.ModelBackend'
                )

            return Response(data)

        else:
            raise exceptions.NotAuthenticated()  # pragma: no cover


class TokenMixin:
    """Mixin for API token endpoints."""

    permission_classes = (InvenTree.permissions.IsAuthenticatedOrReadScope,)
    serializer_class = ApiTokenSerializer

    def get_queryset(self):
        """Only return data for current user."""
        if self.request.user.is_superuser and self.request.query_params.get(
            'all_users', False
        ):
            return ApiToken.objects.all()
        return ApiToken.objects.filter(user=self.request.user)

    @extend_schema(
        parameters=[
            OpenApiParameter(
                name='all_users',
                type=bool,
                location=OpenApiParameter.QUERY,
                description='Display tokens for all users (superuser only)',
            )
        ]
    )
    def get(self, request, *args, **kwargs):
        """Details for a user token."""
        return super().get(request, *args, **kwargs)


class TokenListView(TokenMixin, ListCreateAPI):
    """List of user tokens for current user."""

    filter_backends = SEARCH_ORDER_FILTER
    search_fields = ['name', 'key']
    ordering_fields = [
        'created',
        'expiry',
        'last_seen',
        'user',
        'name',
        'revoked',
        'revoked',
    ]
    filterset_fields = ['revoked', 'user']
    queryset = ApiToken.objects.none()

    def create(self, request, *args, **kwargs):
        """Create token and show key to user."""
        resp = super().create(request, *args, **kwargs)
        resp.data['token'] = self.serializer_class.Meta.model.objects.get(
            id=resp.data['id']
        ).key
        return resp

    def get(self, request, *args, **kwargs):
        """List of user tokens for current user."""
        return super().get(request, *args, **kwargs)


class TokenDetailView(TokenMixin, DestroyAPIView, RetrieveAPI):
    """Details for a user token."""

    def perform_destroy(self, instance):
        """Revoke token."""
        instance.revoked = True
        instance.save()


class LoginRedirect(RedirectView):
    """Redirect to the correct starting page after backend login."""

    def get_redirect_url(self, *args, **kwargs):
        """Return the URL to redirect to."""
        return f'/{FRONTEND_URL_BASE}/logged-in/'


class UserProfileDetail(RetrieveUpdateAPI):
    """Detail endpoint for the user profile.

    Permissions:
    - Any authenticated user has write access against this endpoint
    - The endpoint always returns the profile associated with the current user
    """

    queryset = UserProfile.objects.all()
    serializer_class = UserProfileSerializer
    permission_classes = [InvenTree.permissions.IsAuthenticatedOrReadScope]

    def get_object(self):
        """Return the profile of the current user."""
        return self.request.user.profile


user_urls = [
    path('roles/', RoleDetails.as_view(), name='api-user-roles'),
    path('token/', ensure_csrf_cookie(GetAuthToken.as_view()), name='api-token'),
    path(
        'tokens/',
        include([
            path('<int:pk>/', TokenDetailView.as_view(), name='api-token-detail'),
            path('', TokenListView.as_view(), name='api-token-list'),
        ]),
    ),
    path('me/', MeUserDetail.as_view(), name='api-user-me'),
    path('profile/', UserProfileDetail.as_view(), name='api-user-profile'),
    path(
        'owner/',
        include([
            path('<int:pk>/', OwnerDetail.as_view(), name='api-owner-detail'),
            path('', OwnerList.as_view(), name='api-owner-list'),
        ]),
    ),
    path(
        'group/',
        include([
            path('<int:pk>/', GroupDetail.as_view(), name='api-group-detail'),
            path('', GroupList.as_view(), name='api-group-list'),
        ]),
    ),
    path(
        'ruleset/',
        include([
            path('<int:pk>/', RuleSetDetail.as_view(), name='api-ruleset-detail'),
            path('', RuleSetList.as_view(), name='api-ruleset-list'),
        ]),
    ),
    path(
        '<int:pk>/',
        include([
            path(
                'set-password/',
                UserDetailSetPassword.as_view(),
                name='api-user-set-password',
            ),
            path('', UserDetail.as_view(), name='api-user-detail'),
        ]),
    ),
    path('', UserList.as_view(), name='api-user-list'),
]<|MERGE_RESOLUTION|>--- conflicted
+++ resolved
@@ -14,12 +14,6 @@
 
 import django_filters.rest_framework.filters as rest_filters
 import structlog
-<<<<<<< HEAD
-from django_filters import (
-    rest_framework as rest_filters,  # type: ignore[possibly-missing-import]
-)
-=======
->>>>>>> f8fd9f5f
 from django_filters.rest_framework.filterset import FilterSet
 from drf_spectacular.utils import OpenApiParameter, OpenApiResponse, extend_schema
 from rest_framework import exceptions
