--- conflicted
+++ resolved
@@ -29,11 +29,8 @@
 from users.models import ApiToken, Owner, UserProfile
 from users.serializers import (
     ApiTokenSerializer,
-<<<<<<< HEAD
+    ExtendedUserSerializer,
     GetAuthTokenSerializer,
-=======
-    ExtendedUserSerializer,
->>>>>>> 8e753b37
     GroupSerializer,
     MeUserSerializer,
     OwnerSerializer,
