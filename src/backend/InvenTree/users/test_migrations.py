"""Unit tests for the user model database migrations."""

from django_test_migrations.contrib.unittest_case import MigratorTestCase

from InvenTree import unit_test


class TestForwardMigrations(MigratorTestCase):
    """Test entire schema migration sequence for the users app."""

    migrate_from = ('users', unit_test.getOldestMigrationFile('users'))
    migrate_to = ('users', unit_test.getNewestMigrationFile('users'))

    def prepare(self):
        """Setup the initial state of the database before migrations."""
        User = self.old_state.apps.get_model('auth', 'user')

        User.objects.create(username='fred', email='fred@fred.com', password='password')

        User.objects.create(username='brad', email='brad@fred.com', password='password')

    def test_users_exist(self):
        """Test that users exist in the database."""
        User = self.new_state.apps.get_model('auth', 'user')

        self.assertEqual(User.objects.count(), 2)


<<<<<<< HEAD
class TestBackfillUserProfiles(MigratorTestCase):
    """Test backfill migration for user profiles."""

    migrate_from = ('users', '0012_alter_ruleset_can_view')
    migrate_to = ('users', '0013_userprofile')
=======
class MFAMigrations(MigratorTestCase):
    """Test entire schema migration sequence for the users app."""

    migrate_from = ('users', '0012_alter_ruleset_can_view')
    migrate_to = ('users', '0013_migrate_mfa_20240408_1659')
>>>>>>> 2cabd02c

    def prepare(self):
        """Setup the initial state of the database before migrations."""
        User = self.old_state.apps.get_model('auth', 'user')
<<<<<<< HEAD

        User.objects.create(
            username='fred', email='fred@example.org', password='password'
        )
        User.objects.create(
            username='brad', email='brad@example.org', password='password'
        )

    def test_backfill_user_profiles(self):
        """Test that user profiles are created during the migration."""
        User = self.new_state.apps.get_model('auth', 'user')
        UserProfile = self.new_state.apps.get_model('users', 'UserProfile')

        self.assertEqual(User.objects.count(), 2)
        self.assertEqual(UserProfile.objects.count(), 2)

        fred = User.objects.get(username='fred')
        brad = User.objects.get(username='brad')

        self.assertIsNotNone(UserProfile.objects.get(user=fred))
        self.assertIsNotNone(UserProfile.objects.get(user=brad))
=======
        TOTPDevice = self.old_state.apps.get_model('otp_totp', 'TOTPDevice')
        StaticDevice = self.old_state.apps.get_model('otp_static', 'StaticDevice')

        abc = User.objects.create(
            username='fred', email='fred@fred.com', password='password'
        )
        TOTPDevice.objects.create(user=abc, confirmed=True, key='1234')
        abc1 = User.objects.create(
            username='brad', email='brad@fred.com', password='password'
        )
        TOTPDevice.objects.create(user=abc1, confirmed=False, key='1234')
        StaticDevice.objects.create(user=abc1, confirmed=True)

    def test_users_exist(self):
        """Test that users exist in the database."""
        User = self.new_state.apps.get_model('auth', 'user')
        Authenticator = self.new_state.apps.get_model('mfa', 'Authenticator')

        self.assertEqual(User.objects.count(), 2)
        # 2 Tokens - both for user 1
        self.assertEqual(Authenticator.objects.count(), 2)
        self.assertEqual([1, 1], [i.user_id for i in Authenticator.objects.all()])
>>>>>>> 2cabd02c
<|MERGE_RESOLUTION|>--- conflicted
+++ resolved
@@ -26,24 +26,15 @@
         self.assertEqual(User.objects.count(), 2)
 
 
-<<<<<<< HEAD
 class TestBackfillUserProfiles(MigratorTestCase):
     """Test backfill migration for user profiles."""
 
     migrate_from = ('users', '0012_alter_ruleset_can_view')
     migrate_to = ('users', '0013_userprofile')
-=======
-class MFAMigrations(MigratorTestCase):
-    """Test entire schema migration sequence for the users app."""
-
-    migrate_from = ('users', '0012_alter_ruleset_can_view')
-    migrate_to = ('users', '0013_migrate_mfa_20240408_1659')
->>>>>>> 2cabd02c
 
     def prepare(self):
         """Setup the initial state of the database before migrations."""
         User = self.old_state.apps.get_model('auth', 'user')
-<<<<<<< HEAD
 
         User.objects.create(
             username='fred', email='fred@example.org', password='password'
@@ -65,7 +56,17 @@
 
         self.assertIsNotNone(UserProfile.objects.get(user=fred))
         self.assertIsNotNone(UserProfile.objects.get(user=brad))
-=======
+
+
+class MFAMigrations(MigratorTestCase):
+    """Test entire schema migration sequence for the users app."""
+
+    migrate_from = ('users', '0012_alter_ruleset_can_view')
+    migrate_to = ('users', '0013_migrate_mfa_20240408_1659')
+
+    def prepare(self):
+        """Setup the initial state of the database before migrations."""
+        User = self.old_state.apps.get_model('auth', 'user')
         TOTPDevice = self.old_state.apps.get_model('otp_totp', 'TOTPDevice')
         StaticDevice = self.old_state.apps.get_model('otp_static', 'StaticDevice')
 
@@ -87,5 +88,4 @@
         self.assertEqual(User.objects.count(), 2)
         # 2 Tokens - both for user 1
         self.assertEqual(Authenticator.objects.count(), 2)
-        self.assertEqual([1, 1], [i.user_id for i in Authenticator.objects.all()])
->>>>>>> 2cabd02c
+        self.assertEqual([1, 1], [i.user_id for i in Authenticator.objects.all()])