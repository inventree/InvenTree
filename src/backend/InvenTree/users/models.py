--- conflicted
+++ resolved
@@ -210,183 +210,6 @@
     which are then handled using the normal django permissions approach.
     """
 
-<<<<<<< HEAD
-    RULESET_CHOICES = [
-        ('admin', _('Admin')),
-        ('part_category', _('Part Categories')),
-        ('part', _('Parts')),
-        ('stocktake', _('Stocktake')),
-        ('stock_location', _('Stock Locations')),
-        ('stock', _('Stock Items')),
-        ('build', _('Build Orders')),
-        ('purchase_order', _('Purchase Orders')),
-        ('sales_order', _('Sales Orders')),
-        ('return_order', _('Return Orders')),
-    ]
-
-    RULESET_NAMES = [choice[0] for choice in RULESET_CHOICES]
-
-    RULESET_PERMISSIONS = ['view', 'add', 'change', 'delete']
-
-    @staticmethod
-    def get_ruleset_models():
-        """Return a dictionary of models associated with each ruleset."""
-        ruleset_models = {
-            'admin': [
-                'auth_group',
-                'auth_user',
-                'auth_permission',
-                'users_apitoken',
-                'users_ruleset',
-                'report_labeloutput',
-                'report_labeltemplate',
-                'report_reportasset',
-                'report_reportoutput',
-                'report_reportsnippet',
-                'report_reporttemplate',
-                'account_emailaddress',
-                'account_emailconfirmation',
-                'socialaccount_socialaccount',
-                'socialaccount_socialapp',
-                'socialaccount_socialtoken',
-                'otp_totp_totpdevice',
-                'otp_static_statictoken',
-                'otp_static_staticdevice',
-                'mfa_authenticator',
-                'plugin_pluginconfig',
-                'plugin_pluginsetting',
-                'plugin_notificationusersetting',
-                'common_barcodescanresult',
-                'common_newsfeedentry',
-                'taggit_tag',
-                'taggit_taggeditem',
-                'flags_flagstate',
-                'machine_machineconfig',
-                'machine_machinesetting',
-            ],
-            'part_category': [
-                'part_partcategory',
-                'generic_partcategoryparametertemplate',
-                'part_partcategorystar',
-            ],
-            'part': [
-                'part_part',
-                'part_partpricing',
-                'part_bomitem',
-                'part_bomitemsubstitute',
-                'part_partsellpricebreak',
-                'part_partinternalpricebreak',
-                'part_parttesttemplate',
-                'generic_partparametertemplate',
-                'generic_partparameter',
-                'part_partrelated',
-                'part_partstar',
-                'part_partcategorystar',
-                'company_supplierpart',
-                'company_manufacturerpart',
-                'company_manufacturerpartparameter',
-            ],
-            'stocktake': ['part_partstocktake', 'part_partstocktakereport'],
-            'stock_location': ['stock_stocklocation', 'stock_stocklocationtype'],
-            'stock': [
-                'stock_stockitem',
-                'stock_stockitemtracking',
-                'stock_stockitemtestresult',
-            ],
-            'build': [
-                'part_part',
-                'part_partcategory',
-                'part_bomitem',
-                'part_bomitemsubstitute',
-                'build_build',
-                'build_builditem',
-                'build_buildline',
-                'stock_stockitem',
-                'stock_stocklocation',
-            ],
-            'purchase_order': [
-                'company_company',
-                'company_contact',
-                'company_address',
-                'company_manufacturerpart',
-                'company_manufacturerpartparameter',
-                'company_supplierpart',
-                'company_supplierpricebreak',
-                'order_purchaseorder',
-                'order_purchaseorderlineitem',
-                'order_purchaseorderextraline',
-            ],
-            'sales_order': [
-                'company_company',
-                'company_contact',
-                'company_address',
-                'order_salesorder',
-                'order_salesorderallocation',
-                'order_salesorderlineitem',
-                'order_salesorderextraline',
-                'order_salesordershipment',
-            ],
-            'return_order': [
-                'company_company',
-                'company_contact',
-                'company_address',
-                'order_returnorder',
-                'order_returnorderlineitem',
-                'order_returnorderextraline',
-            ],
-        }
-
-        if settings.SITE_MULTI:
-            ruleset_models['admin'].append('sites_site')
-
-        return ruleset_models
-
-    # Database models we ignore permission sets for
-    @staticmethod
-    def get_ruleset_ignore():
-        """Return a list of database tables which do not require permissions."""
-        return [
-            # Core django models (not user configurable)
-            'admin_logentry',
-            'contenttypes_contenttype',
-            # Models which currently do not require permissions
-            'common_attachment',
-            'common_customunit',
-            'common_inventreesetting',
-            'common_inventreeusersetting',
-            'common_notificationentry',
-            'common_notificationmessage',
-            'common_notesimage',
-            'common_projectcode',
-            'common_webhookendpoint',
-            'common_webhookmessage',
-            'common_inventreecustomuserstatemodel',
-            'common_selectionlistentry',
-            'common_selectionlist',
-            'users_owner',
-            'users_userprofile',  # User profile is handled in the serializer - only own user can change
-            # Third-party tables
-            'error_report_error',
-            'exchange_rate',
-            'exchange_exchangebackend',
-            'usersessions_usersession',
-            'sessions_session',
-            # Django-q
-            'django_q_ormq',
-            'django_q_failure',
-            'django_q_task',
-            'django_q_schedule',
-            'django_q_success',
-            # Importing
-            'importer_dataimportsession',
-            'importer_dataimportcolumnmap',
-            'importer_dataimportrow',
-        ]
-
-    RULESET_CHANGE_INHERIT = [('generic', 'partparameter'), ('part', 'bomitem')]
-
-=======
->>>>>>> 874be992
     RULE_OPTIONS = ['can_view', 'can_add', 'can_change', 'can_delete']
 
     class Meta:
