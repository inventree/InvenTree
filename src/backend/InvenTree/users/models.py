"""Database model definitions for the 'users' app."""

import datetime

from django.conf import settings
from django.contrib import admin
from django.contrib.auth import get_user_model
from django.contrib.auth.models import Group, Permission, User
from django.contrib.contenttypes.fields import GenericForeignKey
from django.contrib.contenttypes.models import ContentType
from django.core.validators import MinLengthValidator
from django.db import models
from django.db.models import Q, UniqueConstraint
from django.db.models.signals import m2m_changed, post_delete, post_save
from django.db.utils import IntegrityError
from django.dispatch import receiver
from django.urls import reverse
from django.utils.translation import gettext_lazy as _

import structlog
from rest_framework.authtoken.models import Token as AuthToken

import InvenTree.cache
import InvenTree.helpers
import InvenTree.models
from common.settings import get_global_setting
from InvenTree.ready import canAppAccessDatabase, isImportingData

logger = structlog.get_logger('inventree')


#  OVERRIDE START
# Overrides Django User model __str__ with a custom function to be able to change
# string representation of a user
def user_model_str(self):
    """Function to override the default Django User __str__."""
<<<<<<< HEAD
    if common_models.InvenTreeSetting.get_setting('DISPLAY_FULL_NAMES', cache=True):
=======
    if get_global_setting('DISPLAY_FULL_NAMES', cache=True):
>>>>>>> 06961c6a
        if self.first_name or self.last_name:
            return f'{self.first_name} {self.last_name}'
    return self.username


User.add_to_class('__str__', user_model_str)  # Overriding User.__str__
#  OVERRIDE END


def default_token():
    """Generate a default value for the token."""
    return ApiToken.generate_key()


def default_token_expiry():
    """Generate an expiry date for a newly created token."""
    return InvenTree.helpers.current_date() + datetime.timedelta(days=365)


def default_create_token(token_model, user, serializer):
    """Generate a default value for the token."""
    token = token_model.objects.filter(user=user, name='', revoked=False)

    if token.exists():
        return token.first()

    else:
        return token_model.objects.create(user=user, name='')


class ApiToken(AuthToken, InvenTree.models.MetadataMixin):
    """Extends the default token model provided by djangorestframework.authtoken.

    Extensions:
    - Adds an 'expiry' date - tokens can be set to expire after a certain date
    - Adds a 'name' field - tokens can be given a custom name (in addition to the user information)
    """

    class Meta:
        """Metaclass defines model properties."""

        verbose_name = _('API Token')
        verbose_name_plural = _('API Tokens')
        abstract = False

    def __str__(self):
        """String representation uses the redacted token."""
        return self.token

    @classmethod
    def generate_key(cls, prefix='inv-'):
        """Generate a new token key - with custom prefix."""
        # Suffix is the date of creation
        suffix = '-' + str(datetime.datetime.now().date().isoformat().replace('-', ''))

        return prefix + str(AuthToken.generate_key()) + suffix

    # Override the 'key' field - force it to be unique
    key = models.CharField(
        default=default_token,
        verbose_name=_('Key'),
        db_index=True,
        unique=True,
        max_length=100,
        validators=[MinLengthValidator(50)],
    )

    # Override the 'user' field, to allow multiple tokens per user
    user = models.ForeignKey(
        settings.AUTH_USER_MODEL,
        on_delete=models.CASCADE,
        verbose_name=_('User'),
        related_name='api_tokens',
    )

    name = models.CharField(
        max_length=100,
        blank=True,
        verbose_name=_('Token Name'),
        help_text=_('Custom token name'),
    )

    expiry = models.DateField(
        default=default_token_expiry,
        verbose_name=_('Expiry Date'),
        help_text=_('Token expiry date'),
        auto_now=False,
        auto_now_add=False,
    )

    last_seen = models.DateField(
        blank=True,
        null=True,
        verbose_name=_('Last Seen'),
        help_text=_('Last time the token was used'),
    )

    revoked = models.BooleanField(
        default=False, verbose_name=_('Revoked'), help_text=_('Token has been revoked')
    )

    @staticmethod
    def sanitize_name(name: str) -> str:
        """Sanitize the provide name value."""
        name = str(name).strip()

        # Remove any non-printable chars
        name = InvenTree.helpers.remove_non_printable_characters(
            name, remove_newline=True
        )
        name = InvenTree.helpers.strip_html_tags(name)

        name = name.replace(' ', '-')
        # Limit to 100 characters
        name = name[:100]

        return name

    @property
    @admin.display(description=_('Token'))
    def token(self) -> str:
        """Provide a redacted version of the token.

        The *raw* key value should never be displayed anywhere!
        """
        # If the token has not yet been saved, return the raw key
        if self.pk is None:
            return self.key  # pragma: no cover

        M = len(self.key) - 20

        return self.key[:8] + '*' * M + self.key[-12:]

    @property
    @admin.display(boolean=True, description=_('Expired'))
    def expired(self) -> bool:
        """Test if this token has expired."""
        return (
            self.expiry is not None and self.expiry < InvenTree.helpers.current_date()
        )

    @property
    @admin.display(boolean=True, description=_('Active'))
    def active(self) -> bool:
        """Test if this token is active."""
        return not self.revoked and not self.expired


class RuleSet(models.Model):
    """A RuleSet is somewhat like a superset of the django permission class, in that in encapsulates a bunch of permissions.

    There are *many* apps models used within InvenTree,
    so it makes sense to group them into "roles".

    These roles translate (roughly) to the menu options available.

    Each role controls permissions for a number of database tables,
    which are then handled using the normal django permissions approach.
    """

    RULESET_CHOICES = [
        ('admin', _('Admin')),
        ('part_category', _('Part Categories')),
        ('part', _('Parts')),
        ('stocktake', _('Stocktake')),
        ('stock_location', _('Stock Locations')),
        ('stock', _('Stock Items')),
        ('build', _('Build Orders')),
        ('purchase_order', _('Purchase Orders')),
        ('sales_order', _('Sales Orders')),
        ('return_order', _('Return Orders')),
    ]

    RULESET_NAMES = [choice[0] for choice in RULESET_CHOICES]

    RULESET_PERMISSIONS = ['view', 'add', 'change', 'delete']

    @staticmethod
    def get_ruleset_models():
        """Return a dictionary of models associated with each ruleset."""
        ruleset_models = {
            'admin': [
                'auth_group',
                'auth_user',
                'auth_permission',
                'users_apitoken',
                'users_ruleset',
                'report_labeloutput',
                'report_labeltemplate',
                'report_reportasset',
                'report_reportoutput',
                'report_reportsnippet',
                'report_reporttemplate',
                'account_emailaddress',
                'account_emailconfirmation',
                'socialaccount_socialaccount',
                'socialaccount_socialapp',
                'socialaccount_socialtoken',
                'otp_totp_totpdevice',
                'otp_static_statictoken',
                'otp_static_staticdevice',
                'mfa_authenticator',
                'plugin_pluginconfig',
                'plugin_pluginsetting',
                'plugin_notificationusersetting',
                'common_barcodescanresult',
                'common_newsfeedentry',
                'taggit_tag',
                'taggit_taggeditem',
                'flags_flagstate',
                'machine_machineconfig',
                'machine_machinesetting',
            ],
            'part_category': [
                'part_partcategory',
                'part_partcategoryparametertemplate',
                'part_partcategorystar',
            ],
            'part': [
                'part_part',
                'part_partpricing',
                'part_bomitem',
                'part_bomitemsubstitute',
                'part_partsellpricebreak',
                'part_partinternalpricebreak',
                'part_parttesttemplate',
                'part_partparametertemplate',
                'part_partparameter',
                'part_partrelated',
                'part_partstar',
                'part_partcategorystar',
                'company_supplierpart',
                'company_manufacturerpart',
                'company_manufacturerpartparameter',
            ],
            'stocktake': ['part_partstocktake', 'part_partstocktakereport'],
            'stock_location': ['stock_stocklocation', 'stock_stocklocationtype'],
            'stock': [
                'stock_stockitem',
                'stock_stockitemtracking',
                'stock_stockitemtestresult',
            ],
            'build': [
                'part_part',
                'part_partcategory',
                'part_bomitem',
                'part_bomitemsubstitute',
                'build_build',
                'build_builditem',
                'build_buildline',
                'stock_stockitem',
                'stock_stocklocation',
            ],
            'purchase_order': [
                'company_company',
                'company_contact',
                'company_address',
                'company_manufacturerpart',
                'company_manufacturerpartparameter',
                'company_supplierpart',
                'company_supplierpricebreak',
                'order_purchaseorder',
                'order_purchaseorderlineitem',
                'order_purchaseorderextraline',
            ],
            'sales_order': [
                'company_company',
                'company_contact',
                'company_address',
                'order_salesorder',
                'order_salesorderallocation',
                'order_salesorderlineitem',
                'order_salesorderextraline',
                'order_salesordershipment',
            ],
            'return_order': [
                'company_company',
                'company_contact',
                'company_address',
                'order_returnorder',
                'order_returnorderlineitem',
                'order_returnorderextraline',
            ],
        }

        if settings.SITE_MULTI:
            ruleset_models['admin'].append('sites_site')

        return ruleset_models

    # Database models we ignore permission sets for
    @staticmethod
    def get_ruleset_ignore():
        """Return a list of database tables which do not require permissions."""
        return [
            # Core django models (not user configurable)
            'admin_logentry',
            'contenttypes_contenttype',
            # Models which currently do not require permissions
            'common_attachment',
            'common_customunit',
            'common_inventreesetting',
            'common_inventreeusersetting',
            'common_notificationentry',
            'common_notificationmessage',
            'common_notesimage',
            'common_projectcode',
            'common_webhookendpoint',
            'common_webhookmessage',
            'common_inventreecustomuserstatemodel',
            'common_selectionlistentry',
            'common_selectionlist',
            'users_owner',
            'users_userprofile',  # User profile is handled in the serializer - only own user can change
            # Third-party tables
            'error_report_error',
            'exchange_rate',
            'exchange_exchangebackend',
            'usersessions_usersession',
            'sessions_session',
            # Django-q
            'django_q_ormq',
            'django_q_failure',
            'django_q_task',
            'django_q_schedule',
            'django_q_success',
            # Importing
            'importer_dataimportsession',
            'importer_dataimportcolumnmap',
            'importer_dataimportrow',
        ]

    RULESET_CHANGE_INHERIT = [('part', 'partparameter'), ('part', 'bomitem')]

    RULE_OPTIONS = ['can_view', 'can_add', 'can_change', 'can_delete']

    class Meta:
        """Metaclass defines additional model properties."""

        unique_together = (('name', 'group'),)

    name = models.CharField(
        max_length=50,
        choices=RULESET_CHOICES,
        blank=False,
        help_text=_('Permission set'),
    )

    group = models.ForeignKey(
        Group,
        related_name='rule_sets',
        blank=False,
        null=False,
        on_delete=models.CASCADE,
        help_text=_('Group'),
    )

    can_view = models.BooleanField(
        verbose_name=_('View'), default=False, help_text=_('Permission to view items')
    )

    can_add = models.BooleanField(
        verbose_name=_('Add'), default=False, help_text=_('Permission to add items')
    )

    can_change = models.BooleanField(
        verbose_name=_('Change'),
        default=False,
        help_text=_('Permissions to edit items'),
    )

    can_delete = models.BooleanField(
        verbose_name=_('Delete'),
        default=False,
        help_text=_('Permission to delete items'),
    )

    @classmethod
    def check_table_permission(cls, user: User, table, permission):
        """Check if the provided user has the specified permission against the table."""
        # Superuser knows no bounds
        if user.is_superuser:
            return True

        # If the table does *not* require permissions
        if table in cls.get_ruleset_ignore():
            return True

        # Work out which roles touch the given table
        for role in cls.RULESET_NAMES:
            if table in cls.get_ruleset_models()[role]:
                if check_user_role(user, role, permission):
                    return True

        # Check for children models which inherits from parent role
        for parent, child in cls.RULESET_CHANGE_INHERIT:
            # Get child model name
            parent_child_string = f'{parent}_{child}'

            if parent_child_string == table:
                # Check if parent role has change permission
                if check_user_role(user, parent, 'change'):
                    return True

        # Print message instead of throwing an error
        name = getattr(user, 'name', user.pk)
        logger.debug(
            "User '%s' failed permission check for %s.%s", name, table, permission
        )

        return False

    @staticmethod
    def get_model_permission_string(model, permission):
        """Construct the correctly formatted permission string, given the app_model name, and the permission type."""
        model, app = split_model(model)

        return f'{app}.{permission}_{model}'

    def __str__(self, debug=False):  # pragma: no cover
        """Ruleset string representation."""
        if debug:
            # Makes debugging easier
            return (
                f'{str(self.group).ljust(15)}: {self.name.title().ljust(15)} | '
                f'v: {str(self.can_view).ljust(5)} | a: {str(self.can_add).ljust(5)} | '
                f'c: {str(self.can_change).ljust(5)} | d: {str(self.can_delete).ljust(5)}'
            )
        return self.name

    def save(self, *args, **kwargs):
        """Intercept the 'save' functionality to make additional permission changes.

        It does not make sense to be able to change / create something,
        but not be able to view it!
        """
        if self.can_add or self.can_change or self.can_delete:
            self.can_view = True

        if self.can_add or self.can_delete:
            self.can_change = True

        super().save(*args, **kwargs)

        if self.group:
            # Update the group too!
            self.group.save()

    def get_models(self):
        """Return the database tables / models that this ruleset covers."""
        return self.get_ruleset_models().get(self.name, [])


def split_model(model):
    """Get modelname and app from modelstring."""
    *app, model = model.split('_')

    # handle models that have
    app = '_'.join(app) if len(app) > 1 else app[0]

    return model, app


def split_permission(app, perm):
    """Split permission string into permission and model."""
    permission_name, *model = perm.split('_')
    # handle models that have underscores
    if len(model) > 1:  # pragma: no cover
        app += '_' + '_'.join(model[:-1])
        perm = permission_name + '_' + model[-1:][0]
    model = model[-1:][0]
    return perm, model


def update_group_roles(group, debug=False):
    """Iterates through all of the RuleSets associated with the group, and ensures that the correct permissions are either applied or removed from the group.

    This function is called under the following conditions:

    a) Whenever the InvenTree database is launched
    b) Whenever the group object is updated

    The RuleSet model has complete control over the permissions applied to any group.
    """
    if not canAppAccessDatabase(allow_test=True):
        return  # pragma: no cover

    # List of permissions already associated with this group
    group_permissions = set()

    # Iterate through each permission already assigned to this group,
    # and create a simplified permission key string
    for p in group.permissions.all().prefetch_related('content_type'):
        (permission, app, model) = p.natural_key()
        permission_string = f'{app}.{permission}'
        group_permissions.add(permission_string)

    # List of permissions which must be added to the group
    permissions_to_add = set()

    # List of permissions which must be removed from the group
    permissions_to_delete = set()

    def add_model(name, action, allowed):
        """Add a new model to the pile.

        Args:
            name: The name of the model e.g. part_part
            action: The permission action e.g. view
            allowed: Whether or not the action is allowed
        """
        if action not in ['view', 'add', 'change', 'delete']:  # pragma: no cover
            raise ValueError(f'Action {action} is invalid')

        permission_string = RuleSet.get_model_permission_string(model, action)

        if allowed:
            # An 'allowed' action is always preferenced over a 'forbidden' action
            if permission_string in permissions_to_delete:
                permissions_to_delete.remove(permission_string)

            permissions_to_add.add(permission_string)

        elif permission_string not in permissions_to_add:
            permissions_to_delete.add(permission_string)

    # Pre-fetch all the RuleSet objects
    rulesets = {
        r.name: r for r in RuleSet.objects.filter(group=group).prefetch_related('group')
    }

    # Get all the rulesets associated with this group
    for r in RuleSet.RULESET_CHOICES:
        rulename = r[0]

        if rulename in rulesets:
            ruleset = rulesets[rulename]
        else:
            try:
                ruleset = RuleSet.objects.get(group=group, name=rulename)
            except RuleSet.DoesNotExist:
                ruleset = RuleSet.objects.create(group=group, name=rulename)

        # Which database tables does this RuleSet touch?
        models = ruleset.get_models()

        for model in models:
            # Keep track of the available permissions for each model

            add_model(model, 'view', ruleset.can_view)
            add_model(model, 'add', ruleset.can_add)
            add_model(model, 'change', ruleset.can_change)
            add_model(model, 'delete', ruleset.can_delete)

    def get_permission_object(permission_string):
        """Find the permission object in the database, from the simplified permission string.

        Args:
            permission_string: a simplified permission_string e.g. 'part.view_partcategory'

        Returns the permission object in the database associated with the permission string
        """
        (app, perm) = permission_string.split('.')

        perm, model = split_permission(app, perm)

        try:
            content_type = ContentType.objects.get(app_label=app, model=model)
            permission = Permission.objects.get(
                content_type=content_type, codename=perm
            )
        except ContentType.DoesNotExist:  # pragma: no cover
            # logger.warning(
            #     "Error: Could not find permission matching '%s'", permission_string
            # )
            permission = None

        return permission

    # Add any required permissions to the group
    for perm in permissions_to_add:
        # Ignore if permission is already in the group
        if perm in group_permissions:
            continue

        permission = get_permission_object(perm)

        if permission:
            group.permissions.add(permission)

        if debug:  # pragma: no cover
            logger.debug('Adding permission %s to group %s', perm, group.name)

    # Remove any extra permissions from the group
    for perm in permissions_to_delete:
        # Ignore if the permission is not already assigned
        if perm not in group_permissions:
            continue

        permission = get_permission_object(perm)

        if permission:
            group.permissions.remove(permission)

        if debug:  # pragma: no cover
            logger.debug('Removing permission %s from group %s', perm, group.name)

    # Enable all action permissions for certain children models
    # if parent model has 'change' permission
    for parent, child in RuleSet.RULESET_CHANGE_INHERIT:
        parent_child_string = f'{parent}_{child}'

        # Check each type of permission
        for action in ['view', 'change', 'add', 'delete']:
            parent_perm = f'{parent}.{action}_{parent}'

            if parent_perm in group_permissions:
                child_perm = f'{parent}.{action}_{child}'

                # Check if child permission not already in group
                if child_perm not in group_permissions:
                    # Create permission object
                    add_model(parent_child_string, action, ruleset.can_delete)
                    # Add to group
                    permission = get_permission_object(child_perm)
                    if permission:
                        group.permissions.add(permission)
                        logger.debug(
                            'Adding permission %s to group %s', child_perm, group.name
                        )


def check_user_permission(user: User, model, permission) -> bool:
    """Check if the user has a particular permission against a given model type.

    Arguments:
        user: The user object to check
        model: The model class to check (e.g. 'part')
        permission: The permission to check (e.g. 'view' / 'delete')

    Returns:
        bool: True if the user has the specified permission
    """
    if not user:
        return False

    if user.is_superuser:
        return True

    permission_name = f'{model._meta.app_label}.{permission}_{model._meta.model_name}'
    return user.has_perm(permission_name)


def check_user_role(user: User, role, permission) -> bool:
    """Check if a user has a particular role:permission combination.

    Arguments:
        user: The user object to check
        role: The role to check (e.g. 'part' / 'stock')
        permission: The permission to check (e.g. 'view' / 'delete')

    Returns:
        bool: True if the user has the specified role:permission combination
    """
    if not user:
        return False

    if user.is_superuser:
        return True

    # First, check the session cache
    cache_key = f'role_{user.pk}_{role}_{permission}'
    result = InvenTree.cache.get_session_cache(cache_key)

    if result is not None:
        return result

    # Default for no match
    result = False

    for group in user.groups.all():
        for rule in group.rule_sets.all():
            if rule.name == role:
                if permission == 'add' and rule.can_add:
                    result = True
                    break

                if permission == 'change' and rule.can_change:
                    result = True
                    break

                if permission == 'view' and rule.can_view:
                    result = True
                    break

                if permission == 'delete' and rule.can_delete:
                    result = True
                    break

    # Save result to session-cache
    InvenTree.cache.set_session_cache(cache_key, result)

    return result


class Owner(models.Model):
    """The Owner class is a proxy for a Group or User instance.

    Owner can be associated to any InvenTree model (part, stock, build, etc.)

    owner_type: Model type (Group or User)
    owner_id: Group or User instance primary key
    owner: Returns the Group or User instance combining the owner_type and owner_id fields
    """

    class Meta:
        """Metaclass defines extra model properties."""

        # Ensure all owners are unique
        constraints = [
            UniqueConstraint(fields=['owner_type', 'owner_id'], name='unique_owner')
        ]

    @classmethod
    def get_owners_matching_user(cls, user):
        """Return all "owner" objects matching the provided user.

        Includes:
        - An exact match for the user
        - Any groups that the user is a part of
        """
        user_type = ContentType.objects.get(app_label='auth', model='user')
        group_type = ContentType.objects.get(app_label='auth', model='group')

        owners = []

        try:
            owners.append(cls.objects.get(owner_id=user.pk, owner_type=user_type))
        except Exception:  # pragma: no cover
            pass

        for group in user.groups.all():
            try:
                owner = cls.objects.get(owner_id=group.pk, owner_type=group_type)
                owners.append(owner)
            except Exception:  # pragma: no cover
                pass

        return owners

    @staticmethod
    def get_api_url():  # pragma: no cover
        """Returns the API endpoint URL associated with the Owner model."""
        return reverse('api-owner-list')

    owner_type = models.ForeignKey(
        ContentType, on_delete=models.CASCADE, null=True, blank=True
    )

    owner_id = models.PositiveIntegerField(null=True, blank=True)

    owner = GenericForeignKey('owner_type', 'owner_id')

    def __str__(self):
        """Defines the owner string representation."""
<<<<<<< HEAD
        if (
            self.owner_type.name == 'user'
            and common_models.InvenTreeSetting.get_setting(
                'DISPLAY_FULL_NAMES', cache=True
            )
=======
        if self.owner_type.name == 'user' and get_global_setting(
            'DISPLAY_FULL_NAMES', cache=True
>>>>>>> 06961c6a
        ):
            display_name = self.owner.get_full_name()
        else:
            display_name = str(self.owner)
        return f'{display_name} ({self.owner_type.name})'

    def name(self):
        """Return the 'name' of this owner."""
<<<<<<< HEAD
        if (
            self.owner_type.name == 'user'
            and common_models.InvenTreeSetting.get_setting(
                'DISPLAY_FULL_NAMES', cache=True
            )
=======
        if self.owner_type.name == 'user' and get_global_setting(
            'DISPLAY_FULL_NAMES', cache=True
>>>>>>> 06961c6a
        ):
            return self.owner.get_full_name() or str(self.owner)
        return str(self.owner)

    def label(self):
        """Return the 'type' label of this owner i.e. 'user' or 'group'."""
        return str(self.owner_type.name)

    @classmethod
    def create(cls, obj):
        """Check if owner exist then create new owner entry."""
        # Check for existing owner
        existing_owner = cls.get_owner(obj)

        if not existing_owner:
            # Create new owner
            try:
                return cls.objects.create(owner=obj)
            except IntegrityError:  # pragma: no cover
                return None

        return existing_owner

    @classmethod
    def get_owner(cls, user_or_group):
        """Get owner instance for a group or user."""
        user_model = get_user_model()
        owner = None
        content_type_id = 0
        content_type_id_list = [
            ContentType.objects.get_for_model(Group).id,
            ContentType.objects.get_for_model(user_model).id,
        ]

        # If instance type is obvious: set content type
        if isinstance(user_or_group, Group):
            content_type_id = content_type_id_list[0]
        elif isinstance(user_or_group, get_user_model()):
            content_type_id = content_type_id_list[1]

        if content_type_id:
            try:
                owner = Owner.objects.get(
                    owner_id=user_or_group.id, owner_type=content_type_id
                )
            except Owner.DoesNotExist:
                pass

        return owner

    def get_related_owners(self, include_group=False):
        """Get all owners "related" to an owner.

        This method is useful to retrieve all "user-type" owners linked to a "group-type" owner
        """
        user_model = get_user_model()
        related_owners = None

        if type(self.owner) is Group:
            users = user_model.objects.filter(groups__name=self.owner.name)

            if include_group:
                # Include "group-type" owner in the query
                query = Q(
                    owner_id__in=users,
                    owner_type=ContentType.objects.get_for_model(user_model).id,
                ) | Q(
                    owner_id=self.owner.id,
                    owner_type=ContentType.objects.get_for_model(Group).id,
                )
            else:
                query = Q(
                    owner_id__in=users,
                    owner_type=ContentType.objects.get_for_model(user_model).id,
                )

            related_owners = Owner.objects.filter(query)

        elif type(self.owner) is user_model:
            related_owners = [self]

        return related_owners

    def is_user_allowed(self, user, include_group: bool = False):
        """Check if user is allowed to access something owned by this owner."""
        user_owner = Owner.get_owner(user)
        return user_owner in self.get_related_owners(include_group=include_group)


@receiver(post_save, sender=Group, dispatch_uid='create_owner')
@receiver(post_save, sender=get_user_model(), dispatch_uid='create_owner')
def create_owner(sender, instance, **kwargs):
    """Callback function to create a new owner instance after either a new group or user instance is saved."""
    # Ignore during data import process to avoid data duplication
    if not isImportingData():
        Owner.create(obj=instance)


@receiver(post_delete, sender=Group, dispatch_uid='delete_owner')
@receiver(post_delete, sender=get_user_model(), dispatch_uid='delete_owner')
def delete_owner(sender, instance, **kwargs):
    """Callback function to delete an owner instance after either a new group or user instance is deleted."""
    owner = Owner.get_owner(instance)
    owner.delete()


@receiver(post_save, sender=Group, dispatch_uid='create_missing_rule_sets')
def create_missing_rule_sets(sender, instance, **kwargs):
    """Called *after* a Group object is saved.

    As the linked RuleSet instances are saved *before* the Group, then we can now use these RuleSet values to update the group permissions.
    """
    update_group_roles(instance)


class UserProfile(InvenTree.models.MetadataMixin):
    """Model to store additional user profile information."""

    class UserType(models.TextChoices):
        """Enumeration for user types."""

        BOT = 'bot', _('Bot')
        INTERNAL = 'internal', _('Internal')
        EXTERNAL = 'external', _('External')
        GUEST = 'guest', _('Guest')

    user = models.OneToOneField(
        User, on_delete=models.CASCADE, related_name='profile', verbose_name=_('User')
    )
    language = models.CharField(
        max_length=10,
        blank=True,
        null=True,
        verbose_name=_('Language'),
        help_text=_('Preferred language for the user'),
    )
    theme = models.JSONField(
        blank=True,
        null=True,
        verbose_name=_('Theme'),
        help_text=_('Settings for the web UI as JSON - do not edit manually!'),
    )
    widgets = models.JSONField(
        blank=True,
        null=True,
        verbose_name=_('Widgets'),
        help_text=_(
            'Settings for the dashboard widgets as JSON - do not edit manually!'
        ),
    )
    displayname = models.CharField(
        max_length=255,
        blank=True,
        null=True,
        verbose_name=_('Display Name'),
        help_text=_('Chosen display name for the user'),
    )
    position = models.CharField(
        max_length=255,
        blank=True,
        null=True,
        verbose_name=_('Position'),
        help_text=_('Main job title or position'),
    )
    status = models.CharField(
        max_length=2000,
        blank=True,
        null=True,
        verbose_name=_('Status'),
        help_text=_('User status message'),
    )
    location = models.CharField(
        max_length=2000,
        blank=True,
        null=True,
        verbose_name=_('Location'),
        help_text=_('User location information'),
    )
    active = models.BooleanField(
        default=True,
        verbose_name=_('Active'),
        help_text=_('User is actively using the system'),
    )
    contact = models.CharField(
        max_length=255,
        blank=True,
        null=True,
        verbose_name=_('Contact'),
        help_text=_('Preferred contact information for the user'),
    )
    type = models.CharField(
        max_length=10,
        choices=UserType.choices,
        default=UserType.INTERNAL,
        verbose_name=_('Type'),
        help_text=_('Which type of user is this?'),
    )
    organisation = models.CharField(
        max_length=255,
        blank=True,
        null=True,
        verbose_name=_('Organisation'),
        help_text=_('Users primary organisation/affiliation'),
    )
    primary_group = models.ForeignKey(
        Group,
        on_delete=models.SET_NULL,
        null=True,
        blank=True,
        related_name='primary_users',
        verbose_name=_('Primary Group'),
        help_text=_('Primary group for the user'),
    )

    def __str__(self):
        """Return string representation of the user profile."""
        return f'{self.user.username} user profile'

    def save(self, *args, **kwargs):
        """Ensure primary_group is a group that the user is a member of."""
        if self.primary_group and self.primary_group not in self.user.groups.all():
            self.primary_group = None
        super().save(*args, **kwargs)


# Signal to create or update user profile when user is saved
@receiver(post_save, sender=User)
def create_or_update_user_profile(sender, instance, created, **kwargs):
    """Create or update user profile when user is saved."""
    if created:
        UserProfile.objects.create(user=instance)
    instance.profile.save()


# Validate groups
@receiver(post_save, sender=Group)
def validate_primary_group_on_save(sender, instance, **kwargs):
    """Validate primary_group on user profiles when a group is created or updated."""
    for user in instance.user_set.all():
        profile = user.profile
        if profile.primary_group and profile.primary_group not in user.groups.all():
            profile.primary_group = None
            profile.save()


@receiver(post_delete, sender=Group)
def validate_primary_group_on_delete(sender, instance, **kwargs):
    """Validate primary_group on user profiles when a group is deleted."""
    for user in instance.user_set.all():
        profile = user.profile
        if profile.primary_group == instance:
            profile.primary_group = None
            profile.save()


@receiver(m2m_changed, sender=User.groups.through)
def validate_primary_group_on_group_change(sender, instance, action, **kwargs):
    """Validate primary_group on user profiles when a group is added or removed."""
    if action in ['post_add', 'post_remove']:
        profile = instance.profile
        if profile.primary_group and profile.primary_group not in instance.groups.all():
            profile.primary_group = None
            profile.save()<|MERGE_RESOLUTION|>--- conflicted
+++ resolved
@@ -34,11 +34,7 @@
 # string representation of a user
 def user_model_str(self):
     """Function to override the default Django User __str__."""
-<<<<<<< HEAD
-    if common_models.InvenTreeSetting.get_setting('DISPLAY_FULL_NAMES', cache=True):
-=======
     if get_global_setting('DISPLAY_FULL_NAMES', cache=True):
->>>>>>> 06961c6a
         if self.first_name or self.last_name:
             return f'{self.first_name} {self.last_name}'
     return self.username
@@ -804,16 +800,8 @@
 
     def __str__(self):
         """Defines the owner string representation."""
-<<<<<<< HEAD
-        if (
-            self.owner_type.name == 'user'
-            and common_models.InvenTreeSetting.get_setting(
-                'DISPLAY_FULL_NAMES', cache=True
-            )
-=======
         if self.owner_type.name == 'user' and get_global_setting(
             'DISPLAY_FULL_NAMES', cache=True
->>>>>>> 06961c6a
         ):
             display_name = self.owner.get_full_name()
         else:
@@ -822,16 +810,8 @@
 
     def name(self):
         """Return the 'name' of this owner."""
-<<<<<<< HEAD
-        if (
-            self.owner_type.name == 'user'
-            and common_models.InvenTreeSetting.get_setting(
-                'DISPLAY_FULL_NAMES', cache=True
-            )
-=======
         if self.owner_type.name == 'user' and get_global_setting(
             'DISPLAY_FULL_NAMES', cache=True
->>>>>>> 06961c6a
         ):
             return self.owner.get_full_name() or str(self.owner)
         return str(self.owner)
