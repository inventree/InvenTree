--- conflicted
+++ resolved
@@ -211,17 +211,6 @@
 
         self.client.get(me, expected_code=200)
 
-<<<<<<< HEAD
-    # def test_buildin_token(self):
-    #     """Test the built-in token authentication."""
-    #     response = self.post(
-    #         reverse('rest_login'),
-    #         {'username': self.username, 'password': self.password},
-    #         expected_code=200,
-    #     )
-    #     self.assertIn('key', response.data)
-    #     self.assertTrue(response.data['key'].startswith('inv-'))
-=======
     def test_buildin_token(self):
         """Test the built-in token authentication."""
         response = self.post(
@@ -261,5 +250,4 @@
 
         # Get token without auth (should fail)
         self.client.logout()
-        self.get(reverse('api-token'), expected_code=401)
->>>>>>> aa905166
+        self.get(reverse('api-token'), expected_code=401)