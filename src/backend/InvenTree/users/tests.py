--- conflicted
+++ resolved
@@ -7,22 +7,18 @@
 
 from common.settings import set_global_setting
 from InvenTree.unit_test import AdminTestCase, InvenTreeAPITestCase, InvenTreeTestCase
-<<<<<<< HEAD
-from users.models import ApiToken, Owner, RuleSet
+from users.models import ApiToken, Owner
 from users.oauth2_scopes import _roles
-
-G_RULESETS = RuleSet.get_ruleset_models()
-G_RULESETS_IG = RuleSet.get_ruleset_ignore()
-G_SCOPES = _roles.keys()
-=======
-from users.models import ApiToken, Owner
 from users.ruleset import (
     RULESET_CHOICES,
     RULESET_NAMES,
     get_ruleset_ignore,
     get_ruleset_models,
 )
->>>>>>> 15be7ab9
+
+G_RULESETS = get_ruleset_models().keys()
+G_RULESETS_IG = get_ruleset_ignore()
+G_SCOPES = _roles.keys()
 
 
 class RuleSetModelTest(TestCase):
@@ -30,11 +26,7 @@
 
     def test_ruleset_models(self):
         """Test that the role rulesets work as intended."""
-<<<<<<< HEAD
         keys = G_RULESETS.keys()
-=======
-        keys = get_ruleset_models().keys()
->>>>>>> 15be7ab9
 
         # Check if there are any rulesets which do not have models defined
 
@@ -56,11 +48,7 @@
                 print('-', e)
 
         # Check that each ruleset has models assigned
-<<<<<<< HEAD
         empty = [key for key in keys if len(G_RULESETS[key]) == 0]
-=======
-        empty = [key for key in keys if len(get_ruleset_models()[key]) == 0]
->>>>>>> 15be7ab9
 
         if len(empty) > 0:  # pragma: no cover
             print(
@@ -88,13 +76,9 @@
         assigned_models = set()
 
         # Now check that each defined model is a valid table name
-<<<<<<< HEAD
         for key in G_RULESETS:
             models = G_RULESETS[key]
 
-=======
-        for models in get_ruleset_models().values():
->>>>>>> 15be7ab9
             for m in models:
                 assigned_models.add(m)
 
@@ -102,11 +86,7 @@
 
         for model in available_tables:
             if (
-<<<<<<< HEAD
                 model not in assigned_models and model not in G_RULESETS_IG
-=======
-                model not in assigned_models and model not in get_ruleset_ignore()
->>>>>>> 15be7ab9
             ):  # pragma: no cover
                 missing_models.add(model)
 
@@ -124,11 +104,7 @@
         for model in assigned_models:
             defined_models.add(model)
 
-<<<<<<< HEAD
         for model in G_RULESETS_IG:
-=======
-        for model in get_ruleset_ignore():
->>>>>>> 15be7ab9
             defined_models.add(model)
 
         for model in defined_models:  # pragma: no cover
@@ -179,11 +155,7 @@
         # Check that all permissions have been assigned permissions?
         permission_set = set()
 
-<<<<<<< HEAD
         for models in G_RULESETS.values():
-=======
-        for models in get_ruleset_models().values():
->>>>>>> 15be7ab9
             for model in models:
                 permission_set.add(model)
 
