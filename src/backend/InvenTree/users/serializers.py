--- conflicted
+++ resolved
@@ -155,7 +155,6 @@
             'in_use',
         ]
 
-<<<<<<< HEAD
     def validate(self, data):
         """Validate the data for the serializer."""
         if 'user' not in data:
@@ -175,7 +174,7 @@
     token = serializers.CharField(read_only=True)
     name = serializers.CharField()
     expiry = serializers.DateField(read_only=True)
-=======
+
 
 class BriefUserProfileSerializer(InvenTreeModelSerializer):
     """Brief serializer for the UserProfile model."""
@@ -360,5 +359,4 @@
             email_user, instance.pk, str(subject), str(message), force_async=True
         )
 
-        return instance
->>>>>>> 8e753b37
+        return instance