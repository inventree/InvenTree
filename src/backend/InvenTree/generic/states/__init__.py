--- conflicted
+++ resolved
@@ -9,14 +9,10 @@
 from .states import ColorEnum, StatusCode
 from .transition import StateTransitionMixin, TransitionMethod, storage
 
-<<<<<<< HEAD
-__all__ = ['StateTransitionMixin', 'StatusCode', 'TransitionMethod', 'storage']
-=======
 __all__ = [
     'ColorEnum',
+    'StateTransitionMixin',
     'StatusCode',
+    'TransitionMethod',
     'storage',
-    'TransitionMethod',
-    'StateTransitionMixin',
-]
->>>>>>> d1c83548
+]