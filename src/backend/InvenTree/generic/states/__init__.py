--- conflicted
+++ resolved
@@ -16,9 +16,5 @@
     'StatusCode',
     'StatusCodeMixin',
     'TransitionMethod',
-<<<<<<< HEAD
     'fields',
-    'storage',
-=======
->>>>>>> 9679e582
 ]