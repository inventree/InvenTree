"""Classes and functions for plugin controlled object state transitions."""

<<<<<<< HEAD
from typing import Any, Optional

import InvenTree.helpers
=======
from django.db.models import Model

import structlog

logger = structlog.get_logger('inventree')
>>>>>>> 9679e582


class TransitionMethod:
    """Base class for all transition classes.

    Must implement a method called `transition` that takes both args and kwargs.
    """

    def __init__(self) -> None:
        """Check that the method is defined correctly.

        This checks that:
        - The needed functions are implemented
        """
        # Check if a sending fnc is defined
        if not hasattr(self, 'transition'):  # pragma: no cover
            raise NotImplementedError(
                'A TransitionMethod must define a `transition` method'
            )

<<<<<<< HEAD

class TransitionMethodStorageClass:
    """Class that works as registry for all available transition methods in InvenTree.

    Is initialized on startup as one instance named `storage` in this file.
    """

    method_list: Optional[list] = None

    def collect(self):
        """Collect all classes in the environment that are transition methods."""
        filtered_list: dict[str, Any] = {}
        for item in InvenTree.helpers.inheritors(TransitionMethod):
            # Try if valid
            try:
                item()
            except NotImplementedError:
                continue
            filtered_list[f'{item.__module__}.{item.__qualname__}'] = item

        self.method_list: list = list(filtered_list.values())

        # Ensure the list has items
        if not self.method_list:
            self.method_list = []


storage = TransitionMethodStorageClass()
=======
    def transition(
        self,
        current_state: int,
        target_state: int,
        instance: Model,
        default_action: callable,
        **kwargs,
    ) -> bool:
        """Perform a state transition.

        Success:
            - The custom transition logic succeeded
            - Return True result
            - No further transitions are attempted
        Ignore:
            - The custom transition logic did not apply
            - Return False result
            - Further transitions are attempted (if available)
            - Default action is called if no transition was successful
        Failure:
            - The custom transition logic failed
            - Raise a ValidationError
            - No further transitions are attempted
            - Default action is not called

        Arguments:
            current_state: int - Current state of the instance.
            target_state: int - Target state to transition to.
            instance: Model - The object instance to transition.
            default_action: callable - Default action to be taken if no transition is successful.
            **kwargs: Additional keyword arguments for custom logic.

        Returns:
            result: bool - True if the transition method was successful, False otherwise.

        Raises:
            ValidationError: Alert the user that the transition failued
        """
        raise NotImplementedError(
            'TransitionMethod.transition must be implemented'
        )  # pragma: no cover
>>>>>>> 9679e582


class StateTransitionMixin:
    """Mixin class to enable state transitions.

    This mixin is used to add state transitions handling to a model. With this you can apply custom logic to state transitions via plugins.
    ```python
    class MyModel(StateTransitionMixin, models.Model):
        def some_dummy_function(self, *args, **kwargs):
            pass

        def action(self, *args, **kwargs):
            self.handle_transition(0, 1, self, self.some_dummy_function)
    ```
    """

    def handle_transition(
        self, current_state, target_state, instance, default_action, **kwargs
    ):
        """Handle a state transition for an object.

        Args:
            current_state: Current state of instance
            target_state: Target state of instance
            instance: Object instance
            default_action: Default action to be taken if none of the transitions returns a boolean true value
        """
<<<<<<< HEAD
        list_vals = storage.method_list
        if list_vals:
            # Check if there is a custom override function for this transition
            for override in list_vals:
                rslt = override.transition(
                    current_state, target_state, instance, default_action, **kwargs
                )
                if rslt:
                    return rslt
=======
        from InvenTree.exceptions import log_error
        from plugin import PluginMixinEnum, registry

        transition_plugins = registry.with_mixin(PluginMixinEnum.STATE_TRANSITION)

        for plugin in transition_plugins:
            try:
                handlers = plugin.get_transition_handlers()
            except Exception:
                log_error('get_transition_handlers', plugin=plugin)
                continue

            if type(handlers) is not list:
                logger.error(
                    'INVE-E9: Plugin %s returned invalid type for transition handlers',
                    plugin.slug,
                )
                continue

            for handler in handlers:
                if not isinstance(handler, TransitionMethod):
                    logger.error(
                        'INVE-E9: Invalid transition handler type: %s', handler
                    )
                    continue

                # Call the transition method
                result = handler.transition(
                    current_state, target_state, instance, default_action, **kwargs
                )

                if result:
                    return result
>>>>>>> 9679e582

        # Default action
        return default_action(current_state, target_state, instance, **kwargs)<|MERGE_RESOLUTION|>--- conflicted
+++ resolved
@@ -1,16 +1,10 @@
 """Classes and functions for plugin controlled object state transitions."""
 
-<<<<<<< HEAD
-from typing import Any, Optional
-
-import InvenTree.helpers
-=======
 from django.db.models import Model
 
 import structlog
 
 logger = structlog.get_logger('inventree')
->>>>>>> 9679e582
 
 
 class TransitionMethod:
@@ -31,36 +25,6 @@
                 'A TransitionMethod must define a `transition` method'
             )
 
-<<<<<<< HEAD
-
-class TransitionMethodStorageClass:
-    """Class that works as registry for all available transition methods in InvenTree.
-
-    Is initialized on startup as one instance named `storage` in this file.
-    """
-
-    method_list: Optional[list] = None
-
-    def collect(self):
-        """Collect all classes in the environment that are transition methods."""
-        filtered_list: dict[str, Any] = {}
-        for item in InvenTree.helpers.inheritors(TransitionMethod):
-            # Try if valid
-            try:
-                item()
-            except NotImplementedError:
-                continue
-            filtered_list[f'{item.__module__}.{item.__qualname__}'] = item
-
-        self.method_list: list = list(filtered_list.values())
-
-        # Ensure the list has items
-        if not self.method_list:
-            self.method_list = []
-
-
-storage = TransitionMethodStorageClass()
-=======
     def transition(
         self,
         current_state: int,
@@ -102,7 +66,6 @@
         raise NotImplementedError(
             'TransitionMethod.transition must be implemented'
         )  # pragma: no cover
->>>>>>> 9679e582
 
 
 class StateTransitionMixin:
@@ -130,17 +93,6 @@
             instance: Object instance
             default_action: Default action to be taken if none of the transitions returns a boolean true value
         """
-<<<<<<< HEAD
-        list_vals = storage.method_list
-        if list_vals:
-            # Check if there is a custom override function for this transition
-            for override in list_vals:
-                rslt = override.transition(
-                    current_state, target_state, instance, default_action, **kwargs
-                )
-                if rslt:
-                    return rslt
-=======
         from InvenTree.exceptions import log_error
         from plugin import PluginMixinEnum, registry
 
@@ -174,7 +126,6 @@
 
                 if result:
                     return result
->>>>>>> 9679e582
 
         # Default action
         return default_action(current_state, target_state, instance, **kwargs)