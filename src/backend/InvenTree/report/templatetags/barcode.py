--- conflicted
+++ resolved
@@ -50,7 +50,6 @@
     # Extract other arguments from kwargs
     fill_color = kwargs.pop('fill_color', 'black')
     back_color = kwargs.pop('back_color', 'white')
-<<<<<<< HEAD
     image_format = kwargs.pop('format', 'PNG')
     optimize = kwargs.pop('optimize', 1)
 
@@ -64,26 +63,11 @@
     })
     qr.add_data(data, optimize=optimize)
     qr.make(fit=False)  # if version is None, it will automatically use fit=True
-=======
-
-    img_format = kwargs.pop('format', 'PNG')
-
-    params.update(**kwargs)
-
-    qr = python_qrcode.QRCode(**params)
-
-    qr.add_data(data, optimize=20)
-    qr.make(fit=True)
->>>>>>> 44a5f762
 
     qri = qr.make_image(fill_color=fill_color, back_color=back_color)
 
     # Render to byte-encoded image
-<<<<<<< HEAD
     return image_data(qri, fmt=image_format)
-=======
-    return image_data(qri, fmt=img_format)
->>>>>>> 44a5f762
 
 
 @register.simple_tag()
