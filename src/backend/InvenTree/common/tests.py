--- conflicted
+++ resolved
@@ -23,18 +23,13 @@
 import common.validators
 from common.settings import get_global_setting, set_global_setting
 from InvenTree.helpers import str2bool
-<<<<<<< HEAD
-from InvenTree.unit_test import InvenTreeAPITestCase, InvenTreeTestCase, PluginMixin
-from part.models import Part, PartParameterTemplate
-=======
 from InvenTree.unit_test import (
     AdminTestCase,
     InvenTreeAPITestCase,
     InvenTreeTestCase,
     PluginMixin,
 )
-from part.models import Part
->>>>>>> cb0248d1
+from part.models import Part, PartParameterTemplate
 from plugin import registry
 from plugin.models import NotificationUserSetting
 
@@ -1690,7 +1685,6 @@
         )
 
 
-<<<<<<< HEAD
 class SelectionListTest(InvenTreeAPITestCase):
     """Tests for the SelectionList and SelectionListEntry model and API endpoints."""
 
@@ -1801,7 +1795,8 @@
             expected_code=201,
         )
         self.assertEqual(response.data['data'], self.entry1.value)
-=======
+
+
 class AdminTest(AdminTestCase):
     """Tests for the admin interface integration."""
 
@@ -1810,5 +1805,4 @@
         self.helper(
             model=Attachment,
             model_kwargs={'link': 'https://aa.example.org', 'model_id': 1},
-        )
->>>>>>> cb0248d1
+        )