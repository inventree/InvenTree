--- conflicted
+++ resolved
@@ -185,15 +185,15 @@
         'default': False,
         'validator': bool,
     },
-<<<<<<< HEAD
     'STICKY_TABLE_HEADER': {
         'name': _('Fixed Table Headers'),
         'description': _('Table headers are fixed to the top of the table'),
-=======
+        'default': False,
+        'validator': bool,
+    },
     'ICONS_IN_NAVBAR': {
         'name': _('Navigation Icons'),
         'description': _('Display icons in the navigation bar'),
->>>>>>> 47ccbfe9
         'default': False,
         'validator': bool,
     },
