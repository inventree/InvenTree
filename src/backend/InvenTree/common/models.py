"""Common database model definitions.

These models are 'generic' and do not fit a particular business logic object.
"""

import base64
import hashlib
import hmac
import json
import logging
import os
import sys
import uuid
from datetime import timedelta, timezone
from enum import Enum
from io import BytesIO
from secrets import compare_digest
from typing import Any, Callable, TypedDict, Union

from django.apps import apps
from django.conf import settings as django_settings
from django.contrib.auth.models import Group, User
from django.contrib.contenttypes.fields import GenericForeignKey
from django.contrib.contenttypes.models import ContentType
from django.contrib.humanize.templatetags.humanize import naturaltime
from django.core.cache import cache
from django.core.exceptions import ValidationError
from django.core.files.storage import default_storage
from django.core.validators import MaxValueValidator, MinValueValidator, URLValidator
from django.db import models, transaction
from django.db.models.signals import post_delete, post_save
from django.db.utils import IntegrityError, OperationalError, ProgrammingError
from django.dispatch.dispatcher import receiver
from django.urls import reverse
from django.utils.timezone import now
from django.utils.translation import gettext_lazy as _

from djmoney.contrib.exchange.exceptions import MissingRate
from djmoney.contrib.exchange.models import convert_money
from rest_framework.exceptions import PermissionDenied
from taggit.managers import TaggableManager

import build.validators
import common.currency
import common.validators
import InvenTree.exceptions
import InvenTree.fields
import InvenTree.helpers
import InvenTree.models
import InvenTree.ready
import InvenTree.tasks
import InvenTree.validators
import order.validators
import plugin.base.barcodes.helper
import report.helpers
import users.models
from generic.states import ColorEnum
from generic.states.custom import get_custom_classes, state_color_mappings
from InvenTree.sanitizer import sanitize_svg
from plugin import registry

logger = logging.getLogger('inventree')

if sys.version_info >= (3, 11):
    from typing import NotRequired
else:

    class NotRequired:  # pragma: no cover
        """NotRequired type helper is only supported with Python 3.11+."""

        def __class_getitem__(cls, item):
            """Return the item."""
            return item


class MetaMixin(models.Model):
    """A base class for InvenTree models to include shared meta fields.

    Attributes:
    - updated: The last time this object was updated
    """

    class Meta:
        """Meta options for MetaMixin."""

        abstract = True

    updated = models.DateTimeField(
        verbose_name=_('Updated'),
        help_text=_('Timestamp of last update'),
        auto_now=True,
        null=True,
    )


class BaseURLValidator(URLValidator):
    """Validator for the InvenTree base URL.

    Rules:
    - Allow empty value
    - Allow value without specified TLD (top level domain)
    """

    def __init__(self, schemes=None, **kwargs):
        """Custom init routine."""
        super().__init__(schemes, **kwargs)

        # Override default host_re value - allow optional tld regex
        self.host_re = (
            '('
            + self.hostname_re
            + self.domain_re
            + f'({self.tld_re})?'
            + '|localhost)'
        )

    def __call__(self, value):
        """Make sure empty values pass."""
        value = str(value).strip()

        # If a configuration level value has been specified, prevent change
        if django_settings.SITE_URL and value != django_settings.SITE_URL:
            raise ValidationError(_('Site URL is locked by configuration'))

        if len(value) == 0:
            pass

        else:
            super().__call__(value)


class ProjectCode(InvenTree.models.InvenTreeMetadataModel):
    """A ProjectCode is a unique identifier for a project."""

    class Meta:
        """Class options for the ProjectCode model."""

        verbose_name = _('Project Code')

    @staticmethod
    def get_api_url():
        """Return the API URL for this model."""
        return reverse('api-project-code-list')

    def __str__(self):
        """String representation of a ProjectCode."""
        return self.code

    code = models.CharField(
        max_length=50,
        unique=True,
        verbose_name=_('Project Code'),
        help_text=_('Unique project code'),
    )

    description = models.CharField(
        max_length=200,
        blank=True,
        verbose_name=_('Description'),
        help_text=_('Project description'),
    )

    responsible = models.ForeignKey(
        users.models.Owner,
        on_delete=models.SET_NULL,
        blank=True,
        null=True,
        verbose_name=_('Responsible'),
        help_text=_('User or group responsible for this project'),
        related_name='project_codes',
    )


class SettingsKeyType(TypedDict, total=False):
    """Type definitions for a SettingsKeyType.

    Attributes:
        name: Translatable string name of the setting (required)
        description: Translatable string description of the setting (required)
        units: Units of the particular setting (optional)
        validator: Validation function/list of functions for the setting (optional, default: None, e.g: bool, int, str, MinValueValidator, ...)
        default: Default value or function that returns default value (optional)
        choices: Function that returns or value of list[tuple[str: key, str: display value]] (optional)
        hidden: Hide this setting from settings page (optional)
        before_save: Function that gets called after save with *args, **kwargs (optional)
        after_save: Function that gets called after save with *args, **kwargs (optional)
        protected: Protected values are not returned to the client, instead "***" is returned (optional, default: False)
        required: Is this setting required to work, can be used in combination with .check_all_settings(...) (optional, default: False)
        model: Auto create a dropdown menu to select an associated model instance (e.g. 'company.company', 'auth.user' and 'auth.group' are possible too, optional)
    """

    name: str
    description: str
    units: str
    validator: Union[Callable, list[Callable], tuple[Callable]]
    default: Union[Callable, Any]
    choices: Union[list[tuple[str, str]], Callable[[], list[tuple[str, str]]]]
    hidden: bool
    before_save: Callable[..., None]
    after_save: Callable[..., None]
    protected: bool
    required: bool
    model: str


class BaseInvenTreeSetting(models.Model):
    """An base InvenTreeSetting object is a key:value pair used for storing single values (e.g. one-off settings values).

    Attributes:
        SETTINGS: definition of all available settings
        extra_unique_fields: List of extra fields used to be unique, e.g. for PluginConfig -> plugin
    """

    SETTINGS: dict[str, SettingsKeyType] = {}

    CHECK_SETTING_KEY = False

    extra_unique_fields: list[str] = []

    class Meta:
        """Meta options for BaseInvenTreeSetting -> abstract stops creation of database entry."""

        abstract = True

    def save(self, *args, **kwargs):
        """Enforce validation and clean before saving."""
        self.key = str(self.key).upper()

        do_cache = kwargs.pop('cache', True)

        self.clean()
        self.validate_unique()

        # Execute before_save action
        self._call_settings_function('before_save', args, kwargs)

        super().save()

        # Update this setting in the cache after it was saved so a pk exists
        if do_cache:
            self.save_to_cache()

        # Execute after_save action
        self._call_settings_function('after_save', args, kwargs)

    @classmethod
    def build_default_values(cls, **kwargs):
        """Ensure that all values defined in SETTINGS are present in the database.

        If a particular setting is not present, create it with the default value
        """
        cache_key = f'BUILD_DEFAULT_VALUES:{cls.__name__!s}'

        try:
            if InvenTree.helpers.str2bool(cache.get(cache_key, False)):
                # Already built default values
                return
        except Exception:
            pass

        try:
            existing_keys = cls.objects.filter(**kwargs).values_list('key', flat=True)
            settings_keys = cls.SETTINGS.keys()

            missing_keys = set(settings_keys) - set(existing_keys)

            if len(missing_keys) > 0:
                logger.info(
                    'Building %s default values for %s', len(missing_keys), str(cls)
                )
                cls.objects.bulk_create([
                    cls(key=key, value=cls.get_setting_default(key), **kwargs)
                    for key in missing_keys
                    if not key.startswith('_')
                ])
        except Exception as exc:
            logger.exception(
                'Failed to build default values for %s (%s)', str(cls), str(type(exc))
            )

        try:
            cache.set(cache_key, True, timeout=3600)
        except Exception:
            pass

    def _call_settings_function(self, reference: str, args, kwargs):
        """Call a function associated with a particular setting.

        Args:
            reference (str): The name of the function to call
            args: Positional arguments to pass to the function
            kwargs: Keyword arguments to pass to the function
        """
        # Get action
        setting = self.get_setting_definition(
            self.key, *args, **{**self.get_filters_for_instance(), **kwargs}
        )
        settings_fnc = setting.get(reference, None)

        # Execute if callable
        if callable(settings_fnc):
            settings_fnc(self)

    @property
    def cache_key(self):
        """Generate a unique cache key for this settings object."""
        return self.__class__.create_cache_key(
            self.key, **self.get_filters_for_instance()
        )

    def save_to_cache(self):
        """Save this setting object to cache."""
        key = self.cache_key

        # skip saving to cache if no pk is set
        if self.pk is None:
            return

        logger.debug("Saving setting '%s' to cache", key)

        try:
            cache.set(key, self, timeout=3600)
        except Exception:
            pass

    @classmethod
    def create_cache_key(cls, setting_key, **kwargs):
        """Create a unique cache key for a particular setting object.

        The cache key uses the following elements to ensure the key is 'unique':
        - The name of the class
        - The unique KEY string
        - Any key:value kwargs associated with the particular setting type (e.g. user-id)
        """
        key = f'{cls.__name__!s}:{setting_key}'

        for k, v in kwargs.items():
            key += f'_{k}:{v}'

        return key.replace(' ', '')

    @classmethod
    def get_filters(cls, **kwargs):
        """Enable to filter by other kwargs defined in cls.extra_unique_fields."""
        return {
            key: value
            for key, value in kwargs.items()
            if key in cls.extra_unique_fields
        }

    def get_filters_for_instance(self):
        """Enable to filter by other fields defined in self.extra_unique_fields."""
        return {
            key: getattr(self, key, None)
            for key in self.extra_unique_fields
            if hasattr(self, key)
        }

    @classmethod
    def all_settings(
        cls,
        *,
        exclude_hidden=False,
        settings_definition: Union[dict[str, SettingsKeyType], None] = None,
        **kwargs,
    ):
        """Return a list of "all" defined settings.

        This performs a single database lookup,
        and then any settings which are not *in* the database
        are assigned their default values
        """
        filters = cls.get_filters(**kwargs)

        results = cls.objects.all()

        if exclude_hidden:
            # Keys which start with an underscore are used for internal functionality
            results = results.exclude(key__startswith='_')

        # Optionally filter by other keys
        results = results.filter(**filters)

        settings: dict[str, BaseInvenTreeSetting] = {}

        # Query the database
        for setting in results:
            if setting.key:
                settings[setting.key.upper()] = setting

        # Specify any "default" values which are not in the database
        settings_definition = settings_definition or cls.SETTINGS
        for key, setting in settings_definition.items():
            if key.upper() not in settings:
                settings[key.upper()] = cls(
                    key=key.upper(),
                    value=cls.get_setting_default(key, **filters),
                    **filters,
                )

            # remove any hidden settings
            if exclude_hidden and setting.get('hidden', False):
                del settings[key.upper()]

        # format settings values and remove protected
        for key, setting in settings.items():
            validator = cls.get_setting_validator(key, **filters)

            if cls.is_protected(key, **filters) and setting.value != '':
                setting.value = '***'
            elif cls.validator_is_bool(validator):
                setting.value = InvenTree.helpers.str2bool(setting.value)
            elif cls.validator_is_int(validator):
                try:
                    setting.value = int(setting.value)
                except ValueError:
                    setting.value = cls.get_setting_default(key, **filters)

        return settings

    @classmethod
    def allValues(
        cls,
        *,
        exclude_hidden=False,
        settings_definition: Union[dict[str, SettingsKeyType], None] = None,
        **kwargs,
    ):
        """Return a dict of "all" defined global settings.

        This performs a single database lookup,
        and then any settings which are not *in* the database
        are assigned their default values
        """
        all_settings = cls.all_settings(
            exclude_hidden=exclude_hidden,
            settings_definition=settings_definition,
            **kwargs,
        )

        settings: dict[str, Any] = {}

        for key, setting in all_settings.items():
            settings[key] = setting.value

        return settings

    @classmethod
    def check_all_settings(
        cls,
        *,
        exclude_hidden=False,
        settings_definition: Union[dict[str, SettingsKeyType], None] = None,
        **kwargs,
    ):
        """Check if all required settings are set by definition.

        Returns:
            is_valid: Are all required settings defined
            missing_settings: List of all settings that are missing (empty if is_valid is 'True')
        """
        all_settings = cls.all_settings(
            exclude_hidden=exclude_hidden,
            settings_definition=settings_definition,
            **kwargs,
        )

        missing_settings: list[str] = []

        for setting in all_settings.values():
            if setting.required:
                value = setting.value or cls.get_setting_default(setting.key, **kwargs)

                if value == '':
                    missing_settings.append(setting.key.upper())

        return len(missing_settings) == 0, missing_settings

    @classmethod
    def get_setting_definition(cls, key, **kwargs):
        """Return the 'definition' of a particular settings value, as a dict object.

        - The 'settings' dict can be passed as a kwarg
        - If not passed, look for cls.SETTINGS
        - Returns an empty dict if the key is not found
        """
        settings = kwargs.get('settings', cls.SETTINGS)

        key = str(key).strip().upper()

        if settings is not None and key in settings:
            return settings[key]
        return {}

    @classmethod
    def get_setting_name(cls, key, **kwargs):
        """Return the name of a particular setting.

        If it does not exist, return an empty string.
        """
        setting = cls.get_setting_definition(key, **kwargs)
        return setting.get('name', '')

    @classmethod
    def get_setting_description(cls, key, **kwargs):
        """Return the description for a particular setting.

        If it does not exist, return an empty string.
        """
        setting = cls.get_setting_definition(key, **kwargs)

        return setting.get('description', '')

    @classmethod
    def get_setting_units(cls, key, **kwargs):
        """Return the units for a particular setting.

        If it does not exist, return an empty string.
        """
        setting = cls.get_setting_definition(key, **kwargs)

        return setting.get('units', '')

    @classmethod
    def get_setting_validator(cls, key, **kwargs):
        """Return the validator for a particular setting.

        If it does not exist, return None
        """
        setting = cls.get_setting_definition(key, **kwargs)

        return setting.get('validator', None)

    @classmethod
    def get_setting_default(cls, key, **kwargs):
        """Return the default value for a particular setting.

        If it does not exist, return an empty string
        """
        setting = cls.get_setting_definition(key, **kwargs)

        default = setting.get('default', '')

        if callable(default):
            return default()
        return default

    @classmethod
    def get_setting_choices(cls, key, **kwargs):
        """Return the validator choices available for a particular setting."""
        setting = cls.get_setting_definition(key, **kwargs)

        choices = setting.get('choices', None)

        if callable(choices):
            # Evaluate the function (we expect it will return a list of tuples...)
            try:
                # Attempt to pass the kwargs to the function, if it doesn't expect them, ignore and call without
                return choices(**kwargs)
            except TypeError:
                return choices()

        return choices

    @classmethod
    def get_setting_object(cls, key, **kwargs):
        """Return an InvenTreeSetting object matching the given key.

        - Key is case-insensitive
        - Returns None if no match is made

        First checks the cache to see if this object has recently been accessed,
        and returns the cached version if so.
        """
        key = str(key).strip().upper()

        # Unless otherwise specified, attempt to create the setting
        create = kwargs.pop('create', True)

        # Specify if cache lookup should be performed
        do_cache = kwargs.pop('cache', django_settings.GLOBAL_CACHE_ENABLED)

        filters = {
            'key__iexact': key,
            # Optionally filter by other keys
            **cls.get_filters(**kwargs),
        }

        # Prevent saving to the database during certain operations
        if (
            InvenTree.ready.isImportingData()
            or InvenTree.ready.isRunningMigrations()
            or InvenTree.ready.isRebuildingData()
            or InvenTree.ready.isRunningBackup()
        ):
            create = False
            do_cache = False

        cache_key = cls.create_cache_key(key, **kwargs)

        if do_cache:
            try:
                # First attempt to find the setting object in the cache
                cached_setting = cache.get(cache_key)

                if cached_setting is not None:
                    return cached_setting

            except Exception:
                # Cache is not ready yet
                do_cache = False

        try:
            settings = cls.objects.all()
            setting = settings.filter(**filters).first()
        except (ValueError, cls.DoesNotExist):
            setting = None
        except (IntegrityError, OperationalError, ProgrammingError):
            setting = None

        # Setting does not exist! (Try to create it)
        if not setting and create:
            # Attempt to create a new settings object
            default_value = cls.get_setting_default(key, **kwargs)
            setting = cls(key=key, value=default_value, **kwargs)

            try:
                # Wrap this statement in "atomic", so it can be rolled back if it fails
                with transaction.atomic():
                    setting.save(**kwargs)
            except (IntegrityError, OperationalError, ProgrammingError):
                # It might be the case that the database isn't created yet
                pass
            except ValidationError:
                # The setting failed validation - might be due to duplicate keys
                pass

        if setting and do_cache:
            # Cache this setting object
            setting.save_to_cache()

        return setting

    @classmethod
    def get_setting(cls, key, backup_value=None, **kwargs):
        """Get the value of a particular setting.

        If it does not exist, return the backup value (default = None)
        """
        if (
            cls.CHECK_SETTING_KEY
            and key not in cls.SETTINGS
            and not key.startswith('_')
        ):
            logger.warning(
                "get_setting: Setting key '%s' is not defined for class %s",
                key,
                str(cls),
            )

        # If no backup value is specified, attempt to retrieve a "default" value
        if backup_value is None:
            backup_value = cls.get_setting_default(key, **kwargs)

        setting = cls.get_setting_object(key, **kwargs)

        if setting:
            value = setting.value

            # Cast to boolean if necessary
            if setting.is_bool():
                value = InvenTree.helpers.str2bool(value)

            # Cast to integer if necessary
            if setting.is_int():
                try:
                    value = int(value)
                except (ValueError, TypeError):
                    value = backup_value

        else:
            value = backup_value

        return value

    @classmethod
    def set_setting(cls, key, value, change_user=None, create=True, **kwargs):
        """Set the value of a particular setting. If it does not exist, option to create it.

        Args:
            key: settings key
            value: New value
            change_user: User object (must be staff member to update a core setting)
            create: If True, create a new setting if the specified key does not exist.
        """
        if (
            cls.CHECK_SETTING_KEY
            and key not in cls.SETTINGS
            and not key.startswith('_')
        ):
            logger.warning(
                "set_setting: Setting key '%s' is not defined for class %s",
                key,
                str(cls),
            )

        if change_user is not None and not change_user.is_staff:
            return

        # Do not write to the database under certain conditions
        if (
            InvenTree.ready.isImportingData()
            or InvenTree.ready.isRunningMigrations()
            or InvenTree.ready.isRebuildingData()
            or InvenTree.ready.isRunningBackup()
        ):
            return

        attempts = int(kwargs.get('attempts', 3))

        filters = {
            'key__iexact': key,
            # Optionally filter by other keys
            **cls.get_filters(**kwargs),
        }

        try:
            setting = cls.objects.filter(**filters).first()

            if not setting:
                if create:
                    setting = cls(key=key, **kwargs)
                else:
                    return

        except (OperationalError, ProgrammingError):
            if not key.startswith('_'):
                logger.warning("Database is locked, cannot set setting '%s'", key)
            # Likely the DB is locked - not much we can do here
            return
        except Exception as exc:
            logger.exception(
                "Error setting setting '%s' for %s: %s", key, str(cls), str(type(exc))
            )
            return

        # Enforce standard boolean representation
        if setting.is_bool():
            value = InvenTree.helpers.str2bool(value)

        try:
            setting.value = str(value)
            setting.save()
        except ValidationError as exc:
            # We need to know about validation errors
            raise exc
        except IntegrityError:
            # Likely a race condition has caused a duplicate entry to be created
            if attempts > 0:
                # Try again
                logger.info(
                    "Duplicate setting key '%s' for %s - trying again", key, str(cls)
                )
                cls.set_setting(
                    key,
                    value,
                    change_user,
                    create=create,
                    attempts=attempts - 1,
                    **kwargs,
                )

        except (OperationalError, ProgrammingError):
            logger.warning("Database is locked, cannot set setting '%s'", key)
            # Likely the DB is locked - not much we can do here
        except Exception as exc:
            # Some other error
            logger.exception(
                "Error setting setting '%s' for %s: %s", key, str(cls), str(type(exc))
            )

    key = models.CharField(
        max_length=50,
        blank=False,
        unique=False,
        help_text=_('Settings key (must be unique - case insensitive)'),
    )

    value = models.CharField(
        max_length=2000, blank=True, unique=False, help_text=_('Settings value')
    )

    @property
    def name(self):
        """Return name for setting."""
        return self.__class__.get_setting_name(
            self.key, **self.get_filters_for_instance()
        )

    @property
    def default_value(self):
        """Return default_value for setting."""
        return self.__class__.get_setting_default(
            self.key, **self.get_filters_for_instance()
        )

    @property
    def description(self):
        """Return description for setting."""
        return self.__class__.get_setting_description(
            self.key, **self.get_filters_for_instance()
        )

    @property
    def units(self):
        """Return units for setting."""
        return self.__class__.get_setting_units(
            self.key, **self.get_filters_for_instance()
        )

    def clean(self):
        """If a validator (or multiple validators) are defined for a particular setting key, run them against the 'value' field."""
        super().clean()

        # Encode as native values
        if self.is_int():
            self.value = self.as_int()

        elif self.is_bool():
            self.value = self.as_bool()

        validator = self.__class__.get_setting_validator(
            self.key, **self.get_filters_for_instance()
        )

        if validator is not None:
            self.run_validator(validator)

        options = self.valid_options()

        if options and self.value not in options:
            raise ValidationError(_('Chosen value is not a valid option'))

    def run_validator(self, validator):
        """Run a validator against the 'value' field for this InvenTreeSetting object."""
        if validator is None:
            return

        value = self.value

        # Boolean validator
        if validator is bool:
            # Value must "look like" a boolean value
            if InvenTree.helpers.is_bool(value):
                # Coerce into either "True" or "False"
                value = InvenTree.helpers.str2bool(value)
            else:
                raise ValidationError({'value': _('Value must be a boolean value')})

        # Integer validator
        if validator is int:
            try:
                # Coerce into an integer value
                value = int(value)
            except (ValueError, TypeError):
                raise ValidationError({'value': _('Value must be an integer value')})

        # If a list of validators is supplied, iterate through each one
        if type(validator) in [list, tuple]:
            for v in validator:
                self.run_validator(v)

        if callable(validator):
            # We can accept function validators with a single argument

            if self.is_bool():
                value = self.as_bool()

            if self.is_int():
                value = self.as_int()

            validator(value)

    def validate_unique(self, exclude=None):
        """Ensure that the key:value pair is unique. In addition to the base validators, this ensures that the 'key' is unique, using a case-insensitive comparison.

        Note that sub-classes (UserSetting, PluginSetting) use other filters
        to determine if the setting is 'unique' or not
        """
        super().validate_unique(exclude)

        filters = {
            'key__iexact': self.key,
            # Optionally filter by other keys
            **self.get_filters_for_instance(),
        }

        try:
            # Check if a duplicate setting already exists
            setting = self.__class__.objects.filter(**filters).exclude(id=self.id)

            if setting.exists():
                raise ValidationError({'key': _('Key string must be unique')})

        except self.DoesNotExist:
            pass

    def choices(self):
        """Return the available choices for this setting (or None if no choices are defined)."""
        return self.__class__.get_setting_choices(
            self.key, **self.get_filters_for_instance()
        )

    def valid_options(self):
        """Return a list of valid options for this setting."""
        choices = self.choices()

        if not choices:
            return None

        return [opt[0] for opt in choices]

    def is_choice(self):
        """Check if this setting is a "choice" field."""
        return (
            self.__class__.get_setting_choices(
                self.key, **self.get_filters_for_instance()
            )
            is not None
        )

    def as_choice(self):
        """Render this setting as the "display" value of a choice field.

        E.g. if the choices are:
        [('A4', 'A4 paper'), ('A3', 'A3 paper')],
        and the value is 'A4',
        then display 'A4 paper'
        """
        choices = self.get_setting_choices(self.key, **self.get_filters_for_instance())

        if not choices:
            return self.value

        for value, display in choices:
            if value == self.value:
                return display

        return self.value

    def is_model(self):
        """Check if this setting references a model instance in the database."""
        return self.model_name() is not None

    def model_name(self):
        """Return the model name associated with this setting."""
        setting = self.get_setting_definition(
            self.key, **self.get_filters_for_instance()
        )

        return setting.get('model', None)

    def model_class(self):
        """Return the model class associated with this setting.

        If (and only if):
        - It has a defined 'model' parameter
        - The 'model' parameter is of the form app.model
        - The 'model' parameter has matches a known app model
        """
        model_name = self.model_name()

        if not model_name:
            return None

        try:
            (app, mdl) = model_name.strip().split('.')
        except ValueError:
            logger.exception(
                "Invalid 'model' parameter for setting '%s': '%s'", self.key, model_name
            )
            return None

        app_models = apps.all_models.get(app, None)

        if app_models is None:
            logger.error(
                "Error retrieving model class '%s' for setting '%s' - no app named '%s'",
                model_name,
                self.key,
                app,
            )
            return None

        model = app_models.get(mdl, None)

        if model is None:
            logger.error(
                "Error retrieving model class '%s' for setting '%s' - no model named '%s'",
                model_name,
                self.key,
                mdl,
            )
            return None

        # Looks like we have found a model!
        return model

    def api_url(self):
        """Return the API url associated with the linked model, if provided, and valid!"""
        model_class = self.model_class()

        if model_class:
            # If a valid class has been found, see if it has registered an API URL
            try:
                return model_class.get_api_url()
            except Exception:
                pass

            # Some other model types are hard-coded
            hardcoded_models = {
                'auth.user': 'api-user-list',
                'auth.group': 'api-group-list',
            }

            model_table = (
                f'{model_class._meta.app_label}.{model_class._meta.model_name}'
            )

            if url := hardcoded_models[model_table]:
                return reverse(url)

        return None

    def is_bool(self):
        """Check if this setting is required to be a boolean value."""
        validator = self.__class__.get_setting_validator(
            self.key, **self.get_filters_for_instance()
        )

        return self.__class__.validator_is_bool(validator)

    def as_bool(self):
        """Return the value of this setting converted to a boolean value.

        Warning: Only use on values where is_bool evaluates to true!
        """
        return InvenTree.helpers.str2bool(self.value)

    def setting_type(self):
        """Return the field type identifier for this setting object."""
        if self.is_bool():
            return 'boolean'

        elif self.is_int():
            return 'integer'

        elif self.is_model():
            return 'related field'
        return 'string'

    @classmethod
    def validator_is_bool(cls, validator):
        """Return if validator is for bool."""
        if validator == bool:
            return True

        if type(validator) in [list, tuple]:
            for v in validator:
                if v == bool:
                    return True

        return False

    def is_int(self):
        """Check if the setting is required to be an integer value."""
        validator = self.__class__.get_setting_validator(
            self.key, **self.get_filters_for_instance()
        )

        return self.__class__.validator_is_int(validator)

    @classmethod
    def validator_is_int(cls, validator):
        """Return if validator is for int."""
        if validator == int:
            return True

        if type(validator) in [list, tuple]:
            for v in validator:
                if v == int:
                    return True

        return False

    def as_int(self):
        """Return the value of this setting converted to a boolean value.

        If an error occurs, return the default value
        """
        try:
            value = int(self.value)
        except (ValueError, TypeError):
            value = self.default_value

        return value

    @classmethod
    def is_protected(cls, key, **kwargs):
        """Check if the setting value is protected."""
        setting = cls.get_setting_definition(key, **cls.get_filters(**kwargs))

        return setting.get('protected', False)

    @property
    def protected(self):
        """Returns if setting is protected from rendering."""
        return self.__class__.is_protected(self.key, **self.get_filters_for_instance())

    @classmethod
    def is_required(cls, key, **kwargs):
        """Check if this setting value is required."""
        setting = cls.get_setting_definition(key, **cls.get_filters(**kwargs))

        return setting.get('required', False)

    @property
    def required(self):
        """Returns if setting is required."""
        return self.__class__.is_required(self.key, **self.get_filters_for_instance())


def settings_group_options():
    """Build up group tuple for settings based on your choices."""
    return [('', _('No group')), *[(str(a.id), str(a)) for a in Group.objects.all()]]


def update_instance_url(setting):
    """Update the first site objects domain to url."""
    if not django_settings.SITE_MULTI:
        return

    try:
        from django.contrib.sites.models import Site
    except (ImportError, RuntimeError):
        # Multi-site support not enabled
        return

    site_obj = Site.objects.all().order_by('id').first()
    site_obj.domain = setting.value
    site_obj.save()


def update_instance_name(setting):
    """Update the first site objects name to instance name."""
    if not django_settings.SITE_MULTI:
        return

    try:
        from django.contrib.sites.models import Site
    except (ImportError, RuntimeError):
        # Multi-site support not enabled
        return

    site_obj = Site.objects.all().order_by('id').first()
    site_obj.name = setting.value
    site_obj.save()


def reload_plugin_registry(setting):
    """When a core plugin setting is changed, reload the plugin registry."""
    from plugin import registry

    logger.info("Reloading plugin registry due to change in setting '%s'", setting.key)

    registry.reload_plugins(full_reload=True, force_reload=True, collect=True)


class InvenTreeSettingsKeyType(SettingsKeyType):
    """InvenTreeSettingsKeyType has additional properties only global settings support.

    Attributes:
        requires_restart: If True, a server restart is required after changing the setting
    """

    requires_restart: NotRequired[bool]


class InvenTreeSetting(BaseInvenTreeSetting):
    """An InvenTreeSetting object is a key:value pair used for storing single values (e.g. one-off settings values).

    The class provides a way of retrieving the value for a particular key,
    even if that key does not exist.
    """

    SETTINGS: dict[str, InvenTreeSettingsKeyType]

    CHECK_SETTING_KEY = True

    class Meta:
        """Meta options for InvenTreeSetting."""

        verbose_name = 'InvenTree Setting'
        verbose_name_plural = 'InvenTree Settings'

    def save(self, *args, **kwargs):
        """When saving a global setting, check to see if it requires a server restart.

        If so, set the "SERVER_RESTART_REQUIRED" setting to True
        """
        super().save()

        if self.requires_restart() and not InvenTree.ready.isImportingData():
            InvenTreeSetting.set_setting('SERVER_RESTART_REQUIRED', True, None)

    """
    Dict of all global settings values:

    The key of each item is the name of the value as it appears in the database.

    Each global setting has the following parameters:

    - name: Translatable string name of the setting (required)
    - description: Translatable string description of the setting (required)
    - default: Default value (optional)
    - units: Units of the particular setting (optional)
    - validator: Validation function for the setting (optional)

    The keys must be upper-case
    """

    SETTINGS = {
        'SERVER_RESTART_REQUIRED': {
            'name': _('Restart required'),
            'description': _(
                'A setting has been changed which requires a server restart'
            ),
            'default': False,
            'validator': bool,
            'hidden': True,
        },
        '_PENDING_MIGRATIONS': {
            'name': _('Pending migrations'),
            'description': _('Number of pending database migrations'),
            'default': 0,
            'validator': int,
        },
        'INVENTREE_INSTANCE': {
            'name': _('Server Instance Name'),
            'default': 'InvenTree',
            'description': _('String descriptor for the server instance'),
            'after_save': update_instance_name,
        },
        'INVENTREE_INSTANCE_TITLE': {
            'name': _('Use instance name'),
            'description': _('Use the instance name in the title-bar'),
            'validator': bool,
            'default': False,
        },
        'INVENTREE_RESTRICT_ABOUT': {
            'name': _('Restrict showing `about`'),
            'description': _('Show the `about` modal only to superusers'),
            'validator': bool,
            'default': False,
        },
        'INVENTREE_COMPANY_NAME': {
            'name': _('Company name'),
            'description': _('Internal company name'),
            'default': 'My company name',
        },
        'INVENTREE_BASE_URL': {
            'name': _('Base URL'),
            'description': _('Base URL for server instance'),
            'validator': BaseURLValidator(),
            'default': '',
            'after_save': update_instance_url,
        },
        'INVENTREE_DEFAULT_CURRENCY': {
            'name': _('Default Currency'),
            'description': _('Select base currency for pricing calculations'),
            'default': 'USD',
            'choices': common.currency.currency_code_mappings,
            'after_save': common.currency.after_change_currency,
        },
        'CURRENCY_CODES': {
            'name': _('Supported Currencies'),
            'description': _('List of supported currency codes'),
            'default': common.currency.currency_codes_default_list(),
            'validator': common.currency.validate_currency_codes,
            'after_save': common.currency.after_change_currency,
        },
        'CURRENCY_UPDATE_INTERVAL': {
            'name': _('Currency Update Interval'),
            'description': _(
                'How often to update exchange rates (set to zero to disable)'
            ),
            'default': 1,
            'units': _('days'),
            'validator': [int, MinValueValidator(0)],
        },
        'CURRENCY_UPDATE_PLUGIN': {
            'name': _('Currency Update Plugin'),
            'description': _('Currency update plugin to use'),
            'choices': common.currency.currency_exchange_plugins,
            'default': 'inventreecurrencyexchange',
        },
        'INVENTREE_DOWNLOAD_FROM_URL': {
            'name': _('Download from URL'),
            'description': _(
                'Allow download of remote images and files from external URL'
            ),
            'validator': bool,
            'default': False,
        },
        'INVENTREE_DOWNLOAD_IMAGE_MAX_SIZE': {
            'name': _('Download Size Limit'),
            'description': _('Maximum allowable download size for remote image'),
            'units': 'MB',
            'default': 1,
            'validator': [int, MinValueValidator(1), MaxValueValidator(25)],
        },
        'INVENTREE_DOWNLOAD_FROM_URL_USER_AGENT': {
            'name': _('User-agent used to download from URL'),
            'description': _(
                'Allow to override the user-agent used to download images and files from external URL (leave blank for the default)'
            ),
            'default': '',
        },
        'INVENTREE_STRICT_URLS': {
            'name': _('Strict URL Validation'),
            'description': _('Require schema specification when validating URLs'),
            'validator': bool,
            'default': True,
        },
        'INVENTREE_REQUIRE_CONFIRM': {
            'name': _('Require confirm'),
            'description': _('Require explicit user confirmation for certain action.'),
            'validator': bool,
            'default': True,
        },
        'INVENTREE_TREE_DEPTH': {
            'name': _('Tree Depth'),
            'description': _(
                'Default tree depth for treeview. Deeper levels can be lazy loaded as they are needed.'
            ),
            'default': 1,
            'validator': [int, MinValueValidator(0)],
        },
        'INVENTREE_UPDATE_CHECK_INTERVAL': {
            'name': _('Update Check Interval'),
            'description': _('How often to check for updates (set to zero to disable)'),
            'validator': [int, MinValueValidator(0)],
            'default': 7,
            'units': _('days'),
        },
        'INVENTREE_BACKUP_ENABLE': {
            'name': _('Automatic Backup'),
            'description': _('Enable automatic backup of database and media files'),
            'validator': bool,
            'default': False,
        },
        'INVENTREE_BACKUP_DAYS': {
            'name': _('Auto Backup Interval'),
            'description': _('Specify number of days between automated backup events'),
            'validator': [int, MinValueValidator(1)],
            'default': 1,
            'units': _('days'),
        },
        'INVENTREE_DELETE_TASKS_DAYS': {
            'name': _('Task Deletion Interval'),
            'description': _(
                'Background task results will be deleted after specified number of days'
            ),
            'default': 30,
            'units': _('days'),
            'validator': [int, MinValueValidator(7)],
        },
        'INVENTREE_DELETE_ERRORS_DAYS': {
            'name': _('Error Log Deletion Interval'),
            'description': _(
                'Error logs will be deleted after specified number of days'
            ),
            'default': 30,
            'units': _('days'),
            'validator': [int, MinValueValidator(7)],
        },
        'INVENTREE_DELETE_NOTIFICATIONS_DAYS': {
            'name': _('Notification Deletion Interval'),
            'description': _(
                'User notifications will be deleted after specified number of days'
            ),
            'default': 30,
            'units': _('days'),
            'validator': [int, MinValueValidator(7)],
        },
        'BARCODE_ENABLE': {
            'name': _('Barcode Support'),
            'description': _('Enable barcode scanner support in the web interface'),
            'default': True,
            'validator': bool,
        },
        'BARCODE_STORE_RESULTS': {
            'name': _('Store Barcode Results'),
            'description': _('Store barcode scan results in the database'),
            'default': False,
            'validator': bool,
        },
        'BARCODE_RESULTS_MAX_NUM': {
            'name': _('Barcode Scans Maximum Count'),
            'description': _('Maximum number of barcode scan results to store'),
            'default': 100,
            'validator': [int, MinValueValidator(1)],
        },
        'BARCODE_INPUT_DELAY': {
            'name': _('Barcode Input Delay'),
            'description': _('Barcode input processing delay time'),
            'default': 50,
            'validator': [int, MinValueValidator(1)],
            'units': 'ms',
        },
        'BARCODE_WEBCAM_SUPPORT': {
            'name': _('Barcode Webcam Support'),
            'description': _('Allow barcode scanning via webcam in browser'),
            'default': True,
            'validator': bool,
        },
        'BARCODE_SHOW_TEXT': {
            'name': _('Barcode Show Data'),
            'description': _('Display barcode data in browser as text'),
            'default': False,
            'validator': bool,
        },
        'BARCODE_GENERATION_PLUGIN': {
            'name': _('Barcode Generation Plugin'),
            'description': _('Plugin to use for internal barcode data generation'),
            'choices': plugin.base.barcodes.helper.barcode_plugins,
            'default': 'inventreebarcode',
        },
        'PART_ENABLE_REVISION': {
            'name': _('Part Revisions'),
            'description': _('Enable revision field for Part'),
            'validator': bool,
            'default': True,
        },
        'PART_REVISION_ASSEMBLY_ONLY': {
            'name': _('Assembly Revision Only'),
            'description': _('Only allow revisions for assembly parts'),
            'validator': bool,
            'default': False,
        },
        'PART_ALLOW_DELETE_FROM_ASSEMBLY': {
            'name': _('Allow Deletion from Assembly'),
            'description': _('Allow deletion of parts which are used in an assembly'),
            'validator': bool,
            'default': False,
        },
        'PART_IPN_REGEX': {
            'name': _('IPN Regex'),
            'description': _('Regular expression pattern for matching Part IPN'),
        },
        'PART_ALLOW_DUPLICATE_IPN': {
            'name': _('Allow Duplicate IPN'),
            'description': _('Allow multiple parts to share the same IPN'),
            'default': True,
            'validator': bool,
        },
        'PART_ALLOW_EDIT_IPN': {
            'name': _('Allow Editing IPN'),
            'description': _('Allow changing the IPN value while editing a part'),
            'default': True,
            'validator': bool,
        },
        'PART_COPY_BOM': {
            'name': _('Copy Part BOM Data'),
            'description': _('Copy BOM data by default when duplicating a part'),
            'default': True,
            'validator': bool,
        },
        'PART_COPY_PARAMETERS': {
            'name': _('Copy Part Parameter Data'),
            'description': _('Copy parameter data by default when duplicating a part'),
            'default': True,
            'validator': bool,
        },
        'PART_COPY_TESTS': {
            'name': _('Copy Part Test Data'),
            'description': _('Copy test data by default when duplicating a part'),
            'default': True,
            'validator': bool,
        },
        'PART_CATEGORY_PARAMETERS': {
            'name': _('Copy Category Parameter Templates'),
            'description': _('Copy category parameter templates when creating a part'),
            'default': True,
            'validator': bool,
        },
        'PART_TEMPLATE': {
            'name': _('Template'),
            'description': _('Parts are templates by default'),
            'default': False,
            'validator': bool,
        },
        'PART_ASSEMBLY': {
            'name': _('Assembly'),
            'description': _('Parts can be assembled from other components by default'),
            'default': False,
            'validator': bool,
        },
        'PART_COMPONENT': {
            'name': _('Component'),
            'description': _('Parts can be used as sub-components by default'),
            'default': True,
            'validator': bool,
        },
        'PART_PURCHASEABLE': {
            'name': _('Purchaseable'),
            'description': _('Parts are purchaseable by default'),
            'default': True,
            'validator': bool,
        },
        'PART_SALABLE': {
            'name': _('Salable'),
            'description': _('Parts are salable by default'),
            'default': False,
            'validator': bool,
        },
        'PART_TRACKABLE': {
            'name': _('Trackable'),
            'description': _('Parts are trackable by default'),
            'default': False,
            'validator': bool,
        },
        'PART_VIRTUAL': {
            'name': _('Virtual'),
            'description': _('Parts are virtual by default'),
            'default': False,
            'validator': bool,
        },
        'PART_SHOW_IMPORT': {
            'name': _('Show Import in Views'),
            'description': _('Display the import wizard in some part views'),
            'default': False,
            'validator': bool,
        },
        'PART_SHOW_RELATED': {
            'name': _('Show related parts'),
            'description': _('Display related parts for a part'),
            'default': True,
            'validator': bool,
        },
        'PART_CREATE_INITIAL': {
            'name': _('Initial Stock Data'),
            'description': _('Allow creation of initial stock when adding a new part'),
            'default': False,
            'validator': bool,
        },
        'PART_CREATE_SUPPLIER': {
            'name': _('Initial Supplier Data'),
            'description': _(
                'Allow creation of initial supplier data when adding a new part'
            ),
            'default': True,
            'validator': bool,
        },
        'PART_NAME_FORMAT': {
            'name': _('Part Name Display Format'),
            'description': _('Format to display the part name'),
            'default': "{{ part.IPN if part.IPN }}{{ ' | ' if part.IPN }}{{ part.name }}{{ ' | ' if part.revision }}"
            '{{ part.revision if part.revision }}',
            'validator': InvenTree.validators.validate_part_name_format,
        },
        'PART_CATEGORY_DEFAULT_ICON': {
            'name': _('Part Category Default Icon'),
            'description': _('Part category default icon (empty means no icon)'),
            'default': '',
            'validator': common.validators.validate_icon,
        },
        'PART_PARAMETER_ENFORCE_UNITS': {
            'name': _('Enforce Parameter Units'),
            'description': _(
                'If units are provided, parameter values must match the specified units'
            ),
            'default': True,
            'validator': bool,
        },
        'PRICING_DECIMAL_PLACES_MIN': {
            'name': _('Minimum Pricing Decimal Places'),
            'description': _(
                'Minimum number of decimal places to display when rendering pricing data'
            ),
            'default': 0,
            'validator': [
                int,
                MinValueValidator(0),
                MaxValueValidator(4),
                common.validators.validate_decimal_places_min,
            ],
        },
        'PRICING_DECIMAL_PLACES': {
            'name': _('Maximum Pricing Decimal Places'),
            'description': _(
                'Maximum number of decimal places to display when rendering pricing data'
            ),
            'default': 6,
            'validator': [
                int,
                MinValueValidator(2),
                MaxValueValidator(6),
                common.validators.validate_decimal_places_max,
            ],
        },
        'PRICING_USE_SUPPLIER_PRICING': {
            'name': _('Use Supplier Pricing'),
            'description': _(
                'Include supplier price breaks in overall pricing calculations'
            ),
            'default': True,
            'validator': bool,
        },
        'PRICING_PURCHASE_HISTORY_OVERRIDES_SUPPLIER': {
            'name': _('Purchase History Override'),
            'description': _(
                'Historical purchase order pricing overrides supplier price breaks'
            ),
            'default': False,
            'validator': bool,
        },
        'PRICING_USE_STOCK_PRICING': {
            'name': _('Use Stock Item Pricing'),
            'description': _(
                'Use pricing from manually entered stock data for pricing calculations'
            ),
            'default': True,
            'validator': bool,
        },
        'PRICING_STOCK_ITEM_AGE_DAYS': {
            'name': _('Stock Item Pricing Age'),
            'description': _(
                'Exclude stock items older than this number of days from pricing calculations'
            ),
            'default': 0,
            'units': _('days'),
            'validator': [int, MinValueValidator(0)],
        },
        'PRICING_USE_VARIANT_PRICING': {
            'name': _('Use Variant Pricing'),
            'description': _('Include variant pricing in overall pricing calculations'),
            'default': True,
            'validator': bool,
        },
        'PRICING_ACTIVE_VARIANTS': {
            'name': _('Active Variants Only'),
            'description': _(
                'Only use active variant parts for calculating variant pricing'
            ),
            'default': False,
            'validator': bool,
        },
        'PRICING_UPDATE_DAYS': {
            'name': _('Pricing Rebuild Interval'),
            'description': _(
                'Number of days before part pricing is automatically updated'
            ),
            'units': _('days'),
            'default': 30,
            'validator': [int, MinValueValidator(10)],
        },
        'PART_INTERNAL_PRICE': {
            'name': _('Internal Prices'),
            'description': _('Enable internal prices for parts'),
            'default': False,
            'validator': bool,
        },
        'PART_BOM_USE_INTERNAL_PRICE': {
            'name': _('Internal Price Override'),
            'description': _(
                'If available, internal prices override price range calculations'
            ),
            'default': False,
            'validator': bool,
        },
        'LABEL_ENABLE': {
            'name': _('Enable label printing'),
            'description': _('Enable label printing from the web interface'),
            'default': True,
            'validator': bool,
        },
        'LABEL_DPI': {
            'name': _('Label Image DPI'),
            'description': _(
                'DPI resolution when generating image files to supply to label printing plugins'
            ),
            'default': 300,
            'validator': [int, MinValueValidator(100)],
        },
        'REPORT_ENABLE': {
            'name': _('Enable Reports'),
            'description': _('Enable generation of reports'),
            'default': False,
            'validator': bool,
        },
        'REPORT_DEBUG_MODE': {
            'name': _('Debug Mode'),
            'description': _('Generate reports in debug mode (HTML output)'),
            'default': False,
            'validator': bool,
        },
        'REPORT_LOG_ERRORS': {
            'name': _('Log Report Errors'),
            'description': _('Log errors which occur when generating reports'),
            'default': False,
            'validator': bool,
        },
        'REPORT_DEFAULT_PAGE_SIZE': {
            'name': _('Page Size'),
            'description': _('Default page size for PDF reports'),
            'default': 'A4',
            'choices': report.helpers.report_page_size_options,
        },
        'SERIAL_NUMBER_GLOBALLY_UNIQUE': {
            'name': _('Globally Unique Serials'),
            'description': _('Serial numbers for stock items must be globally unique'),
            'default': False,
            'validator': bool,
        },
        'SERIAL_NUMBER_AUTOFILL': {
            'name': _('Autofill Serial Numbers'),
            'description': _('Autofill serial numbers in forms'),
            'default': False,
            'validator': bool,
        },
        'STOCK_DELETE_DEPLETED_DEFAULT': {
            'name': _('Delete Depleted Stock'),
            'description': _(
                'Determines default behavior when a stock item is depleted'
            ),
            'default': True,
            'validator': bool,
        },
        'STOCK_BATCH_CODE_TEMPLATE': {
            'name': _('Batch Code Template'),
            'description': _(
                'Template for generating default batch codes for stock items'
            ),
            'default': '',
        },
        'STOCK_ENABLE_EXPIRY': {
            'name': _('Stock Expiry'),
            'description': _('Enable stock expiry functionality'),
            'default': False,
            'validator': bool,
        },
        'STOCK_ALLOW_EXPIRED_SALE': {
            'name': _('Sell Expired Stock'),
            'description': _('Allow sale of expired stock'),
            'default': False,
            'validator': bool,
        },
        'STOCK_STALE_DAYS': {
            'name': _('Stock Stale Time'),
            'description': _(
                'Number of days stock items are considered stale before expiring'
            ),
            'default': 0,
            'units': _('days'),
            'validator': [int],
        },
        'STOCK_ALLOW_EXPIRED_BUILD': {
            'name': _('Build Expired Stock'),
            'description': _('Allow building with expired stock'),
            'default': False,
            'validator': bool,
        },
        'STOCK_OWNERSHIP_CONTROL': {
            'name': _('Stock Ownership Control'),
            'description': _('Enable ownership control over stock locations and items'),
            'default': False,
            'validator': bool,
        },
        'STOCK_LOCATION_DEFAULT_ICON': {
            'name': _('Stock Location Default Icon'),
            'description': _('Stock location default icon (empty means no icon)'),
            'default': '',
            'validator': common.validators.validate_icon,
        },
        'STOCK_SHOW_INSTALLED_ITEMS': {
            'name': _('Show Installed Stock Items'),
            'description': _('Display installed stock items in stock tables'),
            'default': False,
            'validator': bool,
        },
        'STOCK_ENFORCE_BOM_INSTALLATION': {
            'name': _('Check BOM when installing items'),
            'description': _(
                'Installed stock items must exist in the BOM for the parent part'
            ),
            'default': True,
            'validator': bool,
        },
        'STOCK_ALLOW_OUT_OF_STOCK_TRANSFER': {
            'name': _('Allow Out of Stock Transfer'),
            'description': _(
                'Allow stock items which are not in stock to be transferred between stock locations'
            ),
            'default': False,
            'validator': bool,
        },
        'BUILDORDER_REFERENCE_PATTERN': {
            'name': _('Build Order Reference Pattern'),
            'description': _(
                'Required pattern for generating Build Order reference field'
            ),
            'default': 'BO-{ref:04d}',
            'validator': build.validators.validate_build_order_reference_pattern,
        },
        'BUILDORDER_REQUIRE_RESPONSIBLE': {
            'name': _('Require Responsible Owner'),
            'description': _('A responsible owner must be assigned to each order'),
            'default': False,
            'validator': bool,
        },
        'BUILDORDER_REQUIRE_ACTIVE_PART': {
            'name': _('Require Active Part'),
            'description': _('Prevent build order creation for inactive parts'),
            'default': False,
            'validator': bool,
        },
        'BUILDORDER_REQUIRE_LOCKED_PART': {
            'name': _('Require Locked Part'),
            'description': _('Prevent build order creation for unlocked parts'),
            'default': False,
            'validator': bool,
        },
        'BUILDORDER_REQUIRE_VALID_BOM': {
            'name': _('Require Valid BOM'),
            'description': _(
                'Prevent build order creation unless BOM has been validated'
            ),
            'default': False,
            'validator': bool,
        },
        'BUILDORDER_REQUIRE_CLOSED_CHILDS': {
            'name': _('Require Closed Child Orders'),
            'description': _(
                'Prevent build order completion until all child orders are closed'
            ),
            'default': False,
            'validator': bool,
        },
        'PREVENT_BUILD_COMPLETION_HAVING_INCOMPLETED_TESTS': {
            'name': _('Block Until Tests Pass'),
            'description': _(
                'Prevent build outputs from being completed until all required tests pass'
            ),
            'default': False,
            'validator': bool,
        },
        'RETURNORDER_ENABLED': {
            'name': _('Enable Return Orders'),
            'description': _('Enable return order functionality in the user interface'),
            'validator': bool,
            'default': False,
        },
        'RETURNORDER_REFERENCE_PATTERN': {
            'name': _('Return Order Reference Pattern'),
            'description': _(
                'Required pattern for generating Return Order reference field'
            ),
            'default': 'RMA-{ref:04d}',
            'validator': order.validators.validate_return_order_reference_pattern,
        },
        'RETURNORDER_REQUIRE_RESPONSIBLE': {
            'name': _('Require Responsible Owner'),
            'description': _('A responsible owner must be assigned to each order'),
            'default': False,
            'validator': bool,
        },
        'RETURNORDER_EDIT_COMPLETED_ORDERS': {
            'name': _('Edit Completed Return Orders'),
            'description': _(
                'Allow editing of return orders after they have been completed'
            ),
            'default': False,
            'validator': bool,
        },
        'SALESORDER_REFERENCE_PATTERN': {
            'name': _('Sales Order Reference Pattern'),
            'description': _(
                'Required pattern for generating Sales Order reference field'
            ),
            'default': 'SO-{ref:04d}',
            'validator': order.validators.validate_sales_order_reference_pattern,
        },
        'SALESORDER_REQUIRE_RESPONSIBLE': {
            'name': _('Require Responsible Owner'),
            'description': _('A responsible owner must be assigned to each order'),
            'default': False,
            'validator': bool,
        },
        'SALESORDER_DEFAULT_SHIPMENT': {
            'name': _('Sales Order Default Shipment'),
            'description': _('Enable creation of default shipment with sales orders'),
            'default': False,
            'validator': bool,
        },
        'SALESORDER_EDIT_COMPLETED_ORDERS': {
            'name': _('Edit Completed Sales Orders'),
            'description': _(
                'Allow editing of sales orders after they have been shipped or completed'
            ),
            'default': False,
            'validator': bool,
        },
        'SALESORDER_SHIP_COMPLETE': {
            'name': _('Mark Shipped Orders as Complete'),
            'description': _(
                'Sales orders marked as shipped will automatically be completed, bypassing the "shipped" status'
            ),
            'default': False,
            'validator': bool,
        },
        'PURCHASEORDER_REFERENCE_PATTERN': {
            'name': _('Purchase Order Reference Pattern'),
            'description': _(
                'Required pattern for generating Purchase Order reference field'
            ),
            'default': 'PO-{ref:04d}',
            'validator': order.validators.validate_purchase_order_reference_pattern,
        },
        'PURCHASEORDER_REQUIRE_RESPONSIBLE': {
            'name': _('Require Responsible Owner'),
            'description': _('A responsible owner must be assigned to each order'),
            'default': False,
            'validator': bool,
        },
        'PURCHASEORDER_EDIT_COMPLETED_ORDERS': {
            'name': _('Edit Completed Purchase Orders'),
            'description': _(
                'Allow editing of purchase orders after they have been shipped or completed'
            ),
            'default': False,
            'validator': bool,
        },
        'PURCHASEORDER_AUTO_COMPLETE': {
            'name': _('Auto Complete Purchase Orders'),
            'description': _(
                'Automatically mark purchase orders as complete when all line items are received'
            ),
            'default': True,
            'validator': bool,
        },
        # login / SSO
        'LOGIN_ENABLE_PWD_FORGOT': {
            'name': _('Enable password forgot'),
            'description': _('Enable password forgot function on the login pages'),
            'default': True,
            'validator': bool,
        },
        'LOGIN_ENABLE_REG': {
            'name': _('Enable registration'),
            'description': _('Enable self-registration for users on the login pages'),
            'default': False,
            'validator': bool,
        },
        'LOGIN_ENABLE_SSO': {
            'name': _('Enable SSO'),
            'description': _('Enable SSO on the login pages'),
            'default': False,
            'validator': bool,
        },
        'LOGIN_ENABLE_SSO_REG': {
            'name': _('Enable SSO registration'),
            'description': _(
                'Enable self-registration via SSO for users on the login pages'
            ),
            'default': False,
            'validator': bool,
        },
        'LOGIN_ENABLE_SSO_GROUP_SYNC': {
            'name': _('Enable SSO group sync'),
            'description': _(
                'Enable synchronizing InvenTree groups with groups provided by the IdP'
            ),
            'default': False,
            'validator': bool,
        },
        'SSO_GROUP_KEY': {
            'name': _('SSO group key'),
            'description': _(
                'The name of the groups claim attribute provided by the IdP'
            ),
            'default': 'groups',
            'validator': str,
        },
        'SSO_GROUP_MAP': {
            'name': _('SSO group map'),
            'description': _(
                'A mapping from SSO groups to local InvenTree groups. If the local group does not exist, it will be created.'
            ),
            'validator': json.loads,
            'default': '{}',
        },
        'SSO_REMOVE_GROUPS': {
            'name': _('Remove groups outside of SSO'),
            'description': _(
                'Whether groups assigned to the user should be removed if they are not backend by the IdP. Disabling this setting might cause security issues'
            ),
            'default': True,
            'validator': bool,
        },
        'LOGIN_MAIL_REQUIRED': {
            'name': _('Email required'),
            'description': _('Require user to supply mail on signup'),
            'default': False,
            'validator': bool,
        },
        'LOGIN_SIGNUP_SSO_AUTO': {
            'name': _('Auto-fill SSO users'),
            'description': _(
                'Automatically fill out user-details from SSO account-data'
            ),
            'default': True,
            'validator': bool,
        },
        'LOGIN_SIGNUP_MAIL_TWICE': {
            'name': _('Mail twice'),
            'description': _('On signup ask users twice for their mail'),
            'default': False,
            'validator': bool,
        },
        'LOGIN_SIGNUP_PWD_TWICE': {
            'name': _('Password twice'),
            'description': _('On signup ask users twice for their password'),
            'default': True,
            'validator': bool,
        },
        'LOGIN_SIGNUP_MAIL_RESTRICTION': {
            'name': _('Allowed domains'),
            'description': _(
                'Restrict signup to certain domains (comma-separated, starting with @)'
            ),
            'default': '',
            'before_save': common.validators.validate_email_domains,
        },
        'SIGNUP_GROUP': {
            'name': _('Group on signup'),
            'description': _(
                'Group to which new users are assigned on registration. If SSO group sync is enabled, this group is only set if no group can be assigned from the IdP.'
            ),
            'default': '',
            'choices': settings_group_options,
        },
        'LOGIN_ENFORCE_MFA': {
            'name': _('Enforce MFA'),
            'description': _('Users must use multifactor security.'),
            'default': False,
            'validator': bool,
        },
        'PLUGIN_ON_STARTUP': {
            'name': _('Check plugins on startup'),
            'description': _(
                'Check that all plugins are installed on startup - enable in container environments'
            ),
            'default': str(os.getenv('INVENTREE_DOCKER', 'False')).lower()
            in ['1', 'true'],
            'validator': bool,
            'requires_restart': True,
        },
        'PLUGIN_UPDATE_CHECK': {
            'name': _('Check for plugin updates'),
            'description': _('Enable periodic checks for updates to installed plugins'),
            'default': True,
            'validator': bool,
        },
        # Settings for plugin mixin features
        'ENABLE_PLUGINS_URL': {
            'name': _('Enable URL integration'),
            'description': _('Enable plugins to add URL routes'),
            'default': False,
            'validator': bool,
            'after_save': reload_plugin_registry,
        },
        'ENABLE_PLUGINS_NAVIGATION': {
            'name': _('Enable navigation integration'),
            'description': _('Enable plugins to integrate into navigation'),
            'default': False,
            'validator': bool,
            'after_save': reload_plugin_registry,
        },
        'ENABLE_PLUGINS_APP': {
            'name': _('Enable app integration'),
            'description': _('Enable plugins to add apps'),
            'default': False,
            'validator': bool,
            'after_save': reload_plugin_registry,
        },
        'ENABLE_PLUGINS_SCHEDULE': {
            'name': _('Enable schedule integration'),
            'description': _('Enable plugins to run scheduled tasks'),
            'default': False,
            'validator': bool,
            'after_save': reload_plugin_registry,
        },
        'ENABLE_PLUGINS_EVENTS': {
            'name': _('Enable event integration'),
            'description': _('Enable plugins to respond to internal events'),
            'default': False,
            'validator': bool,
            'after_save': reload_plugin_registry,
        },
        'ENABLE_PLUGINS_INTERFACE': {
            'name': _('Enable interface integration'),
            'description': _('Enable plugins to integrate into the user interface'),
            'default': False,
            'validator': bool,
            'after_save': reload_plugin_registry,
        },
        'PROJECT_CODES_ENABLED': {
            'name': _('Enable project codes'),
            'description': _('Enable project codes for tracking projects'),
            'default': False,
            'validator': bool,
        },
        'STOCKTAKE_ENABLE': {
            'name': _('Stocktake Functionality'),
            'description': _(
                'Enable stocktake functionality for recording stock levels and calculating stock value'
            ),
            'validator': bool,
            'default': False,
        },
        'STOCKTAKE_EXCLUDE_EXTERNAL': {
            'name': _('Exclude External Locations'),
            'description': _(
                'Exclude stock items in external locations from stocktake calculations'
            ),
            'validator': bool,
            'default': False,
        },
        'STOCKTAKE_AUTO_DAYS': {
            'name': _('Automatic Stocktake Period'),
            'description': _(
                'Number of days between automatic stocktake recording (set to zero to disable)'
            ),
            'validator': [int, MinValueValidator(0)],
            'default': 0,
        },
        'STOCKTAKE_DELETE_REPORT_DAYS': {
            'name': _('Report Deletion Interval'),
            'description': _(
                'Stocktake reports will be deleted after specified number of days'
            ),
            'default': 30,
            'units': _('days'),
            'validator': [int, MinValueValidator(7)],
        },
        'DISPLAY_FULL_NAMES': {
            'name': _('Display Users full names'),
            'description': _('Display Users full names instead of usernames'),
            'default': False,
            'validator': bool,
        },
        'TEST_STATION_DATA': {
            'name': _('Enable Test Station Data'),
            'description': _('Enable test station data collection for test results'),
            'default': False,
            'validator': bool,
        },
        'TEST_UPLOAD_CREATE_TEMPLATE': {
            'name': _('Create Template on Upload'),
            'description': _(
                'Create a new test template when uploading test data which does not match an existing template'
            ),
            'default': True,
            'validator': bool,
        },
    }

    typ = 'inventree'

    key = models.CharField(
        max_length=50,
        blank=False,
        unique=True,
        help_text=_('Settings key (must be unique - case insensitive'),
    )

    def to_native_value(self):
        """Return the "pythonic" value, e.g. convert "True" to True, and "1" to 1."""
        return self.__class__.get_setting(self.key)

    def requires_restart(self):
        """Return True if this setting requires a server restart after changing."""
        options = InvenTreeSetting.SETTINGS.get(self.key, None)

        if options:
            return options.get('requires_restart', False)
        return False


def label_printer_options():
    """Build a list of available label printer options."""
    printers = []
    label_printer_plugins = registry.with_mixin('labels')
    if label_printer_plugins:
        printers.extend([
            (p.slug, p.name + ' - ' + p.human_name) for p in label_printer_plugins
        ])
    return printers


class InvenTreeUserSetting(BaseInvenTreeSetting):
    """An InvenTreeSetting object with a user context."""

    CHECK_SETTING_KEY = True

    class Meta:
        """Meta options for InvenTreeUserSetting."""

        verbose_name = 'InvenTree User Setting'
        verbose_name_plural = 'InvenTree User Settings'
        constraints = [
            models.UniqueConstraint(fields=['key', 'user'], name='unique key and user')
        ]

    SETTINGS = {
        'HOMEPAGE_HIDE_INACTIVE': {
            'name': _('Hide inactive parts'),
            'description': _(
                'Hide inactive parts in results displayed on the homepage'
            ),
            'default': True,
            'validator': bool,
        },
        'HOMEPAGE_PART_STARRED': {
            'name': _('Show subscribed parts'),
            'description': _('Show subscribed parts on the homepage'),
            'default': True,
            'validator': bool,
        },
        'HOMEPAGE_CATEGORY_STARRED': {
            'name': _('Show subscribed categories'),
            'description': _('Show subscribed part categories on the homepage'),
            'default': True,
            'validator': bool,
        },
        'HOMEPAGE_PART_LATEST': {
            'name': _('Show latest parts'),
            'description': _('Show latest parts on the homepage'),
            'default': True,
            'validator': bool,
        },
        'HOMEPAGE_BOM_REQUIRES_VALIDATION': {
            'name': _('Show invalid BOMs'),
            'description': _('Show BOMs that await validation on the homepage'),
            'default': False,
            'validator': bool,
        },
        'HOMEPAGE_STOCK_RECENT': {
            'name': _('Show recent stock changes'),
            'description': _('Show recently changed stock items on the homepage'),
            'default': True,
            'validator': bool,
        },
        'HOMEPAGE_STOCK_LOW': {
            'name': _('Show low stock'),
            'description': _('Show low stock items on the homepage'),
            'default': True,
            'validator': bool,
        },
        'HOMEPAGE_SHOW_STOCK_DEPLETED': {
            'name': _('Show depleted stock'),
            'description': _('Show depleted stock items on the homepage'),
            'default': False,
            'validator': bool,
        },
        'HOMEPAGE_BUILD_STOCK_NEEDED': {
            'name': _('Show needed stock'),
            'description': _('Show stock items needed for builds on the homepage'),
            'default': False,
            'validator': bool,
        },
        'HOMEPAGE_STOCK_EXPIRED': {
            'name': _('Show expired stock'),
            'description': _('Show expired stock items on the homepage'),
            'default': True,
            'validator': bool,
        },
        'HOMEPAGE_STOCK_STALE': {
            'name': _('Show stale stock'),
            'description': _('Show stale stock items on the homepage'),
            'default': True,
            'validator': bool,
        },
        'HOMEPAGE_BUILD_PENDING': {
            'name': _('Show pending builds'),
            'description': _('Show pending builds on the homepage'),
            'default': True,
            'validator': bool,
        },
        'HOMEPAGE_BUILD_OVERDUE': {
            'name': _('Show overdue builds'),
            'description': _('Show overdue builds on the homepage'),
            'default': True,
            'validator': bool,
        },
        'HOMEPAGE_PO_OUTSTANDING': {
            'name': _('Show outstanding POs'),
            'description': _('Show outstanding POs on the homepage'),
            'default': True,
            'validator': bool,
        },
        'HOMEPAGE_PO_OVERDUE': {
            'name': _('Show overdue POs'),
            'description': _('Show overdue POs on the homepage'),
            'default': True,
            'validator': bool,
        },
        'HOMEPAGE_SO_OUTSTANDING': {
            'name': _('Show outstanding SOs'),
            'description': _('Show outstanding SOs on the homepage'),
            'default': True,
            'validator': bool,
        },
        'HOMEPAGE_SO_OVERDUE': {
            'name': _('Show overdue SOs'),
            'description': _('Show overdue SOs on the homepage'),
            'default': True,
            'validator': bool,
        },
        'HOMEPAGE_SO_SHIPMENTS_PENDING': {
            'name': _('Show pending SO shipments'),
            'description': _('Show pending SO shipments on the homepage'),
            'default': True,
            'validator': bool,
        },
        'HOMEPAGE_NEWS': {
            'name': _('Show News'),
            'description': _('Show news on the homepage'),
            'default': False,
            'validator': bool,
        },
        'LABEL_INLINE': {
            'name': _('Inline label display'),
            'description': _(
                'Display PDF labels in the browser, instead of downloading as a file'
            ),
            'default': True,
            'validator': bool,
        },
        'LABEL_DEFAULT_PRINTER': {
            'name': _('Default label printer'),
            'description': _(
                'Configure which label printer should be selected by default'
            ),
            'default': '',
            'choices': label_printer_options,
        },
        'REPORT_INLINE': {
            'name': _('Inline report display'),
            'description': _(
                'Display PDF reports in the browser, instead of downloading as a file'
            ),
            'default': False,
            'validator': bool,
        },
        'SEARCH_PREVIEW_SHOW_PARTS': {
            'name': _('Search Parts'),
            'description': _('Display parts in search preview window'),
            'default': True,
            'validator': bool,
        },
        'SEARCH_PREVIEW_SHOW_SUPPLIER_PARTS': {
            'name': _('Search Supplier Parts'),
            'description': _('Display supplier parts in search preview window'),
            'default': True,
            'validator': bool,
        },
        'SEARCH_PREVIEW_SHOW_MANUFACTURER_PARTS': {
            'name': _('Search Manufacturer Parts'),
            'description': _('Display manufacturer parts in search preview window'),
            'default': True,
            'validator': bool,
        },
        'SEARCH_HIDE_INACTIVE_PARTS': {
            'name': _('Hide Inactive Parts'),
            'description': _('Excluded inactive parts from search preview window'),
            'default': False,
            'validator': bool,
        },
        'SEARCH_PREVIEW_SHOW_CATEGORIES': {
            'name': _('Search Categories'),
            'description': _('Display part categories in search preview window'),
            'default': False,
            'validator': bool,
        },
        'SEARCH_PREVIEW_SHOW_STOCK': {
            'name': _('Search Stock'),
            'description': _('Display stock items in search preview window'),
            'default': True,
            'validator': bool,
        },
        'SEARCH_PREVIEW_HIDE_UNAVAILABLE_STOCK': {
            'name': _('Hide Unavailable Stock Items'),
            'description': _(
                'Exclude stock items which are not available from the search preview window'
            ),
            'validator': bool,
            'default': False,
        },
        'SEARCH_PREVIEW_SHOW_LOCATIONS': {
            'name': _('Search Locations'),
            'description': _('Display stock locations in search preview window'),
            'default': False,
            'validator': bool,
        },
        'SEARCH_PREVIEW_SHOW_COMPANIES': {
            'name': _('Search Companies'),
            'description': _('Display companies in search preview window'),
            'default': True,
            'validator': bool,
        },
        'SEARCH_PREVIEW_SHOW_BUILD_ORDERS': {
            'name': _('Search Build Orders'),
            'description': _('Display build orders in search preview window'),
            'default': True,
            'validator': bool,
        },
        'SEARCH_PREVIEW_SHOW_PURCHASE_ORDERS': {
            'name': _('Search Purchase Orders'),
            'description': _('Display purchase orders in search preview window'),
            'default': True,
            'validator': bool,
        },
        'SEARCH_PREVIEW_EXCLUDE_INACTIVE_PURCHASE_ORDERS': {
            'name': _('Exclude Inactive Purchase Orders'),
            'description': _(
                'Exclude inactive purchase orders from search preview window'
            ),
            'default': True,
            'validator': bool,
        },
        'SEARCH_PREVIEW_SHOW_SALES_ORDERS': {
            'name': _('Search Sales Orders'),
            'description': _('Display sales orders in search preview window'),
            'default': True,
            'validator': bool,
        },
        'SEARCH_PREVIEW_EXCLUDE_INACTIVE_SALES_ORDERS': {
            'name': _('Exclude Inactive Sales Orders'),
            'description': _(
                'Exclude inactive sales orders from search preview window'
            ),
            'validator': bool,
            'default': True,
        },
        'SEARCH_PREVIEW_SHOW_RETURN_ORDERS': {
            'name': _('Search Return Orders'),
            'description': _('Display return orders in search preview window'),
            'default': True,
            'validator': bool,
        },
        'SEARCH_PREVIEW_EXCLUDE_INACTIVE_RETURN_ORDERS': {
            'name': _('Exclude Inactive Return Orders'),
            'description': _(
                'Exclude inactive return orders from search preview window'
            ),
            'validator': bool,
            'default': True,
        },
        'SEARCH_PREVIEW_RESULTS': {
            'name': _('Search Preview Results'),
            'description': _(
                'Number of results to show in each section of the search preview window'
            ),
            'default': 10,
            'validator': [int, MinValueValidator(1)],
        },
        'SEARCH_REGEX': {
            'name': _('Regex Search'),
            'description': _('Enable regular expressions in search queries'),
            'default': False,
            'validator': bool,
        },
        'SEARCH_WHOLE': {
            'name': _('Whole Word Search'),
            'description': _('Search queries return results for whole word matches'),
            'default': False,
            'validator': bool,
        },
        'PART_SHOW_QUANTITY_IN_FORMS': {
            'name': _('Show Quantity in Forms'),
            'description': _('Display available part quantity in some forms'),
            'default': True,
            'validator': bool,
        },
        'FORMS_CLOSE_USING_ESCAPE': {
            'name': _('Escape Key Closes Forms'),
            'description': _('Use the escape key to close modal forms'),
            'default': False,
            'validator': bool,
        },
        'STICKY_HEADER': {
            'name': _('Fixed Navbar'),
            'description': _('The navbar position is fixed to the top of the screen'),
            'default': False,
            'validator': bool,
        },
        'DATE_DISPLAY_FORMAT': {
            'name': _('Date Format'),
            'description': _('Preferred format for displaying dates'),
            'default': 'YYYY-MM-DD',
            'choices': [
                ('YYYY-MM-DD', '2022-02-22'),
                ('YYYY/MM/DD', '2022/22/22'),
                ('DD-MM-YYYY', '22-02-2022'),
                ('DD/MM/YYYY', '22/02/2022'),
                ('MM-DD-YYYY', '02-22-2022'),
                ('MM/DD/YYYY', '02/22/2022'),
                ('MMM DD YYYY', 'Feb 22 2022'),
            ],
        },
        'DISPLAY_SCHEDULE_TAB': {
            'name': _('Part Scheduling'),
            'description': _('Display part scheduling information'),
            'default': True,
            'validator': bool,
        },
        'DISPLAY_STOCKTAKE_TAB': {
            'name': _('Part Stocktake'),
            'description': _(
                'Display part stocktake information (if stocktake functionality is enabled)'
            ),
            'default': True,
            'validator': bool,
        },
        'TABLE_STRING_MAX_LENGTH': {
            'name': _('Table String Length'),
            'description': _(
                'Maximum length limit for strings displayed in table views'
            ),
            'validator': [int, MinValueValidator(0)],
            'default': 100,
        },
        'NOTIFICATION_ERROR_REPORT': {
            'name': _('Receive error reports'),
            'description': _('Receive notifications for system errors'),
            'default': True,
            'validator': bool,
        },
        'LAST_USED_PRINTING_MACHINES': {
            'name': _('Last used printing machines'),
            'description': _('Save the last used printing machines for a user'),
            'default': '',
        },
    }

    typ = 'user'
    extra_unique_fields = ['user']

    key = models.CharField(
        max_length=50,
        blank=False,
        unique=False,
        help_text=_('Settings key (must be unique - case insensitive'),
    )

    user = models.ForeignKey(
        User,
        on_delete=models.CASCADE,
        blank=True,
        null=True,
        verbose_name=_('User'),
        help_text=_('User'),
    )

    def to_native_value(self):
        """Return the "pythonic" value, e.g. convert "True" to True, and "1" to 1."""
        return self.__class__.get_setting(self.key, user=self.user)


class PriceBreak(MetaMixin):
    """Represents a PriceBreak model."""

    class Meta:
        """Define this as abstract -> no DB entry is created."""

        abstract = True

    quantity = InvenTree.fields.RoundingDecimalField(
        max_digits=15,
        decimal_places=5,
        default=1,
        validators=[MinValueValidator(1)],
        verbose_name=_('Quantity'),
        help_text=_('Price break quantity'),
    )

    price = InvenTree.fields.InvenTreeModelMoneyField(
        max_digits=19,
        decimal_places=6,
        null=True,
        verbose_name=_('Price'),
        help_text=_('Unit price at specified quantity'),
    )

    def convert_to(self, currency_code):
        """Convert the unit-price at this price break to the specified currency code.

        Args:
            currency_code: The currency code to convert to (e.g "USD" or "AUD")
        """
        try:
            converted = convert_money(self.price, currency_code)
        except MissingRate:
            logger.warning(
                'No currency conversion rate available for %s -> %s',
                self.price_currency,
                currency_code,
            )
            return self.price.amount

        return converted.amount


class ColorTheme(models.Model):
    """Color Theme Setting."""

    name = models.CharField(max_length=20, default='', blank=True)

    user = models.CharField(max_length=150, unique=True)
    user_obj = models.ForeignKey(User, on_delete=models.CASCADE, blank=True, null=True)

    @classmethod
    def get_color_themes_choices(cls):
        """Get all color themes from static folder."""
        color_theme_dir = (
            django_settings.STATIC_COLOR_THEMES_DIR
            if django_settings.STATIC_COLOR_THEMES_DIR.exists()
            else django_settings.BASE_DIR.joinpath(
                'InvenTree', 'static', 'css', 'color-themes'
            )
        )

        if not color_theme_dir.exists():
            logger.error(f'Theme directory "{color_theme_dir}" does not exist')
            return []

        # Get files list from css/color-themes/ folder
        files_list = []

        for file in color_theme_dir.iterdir():
            files_list.append([file.stem, file.suffix])

        # Get color themes choices (CSS sheets)
        choices = [
            (file_name.lower(), _(file_name.replace('-', ' ').title()))
            for file_name, file_ext in files_list
            if file_ext == '.css'
        ]

        return choices

    @classmethod
    def is_valid_choice(cls, user_color_theme):
        """Check if color theme is valid choice."""
        try:
            user_color_theme_name = user_color_theme.name
        except AttributeError:
            return False

        for color_theme in cls.get_color_themes_choices():
            if user_color_theme_name == color_theme[0]:
                return True

        return False


class VerificationMethod(Enum):
    """Class to hold method references."""

    NONE = 0
    TOKEN = 1
    HMAC = 2


class WebhookEndpoint(models.Model):
    """Defines a Webhook endpoint.

    Attributes:
        endpoint_id: Path to the webhook,
        name: Name of the webhook,
        active: Is this webhook active?,
        user: User associated with webhook,
        token: Token for sending a webhook,
        secret: Shared secret for HMAC verification,
    """

    # Token
    TOKEN_NAME = 'Token'
    VERIFICATION_METHOD = VerificationMethod.NONE

    MESSAGE_OK = 'Message was received.'
    MESSAGE_TOKEN_ERROR = 'Incorrect token in header.'

    endpoint_id = models.CharField(
        max_length=255,
        verbose_name=_('Endpoint'),
        help_text=_('Endpoint at which this webhook is received'),
        default=uuid.uuid4,
        editable=False,
    )

    name = models.CharField(
        max_length=255,
        blank=True,
        null=True,
        verbose_name=_('Name'),
        help_text=_('Name for this webhook'),
    )

    active = models.BooleanField(
        default=True, verbose_name=_('Active'), help_text=_('Is this webhook active')
    )

    user = models.ForeignKey(
        User,
        on_delete=models.SET_NULL,
        blank=True,
        null=True,
        verbose_name=_('User'),
        help_text=_('User'),
    )

    token = models.CharField(
        max_length=255,
        blank=True,
        null=True,
        verbose_name=_('Token'),
        help_text=_('Token for access'),
        default=uuid.uuid4,
    )

    secret = models.CharField(
        max_length=255,
        blank=True,
        null=True,
        verbose_name=_('Secret'),
        help_text=_('Shared secret for HMAC'),
    )

    # To be overridden

    def init(self, request, *args, **kwargs):
        """Set verification method.

        Args:
            request: Original request object.
        """
        self.verify = self.VERIFICATION_METHOD

    def process_webhook(self):
        """Process the webhook incoming.

        This does not deal with the data itself - that happens in process_payload.
        Do not touch or pickle data here - it was not verified to be safe.
        """
        if self.token:
            self.verify = VerificationMethod.TOKEN
        if self.secret:
            self.verify = VerificationMethod.HMAC
        return True

    def validate_token(self, payload, headers, request):
        """Make sure that the provided token (if any) confirms to the setting for this endpoint.

        This can be overridden to create your own token validation method.
        """
        token = headers.get(self.TOKEN_NAME, '')

        # no token
        if self.verify == VerificationMethod.NONE:
            # do nothing as no method was chosen
            pass

        # static token
        elif self.verify == VerificationMethod.TOKEN:
            if not compare_digest(token, self.token):
                raise PermissionDenied(self.MESSAGE_TOKEN_ERROR)

        # hmac token
        elif self.verify == VerificationMethod.HMAC:
            digest = hmac.new(
                self.secret.encode('utf-8'), request.body, hashlib.sha256
            ).digest()
            computed_hmac = base64.b64encode(digest)
            if not hmac.compare_digest(computed_hmac, token.encode('utf-8')):
                raise PermissionDenied(self.MESSAGE_TOKEN_ERROR)

        return True

    def save_data(self, payload=None, headers=None, request=None):
        """Safes payload to database.

        Args:
            payload  (optional): Payload that was send along. Defaults to None.
            headers (optional): Headers that were send along. Defaults to None.
            request (optional): Original request object. Defaults to None.
        """
        return WebhookMessage.objects.create(
            host=request.get_host(),
            header=json.dumps(dict(headers.items())),
            body=payload,
            endpoint=self,
        )

    def process_payload(self, message, payload=None, headers=None) -> bool:
        """Process a payload.

        Args:
            message: DB entry for this message mm
            payload (optional): Payload that was send along. Defaults to None.
            headers (optional): Headers that were included. Defaults to None.

        Returns:
            bool: Was the message processed
        """
        return True

    def get_return(self, payload=None, headers=None, request=None) -> str:
        """Returns the message that should be returned to the endpoint caller.

        Args:
            payload  (optional): Payload that was send along. Defaults to None.
            headers (optional): Headers that were send along. Defaults to None.
            request (optional): Original request object. Defaults to None.

        Returns:
            str: Message for caller.
        """
        return self.MESSAGE_OK


class WebhookMessage(models.Model):
    """Defines a webhook message.

    Attributes:
        message_id: Unique identifier for this message,
        host: Host from which this message was received,
        header: Header of this message,
        body: Body of this message,
        endpoint: Endpoint on which this message was received,
        worked_on: Was the work on this message finished?
    """

    message_id = models.UUIDField(
        verbose_name=_('Message ID'),
        help_text=_('Unique identifier for this message'),
        primary_key=True,
        default=uuid.uuid4,
        editable=False,
    )

    host = models.CharField(
        max_length=255,
        verbose_name=_('Host'),
        help_text=_('Host from which this message was received'),
        editable=False,
    )

    header = models.CharField(
        max_length=255,
        blank=True,
        null=True,
        verbose_name=_('Header'),
        help_text=_('Header of this message'),
        editable=False,
    )

    body = models.JSONField(
        blank=True,
        null=True,
        verbose_name=_('Body'),
        help_text=_('Body of this message'),
        editable=False,
    )

    endpoint = models.ForeignKey(
        WebhookEndpoint,
        on_delete=models.SET_NULL,
        blank=True,
        null=True,
        verbose_name=_('Endpoint'),
        help_text=_('Endpoint on which this message was received'),
    )

    worked_on = models.BooleanField(
        default=False,
        verbose_name=_('Worked on'),
        help_text=_('Was the work on this message finished?'),
    )


class NotificationEntry(MetaMixin):
    """A NotificationEntry records the last time a particular notification was sent out.

    It is recorded to ensure that notifications are not sent out "too often" to users.

    Attributes:
    - key: A text entry describing the notification e.g. 'part.notify_low_stock'
    - uid: An (optional) numerical ID for a particular instance
    - date: The last time this notification was sent
    """

    class Meta:
        """Meta options for NotificationEntry."""

        unique_together = [('key', 'uid')]

    key = models.CharField(max_length=250, blank=False)

    uid = models.IntegerField()

    @classmethod
    def check_recent(cls, key: str, uid: int, delta: timedelta):
        """Test if a particular notification has been sent in the specified time period."""
        since = InvenTree.helpers.current_date() - delta

        entries = cls.objects.filter(key=key, uid=uid, updated__gte=since)

        return entries.exists()

    @classmethod
    def notify(cls, key: str, uid: int):
        """Notify the database that a particular notification has been sent out."""
        entry, _ = cls.objects.get_or_create(key=key, uid=uid)

        entry.save()


class NotificationMessage(models.Model):
    """A NotificationMessage is a message sent to a particular user, notifying them of some important information.

    Notification messages can be generated by a variety of sources.

    Attributes:
        target_object: The 'target' of the notification message
        source_object: The 'source' of the notification message
    """

    # generic link to target
    target_content_type = models.ForeignKey(
        ContentType, on_delete=models.CASCADE, related_name='notification_target'
    )

    target_object_id = models.PositiveIntegerField()

    target_object = GenericForeignKey('target_content_type', 'target_object_id')

    # generic link to source
    source_content_type = models.ForeignKey(
        ContentType,
        on_delete=models.SET_NULL,
        related_name='notification_source',
        null=True,
        blank=True,
    )

    source_object_id = models.PositiveIntegerField(null=True, blank=True)

    source_object = GenericForeignKey('source_content_type', 'source_object_id')

    # user that receives the notification
    user = models.ForeignKey(
        User,
        on_delete=models.CASCADE,
        verbose_name=_('User'),
        help_text=_('User'),
        null=True,
        blank=True,
    )

    category = models.CharField(max_length=250, blank=False)

    name = models.CharField(max_length=250, blank=False)

    message = models.CharField(max_length=250, blank=True, null=True)

    creation = models.DateTimeField(auto_now_add=True)

    read = models.BooleanField(default=False)

    @staticmethod
    def get_api_url():
        """Return API endpoint."""
        return reverse('api-notifications-list')

    def age(self) -> int:
        """Age of the message in seconds."""
        # Add timezone information if TZ is enabled (in production mode mostly)
        delta = now() - (
            self.creation.replace(tzinfo=timezone.utc)
            if django_settings.USE_TZ
            else self.creation
        )
        return delta.seconds

    def age_human(self) -> str:
        """Humanized age."""
        return naturaltime(self.creation)


class NewsFeedEntry(models.Model):
    """A NewsFeedEntry represents an entry on the RSS/Atom feed that is generated for InvenTree news.

    Attributes:
    - feed_id: Unique id for the news item
    - title: Title for the news item
    - link: Link to the news item
    - published: Date of publishing of the news item
    - author: Author of news item
    - summary: Summary of the news items content
    - read: Was this item already by a superuser?
    """

    feed_id = models.CharField(verbose_name=_('Id'), unique=True, max_length=250)

    title = models.CharField(verbose_name=_('Title'), max_length=250)

    link = models.URLField(verbose_name=_('Link'), max_length=250)

    published = models.DateTimeField(verbose_name=_('Published'), max_length=250)

    author = models.CharField(verbose_name=_('Author'), max_length=250)

    summary = models.CharField(verbose_name=_('Summary'), max_length=250)

    read = models.BooleanField(
        verbose_name=_('Read'), help_text=_('Was this news item read?'), default=False
    )


def rename_notes_image(instance, filename):
    """Function for renaming uploading image file. Will store in the 'notes' directory."""
    fname = os.path.basename(filename)
    return os.path.join('notes', fname)


class NotesImage(models.Model):
    """Model for storing uploading images for the 'notes' fields of various models.

    Simply stores the image file, for use in the 'notes' field (of any models which support markdown).
    """

    image = models.ImageField(
        upload_to=rename_notes_image, verbose_name=_('Image'), help_text=_('Image file')
    )

    user = models.ForeignKey(User, on_delete=models.SET_NULL, null=True, blank=True)

    date = models.DateTimeField(auto_now_add=True)

    model_type = models.CharField(
        max_length=100,
        blank=True,
        null=True,
        validators=[common.validators.validate_notes_model_type],
        help_text=_('Target model type for this image'),
    )

    model_id = models.IntegerField(
        help_text=_('Target model ID for this image'),
        blank=True,
        null=True,
        default=None,
    )


class CustomUnit(models.Model):
    """Model for storing custom physical unit definitions.

    Model Attributes:
        name: Name of the unit
        definition: Definition of the unit
        symbol: Symbol for the unit (e.g. 'm' for 'metre') (optional)

    Refer to the pint documentation for further information on unit definitions.
    https://pint.readthedocs.io/en/stable/advanced/defining.html
    """

    class Meta:
        """Class meta options."""

        verbose_name = _('Custom Unit')

    def fmt_string(self):
        """Construct a unit definition string e.g. 'dog_year = 52 * day = dy'."""
        fmt = f'{self.name} = {self.definition}'

        if self.symbol:
            fmt += f' = {self.symbol}'

        return fmt

    def validate_unique(self, exclude=None) -> None:
        """Ensure that the custom unit is unique."""
        super().validate_unique(exclude)

        if self.symbol and (
            CustomUnit.objects.filter(symbol=self.symbol).exclude(pk=self.pk).exists()
        ):
            raise ValidationError({'symbol': _('Unit symbol must be unique')})

    def clean(self):
        """Validate that the provided custom unit is indeed valid."""
        super().clean()

        from InvenTree.conversion import get_unit_registry

        registry = get_unit_registry()

        # Check that the 'name' field is valid
        self.name = self.name.strip()

        # Cannot be zero length
        if not self.name.isidentifier():
            raise ValidationError({'name': _('Unit name must be a valid identifier')})

        self.definition = self.definition.strip()

        # Check that the 'definition' is valid, by itself
        try:
            registry.Quantity(self.definition)
        except Exception as exc:
            raise ValidationError({'definition': str(exc)})

        # Finally, test that the entire custom unit definition is valid
        try:
            registry.define(self.fmt_string())
        except Exception as exc:
            raise ValidationError(str(exc))

    name = models.CharField(
        max_length=50,
        verbose_name=_('Name'),
        help_text=_('Unit name'),
        unique=True,
        blank=False,
    )

    symbol = models.CharField(
        max_length=10,
        verbose_name=_('Symbol'),
        help_text=_('Optional unit symbol'),
        blank=True,
    )

    definition = models.CharField(
        max_length=50,
        verbose_name=_('Definition'),
        help_text=_('Unit definition'),
        blank=False,
    )


@receiver(post_save, sender=CustomUnit, dispatch_uid='custom_unit_saved')
@receiver(post_delete, sender=CustomUnit, dispatch_uid='custom_unit_deleted')
def after_custom_unit_updated(sender, instance, **kwargs):
    """Callback when a custom unit is updated or deleted."""
    # Force reload of the unit registry
    from InvenTree.conversion import reload_unit_registry

    reload_unit_registry()


def rename_attachment(instance, filename):
    """Callback function to rename an uploaded attachment file.

    Arguments:
        - instance: The Attachment instance
        - filename: The original filename of the uploaded file

    Returns:
        - The new filename for the uploaded file, e.g. 'attachments/<model_type>/<model_id>/<filename>'
    """
    # Remove any illegal characters from the filename
    illegal_chars = '\'"\\`~#|!@#$%^&*()[]{}<>?;:+=,'

    for c in illegal_chars:
        filename = filename.replace(c, '')

    filename = os.path.basename(filename)

    # Generate a new filename for the attachment
    return os.path.join(
        'attachments', str(instance.model_type), str(instance.model_id), filename
    )


class Attachment(InvenTree.models.MetadataMixin, InvenTree.models.InvenTreeModel):
    """Class which represents an uploaded file attachment.

    An attachment can be either an uploaded file, or an external URL.

    Attributes:
        attachment: The uploaded file
        url: An external URL
        comment: A comment or description for the attachment
        user: The user who uploaded the attachment
        upload_date: The date the attachment was uploaded
        file_size: The size of the uploaded file
        metadata: Arbitrary metadata for the attachment (inherit from MetadataMixin)
        tags: Tags for the attachment
    """

    class Meta:
        """Metaclass options."""

        verbose_name = _('Attachment')

    def save(self, *args, **kwargs):
        """Custom 'save' method for the Attachment model.

        - Record the file size of the uploaded attachment (if applicable)
        - Ensure that the 'content_type' and 'object_id' fields are set
        - Run extra validations
        """
        # Either 'attachment' or 'link' must be specified!
        if not self.attachment and not self.link:
            raise ValidationError({
                'attachment': _('Missing file'),
                'link': _('Missing external link'),
            })

        if self.attachment:
            if self.attachment.name.lower().endswith('.svg'):
                self.attachment.file.file = self.clean_svg(self.attachment)
        else:
            self.file_size = 0

        super().save(*args, **kwargs)

        # Update file size
        if self.file_size == 0 and self.attachment:
            # Get file size
            if default_storage.exists(self.attachment.name):
                try:
                    self.file_size = default_storage.size(self.attachment.name)
                except Exception:
                    pass

            if self.file_size != 0:
                super().save()

    def clean_svg(self, field):
        """Sanitize SVG file before saving."""
        cleaned = sanitize_svg(field.file.read())
        return BytesIO(bytes(cleaned, 'utf8'))

    def __str__(self):
        """Human name for attachment."""
        if self.attachment is not None:
            return os.path.basename(self.attachment.name)
        return str(self.link)

    model_type = models.CharField(
        max_length=100,
        validators=[common.validators.validate_attachment_model_type],
        help_text=_('Target model type for this image'),
    )

    model_id = models.PositiveIntegerField()

    attachment = models.FileField(
        upload_to=rename_attachment,
        verbose_name=_('Attachment'),
        help_text=_('Select file to attach'),
        blank=True,
        null=True,
    )

    link = InvenTree.fields.InvenTreeURLField(
        blank=True,
        null=True,
        verbose_name=_('Link'),
        help_text=_('Link to external URL'),
    )

    comment = models.CharField(
        blank=True,
        max_length=250,
        verbose_name=_('Comment'),
        help_text=_('Attachment comment'),
    )

    upload_user = models.ForeignKey(
        User,
        on_delete=models.SET_NULL,
        blank=True,
        null=True,
        verbose_name=_('User'),
        help_text=_('User'),
    )

    upload_date = models.DateField(
        auto_now_add=True,
        null=True,
        blank=True,
        verbose_name=_('Upload date'),
        help_text=_('Date the file was uploaded'),
    )

    file_size = models.PositiveIntegerField(
        default=0, verbose_name=_('File size'), help_text=_('File size in bytes')
    )

    tags = TaggableManager(blank=True)

    @property
    def basename(self):
        """Base name/path for attachment."""
        if self.attachment:
            return os.path.basename(self.attachment.name)
        return None

    def fully_qualified_url(self):
        """Return a 'fully qualified' URL for this attachment.

        - If the attachment is a link to an external resource, return the link
        - If the attachment is an uploaded file, return the fully qualified media URL
        """
        if self.link:
            return self.link

        if self.attachment:
            import InvenTree.helpers_model

            media_url = InvenTree.helpers.getMediaUrl(self.attachment.url)
            return InvenTree.helpers_model.construct_absolute_url(media_url)

        return ''

    def check_permission(self, permission, user):
        """Check if the user has the required permission for this attachment."""
        from InvenTree.models import InvenTreeAttachmentMixin

        model_class = common.validators.attachment_model_class_from_label(
            self.model_type
        )

        if not issubclass(model_class, InvenTreeAttachmentMixin):
            raise ValidationError(_('Invalid model type specified for attachment'))

        return model_class.check_attachment_permission(permission, user)


class InvenTreeCustomUserStateModel(models.Model):
    """Custom model to extends any registered state with extra custom, user defined states."""

    key = models.IntegerField(
        verbose_name=_('Key'),
        help_text=_('Value that will be saved in the models database'),
    )
    name = models.CharField(
        max_length=250, verbose_name=_('Name'), help_text=_('Name of the state')
    )
    label = models.CharField(
        max_length=250,
        verbose_name=_('Label'),
        help_text=_('Label that will be displayed in the frontend'),
    )
    color = models.CharField(
        max_length=10,
        choices=state_color_mappings(),
        default=ColorEnum.secondary.value,
        verbose_name=_('Color'),
        help_text=_('Color that will be displayed in the frontend'),
    )
    logical_key = models.IntegerField(
        verbose_name=_('Logical Key'),
        help_text=_(
            'State logical key that is equal to this custom state in business logic'
        ),
    )
    model = models.ForeignKey(
        ContentType,
        on_delete=models.SET_NULL,
        null=True,
        blank=True,
        verbose_name=_('Model'),
        help_text=_('Model this state is associated with'),
    )
    reference_status = models.CharField(
        max_length=250,
        verbose_name=_('Reference Status Set'),
        help_text=_('Status set that is extended with this custom state'),
    )

    class Meta:
        """Metaclass options for this mixin."""

        verbose_name = _('Custom State')
        verbose_name_plural = _('Custom States')
        unique_together = [['model', 'reference_status', 'key', 'logical_key']]

    def __str__(self) -> str:
        """Return string representation of the custom state."""
        return f'{self.model.name} ({self.reference_status}): {self.name} | {self.key} ({self.logical_key})'

    def save(self, *args, **kwargs) -> None:
        """Ensure that the custom state is valid before saving."""
        self.clean()
        return super().save(*args, **kwargs)

    def clean(self) -> None:
        """Validate custom state data."""
        if self.model is None:
            raise ValidationError({'model': _('Model must be selected')})

        if self.key is None:
            raise ValidationError({'key': _('Key must be selected')})

        if self.logical_key is None:
            raise ValidationError({'logical_key': _('Logical key must be selected')})

        # Ensure that the key is not the same as the logical key
        if self.key == self.logical_key:
            raise ValidationError({'key': _('Key must be different from logical key')})

        if self.reference_status is None or self.reference_status == '':
            raise ValidationError({
                'reference_status': _('Reference status must be selected')
            })

        # Ensure that the key is not in the range of the logical keys of the reference status
        ref_set = list(
            filter(
                lambda x: x.__name__ == self.reference_status,
                get_custom_classes(include_custom=False),
            )
        )
        if len(ref_set) == 0:
            raise ValidationError({
                'reference_status': _('Reference status set not found')
            })
        ref_set = ref_set[0]
        if self.key in ref_set.keys():  # noqa: SIM118
            raise ValidationError({
                'key': _(
                    'Key must be different from the logical keys of the reference status'
                )
            })
        if self.logical_key not in ref_set.keys():  # noqa: SIM118
            raise ValidationError({
                'logical_key': _(
                    'Logical key must be in the logical keys of the reference status'
                )
            })

        return super().clean()


<<<<<<< HEAD
class SelectionList(InvenTree.models.MetadataMixin, InvenTree.models.InvenTreeModel):
    """Class which represents a list of selectable items for parameters.

    A lists selection options can be either manually defined, or sourced from a plugin.

    Attributes:
        name: The name of the selection list
        description: A description of the selection list
        locked: Is this selection list locked (i.e. cannot be modified)?
        active: Is this selection list active?
        source_plugin: The plugin which provides the selection list
        source_string: The string representation of the selection list
        default: The default value for the selection list
        created: The date/time that the selection list was created
        last_updated: The date/time that the selection list was last updated
    """

    class Meta:
        """Meta options for SelectionList."""

        verbose_name = _('Selection List')
        verbose_name_plural = _('Selection Lists')

    name = models.CharField(
        max_length=100,
        verbose_name=_('Name'),
        help_text=_('Name of the selection list'),
        unique=True,
    )

    description = models.CharField(
        max_length=250,
        verbose_name=_('Description'),
        help_text=_('Description of the selection list'),
        blank=True,
    )

    locked = models.BooleanField(
        default=False,
        verbose_name=_('Locked'),
        help_text=_('Is this selection list locked?'),
    )

    active = models.BooleanField(
        default=True,
        verbose_name=_('Active'),
        help_text=_('Can this selection list be used?'),
    )

    source_plugin = models.ForeignKey(
        'plugin.PluginConfig',
        on_delete=models.SET_NULL,
        blank=True,
        null=True,
        verbose_name=_('Source Plugin'),
        help_text=_('Plugin which provides the selection list'),
    )

    source_string = models.CharField(
        max_length=1000,
        verbose_name=_('Source String'),
        help_text=_('Optional string identifying the source used for this list'),
        blank=True,
    )

    default = models.ForeignKey(
        'SelectionListEntry',
        on_delete=models.SET_NULL,
        blank=True,
        null=True,
        verbose_name=_('Default Entry'),
        help_text=_('Default entry for this selection list'),
    )

    created = models.DateTimeField(
        auto_now_add=True,
        verbose_name=_('Created'),
        help_text=_('Date and time that the selection list was created'),
    )

    last_updated = models.DateTimeField(
        auto_now=True,
        verbose_name=_('Last Updated'),
        help_text=_('Date and time that the selection list was last updated'),
    )

    def __str__(self):
        """Return string representation of the selection list."""
        if not self.active:
            return f'{self.name} (Inactive)'
        return self.name

    @staticmethod
    def get_api_url():
        """Return the API URL associated with the SelectionList model."""
        return reverse('api-selectionlist-list')

    def get_choices(self):
        """Return the choices for the selection list."""
        choices = SelectionListEntry.objects.filter(list=self, active=True)
        return [c.value for c in choices]


class SelectionListEntry(models.Model):
    """Class which represents a single entry in a SelectionList.

    Attributes:
        list: The SelectionList to which this entry belongs
        value: The value of the selection list entry
        label: The label for the selection list entry
        description: A description of the selection list entry
        active: Is this selection list entry active?
    """

    class Meta:
        """Meta options for SelectionListEntry."""

        verbose_name = _('Selection List Entry')
        verbose_name_plural = _('Selection List Entries')
        unique_together = [['list', 'value']]

    list = models.ForeignKey(
        SelectionList,
        on_delete=models.CASCADE,
        related_name='entries',
        verbose_name=_('Selection List'),
        help_text=_('Selection list to which this entry belongs'),
    )

    value = models.CharField(
        max_length=255,
        verbose_name=_('Value'),
        help_text=_('Value of the selection list entry'),
    )

    label = models.CharField(
        max_length=255,
        verbose_name=_('Label'),
        help_text=_('Label for the selection list entry'),
    )

    description = models.CharField(
        max_length=250,
        verbose_name=_('Description'),
        help_text=_('Description of the selection list entry'),
        blank=True,
    )

    active = models.BooleanField(
        default=True,
        verbose_name=_('Active'),
        help_text=_('Is this selection list entry active?'),
    )

    def __str__(self):
        """Return string representation of the selection list entry."""
        if not self.active:
            return f'{self.label} (Inactive)'
        return self.label
=======
class BarcodeScanResult(InvenTree.models.InvenTreeModel):
    """Model for storing barcode scans results."""

    BARCODE_SCAN_MAX_LEN = 250

    class Meta:
        """Model meta options."""

        verbose_name = _('Barcode Scan')

    data = models.CharField(
        max_length=BARCODE_SCAN_MAX_LEN,
        verbose_name=_('Data'),
        help_text=_('Barcode data'),
        blank=False,
        null=False,
    )

    user = models.ForeignKey(
        User,
        on_delete=models.SET_NULL,
        blank=True,
        null=True,
        verbose_name=_('User'),
        help_text=_('User who scanned the barcode'),
    )

    timestamp = models.DateTimeField(
        auto_now_add=True,
        verbose_name=_('Timestamp'),
        help_text=_('Date and time of the barcode scan'),
    )

    endpoint = models.CharField(
        max_length=250,
        verbose_name=_('Path'),
        help_text=_('URL endpoint which processed the barcode'),
        blank=True,
        null=True,
    )

    context = models.JSONField(
        max_length=1000,
        verbose_name=_('Context'),
        help_text=_('Context data for the barcode scan'),
        blank=True,
        null=True,
    )

    response = models.JSONField(
        max_length=1000,
        verbose_name=_('Response'),
        help_text=_('Response data from the barcode scan'),
        blank=True,
        null=True,
    )

    result = models.BooleanField(
        verbose_name=_('Result'),
        help_text=_('Was the barcode scan successful?'),
        default=False,
    )
>>>>>>> 194640f5
<|MERGE_RESOLUTION|>--- conflicted
+++ resolved
@@ -3460,7 +3460,6 @@
         return super().clean()
 
 
-<<<<<<< HEAD
 class SelectionList(InvenTree.models.MetadataMixin, InvenTree.models.InvenTreeModel):
     """Class which represents a list of selectable items for parameters.
 
@@ -3620,7 +3619,8 @@
         if not self.active:
             return f'{self.label} (Inactive)'
         return self.label
-=======
+
+
 class BarcodeScanResult(InvenTree.models.InvenTreeModel):
     """Model for storing barcode scans results."""
 
@@ -3682,5 +3682,4 @@
         verbose_name=_('Result'),
         help_text=_('Was the barcode scan successful?'),
         default=False,
-    )
->>>>>>> 194640f5
+    )