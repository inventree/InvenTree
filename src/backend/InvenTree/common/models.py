--- conflicted
+++ resolved
@@ -887,24 +887,17 @@
             elif self.is_int():
                 value = self.as_int()
 
-<<<<<<< HEAD
-=======
             elif self.is_float():
                 value = self.as_float()
 
->>>>>>> 9f9afa15
             try:
                 validator(value)
             except ValidationError as e:
                 raise e
             except Exception:
-<<<<<<< HEAD
                 raise ValidationError({
                     'value': _('Value does not pass validation checks')
                 })
-=======
-                raise ValidationError({'value': _('Invalid value')})
->>>>>>> 9f9afa15
 
     def validate_unique(self, exclude=None):
         """Ensure that the key:value pair is unique. In addition to the base validators, this ensures that the 'key' is unique, using a case-insensitive comparison.
