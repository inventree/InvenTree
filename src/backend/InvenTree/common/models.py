--- conflicted
+++ resolved
@@ -37,11 +37,8 @@
 from django.utils.translation import gettext_lazy as _
 
 import structlog
-<<<<<<< HEAD
 from anymail.signals import inbound, tracking
-=======
 from django_q.signals import post_spawn
->>>>>>> 797b5f57
 from djmoney.contrib.exchange.exceptions import MissingRate
 from djmoney.contrib.exchange.models import convert_money
 from opentelemetry import trace
@@ -62,11 +59,8 @@
 from generic.states.custom import state_color_mappings
 from InvenTree.cache import get_session_cache, set_session_cache
 from InvenTree.sanitizer import sanitize_svg
-<<<<<<< HEAD
+from InvenTree.tracing import TRACE_PROC, TRACE_PROV
 from InvenTree.version import inventree_identifier
-=======
-from InvenTree.tracing import TRACE_PROC, TRACE_PROV
->>>>>>> 797b5f57
 
 logger = structlog.get_logger('inventree')
 
@@ -2431,7 +2425,6 @@
     errors = models.JSONField(blank=True, null=True)
 
 
-<<<<<<< HEAD
 # region Email
 class Priority(models.IntegerChoices):
     """Enumeration for defining email priority levels."""
@@ -2768,7 +2761,7 @@
 
 
 # endregion Email
-=======
+
 # region tracing for django q
 if TRACE_PROC:  # pragma: no cover
 
@@ -2779,5 +2772,4 @@
         trace.set_tracer_provider(TRACE_PROV)
         trace.get_tracer(__name__)
 
-# endregion
->>>>>>> 797b5f57
+# endregion