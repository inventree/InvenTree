--- conflicted
+++ resolved
@@ -9,11 +9,7 @@
 import json
 import logging
 import os
-<<<<<<< HEAD
 import re
-import sys
-=======
->>>>>>> 1493bbaa
 import uuid
 from datetime import timedelta, timezone
 from enum import Enum
@@ -30,7 +26,7 @@
 from django.core.cache import cache
 from django.core.exceptions import ValidationError
 from django.core.files.storage import default_storage
-from django.core.validators import MinValueValidator
+from django.core.validators import MinValueValidator, URLValidator
 from django.db import models, transaction
 from django.db.models.signals import post_delete, post_save
 from django.db.utils import IntegrityError, OperationalError, ProgrammingError
@@ -124,78 +120,6 @@
     )
 
 
-<<<<<<< HEAD
-# region Settings
-class BaseURLValidator(URLValidator):
-    """Validator for the InvenTree base URL.
-
-    Rules:
-    - Allow empty value
-    - Allow value without specified TLD (top level domain)
-    """
-
-    def __init__(self, schemes=None, **kwargs):
-        """Custom init routine."""
-        super().__init__(schemes, **kwargs)
-
-        # Override default host_re value - allow optional tld regex
-        self.host_re = (
-            '('
-            + self.hostname_re
-            + self.domain_re
-            + f'({self.tld_re})?'
-            + '|localhost)'
-        )
-
-    def __call__(self, value):
-        """Make sure empty values pass."""
-        value = str(value).strip()
-
-        # If a configuration level value has been specified, prevent change
-        if django_settings.SITE_URL and value != django_settings.SITE_URL:
-            raise ValidationError(_('Site URL is locked by configuration'))
-
-        if len(value) == 0:
-            pass
-
-        else:
-            super().__call__(value)
-
-
-class SettingsKeyType(TypedDict, total=False):
-    """Type definitions for a SettingsKeyType.
-
-    Attributes:
-        name: Translatable string name of the setting (required)
-        description: Translatable string description of the setting (required)
-        units: Units of the particular setting (optional)
-        validator: Validation function/list of functions for the setting (optional, default: None, e.g: bool, int, str, MinValueValidator, ...)
-        default: Default value or function that returns default value (optional)
-        choices: Function that returns or value of list[tuple[str: key, str: display value]] (optional)
-        hidden: Hide this setting from settings page (optional)
-        before_save: Function that gets called after save with *args, **kwargs (optional)
-        after_save: Function that gets called after save with *args, **kwargs (optional)
-        protected: Protected values are not returned to the client, instead "***" is returned (optional, default: False)
-        required: Is this setting required to work, can be used in combination with .check_all_settings(...) (optional, default: False)
-        model: Auto create a dropdown menu to select an associated model instance (e.g. 'company.company', 'auth.user' and 'auth.group' are possible too, optional)
-    """
-
-    name: str
-    description: str
-    units: str
-    validator: Union[Callable, list[Callable], tuple[Callable]]
-    default: Union[Callable, Any]
-    choices: Union[list[tuple[str, str]], Callable[[], list[tuple[str, str]]]]
-    hidden: bool
-    before_save: Callable[..., None]
-    after_save: Callable[..., None]
-    protected: bool
-    required: bool
-    model: str
-
-
-=======
->>>>>>> 1493bbaa
 class BaseInvenTreeSetting(models.Model):
     """An base InvenTreeSetting object is a key:value pair used for storing single values (e.g. one-off settings values).
 
@@ -1328,65 +1252,6 @@
         return converted.amount
 
 
-<<<<<<< HEAD
-class ColorTheme(models.Model):
-    """Color Theme Setting."""
-
-    name = models.CharField(max_length=20, default='', blank=True)
-
-    user = models.CharField(max_length=150, unique=True)
-    user_obj = models.ForeignKey(User, on_delete=models.CASCADE, blank=True, null=True)
-
-    @classmethod
-    def get_color_themes_choices(cls):
-        """Get all color themes from static folder."""
-        color_theme_dir = (
-            django_settings.STATIC_COLOR_THEMES_DIR
-            if django_settings.STATIC_COLOR_THEMES_DIR.exists()
-            else django_settings.BASE_DIR.joinpath(
-                'InvenTree', 'static', 'css', 'color-themes'
-            )
-        )
-
-        if not color_theme_dir.exists():
-            logger.error(f'Theme directory "{color_theme_dir}" does not exist')
-            return []
-
-        # Get files list from css/color-themes/ folder
-        files_list = []
-
-        for file in color_theme_dir.iterdir():
-            files_list.append([file.stem, file.suffix])
-
-        # Get color themes choices (CSS sheets)
-        choices = [
-            (file_name.lower(), _(file_name.replace('-', ' ').title()))
-            for file_name, file_ext in files_list
-            if file_ext == '.css'
-        ]
-
-        return choices
-
-    @classmethod
-    def is_valid_choice(cls, user_color_theme):
-        """Check if color theme is valid choice."""
-        try:
-            user_color_theme_name = user_color_theme.name
-        except AttributeError:
-            return False
-
-        for color_theme in cls.get_color_themes_choices():
-            if user_color_theme_name == color_theme[0]:
-                return True
-
-        return False
-
-
-# region Webhooks
-
-
-=======
->>>>>>> 1493bbaa
 class VerificationMethod(Enum):
     """Class to hold method references."""
 
