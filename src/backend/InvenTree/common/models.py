"""Common database model definitions.

These models are 'generic' and do not fit a particular business logic object.
"""

import base64
import hashlib
import hmac
import json
import os
import uuid
from datetime import timedelta, timezone
from enum import Enum
from io import BytesIO
from secrets import compare_digest
from typing import Any, Union

from django.apps import apps
from django.conf import settings as django_settings
from django.contrib.auth.models import User
from django.contrib.contenttypes.fields import GenericForeignKey
from django.contrib.contenttypes.models import ContentType
from django.contrib.humanize.templatetags.humanize import naturaltime
from django.core.cache import cache
from django.core.exceptions import ValidationError
from django.core.files.storage import default_storage
from django.core.validators import MinValueValidator
from django.db import models, transaction
from django.db.models.signals import post_delete, post_save
from django.db.utils import IntegrityError, OperationalError, ProgrammingError
from django.dispatch.dispatcher import receiver
from django.urls import reverse
from django.utils.timezone import now
from django.utils.translation import gettext_lazy as _

import structlog
from djmoney.contrib.exchange.exceptions import MissingRate
from djmoney.contrib.exchange.models import convert_money
from rest_framework.exceptions import PermissionDenied
from taggit.managers import TaggableManager

import common.currency
import common.validators
import InvenTree.exceptions
import InvenTree.fields
import InvenTree.helpers
import InvenTree.models
import InvenTree.ready
import InvenTree.tasks
import InvenTree.validators
import users.models
from common.setting.type import InvenTreeSettingsKeyType, SettingsKeyType
from generic.states import ColorEnum
from generic.states.custom import state_color_mappings
from InvenTree.cache import get_session_cache, set_session_cache
from InvenTree.sanitizer import sanitize_svg

logger = structlog.get_logger('inventree')


class MetaMixin(models.Model):
    """A base class for InvenTree models to include shared meta fields.

    Attributes:
    - updated: The last time this object was updated
    """

    class Meta:
        """Meta options for MetaMixin."""

        abstract = True

    updated = models.DateTimeField(
        verbose_name=_('Updated'),
        help_text=_('Timestamp of last update'),
        auto_now=True,
        null=True,
    )


class ProjectCode(InvenTree.models.InvenTreeMetadataModel):
    """A ProjectCode is a unique identifier for a project."""

    class Meta:
        """Class options for the ProjectCode model."""

        verbose_name = _('Project Code')

    @staticmethod
    def get_api_url():
        """Return the API URL for this model."""
        return reverse('api-project-code-list')

    def __str__(self):
        """String representation of a ProjectCode."""
        return self.code

    code = models.CharField(
        max_length=50,
        unique=True,
        verbose_name=_('Project Code'),
        help_text=_('Unique project code'),
    )

    description = models.CharField(
        max_length=200,
        blank=True,
        verbose_name=_('Description'),
        help_text=_('Project description'),
    )

    responsible = models.ForeignKey(
        users.models.Owner,
        on_delete=models.SET_NULL,
        blank=True,
        null=True,
        verbose_name=_('Responsible'),
        help_text=_('User or group responsible for this project'),
        related_name='project_codes',
    )


class BaseInvenTreeSetting(models.Model):
    """An base InvenTreeSetting object is a key:value pair used for storing single values (e.g. one-off settings values).

    Attributes:
        SETTINGS: definition of all available settings
        extra_unique_fields: List of extra fields used to be unique, e.g. for PluginConfig -> plugin
    """

    SETTINGS: dict[str, SettingsKeyType] = {}

    CHECK_SETTING_KEY = False

    extra_unique_fields: list[str] = []

    class Meta:
        """Meta options for BaseInvenTreeSetting -> abstract stops creation of database entry."""

        abstract = True

    def save(self, *args, **kwargs):
        """Enforce validation and clean before saving."""
        self.key = str(self.key).upper()

        do_cache = kwargs.pop('cache', True)

        self.clean()
        self.validate_unique()

        # Execute before_save action
        self._call_settings_function('before_save', args, kwargs)

        super().save()

        # Update this setting in the cache after it was saved so a pk exists
        if do_cache:
            self.save_to_cache()

        # Remove the setting from the request cache
        set_session_cache(self.cache_key, None)

        # Execute after_save action
        self._call_settings_function('after_save', args, kwargs)

    @classmethod
    def build_default_values(cls, **kwargs):
        """Ensure that all values defined in SETTINGS are present in the database.

        If a particular setting is not present, create it with the default value
        """
        cache_key = f'BUILD_DEFAULT_VALUES:{cls.__name__!s}'

        try:
            if InvenTree.helpers.str2bool(cache.get(cache_key, False)):
                # Already built default values
                return
        except Exception:
            pass

        try:
            existing_keys = cls.objects.filter(**kwargs).values_list('key', flat=True)
            settings_keys = cls.SETTINGS.keys()

            missing_keys = set(settings_keys) - set(existing_keys)

            if len(missing_keys) > 0:
                logger.info(
                    'Building %s default values for %s', len(missing_keys), str(cls)
                )
                cls.objects.bulk_create([
                    cls(key=key, value=cls.get_setting_default(key), **kwargs)
                    for key in missing_keys
                    if not key.startswith('_')
                ])
        except Exception as exc:
            logger.exception(
                'Failed to build default values for %s (%s)', str(cls), str(type(exc))
            )

        try:
            cache.set(cache_key, True, timeout=3600)
        except Exception:
            pass

    def _call_settings_function(self, reference: str, args, kwargs):
        """Call a function associated with a particular setting.

        Args:
            reference (str): The name of the function to call
            args: Positional arguments to pass to the function
            kwargs: Keyword arguments to pass to the function
        """
        # Get action
        setting = self.get_setting_definition(
            self.key, *args, **{**self.get_filters_for_instance(), **kwargs}
        )
        settings_fnc = setting.get(reference, None)

        # Execute if callable
        if callable(settings_fnc):
            settings_fnc(self)

    @property
    def cache_key(self):
        """Generate a unique cache key for this settings object."""
        return self.__class__.create_cache_key(
            self.key, **self.get_filters_for_instance()
        )

    def save_to_cache(self):
        """Save this setting object to cache."""
        key = self.cache_key

        # skip saving to cache if no pk is set
        if self.pk is None:
            return

        logger.debug("Saving setting '%s' to cache", key)

        try:
            cache.set(key, self, timeout=3600)
        except Exception:
            pass

    @classmethod
    def create_cache_key(cls, setting_key, **kwargs):
        """Create a unique cache key for a particular setting object.

        The cache key uses the following elements to ensure the key is 'unique':
        - The name of the class
        - The unique KEY string
        - Any key:value kwargs associated with the particular setting type (e.g. user-id)
        """
        key = f'{cls.__name__!s}:{setting_key}'

        for k, v in kwargs.items():
            key += f'_{k}:{v}'

        return key.replace(' ', '')

    @classmethod
    def get_filters(cls, **kwargs):
        """Enable to filter by other kwargs defined in cls.extra_unique_fields."""
        return {
            key: value
            for key, value in kwargs.items()
            if key in cls.extra_unique_fields
        }

    def get_filters_for_instance(self):
        """Enable to filter by other fields defined in self.extra_unique_fields."""
        return {
            key: getattr(self, key, None)
            for key in self.extra_unique_fields
            if hasattr(self, key)
        }

    @classmethod
    def all_settings(
        cls,
        *,
        exclude_hidden=False,
        settings_definition: Union[dict[str, SettingsKeyType], None] = None,
        **kwargs,
    ):
        """Return a list of "all" defined settings.

        This performs a single database lookup,
        and then any settings which are not *in* the database
        are assigned their default values
        """
        filters = cls.get_filters(**kwargs)

        results = cls.objects.all()

        if exclude_hidden:
            # Keys which start with an underscore are used for internal functionality
            results = results.exclude(key__startswith='_')

        # Optionally filter by other keys
        results = results.filter(**filters)

        settings: dict[str, BaseInvenTreeSetting] = {}

        # Query the database
        for setting in results:
            if setting.key:
                settings[setting.key.upper()] = setting

        # Specify any "default" values which are not in the database
        settings_definition = settings_definition or cls.SETTINGS
        for key, setting in settings_definition.items():
            if key.upper() not in settings:
                settings[key.upper()] = cls(
                    key=key.upper(),
                    value=cls.get_setting_default(key, **filters),
                    **filters,
                )

            # remove any hidden settings
            if exclude_hidden and setting.get('hidden', False):
                del settings[key.upper()]

        # format settings values and remove protected
        for key, setting in settings.items():
            validator = cls.get_setting_validator(key, **filters)

            if cls.is_protected(key, **filters) and setting.value != '':
                setting.value = '***'
            elif cls.validator_is_bool(validator):
                setting.value = InvenTree.helpers.str2bool(setting.value)
            elif cls.validator_is_int(validator):
                try:
                    setting.value = int(setting.value)
                except ValueError:
                    setting.value = cls.get_setting_default(key, **filters)

        return settings

    @classmethod
    def allValues(
        cls,
        *,
        exclude_hidden=False,
        settings_definition: Union[dict[str, SettingsKeyType], None] = None,
        **kwargs,
    ):
        """Return a dict of "all" defined global settings.

        This performs a single database lookup,
        and then any settings which are not *in* the database
        are assigned their default values
        """
        all_settings = cls.all_settings(
            exclude_hidden=exclude_hidden,
            settings_definition=settings_definition,
            **kwargs,
        )

        settings: dict[str, Any] = {}

        for key, setting in all_settings.items():
            settings[key] = setting.value

        return settings

    @classmethod
    def check_all_settings(
        cls,
        *,
        exclude_hidden=False,
        settings_definition: Union[dict[str, SettingsKeyType], None] = None,
        **kwargs,
    ):
        """Check if all required settings are set by definition.

        Returns:
            is_valid: Are all required settings defined
            missing_settings: List of all settings that are missing (empty if is_valid is 'True')
        """
        all_settings = cls.all_settings(
            exclude_hidden=exclude_hidden,
            settings_definition=settings_definition,
            **kwargs,
        )

        missing_settings: list[str] = []

        for setting in all_settings.values():
            if setting.required:
                value = setting.value or cls.get_setting_default(setting.key, **kwargs)

                if value == '':
                    missing_settings.append(setting.key.upper())

        return len(missing_settings) == 0, missing_settings

    @classmethod
    def get_setting_definition(cls, key, **kwargs):
        """Return the 'definition' of a particular settings value, as a dict object.

        - The 'settings' dict can be passed as a kwarg
        - If not passed, look for cls.SETTINGS
        - Returns an empty dict if the key is not found
        """
        settings = kwargs.get('settings', cls.SETTINGS)

        key = str(key).strip().upper()

        if settings is not None and key in settings:
            return settings[key]
        return {}

    @classmethod
    def get_setting_name(cls, key, **kwargs):
        """Return the name of a particular setting.

        If it does not exist, return an empty string.
        """
        setting = cls.get_setting_definition(key, **kwargs)
        return setting.get('name', '')

    @classmethod
    def get_setting_description(cls, key, **kwargs):
        """Return the description for a particular setting.

        If it does not exist, return an empty string.
        """
        setting = cls.get_setting_definition(key, **kwargs)

        return setting.get('description', '')

    @classmethod
    def get_setting_units(cls, key, **kwargs):
        """Return the units for a particular setting.

        If it does not exist, return an empty string.
        """
        setting = cls.get_setting_definition(key, **kwargs)

        return setting.get('units', '')

    @classmethod
    def get_setting_validator(cls, key, **kwargs):
        """Return the validator for a particular setting.

        If it does not exist, return None
        """
        setting = cls.get_setting_definition(key, **kwargs)

        return setting.get('validator', None)

    @classmethod
    def get_setting_default(cls, key, **kwargs):
        """Return the default value for a particular setting.

        If it does not exist, return an empty string
        """
        setting = cls.get_setting_definition(key, **kwargs)

        default = setting.get('default', '')

        if callable(default):
            return default()
        return default

    @classmethod
    def get_setting_choices(cls, key, **kwargs):
        """Return the validator choices available for a particular setting."""
        setting = cls.get_setting_definition(key, **kwargs)

        choices = setting.get('choices', None)

        if callable(choices):
            # Evaluate the function (we expect it will return a list of tuples...)
            try:
                # Attempt to pass the kwargs to the function, if it doesn't expect them, ignore and call without
                return choices(**kwargs)
            except TypeError:
                return choices()

        return choices

    @classmethod
    def get_setting_object(cls, key, **kwargs):
        """Return an InvenTreeSetting object matching the given key.

        - Key is case-insensitive
        - Returns None if no match is made

        As settings are accessed frequently, this function will attempt to access the cache first:

        1. Check the ephemeral request cache
        2. Check the global cache
        3. Query the database
        """
        key = str(key).strip().upper()

        # Unless otherwise specified, attempt to create the setting
        create = kwargs.pop('create', True)

        # Specify if global cache lookup should be performed
        # If not specified, determine based on whether global cache is enabled
        access_global_cache = kwargs.pop('cache', django_settings.GLOBAL_CACHE_ENABLED)

        # Prevent saving to the database during certain operations
        if (
            InvenTree.ready.isImportingData()
            or InvenTree.ready.isRunningMigrations()
            or InvenTree.ready.isRebuildingData()
            or InvenTree.ready.isRunningBackup()
        ):
            create = False
            access_global_cache = False

        cache_key = cls.create_cache_key(key, **kwargs)

        # Fist, attempt to pull the setting from the request cache
        if setting := get_session_cache(cache_key):
            return setting

        if access_global_cache:
            try:
                # First attempt to find the setting object in the cache
                cached_setting = cache.get(cache_key)

                if cached_setting is not None:
                    # Store the cached setting into the session cache

                    set_session_cache(cache_key, cached_setting)
                    return cached_setting

            except Exception:
                # Cache is not ready yet
                access_global_cache = False

        # At this point, we need to query the database

        filters = {
            'key__iexact': key,
            # Optionally filter by other keys
            **cls.get_filters(**kwargs),
        }

        try:
            settings = cls.objects.all()
            setting = settings.filter(**filters).first()
        except (ValueError, cls.DoesNotExist):
            setting = None
        except (IntegrityError, OperationalError, ProgrammingError):
            setting = None

        # Setting does not exist! (Try to create it)
        if not setting and create:
            # Attempt to create a new settings object
            default_value = cls.get_setting_default(key, **kwargs)
            setting = cls(key=key, value=default_value, **kwargs)

            try:
                # Wrap this statement in "atomic", so it can be rolled back if it fails
                with transaction.atomic():
                    setting.save(**kwargs)
            except (IntegrityError, OperationalError, ProgrammingError):
                # It might be the case that the database isn't created yet
                pass
            except ValidationError:
                # The setting failed validation - might be due to duplicate keys
                pass

        if setting:
            # Cache this setting object to the request cache
            set_session_cache(cache_key, setting)

            if access_global_cache:
                # Cache this setting object to the global cache
                setting.save_to_cache()

        return setting

    @classmethod
    def get_setting(cls, key, backup_value=None, **kwargs):
        """Get the value of a particular setting.

        If it does not exist, return the backup value (default = None)
        """
        if (
            cls.CHECK_SETTING_KEY
            and key not in cls.SETTINGS
            and not key.startswith('_')
        ):
            logger.warning(
                "get_setting: Setting key '%s' is not defined for class %s",
                key,
                str(cls),
            )

        # If no backup value is specified, attempt to retrieve a "default" value
        if backup_value is None:
            backup_value = cls.get_setting_default(key, **kwargs)

        setting = cls.get_setting_object(key, **kwargs)

        if setting:
            value = setting.value

            # Cast to boolean if necessary
            if setting.is_bool():
                value = InvenTree.helpers.str2bool(value)

            # Cast to integer if necessary
            if setting.is_int():
                try:
                    value = int(value)
                except (ValueError, TypeError):
                    value = backup_value

        else:
            value = backup_value

        return value

    @classmethod
    def set_setting(cls, key, value, change_user=None, create=True, **kwargs):
        """Set the value of a particular setting. If it does not exist, option to create it.

        Args:
            key: settings key
            value: New value
            change_user: User object (must be staff member to update a core setting)
            create: If True, create a new setting if the specified key does not exist.
        """
        if (
            cls.CHECK_SETTING_KEY
            and key not in cls.SETTINGS
            and not key.startswith('_')
        ):
            logger.warning(
                "set_setting: Setting key '%s' is not defined for class %s",
                key,
                str(cls),
            )

        if change_user is not None and not change_user.is_staff:
            return

        # Do not write to the database under certain conditions
        if (
            InvenTree.ready.isImportingData()
            or InvenTree.ready.isRunningMigrations()
            or InvenTree.ready.isRebuildingData()
            or InvenTree.ready.isRunningBackup()
        ):
            return

        attempts = int(kwargs.get('attempts', 3))

        filters = {
            'key__iexact': key,
            # Optionally filter by other keys
            **cls.get_filters(**kwargs),
        }

        try:
            setting = cls.objects.filter(**filters).first()

            if not setting:
                if create:
                    setting = cls(key=key, **kwargs)
                else:
                    return

        except (OperationalError, ProgrammingError):
            if not key.startswith('_'):
                logger.warning("Database is locked, cannot set setting '%s'", key)
            # Likely the DB is locked - not much we can do here
            return
        except Exception as exc:
            logger.exception(
                "Error setting setting '%s' for %s: %s", key, str(cls), str(type(exc))
            )
            return

        # Enforce standard boolean representation
        if setting.is_bool():
            value = InvenTree.helpers.str2bool(value)

        try:
            setting.value = str(value)
            setting.save()
        except ValidationError as exc:
            # We need to know about validation errors
            raise exc
        except IntegrityError:
            # Likely a race condition has caused a duplicate entry to be created
            if attempts > 0:
                # Try again
                logger.info(
                    "Duplicate setting key '%s' for %s - trying again", key, str(cls)
                )
                cls.set_setting(
                    key,
                    value,
                    change_user,
                    create=create,
                    attempts=attempts - 1,
                    **kwargs,
                )

        except (OperationalError, ProgrammingError):
            logger.warning("Database is locked, cannot set setting '%s'", key)
            # Likely the DB is locked - not much we can do here
        except Exception as exc:
            # Some other error
            logger.exception(
                "Error setting setting '%s' for %s: %s", key, str(cls), str(type(exc))
            )

    key = models.CharField(
        max_length=50, blank=False, unique=False, help_text=_('Settings key')
    )

    value = models.CharField(
        max_length=2000, blank=True, unique=False, help_text=_('Settings value')
    )

    @property
    def name(self):
        """Return name for setting."""
        return self.__class__.get_setting_name(
            self.key, **self.get_filters_for_instance()
        )

    @property
    def default_value(self):
        """Return default_value for setting."""
        return self.__class__.get_setting_default(
            self.key, **self.get_filters_for_instance()
        )

    @property
    def description(self):
        """Return description for setting."""
        return self.__class__.get_setting_description(
            self.key, **self.get_filters_for_instance()
        )

    @property
    def units(self):
        """Return units for setting."""
        return self.__class__.get_setting_units(
            self.key, **self.get_filters_for_instance()
        )

    def clean(self):
        """If a validator (or multiple validators) are defined for a particular setting key, run them against the 'value' field."""
        super().clean()

        # Encode as native values
        if self.is_int():
            self.value = self.as_int()

        elif self.is_bool():
            self.value = self.as_bool()

        elif self.is_float():
            self.value = self.as_float()

        validator = self.__class__.get_setting_validator(
            self.key, **self.get_filters_for_instance()
        )

        if validator is not None:
            self.run_validator(validator)

        options = self.valid_options()

        if options and self.value not in options:
            raise ValidationError(_('Chosen value is not a valid option'))

    def run_validator(self, validator):
        """Run a validator against the 'value' field for this InvenTreeSetting object."""
        if validator is None:
            return

        value = self.value

        # Boolean validator
        if validator is bool:
            # Value must "look like" a boolean value
            if InvenTree.helpers.is_bool(value):
                # Coerce into either "True" or "False"
                value = InvenTree.helpers.str2bool(value)
            else:
                raise ValidationError({'value': _('Value must be a boolean value')})

        # Integer validator
        if validator is int:
            try:
                # Coerce into an integer value
                value = int(value)
            except (ValueError, TypeError):
                raise ValidationError({'value': _('Value must be an integer value')})

        # Floating point validator
        if validator is float:
            try:
                # Coerce into a floating point value
                value = float(value)
            except (ValueError, TypeError):
                raise ValidationError({'value': _('Value must be a valid number')})

        # If a list of validators is supplied, iterate through each one
        if type(validator) in [list, tuple]:
            for v in validator:
                self.run_validator(v)

        if callable(validator):
            # We can accept function validators with a single argument

            if self.is_bool():
                value = self.as_bool()

            elif self.is_int():
                value = self.as_int()

            elif self.is_float():
                value = self.as_float()

            try:
                validator(value)
            except ValidationError as e:
                raise e
            except Exception:
                raise ValidationError({
                    'value': _('Value does not pass validation checks')
                })

    def validate_unique(self, exclude=None):
        """Ensure that the key:value pair is unique. In addition to the base validators, this ensures that the 'key' is unique, using a case-insensitive comparison.

        Note that sub-classes (UserSetting, PluginSetting) use other filters
        to determine if the setting is 'unique' or not
        """
        super().validate_unique(exclude)

        filters = {
            'key__iexact': self.key,
            # Optionally filter by other keys
            **self.get_filters_for_instance(),
        }

        try:
            # Check if a duplicate setting already exists
            setting = self.__class__.objects.filter(**filters).exclude(id=self.id)

            if setting.exists():
                raise ValidationError({'key': _('Key string must be unique')})

        except self.DoesNotExist:
            pass

    def choices(self):
        """Return the available choices for this setting (or None if no choices are defined)."""
        return self.__class__.get_setting_choices(
            self.key, **self.get_filters_for_instance()
        )

    def valid_options(self):
        """Return a list of valid options for this setting."""
        choices = self.choices()

        if not choices:
            return None

        return [opt[0] for opt in choices]

    def is_choice(self):
        """Check if this setting is a "choice" field."""
        return (
            self.__class__.get_setting_choices(
                self.key, **self.get_filters_for_instance()
            )
            is not None
        )

    def as_choice(self):
        """Render this setting as the "display" value of a choice field.

        E.g. if the choices are:
        [('A4', 'A4 paper'), ('A3', 'A3 paper')],
        and the value is 'A4',
        then display 'A4 paper'
        """
        choices = self.get_setting_choices(self.key, **self.get_filters_for_instance())

        if not choices:
            return self.value

        for value, display in choices:
            if value == self.value:
                return display

        return self.value

    def is_model(self):
        """Check if this setting references a model instance in the database."""
        return self.model_name() is not None

    def model_name(self):
        """Return the model name associated with this setting."""
        setting = self.get_setting_definition(
            self.key, **self.get_filters_for_instance()
        )

        return setting.get('model', None)

    def model_class(self):
        """Return the model class associated with this setting.

        If (and only if):
        - It has a defined 'model' parameter
        - The 'model' parameter is of the form app.model
        - The 'model' parameter has matches a known app model
        """
        model_name = self.model_name()

        if not model_name:
            return None

        # Enforce lower-case model name
        model_name = str(model_name).strip().lower()

        try:
            (app, mdl) = model_name.strip().split('.')
        except ValueError:
            logger.exception(
                "Invalid 'model' parameter for setting '%s': '%s'", self.key, model_name
            )
            return None

        app_models = apps.all_models.get(app, None)

        if app_models is None:
            logger.error(
                "Error retrieving model class '%s' for setting '%s' - no app named '%s'",
                model_name,
                self.key,
                app,
            )
            return None

        model = app_models.get(mdl, None)

        if model is None:
            logger.error(
                "Error retrieving model class '%s' for setting '%s' - no model named '%s'",
                model_name,
                self.key,
                mdl,
            )
            return None

        # Looks like we have found a model!
        return model

    def api_url(self):
        """Return the API url associated with the linked model, if provided, and valid!"""
        model_class = self.model_class()

        if model_class:
            # If a valid class has been found, see if it has registered an API URL
            try:
                return model_class.get_api_url()
            except Exception:
                pass

            # Some other model types are hard-coded
            hardcoded_models = {
                'auth.user': 'api-user-list',
                'auth.group': 'api-group-list',
            }

            model_table = (
                f'{model_class._meta.app_label}.{model_class._meta.model_name}'
            )

            if url := hardcoded_models[model_table]:
                return reverse(url)

        return None

    def is_bool(self):
        """Check if this setting is required to be a boolean value."""
        validator = self.__class__.get_setting_validator(
            self.key, **self.get_filters_for_instance()
        )

        return self.__class__.validator_is_bool(validator)

    def as_bool(self):
        """Return the value of this setting converted to a boolean value.

        Warning: Only use on values where is_bool evaluates to true!
        """
        return InvenTree.helpers.str2bool(self.value)

    def setting_type(self):
        """Return the field type identifier for this setting object."""
        if self.is_bool():
            return 'boolean'

        elif self.is_int():
            return 'integer'

        elif self.is_model():
            return 'related field'
        return 'string'

    @classmethod
    def validator_is_bool(cls, validator):
        """Return if validator is for bool."""
        if validator == bool:
            return True

        if type(validator) in [list, tuple]:
            for v in validator:
                if v == bool:
                    return True

        return False

    def is_float(self):
        """Check if the setting is required to be a float value."""
        validator = self.__class__.get_setting_validator(
            self.key, **self.get_filters_for_instance()
        )

        return self.__class__.validator_is_float(validator)

    @classmethod
    def validator_is_float(cls, validator):
        """Return if validator is for float."""
        if validator == float:
            return True

        if type(validator) in [list, tuple]:
            for v in validator:
                if v == float:
                    return True

        return False

    def as_float(self):
        """Return the value of this setting converted to a float value.

        If an error occurs, return the default value
        """
        try:
            value = float(self.value)
        except (ValueError, TypeError):
            value = self.default_value

        return value

    def is_int(self):
        """Check if the setting is required to be an integer value."""
        validator = self.__class__.get_setting_validator(
            self.key, **self.get_filters_for_instance()
        )

        return self.__class__.validator_is_int(validator)

    @classmethod
    def validator_is_int(cls, validator):
        """Return if validator is for int."""
        if validator == int:
            return True

        if type(validator) in [list, tuple]:
            for v in validator:
                if v == int:
                    return True

        return False

    def as_int(self):
        """Return the value of this setting converted to a boolean value.

        If an error occurs, return the default value
        """
        try:
            value = int(self.value)
        except (ValueError, TypeError):
            value = self.default_value

        return value

    @classmethod
    def is_protected(cls, key, **kwargs):
        """Check if the setting value is protected."""
        setting = cls.get_setting_definition(key, **cls.get_filters(**kwargs))

        return setting.get('protected', False)

    @property
    def protected(self):
        """Returns if setting is protected from rendering."""
        return self.__class__.is_protected(self.key, **self.get_filters_for_instance())

    @classmethod
    def is_required(cls, key, **kwargs):
        """Check if this setting value is required."""
        setting = cls.get_setting_definition(key, **cls.get_filters(**kwargs))

        return setting.get('required', False)

    @property
    def required(self):
        """Returns if setting is required."""
        return self.__class__.is_required(self.key, **self.get_filters_for_instance())


class InvenTreeSetting(BaseInvenTreeSetting):
    """An InvenTreeSetting object is a key:value pair used for storing single values (e.g. one-off settings values).

    The class provides a way of retrieving the value for a particular key,
    even if that key does not exist.
    """

    SETTINGS: dict[str, InvenTreeSettingsKeyType]

    CHECK_SETTING_KEY = True

    class Meta:
        """Meta options for InvenTreeSetting."""

        verbose_name = 'InvenTree Setting'
        verbose_name_plural = 'InvenTree Settings'

    def save(self, *args, **kwargs):
        """When saving a global setting, check to see if it requires a server restart.

        If so, set the "SERVER_RESTART_REQUIRED" setting to True
        """
        super().save()

        if self.requires_restart() and not InvenTree.ready.isImportingData():
            InvenTreeSetting.set_setting('SERVER_RESTART_REQUIRED', True, None)

    """
    Dict of all global settings values:

    The key of each item is the name of the value as it appears in the database.

    Each global setting has the following parameters:

    - name: Translatable string name of the setting (required)
    - description: Translatable string description of the setting (required)
    - default: Default value (optional)
    - units: Units of the particular setting (optional)
    - validator: Validation function for the setting (optional)

    The keys must be upper-case
    """
    from common.setting.system import SYSTEM_SETTINGS

    SETTINGS = SYSTEM_SETTINGS

    typ = 'inventree'

    key = models.CharField(
        max_length=50, blank=False, unique=True, help_text=_('Settings key')
    )

    def to_native_value(self):
        """Return the "pythonic" value, e.g. convert "True" to True, and "1" to 1."""
        return self.__class__.get_setting(self.key)

    def requires_restart(self):
        """Return True if this setting requires a server restart after changing."""
        options = InvenTreeSetting.SETTINGS.get(self.key, None)

        if options:
            return options.get('requires_restart', False)
        return False


class InvenTreeUserSetting(BaseInvenTreeSetting):
    """An InvenTreeSetting object with a user context."""

    import common.setting.user

    CHECK_SETTING_KEY = True

    class Meta:
        """Meta options for InvenTreeUserSetting."""

        verbose_name = 'InvenTree User Setting'
        verbose_name_plural = 'InvenTree User Settings'
        constraints = [
            models.UniqueConstraint(fields=['key', 'user'], name='unique key and user')
        ]

<<<<<<< HEAD
    SETTINGS = {
        'HOMEPAGE_HIDE_INACTIVE': {
            'name': _('Hide inactive parts'),
            'description': _(
                'Hide inactive parts in results displayed on the homepage'
            ),
            'default': True,
            'validator': bool,
        },
        'HOMEPAGE_PART_STARRED': {
            'name': _('Show subscribed parts'),
            'description': _('Show subscribed parts on the homepage'),
            'default': True,
            'validator': bool,
        },
        'HOMEPAGE_CATEGORY_STARRED': {
            'name': _('Show subscribed categories'),
            'description': _('Show subscribed part categories on the homepage'),
            'default': True,
            'validator': bool,
        },
        'HOMEPAGE_PART_LATEST': {
            'name': _('Show latest parts'),
            'description': _('Show latest parts on the homepage'),
            'default': True,
            'validator': bool,
        },
        'HOMEPAGE_BOM_REQUIRES_VALIDATION': {
            'name': _('Show invalid BOMs'),
            'description': _('Show BOMs that await validation on the homepage'),
            'default': False,
            'validator': bool,
        },
        'HOMEPAGE_STOCK_RECENT': {
            'name': _('Show recent stock changes'),
            'description': _('Show recently changed stock items on the homepage'),
            'default': True,
            'validator': bool,
        },
        'HOMEPAGE_STOCK_LOW': {
            'name': _('Show low stock'),
            'description': _('Show low stock items on the homepage'),
            'default': True,
            'validator': bool,
        },
        'HOMEPAGE_SHOW_STOCK_DEPLETED': {
            'name': _('Show depleted stock'),
            'description': _('Show depleted stock items on the homepage'),
            'default': False,
            'validator': bool,
        },
        'HOMEPAGE_BUILD_STOCK_NEEDED': {
            'name': _('Show needed stock'),
            'description': _('Show stock items needed for builds on the homepage'),
            'default': False,
            'validator': bool,
        },
        'HOMEPAGE_STOCK_EXPIRED': {
            'name': _('Show expired stock'),
            'description': _('Show expired stock items on the homepage'),
            'default': True,
            'validator': bool,
        },
        'HOMEPAGE_STOCK_STALE': {
            'name': _('Show stale stock'),
            'description': _('Show stale stock items on the homepage'),
            'default': True,
            'validator': bool,
        },
        'HOMEPAGE_BUILD_PENDING': {
            'name': _('Show pending builds'),
            'description': _('Show pending builds on the homepage'),
            'default': True,
            'validator': bool,
        },
        'HOMEPAGE_BUILD_OVERDUE': {
            'name': _('Show overdue builds'),
            'description': _('Show overdue builds on the homepage'),
            'default': True,
            'validator': bool,
        },
        'HOMEPAGE_PO_OUTSTANDING': {
            'name': _('Show outstanding POs'),
            'description': _('Show outstanding POs on the homepage'),
            'default': True,
            'validator': bool,
        },
        'HOMEPAGE_PO_OVERDUE': {
            'name': _('Show overdue POs'),
            'description': _('Show overdue POs on the homepage'),
            'default': True,
            'validator': bool,
        },
        'HOMEPAGE_SO_OUTSTANDING': {
            'name': _('Show outstanding SOs'),
            'description': _('Show outstanding SOs on the homepage'),
            'default': True,
            'validator': bool,
        },
        'HOMEPAGE_SO_OVERDUE': {
            'name': _('Show overdue SOs'),
            'description': _('Show overdue SOs on the homepage'),
            'default': True,
            'validator': bool,
        },
        'HOMEPAGE_SO_SHIPMENTS_PENDING': {
            'name': _('Show pending SO shipments'),
            'description': _('Show pending SO shipments on the homepage'),
            'default': True,
            'validator': bool,
        },
        'HOMEPAGE_NEWS': {
            'name': _('Show News'),
            'description': _('Show news on the homepage'),
            'default': False,
            'validator': bool,
        },
        'LABEL_INLINE': {
            'name': _('Inline label display'),
            'description': _(
                'Display PDF labels in the browser, instead of downloading as a file'
            ),
            'default': True,
            'validator': bool,
        },
        'LABEL_DEFAULT_PRINTER': {
            'name': _('Default label printer'),
            'description': _(
                'Configure which label printer should be selected by default'
            ),
            'default': '',
            'choices': label_printer_options,
        },
        'REPORT_INLINE': {
            'name': _('Inline report display'),
            'description': _(
                'Display PDF reports in the browser, instead of downloading as a file'
            ),
            'default': False,
            'validator': bool,
        },
        'SEARCH_PREVIEW_SHOW_PARTS': {
            'name': _('Search Parts'),
            'description': _('Display parts in search preview window'),
            'default': True,
            'validator': bool,
        },
        'SEARCH_PREVIEW_SHOW_SUPPLIER_PARTS': {
            'name': _('Search Supplier Parts'),
            'description': _('Display supplier parts in search preview window'),
            'default': True,
            'validator': bool,
        },
        'SEARCH_PREVIEW_SHOW_MANUFACTURER_PARTS': {
            'name': _('Search Manufacturer Parts'),
            'description': _('Display manufacturer parts in search preview window'),
            'default': True,
            'validator': bool,
        },
        'SEARCH_HIDE_INACTIVE_PARTS': {
            'name': _('Hide Inactive Parts'),
            'description': _('Excluded inactive parts from search preview window'),
            'default': False,
            'validator': bool,
        },
        'SEARCH_PREVIEW_SHOW_CATEGORIES': {
            'name': _('Search Categories'),
            'description': _('Display part categories in search preview window'),
            'default': False,
            'validator': bool,
        },
        'SEARCH_PREVIEW_SHOW_STOCK': {
            'name': _('Search Stock'),
            'description': _('Display stock items in search preview window'),
            'default': True,
            'validator': bool,
        },
        'SEARCH_PREVIEW_HIDE_UNAVAILABLE_STOCK': {
            'name': _('Hide Unavailable Stock Items'),
            'description': _(
                'Exclude stock items which are not available from the search preview window'
            ),
            'validator': bool,
            'default': False,
        },
        'SEARCH_PREVIEW_SHOW_LOCATIONS': {
            'name': _('Search Locations'),
            'description': _('Display stock locations in search preview window'),
            'default': False,
            'validator': bool,
        },
        'SEARCH_PREVIEW_SHOW_COMPANIES': {
            'name': _('Search Companies'),
            'description': _('Display companies in search preview window'),
            'default': True,
            'validator': bool,
        },
        'SEARCH_PREVIEW_SHOW_BUILD_ORDERS': {
            'name': _('Search Build Orders'),
            'description': _('Display build orders in search preview window'),
            'default': True,
            'validator': bool,
        },
        'SEARCH_PREVIEW_SHOW_PURCHASE_ORDERS': {
            'name': _('Search Purchase Orders'),
            'description': _('Display purchase orders in search preview window'),
            'default': True,
            'validator': bool,
        },
        'SEARCH_PREVIEW_EXCLUDE_INACTIVE_PURCHASE_ORDERS': {
            'name': _('Exclude Inactive Purchase Orders'),
            'description': _(
                'Exclude inactive purchase orders from search preview window'
            ),
            'default': True,
            'validator': bool,
        },
        'SEARCH_PREVIEW_SHOW_SALES_ORDERS': {
            'name': _('Search Sales Orders'),
            'description': _('Display sales orders in search preview window'),
            'default': True,
            'validator': bool,
        },
        'SEARCH_PREVIEW_EXCLUDE_INACTIVE_SALES_ORDERS': {
            'name': _('Exclude Inactive Sales Orders'),
            'description': _(
                'Exclude inactive sales orders from search preview window'
            ),
            'validator': bool,
            'default': True,
        },
        'SEARCH_PREVIEW_SHOW_RETURN_ORDERS': {
            'name': _('Search Return Orders'),
            'description': _('Display return orders in search preview window'),
            'default': True,
            'validator': bool,
        },
        'SEARCH_PREVIEW_EXCLUDE_INACTIVE_RETURN_ORDERS': {
            'name': _('Exclude Inactive Return Orders'),
            'description': _(
                'Exclude inactive return orders from search preview window'
            ),
            'validator': bool,
            'default': True,
        },
        'SEARCH_PREVIEW_RESULTS': {
            'name': _('Search Preview Results'),
            'description': _(
                'Number of results to show in each section of the search preview window'
            ),
            'default': 10,
            'validator': [int, MinValueValidator(1)],
        },
        'SEARCH_REGEX': {
            'name': _('Regex Search'),
            'description': _('Enable regular expressions in search queries'),
            'default': False,
            'validator': bool,
        },
        'SEARCH_WHOLE': {
            'name': _('Whole Word Search'),
            'description': _('Search queries return results for whole word matches'),
            'default': False,
            'validator': bool,
        },
        'PART_SHOW_QUANTITY_IN_FORMS': {
            'name': _('Show Quantity in Forms'),
            'description': _('Display available part quantity in some forms'),
            'default': True,
            'validator': bool,
        },
        'FORMS_CLOSE_USING_ESCAPE': {
            'name': _('Escape Key Closes Forms'),
            'description': _('Use the escape key to close modal forms'),
            'default': False,
            'validator': bool,
        },
        'STICKY_HEADER': {
            'name': _('Fixed Navbar'),
            'description': _('The navbar position is fixed to the top of the screen'),
            'default': False,
            'validator': bool,
        },
        'DATE_DISPLAY_FORMAT': {
            'name': _('Date Format'),
            'description': _('Preferred format for displaying dates'),
            'default': 'YYYY-MM-DD',
            'choices': [
                ('YYYY-MM-DD', '2022-02-22'),
                ('YYYY/MM/DD', '2022/22/22'),
                ('DD-MM-YYYY', '22-02-2022'),
                ('DD/MM/YYYY', '22/02/2022'),
                ('MM-DD-YYYY', '02-22-2022'),
                ('MM/DD/YYYY', '02/22/2022'),
                ('MMM DD YYYY', 'Feb 22 2022'),
            ],
        },
        'DISPLAY_SCHEDULE_TAB': {
            'name': _('Part Scheduling'),
            'description': _('Display part scheduling information'),
            'default': True,
            'validator': bool,
        },
        'DISPLAY_STOCKTAKE_TAB': {
            'name': _('Part Stocktake'),
            'description': _(
                'Display part stocktake information (if stocktake functionality is enabled)'
            ),
            'default': True,
            'validator': bool,
        },
        'TABLE_STRING_MAX_LENGTH': {
            'name': _('Table String Length'),
            'description': _(
                'Maximum length limit for strings displayed in table views'
            ),
            'validator': [int, MinValueValidator(0)],
            'default': 100,
        },
        'ENABLE_LAST_BREADCRUMB': {
            'name': _('Show Last Breadcrumb'),
            'description': _('Show the current page in breadcrumbs'),
            'default': False,
            'validator': bool,
        },
        'NOTIFICATION_ERROR_REPORT': {
            'name': _('Receive error reports'),
            'description': _('Receive notifications for system errors'),
            'default': True,
            'validator': bool,
        },
        'LAST_USED_PRINTING_MACHINES': {
            'name': _('Last used printing machines'),
            'description': _('Save the last used printing machines for a user'),
            'default': '',
        },
    }
=======
    SETTINGS = common.setting.user.USER_SETTINGS
>>>>>>> e75ceb07

    typ = 'user'
    extra_unique_fields = ['user']

    key = models.CharField(
        max_length=50, blank=False, unique=False, help_text=_('Settings key')
    )

    user = models.ForeignKey(
        User,
        on_delete=models.CASCADE,
        blank=True,
        null=True,
        verbose_name=_('User'),
        help_text=_('User'),
    )

    def to_native_value(self):
        """Return the "pythonic" value, e.g. convert "True" to True, and "1" to 1."""
        return self.__class__.get_setting(self.key, user=self.user)


class PriceBreak(MetaMixin):
    """Represents a PriceBreak model."""

    class Meta:
        """Define this as abstract -> no DB entry is created."""

        abstract = True

    quantity = InvenTree.fields.RoundingDecimalField(
        max_digits=15,
        decimal_places=5,
        default=1,
        validators=[MinValueValidator(1)],
        verbose_name=_('Quantity'),
        help_text=_('Price break quantity'),
    )

    price = InvenTree.fields.InvenTreeModelMoneyField(
        max_digits=19,
        decimal_places=6,
        null=True,
        verbose_name=_('Price'),
        help_text=_('Unit price at specified quantity'),
    )

    def convert_to(self, currency_code):
        """Convert the unit-price at this price break to the specified currency code.

        Args:
            currency_code: The currency code to convert to (e.g "USD" or "AUD")
        """
        try:
            converted = convert_money(self.price, currency_code)
        except MissingRate:
            logger.warning(
                'No currency conversion rate available for %s -> %s',
                self.price_currency,
                currency_code,
            )
            return self.price.amount

        return converted.amount


class VerificationMethod(Enum):
    """Class to hold method references."""

    NONE = 0
    TOKEN = 1
    HMAC = 2


class WebhookEndpoint(models.Model):
    """Defines a Webhook endpoint.

    Attributes:
        endpoint_id: Path to the webhook,
        name: Name of the webhook,
        active: Is this webhook active?,
        user: User associated with webhook,
        token: Token for sending a webhook,
        secret: Shared secret for HMAC verification,
    """

    # Token
    TOKEN_NAME = 'Token'
    VERIFICATION_METHOD = VerificationMethod.NONE

    MESSAGE_OK = 'Message was received.'
    MESSAGE_TOKEN_ERROR = 'Incorrect token in header.'

    endpoint_id = models.CharField(
        max_length=255,
        verbose_name=_('Endpoint'),
        help_text=_('Endpoint at which this webhook is received'),
        default=uuid.uuid4,
        editable=False,
    )

    name = models.CharField(
        max_length=255,
        blank=True,
        null=True,
        verbose_name=_('Name'),
        help_text=_('Name for this webhook'),
    )

    active = models.BooleanField(
        default=True, verbose_name=_('Active'), help_text=_('Is this webhook active')
    )

    user = models.ForeignKey(
        User,
        on_delete=models.SET_NULL,
        blank=True,
        null=True,
        verbose_name=_('User'),
        help_text=_('User'),
    )

    token = models.CharField(
        max_length=255,
        blank=True,
        null=True,
        verbose_name=_('Token'),
        help_text=_('Token for access'),
        default=uuid.uuid4,
    )

    secret = models.CharField(
        max_length=255,
        blank=True,
        null=True,
        verbose_name=_('Secret'),
        help_text=_('Shared secret for HMAC'),
    )

    # To be overridden

    def init(self, request, *args, **kwargs):
        """Set verification method.

        Args:
            request: Original request object.
        """
        self.verify = self.VERIFICATION_METHOD

    def process_webhook(self):
        """Process the webhook incoming.

        This does not deal with the data itself - that happens in process_payload.
        Do not touch or pickle data here - it was not verified to be safe.
        """
        if self.token:
            self.verify = VerificationMethod.TOKEN
        if self.secret:
            self.verify = VerificationMethod.HMAC
        return True

    def validate_token(self, payload, headers, request):
        """Make sure that the provided token (if any) confirms to the setting for this endpoint.

        This can be overridden to create your own token validation method.
        """
        token = headers.get(self.TOKEN_NAME, '')

        # no token
        if self.verify == VerificationMethod.NONE:
            # do nothing as no method was chosen
            pass

        # static token
        elif self.verify == VerificationMethod.TOKEN:
            if not compare_digest(token, self.token):
                raise PermissionDenied(self.MESSAGE_TOKEN_ERROR)

        # hmac token
        elif self.verify == VerificationMethod.HMAC:
            digest = hmac.new(
                self.secret.encode('utf-8'), request.body, hashlib.sha256
            ).digest()
            computed_hmac = base64.b64encode(digest)
            if not hmac.compare_digest(computed_hmac, token.encode('utf-8')):
                raise PermissionDenied(self.MESSAGE_TOKEN_ERROR)

        return True

    def save_data(self, payload=None, headers=None, request=None):
        """Safes payload to database.

        Args:
            payload  (optional): Payload that was send along. Defaults to None.
            headers (optional): Headers that were send along. Defaults to None.
            request (optional): Original request object. Defaults to None.
        """
        return WebhookMessage.objects.create(
            host=request.get_host(),
            header=json.dumps(dict(headers.items())),
            body=payload,
            endpoint=self,
        )

    def process_payload(self, message, payload=None, headers=None) -> bool:
        """Process a payload.

        Args:
            message: DB entry for this message mm
            payload (optional): Payload that was send along. Defaults to None.
            headers (optional): Headers that were included. Defaults to None.

        Returns:
            bool: Was the message processed
        """
        return True

    def get_return(self, payload=None, headers=None, request=None) -> str:
        """Returns the message that should be returned to the endpoint caller.

        Args:
            payload  (optional): Payload that was send along. Defaults to None.
            headers (optional): Headers that were send along. Defaults to None.
            request (optional): Original request object. Defaults to None.

        Returns:
            str: Message for caller.
        """
        return self.MESSAGE_OK


class WebhookMessage(models.Model):
    """Defines a webhook message.

    Attributes:
        message_id: Unique identifier for this message,
        host: Host from which this message was received,
        header: Header of this message,
        body: Body of this message,
        endpoint: Endpoint on which this message was received,
        worked_on: Was the work on this message finished?
    """

    message_id = models.UUIDField(
        verbose_name=_('Message ID'),
        help_text=_('Unique identifier for this message'),
        primary_key=True,
        default=uuid.uuid4,
        editable=False,
    )

    host = models.CharField(
        max_length=255,
        verbose_name=_('Host'),
        help_text=_('Host from which this message was received'),
        editable=False,
    )

    header = models.CharField(
        max_length=255,
        blank=True,
        null=True,
        verbose_name=_('Header'),
        help_text=_('Header of this message'),
        editable=False,
    )

    body = models.JSONField(
        blank=True,
        null=True,
        verbose_name=_('Body'),
        help_text=_('Body of this message'),
        editable=False,
    )

    endpoint = models.ForeignKey(
        WebhookEndpoint,
        on_delete=models.SET_NULL,
        blank=True,
        null=True,
        verbose_name=_('Endpoint'),
        help_text=_('Endpoint on which this message was received'),
    )

    worked_on = models.BooleanField(
        default=False,
        verbose_name=_('Worked on'),
        help_text=_('Was the work on this message finished?'),
    )


class NotificationEntry(MetaMixin):
    """A NotificationEntry records the last time a particular notification was sent out.

    It is recorded to ensure that notifications are not sent out "too often" to users.

    Attributes:
    - key: A text entry describing the notification e.g. 'part.notify_low_stock'
    - uid: An (optional) numerical ID for a particular instance
    - date: The last time this notification was sent
    """

    class Meta:
        """Meta options for NotificationEntry."""

        unique_together = [('key', 'uid')]

    key = models.CharField(max_length=250, blank=False)

    uid = models.IntegerField()

    @classmethod
    def check_recent(cls, key: str, uid: int, delta: timedelta):
        """Test if a particular notification has been sent in the specified time period."""
        since = InvenTree.helpers.current_date() - delta

        entries = cls.objects.filter(key=key, uid=uid, updated__gte=since)

        return entries.exists()

    @classmethod
    def notify(cls, key: str, uid: int):
        """Notify the database that a particular notification has been sent out."""
        entry, _ = cls.objects.get_or_create(key=key, uid=uid)

        entry.save()


class NotificationMessage(models.Model):
    """A NotificationMessage is a message sent to a particular user, notifying them of some important information.

    Notification messages can be generated by a variety of sources.

    Attributes:
        target_object: The 'target' of the notification message
        source_object: The 'source' of the notification message
    """

    # generic link to target
    target_content_type = models.ForeignKey(
        ContentType, on_delete=models.CASCADE, related_name='notification_target'
    )

    target_object_id = models.PositiveIntegerField()

    target_object = GenericForeignKey('target_content_type', 'target_object_id')

    # generic link to source
    source_content_type = models.ForeignKey(
        ContentType,
        on_delete=models.SET_NULL,
        related_name='notification_source',
        null=True,
        blank=True,
    )

    source_object_id = models.PositiveIntegerField(null=True, blank=True)

    source_object = GenericForeignKey('source_content_type', 'source_object_id')

    # user that receives the notification
    user = models.ForeignKey(
        User,
        on_delete=models.CASCADE,
        verbose_name=_('User'),
        help_text=_('User'),
        null=True,
        blank=True,
    )

    category = models.CharField(max_length=250, blank=False)

    name = models.CharField(max_length=250, blank=False)

    message = models.CharField(max_length=250, blank=True, null=True)

    creation = models.DateTimeField(auto_now_add=True)

    read = models.BooleanField(default=False)

    @staticmethod
    def get_api_url():
        """Return API endpoint."""
        return reverse('api-notifications-list')

    def age(self) -> int:
        """Age of the message in seconds."""
        # Add timezone information if TZ is enabled (in production mode mostly)
        delta = now() - (
            self.creation.replace(tzinfo=timezone.utc)
            if django_settings.USE_TZ
            else self.creation
        )
        return delta.seconds

    def age_human(self) -> str:
        """Humanized age."""
        return naturaltime(self.creation)


class NewsFeedEntry(models.Model):
    """A NewsFeedEntry represents an entry on the RSS/Atom feed that is generated for InvenTree news.

    Attributes:
    - feed_id: Unique id for the news item
    - title: Title for the news item
    - link: Link to the news item
    - published: Date of publishing of the news item
    - author: Author of news item
    - summary: Summary of the news items content
    - read: Was this item already by a superuser?
    """

    feed_id = models.CharField(verbose_name=_('Id'), unique=True, max_length=250)

    title = models.CharField(verbose_name=_('Title'), max_length=250)

    link = models.URLField(verbose_name=_('Link'), max_length=250)

    published = models.DateTimeField(verbose_name=_('Published'), max_length=250)

    author = models.CharField(verbose_name=_('Author'), max_length=250)

    summary = models.CharField(verbose_name=_('Summary'), max_length=250)

    read = models.BooleanField(
        verbose_name=_('Read'), help_text=_('Was this news item read?'), default=False
    )


def rename_notes_image(instance, filename):
    """Function for renaming uploading image file. Will store in the 'notes' directory."""
    fname = os.path.basename(filename)
    return os.path.join('notes', fname)


class NotesImage(models.Model):
    """Model for storing uploading images for the 'notes' fields of various models.

    Simply stores the image file, for use in the 'notes' field (of any models which support markdown).
    """

    image = models.ImageField(
        upload_to=rename_notes_image, verbose_name=_('Image'), help_text=_('Image file')
    )

    user = models.ForeignKey(User, on_delete=models.SET_NULL, null=True, blank=True)

    date = models.DateTimeField(auto_now_add=True)

    model_type = models.CharField(
        max_length=100,
        blank=True,
        null=True,
        validators=[common.validators.validate_notes_model_type],
        help_text=_('Target model type for this image'),
    )

    model_id = models.IntegerField(
        help_text=_('Target model ID for this image'),
        blank=True,
        null=True,
        default=None,
    )


class CustomUnit(models.Model):
    """Model for storing custom physical unit definitions.

    Model Attributes:
        name: Name of the unit
        definition: Definition of the unit
        symbol: Symbol for the unit (e.g. 'm' for 'metre') (optional)

    Refer to the pint documentation for further information on unit definitions.
    https://pint.readthedocs.io/en/stable/advanced/defining.html
    """

    class Meta:
        """Class meta options."""

        verbose_name = _('Custom Unit')

    def fmt_string(self):
        """Construct a unit definition string e.g. 'dog_year = 52 * day = dy'."""
        fmt = f'{self.name} = {self.definition}'

        if self.symbol:
            fmt += f' = {self.symbol}'

        return fmt

    def validate_unique(self, exclude=None) -> None:
        """Ensure that the custom unit is unique."""
        super().validate_unique(exclude)

        if self.symbol and (
            CustomUnit.objects.filter(symbol=self.symbol).exclude(pk=self.pk).exists()
        ):
            raise ValidationError({'symbol': _('Unit symbol must be unique')})

    def clean(self):
        """Validate that the provided custom unit is indeed valid."""
        super().clean()

        from InvenTree.conversion import get_unit_registry

        registry = get_unit_registry()

        # Check that the 'name' field is valid
        self.name = self.name.strip()

        # Cannot be zero length
        if not self.name.isidentifier():
            raise ValidationError({'name': _('Unit name must be a valid identifier')})

        self.definition = self.definition.strip()

        # Check that the 'definition' is valid, by itself
        try:
            registry.Quantity(self.definition)
        except Exception as exc:
            raise ValidationError({'definition': str(exc)})

        # Finally, test that the entire custom unit definition is valid
        try:
            registry.define(self.fmt_string())
        except Exception as exc:
            raise ValidationError(str(exc))

    name = models.CharField(
        max_length=50,
        verbose_name=_('Name'),
        help_text=_('Unit name'),
        unique=True,
        blank=False,
    )

    symbol = models.CharField(
        max_length=10,
        verbose_name=_('Symbol'),
        help_text=_('Optional unit symbol'),
        blank=True,
    )

    definition = models.CharField(
        max_length=50,
        verbose_name=_('Definition'),
        help_text=_('Unit definition'),
        blank=False,
    )


@receiver(post_save, sender=CustomUnit, dispatch_uid='custom_unit_saved')
@receiver(post_delete, sender=CustomUnit, dispatch_uid='custom_unit_deleted')
def after_custom_unit_updated(sender, instance, **kwargs):
    """Callback when a custom unit is updated or deleted."""
    # Force reload of the unit registry
    from InvenTree.conversion import reload_unit_registry

    reload_unit_registry()


def rename_attachment(instance, filename):
    """Callback function to rename an uploaded attachment file.

    Arguments:
        - instance: The Attachment instance
        - filename: The original filename of the uploaded file

    Returns:
        - The new filename for the uploaded file, e.g. 'attachments/<model_type>/<model_id>/<filename>'
    """
    # Remove any illegal characters from the filename
    illegal_chars = '\'"\\`~#|!@#$%^&*()[]{}<>?;:+=,'

    for c in illegal_chars:
        filename = filename.replace(c, '')

    filename = os.path.basename(filename)

    # Generate a new filename for the attachment
    return os.path.join(
        'attachments', str(instance.model_type), str(instance.model_id), filename
    )


class Attachment(InvenTree.models.MetadataMixin, InvenTree.models.InvenTreeModel):
    """Class which represents an uploaded file attachment.

    An attachment can be either an uploaded file, or an external URL.

    Attributes:
        attachment: The uploaded file
        url: An external URL
        comment: A comment or description for the attachment
        user: The user who uploaded the attachment
        upload_date: The date the attachment was uploaded
        file_size: The size of the uploaded file
        metadata: Arbitrary metadata for the attachment (inherit from MetadataMixin)
        tags: Tags for the attachment
    """

    class Meta:
        """Metaclass options."""

        verbose_name = _('Attachment')

    def save(self, *args, **kwargs):
        """Custom 'save' method for the Attachment model.

        - Record the file size of the uploaded attachment (if applicable)
        - Ensure that the 'content_type' and 'object_id' fields are set
        - Run extra validations
        """
        # Either 'attachment' or 'link' must be specified!
        if not self.attachment and not self.link:
            raise ValidationError({
                'attachment': _('Missing file'),
                'link': _('Missing external link'),
            })

        if self.attachment:
            if self.attachment.name.lower().endswith('.svg'):
                self.attachment.file.file = self.clean_svg(self.attachment)
        else:
            self.file_size = 0

        super().save(*args, **kwargs)

        # Update file size
        if self.file_size == 0 and self.attachment:
            # Get file size
            if default_storage.exists(self.attachment.name):
                try:
                    self.file_size = default_storage.size(self.attachment.name)
                except Exception:
                    pass

            if self.file_size != 0:
                super().save()

    def clean_svg(self, field):
        """Sanitize SVG file before saving."""
        cleaned = sanitize_svg(field.file.read())
        return BytesIO(bytes(cleaned, 'utf8'))

    def __str__(self):
        """Human name for attachment."""
        if self.attachment is not None:
            return os.path.basename(self.attachment.name)
        return str(self.link)

    model_type = models.CharField(
        max_length=100,
        validators=[common.validators.validate_attachment_model_type],
        help_text=_('Target model type for this image'),
    )

    model_id = models.PositiveIntegerField()

    attachment = models.FileField(
        upload_to=rename_attachment,
        verbose_name=_('Attachment'),
        help_text=_('Select file to attach'),
        blank=True,
        null=True,
    )

    link = InvenTree.fields.InvenTreeURLField(
        blank=True,
        null=True,
        verbose_name=_('Link'),
        help_text=_('Link to external URL'),
    )

    comment = models.CharField(
        blank=True,
        max_length=250,
        verbose_name=_('Comment'),
        help_text=_('Attachment comment'),
    )

    upload_user = models.ForeignKey(
        User,
        on_delete=models.SET_NULL,
        blank=True,
        null=True,
        verbose_name=_('User'),
        help_text=_('User'),
    )

    upload_date = models.DateField(
        auto_now_add=True,
        null=True,
        blank=True,
        verbose_name=_('Upload date'),
        help_text=_('Date the file was uploaded'),
    )

    file_size = models.PositiveIntegerField(
        default=0, verbose_name=_('File size'), help_text=_('File size in bytes')
    )

    tags = TaggableManager(blank=True)

    @property
    def basename(self):
        """Base name/path for attachment."""
        if self.attachment:
            return os.path.basename(self.attachment.name)
        return None

    def fully_qualified_url(self):
        """Return a 'fully qualified' URL for this attachment.

        - If the attachment is a link to an external resource, return the link
        - If the attachment is an uploaded file, return the fully qualified media URL
        """
        if self.link:
            return self.link

        if self.attachment:
            import InvenTree.helpers_model

            media_url = InvenTree.helpers.getMediaUrl(self.attachment.url)
            return InvenTree.helpers_model.construct_absolute_url(media_url)

        return ''

    def check_permission(self, permission, user):
        """Check if the user has the required permission for this attachment."""
        from InvenTree.models import InvenTreeAttachmentMixin

        model_class = common.validators.attachment_model_class_from_label(
            self.model_type
        )

        if not issubclass(model_class, InvenTreeAttachmentMixin):
            raise ValidationError(_('Invalid model type specified for attachment'))

        return model_class.check_attachment_permission(permission, user)


class InvenTreeCustomUserStateModel(models.Model):
    """Custom model to extends any registered state with extra custom, user defined states.

    Fields:
        reference_status: Status set that is extended with this custom state
        logical_key: State logical key that is equal to this custom state in business logic
        key: Numerical value that will be saved in the models database
        name: Name of the state (must be uppercase and a valid variable identifier)
        label: Label that will be displayed in the frontend (human readable)
        color: Color that will be displayed in the frontend

    """

    class Meta:
        """Metaclass options for this mixin."""

        verbose_name = _('Custom State')
        verbose_name_plural = _('Custom States')
        unique_together = [('reference_status', 'key'), ('reference_status', 'name')]

    reference_status = models.CharField(
        max_length=250,
        verbose_name=_('Reference Status Set'),
        help_text=_('Status set that is extended with this custom state'),
    )

    logical_key = models.IntegerField(
        verbose_name=_('Logical Key'),
        help_text=_(
            'State logical key that is equal to this custom state in business logic'
        ),
    )

    key = models.IntegerField(
        verbose_name=_('Value'),
        help_text=_('Numerical value that will be saved in the models database'),
    )

    name = models.CharField(
        max_length=250,
        verbose_name=_('Name'),
        help_text=_('Name of the state'),
        validators=[
            common.validators.validate_uppercase,
            common.validators.validate_variable_string,
        ],
    )

    label = models.CharField(
        max_length=250,
        verbose_name=_('Label'),
        help_text=_('Label that will be displayed in the frontend'),
    )

    color = models.CharField(
        max_length=10,
        choices=state_color_mappings(),
        default=ColorEnum.secondary.value,
        verbose_name=_('Color'),
        help_text=_('Color that will be displayed in the frontend'),
    )

    model = models.ForeignKey(
        ContentType,
        on_delete=models.SET_NULL,
        null=True,
        blank=True,
        verbose_name=_('Model'),
        help_text=_('Model this state is associated with'),
    )

    def __str__(self) -> str:
        """Return string representation of the custom state."""
        return f'{self.model.name} ({self.reference_status}): {self.name} | {self.key} ({self.logical_key})'

    def save(self, *args, **kwargs) -> None:
        """Ensure that the custom state is valid before saving."""
        self.clean()
        return super().save(*args, **kwargs)

    def clean(self) -> None:
        """Validate custom state data."""
        if self.model is None:
            raise ValidationError({'model': _('Model must be selected')})

        if self.key is None:
            raise ValidationError({'key': _('Key must be selected')})

        if self.logical_key is None:
            raise ValidationError({'logical_key': _('Logical key must be selected')})

        # Ensure that the key is not the same as the logical key
        if self.key == self.logical_key:
            raise ValidationError({'key': _('Key must be different from logical key')})

        # Check against the reference status class
        status_class = self.get_status_class()

        if not status_class:
            raise ValidationError({
                'reference_status': _('Valid reference status class must be provided')
            })

        if self.key in status_class.values():
            raise ValidationError({
                'key': _(
                    'Key must be different from the logical keys of the reference status'
                )
            })

        if self.logical_key not in status_class.values():
            raise ValidationError({
                'logical_key': _(
                    'Logical key must be in the logical keys of the reference status'
                )
            })

        if self.name in status_class.names():
            raise ValidationError({
                'name': _(
                    'Name must be different from the names of the reference status'
                )
            })

        return super().clean()

    def get_status_class(self):
        """Return the appropriate status class for this custom state."""
        from generic.states import StatusCode
        from InvenTree.helpers import inheritors

        if not self.reference_status:
            return None

        # Return the first class that matches the reference status
        for cls in inheritors(StatusCode):
            if cls.__name__ == self.reference_status:
                return cls


class SelectionList(InvenTree.models.MetadataMixin, InvenTree.models.InvenTreeModel):
    """Class which represents a list of selectable items for parameters.

    A lists selection options can be either manually defined, or sourced from a plugin.

    Attributes:
        name: The name of the selection list
        description: A description of the selection list
        locked: Is this selection list locked (i.e. cannot be modified)?
        active: Is this selection list active?
        source_plugin: The plugin which provides the selection list
        source_string: The string representation of the selection list
        default: The default value for the selection list
        created: The date/time that the selection list was created
        last_updated: The date/time that the selection list was last updated
    """

    class Meta:
        """Meta options for SelectionList."""

        verbose_name = _('Selection List')
        verbose_name_plural = _('Selection Lists')

    name = models.CharField(
        max_length=100,
        verbose_name=_('Name'),
        help_text=_('Name of the selection list'),
        unique=True,
    )

    description = models.CharField(
        max_length=250,
        verbose_name=_('Description'),
        help_text=_('Description of the selection list'),
        blank=True,
    )

    locked = models.BooleanField(
        default=False,
        verbose_name=_('Locked'),
        help_text=_('Is this selection list locked?'),
    )

    active = models.BooleanField(
        default=True,
        verbose_name=_('Active'),
        help_text=_('Can this selection list be used?'),
    )

    source_plugin = models.ForeignKey(
        'plugin.PluginConfig',
        on_delete=models.SET_NULL,
        blank=True,
        null=True,
        verbose_name=_('Source Plugin'),
        help_text=_('Plugin which provides the selection list'),
    )

    source_string = models.CharField(
        max_length=1000,
        verbose_name=_('Source String'),
        help_text=_('Optional string identifying the source used for this list'),
        blank=True,
    )

    default = models.ForeignKey(
        'SelectionListEntry',
        on_delete=models.SET_NULL,
        blank=True,
        null=True,
        verbose_name=_('Default Entry'),
        help_text=_('Default entry for this selection list'),
    )

    created = models.DateTimeField(
        auto_now_add=True,
        verbose_name=_('Created'),
        help_text=_('Date and time that the selection list was created'),
    )

    last_updated = models.DateTimeField(
        auto_now=True,
        verbose_name=_('Last Updated'),
        help_text=_('Date and time that the selection list was last updated'),
    )

    def __str__(self):
        """Return string representation of the selection list."""
        if not self.active:
            return f'{self.name} (Inactive)'
        return self.name

    @staticmethod
    def get_api_url():
        """Return the API URL associated with the SelectionList model."""
        return reverse('api-selectionlist-list')

    def get_choices(self):
        """Return the choices for the selection list."""
        choices = self.entries.filter(active=True)
        return [c.value for c in choices]


class SelectionListEntry(models.Model):
    """Class which represents a single entry in a SelectionList.

    Attributes:
        list: The SelectionList to which this entry belongs
        value: The value of the selection list entry
        label: The label for the selection list entry
        description: A description of the selection list entry
        active: Is this selection list entry active?
    """

    class Meta:
        """Meta options for SelectionListEntry."""

        verbose_name = _('Selection List Entry')
        verbose_name_plural = _('Selection List Entries')
        unique_together = [['list', 'value']]

    list = models.ForeignKey(
        SelectionList,
        on_delete=models.CASCADE,
        null=True,
        blank=True,
        related_name='entries',
        verbose_name=_('Selection List'),
        help_text=_('Selection list to which this entry belongs'),
    )

    value = models.CharField(
        max_length=255,
        verbose_name=_('Value'),
        help_text=_('Value of the selection list entry'),
    )

    label = models.CharField(
        max_length=255,
        verbose_name=_('Label'),
        help_text=_('Label for the selection list entry'),
    )

    description = models.CharField(
        max_length=250,
        verbose_name=_('Description'),
        help_text=_('Description of the selection list entry'),
        blank=True,
    )

    active = models.BooleanField(
        default=True,
        verbose_name=_('Active'),
        help_text=_('Is this selection list entry active?'),
    )

    def __str__(self):
        """Return string representation of the selection list entry."""
        if not self.active:
            return f'{self.label} (Inactive)'
        return self.label


class BarcodeScanResult(InvenTree.models.InvenTreeModel):
    """Model for storing barcode scans results."""

    BARCODE_SCAN_MAX_LEN = 250

    class Meta:
        """Model meta options."""

        verbose_name = _('Barcode Scan')

    data = models.CharField(
        max_length=BARCODE_SCAN_MAX_LEN,
        verbose_name=_('Data'),
        help_text=_('Barcode data'),
        blank=False,
        null=False,
    )

    user = models.ForeignKey(
        User,
        on_delete=models.SET_NULL,
        blank=True,
        null=True,
        verbose_name=_('User'),
        help_text=_('User who scanned the barcode'),
    )

    timestamp = models.DateTimeField(
        auto_now_add=True,
        verbose_name=_('Timestamp'),
        help_text=_('Date and time of the barcode scan'),
    )

    endpoint = models.CharField(
        max_length=250,
        verbose_name=_('Path'),
        help_text=_('URL endpoint which processed the barcode'),
        blank=True,
        null=True,
    )

    context = models.JSONField(
        max_length=1000,
        verbose_name=_('Context'),
        help_text=_('Context data for the barcode scan'),
        blank=True,
        null=True,
    )

    response = models.JSONField(
        max_length=1000,
        verbose_name=_('Response'),
        help_text=_('Response data from the barcode scan'),
        blank=True,
        null=True,
    )

    result = models.BooleanField(
        verbose_name=_('Result'),
        help_text=_('Was the barcode scan successful?'),
        default=False,
    )<|MERGE_RESOLUTION|>--- conflicted
+++ resolved
@@ -1202,347 +1202,7 @@
             models.UniqueConstraint(fields=['key', 'user'], name='unique key and user')
         ]
 
-<<<<<<< HEAD
-    SETTINGS = {
-        'HOMEPAGE_HIDE_INACTIVE': {
-            'name': _('Hide inactive parts'),
-            'description': _(
-                'Hide inactive parts in results displayed on the homepage'
-            ),
-            'default': True,
-            'validator': bool,
-        },
-        'HOMEPAGE_PART_STARRED': {
-            'name': _('Show subscribed parts'),
-            'description': _('Show subscribed parts on the homepage'),
-            'default': True,
-            'validator': bool,
-        },
-        'HOMEPAGE_CATEGORY_STARRED': {
-            'name': _('Show subscribed categories'),
-            'description': _('Show subscribed part categories on the homepage'),
-            'default': True,
-            'validator': bool,
-        },
-        'HOMEPAGE_PART_LATEST': {
-            'name': _('Show latest parts'),
-            'description': _('Show latest parts on the homepage'),
-            'default': True,
-            'validator': bool,
-        },
-        'HOMEPAGE_BOM_REQUIRES_VALIDATION': {
-            'name': _('Show invalid BOMs'),
-            'description': _('Show BOMs that await validation on the homepage'),
-            'default': False,
-            'validator': bool,
-        },
-        'HOMEPAGE_STOCK_RECENT': {
-            'name': _('Show recent stock changes'),
-            'description': _('Show recently changed stock items on the homepage'),
-            'default': True,
-            'validator': bool,
-        },
-        'HOMEPAGE_STOCK_LOW': {
-            'name': _('Show low stock'),
-            'description': _('Show low stock items on the homepage'),
-            'default': True,
-            'validator': bool,
-        },
-        'HOMEPAGE_SHOW_STOCK_DEPLETED': {
-            'name': _('Show depleted stock'),
-            'description': _('Show depleted stock items on the homepage'),
-            'default': False,
-            'validator': bool,
-        },
-        'HOMEPAGE_BUILD_STOCK_NEEDED': {
-            'name': _('Show needed stock'),
-            'description': _('Show stock items needed for builds on the homepage'),
-            'default': False,
-            'validator': bool,
-        },
-        'HOMEPAGE_STOCK_EXPIRED': {
-            'name': _('Show expired stock'),
-            'description': _('Show expired stock items on the homepage'),
-            'default': True,
-            'validator': bool,
-        },
-        'HOMEPAGE_STOCK_STALE': {
-            'name': _('Show stale stock'),
-            'description': _('Show stale stock items on the homepage'),
-            'default': True,
-            'validator': bool,
-        },
-        'HOMEPAGE_BUILD_PENDING': {
-            'name': _('Show pending builds'),
-            'description': _('Show pending builds on the homepage'),
-            'default': True,
-            'validator': bool,
-        },
-        'HOMEPAGE_BUILD_OVERDUE': {
-            'name': _('Show overdue builds'),
-            'description': _('Show overdue builds on the homepage'),
-            'default': True,
-            'validator': bool,
-        },
-        'HOMEPAGE_PO_OUTSTANDING': {
-            'name': _('Show outstanding POs'),
-            'description': _('Show outstanding POs on the homepage'),
-            'default': True,
-            'validator': bool,
-        },
-        'HOMEPAGE_PO_OVERDUE': {
-            'name': _('Show overdue POs'),
-            'description': _('Show overdue POs on the homepage'),
-            'default': True,
-            'validator': bool,
-        },
-        'HOMEPAGE_SO_OUTSTANDING': {
-            'name': _('Show outstanding SOs'),
-            'description': _('Show outstanding SOs on the homepage'),
-            'default': True,
-            'validator': bool,
-        },
-        'HOMEPAGE_SO_OVERDUE': {
-            'name': _('Show overdue SOs'),
-            'description': _('Show overdue SOs on the homepage'),
-            'default': True,
-            'validator': bool,
-        },
-        'HOMEPAGE_SO_SHIPMENTS_PENDING': {
-            'name': _('Show pending SO shipments'),
-            'description': _('Show pending SO shipments on the homepage'),
-            'default': True,
-            'validator': bool,
-        },
-        'HOMEPAGE_NEWS': {
-            'name': _('Show News'),
-            'description': _('Show news on the homepage'),
-            'default': False,
-            'validator': bool,
-        },
-        'LABEL_INLINE': {
-            'name': _('Inline label display'),
-            'description': _(
-                'Display PDF labels in the browser, instead of downloading as a file'
-            ),
-            'default': True,
-            'validator': bool,
-        },
-        'LABEL_DEFAULT_PRINTER': {
-            'name': _('Default label printer'),
-            'description': _(
-                'Configure which label printer should be selected by default'
-            ),
-            'default': '',
-            'choices': label_printer_options,
-        },
-        'REPORT_INLINE': {
-            'name': _('Inline report display'),
-            'description': _(
-                'Display PDF reports in the browser, instead of downloading as a file'
-            ),
-            'default': False,
-            'validator': bool,
-        },
-        'SEARCH_PREVIEW_SHOW_PARTS': {
-            'name': _('Search Parts'),
-            'description': _('Display parts in search preview window'),
-            'default': True,
-            'validator': bool,
-        },
-        'SEARCH_PREVIEW_SHOW_SUPPLIER_PARTS': {
-            'name': _('Search Supplier Parts'),
-            'description': _('Display supplier parts in search preview window'),
-            'default': True,
-            'validator': bool,
-        },
-        'SEARCH_PREVIEW_SHOW_MANUFACTURER_PARTS': {
-            'name': _('Search Manufacturer Parts'),
-            'description': _('Display manufacturer parts in search preview window'),
-            'default': True,
-            'validator': bool,
-        },
-        'SEARCH_HIDE_INACTIVE_PARTS': {
-            'name': _('Hide Inactive Parts'),
-            'description': _('Excluded inactive parts from search preview window'),
-            'default': False,
-            'validator': bool,
-        },
-        'SEARCH_PREVIEW_SHOW_CATEGORIES': {
-            'name': _('Search Categories'),
-            'description': _('Display part categories in search preview window'),
-            'default': False,
-            'validator': bool,
-        },
-        'SEARCH_PREVIEW_SHOW_STOCK': {
-            'name': _('Search Stock'),
-            'description': _('Display stock items in search preview window'),
-            'default': True,
-            'validator': bool,
-        },
-        'SEARCH_PREVIEW_HIDE_UNAVAILABLE_STOCK': {
-            'name': _('Hide Unavailable Stock Items'),
-            'description': _(
-                'Exclude stock items which are not available from the search preview window'
-            ),
-            'validator': bool,
-            'default': False,
-        },
-        'SEARCH_PREVIEW_SHOW_LOCATIONS': {
-            'name': _('Search Locations'),
-            'description': _('Display stock locations in search preview window'),
-            'default': False,
-            'validator': bool,
-        },
-        'SEARCH_PREVIEW_SHOW_COMPANIES': {
-            'name': _('Search Companies'),
-            'description': _('Display companies in search preview window'),
-            'default': True,
-            'validator': bool,
-        },
-        'SEARCH_PREVIEW_SHOW_BUILD_ORDERS': {
-            'name': _('Search Build Orders'),
-            'description': _('Display build orders in search preview window'),
-            'default': True,
-            'validator': bool,
-        },
-        'SEARCH_PREVIEW_SHOW_PURCHASE_ORDERS': {
-            'name': _('Search Purchase Orders'),
-            'description': _('Display purchase orders in search preview window'),
-            'default': True,
-            'validator': bool,
-        },
-        'SEARCH_PREVIEW_EXCLUDE_INACTIVE_PURCHASE_ORDERS': {
-            'name': _('Exclude Inactive Purchase Orders'),
-            'description': _(
-                'Exclude inactive purchase orders from search preview window'
-            ),
-            'default': True,
-            'validator': bool,
-        },
-        'SEARCH_PREVIEW_SHOW_SALES_ORDERS': {
-            'name': _('Search Sales Orders'),
-            'description': _('Display sales orders in search preview window'),
-            'default': True,
-            'validator': bool,
-        },
-        'SEARCH_PREVIEW_EXCLUDE_INACTIVE_SALES_ORDERS': {
-            'name': _('Exclude Inactive Sales Orders'),
-            'description': _(
-                'Exclude inactive sales orders from search preview window'
-            ),
-            'validator': bool,
-            'default': True,
-        },
-        'SEARCH_PREVIEW_SHOW_RETURN_ORDERS': {
-            'name': _('Search Return Orders'),
-            'description': _('Display return orders in search preview window'),
-            'default': True,
-            'validator': bool,
-        },
-        'SEARCH_PREVIEW_EXCLUDE_INACTIVE_RETURN_ORDERS': {
-            'name': _('Exclude Inactive Return Orders'),
-            'description': _(
-                'Exclude inactive return orders from search preview window'
-            ),
-            'validator': bool,
-            'default': True,
-        },
-        'SEARCH_PREVIEW_RESULTS': {
-            'name': _('Search Preview Results'),
-            'description': _(
-                'Number of results to show in each section of the search preview window'
-            ),
-            'default': 10,
-            'validator': [int, MinValueValidator(1)],
-        },
-        'SEARCH_REGEX': {
-            'name': _('Regex Search'),
-            'description': _('Enable regular expressions in search queries'),
-            'default': False,
-            'validator': bool,
-        },
-        'SEARCH_WHOLE': {
-            'name': _('Whole Word Search'),
-            'description': _('Search queries return results for whole word matches'),
-            'default': False,
-            'validator': bool,
-        },
-        'PART_SHOW_QUANTITY_IN_FORMS': {
-            'name': _('Show Quantity in Forms'),
-            'description': _('Display available part quantity in some forms'),
-            'default': True,
-            'validator': bool,
-        },
-        'FORMS_CLOSE_USING_ESCAPE': {
-            'name': _('Escape Key Closes Forms'),
-            'description': _('Use the escape key to close modal forms'),
-            'default': False,
-            'validator': bool,
-        },
-        'STICKY_HEADER': {
-            'name': _('Fixed Navbar'),
-            'description': _('The navbar position is fixed to the top of the screen'),
-            'default': False,
-            'validator': bool,
-        },
-        'DATE_DISPLAY_FORMAT': {
-            'name': _('Date Format'),
-            'description': _('Preferred format for displaying dates'),
-            'default': 'YYYY-MM-DD',
-            'choices': [
-                ('YYYY-MM-DD', '2022-02-22'),
-                ('YYYY/MM/DD', '2022/22/22'),
-                ('DD-MM-YYYY', '22-02-2022'),
-                ('DD/MM/YYYY', '22/02/2022'),
-                ('MM-DD-YYYY', '02-22-2022'),
-                ('MM/DD/YYYY', '02/22/2022'),
-                ('MMM DD YYYY', 'Feb 22 2022'),
-            ],
-        },
-        'DISPLAY_SCHEDULE_TAB': {
-            'name': _('Part Scheduling'),
-            'description': _('Display part scheduling information'),
-            'default': True,
-            'validator': bool,
-        },
-        'DISPLAY_STOCKTAKE_TAB': {
-            'name': _('Part Stocktake'),
-            'description': _(
-                'Display part stocktake information (if stocktake functionality is enabled)'
-            ),
-            'default': True,
-            'validator': bool,
-        },
-        'TABLE_STRING_MAX_LENGTH': {
-            'name': _('Table String Length'),
-            'description': _(
-                'Maximum length limit for strings displayed in table views'
-            ),
-            'validator': [int, MinValueValidator(0)],
-            'default': 100,
-        },
-        'ENABLE_LAST_BREADCRUMB': {
-            'name': _('Show Last Breadcrumb'),
-            'description': _('Show the current page in breadcrumbs'),
-            'default': False,
-            'validator': bool,
-        },
-        'NOTIFICATION_ERROR_REPORT': {
-            'name': _('Receive error reports'),
-            'description': _('Receive notifications for system errors'),
-            'default': True,
-            'validator': bool,
-        },
-        'LAST_USED_PRINTING_MACHINES': {
-            'name': _('Last used printing machines'),
-            'description': _('Save the last used printing machines for a user'),
-            'default': '',
-        },
-    }
-=======
     SETTINGS = common.setting.user.USER_SETTINGS
->>>>>>> e75ceb07
 
     typ = 'user'
     extra_unique_fields = ['user']
