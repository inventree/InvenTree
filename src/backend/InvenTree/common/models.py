"""Common database model definitions.

These models are 'generic' and do not fit a particular business logic object.
"""

import base64
import hashlib
import hmac
import json
import os
import re
import uuid
from datetime import timedelta, timezone
from email.utils import make_msgid
from enum import Enum
from io import BytesIO
from secrets import compare_digest
from typing import Any, Optional, Union

from django.apps import apps
from django.conf import settings as django_settings
from django.contrib.auth.models import User
from django.contrib.contenttypes.fields import GenericForeignKey
from django.contrib.contenttypes.models import ContentType
from django.contrib.humanize.templatetags.humanize import naturaltime
from django.core.cache import cache
from django.core.exceptions import ValidationError
from django.core.files.base import ContentFile
from django.core.files.storage import default_storage
<<<<<<< HEAD
from django.core.validators import MinValueValidator, URLValidator
=======
from django.core.mail import EmailMultiAlternatives, get_connection
from django.core.mail.utils import DNS_NAME
from django.core.validators import MinValueValidator
>>>>>>> e3a1c5fa
from django.db import models, transaction
from django.db.models.signals import post_delete, post_save
from django.db.utils import IntegrityError, OperationalError, ProgrammingError
from django.dispatch import receiver
from django.urls import reverse
from django.utils.timezone import now
from django.utils.translation import gettext_lazy as _

import structlog
from anymail.signals import inbound, tracking
from django_q.signals import post_spawn
from djmoney.contrib.exchange.exceptions import MissingRate
from djmoney.contrib.exchange.models import convert_money
from opentelemetry import trace
from rest_framework.exceptions import PermissionDenied
from taggit.managers import TaggableManager

import common.validators
import InvenTree.fields
import InvenTree.helpers
import InvenTree.models
import InvenTree.ready
import InvenTree.tasks
import users.models
from common.setting.type import InvenTreeSettingsKeyType, SettingsKeyType
from common.settings import get_global_setting, global_setting_overrides
from generic.enums import StringEnum
from generic.states import ColorEnum
from generic.states.custom import state_color_mappings
from InvenTree.cache import get_session_cache, set_session_cache
from InvenTree.sanitizer import sanitize_svg
from InvenTree.tracing import TRACE_PROC, TRACE_PROV
from InvenTree.version import inventree_identifier

logger = structlog.get_logger('inventree')


class RenderMeta(models.enums.ChoicesMeta):
    """Metaclass for rendering choices."""

    choice_fnc = None

    @property
    def choices(self):
        """Return a list of choices for the enum class."""
        fnc = getattr(self, 'choice_fnc', None)
        if fnc:
            return fnc()
        return []


class RenderChoices(models.TextChoices, metaclass=RenderMeta):
    """Class for creating enumerated string choices for schema rendering."""


class MetaMixin(models.Model):
    """A base class for InvenTree models to include shared meta fields.

    Attributes:
    - updated: The last time this object was updated
    """

    class Meta:
        """Meta options for MetaMixin."""

        abstract = True

    updated = models.DateTimeField(
        verbose_name=_('Updated'),
        help_text=_('Timestamp of last update'),
        auto_now=True,
        null=True,
    )


class UpdatedUserMixin(models.Model):
    """A mixin which stores additional information about the user who created or last modified the object."""

    class Meta:
        """Meta options for MetaUserMixin."""

        abstract = True

    def save(self, *args, **kwargs):
        """Extract the user object from kwargs, if provided."""
        if updated_by := kwargs.pop('updated_by', None):
            self.updated_by = updated_by

        self.updated = InvenTree.helpers.current_time()

        super().save(*args, **kwargs)

    updated = models.DateTimeField(
        verbose_name=_('Updated'),
        help_text=_('Timestamp of last update'),
        default=None,
        blank=True,
        null=True,
    )

    updated_by = models.ForeignKey(
        User,
        on_delete=models.SET_NULL,
        null=True,
        blank=True,
        related_name='%(class)s_updated',
        verbose_name=_('Update By'),
        help_text=_('User who last updated this object'),
    )


class ProjectCode(InvenTree.models.InvenTreeMetadataModel):
    """A ProjectCode is a unique identifier for a project."""

    class Meta:
        """Class options for the ProjectCode model."""

        verbose_name = _('Project Code')

    @staticmethod
    def get_api_url():
        """Return the API URL for this model."""
        return reverse('api-project-code-list')

    def __str__(self):
        """String representation of a ProjectCode."""
        return self.code

    code = models.CharField(
        max_length=50,
        unique=True,
        verbose_name=_('Project Code'),
        help_text=_('Unique project code'),
    )

    description = models.CharField(
        max_length=200,
        blank=True,
        verbose_name=_('Description'),
        help_text=_('Project description'),
    )

    responsible = models.ForeignKey(
        users.models.Owner,
        on_delete=models.SET_NULL,
        blank=True,
        null=True,
        verbose_name=_('Responsible'),
        help_text=_('User or group responsible for this project'),
        related_name='project_codes',
    )


class BaseInvenTreeSetting(models.Model):
    """An base InvenTreeSetting object is a key:value pair used for storing single values (e.g. one-off settings values).

    Attributes:
        SETTINGS: definition of all available settings
        extra_unique_fields: List of extra fields used to be unique, e.g. for PluginConfig -> plugin
    """

    SETTINGS: dict[str, SettingsKeyType] = {}

    CHECK_SETTING_KEY = False

    extra_unique_fields: list[str] = []

    class Meta:
        """Meta options for BaseInvenTreeSetting -> abstract stops creation of database entry."""

        abstract = True

    def save(self, *args, **kwargs):
        """Enforce validation and clean before saving."""
        self.key = str(self.key).upper()

        do_cache = kwargs.pop('cache', True)

        self.clean()
        self.validate_unique()

        # Execute before_save action
        self._call_settings_function('before_save', args, kwargs)

        super().save()

        # Update this setting in the cache after it was saved so a pk exists
        if do_cache:
            self.save_to_cache()

        # Remove the setting from the request cache
        set_session_cache(self.cache_key, None)

        # Execute after_save action
        self._call_settings_function('after_save', args, kwargs)

    @classmethod
    def build_default_values(cls, **kwargs):
        """Ensure that all values defined in SETTINGS are present in the database.

        If a particular setting is not present, create it with the default value
        """
        try:
            existing_keys = cls.objects.filter(**kwargs).values_list('key', flat=True)
            settings_keys = cls.SETTINGS.keys()

            missing_keys = set(settings_keys) - set(existing_keys)

            if len(missing_keys) > 0:
                logger.info(
                    'Building %s default values for %s', len(missing_keys), str(cls)
                )
                cls.objects.bulk_create([
                    cls(key=key, value=cls.get_setting_default(key), **kwargs)
                    for key in missing_keys
                    if not key.startswith('_')
                ])
        except Exception as exc:
            logger.exception(
                'Failed to build default values for %s (%s)', str(cls), str(type(exc))
            )

    def _call_settings_function(self, reference: str, args, kwargs):
        """Call a function associated with a particular setting.

        Args:
            reference (str): The name of the function to call
            args: Positional arguments to pass to the function
            kwargs: Keyword arguments to pass to the function
        """
        # Get action
        setting = self.get_setting_definition(
            self.key, *args, **{**self.get_filters_for_instance(), **kwargs}
        )
        settings_fnc = setting.get(reference, None)

        # Execute if callable
        if callable(settings_fnc):
            settings_fnc(self)

    @property
    def cache_key(self):
        """Generate a unique cache key for this settings object."""
        return self.__class__.create_cache_key(
            self.key, **self.get_filters_for_instance()
        )

    def save_to_cache(self):
        """Save this setting object to cache."""
        key = self.cache_key

        # skip saving to cache if no pk is set
        if self.pk is None:
            return

        logger.debug("Saving setting '%s' to cache", key)

        try:
            cache.set(key, self, timeout=3600)
        except Exception:  # pragma: no cover
            pass

    @classmethod
    def create_cache_key(cls, setting_key, **kwargs):
        """Create a unique cache key for a particular setting object.

        The cache key uses the following elements to ensure the key is 'unique':
        - The name of the class
        - The unique KEY string
        - Any key:value kwargs associated with the particular setting type (e.g. user-id)
        """
        key = f'{cls.__name__!s}:{setting_key}'

        for k, v in kwargs.items():
            key += f'_{k}:{v}'

        return key.replace(' ', '')

    @classmethod
    def get_filters(cls, **kwargs):
        """Enable to filter by other kwargs defined in cls.extra_unique_fields."""
        return {
            key: value
            for key, value in kwargs.items()
            if key in cls.extra_unique_fields
        }

    def get_filters_for_instance(self):
        """Enable to filter by other fields defined in self.extra_unique_fields."""
        return {
            key: getattr(self, key, None)
            for key in self.extra_unique_fields
            if hasattr(self, key)
        }

    @classmethod
    def all_settings(
        cls,
        *,
        exclude_hidden=False,
        settings_definition: Union[dict[str, SettingsKeyType], None] = None,
        **kwargs,
    ):
        """Return a list of "all" defined settings.

        This performs a single database lookup,
        and then any settings which are not *in* the database
        are assigned their default values
        """
        filters = cls.get_filters(**kwargs)

        results = cls.objects.all()

        if exclude_hidden:
            # Keys which start with an underscore are used for internal functionality
            results = results.exclude(key__startswith='_')

        # Optionally filter by other keys
        results = results.filter(**filters)

        settings: dict[str, BaseInvenTreeSetting] = {}

        # Query the database
        for setting in results:
            if setting.key:
                settings[setting.key.upper()] = setting

        # Specify any "default" values which are not in the database
        settings_definition = settings_definition or cls.SETTINGS
        for key, setting in settings_definition.items():
            if key.upper() not in settings:
                settings[key.upper()] = cls(
                    key=key.upper(),
                    value=cls.get_setting_default(key, **filters),
                    **filters,
                )

            # remove any hidden settings
            if exclude_hidden and setting.get('hidden', False):
                del settings[key.upper()]

        # format settings values and remove protected
        for key, setting in settings.items():
            validator = cls.get_setting_validator(key, **filters)

            if cls.is_protected(key, **filters) and setting.value != '':
                setting.value = '***'
            elif cls.validator_is_bool(validator):
                setting.value = InvenTree.helpers.str2bool(setting.value)
            elif cls.validator_is_int(validator):
                try:
                    setting.value = int(setting.value)
                except ValueError:
                    setting.value = cls.get_setting_default(key, **filters)

        return settings

    @classmethod
    def allValues(
        cls,
        *,
        exclude_hidden=False,
        settings_definition: Union[dict[str, SettingsKeyType], None] = None,
        **kwargs,
    ):
        """Return a dict of "all" defined global settings.

        This performs a single database lookup,
        and then any settings which are not *in* the database
        are assigned their default values
        """
        all_settings = cls.all_settings(
            exclude_hidden=exclude_hidden,
            settings_definition=settings_definition,
            **kwargs,
        )

        settings: dict[str, Any] = {}

        for key, setting in all_settings.items():
            settings[key] = setting.value

        return settings

    @classmethod
    def check_all_settings(
        cls,
        *,
        exclude_hidden=False,
        settings_definition: Union[dict[str, SettingsKeyType], None] = None,
        **kwargs,
    ):
        """Check if all required settings are set by definition.

        Returns:
            is_valid: Are all required settings defined
            missing_settings: List of all settings that are missing (empty if is_valid is 'True')
        """
        all_settings = cls.all_settings(
            exclude_hidden=exclude_hidden,
            settings_definition=settings_definition,
            **kwargs,
        )

        missing_settings: list[str] = []

        for setting in all_settings.values():
            if setting.required:
                value = setting.value or cls.get_setting_default(setting.key, **kwargs)

                if value == '':
                    missing_settings.append(setting.key.upper())

        return len(missing_settings) == 0, missing_settings

    @classmethod
    def get_setting_definition(cls, key, **kwargs):
        """Return the 'definition' of a particular settings value, as a dict object.

        - The 'settings' dict can be passed as a kwarg
        - If not passed, look for cls.SETTINGS
        - Returns an empty dict if the key is not found
        """
        settings = kwargs.get('settings', cls.SETTINGS)

        key = str(key).strip().upper()

        if settings is not None and key in settings:
            return settings[key]
        return {}

    @classmethod
    def get_setting_name(cls, key, **kwargs):
        """Return the name of a particular setting.

        If it does not exist, return an empty string.
        """
        setting = cls.get_setting_definition(key, **kwargs)
        return setting.get('name', '')

    @classmethod
    def get_setting_description(cls, key, **kwargs):
        """Return the description for a particular setting.

        If it does not exist, return an empty string.
        """
        setting = cls.get_setting_definition(key, **kwargs)

        return setting.get('description', '')

    @classmethod
    def get_setting_units(cls, key, **kwargs):
        """Return the units for a particular setting.

        If it does not exist, return an empty string.
        """
        setting = cls.get_setting_definition(key, **kwargs)

        return setting.get('units', '')

    @classmethod
    def get_setting_validator(cls, key, **kwargs):
        """Return the validator for a particular setting.

        If it does not exist, return None
        """
        setting = cls.get_setting_definition(key, **kwargs)

        return setting.get('validator', None)

    @classmethod
    def get_setting_default(cls, key, **kwargs):
        """Return the default value for a particular setting.

        If it does not exist, return an empty string
        """
        setting = cls.get_setting_definition(key, **kwargs)

        default = setting.get('default', '')

        if callable(default):
            return default()
        return default

    @classmethod
    def get_setting_choices(cls, key, **kwargs):
        """Return the validator choices available for a particular setting."""
        setting = cls.get_setting_definition(key, **kwargs)

        choices = setting.get('choices', None)

        if callable(choices):
            # Evaluate the function (we expect it will return a list of tuples...)
            try:
                # Attempt to pass the kwargs to the function, if it doesn't expect them, ignore and call without
                return choices(**kwargs)
            except TypeError:
                return choices()

        return choices

    @classmethod
    def get_setting_object(cls, key, **kwargs):
        """Return an InvenTreeSetting object matching the given key.

        - Key is case-insensitive
        - Returns None if no match is made

        As settings are accessed frequently, this function will attempt to access the cache first:

        1. Check the ephemeral request cache
        2. Check the global cache
        3. Query the database
        """
        key = str(key).strip().upper()

        # Unless otherwise specified, attempt to create the setting
        create = kwargs.pop('create', True)

        # Specify if global cache lookup should be performed
        # If not specified, determine based on whether global cache is enabled
        access_global_cache = kwargs.pop('cache', django_settings.GLOBAL_CACHE_ENABLED)

        # Prevent saving to the database during certain operations
        if (
            InvenTree.ready.isImportingData()
            or InvenTree.ready.isRunningMigrations()
            or InvenTree.ready.isRebuildingData()
            or InvenTree.ready.isRunningBackup()
        ):  # pragma: no cover
            create = False
            access_global_cache = False

        cache_key = cls.create_cache_key(key, **kwargs)

        # Fist, attempt to pull the setting from the request cache
        if setting := get_session_cache(cache_key):
            return setting

        if access_global_cache:
            try:
                # First attempt to find the setting object in the cache
                cached_setting = cache.get(cache_key)

                if cached_setting is not None:
                    # Store the cached setting into the session cache

                    set_session_cache(cache_key, cached_setting)
                    return cached_setting

            except Exception:
                # Cache is not ready yet
                access_global_cache = False

        # At this point, we need to query the database

        filters = {
            'key__iexact': key,
            # Optionally filter by other keys
            **cls.get_filters(**kwargs),
        }

        try:
            settings = cls.objects.all()
            setting = settings.filter(**filters).first()
        except (ValueError, cls.DoesNotExist):
            setting = None
        except (IntegrityError, OperationalError, ProgrammingError):
            setting = None

        # Setting does not exist! (Try to create it)
        if not setting and create:
            # Attempt to create a new settings object
            default_value = cls.get_setting_default(key, **kwargs)

            extra_fields = {}

            # Provide extra default fields
            for field in cls.extra_unique_fields:
                if field in kwargs:
                    extra_fields[field] = kwargs[field]

            setting = cls(key=key, value=default_value, **extra_fields)

            try:
                # Wrap this statement in "atomic", so it can be rolled back if it fails
                with transaction.atomic():
                    setting.save(**kwargs)
            except (IntegrityError, OperationalError, ProgrammingError):
                # It might be the case that the database isn't created yet
                pass
            except ValidationError:
                # The setting failed validation - might be due to duplicate keys
                pass

        if setting:
            # Cache this setting object to the request cache
            set_session_cache(cache_key, setting)

            if access_global_cache:
                # Cache this setting object to the global cache
                setting.save_to_cache()

        return setting

    @classmethod
    def get_setting(cls, key, backup_value=None, **kwargs):
        """Get the value of a particular setting.

        If it does not exist, return the backup value (default = None)
        """
        if (
            cls.CHECK_SETTING_KEY
            and key not in cls.SETTINGS
            and not key.startswith('_')
        ):
            logger.warning(
                "get_setting: Setting key '%s' is not defined for class %s",
                key,
                str(cls),
            )

        # If no backup value is specified, attempt to retrieve a "default" value
        if backup_value is None:
            backup_value = cls.get_setting_default(key, **kwargs)

        setting = cls.get_setting_object(key, **kwargs)

        if setting:
            value = setting.value

            # Cast to boolean if necessary
            if setting.is_bool():
                value = InvenTree.helpers.str2bool(value)

            # Cast to integer if necessary
            if setting.is_int():
                try:
                    value = int(value)
                except (ValueError, TypeError):
                    value = backup_value

        else:
            value = backup_value

        return value

    @classmethod
    def set_setting(cls, key, value, change_user=None, create=True, **kwargs):
        """Set the value of a particular setting. If it does not exist, option to create it.

        Args:
            key: settings key
            value: New value
            change_user: User object (must be staff member to update a core setting)
            create: If True, create a new setting if the specified key does not exist.
        """
        if (
            cls.CHECK_SETTING_KEY
            and key not in cls.SETTINGS
            and not key.startswith('_')
        ):
            logger.warning(
                "set_setting: Setting key '%s' is not defined for class %s",
                key,
                str(cls),
            )

        if change_user is not None and not change_user.is_staff:
            return

        # Do not write to the database under certain conditions
        if (
            InvenTree.ready.isImportingData()
            or InvenTree.ready.isRunningMigrations()
            or InvenTree.ready.isRebuildingData()
            or InvenTree.ready.isRunningBackup()
        ):  # pragma: no cover
            return

        attempts = int(kwargs.get('attempts', 3))

        filters = {
            'key__iexact': key,
            # Optionally filter by other keys
            **cls.get_filters(**kwargs),
        }

        try:
            setting = cls.objects.filter(**filters).first()

            if not setting:
                if create:
                    setting = cls(key=key, **kwargs)
                else:
                    return

        except (OperationalError, ProgrammingError):
            if not key.startswith('_'):
                logger.warning("Database is locked, cannot set setting '%s'", key)
            # Likely the DB is locked - not much we can do here
            return
        except Exception as exc:  # pragma: no cover
            logger.exception(
                "Error setting setting '%s' for %s: %s", key, str(cls), str(type(exc))
            )
            return

        # Enforce standard boolean representation
        if setting.is_bool():
            value = InvenTree.helpers.str2bool(value)

        try:
            setting.value = str(value)
            setting.save()
        except ValidationError as exc:
            # We need to know about validation errors
            raise exc
        except IntegrityError:
            # Likely a race condition has caused a duplicate entry to be created
            if attempts > 0:
                # Try again
                logger.info(
                    "Duplicate setting key '%s' for %s - trying again", key, str(cls)
                )
                cls.set_setting(
                    key,
                    value,
                    change_user,
                    create=create,
                    attempts=attempts - 1,
                    **kwargs,
                )

        except (OperationalError, ProgrammingError):
            logger.warning("Database is locked, cannot set setting '%s'", key)
            # Likely the DB is locked - not much we can do here
        except Exception as exc:  # pragma: no cover
            # Some other error
            logger.exception(
                "Error setting setting '%s' for %s: %s", key, str(cls), str(type(exc))
            )

    key = models.CharField(
        max_length=50, blank=False, unique=False, help_text=_('Settings key')
    )

    value = models.CharField(
        max_length=2000, blank=True, unique=False, help_text=_('Settings value')
    )

    @property
    def name(self):
        """Return name for setting."""
        return self.__class__.get_setting_name(
            self.key, **self.get_filters_for_instance()
        )

    @property
    def default_value(self):
        """Return default_value for setting."""
        return self.__class__.get_setting_default(
            self.key, **self.get_filters_for_instance()
        )

    @property
    def description(self):
        """Return description for setting."""
        return self.__class__.get_setting_description(
            self.key, **self.get_filters_for_instance()
        )

    @property
    def units(self):
        """Return units for setting."""
        return self.__class__.get_setting_units(
            self.key, **self.get_filters_for_instance()
        )

    def clean(self):
        """If a validator (or multiple validators) are defined for a particular setting key, run them against the 'value' field."""
        super().clean()

        # Encode as native values
        if self.is_int():
            self.value = self.as_int(raise_error=True)

        elif self.is_bool():
            self.value = self.as_bool()

        elif self.is_float():
            self.value = self.as_float(raise_error=True)

        validator = self.__class__.get_setting_validator(
            self.key, **self.get_filters_for_instance()
        )

        if validator is not None:
            self.run_validator(validator)

        options = self.valid_options()

        if options and self.value not in options:
            raise ValidationError(_('Chosen value is not a valid option'))

    def run_validator(self, validator):
        """Run a validator against the 'value' field for this InvenTreeSetting object."""
        if validator is None:
            return

        value = self.value

        # Boolean validator
        if validator is bool:
            # Value must "look like" a boolean value
            if InvenTree.helpers.is_bool(value):
                # Coerce into either "True" or "False"
                value = InvenTree.helpers.str2bool(value)
            else:
                raise ValidationError({'value': _('Value must be a boolean value')})

        # Integer validator
        if validator is int:
            try:
                # Coerce into an integer value
                value = int(value)
            except (ValueError, TypeError):
                raise ValidationError({'value': _('Value must be an integer value')})

        # Floating point validator
        if validator is float:
            try:
                # Coerce into a floating point value
                value = float(value)
            except (ValueError, TypeError):
                raise ValidationError({'value': _('Value must be a valid number')})

        # If a list of validators is supplied, iterate through each one
        if type(validator) in [list, tuple]:
            for v in validator:
                self.run_validator(v)

        if callable(validator):
            # We can accept function validators with a single argument

            if self.is_bool():
                value = self.as_bool()

            elif self.is_int():
                value = self.as_int()

            elif self.is_float():
                value = self.as_float()

            try:
                validator(value)
            except ValidationError as e:
                raise e
            except Exception:
                raise ValidationError({
                    'value': _('Value does not pass validation checks')
                })

    def validate_unique(self, exclude=None):
        """Ensure that the key:value pair is unique. In addition to the base validators, this ensures that the 'key' is unique, using a case-insensitive comparison.

        Note that sub-classes (UserSetting, PluginSetting) use other filters
        to determine if the setting is 'unique' or not
        """
        super().validate_unique(exclude)

        filters = {
            'key__iexact': self.key,
            # Optionally filter by other keys
            **self.get_filters_for_instance(),
        }

        try:
            # Check if a duplicate setting already exists
            setting = self.__class__.objects.filter(**filters).exclude(id=self.id)

            if setting.exists():
                raise ValidationError({'key': _('Key string must be unique')})

        except self.DoesNotExist:
            pass

    def choices(self):
        """Return the available choices for this setting (or None if no choices are defined)."""
        return self.__class__.get_setting_choices(
            self.key, **self.get_filters_for_instance()
        )

    def valid_options(self):
        """Return a list of valid options for this setting."""
        choices = self.choices()

        if not choices:
            return None

        return [opt[0] for opt in choices]

    def is_choice(self):
        """Check if this setting is a "choice" field."""
        return (
            self.__class__.get_setting_choices(
                self.key, **self.get_filters_for_instance()
            )
            is not None
        )

    def as_choice(self):
        """Render this setting as the "display" value of a choice field.

        E.g. if the choices are:
        [('A4', 'A4 paper'), ('A3', 'A3 paper')],
        and the value is 'A4',
        then display 'A4 paper'
        """
        choices = self.get_setting_choices(self.key, **self.get_filters_for_instance())

        if not choices:
            return self.value

        for value, display in choices:
            if value == self.value:
                return display

        return self.value

    def is_model(self):
        """Check if this setting references a model instance in the database."""
        return self.model_name() is not None

    def model_name(self) -> str:
        """Return the model name associated with this setting."""
        setting = self.get_setting_definition(
            self.key, **self.get_filters_for_instance()
        )

        return setting.get('model', None)

    def model_filters(self) -> dict:
        """Return the model filters associated with this setting."""
        setting = self.get_setting_definition(
            self.key, **self.get_filters_for_instance()
        )

        filters = setting.get('model_filters', None)

        if filters is not None and type(filters) is not dict:
            filters = None

        return filters

    def model_class(self):
        """Return the model class associated with this setting.

        If (and only if):
        - It has a defined 'model' parameter
        - The 'model' parameter is of the form app.model
        - The 'model' parameter has matches a known app model
        """
        model_name = self.model_name()

        if not model_name:
            return None

        # Enforce lower-case model name
        model_name = str(model_name).strip().lower()

        try:
            (app, mdl) = model_name.strip().split('.')
        except ValueError:
            logger.exception(
                "Invalid 'model' parameter for setting '%s': '%s'", self.key, model_name
            )
            return None

        app_models = apps.all_models.get(app, None)

        if app_models is None:
            logger.error(
                "Error retrieving model class '%s' for setting '%s' - no app named '%s'",
                model_name,
                self.key,
                app,
            )
            return None

        model = app_models.get(mdl, None)

        if model is None:
            logger.error(
                "Error retrieving model class '%s' for setting '%s' - no model named '%s'",
                model_name,
                self.key,
                mdl,
            )
            return None

        # Looks like we have found a model!
        return model

    def api_url(self):
        """Return the API url associated with the linked model, if provided, and valid!"""
        model_class = self.model_class()

        if model_class:
            # If a valid class has been found, see if it has registered an API URL
            try:
                return model_class.get_api_url()
            except Exception:
                pass

            # Some other model types are hard-coded
            hardcoded_models = {
                'auth.user': 'api-user-list',
                'auth.group': 'api-group-list',
            }

            model_table = (
                f'{model_class._meta.app_label}.{model_class._meta.model_name}'
            )

            if url := hardcoded_models[model_table]:
                return reverse(url)

        return None

    def is_bool(self):
        """Check if this setting is required to be a boolean value."""
        validator = self.__class__.get_setting_validator(
            self.key, **self.get_filters_for_instance()
        )

        return self.__class__.validator_is_bool(validator)

    def as_bool(self):
        """Return the value of this setting converted to a boolean value.

        Warning: Only use on values where is_bool evaluates to true!
        """
        return InvenTree.helpers.str2bool(self.value)

    def setting_type(self):
        """Return the field type identifier for this setting object."""
        if self.is_bool():
            return 'boolean'

        elif self.is_int():
            return 'integer'

        elif self.is_model():
            return 'related field'
        return 'string'

    @classmethod
    def validator_is_bool(cls, validator):
        """Return if validator is for bool."""
        if validator == bool:
            return True

        if type(validator) in [list, tuple]:
            for v in validator:
                if v == bool:
                    return True

        return False

    def is_float(self):
        """Check if the setting is required to be a float value."""
        validator = self.__class__.get_setting_validator(
            self.key, **self.get_filters_for_instance()
        )

        return self.__class__.validator_is_float(validator)

    @classmethod
    def validator_is_float(cls, validator):
        """Return if validator is for float."""
        if validator == float:
            return True

        if type(validator) in [list, tuple]:
            for v in validator:
                if v == float:
                    return True

        return False

    def as_float(self, raise_error: bool = False) -> float:
        """Return the value of this setting converted to a float value.

        If an error occurs, return the default value
        """
        try:
            value = float(self.value)
        except (ValueError, TypeError):
            if raise_error:
                raise ValidationError('Provided value is not a valid float')
            value = self.default_value

        return value

    def is_int(self):
        """Check if the setting is required to be an integer value."""
        validator = self.__class__.get_setting_validator(
            self.key, **self.get_filters_for_instance()
        )

        return self.__class__.validator_is_int(validator)

    @classmethod
    def validator_is_int(cls, validator):
        """Return if validator is for int."""
        if validator == int:
            return True

        if type(validator) in [list, tuple]:
            for v in validator:
                if v == int:
                    return True

        return False

    def as_int(self, raise_error: bool = False) -> int:
        """Return the value of this setting converted to a boolean value.

        If an error occurs, return the default value
        """
        try:
            value = int(self.value)
        except (ValueError, TypeError):
            if raise_error:
                raise ValidationError('Provided value is not a valid integer')
            value = self.default_value

        return value

    @classmethod
    def is_protected(cls, key, **kwargs):
        """Check if the setting value is protected."""
        setting = cls.get_setting_definition(key, **cls.get_filters(**kwargs))

        return setting.get('protected', False)

    @property
    def protected(self):
        """Returns if setting is protected from rendering."""
        return self.__class__.is_protected(self.key, **self.get_filters_for_instance())

    @classmethod
    def is_required(cls, key, **kwargs):
        """Check if this setting value is required."""
        setting = cls.get_setting_definition(key, **cls.get_filters(**kwargs))

        return setting.get('required', False)

    @property
    def required(self):
        """Returns if setting is required."""
        return self.__class__.is_required(self.key, **self.get_filters_for_instance())


class InvenTreeSetting(BaseInvenTreeSetting):
    """An InvenTreeSetting object is a key:value pair used for storing single values (e.g. one-off settings values).

    The class provides a way of retrieving the value for a particular key,
    even if that key does not exist.
    """

    SETTINGS: dict[str, InvenTreeSettingsKeyType]

    CHECK_SETTING_KEY = True

    class Meta:
        """Meta options for InvenTreeSetting."""

        verbose_name = 'InvenTree Setting'
        verbose_name_plural = 'InvenTree Settings'

    def save(self, *args, **kwargs):
        """When saving a global setting, check to see if it requires a server restart.

        If so, set the "SERVER_RESTART_REQUIRED" setting to True
        """
        overrides = global_setting_overrides()

        # If an override is specified for this setting, use that value
        if self.key in overrides:
            self.value = overrides[self.key]

        super().save()

        if self.requires_restart() and not InvenTree.ready.isImportingData():
            InvenTreeSetting.set_setting('SERVER_RESTART_REQUIRED', True, None)

    @classmethod
    def get_setting_default(cls, key, **kwargs):
        """Return the default value a particular setting."""
        overrides = global_setting_overrides()

        if key in overrides:
            # If an override is specified for this setting, use that value
            return overrides[key]

        return super().get_setting_default(key, **kwargs)

    @classmethod
    def get_setting(cls, key, backup_value=None, **kwargs):
        """Get the value of a particular setting.

        If it does not exist, return the backup value (default = None)
        """
        overrides = global_setting_overrides()

        if key in overrides:
            # If an override is specified for this setting, use that value
            return overrides[key]

        return super().get_setting(key, backup_value=backup_value, **kwargs)

    """
    Dict of all global settings values:

    The key of each item is the name of the value as it appears in the database.

    Each global setting has the following parameters:

    - name: Translatable string name of the setting (required)
    - description: Translatable string description of the setting (required)
    - default: Default value (optional)
    - units: Units of the particular setting (optional)
    - validator: Validation function for the setting (optional)

    The keys must be upper-case
    """
    from common.setting.system import SYSTEM_SETTINGS

    SETTINGS = SYSTEM_SETTINGS

    typ = 'inventree'

    key = models.CharField(
        max_length=50, blank=False, unique=True, help_text=_('Settings key')
    )

    def to_native_value(self):
        """Return the "pythonic" value, e.g. convert "True" to True, and "1" to 1."""
        return self.__class__.get_setting(self.key)

    def requires_restart(self):
        """Return True if this setting requires a server restart after changing."""
        options = InvenTreeSetting.SETTINGS.get(self.key, None)

        if options:
            return options.get('requires_restart', False)
        return False


class InvenTreeUserSetting(BaseInvenTreeSetting):
    """An InvenTreeSetting object with a user context."""

    import common.setting.user

    CHECK_SETTING_KEY = True

    class Meta:
        """Meta options for InvenTreeUserSetting."""

        verbose_name = 'InvenTree User Setting'
        verbose_name_plural = 'InvenTree User Settings'
        constraints = [
            models.UniqueConstraint(fields=['key', 'user'], name='unique key and user')
        ]

    SETTINGS = common.setting.user.USER_SETTINGS

    typ = 'user'
    extra_unique_fields = ['user']

    key = models.CharField(
        max_length=50, blank=False, unique=False, help_text=_('Settings key')
    )

    user = models.ForeignKey(
        User,
        on_delete=models.CASCADE,
        blank=True,
        null=True,
        verbose_name=_('User'),
        help_text=_('User'),
    )

    def to_native_value(self):
        """Return the "pythonic" value, e.g. convert "True" to True, and "1" to 1."""
        return self.__class__.get_setting(self.key, user=self.user)


class PriceBreak(MetaMixin):
    """Represents a PriceBreak model."""

    class Meta:
        """Define this as abstract -> no DB entry is created."""

        abstract = True

    quantity = InvenTree.fields.RoundingDecimalField(
        max_digits=15,
        decimal_places=5,
        default=1,
        validators=[MinValueValidator(1)],
        verbose_name=_('Quantity'),
        help_text=_('Price break quantity'),
    )

    price = InvenTree.fields.InvenTreeModelMoneyField(
        max_digits=19,
        decimal_places=6,
        null=True,
        verbose_name=_('Price'),
        help_text=_('Unit price at specified quantity'),
    )

    def convert_to(self, currency_code):
        """Convert the unit-price at this price break to the specified currency code.

        Args:
            currency_code: The currency code to convert to (e.g "USD" or "AUD")
        """
        try:
            converted = convert_money(self.price, currency_code)
        except MissingRate:
            logger.warning(
                'No currency conversion rate available for %s -> %s',
                self.price_currency,
                currency_code,
            )
            return self.price.amount

        return converted.amount


class VerificationMethod(Enum):
    """Class to hold method references."""

    NONE = 0
    TOKEN = 1
    HMAC = 2


class WebhookEndpoint(models.Model):
    """Defines a Webhook endpoint.

    Attributes:
        endpoint_id: Path to the webhook,
        name: Name of the webhook,
        active: Is this webhook active?,
        user: User associated with webhook,
        token: Token for sending a webhook,
        secret: Shared secret for HMAC verification,
    """

    # Token
    TOKEN_NAME = 'Token'
    VERIFICATION_METHOD = VerificationMethod.NONE

    MESSAGE_OK = 'Message was received.'
    MESSAGE_TOKEN_ERROR = 'Incorrect token in header.'

    endpoint_id = models.CharField(
        max_length=255,
        verbose_name=_('Endpoint'),
        help_text=_('Endpoint at which this webhook is received'),
        default=uuid.uuid4,
        editable=False,
    )

    name = models.CharField(
        max_length=255,
        blank=True,
        null=True,
        verbose_name=_('Name'),
        help_text=_('Name for this webhook'),
    )

    active = models.BooleanField(
        default=True, verbose_name=_('Active'), help_text=_('Is this webhook active')
    )

    user = models.ForeignKey(
        User,
        on_delete=models.SET_NULL,
        blank=True,
        null=True,
        verbose_name=_('User'),
        help_text=_('User'),
    )

    token = models.CharField(
        max_length=255,
        blank=True,
        null=True,
        verbose_name=_('Token'),
        help_text=_('Token for access'),
        default=uuid.uuid4,
    )

    secret = models.CharField(
        max_length=255,
        blank=True,
        null=True,
        verbose_name=_('Secret'),
        help_text=_('Shared secret for HMAC'),
    )

    # To be overridden

    def init(self, request, *args, **kwargs):
        """Set verification method.

        Args:
            request: Original request object.
        """
        self.verify = self.VERIFICATION_METHOD

    def process_webhook(self):
        """Process the webhook incoming.

        This does not deal with the data itself - that happens in process_payload.
        Do not touch or pickle data here - it was not verified to be safe.
        """
        if self.token:
            self.verify = VerificationMethod.TOKEN
        if self.secret:
            self.verify = VerificationMethod.HMAC
        return True

    def validate_token(self, payload, headers, request):
        """Make sure that the provided token (if any) confirms to the setting for this endpoint.

        This can be overridden to create your own token validation method.
        """
        token = headers.get(self.TOKEN_NAME, '')

        # no token
        if self.verify == VerificationMethod.NONE:
            # do nothing as no method was chosen
            pass

        # static token
        elif self.verify == VerificationMethod.TOKEN:
            if not compare_digest(token, self.token):
                raise PermissionDenied(self.MESSAGE_TOKEN_ERROR)

        # hmac token
        elif self.verify == VerificationMethod.HMAC:
            digest = hmac.new(
                self.secret.encode('utf-8'), request.body, hashlib.sha256
            ).digest()
            computed_hmac = base64.b64encode(digest)
            if not hmac.compare_digest(computed_hmac, token.encode('utf-8')):
                raise PermissionDenied(self.MESSAGE_TOKEN_ERROR)

        return True

    def save_data(self, payload=None, headers=None, request=None):
        """Safes payload to database.

        Args:
            payload  (optional): Payload that was send along. Defaults to None.
            headers (optional): Headers that were send along. Defaults to None.
            request (optional): Original request object. Defaults to None.
        """
        return WebhookMessage.objects.create(
            host=request.get_host(),
            header=json.dumps(dict(headers.items())),
            body=payload,
            endpoint=self,
        )

    def process_payload(self, message, payload=None, headers=None) -> bool:
        """Process a payload.

        Args:
            message: DB entry for this message mm
            payload (optional): Payload that was send along. Defaults to None.
            headers (optional): Headers that were included. Defaults to None.

        Returns:
            bool: Was the message processed
        """
        return True

    def get_return(self, payload=None, headers=None, request=None) -> str:
        """Returns the message that should be returned to the endpoint caller.

        Args:
            payload  (optional): Payload that was send along. Defaults to None.
            headers (optional): Headers that were send along. Defaults to None.
            request (optional): Original request object. Defaults to None.

        Returns:
            str: Message for caller.
        """
        return self.MESSAGE_OK


class WebhookMessage(models.Model):
    """Defines a webhook message.

    Attributes:
        message_id: Unique identifier for this message,
        host: Host from which this message was received,
        header: Header of this message,
        body: Body of this message,
        endpoint: Endpoint on which this message was received,
        worked_on: Was the work on this message finished?
    """

    message_id = models.UUIDField(
        verbose_name=_('Message ID'),
        help_text=_('Unique identifier for this message'),
        primary_key=True,
        default=uuid.uuid4,
        editable=False,
    )

    host = models.CharField(
        max_length=255,
        verbose_name=_('Host'),
        help_text=_('Host from which this message was received'),
        editable=False,
    )

    header = models.CharField(
        max_length=255,
        blank=True,
        null=True,
        verbose_name=_('Header'),
        help_text=_('Header of this message'),
        editable=False,
    )

    body = models.JSONField(
        blank=True,
        null=True,
        verbose_name=_('Body'),
        help_text=_('Body of this message'),
        editable=False,
    )

    endpoint = models.ForeignKey(
        WebhookEndpoint,
        on_delete=models.SET_NULL,
        blank=True,
        null=True,
        verbose_name=_('Endpoint'),
        help_text=_('Endpoint on which this message was received'),
    )

    worked_on = models.BooleanField(
        default=False,
        verbose_name=_('Worked on'),
        help_text=_('Was the work on this message finished?'),
    )


# region Notifications
class NotificationEntry(MetaMixin):
    """A NotificationEntry records the last time a particular notification was sent out.

    It is recorded to ensure that notifications are not sent out "too often" to users.

    Attributes:
    - key: A text entry describing the notification e.g. 'part.notify_low_stock'
    - uid: An (optional) numerical ID for a particular instance
    - date: The last time this notification was sent
    """

    class Meta:
        """Meta options for NotificationEntry."""

        unique_together = [('key', 'uid')]

    key = models.CharField(max_length=250, blank=False)

    uid = models.IntegerField()

    @classmethod
    def check_recent(cls, key: str, uid: int, delta: timedelta):
        """Test if a particular notification has been sent in the specified time period."""
        since = InvenTree.helpers.current_date() - delta

        entries = cls.objects.filter(key=key, uid=uid, updated__gte=since)

        return entries.exists()

    @classmethod
    def notify(cls, key: str, uid: int):
        """Notify the database that a particular notification has been sent out."""
        entry, _ = cls.objects.get_or_create(key=key, uid=uid)

        entry.save()


class NotificationMessage(models.Model):
    """A NotificationMessage is a message sent to a particular user, notifying them of some important information.

    Notification messages can be generated by a variety of sources.

    Attributes:
        target_object: The 'target' of the notification message
        source_object: The 'source' of the notification message
    """

    # generic link to target
    target_content_type = models.ForeignKey(
        ContentType, on_delete=models.CASCADE, related_name='notification_target'
    )

    target_object_id = models.PositiveIntegerField()

    target_object = GenericForeignKey('target_content_type', 'target_object_id')

    # generic link to source
    source_content_type = models.ForeignKey(
        ContentType,
        on_delete=models.SET_NULL,
        related_name='notification_source',
        null=True,
        blank=True,
    )

    source_object_id = models.PositiveIntegerField(null=True, blank=True)

    source_object = GenericForeignKey('source_content_type', 'source_object_id')

    # user that receives the notification
    user = models.ForeignKey(
        User,
        on_delete=models.CASCADE,
        verbose_name=_('User'),
        help_text=_('User'),
        null=True,
        blank=True,
    )

    category = models.CharField(max_length=250, blank=False)

    name = models.CharField(max_length=250, blank=False)

    message = models.CharField(max_length=250, blank=True, null=True)

    creation = models.DateTimeField(auto_now_add=True)

    read = models.BooleanField(default=False)

    @staticmethod
    def get_api_url():
        """Return API endpoint."""
        return reverse('api-notifications-list')

    def age(self) -> int:
        """Age of the message in seconds."""
        # Add timezone information if TZ is enabled (in production mode mostly)
        delta = now() - (
            self.creation.replace(tzinfo=timezone.utc)
            if django_settings.USE_TZ
            else self.creation
        )
        return delta.seconds

    def age_human(self) -> str:
        """Humanized age."""
        return naturaltime(self.creation)


# endregion


class NewsFeedEntry(models.Model):
    """A NewsFeedEntry represents an entry on the RSS/Atom feed that is generated for InvenTree news.

    Attributes:
    - feed_id: Unique id for the news item
    - title: Title for the news item
    - link: Link to the news item
    - published: Date of publishing of the news item
    - author: Author of news item
    - summary: Summary of the news items content
    - read: Was this item already by a superuser?
    """

    feed_id = models.CharField(verbose_name=_('Id'), unique=True, max_length=250)

    title = models.CharField(verbose_name=_('Title'), max_length=250)

    link = models.URLField(verbose_name=_('Link'), max_length=250)

    published = models.DateTimeField(verbose_name=_('Published'), max_length=250)

    author = models.CharField(verbose_name=_('Author'), max_length=250)

    summary = models.CharField(verbose_name=_('Summary'), max_length=250)

    read = models.BooleanField(
        verbose_name=_('Read'), help_text=_('Was this news item read?'), default=False
    )


def rename_notes_image(instance, filename):
    """Function for renaming uploading image file. Will store in the 'notes' directory."""
    fname = os.path.basename(filename)
    return os.path.join('notes', fname)


class NotesImage(models.Model):
    """Model for storing uploading images for the 'notes' fields of various models.

    Simply stores the image file, for use in the 'notes' field (of any models which support markdown).
    """

    image = models.ImageField(
        upload_to=rename_notes_image, verbose_name=_('Image'), help_text=_('Image file')
    )

    user = models.ForeignKey(User, on_delete=models.SET_NULL, null=True, blank=True)

    date = models.DateTimeField(auto_now_add=True)

    model_type = models.CharField(
        max_length=100,
        blank=True,
        null=True,
        validators=[common.validators.validate_notes_model_type],
        help_text=_('Target model type for this image'),
    )

    model_id = models.IntegerField(
        help_text=_('Target model ID for this image'),
        blank=True,
        null=True,
        default=None,
    )


class CustomUnit(models.Model):
    """Model for storing custom physical unit definitions.

    Model Attributes:
        name: Name of the unit
        definition: Definition of the unit
        symbol: Symbol for the unit (e.g. 'm' for 'metre') (optional)

    Refer to the pint documentation for further information on unit definitions.
    https://pint.readthedocs.io/en/stable/advanced/defining.html
    """

    class Meta:
        """Class meta options."""

        verbose_name = _('Custom Unit')

    def fmt_string(self):
        """Construct a unit definition string e.g. 'dog_year = 52 * day = dy'."""
        fmt = f'{self.name} = {self.definition}'

        if self.symbol:
            fmt += f' = {self.symbol}'

        return fmt

    def validate_unique(self, exclude=None) -> None:
        """Ensure that the custom unit is unique."""
        super().validate_unique(exclude)

        if self.symbol and (
            CustomUnit.objects.filter(symbol=self.symbol).exclude(pk=self.pk).exists()
        ):
            raise ValidationError({'symbol': _('Unit symbol must be unique')})

    def clean(self):
        """Validate that the provided custom unit is indeed valid."""
        super().clean()

        from InvenTree.conversion import get_unit_registry

        registry = get_unit_registry()

        # Check that the 'name' field is valid
        self.name = self.name.strip()

        # Cannot be zero length
        if not self.name.isidentifier():
            raise ValidationError({'name': _('Unit name must be a valid identifier')})

        self.definition = self.definition.strip()

        # Check that the 'definition' is valid, by itself
        try:
            registry.Quantity(self.definition)
        except Exception as exc:
            raise ValidationError({'definition': str(exc)})

        # Finally, test that the entire custom unit definition is valid
        try:
            registry.define(self.fmt_string())
        except Exception as exc:
            raise ValidationError(str(exc))

    name = models.CharField(
        max_length=50,
        verbose_name=_('Name'),
        help_text=_('Unit name'),
        unique=True,
        blank=False,
    )

    symbol = models.CharField(
        max_length=10,
        verbose_name=_('Symbol'),
        help_text=_('Optional unit symbol'),
        blank=True,
    )

    definition = models.CharField(
        max_length=50,
        verbose_name=_('Definition'),
        help_text=_('Unit definition'),
        blank=False,
    )


@receiver(post_save, sender=CustomUnit, dispatch_uid='custom_unit_saved')
@receiver(post_delete, sender=CustomUnit, dispatch_uid='custom_unit_deleted')
def after_custom_unit_updated(sender, instance, **kwargs):
    """Callback when a custom unit is updated or deleted."""
    # Force reload of the unit registry
    from InvenTree.conversion import reload_unit_registry

    reload_unit_registry()


<<<<<<< HEAD
# region Files


def rename_attachment(instance, filename):
=======
def rename_attachment(instance, filename: str):
>>>>>>> e3a1c5fa
    """Callback function to rename an uploaded attachment file.

    Args:
        instance (Attachment): The Attachment instance for which the file is being renamed.
        filename (str): The original filename of the uploaded file.

    Returns:
        str: The new filename for the uploaded file, e.g. 'attachments/<model_type>/<model_id>/<filename>'.
    """
    # Remove any illegal characters from the filename
    illegal_chars = '\'"\\`~#|!@#$%^&*()[]{}<>?;:+=,'

    for c in illegal_chars:
        filename = filename.replace(c, '')

    filename = os.path.basename(filename)

    # Generate a new filename for the attachment
    return os.path.join(
        'attachments', str(instance.model_type), str(instance.model_id), filename
    )


class Attachment(InvenTree.models.MetadataMixin, InvenTree.models.InvenTreeModel):
    """Class which represents an uploaded file attachment.

    An attachment can be either an uploaded file, or an external URL.

    Attributes:
        attachment: The uploaded file
        url: An external URL
        comment: A comment or description for the attachment
        user: The user who uploaded the attachment
        upload_date: The date the attachment was uploaded
        file_size: The size of the uploaded file
        metadata: Arbitrary metadata for the attachment (inherit from MetadataMixin)
        tags: Tags for the attachment
    """

    class Meta:
        """Metaclass options."""

        verbose_name = _('Attachment')

    class ModelChoices(RenderChoices):
        """Model choices for attachments."""

        choice_fnc = common.validators.attachment_model_options

    def save(self, *args, **kwargs):
        """Custom 'save' method for the Attachment model.

        - Record the file size of the uploaded attachment (if applicable)
        - Ensure that the 'content_type' and 'object_id' fields are set
        - Run extra validations
        """
        # Either 'attachment' or 'link' must be specified!
        if not self.attachment and not self.link:
            raise ValidationError({
                'attachment': _('Missing file'),
                'link': _('Missing external link'),
            })

        if self.attachment:
            if self.attachment.name.lower().endswith('.svg'):
                self.attachment.file.file = self.clean_svg(self.attachment)
        else:
            self.file_size = 0

        super().save(*args, **kwargs)

        # Update file size
        if self.file_size == 0 and self.attachment:
            # Get file size
            if default_storage.exists(self.attachment.name):
                try:
                    self.file_size = default_storage.size(self.attachment.name)
                except Exception:
                    pass

            if self.file_size != 0:
                super().save()

    def clean_svg(self, field):
        """Sanitize SVG file before saving."""
        cleaned = sanitize_svg(field.file.read())
        return BytesIO(bytes(cleaned, 'utf8'))

    def __str__(self):
        """Human name for attachment."""
        if self.attachment is not None:
            return os.path.basename(self.attachment.name)
        return str(self.link)

    model_type = models.CharField(
        max_length=100,
        validators=[common.validators.validate_attachment_model_type],
        verbose_name=_('Model type'),
        help_text=_('Target model type for image'),
    )

    model_id = models.PositiveIntegerField()

    attachment = models.FileField(
        upload_to=rename_attachment,
        verbose_name=_('Attachment'),
        help_text=_('Select file to attach'),
        blank=True,
        null=True,
    )

    link = InvenTree.fields.InvenTreeURLField(
        blank=True,
        null=True,
        verbose_name=_('Link'),
        help_text=_('Link to external URL'),
        max_length=2000,
    )

    comment = models.CharField(
        blank=True,
        max_length=250,
        verbose_name=_('Comment'),
        help_text=_('Attachment comment'),
    )

    upload_user = models.ForeignKey(
        User,
        on_delete=models.SET_NULL,
        blank=True,
        null=True,
        verbose_name=_('User'),
        help_text=_('User'),
    )

    upload_date = models.DateField(
        auto_now_add=True,
        null=True,
        blank=True,
        verbose_name=_('Upload date'),
        help_text=_('Date the file was uploaded'),
    )

    file_size = models.PositiveIntegerField(
        default=0, verbose_name=_('File size'), help_text=_('File size in bytes')
    )

    tags = TaggableManager(blank=True)

    @property
    def basename(self):
        """Base name/path for attachment."""
        if self.attachment:
            return os.path.basename(self.attachment.name)
        return None

    def fully_qualified_url(self):
        """Return a 'fully qualified' URL for this attachment.

        - If the attachment is a link to an external resource, return the link
        - If the attachment is an uploaded file, return the fully qualified media URL
        """
        if self.link:
            return self.link

        if self.attachment:
            import InvenTree.helpers_model

            media_url = InvenTree.helpers.getMediaUrl(self.attachment.url)
            return InvenTree.helpers_model.construct_absolute_url(media_url)

        return ''

    def check_permission(self, permission, user):
        """Check if the user has the required permission for this attachment."""
        from InvenTree.models import InvenTreeAttachmentMixin

        model_class = common.validators.attachment_model_class_from_label(
            self.model_type
        )

        if not issubclass(model_class, InvenTreeAttachmentMixin):
            raise ValidationError(_('Invalid model type specified for attachment'))

        return model_class.check_attachment_permission(permission, user)


# endregion


class InvenTreeCustomUserStateModel(models.Model):
    """Custom model to extends any registered state with extra custom, user defined states.

    Fields:
        reference_status: Status set that is extended with this custom state
        logical_key: State logical key that is equal to this custom state in business logic
        key: Numerical value that will be saved in the models database
        name: Name of the state (must be uppercase and a valid variable identifier)
        label: Label that will be displayed in the frontend (human readable)
        color: Color that will be displayed in the frontend

    """

    class Meta:
        """Metaclass options for this mixin."""

        verbose_name = _('Custom State')
        verbose_name_plural = _('Custom States')
        unique_together = [('reference_status', 'key'), ('reference_status', 'name')]

    reference_status = models.CharField(
        max_length=250,
        verbose_name=_('Reference Status Set'),
        help_text=_('Status set that is extended with this custom state'),
    )

    logical_key = models.IntegerField(
        verbose_name=_('Logical Key'),
        help_text=_(
            'State logical key that is equal to this custom state in business logic'
        ),
    )

    key = models.IntegerField(
        verbose_name=_('Value'),
        help_text=_('Numerical value that will be saved in the models database'),
    )

    name = models.CharField(
        max_length=250,
        verbose_name=_('Name'),
        help_text=_('Name of the state'),
        validators=[
            common.validators.validate_uppercase,
            common.validators.validate_variable_string,
        ],
    )

    label = models.CharField(
        max_length=250,
        verbose_name=_('Label'),
        help_text=_('Label that will be displayed in the frontend'),
    )

    color = models.CharField(
        max_length=10,
        choices=state_color_mappings(),
        default=ColorEnum.secondary.value,
        verbose_name=_('Color'),
        help_text=_('Color that will be displayed in the frontend'),
    )

    model = models.ForeignKey(
        ContentType,
        on_delete=models.SET_NULL,
        null=True,
        blank=True,
        verbose_name=_('Model'),
        help_text=_('Model this state is associated with'),
    )

    def __str__(self) -> str:
        """Return string representation of the custom state."""
        return f'{self.model.name} ({self.reference_status}): {self.name} | {self.key} ({self.logical_key})'

    def save(self, *args, **kwargs) -> None:
        """Ensure that the custom state is valid before saving."""
        self.clean()
        return super().save(*args, **kwargs)

    def clean(self) -> None:
        """Validate custom state data."""
        if self.model is None:
            raise ValidationError({'model': _('Model must be selected')})

        if self.key is None:
            raise ValidationError({'key': _('Key must be selected')})

        if self.logical_key is None:
            raise ValidationError({'logical_key': _('Logical key must be selected')})

        # Ensure that the key is not the same as the logical key
        if self.key == self.logical_key:
            raise ValidationError({'key': _('Key must be different from logical key')})

        # Check against the reference status class
        status_class = self.get_status_class()

        if not status_class:
            raise ValidationError({
                'reference_status': _('Valid reference status class must be provided')
            })

        if self.key in status_class.values():
            raise ValidationError({
                'key': _(
                    'Key must be different from the logical keys of the reference status'
                )
            })

        if self.logical_key not in status_class.values():
            raise ValidationError({
                'logical_key': _(
                    'Logical key must be in the logical keys of the reference status'
                )
            })

        if self.name in status_class.names():
            raise ValidationError({
                'name': _(
                    'Name must be different from the names of the reference status'
                )
            })

        return super().clean()

    def get_status_class(self):
        """Return the appropriate status class for this custom state."""
        from generic.states import StatusCode
        from InvenTree.helpers import inheritors

        if not self.reference_status:
            return None

        # Return the first class that matches the reference status
        for cls in inheritors(StatusCode):
            if cls.__name__ == self.reference_status:
                return cls


# region Linked data


class SelectionList(InvenTree.models.MetadataMixin, InvenTree.models.InvenTreeModel):
    """Class which represents a list of selectable items for parameters.

    A lists selection options can be either manually defined, or sourced from a plugin.

    Attributes:
        name: The name of the selection list
        description: A description of the selection list
        locked: Is this selection list locked (i.e. cannot be modified)?
        active: Is this selection list active?
        source_plugin: The plugin which provides the selection list
        source_string: The string representation of the selection list
        default: The default value for the selection list
        created: The date/time that the selection list was created
        last_updated: The date/time that the selection list was last updated
    """

    class Meta:
        """Meta options for SelectionList."""

        verbose_name = _('Selection List')
        verbose_name_plural = _('Selection Lists')

    name = models.CharField(
        max_length=100,
        verbose_name=_('Name'),
        help_text=_('Name of the selection list'),
        unique=True,
    )

    description = models.CharField(
        max_length=250,
        verbose_name=_('Description'),
        help_text=_('Description of the selection list'),
        blank=True,
    )

    locked = models.BooleanField(
        default=False,
        verbose_name=_('Locked'),
        help_text=_('Is this selection list locked?'),
    )

    active = models.BooleanField(
        default=True,
        verbose_name=_('Active'),
        help_text=_('Can this selection list be used?'),
    )

    source_plugin = models.ForeignKey(
        'plugin.PluginConfig',
        on_delete=models.SET_NULL,
        blank=True,
        null=True,
        verbose_name=_('Source Plugin'),
        help_text=_('Plugin which provides the selection list'),
    )

    source_string = models.CharField(
        max_length=1000,
        verbose_name=_('Source String'),
        help_text=_('Optional string identifying the source used for this list'),
        blank=True,
    )

    default = models.ForeignKey(
        'SelectionListEntry',
        on_delete=models.SET_NULL,
        blank=True,
        null=True,
        verbose_name=_('Default Entry'),
        help_text=_('Default entry for this selection list'),
    )

    created = models.DateTimeField(
        auto_now_add=True,
        verbose_name=_('Created'),
        help_text=_('Date and time that the selection list was created'),
    )

    last_updated = models.DateTimeField(
        auto_now=True,
        verbose_name=_('Last Updated'),
        help_text=_('Date and time that the selection list was last updated'),
    )

    def __str__(self):
        """Return string representation of the selection list."""
        if not self.active:
            return f'{self.name} (Inactive)'
        return self.name

    @staticmethod
    def get_api_url():
        """Return the API URL associated with the SelectionList model."""
        return reverse('api-selectionlist-list')

    def get_choices(self):
        """Return the choices for the selection list."""
        choices = self.entries.filter(active=True)
        return [c.value for c in choices]


class SelectionListEntry(models.Model):
    """Class which represents a single entry in a SelectionList.

    Attributes:
        list: The SelectionList to which this entry belongs
        value: The value of the selection list entry
        label: The label for the selection list entry
        description: A description of the selection list entry
        active: Is this selection list entry active?
    """

    class Meta:
        """Meta options for SelectionListEntry."""

        verbose_name = _('Selection List Entry')
        verbose_name_plural = _('Selection List Entries')
        unique_together = [['list', 'value']]

    list = models.ForeignKey(
        SelectionList,
        on_delete=models.CASCADE,
        null=True,
        blank=True,
        related_name='entries',
        verbose_name=_('Selection List'),
        help_text=_('Selection list to which this entry belongs'),
    )

    value = models.CharField(
        max_length=255,
        verbose_name=_('Value'),
        help_text=_('Value of the selection list entry'),
    )

    label = models.CharField(
        max_length=255,
        verbose_name=_('Label'),
        help_text=_('Label for the selection list entry'),
    )

    description = models.CharField(
        max_length=250,
        verbose_name=_('Description'),
        help_text=_('Description of the selection list entry'),
        blank=True,
    )

    active = models.BooleanField(
        default=True,
        verbose_name=_('Active'),
        help_text=_('Is this selection list entry active?'),
    )

    def __str__(self):
        """Return string representation of the selection list entry."""
        if not self.active:
            return f'{self.label} (Inactive)'
        return self.label


class ReferenceSource(InvenTree.models.MetadataMixin, InvenTree.models.InvenTreeModel):
    """A source for references linking model instances to strings.

    Attributes:
    - name: The name of the reference source
    - description: A description of the reference source
    - slug: The slug of the reference source
    - locked: Is this reference source locked (i.e. cannot be modified by the user)?
    - active: Is this reference source active?
    - source_plugin: The plugin which provides the reference source
    - source_string: The string representation of the reference source - might be used by plugins to
    provide extra information
    - created: The date/time that the reference source was created
    - last_updated: The date/time that the reference source was last updated

    - validation_pattern: A regular expression pattern to validate a
    - max_length: The maximum length of the reference string
    reference (None if no regex validation is required)
    - reference_is_unique_global: Are references unique globally?
    - reference_is_link: Are references required to be valid URIs as per RFC 3986?
    """

    class Meta:
        """Meta options for SelectionList."""

        verbose_name = _('Reference Source')
        verbose_name_plural = _('Reference Sources')

    name = models.CharField(
        max_length=100,
        verbose_name=_('Name'),
        help_text=_('Name of the reference source'),
        unique=True,
    )

    description = models.CharField(
        max_length=250,
        verbose_name=_('Description'),
        help_text=_('Description of the reference source'),
        blank=True,
    )

    locked = models.BooleanField(
        default=False,
        verbose_name=_('Locked'),
        help_text=_('Is this reference source locked?'),
    )

    active = models.BooleanField(
        default=True,
        verbose_name=_('Active'),
        help_text=_('Can this reference source be used?'),
    )

    source_plugin = models.ForeignKey(
        'plugin.PluginConfig',
        on_delete=models.SET_NULL,
        blank=True,
        null=True,
        verbose_name=_('Source Plugin'),
        help_text=_('Plugin which provides the reference source'),
    )

    source_string = models.CharField(
        max_length=1000,
        verbose_name=_('Source String'),
        help_text=_(
            'Optional string identifying the source used for this reference source'
        ),
        blank=True,
    )

    created = models.DateTimeField(
        auto_now_add=True,
        verbose_name=_('Created'),
        help_text=_('Date and time that the reference source was created'),
    )

    last_updated = models.DateTimeField(
        auto_now=True,
        verbose_name=_('Last Updated'),
        help_text=_('Date and time that the reference source was last updated'),
    )

    validation_pattern = models.CharField(
        max_length=250,
        verbose_name=_('Validation Pattern'),
        help_text=_('Regular expression pattern to validate a reference'),
        blank=True,
    )

    max_length = models.PositiveIntegerField(
        verbose_name=_('Max Length'),
        help_text=_('Maximum length of the reference string'),
        default=100,
    )

    reference_is_unique_global = models.BooleanField(
        default=False,
        verbose_name=_('Unique Globally'),
        help_text=_('Are references unique globally?'),
    )

    reference_is_link = models.BooleanField(
        default=False,
        verbose_name=_('Reference is Link'),
        help_text=_('Are references required to be valid URIs as per RFC 3986?'),
    )

    def __str__(self):
        """Return string representation of the reference source."""
        if not self.active:
            return f'{self.name} (Inactive)'
        return self.name

    def clean(self):
        """Ensure that the reference source is valid before saving."""
        if self.validation_pattern:
            try:
                re.compile(self.validation_pattern)
            except re.error as exc:
                raise ValidationError({'validation_pattern': str(exc)})

        return super().clean()


class Reference(InvenTree.models.MetadataMixin, InvenTree.models.InvenTreeModel):
    """Reference to a specific model.

    Attributes:
    - source: ReferenceSource that defined this Reference
    - target: GenericObject that links to the targeted object
    - value: raw value
    - locked: Is this reference locked?
    - created: The date/time that the reference source was created
    - last_updated: The date/time that the reference source was last updated
    - checked: Was this reference checked to be valid?
    - last_checked: The date/time that the reference was last checked
    """

    source = models.ForeignKey(
        ReferenceSource,
        on_delete=models.CASCADE,
        verbose_name=_('Source'),
        help_text=_('Reference source that defined this reference'),
    )

    target_content_type = models.ForeignKey(
        ContentType,
        on_delete=models.CASCADE,
        related_name='reference_target',
        verbose_name=_('Target Content Type'),
        help_text=_('Content type of the target object'),
    )

    target_object_id = models.PositiveIntegerField(
        verbose_name=_('Target Object ID'), help_text=_('ID of the target object')
    )

    target = GenericForeignKey('target_content_type', 'target_object_id')

    value = models.CharField(
        max_length=255,
        verbose_name=_('Value'),
        help_text=_('Raw value of the reference'),
    )

    locked = models.BooleanField(
        default=False,
        verbose_name=_('Locked'),
        help_text=_('Is this reference locked?'),
    )

    created = models.DateTimeField(
        auto_now_add=True,
        verbose_name=_('Created'),
        help_text=_('Date and time that the reference was created'),
    )

    last_updated = models.DateTimeField(
        auto_now=True,
        verbose_name=_('Last Updated'),
        help_text=_('Date and time that the reference was last updated'),
    )

    checked = models.BooleanField(
        default=False,
        verbose_name=_('Checked'),
        help_text=_('Was this reference checked to be valid?'),
    )

    last_checked = models.DateTimeField(
        null=True,
        blank=True,
        verbose_name=_('Last Checked'),
        help_text=_('Date and time that the reference was last checked'),
    )

    def __str__(self):
        """Return string representation of the reference."""
        return f'{self.source.name}|{self.target}: {self.value}'

    def clean_value(self, *args, **kwargs):
        """Ensure that the reference is valid before saving."""
        reference = self.value
        source = self.source

        if source.max_length and len(reference) > source.max_length:
            raise ValidationError({
                'value': _(f'Value longer than max_length of {source.max_length}')
            })

        if source.validation_pattern:
            comp = re.compile(source.validation_pattern)
            if not comp.fullmatch(reference):
                raise ValidationError({
                    'value': _('Value does not match validation pattern')
                })

        if source.reference_is_link:
            validator = URLValidator()
            try:
                validator(reference)
            except ValidationError:
                raise ValidationError({'value': _('Value is not a valid URL')})

        if source.reference_is_unique_global:
            if Reference.objects.filter(source=source, value=reference).exists():
                raise ValidationError({'value': _('Value is not unique globally')})

        return super().clean(*args, **kwargs)


# endregion


class BarcodeScanResult(InvenTree.models.InvenTreeModel):
    """Model for storing barcode scans results."""

    BARCODE_SCAN_MAX_LEN = 250

    class Meta:
        """Model meta options."""

        verbose_name = _('Barcode Scan')

    data = models.CharField(
        max_length=BARCODE_SCAN_MAX_LEN,
        verbose_name=_('Data'),
        help_text=_('Barcode data'),
        blank=False,
        null=False,
    )

    user = models.ForeignKey(
        User,
        on_delete=models.SET_NULL,
        blank=True,
        null=True,
        verbose_name=_('User'),
        help_text=_('User who scanned the barcode'),
    )

    timestamp = models.DateTimeField(
        auto_now_add=True,
        verbose_name=_('Timestamp'),
        help_text=_('Date and time of the barcode scan'),
    )

    endpoint = models.CharField(
        max_length=250,
        verbose_name=_('Path'),
        help_text=_('URL endpoint which processed the barcode'),
        blank=True,
        null=True,
    )

    context = models.JSONField(
        max_length=1000,
        verbose_name=_('Context'),
        help_text=_('Context data for the barcode scan'),
        blank=True,
        null=True,
    )

    response = models.JSONField(
        max_length=1000,
        verbose_name=_('Response'),
        help_text=_('Response data from the barcode scan'),
        blank=True,
        null=True,
    )

    result = models.BooleanField(
        verbose_name=_('Result'),
        help_text=_('Was the barcode scan successful?'),
        default=False,
    )


class DataOutput(models.Model):
    """Model for storing generated data output from various processes.

    This model is intended for storing data files which are generated by various processes,
    and need to be retained for future use (e.g. download by the user).

    Attributes:
        created: Date and time that the data output was created
        user: User who created the data output (if applicable)
        total: Total number of items / records in the data output
        progress: Current progress of the data output generation process
        complete: Has the data output generation process completed?
        output_type: The type of data output generated (e.g. 'label', 'report', etc)
        template_name: Name of the template used to generate the data output (if applicable)
        plugin: Key for the plugin which generated the data output (if applicable)
        output: File field for storing the generated file
        errors: JSON field for storing any errors generated during the data output generation process
    """

    class DataOutputTypes(StringEnum):
        """Enum for data output types."""

        LABEL = 'label'
        REPORT = 'report'
        EXPORT = 'export'

    created = models.DateField(auto_now_add=True, editable=False)

    user = models.ForeignKey(
        User, on_delete=models.SET_NULL, blank=True, null=True, related_name='+'
    )

    total = models.PositiveIntegerField(default=1)

    progress = models.PositiveIntegerField(default=0)

    complete = models.BooleanField(default=False)

    output_type = models.CharField(max_length=100, blank=True, null=True)

    template_name = models.CharField(max_length=100, blank=True, null=True)

    plugin = models.CharField(max_length=100, blank=True, null=True)

    output = models.FileField(upload_to='data_output', blank=True, null=True)

    errors = models.JSONField(blank=True, null=True)

    def mark_complete(self, progress: int = 100, output: Optional[ContentFile] = None):
        """Mark the data output generation process as complete.

        Arguments:
            progress (int, optional): Progress percentage of the data output generation. Defaults to 100.
            output (ContentFile, optional): The generated output file. Defaults to None.
        """
        self.complete = True
        self.progress = progress
        self.output = output
        self.save()

    def mark_failure(
        self, error: Optional[str] = None, error_dict: Optional[dict] = None
    ):
        """Log an error message to the errors field.

        Arguments:
            error (str, optional): Error message to log. Defaults to None.
            error_dict (dict): Dictionary containing error messages. Defaults to None.
        """
        self.complete = False
        self.output = None

        if error_dict is not None:
            self.errors = error_dict
        elif error is not None:
            self.errors = {'error': str(error)}
        else:
            self.errors = {'error': str(_('An error occurred'))}

        self.save()


# region Email
class Priority(models.IntegerChoices):
    """Enumeration for defining email priority levels."""

    NONE = 0
    VERY_HIGH = 1
    HIGH = 2
    NORMAL = 3
    LOW = 4
    VERY_LOW = 5


HEADER_PRIORITY = 'X-Priority'
HEADER_MSG_ID = 'Message-ID'

del_error_msg = _(
    'INVE-E8: Email log deletion is protected. Set INVENTREE_PROTECT_EMAIL_LOG to False to allow deletion.'
)


class NoDeleteQuerySet(models.query.QuerySet):
    """Custom QuerySet to prevent deletion of EmailLog entries."""

    def delete(self):
        """Override delete method to prevent deletion of EmailLog entries."""
        if get_global_setting('INVENTREE_PROTECT_EMAIL_LOG'):
            raise ValidationError(del_error_msg)
        super().delete()


class NoDeleteManager(models.Manager):
    """Custom Manager to use NoDeleteQuerySet."""

    def get_queryset(self):
        """Return a NoDeleteQuerySet."""
        return NoDeleteQuerySet(self.model, using=self._db)


class EmailMessage(models.Model):
    """Model for storing email messages sent or received by the system.

    Attributes:
        global_id: Unique identifier for the email message
        message_id_key: Identifier for the email message - might be supplied by external system
        thread_id_key: Identifier of thread - might be supplied by external system
        subject: Subject of the email message
        body: Body of the email message
        to: Recipient of the email message
        sender: Sender of the email message
        status: Status of the email message (e.g. 'sent', 'failed', etc)
        timestamp: Date and time that the email message left the system or was received by the system
        headers: Headers of the email message
        full_message: Full email message content
        direction: Direction of the email message (e.g. 'inbound', 'outbound')
        error_code: Error code (if applicable)
        error_message: Error message (if applicable)
        error_timestamp: Date and time of the error (if applicable)
        delivery_options: Delivery options for the email message
    """

    class Meta:
        """Meta options for EmailMessage."""

        verbose_name = _('Email Message')
        verbose_name_plural = _('Email Messages')

    class EmailStatus(models.TextChoices):
        """Machine setting config type enum."""

        ANNOUNCED = (
            'A',
            _('Announced'),
        )  # Intend to send mail was announced (saved in system, pushed to queue)
        SENT = 'S', _('Sent')  # Mail was sent to the email server
        FAILED = 'F', _('Failed')  # There was en error sending the email
        DELIVERED = (
            'D',
            _('Delivered'),
        )  # Mail was delivered to the recipient - this means we got some kind of feedback from the email server or user
        READ = (
            'R',
            _('Read'),
        )  # Mail was read by the recipient - this means we got some kind of feedback from the user
        CONFIRMED = (
            'C',
            _('Confirmed'),
        )  # Mail delivery was confirmed by the recipient explicitly

    class EmailDirection(models.TextChoices):
        """Email direction enum."""

        INBOUND = 'I', _('Inbound')
        OUTBOUND = 'O', _('Outbound')

    class DeliveryOptions(models.TextChoices):
        """Email delivery options enum."""

        NO_REPLY = 'no_reply', _('No Reply')
        TRACK_DELIVERY = 'track_delivery', _('Track Delivery')
        TRACK_READ = 'track_read', _('Track Read')
        TRACK_CLICK = 'track_click', _('Track Click')

    global_id = models.UUIDField(
        verbose_name=_('Global ID'),
        help_text=_('Unique identifier for this message'),
        primary_key=True,
        default=uuid.uuid4,
        editable=False,
        unique=True,
    )
    message_id_key = models.CharField(
        max_length=250,
        blank=True,
        null=True,
        verbose_name=_('Message ID'),
        help_text=_(
            'Identifier for this message (might be supplied by external system)'
        ),
    )
    thread_id_key = models.CharField(
        max_length=250,
        blank=True,
        null=True,
        verbose_name=_('Thread ID'),
        help_text=_(
            'Identifier for this message thread (might be supplied by external system)'
        ),
    )
    thread = models.ForeignKey(
        'EmailThread',
        on_delete=models.SET_NULL,
        blank=True,
        null=True,
        related_name='messages',
        verbose_name=_('Thread'),
        help_text=_('Linked thread for this message'),
    )
    subject = models.CharField(max_length=250, blank=False, null=False)
    body = models.TextField(blank=False, null=False)
    to = models.EmailField(blank=False, null=False)
    sender = models.EmailField(blank=False, null=False)
    status = models.CharField(
        max_length=50, blank=True, null=True, choices=EmailStatus.choices
    )
    timestamp = models.DateTimeField(auto_now_add=True, editable=False)
    headers = models.JSONField(blank=True, null=True)
    # Additional info
    full_message = models.TextField(blank=True, null=True)
    direction = models.CharField(
        max_length=50, blank=True, null=True, choices=EmailDirection.choices
    )
    priority = models.IntegerField(verbose_name=_('Prioriy'), choices=Priority.choices)
    delivery_options = models.JSONField(
        blank=True,
        null=True,
        # choices=DeliveryOptions.choices
    )
    # Optional tracking of delivery
    error_code = models.CharField(max_length=50, blank=True, null=True)
    error_message = models.TextField(blank=True, null=True)
    error_timestamp = models.DateTimeField(blank=True, null=True)

    def save(self, *args, **kwargs):
        """Ensure threads exist before saving the email message."""
        ret = super().save(*args, **kwargs)

        # Ensure thread is linked
        if not self.thread:
            thread, created = EmailThread.objects.get_or_create(
                key=self.thread_id_key, started_internal=True
            )
            self.thread = thread
            if created and not self.thread_id_key:
                self.thread_id_key = thread.global_id
            self.save()

        return ret

    objects = NoDeleteManager()

    def delete(self, *kwargs):
        """Delete entry - if not protected."""
        if get_global_setting('INVENTREE_PROTECT_EMAIL_LOG'):
            raise ValidationError(del_error_msg)
        return super().delete(*kwargs)


class EmailThread(InvenTree.models.InvenTreeMetadataModel):
    """Model for storing email threads."""

    class Meta:
        """Meta options for EmailThread."""

        verbose_name = _('Email Thread')
        verbose_name_plural = _('Email Threads')
        unique_together = [['key', 'global_id']]
        ordering = ['-updated']

    key = models.CharField(
        max_length=250,
        verbose_name=_('Key'),
        null=True,
        blank=True,
        help_text=_('Unique key for this thread (used to identify the thread)'),
    )
    global_id = models.UUIDField(
        verbose_name=_('Global ID'),
        help_text=_('Unique identifier for this thread'),
        primary_key=True,
        default=uuid.uuid4,
        editable=False,
    )
    started_internal = models.BooleanField(
        default=False,
        verbose_name=_('Started Internal'),
        help_text=_('Was this thread started internally?'),
    )
    created = models.DateTimeField(
        auto_now_add=True,
        verbose_name=_('Created'),
        help_text=_('Date and time that the thread was created'),
    )
    updated = models.DateTimeField(
        auto_now=True,
        verbose_name=_('Updated'),
        help_text=_('Date and time that the thread was last updated'),
    )


def issue_mail(
    subject: str,
    body: str,
    from_email: str,
    recipients: Union[str, list],
    fail_silently: bool = False,
    html_message=None,
    prio: Priority = Priority.NORMAL,
    headers: Optional[dict] = None,
):
    """Send an email with the specified subject and body, to the specified recipients list.

    Mostly used by tasks.
    """
    connection = get_connection(fail_silently=fail_silently)

    message = EmailMultiAlternatives(
        subject, body, from_email, recipients, connection=connection
    )
    if html_message:
        message.attach_alternative(html_message, 'text/html')

    # Add any extra headers
    if headers is not None:
        for key, value in headers.items():
            message.extra_headers[key] = value

    # Stabilize the message ID before creating the object
    if HEADER_MSG_ID not in message.extra_headers:
        message.extra_headers[HEADER_MSG_ID] = make_msgid(domain=DNS_NAME)

    # TODO add `References` field for the thread ID

    # Add headers for flags
    message.extra_headers[HEADER_PRIORITY] = str(prio)

    # And now send
    return message.send()


def log_email_messages(email_messages) -> list[EmailMessage]:
    """Log email messages to the database.

    Args:
        email_messages (list): List of email messages to log.
    """
    instance_id = inventree_identifier(True)

    msg_ids = []
    for msg in email_messages:
        try:
            new_obj = EmailMessage.objects.create(
                message_id_key=msg.extra_headers.get(HEADER_MSG_ID),
                subject=msg.subject,
                body=msg.body,
                to=msg.to,
                sender=msg.from_email,
                status=EmailMessage.EmailStatus.ANNOUNCED,
                direction=EmailMessage.EmailDirection.OUTBOUND,
                priority=msg.extra_headers.get(HEADER_PRIORITY, '3'),
                headers=msg.extra_headers,
                full_message=msg,
            )
            msg_ids.append(new_obj)

            # Add InvenTree specific headers to the message to help with identification if we see mails again
            msg.extra_headers['X-InvenTree-MsgId-1'] = str(new_obj.global_id)
            msg.extra_headers['X-InvenTree-ThreadId-1'] = str(new_obj.thread.global_id)
            msg.extra_headers['X-InvenTree-Instance-1'] = str(instance_id)
        except Exception as exc:  # pragma: no cover
            logger.error(f' INVE-W10: Failed to log email message: {exc}')
    return msg_ids


@receiver(inbound)
def handle_inbound(sender, event, esp_name, **kwargs):
    """Handle inbound email messages from anymail."""
    message = event.message

    r_to = message.envelope_recipient or [a.addr_spec for a in message.to]
    r_sender = message.envelope_sender or message.from_email.addr_spec

    msg = EmailMessage.objects.create(
        message_id_key=event.message[HEADER_MSG_ID],
        subject=message.subject,
        body=message.text,
        to=r_to,
        sender=r_sender,
        status=EmailMessage.EmailStatus.READ,
        direction=EmailMessage.EmailDirection.INBOUND,
        priority=Priority.NONE,
        timestamp=message.date,
        headers=message._headers,
        full_message=message.html,
    )

    # Schedule a task to process the email message
    from plugin.base.mail.mail import process_mail_in

    InvenTree.tasks.offload_task(process_mail_in, mail_id=msg.pk, group='mail')


@receiver(tracking)
def handle_event(sender, event, esp_name, **kwargs):
    """Handle tracking events from anymail."""
    try:
        email = EmailMessage.objects.get(message_id_key=event.message_id)

        if event.event_type == 'delivered':
            email.status = EmailMessage.EmailStatus.DELIVERED
        elif event.event_type == 'opened':
            email.status = EmailMessage.EmailStatus.READ
        elif event.event_type == 'clicked':
            email.status = EmailMessage.EmailStatus.CONFIRMED
        elif event.event_type == 'sent':
            email.status = EmailMessage.EmailStatus.SENT
        elif event.event_type == 'unknown':
            email.error_message = event.esp_event
        else:
            if event.event_type in ('queued', 'deferred'):
                # We ignore these
                return True
            else:
                email.status = EmailMessage.EmailStatus.FAILED
                email.error_code = event.event_type
                email.error_message = event.esp_event
                email.error_timestamp = event.timestamp
        email.save()
        return True
    except EmailMessage.DoesNotExist:
        return False
    except Exception as exc:  # pragma: no cover
        logger.error(f' INVE-W10: Failed to handle tracking event: {exc}')
        return False


# endregion Email

# region tracing for django q
if TRACE_PROC:  # pragma: no cover

    @receiver(post_spawn)
    def spwan_callback(sender, proc_name, **kwargs):
        """Callback to patch in tracing support."""
        TRACE_PROV.add_span_processor(TRACE_PROC)
        trace.set_tracer_provider(TRACE_PROV)
        trace.get_tracer(__name__)

# endregion<|MERGE_RESOLUTION|>--- conflicted
+++ resolved
@@ -27,13 +27,9 @@
 from django.core.exceptions import ValidationError
 from django.core.files.base import ContentFile
 from django.core.files.storage import default_storage
-<<<<<<< HEAD
-from django.core.validators import MinValueValidator, URLValidator
-=======
 from django.core.mail import EmailMultiAlternatives, get_connection
 from django.core.mail.utils import DNS_NAME
-from django.core.validators import MinValueValidator
->>>>>>> e3a1c5fa
+from django.core.validators import MinValueValidator, URLValidator
 from django.db import models, transaction
 from django.db.models.signals import post_delete, post_save
 from django.db.utils import IntegrityError, OperationalError, ProgrammingError
@@ -1879,14 +1875,10 @@
     reload_unit_registry()
 
 
-<<<<<<< HEAD
 # region Files
 
 
-def rename_attachment(instance, filename):
-=======
 def rename_attachment(instance, filename: str):
->>>>>>> e3a1c5fa
     """Callback function to rename an uploaded attachment file.
 
     Args:
