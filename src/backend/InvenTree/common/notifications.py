"""Base classes and functions for notifications."""

from dataclasses import dataclass
from datetime import timedelta
from typing import Optional

from django.contrib.auth import get_user_model
from django.contrib.auth.models import Group
from django.db.models import Model
from django.utils.translation import gettext_lazy as _

import structlog

import common.models
from InvenTree.exceptions import log_error
from InvenTree.ready import isImportingData, isRebuildingData
from plugin import PluginMixinEnum, registry
from users.models import Owner
from users.permissions import check_user_permission

logger = structlog.get_logger('inventree')


# region methods
<<<<<<< HEAD
class NotificationMethod:
    """Base class for notification methods."""

    METHOD_NAME = ''
    METHOD_ICON = None
    CONTEXT_BUILTIN = ['name', 'message']
    CONTEXT_EXTRA = []
    GLOBAL_SETTING = None
    USER_SETTING = None

    def __init__(
        self, obj: Model, category: str, targets: Optional[list], context
    ) -> None:
        """Check that the method is read.

        This checks that:
        - All needed functions are implemented
        - The method is not disabled via plugin
        - All needed context values were provided
        """
        # Check if a sending fnc is defined
        if (not hasattr(self, 'send')) and (not hasattr(self, 'send_bulk')):
            raise NotImplementedError(
                'A NotificationMethod must either define a `send` or a `send_bulk` method'
            )

        # No method name is no good
        if self.METHOD_NAME in ('', None):
            raise NotImplementedError(
                f'The NotificationMethod {self.__class__} did not provide a METHOD_NAME'
            )

        # Check if plugin is disabled - if so do not gather targets etc.
        if self.global_setting_disable():
            self.targets = None
            return

        # Define arguments
        self.obj = obj
        self.category = category
        self.targets = targets
        self.context = self.check_context(context)

        # Gather targets
        self.targets = self.get_targets()

    def check_context(self, context):
        """Check that all values defined in the methods CONTEXT were provided in the current context."""

        def check(ref, obj):
            # the obj is not accessible so we are on the end
            if not isinstance(obj, (list, dict, tuple)):
                return ref

            # check if the ref exists
            if isinstance(ref, str):
                if not obj.get(ref):
                    return ref
                return False

            # nested
            elif isinstance(ref, (tuple, list)):
                if len(ref) == 1:
                    return check(ref[0], obj)
                ret = check(ref[0], obj)
                if ret:
                    return ret
                return check(ref[1:], obj[ref[0]])

            # other cases -> raise
            raise NotImplementedError(
                'This type can not be used as a context reference'
            )

        missing = []
        for item in (*self.CONTEXT_BUILTIN, *self.CONTEXT_EXTRA):
            ret = check(item, context)
            if ret:
                missing.append(ret)

        if missing:
            raise NotImplementedError(
                f'The `context` is missing the following items:\n{missing}'
            )

        return context

    def get_targets(self):
        """Returns targets for notifications.

        Processes `self.targets` to extract all users that should be notified.
        """
        raise NotImplementedError('The `get_targets` method must be implemented!')

    def setup(self):
        """Set up context before notifications are send.

        This is intended to be overridden in method implementations.
        """
        return True

    def cleanup(self):
        """Clean up context after all notifications were send.

        This is intended to be overridden in method implementations.
        """
        return True

    # region plugins
    def get_plugin(self):
        """Returns plugin class."""
        return False

    def global_setting_disable(self):
        """Check if the method is defined in a plugin and has a global setting."""
        # Check if plugin has a setting
        if not self.GLOBAL_SETTING:
            return False

        # Check if plugin is set
        plg_cls = self.get_plugin()
        if not plg_cls:
            return False

        # Check if method globally enabled
        plg_instance = registry.get_plugin(plg_cls.NAME.lower())
        return plg_instance and not plg_instance.get_setting(self.GLOBAL_SETTING)

    def usersetting(self, target):
        """Returns setting for this method for a given user."""
        return NotificationUserSetting.get_setting(
            f'NOTIFICATION_METHOD_{self.METHOD_NAME.upper()}',
            user=target,
            method=self.METHOD_NAME,
        )

    # endregion


class SingleNotificationMethod(NotificationMethod):
    """NotificationMethod that sends notifications one by one."""

    def send(self, target):
        """This function must be overridden."""
        raise NotImplementedError('The `send` method must be overridden!')


class BulkNotificationMethod(NotificationMethod):
    """NotificationMethod that sends all notifications in bulk."""

    def send_bulk(self):
        """This function must be overridden."""
        raise NotImplementedError('The `send` method must be overridden!')


# endregion


class MethodStorageClass:
    """Class that works as registry for all available notification methods in InvenTree.

    Is initialized on startup as one instance named `storage` in this file.
    """

    methods_list: list = []
    user_settings = {}

    @property
    def methods(self):
        """Return all available methods.

        This is cached, and stored internally.
        """
        if self.methods_list is None:
            self.collect()

        return self.methods_list

    def collect(self, selected_classes=None):
        """Collect all classes in the environment that are notification methods.

        Can be filtered to only include provided classes for testing.

        Args:
            selected_classes (class, optional): References to the classes that should be registered. Defaults to None.
        """
        logger.debug('Collecting notification methods...')

        current_method = (
            InvenTree.helpers.inheritors(NotificationMethod) - IGNORED_NOTIFICATION_CLS
        )

        # for testing selective loading is made available
        if selected_classes:
            current_method = [
                item for item in current_method if item is selected_classes
            ]

        # make sure only one of each method is added
        filtered_list = {}
        for item in current_method:
            plugin = item.get_plugin(item)
            ref = (
                f'{plugin.package_path}_{item.METHOD_NAME}'
                if plugin
                else item.METHOD_NAME
            )
            item.plugin = plugin() if plugin else None
            filtered_list[ref] = item

        storage.methods_list = list(filtered_list.values())

        logger.info('Found %s notification methods', len(storage.methods_list))

        for item in storage.methods_list:
            logger.debug(' - %s', str(item))

    def get_usersettings(self, user) -> list:
        """Returns all user settings for a specific user.

        This is needed to show them in the settings UI.

        Args:
            user (User): User that should be used as a filter.

        Returns:
            list: All applicablae notification settings.
        """
        methods = []

        for item in storage.methods:
            if item.USER_SETTING:
                new_key = f'NOTIFICATION_METHOD_{item.METHOD_NAME.upper()}'

                # make sure the setting exists
                self.user_settings[new_key] = item.USER_SETTING
                NotificationUserSetting.get_setting(
                    key=new_key, user=user, method=item.METHOD_NAME
                )

                # save definition
                methods.append({
                    'key': new_key,
                    'icon': getattr(item, 'METHOD_ICON', ''),
                    'method': item.METHOD_NAME,
                })

        return methods


IGNORED_NOTIFICATION_CLS = {SingleNotificationMethod, BulkNotificationMethod}
storage = MethodStorageClass()


class UIMessageNotification(SingleNotificationMethod):
    """Delivery method for sending specific users notifications in the notification pain in the web UI."""

    METHOD_NAME = 'ui_message'

    def get_targets(self):
        """Only send notifications for active users."""
        return [target for target in self.targets if target.is_active]

    def send(self, target):
        """Send a UI notification to a user."""
        common.models.NotificationMessage.objects.create(
            target_object=self.obj,
            source_object=target,
            user=target,
            category=self.category,
            name=self.context['name'],
            message=self.context['message'],
        )
        return True


=======
>>>>>>> 9679e582
@dataclass()
class NotificationBody:
    """Information needed to create a notification.

    Attributes:
        name (str): Name (or subject) of the notification
        slug (str): Slugified reference for notification
        message (str): Notification message as text. Should not be longer than 120 chars.
        template (str): Reference to the html template for the notification.

    The strings support f-string style formatting with context variables parsed at runtime.

    Context variables:
        instance: Text representing the instance
        verbose_name: Verbose name of the model
        app_label: App label (slugified) of the model
        model_name': Name (slugified) of the model
    """

    name: str
    slug: str
    message: str
    template: Optional[str] = None


class InvenTreeNotificationBodies:
    """Default set of notifications for InvenTree.

    Contains regularly used notification bodies.
    """

    NewOrder = NotificationBody(
        name=_('New {verbose_name}'),
        slug='{app_label}.new_{model_name}',
        message=_('A new order has been created and assigned to you'),
        template='email/new_order_assigned.html',
    )
    """Send when a new order (build, sale or purchase) was created."""

    OrderCanceled = NotificationBody(
        name=_('{verbose_name} canceled'),
        slug='{app_label}.canceled_{model_name}',
        message=_('A order that is assigned to you was canceled'),
        template='email/canceled_order_assigned.html',
    )
    """Send when a order (sale, return or purchase) was canceled."""

    ItemsReceived = NotificationBody(
        name=_('Items Received'),
        slug='purchase_order.items_received',
        message=_('Items have been received against a purchase order'),
        template='email/purchase_order_received.html',
    )

    ReturnOrderItemsReceived = NotificationBody(
        name=_('Items Received'),
        slug='return_order.items_received',
        message=_('Items have been received against a return order'),
        template='email/return_order_received.html',
    )


def trigger_notification(obj: Model, category: str = '', obj_ref: str = 'pk', **kwargs):
    """Send out a notification.

    Args:
        obj: The object (model instance) that is triggering the notification
        category: The category (label) for the notification
        obj_ref: The reference to the object that should be used for the notification
        kwargs: Additional arguments to pass to the notification method
    """
    # Check if data is importing currently
    if isImportingData() or isRebuildingData():  # pragma: no cover
        return

    targets = kwargs.get('targets')
    target_fnc = kwargs.get('target_fnc')
    target_args = kwargs.get('target_args', [])
    target_kwargs = kwargs.get('target_kwargs', {})
    target_exclude = kwargs.get('target_exclude')
    context = kwargs.get('context', {})
    delivery_methods = kwargs.get('delivery_methods')
    check_recent = kwargs.get('check_recent', True)

    # Resolve object reference
    refs = [obj_ref, 'pk', 'id', 'uid']

    obj_ref_value = None

    # Find the first reference that is available
    if obj:
        for ref in refs:
            if hasattr(obj, ref):
                obj_ref_value = getattr(obj, ref)
                break

        if not obj_ref_value:
            raise KeyError(
                f"Could not resolve an object reference for '{obj!s}' with {','.join(set(refs))}"
            )

    # Check if we have notified recently...
    delta = timedelta(days=1)

    if check_recent and common.models.NotificationEntry.check_recent(
        category, obj_ref_value, delta
    ):
        logger.info(
            "Notification '%s' has recently been sent for '%s' - SKIPPING",
            category,
            str(obj),
        )
        return

    logger.info("Gathering users for notification '%s'", category)

    if target_exclude is None:
        target_exclude = set()

    # Collect possible targets
    if not targets and target_fnc:
        targets = target_fnc(*target_args, **target_kwargs)

    # Convert list of targets to a list of users
    # (targets may include 'owner' or 'group' classes)
    target_users = set()

    if targets:
        for target in targets:
            if target is None:
                continue
            # User instance is provided
            elif isinstance(target, get_user_model()):
                if target not in target_exclude:
                    target_users.add(target)
            # Group instance is provided
            elif isinstance(target, Group):
                for user in get_user_model().objects.filter(groups__name=target.name):
                    if user not in target_exclude:
                        target_users.add(user)
            # Owner instance (either 'user' or 'group' is provided)
            elif isinstance(target, Owner):
                for owner in target.get_related_owners(include_group=False):
                    user = owner.owner
                    if user not in target_exclude:
                        target_users.add(user)
            # Unhandled type
            else:
                logger.error(
                    'Unknown target passed to trigger_notification method: %s', target
                )

    # Filter out any users who are inactive, or do not have the required model permissions
    valid_users = list(
        filter(
            lambda u: u
            and u.is_active
            and (not obj or check_user_permission(u, obj, 'view')),
            list(target_users),
        )
    )

    # Track whether any notifications were sent
    result = False

    # Send out via all registered notification methods
    for plugin in registry.with_mixin(PluginMixinEnum.NOTIFICATION):
        # Skip if the plugin is *not* in the "delivery_methods" list?
        match = not delivery_methods

        for notification_class in delivery_methods or []:
            if type(notification_class) is str:
                if plugin.slug == notification_class:
                    match = True
                    break

            elif getattr(notification_class, 'SLUG', None) == plugin.slug:
                match = True
                break

        if not match:
            continue

        try:
            # Plugin may optionally filter target users
            filtered_users = plugin.filter_targets(list(valid_users))
            if plugin.send_notification(obj, category, filtered_users, context):
                result = True
        except Exception:
            log_error('send_notification', plugin=plugin.slug)

    # Log the notification entry
    if result:
        common.models.NotificationEntry.notify(category, obj_ref_value)<|MERGE_RESOLUTION|>--- conflicted
+++ resolved
@@ -22,285 +22,6 @@
 
 
 # region methods
-<<<<<<< HEAD
-class NotificationMethod:
-    """Base class for notification methods."""
-
-    METHOD_NAME = ''
-    METHOD_ICON = None
-    CONTEXT_BUILTIN = ['name', 'message']
-    CONTEXT_EXTRA = []
-    GLOBAL_SETTING = None
-    USER_SETTING = None
-
-    def __init__(
-        self, obj: Model, category: str, targets: Optional[list], context
-    ) -> None:
-        """Check that the method is read.
-
-        This checks that:
-        - All needed functions are implemented
-        - The method is not disabled via plugin
-        - All needed context values were provided
-        """
-        # Check if a sending fnc is defined
-        if (not hasattr(self, 'send')) and (not hasattr(self, 'send_bulk')):
-            raise NotImplementedError(
-                'A NotificationMethod must either define a `send` or a `send_bulk` method'
-            )
-
-        # No method name is no good
-        if self.METHOD_NAME in ('', None):
-            raise NotImplementedError(
-                f'The NotificationMethod {self.__class__} did not provide a METHOD_NAME'
-            )
-
-        # Check if plugin is disabled - if so do not gather targets etc.
-        if self.global_setting_disable():
-            self.targets = None
-            return
-
-        # Define arguments
-        self.obj = obj
-        self.category = category
-        self.targets = targets
-        self.context = self.check_context(context)
-
-        # Gather targets
-        self.targets = self.get_targets()
-
-    def check_context(self, context):
-        """Check that all values defined in the methods CONTEXT were provided in the current context."""
-
-        def check(ref, obj):
-            # the obj is not accessible so we are on the end
-            if not isinstance(obj, (list, dict, tuple)):
-                return ref
-
-            # check if the ref exists
-            if isinstance(ref, str):
-                if not obj.get(ref):
-                    return ref
-                return False
-
-            # nested
-            elif isinstance(ref, (tuple, list)):
-                if len(ref) == 1:
-                    return check(ref[0], obj)
-                ret = check(ref[0], obj)
-                if ret:
-                    return ret
-                return check(ref[1:], obj[ref[0]])
-
-            # other cases -> raise
-            raise NotImplementedError(
-                'This type can not be used as a context reference'
-            )
-
-        missing = []
-        for item in (*self.CONTEXT_BUILTIN, *self.CONTEXT_EXTRA):
-            ret = check(item, context)
-            if ret:
-                missing.append(ret)
-
-        if missing:
-            raise NotImplementedError(
-                f'The `context` is missing the following items:\n{missing}'
-            )
-
-        return context
-
-    def get_targets(self):
-        """Returns targets for notifications.
-
-        Processes `self.targets` to extract all users that should be notified.
-        """
-        raise NotImplementedError('The `get_targets` method must be implemented!')
-
-    def setup(self):
-        """Set up context before notifications are send.
-
-        This is intended to be overridden in method implementations.
-        """
-        return True
-
-    def cleanup(self):
-        """Clean up context after all notifications were send.
-
-        This is intended to be overridden in method implementations.
-        """
-        return True
-
-    # region plugins
-    def get_plugin(self):
-        """Returns plugin class."""
-        return False
-
-    def global_setting_disable(self):
-        """Check if the method is defined in a plugin and has a global setting."""
-        # Check if plugin has a setting
-        if not self.GLOBAL_SETTING:
-            return False
-
-        # Check if plugin is set
-        plg_cls = self.get_plugin()
-        if not plg_cls:
-            return False
-
-        # Check if method globally enabled
-        plg_instance = registry.get_plugin(plg_cls.NAME.lower())
-        return plg_instance and not plg_instance.get_setting(self.GLOBAL_SETTING)
-
-    def usersetting(self, target):
-        """Returns setting for this method for a given user."""
-        return NotificationUserSetting.get_setting(
-            f'NOTIFICATION_METHOD_{self.METHOD_NAME.upper()}',
-            user=target,
-            method=self.METHOD_NAME,
-        )
-
-    # endregion
-
-
-class SingleNotificationMethod(NotificationMethod):
-    """NotificationMethod that sends notifications one by one."""
-
-    def send(self, target):
-        """This function must be overridden."""
-        raise NotImplementedError('The `send` method must be overridden!')
-
-
-class BulkNotificationMethod(NotificationMethod):
-    """NotificationMethod that sends all notifications in bulk."""
-
-    def send_bulk(self):
-        """This function must be overridden."""
-        raise NotImplementedError('The `send` method must be overridden!')
-
-
-# endregion
-
-
-class MethodStorageClass:
-    """Class that works as registry for all available notification methods in InvenTree.
-
-    Is initialized on startup as one instance named `storage` in this file.
-    """
-
-    methods_list: list = []
-    user_settings = {}
-
-    @property
-    def methods(self):
-        """Return all available methods.
-
-        This is cached, and stored internally.
-        """
-        if self.methods_list is None:
-            self.collect()
-
-        return self.methods_list
-
-    def collect(self, selected_classes=None):
-        """Collect all classes in the environment that are notification methods.
-
-        Can be filtered to only include provided classes for testing.
-
-        Args:
-            selected_classes (class, optional): References to the classes that should be registered. Defaults to None.
-        """
-        logger.debug('Collecting notification methods...')
-
-        current_method = (
-            InvenTree.helpers.inheritors(NotificationMethod) - IGNORED_NOTIFICATION_CLS
-        )
-
-        # for testing selective loading is made available
-        if selected_classes:
-            current_method = [
-                item for item in current_method if item is selected_classes
-            ]
-
-        # make sure only one of each method is added
-        filtered_list = {}
-        for item in current_method:
-            plugin = item.get_plugin(item)
-            ref = (
-                f'{plugin.package_path}_{item.METHOD_NAME}'
-                if plugin
-                else item.METHOD_NAME
-            )
-            item.plugin = plugin() if plugin else None
-            filtered_list[ref] = item
-
-        storage.methods_list = list(filtered_list.values())
-
-        logger.info('Found %s notification methods', len(storage.methods_list))
-
-        for item in storage.methods_list:
-            logger.debug(' - %s', str(item))
-
-    def get_usersettings(self, user) -> list:
-        """Returns all user settings for a specific user.
-
-        This is needed to show them in the settings UI.
-
-        Args:
-            user (User): User that should be used as a filter.
-
-        Returns:
-            list: All applicablae notification settings.
-        """
-        methods = []
-
-        for item in storage.methods:
-            if item.USER_SETTING:
-                new_key = f'NOTIFICATION_METHOD_{item.METHOD_NAME.upper()}'
-
-                # make sure the setting exists
-                self.user_settings[new_key] = item.USER_SETTING
-                NotificationUserSetting.get_setting(
-                    key=new_key, user=user, method=item.METHOD_NAME
-                )
-
-                # save definition
-                methods.append({
-                    'key': new_key,
-                    'icon': getattr(item, 'METHOD_ICON', ''),
-                    'method': item.METHOD_NAME,
-                })
-
-        return methods
-
-
-IGNORED_NOTIFICATION_CLS = {SingleNotificationMethod, BulkNotificationMethod}
-storage = MethodStorageClass()
-
-
-class UIMessageNotification(SingleNotificationMethod):
-    """Delivery method for sending specific users notifications in the notification pain in the web UI."""
-
-    METHOD_NAME = 'ui_message'
-
-    def get_targets(self):
-        """Only send notifications for active users."""
-        return [target for target in self.targets if target.is_active]
-
-    def send(self, target):
-        """Send a UI notification to a user."""
-        common.models.NotificationMessage.objects.create(
-            target_object=self.obj,
-            source_object=target,
-            user=target,
-            category=self.category,
-            name=self.context['name'],
-            message=self.context['message'],
-        )
-        return True
-
-
-=======
->>>>>>> 9679e582
 @dataclass()
 class NotificationBody:
     """Information needed to create a notification.
