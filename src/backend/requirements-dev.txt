# This file was autogenerated by uv via the following command:
#    uv pip compile src/backend/requirements-dev.in -o src/backend/requirements-dev.txt --no-strip-extras --generate-hashes
asgiref==3.8.1 \
    --hash=sha256:3e1e3ecc849832fe52ccf2cb6686b7a55f82bb1d6aee72a58826471390335e47 \
    --hash=sha256:c343bd80a0bec947a9860adb4c432ffa7db769836c64238fc34bdc3fec84d590
    # via
    #   -c src/backend/requirements.txt
    #   django
build==1.2.1 \
    --hash=sha256:526263f4870c26f26c433545579475377b2b7588b6f1eac76a001e873ae3e19d \
    --hash=sha256:75e10f767a433d9a86e50d83f418e83efc18ede923ee5ff7df93b6cb0306c5d4
    # via pip-tools
cffi==1.16.0 \
    --hash=sha256:0c9ef6ff37e974b73c25eecc13952c55bceed9112be2d9d938ded8e856138bcc \
    --hash=sha256:131fd094d1065b19540c3d72594260f118b231090295d8c34e19a7bbcf2e860a \
    --hash=sha256:1b8ebc27c014c59692bb2664c7d13ce7a6e9a629be20e54e7271fa696ff2b417 \
    --hash=sha256:2c56b361916f390cd758a57f2e16233eb4f64bcbeee88a4881ea90fca14dc6ab \
    --hash=sha256:2d92b25dbf6cae33f65005baf472d2c245c050b1ce709cc4588cdcdd5495b520 \
    --hash=sha256:31d13b0f99e0836b7ff893d37af07366ebc90b678b6664c955b54561fc36ef36 \
    --hash=sha256:32c68ef735dbe5857c810328cb2481e24722a59a2003018885514d4c09af9743 \
    --hash=sha256:3686dffb02459559c74dd3d81748269ffb0eb027c39a6fc99502de37d501faa8 \
    --hash=sha256:582215a0e9adbe0e379761260553ba11c58943e4bbe9c36430c4ca6ac74b15ed \
    --hash=sha256:5b50bf3f55561dac5438f8e70bfcdfd74543fd60df5fa5f62d94e5867deca684 \
    --hash=sha256:5bf44d66cdf9e893637896c7faa22298baebcd18d1ddb6d2626a6e39793a1d56 \
    --hash=sha256:6602bc8dc6f3a9e02b6c22c4fc1e47aa50f8f8e6d3f78a5e16ac33ef5fefa324 \
    --hash=sha256:673739cb539f8cdaa07d92d02efa93c9ccf87e345b9a0b556e3ecc666718468d \
    --hash=sha256:68678abf380b42ce21a5f2abde8efee05c114c2fdb2e9eef2efdb0257fba1235 \
    --hash=sha256:68e7c44931cc171c54ccb702482e9fc723192e88d25a0e133edd7aff8fcd1f6e \
    --hash=sha256:6b3d6606d369fc1da4fd8c357d026317fbb9c9b75d36dc16e90e84c26854b088 \
    --hash=sha256:748dcd1e3d3d7cd5443ef03ce8685043294ad6bd7c02a38d1bd367cfd968e000 \
    --hash=sha256:7651c50c8c5ef7bdb41108b7b8c5a83013bfaa8a935590c5d74627c047a583c7 \
    --hash=sha256:7b78010e7b97fef4bee1e896df8a4bbb6712b7f05b7ef630f9d1da00f6444d2e \
    --hash=sha256:7e61e3e4fa664a8588aa25c883eab612a188c725755afff6289454d6362b9673 \
    --hash=sha256:80876338e19c951fdfed6198e70bc88f1c9758b94578d5a7c4c91a87af3cf31c \
    --hash=sha256:8895613bcc094d4a1b2dbe179d88d7fb4a15cee43c052e8885783fac397d91fe \
    --hash=sha256:88e2b3c14bdb32e440be531ade29d3c50a1a59cd4e51b1dd8b0865c54ea5d2e2 \
    --hash=sha256:8f8e709127c6c77446a8c0a8c8bf3c8ee706a06cd44b1e827c3e6a2ee6b8c098 \
    --hash=sha256:9cb4a35b3642fc5c005a6755a5d17c6c8b6bcb6981baf81cea8bfbc8903e8ba8 \
    --hash=sha256:9f90389693731ff1f659e55c7d1640e2ec43ff725cc61b04b2f9c6d8d017df6a \
    --hash=sha256:a09582f178759ee8128d9270cd1344154fd473bb77d94ce0aeb2a93ebf0feaf0 \
    --hash=sha256:a6a14b17d7e17fa0d207ac08642c8820f84f25ce17a442fd15e27ea18d67c59b \
    --hash=sha256:a72e8961a86d19bdb45851d8f1f08b041ea37d2bd8d4fd19903bc3083d80c896 \
    --hash=sha256:abd808f9c129ba2beda4cfc53bde801e5bcf9d6e0f22f095e45327c038bfe68e \
    --hash=sha256:ac0f5edd2360eea2f1daa9e26a41db02dd4b0451b48f7c318e217ee092a213e9 \
    --hash=sha256:b29ebffcf550f9da55bec9e02ad430c992a87e5f512cd63388abb76f1036d8d2 \
    --hash=sha256:b2ca4e77f9f47c55c194982e10f058db063937845bb2b7a86c84a6cfe0aefa8b \
    --hash=sha256:b7be2d771cdba2942e13215c4e340bfd76398e9227ad10402a8767ab1865d2e6 \
    --hash=sha256:b84834d0cf97e7d27dd5b7f3aca7b6e9263c56308ab9dc8aae9784abb774d404 \
    --hash=sha256:b86851a328eedc692acf81fb05444bdf1891747c25af7529e39ddafaf68a4f3f \
    --hash=sha256:bcb3ef43e58665bbda2fb198698fcae6776483e0c4a631aa5647806c25e02cc0 \
    --hash=sha256:c0f31130ebc2d37cdd8e44605fb5fa7ad59049298b3f745c74fa74c62fbfcfc4 \
    --hash=sha256:c6a164aa47843fb1b01e941d385aab7215563bb8816d80ff3a363a9f8448a8dc \
    --hash=sha256:d8a9d3ebe49f084ad71f9269834ceccbf398253c9fac910c4fd7053ff1386936 \
    --hash=sha256:db8e577c19c0fda0beb7e0d4e09e0ba74b1e4c092e0e40bfa12fe05b6f6d75ba \
    --hash=sha256:dc9b18bf40cc75f66f40a7379f6a9513244fe33c0e8aa72e2d56b0196a7ef872 \
    --hash=sha256:e09f3ff613345df5e8c3667da1d918f9149bd623cd9070c983c013792a9a62eb \
    --hash=sha256:e4108df7fe9b707191e55f33efbcb2d81928e10cea45527879a4749cbe472614 \
    --hash=sha256:e6024675e67af929088fda399b2094574609396b1decb609c55fa58b028a32a1 \
    --hash=sha256:e70f54f1796669ef691ca07d046cd81a29cb4deb1e5f942003f401c0c4a2695d \
    --hash=sha256:e715596e683d2ce000574bae5d07bd522c781a822866c20495e52520564f0969 \
    --hash=sha256:e760191dd42581e023a68b758769e2da259b5d52e3103c6060ddc02c9edb8d7b \
    --hash=sha256:ed86a35631f7bfbb28e108dd96773b9d5a6ce4811cf6ea468bb6a359b256b1e4 \
    --hash=sha256:ee07e47c12890ef248766a6e55bd38ebfb2bb8edd4142d56db91b21ea68b7627 \
    --hash=sha256:fa3a0128b152627161ce47201262d3140edb5a5c3da88d73a1b790a959126956 \
    --hash=sha256:fcc8eb6d5902bb1cf6dc4f187ee3ea80a1eba0a89aba40a5cb20a5087d961357
    # via
    #   -c src/backend/requirements.txt
    #   cryptography
cfgv==3.4.0 \
    --hash=sha256:b7265b1f29fd3316bfcd2b330d63d024f2bfd8bcb8b0272f8e19a504856c48f9 \
    --hash=sha256:e52591d4c5f5dead8e0f673fb16db7949d2cfb3f7da4582893288f0ded8fe560
    # via pre-commit
charset-normalizer==3.3.2 \
    --hash=sha256:06435b539f889b1f6f4ac1758871aae42dc3a8c0e24ac9e60c2384973ad73027 \
    --hash=sha256:06a81e93cd441c56a9b65d8e1d043daeb97a3d0856d177d5c90ba85acb3db087 \
    --hash=sha256:0a55554a2fa0d408816b3b5cedf0045f4b8e1a6065aec45849de2d6f3f8e9786 \
    --hash=sha256:0b2b64d2bb6d3fb9112bafa732def486049e63de9618b5843bcdd081d8144cd8 \
    --hash=sha256:10955842570876604d404661fbccbc9c7e684caf432c09c715ec38fbae45ae09 \
    --hash=sha256:122c7fa62b130ed55f8f285bfd56d5f4b4a5b503609d181f9ad85e55c89f4185 \
    --hash=sha256:1ceae2f17a9c33cb48e3263960dc5fc8005351ee19db217e9b1bb15d28c02574 \
    --hash=sha256:1d3193f4a680c64b4b6a9115943538edb896edc190f0b222e73761716519268e \
    --hash=sha256:1f79682fbe303db92bc2b1136016a38a42e835d932bab5b3b1bfcfbf0640e519 \
    --hash=sha256:2127566c664442652f024c837091890cb1942c30937add288223dc895793f898 \
    --hash=sha256:22afcb9f253dac0696b5a4be4a1c0f8762f8239e21b99680099abd9b2b1b2269 \
    --hash=sha256:25baf083bf6f6b341f4121c2f3c548875ee6f5339300e08be3f2b2ba1721cdd3 \
    --hash=sha256:2e81c7b9c8979ce92ed306c249d46894776a909505d8f5a4ba55b14206e3222f \
    --hash=sha256:3287761bc4ee9e33561a7e058c72ac0938c4f57fe49a09eae428fd88aafe7bb6 \
    --hash=sha256:34d1c8da1e78d2e001f363791c98a272bb734000fcef47a491c1e3b0505657a8 \
    --hash=sha256:37e55c8e51c236f95b033f6fb391d7d7970ba5fe7ff453dad675e88cf303377a \
    --hash=sha256:3d47fa203a7bd9c5b6cee4736ee84ca03b8ef23193c0d1ca99b5089f72645c73 \
    --hash=sha256:3e4d1f6587322d2788836a99c69062fbb091331ec940e02d12d179c1d53e25fc \
    --hash=sha256:42cb296636fcc8b0644486d15c12376cb9fa75443e00fb25de0b8602e64c1714 \
    --hash=sha256:45485e01ff4d3630ec0d9617310448a8702f70e9c01906b0d0118bdf9d124cf2 \
    --hash=sha256:4a78b2b446bd7c934f5dcedc588903fb2f5eec172f3d29e52a9096a43722adfc \
    --hash=sha256:4ab2fe47fae9e0f9dee8c04187ce5d09f48eabe611be8259444906793ab7cbce \
    --hash=sha256:4d0d1650369165a14e14e1e47b372cfcb31d6ab44e6e33cb2d4e57265290044d \
    --hash=sha256:549a3a73da901d5bc3ce8d24e0600d1fa85524c10287f6004fbab87672bf3e1e \
    --hash=sha256:55086ee1064215781fff39a1af09518bc9255b50d6333f2e4c74ca09fac6a8f6 \
    --hash=sha256:572c3763a264ba47b3cf708a44ce965d98555f618ca42c926a9c1616d8f34269 \
    --hash=sha256:573f6eac48f4769d667c4442081b1794f52919e7edada77495aaed9236d13a96 \
    --hash=sha256:5b4c145409bef602a690e7cfad0a15a55c13320ff7a3ad7ca59c13bb8ba4d45d \
    --hash=sha256:6463effa3186ea09411d50efc7d85360b38d5f09b870c48e4600f63af490e56a \
    --hash=sha256:65f6f63034100ead094b8744b3b97965785388f308a64cf8d7c34f2f2e5be0c4 \
    --hash=sha256:663946639d296df6a2bb2aa51b60a2454ca1cb29835324c640dafb5ff2131a77 \
    --hash=sha256:6897af51655e3691ff853668779c7bad41579facacf5fd7253b0133308cf000d \
    --hash=sha256:68d1f8a9e9e37c1223b656399be5d6b448dea850bed7d0f87a8311f1ff3dabb0 \
    --hash=sha256:6ac7ffc7ad6d040517be39eb591cac5ff87416c2537df6ba3cba3bae290c0fed \
    --hash=sha256:6b3251890fff30ee142c44144871185dbe13b11bab478a88887a639655be1068 \
    --hash=sha256:6c4caeef8fa63d06bd437cd4bdcf3ffefe6738fb1b25951440d80dc7df8c03ac \
    --hash=sha256:6ef1d82a3af9d3eecdba2321dc1b3c238245d890843e040e41e470ffa64c3e25 \
    --hash=sha256:753f10e867343b4511128c6ed8c82f7bec3bd026875576dfd88483c5c73b2fd8 \
    --hash=sha256:7cd13a2e3ddeed6913a65e66e94b51d80a041145a026c27e6bb76c31a853c6ab \
    --hash=sha256:7ed9e526742851e8d5cc9e6cf41427dfc6068d4f5a3bb03659444b4cabf6bc26 \
    --hash=sha256:7f04c839ed0b6b98b1a7501a002144b76c18fb1c1850c8b98d458ac269e26ed2 \
    --hash=sha256:802fe99cca7457642125a8a88a084cef28ff0cf9407060f7b93dca5aa25480db \
    --hash=sha256:80402cd6ee291dcb72644d6eac93785fe2c8b9cb30893c1af5b8fdd753b9d40f \
    --hash=sha256:8465322196c8b4d7ab6d1e049e4c5cb460d0394da4a27d23cc242fbf0034b6b5 \
    --hash=sha256:86216b5cee4b06df986d214f664305142d9c76df9b6512be2738aa72a2048f99 \
    --hash=sha256:87d1351268731db79e0f8e745d92493ee2841c974128ef629dc518b937d9194c \
    --hash=sha256:8bdb58ff7ba23002a4c5808d608e4e6c687175724f54a5dade5fa8c67b604e4d \
    --hash=sha256:8c622a5fe39a48f78944a87d4fb8a53ee07344641b0562c540d840748571b811 \
    --hash=sha256:8d756e44e94489e49571086ef83b2bb8ce311e730092d2c34ca8f7d925cb20aa \
    --hash=sha256:8f4a014bc36d3c57402e2977dada34f9c12300af536839dc38c0beab8878f38a \
    --hash=sha256:9063e24fdb1e498ab71cb7419e24622516c4a04476b17a2dab57e8baa30d6e03 \
    --hash=sha256:90d558489962fd4918143277a773316e56c72da56ec7aa3dc3dbbe20fdfed15b \
    --hash=sha256:923c0c831b7cfcb071580d3f46c4baf50f174be571576556269530f4bbd79d04 \
    --hash=sha256:95f2a5796329323b8f0512e09dbb7a1860c46a39da62ecb2324f116fa8fdc85c \
    --hash=sha256:96b02a3dc4381e5494fad39be677abcb5e6634bf7b4fa83a6dd3112607547001 \
    --hash=sha256:9f96df6923e21816da7e0ad3fd47dd8f94b2a5ce594e00677c0013018b813458 \
    --hash=sha256:a10af20b82360ab00827f916a6058451b723b4e65030c5a18577c8b2de5b3389 \
    --hash=sha256:a50aebfa173e157099939b17f18600f72f84eed3049e743b68ad15bd69b6bf99 \
    --hash=sha256:a981a536974bbc7a512cf44ed14938cf01030a99e9b3a06dd59578882f06f985 \
    --hash=sha256:a9a8e9031d613fd2009c182b69c7b2c1ef8239a0efb1df3f7c8da66d5dd3d537 \
    --hash=sha256:ae5f4161f18c61806f411a13b0310bea87f987c7d2ecdbdaad0e94eb2e404238 \
    --hash=sha256:aed38f6e4fb3f5d6bf81bfa990a07806be9d83cf7bacef998ab1a9bd660a581f \
    --hash=sha256:b01b88d45a6fcb69667cd6d2f7a9aeb4bf53760d7fc536bf679ec94fe9f3ff3d \
    --hash=sha256:b261ccdec7821281dade748d088bb6e9b69e6d15b30652b74cbbac25e280b796 \
    --hash=sha256:b2b0a0c0517616b6869869f8c581d4eb2dd83a4d79e0ebcb7d373ef9956aeb0a \
    --hash=sha256:b4a23f61ce87adf89be746c8a8974fe1c823c891d8f86eb218bb957c924bb143 \
    --hash=sha256:bd8f7df7d12c2db9fab40bdd87a7c09b1530128315d047a086fa3ae3435cb3a8 \
    --hash=sha256:beb58fe5cdb101e3a055192ac291b7a21e3b7ef4f67fa1d74e331a7f2124341c \
    --hash=sha256:c002b4ffc0be611f0d9da932eb0f704fe2602a9a949d1f738e4c34c75b0863d5 \
    --hash=sha256:c083af607d2515612056a31f0a8d9e0fcb5876b7bfc0abad3ecd275bc4ebc2d5 \
    --hash=sha256:c180f51afb394e165eafe4ac2936a14bee3eb10debc9d9e4db8958fe36afe711 \
    --hash=sha256:c235ebd9baae02f1b77bcea61bce332cb4331dc3617d254df3323aa01ab47bd4 \
    --hash=sha256:cd70574b12bb8a4d2aaa0094515df2463cb429d8536cfb6c7ce983246983e5a6 \
    --hash=sha256:d0eccceffcb53201b5bfebb52600a5fb483a20b61da9dbc885f8b103cbe7598c \
    --hash=sha256:d965bba47ddeec8cd560687584e88cf699fd28f192ceb452d1d7ee807c5597b7 \
    --hash=sha256:db364eca23f876da6f9e16c9da0df51aa4f104a972735574842618b8c6d999d4 \
    --hash=sha256:ddbb2551d7e0102e7252db79ba445cdab71b26640817ab1e3e3648dad515003b \
    --hash=sha256:deb6be0ac38ece9ba87dea880e438f25ca3eddfac8b002a2ec3d9183a454e8ae \
    --hash=sha256:e06ed3eb3218bc64786f7db41917d4e686cc4856944f53d5bdf83a6884432e12 \
    --hash=sha256:e27ad930a842b4c5eb8ac0016b0a54f5aebbe679340c26101df33424142c143c \
    --hash=sha256:e537484df0d8f426ce2afb2d0f8e1c3d0b114b83f8850e5f2fbea0e797bd82ae \
    --hash=sha256:eb00ed941194665c332bf8e078baf037d6c35d7c4f3102ea2d4f16ca94a26dc8 \
    --hash=sha256:eb6904c354526e758fda7167b33005998fb68c46fbc10e013ca97f21ca5c8887 \
    --hash=sha256:eb8821e09e916165e160797a6c17edda0679379a4be5c716c260e836e122f54b \
    --hash=sha256:efcb3f6676480691518c177e3b465bcddf57cea040302f9f4e6e191af91174d4 \
    --hash=sha256:f27273b60488abe721a075bcca6d7f3964f9f6f067c8c4c605743023d7d3944f \
    --hash=sha256:f30c3cb33b24454a82faecaf01b19c18562b1e89558fb6c56de4d9118a032fd5 \
    --hash=sha256:fb69256e180cb6c8a894fee62b3afebae785babc1ee98b81cdf68bbca1987f33 \
    --hash=sha256:fd1abc0d89e30cc4e02e4064dc67fcc51bd941eb395c502aac3ec19fab46b519 \
    --hash=sha256:ff8fa367d09b717b2a17a052544193ad76cd49979c805768879cb63d9ca50561
    # via
    #   -c src/backend/requirements.txt
    #   pdfminer-six
click==8.1.7 \
    --hash=sha256:ae74fb96c20a0277a1d615f1e4d73c8414f5a98db8b799a7931d1582f3390c28 \
    --hash=sha256:ca9853ad459e787e2192211578cc907e7594e294c7ccc834310722b41b9ca6de
    # via pip-tools
coverage[toml]==7.5.4 \
    --hash=sha256:018a12985185038a5b2bcafab04ab833a9a0f2c59995b3cec07e10074c78635f \
    --hash=sha256:02ff6e898197cc1e9fa375581382b72498eb2e6d5fc0b53f03e496cfee3fac6d \
    --hash=sha256:042183de01f8b6d531e10c197f7f0315a61e8d805ab29c5f7b51a01d62782747 \
    --hash=sha256:1014fbf665fef86cdfd6cb5b7371496ce35e4d2a00cda501cf9f5b9e6fced69f \
    --hash=sha256:1137f46adb28e3813dec8c01fefadcb8c614f33576f672962e323b5128d9a68d \
    --hash=sha256:16852febd96acd953b0d55fc842ce2dac1710f26729b31c80b940b9afcd9896f \
    --hash=sha256:2174e7c23e0a454ffe12267a10732c273243b4f2d50d07544a91198f05c48f47 \
    --hash=sha256:2214ee920787d85db1b6a0bd9da5f8503ccc8fcd5814d90796c2f2493a2f4d2e \
    --hash=sha256:3257fdd8e574805f27bb5342b77bc65578e98cbc004a92232106344053f319ba \
    --hash=sha256:3684bc2ff328f935981847082ba4fdc950d58906a40eafa93510d1b54c08a66c \
    --hash=sha256:3a6612c99081d8d6134005b1354191e103ec9705d7ba2754e848211ac8cacc6b \
    --hash=sha256:3d7564cc09dd91b5a6001754a5b3c6ecc4aba6323baf33a12bd751036c998be4 \
    --hash=sha256:44da56a2589b684813f86d07597fdf8a9c6ce77f58976727329272f5a01f99f7 \
    --hash=sha256:5013ed890dc917cef2c9f765c4c6a8ae9df983cd60dbb635df8ed9f4ebc9f555 \
    --hash=sha256:54317c2b806354cbb2dc7ac27e2b93f97096912cc16b18289c5d4e44fc663233 \
    --hash=sha256:56b4eafa21c6c175b3ede004ca12c653a88b6f922494b023aeb1e836df953ace \
    --hash=sha256:581ea96f92bf71a5ec0974001f900db495488434a6928a2ca7f01eee20c23805 \
    --hash=sha256:5cd64adedf3be66f8ccee418473c2916492d53cbafbfcff851cbec5a8454b136 \
    --hash=sha256:5df54843b88901fdc2f598ac06737f03d71168fd1175728054c8f5a2739ac3e4 \
    --hash=sha256:65e528e2e921ba8fd67d9055e6b9f9e34b21ebd6768ae1c1723f4ea6ace1234d \
    --hash=sha256:6aae5cce399a0f065da65c7bb1e8abd5c7a3043da9dceb429ebe1b289bc07806 \
    --hash=sha256:6cfb5a4f556bb51aba274588200a46e4dd6b505fb1a5f8c5ae408222eb416f99 \
    --hash=sha256:7076b4b3a5f6d2b5d7f1185fde25b1e54eb66e647a1dfef0e2c2bfaf9b4c88c8 \
    --hash=sha256:73ca8fbc5bc622e54627314c1a6f1dfdd8db69788f3443e752c215f29fa87a0b \
    --hash=sha256:79b356f3dd5b26f3ad23b35c75dbdaf1f9e2450b6bcefc6d0825ea0aa3f86ca5 \
    --hash=sha256:7a892be37ca35eb5019ec85402c3371b0f7cda5ab5056023a7f13da0961e60da \
    --hash=sha256:8192794d120167e2a64721d88dbd688584675e86e15d0569599257566dec9bf0 \
    --hash=sha256:820bc841faa502e727a48311948e0461132a9c8baa42f6b2b84a29ced24cc078 \
    --hash=sha256:8f894208794b164e6bd4bba61fc98bf6b06be4d390cf2daacfa6eca0a6d2bb4f \
    --hash=sha256:a04e990a2a41740b02d6182b498ee9796cf60eefe40cf859b016650147908029 \
    --hash=sha256:a44963520b069e12789d0faea4e9fdb1e410cdc4aab89d94f7f55cbb7fef0353 \
    --hash=sha256:a6bb74ed465d5fb204b2ec41d79bcd28afccf817de721e8a807d5141c3426638 \
    --hash=sha256:ab73b35e8d109bffbda9a3e91c64e29fe26e03e49addf5b43d85fc426dde11f9 \
    --hash=sha256:aea072a941b033813f5e4814541fc265a5c12ed9720daef11ca516aeacd3bd7f \
    --hash=sha256:b1ccf5e728ccf83acd313c89f07c22d70d6c375a9c6f339233dcf792094bcbf7 \
    --hash=sha256:b385d49609f8e9efc885790a5a0e89f2e3ae042cdf12958b6034cc442de428d3 \
    --hash=sha256:b3d45ff86efb129c599a3b287ae2e44c1e281ae0f9a9bad0edc202179bcc3a2e \
    --hash=sha256:b4a474f799456e0eb46d78ab07303286a84a3140e9700b9e154cfebc8f527016 \
    --hash=sha256:b95c3a8cb0463ba9f77383d0fa8c9194cf91f64445a63fc26fb2327e1e1eb088 \
    --hash=sha256:c5986ee7ea0795a4095ac4d113cbb3448601efca7f158ec7f7087a6c705304e4 \
    --hash=sha256:cdd31315fc20868c194130de9ee6bfd99755cc9565edff98ecc12585b90be882 \
    --hash=sha256:cef4649ec906ea7ea5e9e796e68b987f83fa9a718514fe147f538cfeda76d7a7 \
    --hash=sha256:d05c16cf4b4c2fc880cb12ba4c9b526e9e5d5bb1d81313d4d732a5b9fe2b9d53 \
    --hash=sha256:d2e344d6adc8ef81c5a233d3a57b3c7d5181f40e79e05e1c143da143ccb6377d \
    --hash=sha256:d45d3cbd94159c468b9b8c5a556e3f6b81a8d1af2a92b77320e887c3e7a5d080 \
    --hash=sha256:db14f552ac38f10758ad14dd7b983dbab424e731588d300c7db25b6f89e335b5 \
    --hash=sha256:dbc5958cb471e5a5af41b0ddaea96a37e74ed289535e8deca404811f6cb0bc3d \
    --hash=sha256:ddbd2f9713a79e8e7242d7c51f1929611e991d855f414ca9996c20e44a895f7c \
    --hash=sha256:e16f3d6b491c48c5ae726308e6ab1e18ee830b4cdd6913f2d7f77354b33f91c8 \
    --hash=sha256:e2afe743289273209c992075a5a4913e8d007d569a406ffed0bd080ea02b0633 \
    --hash=sha256:e564c2cf45d2f44a9da56f4e3a26b2236504a496eb4cb0ca7221cd4cc7a9aca9 \
    --hash=sha256:ed550e7442f278af76d9d65af48069f1fb84c9f745ae249c1a183c1e9d1b025c
    # via -r src/backend/requirements-dev.in
cryptography==42.0.8 \
    --hash=sha256:013629ae70b40af70c9a7a5db40abe5d9054e6f4380e50ce769947b73bf3caad \
    --hash=sha256:2346b911eb349ab547076f47f2e035fc8ff2c02380a7cbbf8d87114fa0f1c583 \
    --hash=sha256:2f66d9cd9147ee495a8374a45ca445819f8929a3efcd2e3df6428e46c3cbb10b \
    --hash=sha256:2f88d197e66c65be5e42cd72e5c18afbfae3f741742070e3019ac8f4ac57262c \
    --hash=sha256:31f721658a29331f895a5a54e7e82075554ccfb8b163a18719d342f5ffe5ecb1 \
    --hash=sha256:343728aac38decfdeecf55ecab3264b015be68fc2816ca800db649607aeee648 \
    --hash=sha256:5226d5d21ab681f432a9c1cf8b658c0cb02533eece706b155e5fbd8a0cdd3949 \
    --hash=sha256:57080dee41209e556a9a4ce60d229244f7a66ef52750f813bfbe18959770cfba \
    --hash=sha256:5a94eccb2a81a309806027e1670a358b99b8fe8bfe9f8d329f27d72c094dde8c \
    --hash=sha256:6b7c4f03ce01afd3b76cf69a5455caa9cfa3de8c8f493e0d3ab7d20611c8dae9 \
    --hash=sha256:7016f837e15b0a1c119d27ecd89b3515f01f90a8615ed5e9427e30d9cdbfed3d \
    --hash=sha256:81884c4d096c272f00aeb1f11cf62ccd39763581645b0812e99a91505fa48e0c \
    --hash=sha256:81d8a521705787afe7a18d5bfb47ea9d9cc068206270aad0b96a725022e18d2e \
    --hash=sha256:8d09d05439ce7baa8e9e95b07ec5b6c886f548deb7e0f69ef25f64b3bce842f2 \
    --hash=sha256:961e61cefdcb06e0c6d7e3a1b22ebe8b996eb2bf50614e89384be54c48c6b63d \
    --hash=sha256:9c0c1716c8447ee7dbf08d6db2e5c41c688544c61074b54fc4564196f55c25a7 \
    --hash=sha256:a0608251135d0e03111152e41f0cc2392d1e74e35703960d4190b2e0f4ca9c70 \
    --hash=sha256:a0c5b2b0585b6af82d7e385f55a8bc568abff8923af147ee3c07bd8b42cda8b2 \
    --hash=sha256:ad803773e9df0b92e0a817d22fd8a3675493f690b96130a5e24f1b8fabbea9c7 \
    --hash=sha256:b297f90c5723d04bcc8265fc2a0f86d4ea2e0f7ab4b6994459548d3a6b992a14 \
    --hash=sha256:ba4f0a211697362e89ad822e667d8d340b4d8d55fae72cdd619389fb5912eefe \
    --hash=sha256:c4783183f7cb757b73b2ae9aed6599b96338eb957233c58ca8f49a49cc32fd5e \
    --hash=sha256:c9bb2ae11bfbab395bdd072985abde58ea9860ed84e59dbc0463a5d0159f5b71 \
    --hash=sha256:cafb92b2bc622cd1aa6a1dce4b93307792633f4c5fe1f46c6b97cf67073ec961 \
    --hash=sha256:d45b940883a03e19e944456a558b67a41160e367a719833c53de6911cabba2b7 \
    --hash=sha256:dc0fdf6787f37b1c6b08e6dfc892d9d068b5bdb671198c72072828b80bd5fe4c \
    --hash=sha256:dea567d1b0e8bc5764b9443858b673b734100c2871dc93163f58c46a97a83d28 \
    --hash=sha256:dec9b018df185f08483f294cae6ccac29e7a6e0678996587363dc352dc65c842 \
    --hash=sha256:e3ec3672626e1b9e55afd0df6d774ff0e953452886e06e0f1eb7eb0c832e8902 \
    --hash=sha256:e599b53fd95357d92304510fb7bda8523ed1f79ca98dce2f43c115950aa78801 \
    --hash=sha256:fa76fbb7596cc5839320000cdd5d0955313696d9511debab7ee7278fc8b5c84a \
    --hash=sha256:fff12c88a672ab9c9c1cf7b0c80e3ad9e2ebd9d828d955c126be4fd3e5578c9e
    # via
    #   -c src/backend/requirements.txt
    #   pdfminer-six
distlib==0.3.8 \
    --hash=sha256:034db59a0b96f8ca18035f36290806a9a6e6bd9d1ff91e45a7f172eb17e51784 \
    --hash=sha256:1530ea13e350031b6312d8580ddb6b27a104275a31106523b8f123787f494f64
    # via virtualenv
django==4.2.14 \
    --hash=sha256:3ec32bc2c616ab02834b9cac93143a7dc1cdcd5b822d78ac95fc20a38c534240 \
    --hash=sha256:fc6919875a6226c7ffcae1a7d51e0f2ceaf6f160393180818f6c95f51b1e7b96
    # via
    #   -c src/backend/requirements.txt
    #   django-admin-shell
    #   django-slowtests
django-admin-shell==2.0.1 \
    --hash=sha256:334a651e53ae4f59d0d279d7ede7dc5ed7a7733d4d093765b447dca5274c7b30 \
    --hash=sha256:b129e282ebd581c2099c0504edf081259728b3a504b40c5784d0457b8cb41470
    # via -r src/backend/requirements-dev.in
django-querycount==0.8.3 \
    --hash=sha256:0782484e8a1bd29498fa0195a67106e47cdcc98fafe80cebb1991964077cb694
    # via -r src/backend/requirements-dev.in
django-slowtests==1.1.1 \
    --hash=sha256:3c6936d420c9df444ac03625b41d97de043c662bbde61fbcd33e4cd407d0c247
    # via -r src/backend/requirements-dev.in
django-test-migrations==1.3.0 \
    --hash=sha256:b42edb1af481e08c9d91c95aa9b373e76e905a931bc19c086ec00a6cb936876e \
    --hash=sha256:b52b29475f9a1bcaa4512f2ec8fad08b5f470cf1cf522e86b7d950252fb6fbf1
    # via -r src/backend/requirements-dev.in
filelock==3.15.4 \
    --hash=sha256:2207938cbc1844345cb01a5a95524dae30f0ce089eba5b00378295a17e3e90cb \
    --hash=sha256:6ca1fffae96225dab4c6eaf1c4f4f28cd2568d3ec2a44e15a08520504de468e7
    # via virtualenv
identify==2.5.36 \
    --hash=sha256:37d93f380f4de590500d9dba7db359d0d3da95ffe7f9de1753faa159e71e7dfa \
    --hash=sha256:e5e00f54165f9047fbebeb4a560f9acfb8af4c88232be60a488e9b68d122745d
    # via pre-commit
importlib-metadata==7.1.0 \
    --hash=sha256:30962b96c0c223483ed6cc7280e7f0199feb01a0e40cfae4d4450fc6fab1f570 \
    --hash=sha256:b78938b926ee8d5f020fc4772d487045805a55ddbad2ecf21c6d60938dc7fcd2
    # via
    #   -c src/backend/requirements.txt
    #   build
isort==5.13.2 \
    --hash=sha256:48fdfcb9face5d58a4f6dde2e72a1fb8dcaf8ab26f95ab49fab84c2ddefb0109 \
    --hash=sha256:8ca5e72a8d85860d5a3fa69b8745237f2939afe12dbf656afbcb47fe72d947a6
    # via -r src/backend/requirements-dev.in
nodeenv==1.9.1 \
    --hash=sha256:6ec12890a2dab7946721edbfbcd91f3319c6ccc9aec47be7c7e6b7011ee6645f \
    --hash=sha256:ba11c9782d29c27c70ffbdda2d7415098754709be8a7056d79a737cd901155c9
    # via pre-commit
packaging==24.1 \
    --hash=sha256:026ed72c8ed3fcce5bf8950572258698927fd1dbda10a5e981cdf0ac37f4f002 \
    --hash=sha256:5b8f2217dbdbd2f7f384c41c628544e6d52f2d0f53c6d0c3ea61aa5d1d7ff124
    # via
    #   -c src/backend/requirements.txt
    #   build
pdfminer-six==20231228 \
    --hash=sha256:6004da3ad1a7a4d45930cb950393df89b068e73be365a6ff64a838d37bcb08c4 \
    --hash=sha256:e8d3c3310e6fbc1fe414090123ab01351634b4ecb021232206c4c9a8ca3e3b8f
    # via -r src/backend/requirements-dev.in
pip==24.1 \
    --hash=sha256:a775837439bf5da2c1a0c2fa43d5744854497c689ddbd9344cf3ea6d00598540 \
    --hash=sha256:bdae551038c0ce6a83030b4aedef27fc95f0daa683593fea22fa05e55ed8e317
    # via pip-tools
pip-tools==7.4.1 \
    --hash=sha256:4c690e5fbae2f21e87843e89c26191f0d9454f362d8acdbd695716493ec8b3a9 \
    --hash=sha256:864826f5073864450e24dbeeb85ce3920cdfb09848a3d69ebf537b521f14bcc9
    # via -r src/backend/requirements-dev.in
platformdirs==4.2.2 \
    --hash=sha256:2d7a1657e36a80ea911db832a8a6ece5ee53d8de21edd5cc5879af6530b1bfee \
    --hash=sha256:38b7b51f512eed9e84a22788b4bce1de17c0adb134d6becb09836e37d8654cd3
    # via virtualenv
pre-commit==3.7.1 \
    --hash=sha256:8ca3ad567bc78a4972a3f1a477e94a79d4597e8140a6e0b651c5e33899c3654a \
    --hash=sha256:fae36fd1d7ad7d6a5a1c0b0d5adb2ed1a3bda5a21bf6c3e5372073d7a11cd4c5
    # via -r src/backend/requirements-dev.in
pycparser==2.22 \
    --hash=sha256:491c8be9c040f5390f5bf44a5b07752bd07f56edf992381b05c701439eec10f6 \
    --hash=sha256:c3702b6d3dd8c7abc1afa565d7e63d53a1d0bd86cdc24edd75470f4de499cfcc
    # via
    #   -c src/backend/requirements.txt
    #   cffi
pyproject-hooks==1.1.0 \
    --hash=sha256:4b37730834edbd6bd37f26ece6b44802fb1c1ee2ece0e54ddff8bfc06db86965 \
    --hash=sha256:7ceeefe9aec63a1064c18d939bdc3adf2d8aa1988a510afec15151578b232aa2
    # via
    #   build
    #   pip-tools
pyyaml==6.0.1 \
    --hash=sha256:04ac92ad1925b2cff1db0cfebffb6ffc43457495c9b3c39d3fcae417d7125dc5 \
    --hash=sha256:062582fca9fabdd2c8b54a3ef1c978d786e0f6b3a1510e0ac93ef59e0ddae2bc \
    --hash=sha256:0d3304d8c0adc42be59c5f8a4d9e3d7379e6955ad754aa9d6ab7a398b59dd1df \
    --hash=sha256:1635fd110e8d85d55237ab316b5b011de701ea0f29d07611174a1b42f1444741 \
    --hash=sha256:184c5108a2aca3c5b3d3bf9395d50893a7ab82a38004c8f61c258d4428e80206 \
    --hash=sha256:18aeb1bf9a78867dc38b259769503436b7c72f7a1f1f4c93ff9a17de54319b27 \
    --hash=sha256:1d4c7e777c441b20e32f52bd377e0c409713e8bb1386e1099c2415f26e479595 \
    --hash=sha256:1e2722cc9fbb45d9b87631ac70924c11d3a401b2d7f410cc0e3bbf249f2dca62 \
    --hash=sha256:1fe35611261b29bd1de0070f0b2f47cb6ff71fa6595c077e42bd0c419fa27b98 \
    --hash=sha256:28c119d996beec18c05208a8bd78cbe4007878c6dd15091efb73a30e90539696 \
    --hash=sha256:326c013efe8048858a6d312ddd31d56e468118ad4cdeda36c719bf5bb6192290 \
    --hash=sha256:40df9b996c2b73138957fe23a16a4f0ba614f4c0efce1e9406a184b6d07fa3a9 \
    --hash=sha256:42f8152b8dbc4fe7d96729ec2b99c7097d656dc1213a3229ca5383f973a5ed6d \
    --hash=sha256:49a183be227561de579b4a36efbb21b3eab9651dd81b1858589f796549873dd6 \
    --hash=sha256:4fb147e7a67ef577a588a0e2c17b6db51dda102c71de36f8549b6816a96e1867 \
    --hash=sha256:50550eb667afee136e9a77d6dc71ae76a44df8b3e51e41b77f6de2932bfe0f47 \
    --hash=sha256:510c9deebc5c0225e8c96813043e62b680ba2f9c50a08d3724c7f28a747d1486 \
    --hash=sha256:5773183b6446b2c99bb77e77595dd486303b4faab2b086e7b17bc6bef28865f6 \
    --hash=sha256:596106435fa6ad000c2991a98fa58eeb8656ef2325d7e158344fb33864ed87e3 \
    --hash=sha256:6965a7bc3cf88e5a1c3bd2e0b5c22f8d677dc88a455344035f03399034eb3007 \
    --hash=sha256:69b023b2b4daa7548bcfbd4aa3da05b3a74b772db9e23b982788168117739938 \
    --hash=sha256:6c22bec3fbe2524cde73d7ada88f6566758a8f7227bfbf93a408a9d86bcc12a0 \
    --hash=sha256:704219a11b772aea0d8ecd7058d0082713c3562b4e271b849ad7dc4a5c90c13c \
    --hash=sha256:7e07cbde391ba96ab58e532ff4803f79c4129397514e1413a7dc761ccd755735 \
    --hash=sha256:81e0b275a9ecc9c0c0c07b4b90ba548307583c125f54d5b6946cfee6360c733d \
    --hash=sha256:855fb52b0dc35af121542a76b9a84f8d1cd886ea97c84703eaa6d88e37a2ad28 \
    --hash=sha256:8d4e9c88387b0f5c7d5f281e55304de64cf7f9c0021a3525bd3b1c542da3b0e4 \
    --hash=sha256:9046c58c4395dff28dd494285c82ba00b546adfc7ef001486fbf0324bc174fba \
    --hash=sha256:9eb6caa9a297fc2c2fb8862bc5370d0303ddba53ba97e71f08023b6cd73d16a8 \
    --hash=sha256:a08c6f0fe150303c1c6b71ebcd7213c2858041a7e01975da3a99aed1e7a378ef \
    --hash=sha256:a0cd17c15d3bb3fa06978b4e8958dcdc6e0174ccea823003a106c7d4d7899ac5 \
    --hash=sha256:afd7e57eddb1a54f0f1a974bc4391af8bcce0b444685d936840f125cf046d5bd \
    --hash=sha256:b1275ad35a5d18c62a7220633c913e1b42d44b46ee12554e5fd39c70a243d6a3 \
    --hash=sha256:b786eecbdf8499b9ca1d697215862083bd6d2a99965554781d0d8d1ad31e13a0 \
    --hash=sha256:ba336e390cd8e4d1739f42dfe9bb83a3cc2e80f567d8805e11b46f4a943f5515 \
    --hash=sha256:baa90d3f661d43131ca170712d903e6295d1f7a0f595074f151c0aed377c9b9c \
    --hash=sha256:bc1bf2925a1ecd43da378f4db9e4f799775d6367bdb94671027b73b393a7c42c \
    --hash=sha256:bd4af7373a854424dabd882decdc5579653d7868b8fb26dc7d0e99f823aa5924 \
    --hash=sha256:bf07ee2fef7014951eeb99f56f39c9bb4af143d8aa3c21b1677805985307da34 \
    --hash=sha256:bfdf460b1736c775f2ba9f6a92bca30bc2095067b8a9d77876d1fad6cc3b4a43 \
    --hash=sha256:c8098ddcc2a85b61647b2590f825f3db38891662cfc2fc776415143f599bb859 \
    --hash=sha256:d2b04aac4d386b172d5b9692e2d2da8de7bfb6c387fa4f801fbf6fb2e6ba4673 \
    --hash=sha256:d483d2cdf104e7c9fa60c544d92981f12ad66a457afae824d146093b8c294c54 \
    --hash=sha256:d858aa552c999bc8a8d57426ed01e40bef403cd8ccdd0fc5f6f04a00414cac2a \
    --hash=sha256:e7d73685e87afe9f3b36c799222440d6cf362062f78be1013661b00c5c6f678b \
    --hash=sha256:f003ed9ad21d6a4713f0a9b5a7a0a79e08dd0f221aff4525a2be4c346ee60aab \
    --hash=sha256:f22ac1c3cac4dbc50079e965eba2c1058622631e526bd9afd45fedd49ba781fa \
    --hash=sha256:faca3bdcf85b2fc05d06ff3fbc1f83e1391b3e724afa3feba7d13eeab355484c \
    --hash=sha256:fca0e3a251908a499833aa292323f32437106001d436eca0e6e7833256674585 \
    --hash=sha256:fd1592b3fdf65fff2ad0004b5e363300ef59ced41c2e6b3a99d4089fa8c5435d \
    --hash=sha256:fd66fc5d0da6d9815ba2cebeb4205f95818ff4b79c3ebe268e75d961704af52f
<<<<<<< HEAD
    # via
    #   -c src/backend/requirements.txt
    #   pre-commit
setuptools==70.2.0 \
    --hash=sha256:b8b8060bb426838fbe942479c90296ce976249451118ef566a5a0b7d8b78fb05 \
    --hash=sha256:bd63e505105011b25c3c11f753f7e3b8465ea739efddaccef8f0efac2137bac1
    # via
    #   -c src/backend/requirements.txt
    #   -r src/backend/requirements-dev.in
    #   pip-tools
=======
    # via pre-commit
setuptools==70.3.0 \
    --hash=sha256:f171bab1dfbc86b132997f26a119f6056a57950d058587841a0082e8830f9dc5 \
    --hash=sha256:fe384da74336c398e0d956d1cae0669bc02eed936cdb1d49b57de1990dc11ffc
    # via pip-tools
>>>>>>> 44a5f762
sqlparse==0.5.0 \
    --hash=sha256:714d0a4932c059d16189f58ef5411ec2287a4360f17cdd0edd2d09d4c5087c93 \
    --hash=sha256:c204494cd97479d0e39f28c93d46c0b2d5959c7b9ab904762ea6c7af211c8663
    # via
    #   -c src/backend/requirements.txt
    #   django
tomli==2.0.1 \
    --hash=sha256:939de3e7a6161af0c887ef91b7d41a53e7c5a1ca976325f429cb46ea9bc30ecc \
    --hash=sha256:de526c12914f0c550d15924c62d72abc48d6fe7364aa87328337a31007fe8a4f
    # via
    #   build
    #   coverage
    #   pip-tools
typing-extensions==4.12.2 \
    --hash=sha256:04e5ca0351e0f3f85c6853954072df659d0d13fac324d0072316b67d7794700d \
    --hash=sha256:1a7ead55c7e559dd4dee8856e3a88b41225abfe1ce8df57b7c13915fe121ffb8
    # via
    #   -c src/backend/requirements.txt
    #   asgiref
    #   django-test-migrations
virtualenv==20.26.3 \
    --hash=sha256:4c43a2a236279d9ea36a0d76f98d84bd6ca94ac4e0f4a3b9d46d05e10fea542a \
    --hash=sha256:8cc4a31139e796e9a7de2cd5cf2489de1217193116a8fd42328f1bd65f434589
    # via pre-commit
wheel==0.43.0 \
    --hash=sha256:465ef92c69fa5c5da2d1cf8ac40559a8c940886afcef87dcf14b9470862f1d85 \
    --hash=sha256:55c570405f142630c6b9f72fe09d9b67cf1477fcf543ae5b8dcb1f5b7377da81
    # via pip-tools
zipp==3.19.2 \
    --hash=sha256:bf1dcf6450f873a13e952a29504887c89e6de7506209e5b1bcc3460135d4de19 \
    --hash=sha256:f091755f667055f2d02b32c53771a7a6c8b47e1fdbc4b72a8b9072b3eef8015c
    # via
    #   -c src/backend/requirements.txt
    #   importlib-metadata<|MERGE_RESOLUTION|>--- conflicted
+++ resolved
@@ -395,24 +395,16 @@
     --hash=sha256:fca0e3a251908a499833aa292323f32437106001d436eca0e6e7833256674585 \
     --hash=sha256:fd1592b3fdf65fff2ad0004b5e363300ef59ced41c2e6b3a99d4089fa8c5435d \
     --hash=sha256:fd66fc5d0da6d9815ba2cebeb4205f95818ff4b79c3ebe268e75d961704af52f
-<<<<<<< HEAD
     # via
     #   -c src/backend/requirements.txt
     #   pre-commit
-setuptools==70.2.0 \
-    --hash=sha256:b8b8060bb426838fbe942479c90296ce976249451118ef566a5a0b7d8b78fb05 \
-    --hash=sha256:bd63e505105011b25c3c11f753f7e3b8465ea739efddaccef8f0efac2137bac1
-    # via
-    #   -c src/backend/requirements.txt
-    #   -r src/backend/requirements-dev.in
-    #   pip-tools
-=======
-    # via pre-commit
 setuptools==70.3.0 \
     --hash=sha256:f171bab1dfbc86b132997f26a119f6056a57950d058587841a0082e8830f9dc5 \
     --hash=sha256:fe384da74336c398e0d956d1cae0669bc02eed936cdb1d49b57de1990dc11ffc
-    # via pip-tools
->>>>>>> 44a5f762
+    # via
+    #   -c src/backend/requirements.txt
+    #   -r src/backend/requirements-dev.in
+    #   pip-tools
 sqlparse==0.5.0 \
     --hash=sha256:714d0a4932c059d16189f58ef5411ec2287a4360f17cdd0edd2d09d4c5087c93 \
     --hash=sha256:c204494cd97479d0e39f28c93d46c0b2d5959c7b9ab904762ea6c7af211c8663
