--- conflicted
+++ resolved
@@ -30,10 +30,6 @@
 djangorestframework<3.15                # DRF framework  # FIXED 2024-06-26 see https://github.com/inventree/InvenTree/pull/7521
 djangorestframework-simplejwt[crypto]   # JWT authentication
 django-xforwardedfor-middleware         # IP forwarding metadata
-<<<<<<< HEAD
-=======
-dj-rest-auth==7.0.1                     # Authentication API endpoints # FIXED 2024-12-22 due to https://github.com/inventree/InvenTree/issues/8707
->>>>>>> 2521862b
 dulwich                                 # pure Python git integration
 docutils                                # Documentation utilities for auto admin docs
 drf-spectacular                         # DRF API documentation
