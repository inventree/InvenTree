--- conflicted
+++ resolved
@@ -2,12 +2,7 @@
 Django<5.0                              # Django package
 coreapi                                 # API documentation for djangorestframework
 cryptography>=40.0.0,!=40.0.2           # Core cryptographic functionality
-<<<<<<< HEAD
 django-allauth[mfa,socialaccount,saml,openid]       # SSO for external providers via OpenID
-=======
-django-allauth[openid,saml]               # SSO for external providers via OpenID
-django-allauth-2fa                      # MFA / 2FA
->>>>>>> aa905166
 django-cleanup                          # Automated deletion of old / unused uploaded files
 django-cors-headers                     # CORS headers extension for DRF
 django-dbbackup                         # Backup / restore of database and media files
