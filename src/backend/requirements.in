--- conflicted
+++ resolved
@@ -26,12 +26,8 @@
 django-stdimage                         # Advanced ImageField management
 django-taggit                           # Tagging support
 django-otp==1.3.0                       # Two-factor authentication (legacy to ensure migrations) https://github.com/inventree/InvenTree/pull/6293
-<<<<<<< HEAD
 django-oauth-toolkit                    # OAuth2 provider
-djangorestframework<3.15                # DRF framework  # FIXED 2024-06-26 see https://github.com/inventree/InvenTree/pull/7521
-=======
 djangorestframework                     # DRF framework
->>>>>>> 2457dfee
 djangorestframework-simplejwt[crypto]   # JWT authentication
 django-xforwardedfor-middleware         # IP forwarding metadata
 dulwich                                 # pure Python git integration
