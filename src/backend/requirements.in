# Please keep this list sorted - if you pin a version provide a reason
Django<5.0                              # Django package
coreapi                                 # API documentation for djangorestframework
<<<<<<< HEAD
cryptography>=40.0.0,!=40.0.2,<=43.0.3  # Core cryptographic functionality
=======
cryptography>=44.0.0                    # Core cryptographic functionality
>>>>>>> 84d3a716
django-allauth[mfa,socialaccount,saml,openid]   # SSO for external providers via OpenID
django-cleanup                          # Automated deletion of old / unused uploaded files
django-cors-headers                     # CORS headers extension for DRF
django-dbbackup                         # Backup / restore of database and media files
django-error-report-2                   # Error report viewer for the admin interface
django-filter                           # Extended filtering options
django-flags                            # Feature flags
django-ical                             # iCal export for calendar views
django-maintenance-mode                 # Shut down application while reloading etc.
django-markdownify                      # Markdown rendering
django-mptt                             # Modified Preorder Tree Traversal
django-markdownify                      # Markdown rendering
django-money                            # Django app for currency management
django-mptt                             # Modified Preorder Tree Traversal
django-redis>=5.0.0                     # Redis integration
django-q2                               # Background task scheduling
django-q-sentry                         # sentry.io integration for django-q
django-sesame                           # Magic link authentication
django-sql-utils                        # Advanced query annotation / aggregation
django-sslserver                        # Secure HTTP development server
django-structlog                        # Structured logging
django-stdimage                         # Advanced ImageField management
django-taggit                           # Tagging support
django-otp==1.3.0                       # Two-factor authentication (legacy to ensure migrations) https://github.com/inventree/InvenTree/pull/6293
django-weasyprint                       # django weasyprint integration
djangorestframework<3.15                # DRF framework  # FIXED 2024-06-26 see https://github.com/inventree/InvenTree/pull/7521
djangorestframework-simplejwt[crypto]   # JWT authentication
django-xforwardedfor-middleware         # IP forwarding metadata
dulwich                                 # pure Python git integration
docutils                                # Documentation utilities for auto admin docs
drf-spectacular                         # DRF API documentation
feedparser                              # RSS newsfeed parser
gunicorn                                # Gunicorn web server
pdf2image                               # PDF to image conversion
pillow                                  # Image manipulation
pint                                    # Unit conversion
pip-licenses                            # License information for installed packages
ppf.datamatrix                          # Data Matrix barcode generator
python-barcode[images]                  # Barcode generator
python-dotenv                           # Environment variable management
pyyaml>=6.0.1                           # YAML parsing
qrcode[pil]                             # QR code generator
rapidfuzz                               # Fuzzy string matching
sentry-sdk                              # Error reporting (optional)
setuptools                              # Standard dependency
tablib[xls,xlsx,yaml]                   # Support for XLS and XLSX formats
weasyprint                              # PDF generation
whitenoise                              # Enhanced static file serving

# OpenTelemetry dependencies
grpcio
opentelemetry-api
opentelemetry-sdk
opentelemetry-exporter-otlp
opentelemetry-instrumentation-django
opentelemetry-instrumentation-requests
opentelemetry-instrumentation-redis<|MERGE_RESOLUTION|>--- conflicted
+++ resolved
@@ -1,11 +1,7 @@
 # Please keep this list sorted - if you pin a version provide a reason
 Django<5.0                              # Django package
 coreapi                                 # API documentation for djangorestframework
-<<<<<<< HEAD
-cryptography>=40.0.0,!=40.0.2,<=43.0.3  # Core cryptographic functionality
-=======
 cryptography>=44.0.0                    # Core cryptographic functionality
->>>>>>> 84d3a716
 django-allauth[mfa,socialaccount,saml,openid]   # SSO for external providers via OpenID
 django-cleanup                          # Automated deletion of old / unused uploaded files
 django-cors-headers                     # CORS headers extension for DRF
