{
    "name": "inventree",
    "private": false,
    "license": "MIT",
    "version": "0.1.0",
    "description": "UI components for the InvenTree project",
    "main": "./dist/index.js",
    "types": "./dist/index.d.ts",
    "typesVersions": {
        "*": {
            "components": ["./dist/components/index.d.ts"],
            "forms": ["./dist/forms/index.d.ts"],
            "functions": ["./dist/functions/index.d.ts"],
            "hooks": ["./dist/hooks/index.d.ts"],
            "tables": ["./dist/tables/index.d.ts"]
        }
    },
    "exports": {
        ".": "./dist/index.js",
        "./components": "./dist/components.js",
        "./forms": "./dist/forms.js",
        "./functions": "./dist/functions.js",
        "./hooks": "./dist/hooks.js",
        "./tables": "./dist/tables.js"
    },
    "repository": {
        "type": "git",
        "url": "https://github.com/inventree/inventree"
    },
    "author": {
        "name": "InvenTree",
        "email": "support@inventree.org",
        "url": "https://inventree.org",
        "organization": "InvenTree"
    },
    "type": "module",
    "scripts": {
        "dev": "vite",
        "build": "tsc && vite build --emptyOutDir",
        "library": "tsc --p ./tsconfig.lib.json && vite --config vite.lib.config.ts build",
        "preview": "vite preview",
        "extract": "lingui extract",
        "compile": "lingui compile --typescript"
    },
    "dependencies": {
        "@babel/runtime": "^7.11.0",
        "@codemirror/autocomplete": "6.18.4",
        "@codemirror/lang-liquid": "6.2.2",
        "@codemirror/language": "6.10.8",
        "@codemirror/lint": "6.8.4",
        "@codemirror/search": "6.5.8",
        "@codemirror/state": "6.5.1",
        "@codemirror/theme-one-dark": "6.1.2",
        "@codemirror/view": "6.36.2",
        "@emotion/react": "^11.13.3",
        "@fortawesome/fontawesome-svg-core": "^6.6.0",
        "@fortawesome/free-regular-svg-icons": "^6.6.0",
        "@fortawesome/free-solid-svg-icons": "^6.6.0",
        "@fortawesome/react-fontawesome": "^0.2.2",
        "@fullcalendar/core": "^6.1.15",
        "@fullcalendar/daygrid": "^6.1.15",
        "@fullcalendar/interaction": "^6.1.15",
        "@fullcalendar/react": "^6.1.15",
        "@lingui/core": "^5.3.0",
        "@lingui/react": "^5.3.0",
        "@mantine/carousel": "^7.16.0",
        "@mantine/charts": "^7.16.0",
        "@mantine/core": "^7.16.0",
        "@mantine/dates": "^7.16.0",
        "@mantine/dropzone": "^7.16.0",
        "@mantine/form": "^7.16.0",
        "@mantine/hooks": "^7.16.0",
        "@mantine/modals": "^7.16.0",
        "@mantine/notifications": "^7.16.0",
        "@mantine/spotlight": "^7.16.0",
        "@mantine/vanilla-extract": "^7.16.0",
        "@sentry/react": "^8.43.0",
        "@tabler/icons-react": "^3.17.0",
        "@tanstack/react-query": "^5.56.2",
        "@uiw/codemirror-theme-vscode": "4.23.7",
        "@uiw/react-codemirror": "4.23.7",
        "@uiw/react-split": "^5.9.3",
        "@vanilla-extract/css": "^1.17.1",
        "axios": "^1.8.4",
        "clsx": "^2.1.1",
        "codemirror": "6.0.1",
        "dayjs": "^1.11.13",
        "dompurify": "^3.2.4",
        "easymde": "^2.18.0",
        "embla-carousel-react": "^8.5.2",
        "fuse.js": "^7.0.0",
        "html5-qrcode": "^2.3.8",
        "mantine-contextmenu": "^7.15.3",
        "mantine-datatable": "^7.15.1",
        "qrcode": "^1.5.4",
        "react": "^18.3.1",
        "react-dom": "^18.3.1",
        "react-grid-layout": "1.4.4",
        "react-hook-form": "^7.54.2",
        "react-is": "^18.3.1",
        "react-router-dom": "^6.26.2",
        "react-select": "^5.9.0",
        "react-simplemde-editor": "^5.2.0",
        "react-window": "1.8.10",
        "recharts": "^2.15.0",
        "styled-components": "^6.1.14",
        "tsc-alias": "^1.8.11",
        "zustand": "^4.5.5"
    },
    "devDependencies": {
        "@babel/core": "^7.26.10",
        "@babel/preset-react": "^7.26.3",
        "@babel/preset-typescript": "^7.27.0",
        "@codecov/vite-plugin": "^1.9.0",
        "@lingui/babel-plugin-lingui-macro": "^5.3.0",
        "@lingui/cli": "^5.3.0",
        "@lingui/macro": "^5.3.0",
        "@playwright/test": "^1.49.1",
        "@types/node": "^22.6.0",
        "@types/qrcode": "^1.5.5",
        "@types/react": "^18.3.8",
        "@types/react-dom": "^18.3.0",
        "@types/react-grid-layout": "^1.3.5",
        "@types/react-router-dom": "^5.3.3",
        "@types/react-window": "^1.8.8",
        "@vanilla-extract/vite-plugin": "^5.0.1",
        "@vitejs/plugin-react": "^4.3.4",
        "babel-plugin-macros": "^3.1.0",
        "nyc": "^17.1.0",
        "rollup": "^4.37.0",
        "rollup-plugin-license": "^3.5.3",
<<<<<<< HEAD
        "typescript": "^5.7.3",
        "vite": "^5.4.15",
=======
        "typescript": "^5.8.2",
        "vite": "^6.2.3",
>>>>>>> d8f5a560
        "vite-plugin-babel-macros": "^1.0.6",
        "vite-plugin-dts": "^4.5.3",
        "vite-plugin-istanbul": "^6.0.2"
    }
}<|MERGE_RESOLUTION|>--- conflicted
+++ resolved
@@ -129,13 +129,8 @@
         "nyc": "^17.1.0",
         "rollup": "^4.37.0",
         "rollup-plugin-license": "^3.5.3",
-<<<<<<< HEAD
-        "typescript": "^5.7.3",
-        "vite": "^5.4.15",
-=======
         "typescript": "^5.8.2",
         "vite": "^6.2.3",
->>>>>>> d8f5a560
         "vite-plugin-babel-macros": "^1.0.6",
         "vite-plugin-dts": "^4.5.3",
         "vite-plugin-istanbul": "^6.0.2"
