--- conflicted
+++ resolved
@@ -40,18 +40,10 @@
   testDir: './tests',
   fullyParallel: false,
   timeout: 90000,
-<<<<<<< HEAD
-  forbidOnly: !!process.env.CI,
-  retries: 0,
-  workers: process.env.CI ? 3 : undefined,
-  reporter: process.env.CI ? [['html', { open: 'never' }], ['github']] : 'list',
-  captureGitInfo: { commit: true, diff: true },
-=======
   forbidOnly: !!IS_CI,
   retries: IS_CI ? MAX_RETRIES : 0,
   workers: IS_CI ? MAX_WORKERS : 1,
   reporter: IS_CI ? [['html', { open: 'never' }], ['github']] : 'list',
->>>>>>> b48ceb00
 
   /* Configure projects for major browsers */
   projects: [
