--- conflicted
+++ resolved
@@ -3,11 +3,7 @@
 export default defineConfig({
   testDir: './tests',
   fullyParallel: true,
-<<<<<<< HEAD
-  timeout: 60000,
-=======
   timeout: 90000,
->>>>>>> 06961c6a
   forbidOnly: !!process.env.CI,
   retries: process.env.CI ? 2 : 0,
   workers: process.env.CI ? 3 : undefined,
