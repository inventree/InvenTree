<<<<<<< HEAD
import { t } from '@lingui/core/macro';
=======
import { msg } from '@lingui/core/macro';
import { Trans } from '@lingui/react';
>>>>>>> d8f5a560
import { MantineProvider, createTheme } from '@mantine/core';
import { ModalsProvider } from '@mantine/modals';
import { Notifications } from '@mantine/notifications';
import { ContextMenuProvider } from 'mantine-contextmenu';
<<<<<<< HEAD

import { useLocalState } from '@lib/index';
=======
>>>>>>> d8f5a560
import { AboutInvenTreeModal } from '../components/modals/AboutInvenTreeModal';
import { LicenseModal } from '../components/modals/LicenseModal';
import { QrModal } from '../components/modals/QrModal';
import { ServerInfoModal } from '../components/modals/ServerInfoModal';
import { LanguageContext } from './LanguageContext';
import { colorSchema } from './colorSchema';

export function ThemeContext({
  children
}: Readonly<{ children: JSX.Element }>) {
  const [userTheme] = useLocalState((state) => [state.userTheme]);

  // Theme
  const myTheme = createTheme({
    primaryColor: userTheme.primaryColor,
    white: userTheme.whiteColor,
    black: userTheme.blackColor,
    defaultRadius: userTheme.radius,
    breakpoints: {
      xs: '30em',
      sm: '48em',
      md: '64em',
      lg: '74em',
      xl: '90em'
    }
  });

  return (
    <MantineProvider theme={myTheme} colorSchemeManager={colorSchema}>
      <ContextMenuProvider>
        <LanguageContext>
          <ModalsProvider
            labels={{
              confirm: <Trans id={msg`Submit`.id} />,
              cancel: <Trans id={msg`Cancel`.id} />
            }}
            modals={{
              info: ServerInfoModal,
              about: AboutInvenTreeModal,
              license: LicenseModal,
              qr: QrModal
            }}
          >
            <Notifications />
            {children}
          </ModalsProvider>
        </LanguageContext>
      </ContextMenuProvider>
    </MantineProvider>
  );
}<|MERGE_RESOLUTION|>--- conflicted
+++ resolved
@@ -1,18 +1,11 @@
-<<<<<<< HEAD
-import { t } from '@lingui/core/macro';
-=======
 import { msg } from '@lingui/core/macro';
 import { Trans } from '@lingui/react';
->>>>>>> d8f5a560
 import { MantineProvider, createTheme } from '@mantine/core';
 import { ModalsProvider } from '@mantine/modals';
 import { Notifications } from '@mantine/notifications';
 import { ContextMenuProvider } from 'mantine-contextmenu';
-<<<<<<< HEAD
 
 import { useLocalState } from '@lib/index';
-=======
->>>>>>> d8f5a560
 import { AboutInvenTreeModal } from '../components/modals/AboutInvenTreeModal';
 import { LicenseModal } from '../components/modals/LicenseModal';
 import { QrModal } from '../components/modals/QrModal';
