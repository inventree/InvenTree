--- conflicted
+++ resolved
@@ -12,24 +12,6 @@
 import { LanguageContext } from './LanguageContext';
 import { colorSchema } from './colorSchema';
 
-<<<<<<< HEAD
-export function ThemeContext({ children }: { children: JSX.Element }) {
-  const [primaryColor, whiteColor, blackColor, radius] = useLocalState(
-    (state) => [
-      state.primaryColor,
-      state.whiteColor,
-      state.blackColor,
-      state.radius
-    ]
-  );
-
-  // Theme
-  const myTheme = createTheme({
-    primaryColor: primaryColor,
-    white: whiteColor,
-    black: blackColor,
-    defaultRadius: radius,
-=======
 export function ThemeContext({
   children
 }: Readonly<{ children: JSX.Element }>) {
@@ -41,7 +23,6 @@
     white: usertheme.whiteColor,
     black: usertheme.blackColor,
     defaultRadius: usertheme.radius,
->>>>>>> 06961c6a
     breakpoints: {
       xs: '30em',
       sm: '48em',
@@ -53,22 +34,6 @@
 
   return (
     <MantineProvider theme={myTheme} colorSchemeManager={colorSchema}>
-<<<<<<< HEAD
-      <LanguageContext>
-        <ModalsProvider
-          labels={{ confirm: t`Submit`, cancel: t`Cancel` }}
-          modals={{
-            qr: QrCodeModal,
-            info: ServerInfoModal,
-            about: AboutInvenTreeModal,
-            license: LicenseModal
-          }}
-        >
-          <Notifications />
-          {children}
-        </ModalsProvider>
-      </LanguageContext>
-=======
       <ContextMenuProvider>
         <LanguageContext>
           <ModalsProvider
@@ -85,7 +50,6 @@
           </ModalsProvider>
         </LanguageContext>
       </ContextMenuProvider>
->>>>>>> 06961c6a
     </MantineProvider>
   );
 }