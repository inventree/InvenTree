import { t } from '@lingui/macro';
import { MantineProvider, createTheme } from '@mantine/core';
import { ModalsProvider } from '@mantine/modals';
import { Notifications } from '@mantine/notifications';
import { ContextMenuProvider } from 'mantine-contextmenu';

import { AboutInvenTreeModal } from '../components/modals/AboutInvenTreeModal';
import { LicenseModal } from '../components/modals/LicenseModal';
import { QrModal } from '../components/modals/QrModal';
import { ServerInfoModal } from '../components/modals/ServerInfoModal';
import { useLocalState } from '../states/LocalState';
import { LanguageContext } from './LanguageContext';
import { colorSchema } from './colorSchema';

import type { JSX } from 'react';
import { useShallow } from 'zustand/react/shallow';

export function ThemeContext({
  children
}: Readonly<{ children: JSX.Element }>) {
<<<<<<< HEAD
  const [primaryColor, whiteColor, blackColor, radius] = useLocalState(
    useShallow((state) => [
      state.primaryColor,
      state.whiteColor,
      state.blackColor,
      state.radius
    ])
  );
=======
  const [usertheme] = useLocalState((state) => [state.usertheme]);
>>>>>>> a453c9b2

  // Theme
  const myTheme = createTheme({
    primaryColor: usertheme.primaryColor,
    white: usertheme.whiteColor,
    black: usertheme.blackColor,
    defaultRadius: usertheme.radius,
    breakpoints: {
      xs: '30em',
      sm: '48em',
      md: '64em',
      lg: '74em',
      xl: '90em'
    }
  });

  return (
    <MantineProvider theme={myTheme} colorSchemeManager={colorSchema}>
      <ContextMenuProvider>
        <LanguageContext>
          <ModalsProvider
            labels={{ confirm: t`Submit`, cancel: t`Cancel` }}
            modals={{
              info: ServerInfoModal,
              about: AboutInvenTreeModal,
              license: LicenseModal,
              qr: QrModal
            }}
          >
            <Notifications />
            {children}
          </ModalsProvider>
        </LanguageContext>
      </ContextMenuProvider>
    </MantineProvider>
  );
}<|MERGE_RESOLUTION|>--- conflicted
+++ resolved
@@ -13,23 +13,11 @@
 import { colorSchema } from './colorSchema';
 
 import type { JSX } from 'react';
-import { useShallow } from 'zustand/react/shallow';
 
 export function ThemeContext({
   children
 }: Readonly<{ children: JSX.Element }>) {
-<<<<<<< HEAD
-  const [primaryColor, whiteColor, blackColor, radius] = useLocalState(
-    useShallow((state) => [
-      state.primaryColor,
-      state.whiteColor,
-      state.blackColor,
-      state.radius
-    ])
-  );
-=======
   const [usertheme] = useLocalState((state) => [state.usertheme]);
->>>>>>> a453c9b2
 
   // Theme
   const myTheme = createTheme({
