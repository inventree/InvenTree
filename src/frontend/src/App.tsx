--- conflicted
+++ resolved
@@ -11,13 +11,8 @@
  * Setup default settings for the Axios API instance.
  */
 export function setApiDefaults() {
-<<<<<<< HEAD
-  const host = useLocalState.getState().host;
-  const token = useUserState.getState().token;
-=======
   const { host } = useLocalState.getState();
   const { token } = useUserState.getState();
->>>>>>> 06961c6a
 
   api.defaults.baseURL = host;
   api.defaults.timeout = 5000;
@@ -28,11 +23,7 @@
   api.defaults.xsrfHeaderName = 'X-CSRFToken';
 
   if (token) {
-<<<<<<< HEAD
-    api.defaults.headers['Authorization'] = `Token ${token}`;
-=======
     api.defaults.headers.Authorization = `Token ${token}`;
->>>>>>> 06961c6a
   } else {
     delete api.defaults.headers['Authorization'];
   }
