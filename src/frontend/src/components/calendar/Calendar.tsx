--- conflicted
+++ resolved
@@ -47,11 +47,8 @@
   enableDownload,
   enableFilters = false,
   enableSearch,
-<<<<<<< HEAD
   isLoading,
   filters,
-=======
->>>>>>> 5de6e7b5
   state,
   ...calendarProps
 }: InvenTreeCalendarProps) {
