import type { CalendarOptions, DatesSetArg } from '@fullcalendar/core';
import allLocales from '@fullcalendar/core/locales-all';
import dayGridPlugin from '@fullcalendar/daygrid';
import interactionPlugin from '@fullcalendar/interaction';
import FullCalendar from '@fullcalendar/react';

import { ActionButton } from '@lib/components';
import { Boundary } from '@lib/components';
import { StylishText } from '@lib/components';
import type { TableFilter } from '@lib/tables';
import { TableSearchInput } from '@lib/tables';
import { t } from '@lingui/macro';
import {
  ActionIcon,
  Box,
  Button,
  Group,
  Indicator,
  LoadingOverlay,
  Popover,
  Stack,
  Tooltip
} from '@mantine/core';
import { type DateValue, MonthPicker } from '@mantine/dates';
import {
  IconCalendarMonth,
  IconChevronLeft,
  IconChevronRight,
  IconDownload,
  IconFilter
} from '@tabler/icons-react';
import { useCallback, useState } from 'react';
import type { CalendarState } from '../../hooks/UseCalendar';
import { useLocalState } from '../../states/LocalState';
<<<<<<< HEAD
import { DownloadAction } from '../../tables/DownloadAction';
=======
import type { TableFilter } from '../../tables/Filter';
>>>>>>> 8d51aa15
import { FilterSelectDrawer } from '../../tables/FilterSelectDrawer';

export interface InvenTreeCalendarProps extends CalendarOptions {
  enableDownload?: boolean;
  enableFilters?: boolean;
  enableSearch?: boolean;
  filters?: TableFilter[];
  isLoading?: boolean;
  state: CalendarState;
}

export default function Calendar({
  enableDownload,
  enableFilters = false,
  enableSearch,
  isLoading,
  filters,
  state,
  ...calendarProps
}: InvenTreeCalendarProps) {
  const [monthSelectOpened, setMonthSelectOpened] = useState<boolean>(false);

  const [filtersVisible, setFiltersVisible] = useState<boolean>(false);

  const [locale] = useLocalState((s) => [s.language]);

  const selectMonth = useCallback(
    (date: DateValue) => {
      state.selectMonth(date);
      setMonthSelectOpened(false);
    },
    [state.selectMonth]
  );

  // Callback when the calendar date range is adjusted
  const datesSet = useCallback(
    (dateInfo: DatesSetArg) => {
      if (state.ref?.current) {
        const api = state.ref.current.getApi();

        // Update calendar state
        state.setMonthName(api.view.title);
        state.setStartDate(dateInfo.start);
        state.setEndDate(dateInfo.end);
      }

      // Pass the dates set to the parent component
      calendarProps.datesSet?.(dateInfo);
    },
    [calendarProps.datesSet, state.ref, state.setMonthName]
  );

  return (
    <>
      {state.exportModal.modal}
      {enableFilters && filters && (filters?.length ?? 0) > 0 && (
        <Boundary label={`InvenTreeCalendarFilterDrawer-${state.name}`}>
          <FilterSelectDrawer
            title={t`Calendar Filters`}
            availableFilters={filters}
            filterSet={state.filterSet}
            opened={filtersVisible}
            onClose={() => setFiltersVisible(false)}
          />
        </Boundary>
      )}
      <Stack gap='xs'>
        <Group justify='space-between' gap='xs'>
          <Group gap={0} justify='left'>
            <ActionButton
              icon={<IconChevronLeft />}
              onClick={state.prevMonth}
              tooltipAlignment='top'
              tooltip={t`Previous month`}
            />
            <Popover
              opened={monthSelectOpened}
              onClose={() => setMonthSelectOpened(false)}
              position='bottom-start'
              shadow='md'
            >
              <Popover.Target>
                <Tooltip label={t`Select month`} position='top'>
                  <Button
                    m={0}
                    variant='transparent'
                    aria-label='calendar-select-month'
                    onClick={() => {
                      setMonthSelectOpened(!monthSelectOpened);
                    }}
                  >
                    <IconCalendarMonth />
                  </Button>
                </Tooltip>
              </Popover.Target>
              <Popover.Dropdown>
                <MonthPicker onChange={selectMonth} />
              </Popover.Dropdown>
            </Popover>
            <ActionButton
              icon={<IconChevronRight />}
              onClick={state.nextMonth}
              tooltipAlignment='top'
              tooltip={t`Next month`}
            />
            <StylishText size='lg'>{state.monthName}</StylishText>
          </Group>
          <Group justify='right' gap='xs' wrap='nowrap'>
            {enableSearch && (
              <TableSearchInput searchCallback={state.setSearchTerm} />
            )}
            {enableFilters && filters && filters.length > 0 && (
              <Indicator
                size='xs'
                label={state.filterSet.activeFilters?.length ?? 0}
                disabled={state.filterSet.activeFilters?.length == 0}
              >
                <ActionIcon
                  variant='transparent'
                  aria-label='calendar-select-filters'
                >
                  <Tooltip label={t`Calendar Filters`} position='top-end'>
                    <IconFilter
                      onClick={() => setFiltersVisible(!filtersVisible)}
                    />
                  </Tooltip>
                </ActionIcon>
              </Indicator>
            )}
            {enableDownload && (
              <ActionIcon
                variant='transparent'
                aria-label='calendar-export-data'
              >
                <Tooltip label={t`Download data`} position='top-end'>
                  <IconDownload onClick={state.exportModal.open} />
                </Tooltip>
              </ActionIcon>
            )}
          </Group>
        </Group>
        <Box pos='relative'>
          <LoadingOverlay visible={state.query.isFetching} />
          <FullCalendar
            ref={state.ref}
            plugins={[dayGridPlugin, interactionPlugin]}
            initialView='dayGridMonth'
            locales={allLocales}
            locale={locale}
            headerToolbar={false}
            footerToolbar={false}
            {...calendarProps}
            datesSet={datesSet}
          />
        </Box>
      </Stack>
    </>
  );
}<|MERGE_RESOLUTION|>--- conflicted
+++ resolved
@@ -32,11 +32,6 @@
 import { useCallback, useState } from 'react';
 import type { CalendarState } from '../../hooks/UseCalendar';
 import { useLocalState } from '../../states/LocalState';
-<<<<<<< HEAD
-import { DownloadAction } from '../../tables/DownloadAction';
-=======
-import type { TableFilter } from '../../tables/Filter';
->>>>>>> 8d51aa15
 import { FilterSelectDrawer } from '../../tables/FilterSelectDrawer';
 
 export interface InvenTreeCalendarProps extends CalendarOptions {
