import { t } from '@lingui/core/macro';
import { Trans } from '@lingui/react/macro';
import {
  ActionIcon,
  Divider,
  Group,
  Select,
  Table,
  Text,
  Tooltip
} from '@mantine/core';
import { useToggle } from '@mantine/hooks';
import {
  IconApi,
  IconCircleCheck,
  IconEdit,
  IconInfoCircle,
  IconPlugConnected,
  IconServer,
  IconServerSpark
} from '@tabler/icons-react';

import { useShallow } from 'zustand/react/shallow';
import { Wrapper } from '../../pages/Auth/Layout';
import { useServerApiState } from '../../states/ApiState';
import { useLocalState } from '../../states/LocalState';
import type { HostList } from '../../states/states';
import { ActionButton } from '../buttons/ActionButton';
import { HostOptionsForm } from './HostOptionsForm';

export function InstanceOptions({
  hostKey,
  ChangeHost,
  setHostEdit
}: Readonly<{
  hostKey: string;
  ChangeHost: (newHost: string | null) => void;
  setHostEdit: () => void;
}>) {
<<<<<<< HEAD
  const [HostListEdit, setHostListEdit] = useToggle([false, true] as const);
  const [setHost, setHostList, hostList] = useLocalState(
    useShallow((state) => [state.setHost, state.setHostList, state.hostList])
  );
=======
  const [hostListEdit, setHostListEdit] = useToggle([false, true] as const);
  const [setHost, setHostList, hostList] = useLocalState((state) => [
    state.setHost,
    state.setHostList,
    state.hostList
  ]);
>>>>>>> b48ceb00
  const hostListData = Object.keys(hostList).map((key) => ({
    value: key,
    label: hostList[key]?.name
  }));

  function SaveOptions(newHostList: HostList): void {
    setHostList(newHostList);
    if (newHostList[hostKey] === undefined) {
      setHost('', '');
    }
    setHostListEdit();
  }

  return (
    <Wrapper titleText={t`Select Server`} smallPadding>
      <Group gap='xs' justify='space-between' wrap='nowrap'>
        <Select
          style={{ width: '100%' }}
          value={hostKey}
          onChange={ChangeHost}
          data={hostListData}
          disabled={hostListEdit}
        />
        <Group gap='xs' wrap='nowrap'>
          <Tooltip label={t`Edit host options`} position='top'>
            <ActionButton
              variant='transparent'
              disabled={hostListEdit}
              onClick={setHostListEdit}
              icon={<IconEdit />}
            />
          </Tooltip>
          <Tooltip label={t`Save host selection`} position='top'>
            <ActionButton
              variant='transparent'
              onClick={setHostEdit}
              disabled={hostListEdit}
              icon={<IconCircleCheck />}
              color='green'
            />
          </Tooltip>
        </Group>
      </Group>

      {hostListEdit ? (
        <>
          <Divider my={'sm'} />
          <Text>
            <Trans>Edit host options</Trans>
          </Text>
          <HostOptionsForm data={hostList} saveOptions={SaveOptions} />
        </>
      ) : (
        <>
          <Divider my={'sm'} />
          <ServerInfo hostList={hostList} hostKey={hostKey} />
        </>
      )}
    </Wrapper>
  );
}

function ServerInfo({
  hostList,
  hostKey
}: Readonly<{
  hostList: HostList;
  hostKey: string;
}>) {
  const [server] = useServerApiState(useShallow((state) => [state.server]));

  const items: any[] = [
    {
      key: 'server',
      label: t`Server`,
      value: hostList[hostKey]?.host,
      icon: <IconServer />
    },
    {
      key: 'name',
      label: t`Name`,
      value: server.instance,
      icon: <IconInfoCircle />
    },
    {
      key: 'version',
      label: t`Version`,
      value: server.version,
      icon: <IconInfoCircle />
    },
    {
      key: 'api',
      label: t`API Version`,
      value: server.apiVersion,
      icon: <IconApi />
    },
    {
      key: 'plugins',
      label: t`Plugins`,
      value: server.plugins_enabled ? t`Enabled` : t`Disabled`,
      icon: <IconPlugConnected />,
      color: server.plugins_enabled ? 'green' : 'red'
    },
    {
      key: 'worker',
      label: t`Worker`,
      value: server.worker_running ? t`Running` : t`Stopped`,
      icon: <IconServerSpark />,
      color: server.worker_running ? 'green' : 'red'
    }
  ];

  return (
    <Table striped p='xs'>
      <Table.Tbody>
        {items.map((item) => (
          <Table.Tr key={item.key} p={2}>
            <Table.Td>
              <ActionIcon size='xs' variant='transparent' color={item.color}>
                {item.icon}
              </ActionIcon>
            </Table.Td>
            <Table.Td>
              <Text size='sm'>{item.label}</Text>
            </Table.Td>
            <Table.Td>
              <Text size='sm'>{item.value}</Text>
            </Table.Td>
          </Table.Tr>
        ))}
      </Table.Tbody>
    </Table>
  );
}<|MERGE_RESOLUTION|>--- conflicted
+++ resolved
@@ -37,19 +37,10 @@
   ChangeHost: (newHost: string | null) => void;
   setHostEdit: () => void;
 }>) {
-<<<<<<< HEAD
   const [HostListEdit, setHostListEdit] = useToggle([false, true] as const);
   const [setHost, setHostList, hostList] = useLocalState(
     useShallow((state) => [state.setHost, state.setHostList, state.hostList])
   );
-=======
-  const [hostListEdit, setHostListEdit] = useToggle([false, true] as const);
-  const [setHost, setHostList, hostList] = useLocalState((state) => [
-    state.setHost,
-    state.setHostList,
-    state.hostList
-  ]);
->>>>>>> b48ceb00
   const hostListData = Object.keys(hostList).map((key) => ({
     value: key,
     label: hostList[key]?.name
@@ -71,13 +62,13 @@
           value={hostKey}
           onChange={ChangeHost}
           data={hostListData}
-          disabled={hostListEdit}
+          disabled={HostListEdit}
         />
         <Group gap='xs' wrap='nowrap'>
           <Tooltip label={t`Edit host options`} position='top'>
             <ActionButton
               variant='transparent'
-              disabled={hostListEdit}
+              disabled={HostListEdit}
               onClick={setHostListEdit}
               icon={<IconEdit />}
             />
@@ -86,7 +77,7 @@
             <ActionButton
               variant='transparent'
               onClick={setHostEdit}
-              disabled={hostListEdit}
+              disabled={HostListEdit}
               icon={<IconCircleCheck />}
               color='green'
             />
@@ -94,7 +85,7 @@
         </Group>
       </Group>
 
-      {hostListEdit ? (
+      {HostListEdit ? (
         <>
           <Divider my={'sm'} />
           <Text>
