--- conflicted
+++ resolved
@@ -10,11 +10,8 @@
   IconServerSpark
 } from '@tabler/icons-react';
 
-<<<<<<< HEAD
 import { useShallow } from 'zustand/react/shallow';
-=======
 import { Wrapper } from '../../pages/Auth/Layout';
->>>>>>> a453c9b2
 import { useServerApiState } from '../../states/ApiState';
 import { useLocalState } from '../../states/LocalState';
 import type { HostList } from '../../states/states';
