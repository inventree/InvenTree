import { t } from '@lingui/core/macro';
import { Trans } from '@lingui/react/macro';
import {
  ActionIcon,
  Divider,
  Group,
  Select,
  Table,
  Text,
  Tooltip
} from '@mantine/core';
import { useToggle } from '@mantine/hooks';
import {
  IconApi,
  IconCircleCheck,
  IconEdit,
  IconInfoCircle,
  IconPlugConnected,
  IconServer,
  IconServerSpark
} from '@tabler/icons-react';

import type { HostList } from '@lib/types/Server';
import { useShallow } from 'zustand/react/shallow';
import { Wrapper } from '../../pages/Auth/Layout';
import { useServerApiState } from '../../states/ApiState';
import { useLocalState } from '../../states/LocalState';
import { ActionButton } from '../buttons/ActionButton';
import { HostOptionsForm } from './HostOptionsForm';

export function InstanceOptions({
  hostKey,
  ChangeHost,
  setHostEdit
}: Readonly<{
  hostKey: string;
  ChangeHost: (newHost: string | null) => void;
  setHostEdit: () => void;
}>) {
<<<<<<< HEAD
  const [HostListEdit, setHostListEdit] = useToggle([false, true] as const);
=======
  const [hostListEdit, setHostListEdit] = useToggle([false, true] as const);
>>>>>>> 4bb98cc2
  const [setHost, setHostList, hostList] = useLocalState(
    useShallow((state) => [state.setHost, state.setHostList, state.hostList])
  );
  const hostListData = Object.keys(hostList).map((key) => ({
    value: key,
    label: hostList[key]?.name
  }));

  function SaveOptions(newHostList: HostList): void {
    setHostList(newHostList);
    if (newHostList[hostKey] === undefined) {
      setHost('', '');
    }
    setHostListEdit();
  }

  return (
    <Wrapper titleText={t`Select Server`} smallPadding>
      <Group gap='xs' justify='space-between' wrap='nowrap'>
        <Select
          style={{ width: '100%' }}
          value={hostKey}
          onChange={ChangeHost}
          data={hostListData}
          disabled={HostListEdit}
        />
        <Group gap='xs' wrap='nowrap'>
          <Tooltip label={t`Edit host options`} position='top'>
            <ActionButton
              variant='transparent'
              disabled={HostListEdit}
              onClick={setHostListEdit}
              icon={<IconEdit />}
            />
          </Tooltip>
          <Tooltip label={t`Save host selection`} position='top'>
            <ActionButton
              variant='transparent'
              onClick={setHostEdit}
              disabled={HostListEdit}
              icon={<IconCircleCheck />}
              color='green'
            />
          </Tooltip>
        </Group>
      </Group>

      {HostListEdit ? (
        <>
          <Divider my={'sm'} />
          <Text>
            <Trans>Edit host options</Trans>
          </Text>
          <HostOptionsForm data={hostList} saveOptions={SaveOptions} />
        </>
      ) : (
        <>
          <Divider my={'sm'} />
          <ServerInfo hostList={hostList} hostKey={hostKey} />
        </>
      )}
    </Wrapper>
  );
}

function ServerInfo({
  hostList,
  hostKey
}: Readonly<{
  hostList: HostList;
  hostKey: string;
}>) {
  const [server] = useServerApiState(useShallow((state) => [state.server]));

  const items: any[] = [
    {
      key: 'server',
      label: t`Server`,
      value: hostList[hostKey]?.host,
      icon: <IconServer />
    },
    {
      key: 'name',
      label: t`Name`,
      value: server.instance,
      icon: <IconInfoCircle />
    },
    {
      key: 'version',
      label: t`Version`,
      value: server.version,
      icon: <IconInfoCircle />
    },
    {
      key: 'api',
      label: t`API Version`,
      value: server.apiVersion,
      icon: <IconApi />
    },
    {
      key: 'plugins',
      label: t`Plugins`,
      value: server.plugins_enabled ? t`Enabled` : t`Disabled`,
      icon: <IconPlugConnected />,
      color: server.plugins_enabled ? 'green' : 'red'
    },
    {
      key: 'worker',
      label: t`Worker`,
      value: server.worker_running ? t`Running` : t`Stopped`,
      icon: <IconServerSpark />,
      color: server.worker_running ? 'green' : 'red'
    }
  ];

  return (
    <Table striped p='xs'>
      <Table.Tbody>
        {items.map((item) => (
          <Table.Tr key={item.key} p={2}>
            <Table.Td>
              <ActionIcon size='xs' variant='transparent' color={item.color}>
                {item.icon}
              </ActionIcon>
            </Table.Td>
            <Table.Td>
              <Text size='sm'>{item.label}</Text>
            </Table.Td>
            <Table.Td>
              <Text size='sm'>{item.value}</Text>
            </Table.Td>
          </Table.Tr>
        ))}
      </Table.Tbody>
    </Table>
  );
}<|MERGE_RESOLUTION|>--- conflicted
+++ resolved
@@ -37,11 +37,7 @@
   ChangeHost: (newHost: string | null) => void;
   setHostEdit: () => void;
 }>) {
-<<<<<<< HEAD
-  const [HostListEdit, setHostListEdit] = useToggle([false, true] as const);
-=======
   const [hostListEdit, setHostListEdit] = useToggle([false, true] as const);
->>>>>>> 4bb98cc2
   const [setHost, setHostList, hostList] = useLocalState(
     useShallow((state) => [state.setHost, state.setHostList, state.hostList])
   );
@@ -66,13 +62,13 @@
           value={hostKey}
           onChange={ChangeHost}
           data={hostListData}
-          disabled={HostListEdit}
+          disabled={hostListEdit}
         />
         <Group gap='xs' wrap='nowrap'>
           <Tooltip label={t`Edit host options`} position='top'>
             <ActionButton
               variant='transparent'
-              disabled={HostListEdit}
+              disabled={hostListEdit}
               onClick={setHostListEdit}
               icon={<IconEdit />}
             />
@@ -81,7 +77,7 @@
             <ActionButton
               variant='transparent'
               onClick={setHostEdit}
-              disabled={HostListEdit}
+              disabled={hostListEdit}
               icon={<IconCircleCheck />}
               color='green'
             />
@@ -89,7 +85,7 @@
         </Group>
       </Group>
 
-      {HostListEdit ? (
+      {hostListEdit ? (
         <>
           <Divider my={'sm'} />
           <Text>
