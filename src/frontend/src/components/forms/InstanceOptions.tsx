import { t } from '@lingui/core/macro';
import { Trans } from '@lingui/react/macro';
import {
  ActionIcon,
  Divider,
  Group,
  Select,
  Table,
  Text,
  Tooltip
} from '@mantine/core';
import { useToggle } from '@mantine/hooks';
import {
  IconApi,
  IconCircleCheck,
  IconEdit,
  IconInfoCircle,
  IconPlugConnected,
  IconServer,
  IconServerSpark
} from '@tabler/icons-react';

import { EditButton } from '@lib/components';
import type { HostList } from '@lib/index';
import { useLocalState } from '@lib/index';
import { Wrapper } from '../../pages/Auth/Layout';
import { useServerApiState } from '../../states/ApiState';
<<<<<<< HEAD
=======
import { useLocalState } from '../../states/LocalState';
import type { HostList } from '../../states/states';
import { ActionButton } from '../buttons/ActionButton';
>>>>>>> 7f5a4477
import { HostOptionsForm } from './HostOptionsForm';

export function InstanceOptions({
  hostKey,
  ChangeHost,
  setHostEdit
}: Readonly<{
  hostKey: string;
  ChangeHost: (newHost: string | null) => void;
  setHostEdit: () => void;
}>) {
  const [hostListEdit, setHostListEdit] = useToggle([false, true] as const);
  const [setHost, setHostList, hostList] = useLocalState((state) => [
    state.setHost,
    state.setHostList,
    state.hostList
  ]);
  const hostListData = Object.keys(hostList).map((key) => ({
    value: key,
    label: hostList[key]?.name
  }));

  function SaveOptions(newHostList: HostList): void {
    setHostList(newHostList);
    if (newHostList[hostKey] === undefined) {
      setHost('', '');
    }
    setHostListEdit();
  }

  return (
    <Wrapper titleText={t`Select Server`} smallPadding>
      <Group gap='xs' justify='space-between' wrap='nowrap'>
        <Select
          style={{ width: '100%' }}
          value={hostKey}
          onChange={ChangeHost}
          data={hostListData}
          disabled={hostListEdit}
        />
        <Group gap='xs' wrap='nowrap'>
          <Tooltip label={t`Edit host options`} position='top'>
            <ActionButton
              variant='transparent'
              disabled={hostListEdit}
              onClick={setHostListEdit}
              icon={<IconEdit />}
            />
          </Tooltip>
          <Tooltip label={t`Save host selection`} position='top'>
            <ActionButton
              variant='transparent'
              onClick={setHostEdit}
              disabled={hostListEdit}
              icon={<IconCircleCheck />}
              color='green'
            />
          </Tooltip>
        </Group>
      </Group>

      {hostListEdit ? (
        <>
          <Divider my={'sm'} />
          <Text>
            <Trans>Edit host options</Trans>
          </Text>
          <HostOptionsForm data={hostList} saveOptions={SaveOptions} />
        </>
      ) : (
        <>
          <Divider my={'sm'} />
          <ServerInfo hostList={hostList} hostKey={hostKey} />
        </>
      )}
    </Wrapper>
  );
}

function ServerInfo({
  hostList,
  hostKey
}: Readonly<{
  hostList: HostList;
  hostKey: string;
}>) {
  const [server] = useServerApiState((state) => [state.server]);

  const items: any[] = [
    {
      key: 'server',
      label: t`Server`,
      value: hostList[hostKey]?.host,
      icon: <IconServer />
    },
    {
      key: 'name',
      label: t`Name`,
      value: server.instance,
      icon: <IconInfoCircle />
    },
    {
      key: 'version',
      label: t`Version`,
      value: server.version,
      icon: <IconInfoCircle />
    },
    {
      key: 'api',
      label: t`API Version`,
      value: server.apiVersion,
      icon: <IconApi />
    },
    {
      key: 'plugins',
      label: t`Plugins`,
      value: server.plugins_enabled ? t`Enabled` : t`Disabled`,
      icon: <IconPlugConnected />,
      color: server.plugins_enabled ? 'green' : 'red'
    },
    {
      key: 'worker',
      label: t`Worker`,
      value: server.worker_running ? t`Running` : t`Stopped`,
      icon: <IconServerSpark />,
      color: server.worker_running ? 'green' : 'red'
    }
  ];

  return (
    <Table striped p='xs'>
      <Table.Tbody>
        {items.map((item) => (
          <Table.Tr key={item.key} p={2}>
            <Table.Td>
              <ActionIcon size='xs' variant='transparent' color={item.color}>
                {item.icon}
              </ActionIcon>
            </Table.Td>
            <Table.Td>
              <Text size='sm'>{item.label}</Text>
            </Table.Td>
            <Table.Td>
              <Text size='sm'>{item.value}</Text>
            </Table.Td>
          </Table.Tr>
        ))}
      </Table.Tbody>
    </Table>
  );
}<|MERGE_RESOLUTION|>--- conflicted
+++ resolved
@@ -20,17 +20,11 @@
   IconServerSpark
 } from '@tabler/icons-react';
 
-import { EditButton } from '@lib/components';
+import { ActionButton } from '@lib/components';
 import type { HostList } from '@lib/index';
 import { useLocalState } from '@lib/index';
 import { Wrapper } from '../../pages/Auth/Layout';
 import { useServerApiState } from '../../states/ApiState';
-<<<<<<< HEAD
-=======
-import { useLocalState } from '../../states/LocalState';
-import type { HostList } from '../../states/states';
-import { ActionButton } from '../buttons/ActionButton';
->>>>>>> 7f5a4477
 import { HostOptionsForm } from './HostOptionsForm';
 
 export function InstanceOptions({
