import { Trans, t } from '@lingui/macro';
import {
  Anchor,
  Button,
  Divider,
  Group,
  Loader,
  PasswordInput,
  Stack,
  Text,
  TextInput
} from '@mantine/core';
import { useForm } from '@mantine/form';
import { useDisclosure } from '@mantine/hooks';
import { notifications } from '@mantine/notifications';
import { IconCheck } from '@tabler/icons-react';
import { useState } from 'react';
import { useNavigate } from 'react-router-dom';

import { api } from '../../App';
import { ApiEndpoints } from '../../enums/ApiEndpoints';
import { doClassicLogin, doSimpleLogin } from '../../functions/auth';
<<<<<<< HEAD
import { useServerApiState } from '../../states/ApiState';
import { SsoButton } from '../buttons/SSOButton';
=======
import { apiUrl, useServerApiState } from '../../states/ApiState';
>>>>>>> ec2a66e7

export function AuthenticationForm() {
  const classicForm = useForm({
    initialValues: { username: '', password: '' }
  });
  const simpleForm = useForm({ initialValues: { email: '' } });
  const [classicLoginMode, setMode] = useDisclosure(true);
  const [auth_settings] = useServerApiState((state) => [state.auth_settings]);
  const navigate = useNavigate();

  const [isLoggingIn, setIsLoggingIn] = useState<boolean>(false);

  function handleLogin() {
    setIsLoggingIn(true);

    if (classicLoginMode === true) {
      doClassicLogin(
        classicForm.values.username,
        classicForm.values.password
      ).then((ret) => {
        setIsLoggingIn(false);

        if (ret === false) {
          notifications.show({
            title: t`Login failed`,
            message: t`Check your input and try again.`,
            color: 'red'
          });
        } else {
          notifications.show({
            title: t`Login successful`,
            message: t`Welcome back!`,
            color: 'green',
            icon: <IconCheck size="1rem" />
          });
          navigate('/home');
        }
      });
    } else {
      doSimpleLogin(simpleForm.values.email).then((ret) => {
        setIsLoggingIn(false);

        if (ret?.status === 'ok') {
          notifications.show({
            title: t`Mail delivery successful`,
            message: t`Check your inbox for the login link. If you have an account, you will receive a login link. Check in spam too.`,
            color: 'green',
            icon: <IconCheck size="1rem" />,
            autoClose: false
          });
        } else {
          notifications.show({
            title: t`Input error`,
            message: t`Check your input and try again.`,
            color: 'red'
          });
        }
      });
    }
  }

  return (
    <>
      {auth_settings?.sso_enabled === true ? (
        <>
          <Group grow mb="md" mt="md">
            {auth_settings.providers.map((provider) => (
              <SsoButton provider={provider} key={provider.id} />
            ))}
          </Group>

          <Divider
            label={t`Or continue with other methods`}
            labelPosition="center"
            my="lg"
          />
        </>
      ) : null}
      <form onSubmit={classicForm.onSubmit(() => {})}>
        {classicLoginMode ? (
          <Stack spacing={0}>
            <TextInput
              required
              label={t`Username`}
              placeholder={t`Your username`}
              {...classicForm.getInputProps('username')}
            />
            <PasswordInput
              required
              label={t`Password`}
              placeholder={t`Your password`}
              {...classicForm.getInputProps('password')}
            />
            {auth_settings?.password_forgotten_enabled === true && (
              <Group position="apart" mt="0">
                <Anchor
                  component="button"
                  type="button"
                  color="dimmed"
                  size="xs"
                  onClick={() => navigate('/reset-password')}
                >
                  <Trans>Reset password</Trans>
                </Anchor>
              </Group>
            )}
          </Stack>
        ) : (
          <Stack>
            <TextInput
              required
              label={t`Email`}
              description={t`We will send you a link to login - if you are registered`}
              placeholder="email@example.org"
              {...simpleForm.getInputProps('email')}
            />
          </Stack>
        )}

        <Group position="apart" mt="xl">
          <Anchor
            component="button"
            type="button"
            color="dimmed"
            size="xs"
            onClick={() => setMode.toggle()}
          >
            {classicLoginMode ? (
              <Trans>Send me an email</Trans>
            ) : (
              <Trans>Use username and password</Trans>
            )}
          </Anchor>
          <Button type="submit" disabled={isLoggingIn} onClick={handleLogin}>
            {isLoggingIn ? (
              <Loader size="sm" />
            ) : (
              <>
                {classicLoginMode ? (
                  <Trans>Log In</Trans>
                ) : (
                  <Trans>Send Email</Trans>
                )}
              </>
            )}
          </Button>
        </Group>
      </form>
    </>
  );
}

export function RegistrationForm() {
  const registrationForm = useForm({
    initialValues: { username: '', email: '', password1: '', password2: '' }
  });
  const navigate = useNavigate();
  const [auth_settings] = useServerApiState((state) => [state.auth_settings]);
  const [isRegistering, setIsRegistering] = useState<boolean>(false);

  function handleRegistration() {
    setIsRegistering(true);
    api
      .post(apiUrl(ApiEndpoints.user_register), registrationForm.values, {
        headers: { Authorization: '' }
      })
      .then((ret) => {
        if (ret?.status === 204) {
          setIsRegistering(false);
          notifications.show({
            title: t`Registration successful`,
            message: t`Please confirm your email address to complete the registration`,
            color: 'green',
            icon: <IconCheck size="1rem" />
          });
          navigate('/home');
        }
      })
      .catch((err) => {
        if (err.response.status === 400) {
          setIsRegistering(false);
          for (const [key, value] of Object.entries(err.response.data)) {
            registrationForm.setFieldError(key, value as string);
          }
          let err_msg = '';
          if (err.response?.data?.non_field_errors) {
            err_msg = err.response.data.non_field_errors;
          }
          notifications.show({
            title: t`Input error`,
            message: t`Check your input and try again. ` + err_msg,
            color: 'red',
            autoClose: 30000
          });
        }
      });
  }

  const both_reg_enabled =
    auth_settings?.registration_enabled && auth_settings?.sso_registration;
  return (
    <>
      {auth_settings?.registration_enabled && (
        <form onSubmit={registrationForm.onSubmit(() => {})}>
          <Stack spacing={0}>
            <TextInput
              required
              label={t`Username`}
              placeholder={t`Your username`}
              {...registrationForm.getInputProps('username')}
            />
            <TextInput
              required
              label={t`Email`}
              description={t`This will be used for a confirmation`}
              placeholder="email@example.org"
              {...registrationForm.getInputProps('email')}
            />
            <PasswordInput
              required
              label={t`Password`}
              placeholder={t`Your password`}
              {...registrationForm.getInputProps('password1')}
            />
            <PasswordInput
              required
              label={t`Password repeat`}
              placeholder={t`Repeat password`}
              {...registrationForm.getInputProps('password2')}
            />
          </Stack>

          <Group position="apart" mt="xl">
            <Button
              type="submit"
              disabled={isRegistering}
              onClick={handleRegistration}
              fullWidth
            >
              <Trans>Register</Trans>
            </Button>
          </Group>
        </form>
      )}
      {both_reg_enabled && (
        <Divider label={t`Or use SSO`} labelPosition="center" my="lg" />
      )}
      {auth_settings?.sso_registration === true && (
        <Group grow mb="md" mt="md">
          {auth_settings.providers.map((provider) => (
            <SsoButton provider={provider} key={provider.id} />
          ))}
        </Group>
      )}
    </>
  );
}

export function ModeSelector({
  loginMode,
  setMode
}: {
  loginMode: boolean;
  setMode: any;
}) {
  const [auth_settings] = useServerApiState((state) => [state.auth_settings]);
  const registration_enabled =
    auth_settings?.registration_enabled ||
    auth_settings?.sso_registration ||
    false;

  if (registration_enabled === false) return null;
  return (
    <Text ta="center" size={'xs'} mt={'md'}>
      {loginMode ? (
        <>
          <Trans>Don&apos;t have an account?</Trans>{' '}
          <Anchor
            component="button"
            type="button"
            color="dimmed"
            size="xs"
            onClick={() => setMode.close()}
          >
            <Trans>Register</Trans>
          </Anchor>
        </>
      ) : (
        <Anchor
          component="button"
          type="button"
          color="dimmed"
          size="xs"
          onClick={() => setMode.open()}
        >
          <Trans>Go back to login</Trans>
        </Anchor>
      )}
    </Text>
  );
}<|MERGE_RESOLUTION|>--- conflicted
+++ resolved
@@ -20,12 +20,8 @@
 import { api } from '../../App';
 import { ApiEndpoints } from '../../enums/ApiEndpoints';
 import { doClassicLogin, doSimpleLogin } from '../../functions/auth';
-<<<<<<< HEAD
-import { useServerApiState } from '../../states/ApiState';
+import { apiUrl, useServerApiState } from '../../states/ApiState';
 import { SsoButton } from '../buttons/SSOButton';
-=======
-import { apiUrl, useServerApiState } from '../../states/ApiState';
->>>>>>> ec2a66e7
 
 export function AuthenticationForm() {
   const classicForm = useForm({
