--- conflicted
+++ resolved
@@ -35,18 +35,14 @@
   });
   const simpleForm = useForm({ initialValues: { email: '' } });
   const [classicLoginMode, setMode] = useDisclosure(true);
-<<<<<<< HEAD
-  const [auth_settings] = useServerApiState(
-    useShallow((state) => [state.auth_settings])
-  );
-=======
   const [auth_config, sso_enabled, password_forgotten_enabled] =
-    useServerApiState((state) => [
-      state.auth_config,
-      state.sso_enabled,
-      state.password_forgotten_enabled
-    ]);
->>>>>>> a453c9b2
+    useServerApiState(
+      useShallow((state) => [
+        state.auth_config,
+        state.sso_enabled,
+        state.password_forgotten_enabled
+      ])
+    );
   const navigate = useNavigate();
   const location = useLocation();
   const { isLoggedIn } = useUserState();
@@ -211,18 +207,14 @@
     }
   });
   const navigate = useNavigate();
-<<<<<<< HEAD
-  const [auth_settings] = useServerApiState(
-    useShallow((state) => [state.auth_settings])
-  );
-=======
   const [auth_config, registration_enabled, sso_registration] =
-    useServerApiState((state) => [
-      state.auth_config,
-      state.registration_enabled,
-      state.sso_registration_enabled
-    ]);
->>>>>>> a453c9b2
+    useServerApiState(
+      useShallow((state) => [
+        state.auth_config,
+        state.registration_enabled,
+        state.sso_registration_enabled
+      ])
+    );
   const [isRegistering, setIsRegistering] = useState<boolean>(false);
 
   async function handleRegistration() {
@@ -340,53 +332,4 @@
       )}
     </>
   );
-<<<<<<< HEAD
-}
-
-export function ModeSelector({
-  loginMode,
-  setMode
-}: Readonly<{
-  loginMode: boolean;
-  setMode: any;
-}>) {
-  const [auth_settings] = useServerApiState(
-    useShallow((state) => [state.auth_settings])
-  );
-  const registration_enabled =
-    auth_settings?.registration_enabled ||
-    auth_settings?.sso_registration ||
-    false;
-
-  if (registration_enabled === false) return null;
-  return (
-    <Text ta='center' size={'xs'} mt={'md'}>
-      {loginMode ? (
-        <>
-          <Trans>Don&apos;t have an account?</Trans>{' '}
-          <Anchor
-            component='button'
-            type='button'
-            c='dimmed'
-            size='xs'
-            onClick={() => setMode.close()}
-          >
-            <Trans>Register</Trans>
-          </Anchor>
-        </>
-      ) : (
-        <Anchor
-          component='button'
-          type='button'
-          c='dimmed'
-          size='xs'
-          onClick={() => setMode.open()}
-        >
-          <Trans>Go back to login</Trans>
-        </Anchor>
-      )}
-    </Text>
-  );
-=======
->>>>>>> a453c9b2
 }