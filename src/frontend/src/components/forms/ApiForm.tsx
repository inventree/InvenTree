--- conflicted
+++ resolved
@@ -12,13 +12,9 @@
 } from '@mantine/core';
 import { useId } from '@mantine/hooks';
 import { notifications } from '@mantine/notifications';
-<<<<<<< HEAD
-import { useQuery } from '@tanstack/react-query';
-import { type JSX, useCallback, useEffect, useMemo, useState } from 'react';
-=======
 import { useQuery, useQueryClient } from '@tanstack/react-query';
+import type { JSX } from 'react';
 import { useCallback, useEffect, useMemo, useState } from 'react';
->>>>>>> b1c9fcb0
 import {
   type FieldValues,
   FormProvider,
