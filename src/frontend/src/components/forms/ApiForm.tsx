--- conflicted
+++ resolved
@@ -2,11 +2,7 @@
 import {
   Alert,
   Button,
-<<<<<<< HEAD
-  DefaultMantineColor,
-=======
   type DefaultMantineColor,
->>>>>>> 06961c6a
   Divider,
   Group,
   LoadingOverlay,
@@ -16,11 +12,7 @@
 } from '@mantine/core';
 import { useId } from '@mantine/hooks';
 import { notifications } from '@mantine/notifications';
-<<<<<<< HEAD
-import { useQuery } from '@tanstack/react-query';
-=======
 import { useQuery, useQueryClient } from '@tanstack/react-query';
->>>>>>> 06961c6a
 import { useCallback, useEffect, useMemo, useState } from 'react';
 import {
   type FieldValues,
@@ -46,12 +38,8 @@
   showTimeoutNotification
 } from '../../functions/notifications';
 import { getDetailUrl } from '../../functions/urls';
-<<<<<<< HEAD
-import { PathParams } from '../../states/ApiState';
-=======
 import type { TableState } from '../../hooks/UseTable';
 import type { PathParams } from '../../states/ApiState';
->>>>>>> 06961c6a
 import { Boundary } from '../Boundary';
 import {
   ApiFormField,
@@ -601,72 +589,43 @@
         <Paper mah={'65vh'} style={{ overflowY: 'auto' }}>
           <div>
             {/* Form Fields */}
-<<<<<<< HEAD
-            <Stack gap="sm">
-              {(!isValid || nonFieldErrors.length > 0) && (
-                <Alert radius="sm" color="red" title={t`Form Errors Exist`}>
-                  {nonFieldErrors.length > 0 && (
-                    <Stack gap="xs">
-=======
             <Stack gap='sm'>
               {(!isValid || nonFieldErrors.length > 0) && (
                 <Alert radius='sm' color='red' title={t`Form Error`}>
                   {nonFieldErrors.length > 0 ? (
                     <Stack gap='xs'>
->>>>>>> 06961c6a
                       {nonFieldErrors.map((message) => (
                         <Text key={message}>{message}</Text>
                       ))}
                     </Stack>
-<<<<<<< HEAD
-=======
                   ) : (
                     <Text>{t`Errors exist for one or more form fields`}</Text>
->>>>>>> 06961c6a
                   )}
                 </Alert>
               )}
               <Boundary label={`ApiForm-${id}-PreFormContent`}>
                 {props.preFormContent}
                 {props.preFormSuccess && (
-<<<<<<< HEAD
-                  <Alert color="green" radius="sm">
-=======
                   <Alert color='green' radius='sm'>
->>>>>>> 06961c6a
                     {props.preFormSuccess}
                   </Alert>
                 )}
                 {props.preFormWarning && (
-<<<<<<< HEAD
-                  <Alert color="orange" radius="sm">
-=======
                   <Alert color='orange' radius='sm'>
->>>>>>> 06961c6a
                     {props.preFormWarning}
                   </Alert>
                 )}
               </Boundary>
               <Boundary label={`ApiForm-${id}-FormContent`}>
                 <FormProvider {...form}>
-<<<<<<< HEAD
-                  <Stack gap="xs">
-                    {!optionsLoading &&
-                      Object.entries(fields).map(([fieldName, field]) => (
-=======
                   <Stack gap='xs'>
                     {Object.entries(fields).map(([fieldName, field]) => {
                       return (
->>>>>>> 06961c6a
                         <ApiFormField
                           key={fieldName}
                           fieldName={fieldName}
                           definition={field}
                           control={form.control}
-<<<<<<< HEAD
-                        />
-                      ))}
-=======
                           url={url}
                           setFields={setFields}
                           onKeyDown={(value) => {
@@ -681,7 +640,6 @@
                         />
                       );
                     })}
->>>>>>> 06961c6a
                   </Stack>
                 </FormProvider>
               </Boundary>
@@ -695,15 +653,6 @@
         {/* Footer with Action Buttons */}
         <Divider />
         <div>
-<<<<<<< HEAD
-          <Group justify="right">
-            {props.actions?.map((action, i) => (
-              <Button
-                key={i}
-                onClick={action.onClick}
-                variant={action.variant ?? 'outline'}
-                radius="sm"
-=======
           <Group justify='right'>
             {props.actions?.map((action, i) => (
               <Button
@@ -711,7 +660,6 @@
                 onClick={action.onClick}
                 variant={action.variant ?? 'outline'}
                 radius='sm'
->>>>>>> 06961c6a
                 color={action.color}
               >
                 {action.text}
@@ -719,13 +667,8 @@
             ))}
             <Button
               onClick={form.handleSubmit(submitForm, onFormError)}
-<<<<<<< HEAD
-              variant="filled"
-              radius="sm"
-=======
               variant='filled'
               radius='sm'
->>>>>>> 06961c6a
               color={props.submitColor ?? 'green'}
               disabled={isLoading || (props.fetchInitialData && !isDirty)}
             >
