import { Trans, t } from '@lingui/macro';
import {
  ActionIcon,
  Box,
  Button,
  Group,
  Space,
  Text,
  TextInput
} from '@mantine/core';
import { useForm } from '@mantine/form';
import { randomId } from '@mantine/hooks';
import { IconSquarePlus, IconTrash } from '@tabler/icons-react';

import type { HostList } from '../../states/states';

export function HostOptionsForm({
  data,
  saveOptions
}: Readonly<{
  data: HostList;
  saveOptions: (newData: HostList) => void;
}>) {
  const form = useForm({ initialValues: data });
  function deleteItem(key: string) {
    const newData = form.values;
    delete newData[key];
    form.setValues(newData);
  }

  const fields = Object.entries(form.values).map(([key]) => (
    <Group key={key} mt='xs'>
      {form.values[key] !== undefined && (
        <>
          <TextInput
            placeholder={t`Host`}
            withAsterisk
            style={{ flex: 1 }}
            {...form.getInputProps(`${key}.host`)}
          />
          <TextInput
            placeholder={t`Name`}
            withAsterisk
            style={{ flex: 1 }}
            {...form.getInputProps(`${key}.name`)}
          />
          <ActionIcon
            color='red'
            onClick={() => {
              deleteItem(key);
            }}
<<<<<<< HEAD
            variant="default"
=======
            variant='default'
>>>>>>> 06961c6a
          >
            <IconTrash />
          </ActionIcon>
        </>
      )}
    </Group>
  ));

  return (
    <form onSubmit={form.onSubmit(saveOptions)}>
<<<<<<< HEAD
      <Box style={{ maxWidth: 500 }} mx="auto">
        {fields.length > 0 ? (
          <Group mb="xs">
            <Text fw={500} size="sm" style={{ flex: 1 }}>
              <Trans>Host</Trans>
            </Text>
            <Text fw={500} size="sm" style={{ flex: 1 }}>
=======
      <Box style={{ maxWidth: 500 }} mx='auto'>
        {fields.length > 0 ? (
          <Group mb='xs'>
            <Text fw={500} size='sm' style={{ flex: 1 }}>
              <Trans>Host</Trans>
            </Text>
            <Text fw={500} size='sm' style={{ flex: 1 }}>
>>>>>>> 06961c6a
              <Trans>Name</Trans>
            </Text>
          </Group>
        ) : (
<<<<<<< HEAD
          <Text c="dimmed" ta="center">
=======
          <Text c='dimmed' ta='center'>
>>>>>>> 06961c6a
            <Trans>No one here...</Trans>
          </Text>
        )}
        {fields}
        <Group mt='md'>
          <Button
            onClick={() =>
              form.setFieldValue(`${randomId()}`, { name: '', host: '' })
            }
          >
            <IconSquarePlus />
            <Trans>Add Host</Trans>
          </Button>
          <Space style={{ flex: 1 }} />
<<<<<<< HEAD
          <Button type="submit">
=======
          <Button type='submit'>
>>>>>>> 06961c6a
            <Trans>Save</Trans>
          </Button>
        </Group>
      </Box>
    </form>
  );
}<|MERGE_RESOLUTION|>--- conflicted
+++ resolved
@@ -49,11 +49,7 @@
             onClick={() => {
               deleteItem(key);
             }}
-<<<<<<< HEAD
-            variant="default"
-=======
             variant='default'
->>>>>>> 06961c6a
           >
             <IconTrash />
           </ActionIcon>
@@ -64,15 +60,6 @@
 
   return (
     <form onSubmit={form.onSubmit(saveOptions)}>
-<<<<<<< HEAD
-      <Box style={{ maxWidth: 500 }} mx="auto">
-        {fields.length > 0 ? (
-          <Group mb="xs">
-            <Text fw={500} size="sm" style={{ flex: 1 }}>
-              <Trans>Host</Trans>
-            </Text>
-            <Text fw={500} size="sm" style={{ flex: 1 }}>
-=======
       <Box style={{ maxWidth: 500 }} mx='auto'>
         {fields.length > 0 ? (
           <Group mb='xs'>
@@ -80,16 +67,11 @@
               <Trans>Host</Trans>
             </Text>
             <Text fw={500} size='sm' style={{ flex: 1 }}>
->>>>>>> 06961c6a
               <Trans>Name</Trans>
             </Text>
           </Group>
         ) : (
-<<<<<<< HEAD
-          <Text c="dimmed" ta="center">
-=======
           <Text c='dimmed' ta='center'>
->>>>>>> 06961c6a
             <Trans>No one here...</Trans>
           </Text>
         )}
@@ -104,11 +86,7 @@
             <Trans>Add Host</Trans>
           </Button>
           <Space style={{ flex: 1 }} />
-<<<<<<< HEAD
-          <Button type="submit">
-=======
           <Button type='submit'>
->>>>>>> 06961c6a
             <Trans>Save</Trans>
           </Button>
         </Group>
