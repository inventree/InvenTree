import { t } from '@lingui/macro';
import {
  Alert,
  FileInput,
  NumberInput,
  Stack,
  Switch,
  TextInput
} from '@mantine/core';
import { UseFormReturnType } from '@mantine/form';
import { useId } from '@mantine/hooks';
import { IconX } from '@tabler/icons-react';
import { ReactNode, useCallback, useEffect } from 'react';
import { useMemo } from 'react';
import { Control, FieldValues, useController } from 'react-hook-form';

import { ModelType } from '../../../enums/ModelType';
import { ChoiceField } from './ChoiceField';
import DateField from './DateField';
import { NestedObjectField } from './NestedObjectField';
import { RelatedModelField } from './RelatedModelField';
import { TableField } from './TableField';

export type ApiFormData = UseFormReturnType<Record<string, unknown>>;

export type ApiFormAdjustFilterType = {
  filters: any;
  data: FieldValues;
};

/** Definition of the ApiForm field component.
 * - The 'name' attribute *must* be provided
 * - All other attributes are optional, and may be provided by the API
 * - However, they can be overridden by the user
 *
 * @param name : The name of the field
 * @param label : The label to display for the field
 * @param value : The value of the field
 * @param default : The default value of the field
 * @param icon : An icon to display next to the field
 * @param field_type : The type of field to render
 * @param api_url : The API endpoint to fetch data from (for related fields)
 * @param model : The model to use for related fields
 * @param filters : Optional API filters to apply to related fields
 * @param required : Whether the field is required
 * @param hidden : Whether the field is hidden
 * @param disabled : Whether the field is disabled
 * @param placeholder : The placeholder text to display
 * @param description : The description to display for the field
 * @param preFieldContent : Content to render before the field
 * @param postFieldContent : Content to render after the field
 * @param onValueChange : Callback function to call when the field value changes
 * @param adjustFilters : Callback function to adjust the filters for a related field before a query is made
 */
export type ApiFormFieldType = {
  label?: string;
  value?: any;
  default?: any;
  icon?: ReactNode;
  field_type?:
    | 'related field'
    | 'email'
    | 'url'
    | 'string'
    | 'boolean'
    | 'date'
    | 'datetime'
    | 'integer'
    | 'decimal'
    | 'float'
    | 'number'
    | 'choice'
    | 'file upload'
    | 'nested object'
    | 'table';
  api_url?: string;
  model?: ModelType;
  modelRenderer?: (instance: any) => ReactNode;
  filters?: any;
  children?: { [key: string]: ApiFormFieldType };
  required?: boolean;
  choices?: any[];
  hidden?: boolean;
  disabled?: boolean;
  read_only?: boolean;
  placeholder?: string;
  description?: string;
  preFieldContent?: JSX.Element;
  postFieldContent?: JSX.Element;
  onValueChange?: (value: any) => void;
  adjustFilters?: (value: ApiFormAdjustFilterType) => any;
  headers?: string[];
};

/**
 * Render an individual form field
 */
export function ApiFormField({
  fieldName,
  definition,
  control,
  hideLabels
}: {
  fieldName: string;
  definition: ApiFormFieldType;
  control: Control<FieldValues, any>;
  hideLabels?: boolean;
}) {
  const fieldId = useId();
  const controller = useController({
    name: fieldName,
    control
  });
  const {
    field,
    fieldState: { error }
  } = controller;
  const { value, ref } = field;

  useEffect(() => {
    if (definition.field_type === 'nested object') return;

    // hook up the value state to the input field
    if (definition.value !== undefined) {
      field.onChange(definition.value);
    }
  }, [definition.value]);

  const fieldDefinition: ApiFormFieldType = useMemo(() => {
    return {
      ...definition,
      label: hideLabels ? undefined : definition.label,
      description: hideLabels ? undefined : definition.description
    };
  }, [definition]);

  // pull out onValueChange as this can cause strange errors when passing the
  // definition to the input components via spread syntax
  const reducedDefinition = useMemo(() => {
    return {
      ...fieldDefinition,
      onValueChange: undefined,
      adjustFilters: undefined,
      read_only: undefined,
      children: undefined
    };
  }, [fieldDefinition]);

  // Callback helper when form value changes
  const onChange = useCallback(
    (value: any) => {
      field.onChange(value);

      // Run custom callback for this field
      definition.onValueChange?.(value);
    },
    [fieldName, definition]
  );

  // Coerce the value to a numerical value
  const numericalValue: number | '' = useMemo(() => {
    let val: number | '' = 0;

    switch (definition.field_type) {
      case 'integer':
        val = parseInt(value) ?? '';
        break;
      case 'decimal':
      case 'float':
      case 'number':
        val = parseFloat(value) ?? '';
        break;
      default:
        break;
    }

    if (isNaN(val) || !isFinite(val)) {
      val = '';
    }

    return val;
  }, [value]);

  // Construct the individual field
  function buildField() {
    switch (definition.field_type) {
      case 'related field':
        return (
          <RelatedModelField
            controller={controller}
            definition={fieldDefinition}
            fieldName={fieldName}
          />
        );
      case 'email':
      case 'url':
      case 'string':
        return (
          <TextInput
            {...reducedDefinition}
            ref={ref}
            id={fieldId}
            type={definition.field_type}
            value={value || ''}
            error={error?.message}
            radius="sm"
            onChange={(event) => onChange(event.currentTarget.value)}
            rightSection={
              value && !definition.required ? (
                <IconX size="1rem" color="red" onClick={() => onChange('')} />
              ) : null
            }
          />
        );
      case 'boolean':
        return (
          <Switch
            {...reducedDefinition}
            ref={ref}
            id={fieldId}
            radius="lg"
            size="sm"
            checked={value ?? false}
            error={error?.message}
            onChange={(event) => onChange(event.currentTarget.checked)}
          />
        );
      case 'date':
<<<<<<< HEAD
        return (
          <DateField controller={controller} definition={fieldDefinition} />
        );
=======
      case 'datetime':
        return <DateField controller={controller} definition={definition} />;
>>>>>>> d96b36f0
      case 'integer':
      case 'decimal':
      case 'float':
      case 'number':
        return (
          <NumberInput
            {...reducedDefinition}
            radius="sm"
            ref={ref}
            id={fieldId}
            value={numericalValue}
            error={error?.message}
            formatter={(value) => {
              let v: any = parseFloat(value);

              if (Number.isNaN(v) || !Number.isFinite(v)) {
                return value;
              }

              return `${1 * v.toFixed()}`;
            }}
            precision={definition.field_type == 'integer' ? 0 : 10}
            onChange={(value: number) => onChange(value)}
          />
        );
      case 'choice':
        return (
          <ChoiceField
            controller={controller}
            fieldName={fieldName}
            definition={fieldDefinition}
          />
        );
      case 'file upload':
        return (
          <FileInput
            {...reducedDefinition}
            id={fieldId}
            ref={ref}
            radius="sm"
            value={value}
            error={error?.message}
            onChange={(payload: File | null) => onChange(payload)}
          />
        );
      case 'nested object':
        return (
          <NestedObjectField
            definition={fieldDefinition}
            fieldName={fieldName}
            control={control}
          />
        );
      case 'table':
        return (
          <TableField
            definition={fieldDefinition}
            fieldName={fieldName}
            control={controller}
          />
        );
      default:
        return (
          <Alert color="red" title={t`Error`}>
            Invalid field type for field '{fieldName}': '
            {fieldDefinition.field_type}'
          </Alert>
        );
    }
  }

  if (definition.hidden) {
    return null;
  }

  return (
    <Stack>
      {definition.preFieldContent}
      {buildField()}
      {definition.postFieldContent}
    </Stack>
  );
}

export type ApiFormFieldSet = Record<string, ApiFormFieldType>;<|MERGE_RESOLUTION|>--- conflicted
+++ resolved
@@ -226,14 +226,13 @@
           />
         );
       case 'date':
-<<<<<<< HEAD
         return (
           <DateField controller={controller} definition={fieldDefinition} />
         );
-=======
       case 'datetime':
-        return <DateField controller={controller} definition={definition} />;
->>>>>>> d96b36f0
+        return (
+          <DateField controller={controller} definition={fieldDefinition} />
+        );
       case 'integer':
       case 'decimal':
       case 'float':
