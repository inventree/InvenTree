import { t } from '@lingui/macro';
import {
  Alert,
  FileInput,
  type MantineStyleProp,
  NumberInput,
  Stack,
  Switch
} from '@mantine/core';
import type { UseFormReturnType } from '@mantine/form';
import { useId } from '@mantine/hooks';
<<<<<<< HEAD
import { IconX } from '@tabler/icons-react';
import { ReactNode, useCallback, useEffect, useMemo } from 'react';
import { Control, FieldValues, useController } from 'react-hook-form';
=======
import { type ReactNode, useCallback, useEffect, useMemo } from 'react';
import { type Control, type FieldValues, useController } from 'react-hook-form';
>>>>>>> 06961c6a

import type { ModelType } from '../../../enums/ModelType';
import { isTrue } from '../../../functions/conversion';
import { ChoiceField } from './ChoiceField';
import DateField from './DateField';
import { DependentField } from './DependentField';
import IconField from './IconField';
import { NestedObjectField } from './NestedObjectField';
import { RelatedModelField } from './RelatedModelField';
import { TableField } from './TableField';
import TextField from './TextField';

export type ApiFormData = UseFormReturnType<Record<string, unknown>>;

export type ApiFormAdjustFilterType = {
  filters: any;
  data: FieldValues;
};

export type ApiFormFieldChoice = {
  value: any;
  display_name: string;
};

// Define individual headers in a table field
export type ApiFormFieldHeader = {
  title: string;
  style?: MantineStyleProp;
};

/** Definition of the ApiForm field component.
 * - The 'name' attribute *must* be provided
 * - All other attributes are optional, and may be provided by the API
 * - However, they can be overridden by the user
 *
 * @param name : The name of the field
 * @param label : The label to display for the field
 * @param value : The value of the field
 * @param default : The default value of the field
 * @param icon : An icon to display next to the field
 * @param field_type : The type of field to render
 * @param api_url : The API endpoint to fetch data from (for related fields)
 * @param pk_field : The primary key field for the related field (default = "pk")
 * @param model : The model to use for related fields
 * @param filters : Optional API filters to apply to related fields
 * @param required : Whether the field is required
 * @param hidden : Whether the field is hidden
 * @param disabled : Whether the field is disabled
 * @param error : Optional error message to display
 * @param exclude : Whether to exclude the field from the submitted data
 * @param placeholder : The placeholder text to display
 * @param description : The description to display for the field
 * @param preFieldContent : Content to render before the field
 * @param postFieldContent : Content to render after the field
 * @param onValueChange : Callback function to call when the field value changes
 * @param adjustFilters : Callback function to adjust the filters for a related field before a query is made
 * @param adjustValue : Callback function to adjust the value of the field before it is sent to the API
 * @param addRow : Callback function to add a new row to a table field
 * @param onKeyDown : Callback function to get which key was pressed in the form to handle submission on enter
 */
export type ApiFormFieldType = {
  label?: string;
  value?: any;
  default?: any;
  icon?: ReactNode;
  field_type?:
    | 'related field'
    | 'email'
    | 'url'
    | 'string'
    | 'icon'
    | 'boolean'
    | 'date'
    | 'datetime'
    | 'integer'
    | 'decimal'
    | 'float'
    | 'number'
    | 'choice'
    | 'file upload'
    | 'nested object'
    | 'dependent field'
    | 'table';
  api_url?: string;
  pk_field?: string;
  model?: ModelType;
  modelRenderer?: (instance: any) => ReactNode;
  filters?: any;
  child?: ApiFormFieldType;
  children?: { [key: string]: ApiFormFieldType };
  required?: boolean;
  error?: string;
  choices?: ApiFormFieldChoice[];
  hidden?: boolean;
  disabled?: boolean;
  exclude?: boolean;
  read_only?: boolean;
  placeholder?: string;
  description?: string;
  preFieldContent?: JSX.Element;
  postFieldContent?: JSX.Element;
<<<<<<< HEAD
=======
  adjustValue?: (value: any) => any;
>>>>>>> 06961c6a
  onValueChange?: (value: any, record?: any) => void;
  adjustFilters?: (value: ApiFormAdjustFilterType) => any;
  addRow?: () => any;
  headers?: ApiFormFieldHeader[];
  depends_on?: string[];
};

/**
 * Render an individual form field
 */
export function ApiFormField({
  fieldName,
  definition,
  control,
  hideLabels,
  url,
  setFields,
  onKeyDown
}: Readonly<{
  fieldName: string;
  definition: ApiFormFieldType;
  control: Control<FieldValues, any>;
  hideLabels?: boolean;
  url?: string;
  setFields?: React.Dispatch<React.SetStateAction<ApiFormFieldSet>>;
  onKeyDown?: (value: any) => void;
}>) {
  const fieldId = useId();
  const controller = useController({
    name: fieldName,
    control
  });
  const {
    field,
    fieldState: { error }
  } = controller;
  const { value, ref } = field;

  useEffect(() => {
    if (
      definition.field_type === 'nested object' ||
      definition.field_type === 'dependent field'
    )
      return;

    // hook up the value state to the input field
    if (definition.value !== undefined) {
      field.onChange(definition.value);
    }
  }, [definition.value]);

  const fieldDefinition: ApiFormFieldType = useMemo(() => {
    return {
      ...definition,
      label: hideLabels ? undefined : definition.label,
      description: hideLabels ? undefined : definition.description
    };
  }, [hideLabels, definition]);

  // pull out onValueChange as this can cause strange errors when passing the
  // definition to the input components via spread syntax
  const reducedDefinition = useMemo(() => {
    return {
      ...fieldDefinition,
      onValueChange: undefined,
      adjustFilters: undefined,
      adjustValue: undefined,
      read_only: undefined,
      children: undefined,
      exclude: undefined
    };
  }, [fieldDefinition]);

  // Callback helper when form value changes
  const onChange = useCallback(
    (value: any) => {
      let rtnValue = value;
      // Allow for custom value adjustments (per field)
      if (definition.adjustValue) {
        rtnValue = definition.adjustValue(value);
      }

      field.onChange(rtnValue);

      // Run custom callback for this field
      definition.onValueChange?.(rtnValue);
    },
    [fieldName, definition]
  );

  // Coerce the value to a numerical value
  const numericalValue: number | '' = useMemo(() => {
    let val: number | '' = 0;

    switch (definition.field_type) {
      case 'integer':
        val = Number.parseInt(value) ?? '';
        break;
      case 'decimal':
      case 'float':
      case 'number':
        val = Number.parseFloat(value) ?? '';
        break;
      default:
        break;
    }

    if (Number.isNaN(val) || !Number.isFinite(val)) {
      val = '';
    }

    return val;
  }, [definition.field_type, value]);

  // Coerce the value to a (stringified) boolean value
  const booleanValue: boolean = useMemo(() => {
    return isTrue(value);
  }, [value]);

  // Construct the individual field
  const fieldInstance = useMemo(() => {
    switch (fieldDefinition.field_type) {
      case 'related field':
        return (
          <RelatedModelField
            controller={controller}
            definition={fieldDefinition}
            fieldName={fieldName}
          />
        );
      case 'email':
      case 'url':
      case 'string':
        return (
          <TextField
            definition={reducedDefinition}
            controller={controller}
            fieldName={fieldName}
            onChange={onChange}
            onKeyDown={(value) => {
              onKeyDown?.(value);
            }}
          />
        );
      case 'icon':
        return (
          <IconField definition={fieldDefinition} controller={controller} />
        );
      case 'boolean':
        return (
          <Switch
            {...reducedDefinition}
            checked={booleanValue}
            ref={ref}
            id={fieldId}
            aria-label={`boolean-field-${fieldName}`}
            radius='lg'
            size='sm'
            error={definition.error ?? error?.message}
            onChange={(event) => onChange(event.currentTarget.checked)}
          />
        );
      case 'date':
      case 'datetime':
        return (
          <DateField controller={controller} definition={fieldDefinition} />
        );
      case 'integer':
      case 'decimal':
      case 'float':
      case 'number':
        return (
          <NumberInput
            {...reducedDefinition}
            radius='sm'
            ref={field.ref}
            id={fieldId}
            aria-label={`number-field-${field.name}`}
            value={numericalValue}
<<<<<<< HEAD
            error={error?.message}
=======
            error={definition.error ?? error?.message}
>>>>>>> 06961c6a
            decimalScale={definition.field_type == 'integer' ? 0 : 10}
            onChange={(value: number | string | null) => onChange(value)}
            step={1}
          />
        );
      case 'choice':
        return (
          <ChoiceField
            controller={controller}
            fieldName={fieldName}
            definition={fieldDefinition}
          />
        );
      case 'file upload':
        return (
          <FileInput
            {...reducedDefinition}
            id={fieldId}
            ref={field.ref}
            radius='sm'
            value={value}
            error={definition.error ?? error?.message}
            onChange={(payload: File | null) => onChange(payload)}
          />
        );
      case 'nested object':
        return (
          <NestedObjectField
            definition={fieldDefinition}
            fieldName={fieldName}
            control={control}
            url={url}
            setFields={setFields}
          />
        );
      case 'dependent field':
        return (
          <DependentField
            definition={fieldDefinition}
            fieldName={fieldName}
            control={control}
            url={url}
            setFields={setFields}
          />
        );
      case 'table':
        return (
          <TableField
            definition={fieldDefinition}
            fieldName={fieldName}
            control={controller}
          />
        );
      default:
        return (
          <Alert color='red' title={t`Error`}>
            Invalid field type for field '{fieldName}': '
            {fieldDefinition.field_type}'
          </Alert>
        );
    }
  }, [
    booleanValue,
    control,
    controller,
    definition,
    field,
    fieldId,
    fieldName,
    fieldDefinition,
    numericalValue,
    onChange,
    onKeyDown,
    reducedDefinition,
    ref,
    setFields,
    value
  ]);

  if (fieldDefinition.hidden) {
    return null;
  }

  return (
    <Stack>
      {definition.preFieldContent}
      {fieldInstance}
      {definition.postFieldContent}
    </Stack>
  );
}

export type ApiFormFieldSet = Record<string, ApiFormFieldType>;<|MERGE_RESOLUTION|>--- conflicted
+++ resolved
@@ -9,14 +9,8 @@
 } from '@mantine/core';
 import type { UseFormReturnType } from '@mantine/form';
 import { useId } from '@mantine/hooks';
-<<<<<<< HEAD
-import { IconX } from '@tabler/icons-react';
-import { ReactNode, useCallback, useEffect, useMemo } from 'react';
-import { Control, FieldValues, useController } from 'react-hook-form';
-=======
 import { type ReactNode, useCallback, useEffect, useMemo } from 'react';
 import { type Control, type FieldValues, useController } from 'react-hook-form';
->>>>>>> 06961c6a
 
 import type { ModelType } from '../../../enums/ModelType';
 import { isTrue } from '../../../functions/conversion';
@@ -118,10 +112,7 @@
   description?: string;
   preFieldContent?: JSX.Element;
   postFieldContent?: JSX.Element;
-<<<<<<< HEAD
-=======
   adjustValue?: (value: any) => any;
->>>>>>> 06961c6a
   onValueChange?: (value: any, record?: any) => void;
   adjustFilters?: (value: ApiFormAdjustFilterType) => any;
   addRow?: () => any;
@@ -301,11 +292,7 @@
             id={fieldId}
             aria-label={`number-field-${field.name}`}
             value={numericalValue}
-<<<<<<< HEAD
-            error={error?.message}
-=======
             error={definition.error ?? error?.message}
->>>>>>> 06961c6a
             decimalScale={definition.field_type == 'integer' ? 0 : 10}
             onChange={(value: number | string | null) => onChange(value)}
             step={1}
