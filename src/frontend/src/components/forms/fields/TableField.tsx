--- conflicted
+++ resolved
@@ -33,15 +33,9 @@
   };
 
   return (
-<<<<<<< HEAD
     <Table highlightOnHover striped aria-label={`table-field-${field.name}`}>
-      <thead>
-        <tr>
-=======
-    <Table highlightOnHover striped>
       <Table.Thead>
         <Table.Tr>
->>>>>>> 6a9d8332
           {definition.headers?.map((header) => {
             return <th key={header}>{header}</th>;
           })}
