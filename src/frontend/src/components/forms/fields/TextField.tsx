import { TextInput } from '@mantine/core';
import { useDebouncedValue } from '@mantine/hooks';
import { IconX } from '@tabler/icons-react';
import { useCallback, useEffect, useId, useState } from 'react';
import { FieldValues, UseControllerReturn } from 'react-hook-form';

/*
 * Custom implementation of the mantine <TextInput> component,
 * used for rendering text input fields in forms.
 * Uses a debounced value to prevent excessive re-renders.
 */
export default function TextField({
  controller,
  fieldName,
  definition,
<<<<<<< HEAD
  onChange,
  onKeyDown
}: {
=======
  onChange
}: Readonly<{
>>>>>>> 4f06918c
  controller: UseControllerReturn<FieldValues, any>;
  definition: any;
  fieldName: string;
  onChange: (value: any) => void;
<<<<<<< HEAD
  onKeyDown: (value: any) => void;
}) {
=======
}>) {
>>>>>>> 4f06918c
  const fieldId = useId();
  const {
    field,
    fieldState: { error }
  } = controller;

  const { value } = field;

  const [rawText, setRawText] = useState<string>(value || '');

  const [debouncedText] = useDebouncedValue(rawText, 100);

  useEffect(() => {
    setRawText(value || '');
  }, [value]);

  const onTextChange = useCallback((value: any) => {
    setRawText(value);
  }, []);

  useEffect(() => {
    if (debouncedText !== value) {
      onChange(debouncedText);
    }
  }, [debouncedText]);

  return (
    <TextInput
      {...definition}
      ref={field.ref}
      id={fieldId}
      aria-label={`text-field-${field.name}`}
      type={definition.field_type}
      value={rawText || ''}
      error={error?.message}
      radius="sm"
      onChange={(event) => onTextChange(event.currentTarget.value)}
      onBlur={(event) => {
        onChange(event.currentTarget.value);
      }}
      onKeyDown={(event) => onKeyDown(event.code)}
      rightSection={
        value && !definition.required ? (
          <IconX size="1rem" color="red" onClick={() => onTextChange('')} />
        ) : null
      }
    />
  );
}<|MERGE_RESOLUTION|>--- conflicted
+++ resolved
@@ -13,24 +13,15 @@
   controller,
   fieldName,
   definition,
-<<<<<<< HEAD
   onChange,
   onKeyDown
-}: {
-=======
-  onChange
 }: Readonly<{
->>>>>>> 4f06918c
   controller: UseControllerReturn<FieldValues, any>;
   definition: any;
   fieldName: string;
   onChange: (value: any) => void;
-<<<<<<< HEAD
   onKeyDown: (value: any) => void;
-}) {
-=======
 }>) {
->>>>>>> 4f06918c
   const fieldId = useId();
   const {
     field,
