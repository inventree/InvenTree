--- conflicted
+++ resolved
@@ -21,11 +21,8 @@
 import type { FieldValues, UseControllerReturn } from 'react-hook-form';
 import { FixedSizeGrid as Grid } from 'react-window';
 
-<<<<<<< HEAD
+import type { ApiFormFieldType } from '@lib/types/Forms';
 import { useShallow } from 'zustand/react/shallow';
-=======
-import type { ApiFormFieldType } from '@lib/types/Forms';
->>>>>>> 1269fefa
 import { useIconState } from '../../../states/IconState';
 import { ApiIcon } from '../../items/ApiIcon';
 
