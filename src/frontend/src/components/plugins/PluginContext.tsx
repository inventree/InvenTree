import {
  MantineColorScheme,
  MantineTheme,
  useMantineColorScheme,
  useMantineTheme
} from '@mantine/core';
import { AxiosInstance } from 'axios';
import { useMemo } from 'react';
import { NavigateFunction, useNavigate } from 'react-router-dom';

import { api } from '../../App';
import { useLocalState } from '../../states/LocalState';
import {
  SettingsStateProps,
  useGlobalSettingsState,
  useUserSettingsState
} from '../../states/SettingsState';
import { UserStateProps, useUserState } from '../../states/UserState';

/**
 * A set of properties which are passed to a plugin,
 * for rendering an element in the user interface.
 *
<<<<<<< HEAD
 * @param model - The model type for the plugin (e.g. 'part' / 'purchaseorder')
 * @param id - The ID (primary key) of the model instance for the plugin
 * @param instance - The model instance data (if available)
 * @param context - Optional custom context data for rendering
=======
>>>>>>> 35362347
 * @param api - The Axios API instance (see ../states/ApiState.tsx)
 * @param user - The current user instance (see ../states/UserState.tsx)
 * @param userSettings - The current user settings (see ../states/SettingsState.tsx)
 * @param globalSettings - The global settings (see ../states/SettingsState.tsx)
 * @param navigate - The navigation function (see react-router-dom)
 * @param theme - The current Mantine theme
 * @param colorScheme - The current Mantine color scheme (e.g. 'light' / 'dark')
 */
<<<<<<< HEAD
export type PluginContext = {
  model?: ModelType | string;
  id?: string | number | null;
  instance?: any;
  context?: any;
=======
export type InvenTreeContext = {
>>>>>>> 35362347
  api: AxiosInstance;
  user: UserStateProps;
  userSettings: SettingsStateProps;
  globalSettings: SettingsStateProps;
  host: string;
  navigate: NavigateFunction;
  theme: MantineTheme;
  colorScheme: MantineColorScheme;
};

export const useInvenTreeContext = () => {
  const host = useLocalState((s) => s.host);
  const navigate = useNavigate();
  const user = useUserState();
  const { colorScheme } = useMantineColorScheme();
  const theme = useMantineTheme();
  const globalSettings = useGlobalSettingsState();
  const userSettings = useUserSettingsState();

  const contextData = useMemo<InvenTreeContext>(() => {
    return {
      user: user,
      host: host,
      api: api,
      navigate: navigate,
      globalSettings: globalSettings,
      userSettings: userSettings,
      theme: theme,
      colorScheme: colorScheme
    };
  }, [
    user,
    host,
    api,
    navigate,
    globalSettings,
    userSettings,
    theme,
    colorScheme
  ]);

  return contextData;
};<|MERGE_RESOLUTION|>--- conflicted
+++ resolved
@@ -21,13 +21,6 @@
  * A set of properties which are passed to a plugin,
  * for rendering an element in the user interface.
  *
-<<<<<<< HEAD
- * @param model - The model type for the plugin (e.g. 'part' / 'purchaseorder')
- * @param id - The ID (primary key) of the model instance for the plugin
- * @param instance - The model instance data (if available)
- * @param context - Optional custom context data for rendering
-=======
->>>>>>> 35362347
  * @param api - The Axios API instance (see ../states/ApiState.tsx)
  * @param user - The current user instance (see ../states/UserState.tsx)
  * @param userSettings - The current user settings (see ../states/SettingsState.tsx)
@@ -36,15 +29,7 @@
  * @param theme - The current Mantine theme
  * @param colorScheme - The current Mantine color scheme (e.g. 'light' / 'dark')
  */
-<<<<<<< HEAD
-export type PluginContext = {
-  model?: ModelType | string;
-  id?: string | number | null;
-  instance?: any;
-  context?: any;
-=======
 export type InvenTreeContext = {
->>>>>>> 35362347
   api: AxiosInstance;
   user: UserStateProps;
   userSettings: SettingsStateProps;
