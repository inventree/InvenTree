--- conflicted
+++ resolved
@@ -49,11 +49,7 @@
 };
 
 export const useInvenTreeContext = () => {
-<<<<<<< HEAD
-  const host = useLocalState(useShallow((s) => s.host));
-=======
-  const [locale, host] = useLocalState((s) => [s.language, s.host]);
->>>>>>> e9bc4645
+  const [locale, host] = useLocalState(useShallow((s) => [s.language, s.host]));
   const navigate = useNavigate();
   const user = useUserState();
   const { colorScheme } = useMantineColorScheme();
