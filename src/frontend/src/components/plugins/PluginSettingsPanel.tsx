--- conflicted
+++ resolved
@@ -23,63 +23,11 @@
 }) {
   const pluginContext = useInvenTreeContext();
 
-<<<<<<< HEAD
-  const pluginSourceFile = useMemo(() => pluginAdmin?.source, [pluginInstance]);
-
-  const loadPluginSettingsContent = async () => {
-    if (pluginSourceFile) {
-      findExternalPluginFunction(pluginSourceFile, 'renderPluginSettings').then(
-        (func) => {
-          if (func) {
-            try {
-              func(ref.current, {
-                ...pluginContext,
-                context: pluginAdmin.context
-              });
-              setError('');
-            } catch (error) {
-              setError(
-                `${t`Error occurred while rendering plugin settings`}: ${error}`
-              );
-            }
-          } else {
-            setError(t`Plugin did not provide settings rendering function`);
-          }
-        }
-      );
-    }
-  };
-
-  useEffect(() => {
-    loadPluginSettingsContent();
-  }, [pluginSourceFile]);
-
-  if (!pluginSourceFile) {
-    return null;
-  }
-
-  return (
-    <>
-      <Stack gap='xs'>
-        {error && (
-          <Alert
-            color='red'
-            title={t`Error Loading Plugin`}
-            icon={<IconExclamationCircle />}
-          >
-            <Text>{error}</Text>
-          </Alert>
-        )}
-        <div ref={ref as any}></div>
-      </Stack>
-    </>
-=======
   return (
     <RemoteComponent
       source={pluginAdmin.source}
-      defaultFunctionName="renderPluginSettings"
+      defaultFunctionName='renderPluginSettings'
       context={{ ...pluginContext, context: pluginAdmin.context }}
     />
->>>>>>> 255a5d08
   );
 }