import type { ReactNode } from 'react';

import { ModelType } from '../../enums/ModelType';
<<<<<<< HEAD
import { InstanceRenderInterface, RenderInlineModel } from './Instance';
=======
import { getDetailUrl } from '../../functions/urls';
import { type InstanceRenderInterface, RenderInlineModel } from './Instance';
>>>>>>> 06961c6a
import { StatusRenderer } from './StatusRenderer';

/**
 * Inline rendering of a single BuildOrder instance
 */
<<<<<<< HEAD
export function RenderBuildOrder({
  instance
}: Readonly<InstanceRenderInterface>): ReactNode {
=======
export function RenderBuildOrder(
  props: Readonly<InstanceRenderInterface>
): ReactNode {
  const { instance } = props;

>>>>>>> 06961c6a
  return (
    <RenderInlineModel
      {...props}
      primary={instance.reference}
      secondary={instance.title}
      suffix={StatusRenderer({
        status: instance.status_custom_key,
        type: ModelType.build
      })}
      image={instance.part_detail?.thumbnail || instance.part_detail?.image}
      url={props.link ? getDetailUrl(ModelType.build, instance.pk) : undefined}
    />
  );
}

/*
 * Inline rendering of a single BuildLine instance
 */
export function RenderBuildLine({
  instance
}: Readonly<InstanceRenderInterface>): ReactNode {
  return (
    <RenderInlineModel
      primary={instance.part_detail.full_name}
      secondary={instance.quantity}
      suffix={StatusRenderer({
        status: instance.status_custom_key,
        type: ModelType.build
      })}
      image={instance.part_detail.thumbnail || instance.part_detail.image}
    />
  );
}

export function RenderBuildItem({
  instance
}: Readonly<InstanceRenderInterface>): ReactNode {
  return <RenderInlineModel primary={instance.pk} />;
}<|MERGE_RESOLUTION|>--- conflicted
+++ resolved
@@ -1,28 +1,18 @@
 import type { ReactNode } from 'react';
 
 import { ModelType } from '../../enums/ModelType';
-<<<<<<< HEAD
-import { InstanceRenderInterface, RenderInlineModel } from './Instance';
-=======
 import { getDetailUrl } from '../../functions/urls';
 import { type InstanceRenderInterface, RenderInlineModel } from './Instance';
->>>>>>> 06961c6a
 import { StatusRenderer } from './StatusRenderer';
 
 /**
  * Inline rendering of a single BuildOrder instance
  */
-<<<<<<< HEAD
-export function RenderBuildOrder({
-  instance
-}: Readonly<InstanceRenderInterface>): ReactNode {
-=======
 export function RenderBuildOrder(
   props: Readonly<InstanceRenderInterface>
 ): ReactNode {
   const { instance } = props;
 
->>>>>>> 06961c6a
   return (
     <RenderInlineModel
       {...props}
