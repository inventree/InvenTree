--- conflicted
+++ resolved
@@ -1,12 +1,7 @@
 import { Badge, Center, type MantineSize } from '@mantine/core';
 
-<<<<<<< HEAD
 import { statusColorMap } from '../../defaults/backendMappings';
-import { ModelType } from '../../enums/ModelType';
-=======
-import { colorMap } from '../../defaults/backendMappings';
 import type { ModelType } from '../../enums/ModelType';
->>>>>>> 01aa8bb2
 import { resolveItem } from '../../functions/conversion';
 import { useGlobalStatusState } from '../../states/StatusState';
 
@@ -41,13 +36,8 @@
   let color = null;
 
   // Find the entry which matches the provided key
-<<<<<<< HEAD
-  for (let name in codes.values) {
-    let entry: StatusCodeInterface = codes.values[name];
-=======
-  for (const name in codes) {
-    const entry = codes[name];
->>>>>>> 01aa8bb2
+  for (const name in codes.values) {
+    const entry: StatusCodeInterface = codes.values[name];
 
     if (entry?.key == key) {
       text = entry.label;
@@ -109,13 +99,8 @@
     return null;
   }
 
-<<<<<<< HEAD
-  for (let name in statusCodes) {
-    let entry: StatusCodeInterface = statusCodes.values[name];
-=======
   for (const name in statusCodes) {
-    const entry = statusCodes[name];
->>>>>>> 01aa8bb2
+    const entry: StatusCodeInterface = statusCodes.values[name];
 
     if (entry.key == key) {
       return entry.name;
