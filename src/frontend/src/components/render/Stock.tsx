--- conflicted
+++ resolved
@@ -2,14 +2,10 @@
 import { Text } from '@mantine/core';
 import type { ReactNode } from 'react';
 
-<<<<<<< HEAD
-import { InstanceRenderInterface, RenderInlineModel } from './Instance';
-=======
 import { ModelType } from '../../enums/ModelType';
 import { getDetailUrl } from '../../functions/urls';
 import { ApiIcon } from '../items/ApiIcon';
 import { type InstanceRenderInterface, RenderInlineModel } from './Instance';
->>>>>>> 06961c6a
 
 /**
  * Inline rendering of a single StockLocation instance
@@ -55,16 +51,10 @@
   );
 }
 
-<<<<<<< HEAD
-export function RenderStockItem({
-  instance
-}: Readonly<InstanceRenderInterface>): ReactNode {
-=======
 export function RenderStockItem(
   props: Readonly<InstanceRenderInterface>
 ): ReactNode {
   const { instance } = props;
->>>>>>> 06961c6a
   let quantity_string = '';
 
   if (instance?.serial !== null && instance?.serial !== undefined) {
