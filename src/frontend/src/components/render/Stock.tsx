--- conflicted
+++ resolved
@@ -130,17 +130,11 @@
     <RenderInlineModel
       {...props}
       primary={instance.part_detail?.full_name}
-<<<<<<< HEAD
-      secondary={batch_string}
-      suffix={<Text size='xs'>{quantity_string}</Text>}
+      secondary={secondary}
+      suffix={suffix}
       image={
         instance.part_detail?.thumbnail_url || instance.part_detail?.image_url
       }
-=======
-      secondary={secondary}
-      suffix={suffix}
-      image={instance.part_detail?.thumbnail || instance.part_detail?.image}
->>>>>>> b19ca032
       url={
         props.link ? getDetailUrl(ModelType.stockitem, instance.pk) : undefined
       }
