import { t } from '@lingui/macro';

import { ApiEndpoints } from '../../enums/ApiEndpoints';
<<<<<<< HEAD
import type { ModelType } from '../../enums/ModelType';
=======
import { ModelType } from '../../enums/ModelType';
import { InvenTreeIconType } from '../../functions/icons';
>>>>>>> 255a5d08

export interface ModelInformationInterface {
  label: string;
  label_multiple: string;
  url_overview?: string;
  url_detail?: string;
  api_endpoint: ApiEndpoints;
  cui_detail?: string;
  admin_url?: string;
  icon: InvenTreeIconType;
}

export interface TranslatableModelInformationInterface
  extends Omit<ModelInformationInterface, 'label' | 'label_multiple'> {
  label: () => string;
  label_multiple: () => string;
}

export type ModelDict = {
  [key in keyof typeof ModelType]: TranslatableModelInformationInterface;
};

export const ModelInformationDict: ModelDict = {
  part: {
    label: () => t`Part`,
    label_multiple: () => t`Parts`,
    url_overview: '/part/category/index/parts',
    url_detail: '/part/:pk/',
    cui_detail: '/part/:pk/',
    api_endpoint: ApiEndpoints.part_list,
    admin_url: '/part/part/',
    icon: 'part'
  },
  partparametertemplate: {
    label: () => t`Part Parameter Template`,
    label_multiple: () => t`Part Parameter Templates`,
    url_overview: '/partparametertemplate',
    url_detail: '/partparametertemplate/:pk/',
    api_endpoint: ApiEndpoints.part_parameter_template_list,
    icon: 'test_templates'
  },
  parttesttemplate: {
    label: () => t`Part Test Template`,
    label_multiple: () => t`Part Test Templates`,
    url_overview: '/parttesttemplate',
    url_detail: '/parttesttemplate/:pk/',
    api_endpoint: ApiEndpoints.part_test_template_list,
    icon: 'test'
  },
  supplierpart: {
    label: () => t`Supplier Part`,
    label_multiple: () => t`Supplier Parts`,
    url_overview: '/supplierpart',
    url_detail: '/purchasing/supplier-part/:pk/',
    cui_detail: '/supplier-part/:pk/',
    api_endpoint: ApiEndpoints.supplier_part_list,
    admin_url: '/company/supplierpart/',
    icon: 'supplier_part'
  },
  manufacturerpart: {
    label: () => t`Manufacturer Part`,
    label_multiple: () => t`Manufacturer Parts`,
    url_overview: '/manufacturerpart',
    url_detail: '/purchasing/manufacturer-part/:pk/',
    cui_detail: '/manufacturer-part/:pk/',
    api_endpoint: ApiEndpoints.manufacturer_part_list,
    admin_url: '/company/manufacturerpart/',
    icon: 'manufacturers'
  },
  partcategory: {
    label: () => t`Part Category`,
    label_multiple: () => t`Part Categories`,
    url_overview: '/part/category/parts/subcategories',
    url_detail: '/part/category/:pk/',
    cui_detail: '/part/category/:pk/',
    api_endpoint: ApiEndpoints.category_list,
    admin_url: '/part/partcategory/',
    icon: 'category'
  },
  stockitem: {
    label: () => t`Stock Item`,
    label_multiple: () => t`Stock Items`,
    url_overview: '/stock/location/index/stock-items',
    url_detail: '/stock/item/:pk/',
    cui_detail: '/stock/item/:pk/',
    api_endpoint: ApiEndpoints.stock_item_list,
    admin_url: '/stock/stockitem/',
    icon: 'stock'
  },
  stocklocation: {
    label: () => t`Stock Location`,
    label_multiple: () => t`Stock Locations`,
    url_overview: '/stock/location',
    url_detail: '/stock/location/:pk/',
    cui_detail: '/stock/location/:pk/',
    api_endpoint: ApiEndpoints.stock_location_list,
    admin_url: '/stock/stocklocation/',
    icon: 'location'
  },
  stocklocationtype: {
    label: () => t`Stock Location Type`,
    label_multiple: () => t`Stock Location Types`,
    api_endpoint: ApiEndpoints.stock_location_type_list,
    icon: 'location'
  },
  stockhistory: {
    label: () => t`Stock History`,
    label_multiple: () => t`Stock Histories`,
    api_endpoint: ApiEndpoints.stock_tracking_list,
    icon: 'history'
  },
  build: {
    label: () => t`Build`,
    label_multiple: () => t`Builds`,
    url_overview: '/manufacturing/index/buildorders/',
    url_detail: '/manufacturing/build-order/:pk/',
    cui_detail: '/build/:pk/',
    api_endpoint: ApiEndpoints.build_order_list,
    admin_url: '/build/build/',
    icon: 'build_order'
  },
  buildline: {
    label: () => t`Build Line`,
    label_multiple: () => t`Build Lines`,
    url_overview: '/build/line',
    url_detail: '/build/line/:pk/',
    cui_detail: '/build/line/:pk/',
    api_endpoint: ApiEndpoints.build_line_list,
    icon: 'build_order'
  },
  builditem: {
    label: () => t`Build Item`,
    label_multiple: () => t`Build Items`,
    api_endpoint: ApiEndpoints.build_item_list,
    icon: 'build_order'
  },
  company: {
    label: () => t`Company`,
    label_multiple: () => t`Companies`,
    url_overview: '/company',
    url_detail: '/company/:pk/',
    cui_detail: '/company/:pk/',
    api_endpoint: ApiEndpoints.company_list,
    admin_url: '/company/company/',
    icon: 'building'
  },
  projectcode: {
    label: () => t`Project Code`,
    label_multiple: () => t`Project Codes`,
    url_overview: '/project-code',
    url_detail: '/project-code/:pk/',
    api_endpoint: ApiEndpoints.project_code_list,
    icon: 'list_details'
  },
  purchaseorder: {
    label: () => t`Purchase Order`,
    label_multiple: () => t`Purchase Orders`,
    url_overview: '/purchasing/index/purchaseorders',
    url_detail: '/purchasing/purchase-order/:pk/',
    cui_detail: '/order/purchase-order/:pk/',
    api_endpoint: ApiEndpoints.purchase_order_list,
    admin_url: '/order/purchaseorder/',
    icon: 'purchase_orders'
  },
  purchaseorderlineitem: {
    label: () => t`Purchase Order Line`,
    label_multiple: () => t`Purchase Order Lines`,
    api_endpoint: ApiEndpoints.purchase_order_line_list,
    icon: 'purchase_orders'
  },
  salesorder: {
    label: () => t`Sales Order`,
    label_multiple: () => t`Sales Orders`,
    url_overview: '/sales/index/salesorders',
    url_detail: '/sales/sales-order/:pk/',
    cui_detail: '/order/sales-order/:pk/',
    api_endpoint: ApiEndpoints.sales_order_list,
    admin_url: '/order/salesorder/',
    icon: 'sales_orders'
  },
  salesordershipment: {
    label: () => t`Sales Order Shipment`,
    label_multiple: () => t`Sales Order Shipments`,
    url_overview: '/sales/shipment/',
    url_detail: '/sales/shipment/:pk/',
    api_endpoint: ApiEndpoints.sales_order_shipment_list,
    icon: 'sales_orders'
  },
  returnorder: {
    label: () => t`Return Order`,
    label_multiple: () => t`Return Orders`,
    url_overview: '/sales/index/returnorders',
    url_detail: '/sales/return-order/:pk/',
    cui_detail: '/order/return-order/:pk/',
    api_endpoint: ApiEndpoints.return_order_list,
    admin_url: '/order/returnorder/',
    icon: 'return_orders'
  },
  returnorderlineitem: {
    label: () => t`Return Order Line Item`,
    label_multiple: () => t`Return Order Line Items`,
    api_endpoint: ApiEndpoints.return_order_line_list,
    icon: 'return_orders'
  },
  address: {
    label: () => t`Address`,
    label_multiple: () => t`Addresses`,
    url_overview: '/address',
    url_detail: '/address/:pk/',
    api_endpoint: ApiEndpoints.address_list,
    icon: 'address'
  },
  contact: {
    label: () => t`Contact`,
    label_multiple: () => t`Contacts`,
    url_overview: '/contact',
    url_detail: '/contact/:pk/',
    api_endpoint: ApiEndpoints.contact_list,
    icon: 'group'
  },
  owner: {
    label: () => t`Owner`,
    label_multiple: () => t`Owners`,
    url_overview: '/owner',
    url_detail: '/owner/:pk/',
    api_endpoint: ApiEndpoints.owner_list,
    icon: 'group'
  },
  user: {
    label: () => t`User`,
    label_multiple: () => t`Users`,
    url_overview: '/user',
    url_detail: '/user/:pk/',
    api_endpoint: ApiEndpoints.user_list,
    icon: 'user'
  },
  group: {
    label: () => t`Group`,
    label_multiple: () => t`Groups`,
    url_overview: '/user/group',
    url_detail: '/user/group-:pk',
    api_endpoint: ApiEndpoints.group_list,
    admin_url: '/auth/group/',
    icon: 'group'
  },
  importsession: {
    label: () => t`Import Session`,
    label_multiple: () => t`Import Sessions`,
    url_overview: '/import',
    url_detail: '/import/:pk/',
    api_endpoint: ApiEndpoints.import_session_list,
    icon: 'import'
  },
  labeltemplate: {
    label: () => t`Label Template`,
    label_multiple: () => t`Label Templates`,
    url_overview: '/labeltemplate',
    url_detail: '/labeltemplate/:pk/',
    api_endpoint: ApiEndpoints.label_list,
    icon: 'labels'
  },
  reporttemplate: {
    label: () => t`Report Template`,
    label_multiple: () => t`Report Templates`,
    url_overview: '/reporttemplate',
    url_detail: '/reporttemplate/:pk/',
    api_endpoint: ApiEndpoints.report_list,
    icon: 'reports'
  },
  pluginconfig: {
    label: () => t`Plugin Configuration`,
    label_multiple: () => t`Plugin Configurations`,
    url_overview: '/pluginconfig',
    url_detail: '/pluginconfig/:pk/',
    api_endpoint: ApiEndpoints.plugin_list,
    icon: 'plugin'
  },
  contenttype: {
    label: () => t`Content Type`,
    label_multiple: () => t`Content Types`,
    api_endpoint: ApiEndpoints.content_type_list,
    icon: 'list_details'
  },
  error: {
    label: () => t`Error`,
    label_multiple: () => t`Errors`,
    api_endpoint: ApiEndpoints.error_report_list,
    url_overview: '/settings/admin/errors',
    url_detail: '/settings/admin/errors/:pk/',
    icon: 'exclamation'
  }
};

/*
 * Extract model definition given the provided type - returns translatable strings for labels as string, not functions
 * @param type - ModelType to extract information from
 * @returns ModelInformationInterface
 */
export function getModelInfo(type: ModelType): ModelInformationInterface {
  return {
    ...ModelInformationDict[type],
    label: ModelInformationDict[type].label(),
    label_multiple: ModelInformationDict[type].label_multiple()
  };
}<|MERGE_RESOLUTION|>--- conflicted
+++ resolved
@@ -1,12 +1,8 @@
 import { t } from '@lingui/macro';
 
 import { ApiEndpoints } from '../../enums/ApiEndpoints';
-<<<<<<< HEAD
 import type { ModelType } from '../../enums/ModelType';
-=======
-import { ModelType } from '../../enums/ModelType';
-import { InvenTreeIconType } from '../../functions/icons';
->>>>>>> 255a5d08
+import type { InvenTreeIconType } from '../../functions/icons';
 
 export interface ModelInformationInterface {
   label: string;
