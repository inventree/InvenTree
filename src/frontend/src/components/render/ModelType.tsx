--- conflicted
+++ resolved
@@ -121,13 +121,8 @@
     label_multiple: () => t`Build Lines`,
     url_overview: '/build/line',
     url_detail: '/build/line/:pk/',
-<<<<<<< HEAD
-    api_endpoint: ApiEndpoints.build_line_list
-=======
-    cui_detail: '/build/line/:pk/',
     api_endpoint: ApiEndpoints.build_line_list,
     icon: 'build_order'
->>>>>>> 255a5d08
   },
   builditem: {
     label: () => t`Build Item`,
