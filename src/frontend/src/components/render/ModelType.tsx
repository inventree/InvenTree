--- conflicted
+++ resolved
@@ -196,14 +196,13 @@
     url_detail: '/user/:pk/',
     api_endpoint: ApiEndpoints.user_list
   },
-<<<<<<< HEAD
   importsession: {
     label: t`Import Session`,
     label_multiple: t`Import Sessions`,
     url_overview: '/import',
     url_detail: '/import/:pk/',
     api_endpoint: ApiEndpoints.import_session_list
-=======
+  },
   labeltemplate: {
     label: t`Label Template`,
     label_multiple: t`Label Templates`,
@@ -224,7 +223,6 @@
     url_overview: '/pluginconfig',
     url_detail: '/pluginconfig/:pk/',
     api_endpoint: ApiEndpoints.plugin_list
->>>>>>> 0e1b78d8
   }
 };
 
