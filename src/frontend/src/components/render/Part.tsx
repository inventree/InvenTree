--- conflicted
+++ resolved
@@ -63,11 +63,7 @@
       tooltip={instance.pathstring}
       prefix={
         <>
-<<<<<<< HEAD
-          <div style={{ width: 10 * (instance.level || 0) }} />
-=======
           {instance.level > 0 && `${'- '.repeat(instance.level)}`}
->>>>>>> e7cfb4c3
           {instance.icon && <ApiIcon name={instance.icon} />}
         </>
       }
