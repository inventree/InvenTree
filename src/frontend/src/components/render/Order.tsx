--- conflicted
+++ resolved
@@ -2,29 +2,18 @@
 import type { ReactNode } from 'react';
 
 import { ModelType } from '../../enums/ModelType';
-<<<<<<< HEAD
-import { InstanceRenderInterface, RenderInlineModel } from './Instance';
-=======
 import { getDetailUrl } from '../../functions/urls';
 import { type InstanceRenderInterface, RenderInlineModel } from './Instance';
->>>>>>> 06961c6a
 import { StatusRenderer } from './StatusRenderer';
 
 /**
  * Inline rendering of a single PurchaseOrder instance
  */
-<<<<<<< HEAD
-export function RenderPurchaseOrder({
-  instance
-}: Readonly<InstanceRenderInterface>): ReactNode {
-  let supplier = instance.supplier_detail || {};
-=======
 export function RenderPurchaseOrder(
   props: Readonly<InstanceRenderInterface>
 ): ReactNode {
   const { instance } = props;
   const supplier = instance?.supplier_detail || {};
->>>>>>> 06961c6a
 
   return (
     <RenderInlineModel
@@ -48,18 +37,11 @@
 /**
  * Inline rendering of a single ReturnOrder instance
  */
-<<<<<<< HEAD
-export function RenderReturnOrder({
-  instance
-}: Readonly<InstanceRenderInterface>): ReactNode {
-  let customer = instance.customer_detail || {};
-=======
 export function RenderReturnOrder(
   props: Readonly<InstanceRenderInterface>
 ): ReactNode {
   const { instance } = props;
   const customer = instance?.customer_detail || {};
->>>>>>> 06961c6a
 
   return (
     <RenderInlineModel
@@ -100,20 +82,11 @@
 /**
  * Inline rendering of a single SalesOrder instance
  */
-<<<<<<< HEAD
-export function RenderSalesOrder({
-  instance
-}: Readonly<InstanceRenderInterface>): ReactNode {
-  let customer = instance.customer_detail || {};
-
-  // TODO: Handle URL
-=======
 export function RenderSalesOrder(
   props: Readonly<InstanceRenderInterface>
 ): ReactNode {
   const { instance } = props;
   const customer = instance?.customer_detail || {};
->>>>>>> 06961c6a
 
   return (
     <RenderInlineModel
