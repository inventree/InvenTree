--- conflicted
+++ resolved
@@ -154,22 +154,7 @@
         title: t`Save Notes`
       });
 
-<<<<<<< HEAD
-        icons.push('|', 'side-by-side', '|');
-      } else {
-        icons.push({
-          name: 'edit-enabled',
-          action: () => setEditing(true),
-          className: 'fa fa-edit',
-          title: t`Enable Editing`
-        });
-      }
-    } else {
       icons.push('|');
-    }
-=======
-      icons.push('|');
->>>>>>> 35969b11
 
       icons.push('heading-1', 'heading-2', 'heading-3', '|'); // Headings
       icons.push('bold', 'italic', 'strikethrough', '|'); // Text styles
