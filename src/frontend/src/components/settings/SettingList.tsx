--- conflicted
+++ resolved
@@ -135,14 +135,9 @@
 
   return (
     <>
-<<<<<<< HEAD
-      <Stack gap="xs">
-        {(keys || allKeys).map((key, i) => {
-=======
       {editSettingModal.modal}
       <Stack gap='xs'>
         {(keys || allKeys)?.map((key, i) => {
->>>>>>> 06961c6a
           const setting = settingsState?.settings?.find(
             (s: any) => s.key === key
           );
@@ -161,22 +156,14 @@
                   onToggle={onValueToggle}
                 />
               ) : (
-<<<<<<< HEAD
-                <Text size="sm" style={{ fontStyle: 'italic' }} color="red">
-=======
                 <Text size='sm' style={{ fontStyle: 'italic' }} c='red'>
->>>>>>> 06961c6a
                   Setting {key} not found
                 </Text>
               )}
             </React.Fragment>
           );
         })}
-<<<<<<< HEAD
-        {(keys || allKeys).length === 0 && (
-=======
         {(keys || allKeys)?.length === 0 && (
->>>>>>> 06961c6a
           <Text style={{ fontStyle: 'italic' }}>
             <Trans>No settings specified</Trans>
           </Text>
