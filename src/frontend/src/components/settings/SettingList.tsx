import { t } from '@lingui/core/macro';
import { Trans } from '@lingui/react/macro';
import { Alert, Skeleton, Stack, Text } from '@mantine/core';
import { notifications } from '@mantine/notifications';
import React, { useCallback, useMemo, useRef, useState } from 'react';
import { useStore } from 'zustand';

import { ApiEndpoints } from '@lib/enums/ApiEndpoints';
import type { ModelType } from '@lib/enums/ModelType';
import { apiUrl } from '@lib/functions/Api';
import type { Setting, SettingsStateProps } from '@lib/types/Settings';
import { IconExclamationCircle } from '@tabler/icons-react';
import { useApi } from '../../contexts/ApiContext';
import { useEditApiFormModal } from '../../hooks/UseForm';
import {
  createMachineSettingsState,
  createPluginSettingsState,
  useGlobalSettingsState,
  useUserSettingsState
} from '../../states/SettingsStates';
import { SettingItem } from './SettingItem';

/**
 * Display a list of setting items, based on a list of provided keys
 */
export function SettingList({
  settingsState,
  keys,
  onChange,
  onLoaded
}: Readonly<{
  settingsState: SettingsStateProps;
  keys?: string[];
  onChange?: () => void;
  onLoaded?: (settings: SettingsStateProps) => void;
}>) {
<<<<<<< HEAD
  useEffect(() => {
    settingsState.fetchSettings();
  }, [keys]);

  useEffect(() => {
    if (settingsState.loaded) {
      // Call the onLoaded callback if provided
      onLoaded?.(settingsState);
    }
  }, [settingsState.loaded, settingsState.settings]);

=======
>>>>>>> 925807e0
  const api = useApi();

  const allKeys = useMemo(
    () => settingsState?.settings?.map((s) => s.key) ?? [],
    [settingsState?.settings]
  );

  const [setting, setSetting] = useState<Setting | undefined>(undefined);

  // Determine the field type of the setting
  const fieldType = useMemo(() => {
    if (setting?.choices?.length) {
      return 'choice';
    }

    if (setting?.type != undefined) {
      return setting.type;
    }

    return 'string';
  }, [setting]);

  const key: string = useMemo(() => setting?.key ?? '', [setting]);

  const editSettingModal = useEditApiFormModal({
    url: settingsState.endpoint,
    pk: key,
    pathParams: settingsState.pathParams,
    title: t`Edit Setting`,
    fields: {
      value: {
        field_type: fieldType,
        required: setting?.required ?? false,
        label: setting?.name,
        description: setting?.description,
        api_url: setting?.api_url ?? '',
        model: (setting?.model_name?.split('.')[1] as ModelType) ?? null,
        filters: setting?.model_filters || undefined,
        choices: setting?.choices ?? undefined
      }
    },
    successMessage: t`Setting ${key} updated successfully`,
    onFormSuccess: () => {
      settingsState.fetchSettings();
      onChange?.();
    }
  });

  // Callback for editing a single setting instance
  const onValueEdit = useCallback(
    (setting: Setting) => {
      setSetting(setting);
      editSettingModal.open();
    },
    [editSettingModal]
  );

  // Callback for toggling a single boolean setting instance
  const onValueToggle = useCallback(
    (setting: Setting, value: boolean) => {
      api
        .patch(
          apiUrl(settingsState.endpoint, setting.key, settingsState.pathParams),
          {
            value: value
          }
        )
        .then(() => {
          notifications.hide('setting');
          notifications.show({
            title: t`Setting updated`,
            message: t`Setting ${setting.key} updated successfully`,
            color: 'green',
            id: 'setting'
          });
          onChange?.();
        })
        .catch((error) => {
          notifications.hide('setting');
          notifications.show({
            title: t`Error editing setting`,
            message: error.message,
            color: 'red',
            id: 'setting'
          });
        })
        .finally(() => {
          settingsState.fetchSettings();
        });
    },
    [settingsState]
  );

  if (settingsState.isError) {
    return (
      <Alert color='red' icon={<IconExclamationCircle />} title={t`Error`}>
        <Text>{t`Error loading settings`}</Text>
      </Alert>
    );
  }

  if (!settingsState?.loaded) {
    return <Skeleton animate />;
  }

  return (
    <>
      {editSettingModal.modal}
      <Stack gap='xs'>
        {(keys || allKeys)?.map((key, i) => {
          const setting = settingsState?.settings?.find(
            (s: any) => s.key === key
          );

          if (settingsState?.settings && !setting) {
            console.error(`Setting ${key} not found`);
          }

          return (
            <React.Fragment key={key}>
              {setting ? (
                <SettingItem
                  setting={setting}
                  shaded={i % 2 === 0}
                  onEdit={onValueEdit}
                  onToggle={onValueToggle}
                />
              ) : (
                <Text size='sm' style={{ fontStyle: 'italic' }} c='red'>
                  Setting {key} not found
                </Text>
              )}
            </React.Fragment>
          );
        })}
        {(keys || allKeys)?.length === 0 && (
          <Text style={{ fontStyle: 'italic' }}>
            <Trans>No settings specified</Trans>
          </Text>
        )}
      </Stack>
    </>
  );
}

export function UserSettingList({ keys }: Readonly<{ keys: string[] }>) {
  const userSettings = useUserSettingsState();

  return <SettingList settingsState={userSettings} keys={keys} />;
}

export function GlobalSettingList({ keys }: Readonly<{ keys: string[] }>) {
  const globalSettings = useGlobalSettingsState();

  return <SettingList settingsState={globalSettings} keys={keys} />;
}

export function PluginSettingList({
  pluginKey
}: Readonly<{ pluginKey: string }>) {
  const pluginSettingsStore = useRef(
    createPluginSettingsState({
      plugin: pluginKey,
      endpoint: ApiEndpoints.plugin_setting_list
    })
  ).current;
  const pluginSettings = useStore(pluginSettingsStore);

  return <SettingList settingsState={pluginSettings} />;
}

export function PluginUserSettingList({
  pluginKey,
  onLoaded
}: Readonly<{
  pluginKey: string;
  onLoaded?: (settings: SettingsStateProps) => void;
}>) {
  const pluginUserSettingsState = useRef(
    createPluginSettingsState({
      plugin: pluginKey,
      endpoint: ApiEndpoints.plugin_user_setting_list
    })
  ).current;
  const pluginUserSettings = useStore(pluginUserSettingsState);

  return <SettingList settingsState={pluginUserSettings} onLoaded={onLoaded} />;
}

export function MachineSettingList({
  machinePk,
  configType,
  onChange
}: Readonly<{
  machinePk: string;
  configType: 'M' | 'D';
  onChange?: () => void;
}>) {
  const machineSettingsStore = useRef(
    createMachineSettingsState({
      machine: machinePk,
      configType: configType
    })
  ).current;
  const machineSettings = useStore(machineSettingsStore);

  return <SettingList settingsState={machineSettings} onChange={onChange} />;
}<|MERGE_RESOLUTION|>--- conflicted
+++ resolved
@@ -34,20 +34,6 @@
   onChange?: () => void;
   onLoaded?: (settings: SettingsStateProps) => void;
 }>) {
-<<<<<<< HEAD
-  useEffect(() => {
-    settingsState.fetchSettings();
-  }, [keys]);
-
-  useEffect(() => {
-    if (settingsState.loaded) {
-      // Call the onLoaded callback if provided
-      onLoaded?.(settingsState);
-    }
-  }, [settingsState.loaded, settingsState.settings]);
-
-=======
->>>>>>> 925807e0
   const api = useApi();
 
   const allKeys = useMemo(
