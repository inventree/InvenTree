--- conflicted
+++ resolved
@@ -2,10 +2,7 @@
   ActionIcon,
   Divider,
   Group,
-<<<<<<< HEAD
-=======
   Loader,
->>>>>>> ac96ba4a
   Paper,
   Stack,
   Tabs,
