import {
  ActionIcon,
  Box,
  Divider,
  Group,
  Loader,
  Paper,
  Stack,
  Tabs,
<<<<<<< HEAD
  Tooltip,
  UnstyledButton
=======
  Text,
  Tooltip
>>>>>>> c7058309
} from '@mantine/core';
import {
  IconLayoutSidebarLeftCollapse,
  IconLayoutSidebarRightCollapse
} from '@tabler/icons-react';
import {
  type ReactNode,
  useCallback,
  useEffect,
  useMemo,
  useState
} from 'react';
import {
  Navigate,
  Route,
  Routes,
  useLocation,
  useNavigate,
  useParams
} from 'react-router-dom';

import type { ModelType } from '@lib/enums/ModelType';
import { cancelEvent } from '@lib/functions/Events';
import { eventModified, getBaseUrl } from '@lib/functions/Navigation';
import { navigateToLink } from '@lib/functions/Navigation';
import { t } from '@lingui/core/macro';
import { useShallow } from 'zustand/react/shallow';
import { identifierString } from '../../functions/conversion';
import { generateUrl } from '../../functions/urls';
import { usePluginPanels } from '../../hooks/UsePluginPanels';
import { useLocalState } from '../../states/LocalState';
import { vars } from '../../theme';
import { Boundary } from '../Boundary';
import { StylishText } from '../items/StylishText';
import type { PanelGroupType, PanelType } from '../panels/Panel';
import * as classes from './PanelGroup.css';

/**
 * Set of properties which define a panel group:
 *
 * @param pageKey - Unique key for this panel group
 * @param panels - List of panels to display
 * @param model - The target model for this panel group (e.g. 'part' / 'salesorder')
 * @param id - The target ID for this panel group (set to *null* for groups which do not target a specific model instance)
 * @param instance - The target model instance for this panel group
 * @param reloadInstance - Function to reload the model instance
 * @param selectedPanel - The currently selected panel
 * @param onPanelChange - Callback when the active panel changes
 * @param collapsible - If true, the panel group can be collapsed (defaults to true)
 */
export type PanelProps = {
  pageKey: string;
  panels: PanelType[];
  groups?: PanelGroupType[];
  instance?: any;
  reloadInstance?: () => void;
  model?: ModelType | string;
  id?: number | null;
  selectedPanel?: string;
  onPanelChange?: (panel: string) => void;
  collapsible?: boolean;
  markCustomPanels?: boolean;
};

function BasePanelGroup({
  pageKey,
  panels,
  groups,
  onPanelChange,
  selectedPanel,
  reloadInstance,
  instance,
  model,
  id,
  collapsible = true,
  markCustomPanels = false
}: Readonly<PanelProps>): ReactNode {
  const localState = useLocalState();
  const location = useLocation();
  const navigate = useNavigate();

  const { panel } = useParams();

  const [expanded, setExpanded] = useState<boolean>(true);

  // Hook to load plugins for this panel
  const pluginPanelSet = usePluginPanels({
    id: id,
    model: model,
    instance: instance,
    reloadFunc: reloadInstance
  });

  // Rebuild the list of panels
  const [allPanels, groupedPanels] = useMemo(() => {
    const _grouped_panels: PanelGroupType[] = [];
    const _panels = [...panels];
    const _allpanels: PanelType[] = [...panels];

    groups?.forEach((group) => {
      const newVal: any = { ...group, panels: [] };
      // Add panel to group and remove from main list
      group.panelIDs?.forEach((panelID) => {
        const index = _panels.findIndex((p) => p.name === panelID);
        if (index !== -1) {
          newVal.panels.push(_panels[index]);
          _panels.splice(index, 1);
        }
      });
      _grouped_panels.push(newVal);
    });

    // Add remaining panels to group
    if (_panels.length > 0) {
      _grouped_panels.push({
        id: 'ungrouped',
        label: '',
        panels: _panels
      });
    }

    // Add plugin panels
    const pluginPanels: any = [];
    pluginPanelSet.panels?.forEach((panel) => {
      let panelKey = panel.name;

      // Check if panel with this name already exists
      const existingPanel = panels.find((p) => p.name === panelKey);

      if (existingPanel) {
        // Create a unique key for the panel which includes the plugin slug
        panelKey = identifierString(`${panel.pluginName}-${panel.name}`);
      }

      pluginPanels.push({
        ...panel,
        name: panelKey
      });
      _allpanels.push({
        ...panel,
        name: panelKey
      });
    });

    if (pluginPanels.length > 0) {
      _grouped_panels.push({
        id: 'plugins',
        label: markCustomPanels ? t`Plugin Provided` : '',
        panels: pluginPanels
      });
    }

    return [_allpanels, _grouped_panels];
  }, [groups, panels, pluginPanelSet]);

  const activePanels = useMemo(
    () => allPanels.filter((panel) => !panel.hidden && !panel.disabled),
    [allPanels]
  );

  // Callback when the active panel changes
  const handlePanelChange = useCallback(
    (targetPanel: string, event?: any) => {
      cancelEvent(event);
      if (event && eventModified(event)) {
        const url = `${location.pathname}/../${targetPanel}`;
        navigateToLink(url, navigate, event);
      } else {
        navigate(`../${targetPanel}`);
      }

      localState.setLastUsedPanel(pageKey)(targetPanel);

      // Optionally call external callback hook
      if (targetPanel && onPanelChange) {
        onPanelChange(targetPanel);
      }
    },
    [activePanels, navigate, location, onPanelChange]
  );

  // if the selected panel state changes update the current panel
  useEffect(() => {
    if (selectedPanel && selectedPanel !== panel) {
      handlePanelChange(selectedPanel);
    }
  }, [selectedPanel, panel]);

  // Determine the current panels selection (must be a valid panel)
  const currentPanel: string = useMemo(() => {
    if (activePanels.findIndex((p) => p.name === panel) === -1) {
      return activePanels[0]?.name ?? '';
    } else {
      return panel ?? '';
    }
  }, [activePanels, panel]);

  return (
    <Boundary label={`PanelGroup-${pageKey}`}>
      <Paper p='sm' radius='xs' shadow='xs' aria-label={`${pageKey}`}>
        <Tabs
          value={currentPanel}
          orientation='vertical'
          keepMounted={false}
          aria-label={`panel-group-${pageKey}`}
          classNames={{ tab: classes.selectedPanelTab }}
        >
          <Tabs.List justify='left' aria-label={`panel-tabs-${pageKey}`}>
<<<<<<< HEAD
            {allPanels.map(
              (panel) =>
                !panel.hidden && (
                  <Tooltip
                    label={panel.label ?? panel.name}
                    key={panel.name}
                    disabled={expanded}
                    position='right'
                  >
                    <Tabs.Tab
                      p='xs'
                      key={`panel-label-${panel.name}`}
                      value={panel.name}
                      leftSection={panel.icon}
                      hidden={panel.hidden}
                      disabled={panel.disabled}
                      style={{ cursor: panel.disabled ? 'unset' : 'pointer' }}
                      onClick={(event: any) =>
                        handlePanelChange(panel.name, event)
                      }
                    >
                      <UnstyledButton
                        component={'a'}
                        href={generateUrl(
                          `/${getBaseUrl()}${location.pathname}/${panel.name}`
                        )}
                      >
                        {expanded && panel.label}
                      </UnstyledButton>
                    </Tabs.Tab>
                  </Tooltip>
                )
            )}
=======
            {groupedPanels.map((group) => (
              <Box key={`group-${group.id}`} w={'100%'}>
                <Text
                  fs={'italic'}
                  ml={'1rem'}
                  c={vars.colors.primaryColors[7]}
                  key={`group-label-${group.id}`}
                >
                  {group.label}
                </Text>
                {group.panels?.map(
                  (panel) =>
                    !panel.hidden && (
                      <Tooltip
                        label={panel.label ?? panel.name}
                        key={panel.name}
                        disabled={expanded}
                        position='right'
                      >
                        <Tabs.Tab
                          p='xs'
                          key={`panel-label-${panel.name}`}
                          w={'100%'}
                          value={panel.name}
                          leftSection={panel.icon}
                          hidden={panel.hidden}
                          disabled={panel.disabled}
                          style={{
                            cursor: panel.disabled ? 'unset' : 'pointer'
                          }}
                          onClick={(event: any) =>
                            handlePanelChange(panel.name, event)
                          }
                        >
                          {expanded && panel.label}
                        </Tabs.Tab>
                      </Tooltip>
                    )
                )}
              </Box>
            ))}
>>>>>>> c7058309
            {collapsible && (
              <Group wrap='nowrap' gap='xs'>
                <ActionIcon
                  style={{
                    paddingLeft: '10px'
                  }}
                  onClick={() => setExpanded(!expanded)}
                  variant='transparent'
                  size='md'
                >
                  {expanded ? (
                    <IconLayoutSidebarLeftCollapse opacity={0.5} />
                  ) : (
                    <IconLayoutSidebarRightCollapse opacity={0.5} />
                  )}
                </ActionIcon>
                {pluginPanelSet.isLoading && <Loader size='xs' />}
              </Group>
            )}
          </Tabs.List>
          {allPanels.map(
            (panel) =>
              !panel.hidden && (
                <Tabs.Panel
                  key={`panel-${panel.name}`}
                  value={panel.name}
                  aria-label={`nav-panel-${identifierString(
                    `${pageKey}-${panel.name}`
                  )}`}
                  p='sm'
                  style={{
                    overflowX: 'scroll',
                    width: '100%'
                  }}
                >
                  <Stack gap='md'>
                    {panel.showHeadline !== false && (
                      <>
                        <Group justify='space-between'>
                          <StylishText size='xl'>{panel.label}</StylishText>
                          {panel.controls && (
                            <Group justify='right' wrap='nowrap'>
                              {panel.controls}
                            </Group>
                          )}
                        </Group>
                        <Divider />
                      </>
                    )}
                    <Boundary label={`PanelContent-${panel.name}`}>
                      {panel.content}
                    </Boundary>
                  </Stack>
                </Tabs.Panel>
              )
          )}
        </Tabs>
      </Paper>
    </Boundary>
  );
}

function IndexPanelComponent({
  pageKey,
  selectedPanel,
  panels
}: Readonly<PanelProps>) {
  const lastUsedPanel = useLocalState(
    useShallow((state) => {
      const panelName =
        selectedPanel || state.lastUsedPanels[pageKey] || panels[0]?.name;

      const panel = panels.findIndex(
        (p) => p.name === panelName && !p.disabled && !p.hidden
      );
      if (panel === -1) {
        return panels.find((p) => !p.disabled && !p.hidden)?.name || '';
      }

      return panelName;
    })
  );

  return <Navigate to={lastUsedPanel} replace />;
}

/**
 * Render a panel group. The current panel will be appended to the current url.
 * The last opened panel will be stored in local storage and opened if no panel is provided via url param
 * @param panels - The list of panels to display
 * @param onPanelChange - Callback when the active panel changes
 * @param collapsible - If true, the panel group can be collapsed (defaults to true)
 */
export function PanelGroup(props: Readonly<PanelProps>) {
  return (
    <Routes>
      <Route index element={<IndexPanelComponent {...props} />} />
      <Route path='/:panel/*' element={<BasePanelGroup {...props} />} />
    </Routes>
  );
}<|MERGE_RESOLUTION|>--- conflicted
+++ resolved
@@ -7,13 +7,9 @@
   Paper,
   Stack,
   Tabs,
-<<<<<<< HEAD
+  Text,
   Tooltip,
   UnstyledButton
-=======
-  Text,
-  Tooltip
->>>>>>> c7058309
 } from '@mantine/core';
 import {
   IconLayoutSidebarLeftCollapse,
@@ -222,41 +218,6 @@
           classNames={{ tab: classes.selectedPanelTab }}
         >
           <Tabs.List justify='left' aria-label={`panel-tabs-${pageKey}`}>
-<<<<<<< HEAD
-            {allPanels.map(
-              (panel) =>
-                !panel.hidden && (
-                  <Tooltip
-                    label={panel.label ?? panel.name}
-                    key={panel.name}
-                    disabled={expanded}
-                    position='right'
-                  >
-                    <Tabs.Tab
-                      p='xs'
-                      key={`panel-label-${panel.name}`}
-                      value={panel.name}
-                      leftSection={panel.icon}
-                      hidden={panel.hidden}
-                      disabled={panel.disabled}
-                      style={{ cursor: panel.disabled ? 'unset' : 'pointer' }}
-                      onClick={(event: any) =>
-                        handlePanelChange(panel.name, event)
-                      }
-                    >
-                      <UnstyledButton
-                        component={'a'}
-                        href={generateUrl(
-                          `/${getBaseUrl()}${location.pathname}/${panel.name}`
-                        )}
-                      >
-                        {expanded && panel.label}
-                      </UnstyledButton>
-                    </Tabs.Tab>
-                  </Tooltip>
-                )
-            )}
-=======
             {groupedPanels.map((group) => (
               <Box key={`group-${group.id}`} w={'100%'}>
                 <Text
@@ -291,14 +252,20 @@
                             handlePanelChange(panel.name, event)
                           }
                         >
-                          {expanded && panel.label}
+                          <UnstyledButton
+                            component={'a'}
+                            href={generateUrl(
+                              `/${getBaseUrl()}${location.pathname}/${panel.name}`
+                            )}
+                          >
+                            {expanded && panel.label}
+                          </UnstyledButton>
                         </Tabs.Tab>
                       </Tooltip>
                     )
                 )}
               </Box>
             ))}
->>>>>>> c7058309
             {collapsible && (
               <Group wrap='nowrap' gap='xs'>
                 <ActionIcon
