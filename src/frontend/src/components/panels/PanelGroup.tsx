import {
  ActionIcon,
  Divider,
  Group,
  Loader,
  Paper,
  Stack,
  Tabs,
  Tooltip
} from '@mantine/core';
import {
  IconLayoutSidebarLeftCollapse,
  IconLayoutSidebarRightCollapse
} from '@tabler/icons-react';
import {
  type ReactNode,
  useCallback,
  useEffect,
  useMemo,
  useState
} from 'react';
import {
  Navigate,
  Route,
  Routes,
  useLocation,
  useNavigate,
  useParams
} from 'react-router-dom';

import type { ModelType } from '@lib/enums/ModelType';
import { cancelEvent } from '@lib/functions/Events';
import { navigateToLink } from '@lib/functions/Navigation';
import { identifierString } from '../../functions/conversion';
import { usePluginPanels } from '../../hooks/UsePluginPanels';
import { useLocalState } from '../../states/LocalState';
import { Boundary } from '../Boundary';
import { StylishText } from '../items/StylishText';
import type { PanelType } from '../panels/Panel';
import * as classes from './PanelGroup.css';

/**
 * Set of properties which define a panel group:
 *
 * @param pageKey - Unique key for this panel group
 * @param panels - List of panels to display
 * @param model - The target model for this panel group (e.g. 'part' / 'salesorder')
 * @param id - The target ID for this panel group (set to *null* for groups which do not target a specific model instance)
 * @param instance - The target model instance for this panel group
 * @param reloadInstance - Function to reload the model instance
 * @param selectedPanel - The currently selected panel
 * @param onPanelChange - Callback when the active panel changes
 * @param collapsible - If true, the panel group can be collapsed (defaults to true)
 */
export type PanelProps = {
  pageKey: string;
  panels: PanelType[];
  instance?: any;
  reloadInstance?: () => void;
  model?: ModelType | string;
  id?: number | null;
  selectedPanel?: string;
  onPanelChange?: (panel: string) => void;
  collapsible?: boolean;
};

function BasePanelGroup({
  pageKey,
  panels,
  onPanelChange,
  selectedPanel,
  reloadInstance,
  instance,
  model,
  id,
  collapsible = true
}: Readonly<PanelProps>): ReactNode {
  const localState = useLocalState();
  const location = useLocation();
  const navigate = useNavigate();

  const { panel } = useParams();

  const [expanded, setExpanded] = useState<boolean>(true);

  // Hook to load plugins for this panel
  const pluginPanelSet = usePluginPanels({
    id: id,
    model: model,
    instance: instance,
    reloadFunc: reloadInstance
  });

  // Rebuild the list of panels
  const allPanels = useMemo(() => {
    const _panels = [...panels];

    // Add plugin panels
    pluginPanelSet.panels?.forEach((panel) => {
      let panelKey = panel.name;

      // Check if panel with this name already exists
      const existingPanel = _panels.find((p) => p.name === panelKey);

      if (existingPanel) {
        // Create a unique key for the panel which includes the plugin slug
        panelKey = identifierString(`${panel.pluginName}-${panel.name}`);
      }

      _panels.push({
        ...panel,
        name: panelKey
      });
    });

    return _panels;
  }, [panels, pluginPanelSet]);

  const activePanels = useMemo(
    () => allPanels.filter((panel) => !panel.hidden && !panel.disabled),
    [allPanels]
  );

  // Callback when the active panel changes
  const handlePanelChange = useCallback(
<<<<<<< HEAD
    (panel: string, event?: any) => {
      if (event && (event?.ctrlKey || event?.shiftKey || event?.metaKey)) {
        const url = `${location.pathname}/../${panel}`;
=======
    (targetPanel: string, event?: any) => {
      if (event && (event?.ctrlKey || event?.shiftKey)) {
        const url = `${location.pathname}/../${targetPanel}`;
>>>>>>> 8bb03b7a
        cancelEvent(event);
        navigateToLink(url, navigate, event);
      } else {
        navigate(`../${targetPanel}`);
      }

      localState.setLastUsedPanel(pageKey)(targetPanel);

      // Optionally call external callback hook
      if (targetPanel && onPanelChange) {
        onPanelChange(targetPanel);
      }
    },
    [activePanels, navigate, location, onPanelChange]
  );

  // if the selected panel state changes update the current panel
  useEffect(() => {
    if (selectedPanel && selectedPanel !== panel) {
      handlePanelChange(selectedPanel);
    }
  }, [selectedPanel, panel]);

  // Determine the current panels selection (must be a valid panel)
  const currentPanel: string = useMemo(() => {
    if (activePanels.findIndex((p) => p.name === panel) === -1) {
      return activePanels[0]?.name ?? '';
    } else {
      return panel ?? '';
    }
  }, [activePanels, panel]);

  return (
    <Boundary label={`PanelGroup-${pageKey}`}>
      <Paper p='sm' radius='xs' shadow='xs' aria-label={`${pageKey}`}>
        <Tabs
          value={currentPanel}
          orientation='vertical'
          keepMounted={false}
          aria-label={`panel-group-${pageKey}`}
          classNames={{ tab: classes.selectedPanelTab }}
        >
          <Tabs.List justify='left' aria-label={`panel-tabs-${pageKey}`}>
            {allPanels.map(
              (panel) =>
                !panel.hidden && (
                  <Tooltip
                    label={panel.label ?? panel.name}
                    key={panel.name}
                    disabled={expanded}
                    position='right'
                  >
                    <Tabs.Tab
                      p='xs'
                      key={`panel-label-${panel.name}`}
                      value={panel.name}
                      leftSection={panel.icon}
                      hidden={panel.hidden}
                      disabled={panel.disabled}
                      style={{ cursor: panel.disabled ? 'unset' : 'pointer' }}
                      onClick={(event: any) =>
                        handlePanelChange(panel.name, event)
                      }
                    >
                      {expanded && panel.label}
                    </Tabs.Tab>
                  </Tooltip>
                )
            )}
            {collapsible && (
              <Group wrap='nowrap' gap='xs'>
                <ActionIcon
                  style={{
                    paddingLeft: '10px'
                  }}
                  onClick={() => setExpanded(!expanded)}
                  variant='transparent'
                  size='md'
                >
                  {expanded ? (
                    <IconLayoutSidebarLeftCollapse opacity={0.5} />
                  ) : (
                    <IconLayoutSidebarRightCollapse opacity={0.5} />
                  )}
                </ActionIcon>
                {pluginPanelSet.isLoading && <Loader size='xs' />}
              </Group>
            )}
          </Tabs.List>
          {allPanels.map(
            (panel) =>
              !panel.hidden && (
                <Tabs.Panel
                  key={`panel-${panel.name}`}
                  value={panel.name}
                  aria-label={`nav-panel-${identifierString(
                    `${pageKey}-${panel.name}`
                  )}`}
                  p='sm'
                  style={{
                    overflowX: 'scroll',
                    width: '100%'
                  }}
                >
                  <Stack gap='md'>
                    {panel.showHeadline !== false && (
                      <>
                        <Group justify='space-between'>
                          <StylishText size='xl'>{panel.label}</StylishText>
                          {panel.controls && (
                            <Group justify='right' wrap='nowrap'>
                              {panel.controls}
                            </Group>
                          )}
                        </Group>
                        <Divider />
                      </>
                    )}
                    <Boundary label={`PanelContent-${panel.name}`}>
                      {panel.content}
                    </Boundary>
                  </Stack>
                </Tabs.Panel>
              )
          )}
        </Tabs>
      </Paper>
    </Boundary>
  );
}

function IndexPanelComponent({
  pageKey,
  selectedPanel,
  panels
}: Readonly<PanelProps>) {
  const lastUsedPanel = useLocalState((state) => {
    const panelName =
      selectedPanel || state.lastUsedPanels[pageKey] || panels[0]?.name;

    const panel = panels.findIndex(
      (p) => p.name === panelName && !p.disabled && !p.hidden
    );
    if (panel === -1) {
      return panels.find((p) => !p.disabled && !p.hidden)?.name || '';
    }

    return panelName;
  });

  return <Navigate to={lastUsedPanel} replace />;
}

/**
 * Render a panel group. The current panel will be appended to the current url.
 * The last opened panel will be stored in local storage and opened if no panel is provided via url param
 * @param panels - The list of panels to display
 * @param onPanelChange - Callback when the active panel changes
 * @param collapsible - If true, the panel group can be collapsed (defaults to true)
 */
export function PanelGroup(props: Readonly<PanelProps>) {
  return (
    <Routes>
      <Route index element={<IndexPanelComponent {...props} />} />
      <Route path='/:panel/*' element={<BasePanelGroup {...props} />} />
    </Routes>
  );
}<|MERGE_RESOLUTION|>--- conflicted
+++ resolved
@@ -123,15 +123,9 @@
 
   // Callback when the active panel changes
   const handlePanelChange = useCallback(
-<<<<<<< HEAD
-    (panel: string, event?: any) => {
+    (targetPanel: string, event?: any) => {
       if (event && (event?.ctrlKey || event?.shiftKey || event?.metaKey)) {
-        const url = `${location.pathname}/../${panel}`;
-=======
-    (targetPanel: string, event?: any) => {
-      if (event && (event?.ctrlKey || event?.shiftKey)) {
         const url = `${location.pathname}/../${targetPanel}`;
->>>>>>> 8bb03b7a
         cancelEvent(event);
         navigateToLink(url, navigate, event);
       } else {
