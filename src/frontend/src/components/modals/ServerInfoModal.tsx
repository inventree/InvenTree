--- conflicted
+++ resolved
@@ -123,11 +123,7 @@
         </Table.Tbody>
       </Table>
       <Divider />
-<<<<<<< HEAD
-      <Group justify="right">
-=======
       <Group justify='right'>
->>>>>>> 06961c6a
         <Button
           onClick={() => {
             context.closeModal(id);
