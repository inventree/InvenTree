import { Trans, t } from '@lingui/macro';
import {
  Anchor,
  Badge,
  Button,
  Divider,
  Group,
  Space,
  Stack,
  Table,
  Text,
  Title
} from '@mantine/core';
import type { ContextModalProps } from '@mantine/modals';
import { useQuery } from '@tanstack/react-query';

import { api } from '../../App';
import { ApiEndpoints } from '../../enums/ApiEndpoints';
import { apiUrl, useServerApiState } from '../../states/ApiState';
import { useLocalState } from '../../states/LocalState';
import { useUserState } from '../../states/UserState';
import { CopyButton } from '../buttons/CopyButton';
import { StylishText } from '../items/StylishText';

type AboutLookupRef = {
  ref: string;
  title: JSX.Element;
  link?: string;
  copy?: boolean;
};

export function AboutInvenTreeModal({
  context,
  id
}: ContextModalProps<{
  modalBody: string;
}>) {
  const [user] = useUserState((state) => [state.user]);
  const { host } = useLocalState.getState();
  const [server] = useServerApiState((state) => [state.server]);

  if (user?.is_staff != true)
    return (
      <Text>
        <Trans>This information is only available for staff users</Trans>
      </Text>
    );

  const { isLoading, data } = useQuery({
    queryKey: ['version'],
    queryFn: () => api.get(apiUrl(ApiEndpoints.version)).then((res) => res.data)
  });

  function fillTable(lookup: AboutLookupRef[], data: any, alwaysLink = false) {
    return lookup.map((map: AboutLookupRef, idx) => (
<<<<<<< HEAD
      <tr key={idx}>
        <td>{map.title}</td>
        <td>
          <Group justify='space-between' gap='xs'>
=======
      <Table.Tr key={idx}>
        <Table.Td>{map.title}</Table.Td>
        <Table.Td>
          <Group justify="space-between" gap="xs">
>>>>>>> 255a5d08
            {alwaysLink ? (
              <Anchor href={data[map.ref]} target='_blank'>
                {data[map.ref]}
              </Anchor>
            ) : map.link ? (
              <Anchor href={map.link} target='_blank'>
                {data[map.ref]}
              </Anchor>
            ) : (
              data[map.ref]
            )}
            {map.copy && <CopyButton value={data[map.ref]} />}
          </Group>
        </Table.Td>
      </Table.Tr>
    ));
  }
  /* renderer */
  if (isLoading) return <Trans>Loading</Trans>;

  const copyval = `InvenTree-Version: ${data.version.server}\nDjango Version: ${
    data.version.django
  }\n${
    data.version.commit_hash &&
    `Commit Hash: ${data.version.commit_hash}\nCommit Date: ${data.version.commit_date}\nCommit Branch: ${data.version.commit_branch}\n`
  }Database: ${server.database}\nDebug-Mode: ${
    server.debug_mode ? 'True' : 'False'
  }\nDeployed using Docker: ${
    server.docker_mode ? 'True' : 'False'
  }\nPlatform: ${server.platform}\nInstaller: ${server.installer}\n${
    server.target && `Target: ${server.target}\n`
  }Active plugins: ${JSON.stringify(server.active_plugins)}`;
  return (
    <Stack>
      <Divider />
      <Group justify="space-between" wrap="nowrap">
        <StylishText size="lg">
          <Trans>Version Information</Trans>
        </StylishText>
        {data.dev ? (
          <Badge color='blue'>
            <Trans>Development Version</Trans>
          </Badge>
        ) : data.up_to_date ? (
          <Badge color='green'>
            <Trans>Up to Date</Trans>
          </Badge>
        ) : (
          <Badge color='teal'>
            <Trans>Update Available</Trans>
          </Badge>
        )}
      </Group>
      <Table striped>
        <Table.Tbody>
          {fillTable(
            [
              {
                ref: 'server',
                title: <Trans>InvenTree Version</Trans>,
                link: 'https://github.com/inventree/InvenTree/releases',
                copy: true
              },
              {
                ref: 'commit_hash',
                title: <Trans>Commit Hash</Trans>,
                copy: true
              },
              {
                ref: 'commit_date',
                title: <Trans>Commit Date</Trans>,
                copy: true
              },
              {
                ref: 'commit_branch',
                title: <Trans>Commit Branch</Trans>,
                copy: true
              },
              {
                ref: 'api',
                title: <Trans>API Version</Trans>,
                link: `${host}api-doc/`,
                copy: true
              },
              {
                ref: 'python',
                title: <Trans>Python Version</Trans>,
                copy: true
              },
              {
                ref: 'django',
                title: <Trans>Django Version</Trans>,
                link: 'https://www.djangoproject.com/',
                copy: true
              }
            ],
            data.version
          )}
        </Table.Tbody>
      </Table>
      <Divider />
      <StylishText size="lg">
        <Trans>Links</Trans>
      </StylishText>
      <Table striped>
        <Table.Tbody>
          {fillTable(
            [
              { ref: 'doc', title: <Trans>Documentation</Trans> },
              { ref: 'code', title: <Trans>Source Code</Trans> },
              { ref: 'credit', title: <Trans>Credits</Trans> },
              { ref: 'app', title: <Trans>Mobile App</Trans> },
              { ref: 'bug', title: <Trans>Submit Bug Report</Trans> }
            ],
            data.links,
            true
          )}
        </Table.Tbody>
      </Table>
      <Divider />
      <Group justify='space-between'>
        <CopyButton value={copyval} label={t`Copy version information`} />
        <Space />
        <Button
<<<<<<< HEAD
          color='red'
=======
>>>>>>> 255a5d08
          onClick={() => {
            context.closeModal(id);
          }}
        >
          <Trans>Close</Trans>
        </Button>
      </Group>
    </Stack>
  );
}<|MERGE_RESOLUTION|>--- conflicted
+++ resolved
@@ -53,17 +53,10 @@
 
   function fillTable(lookup: AboutLookupRef[], data: any, alwaysLink = false) {
     return lookup.map((map: AboutLookupRef, idx) => (
-<<<<<<< HEAD
-      <tr key={idx}>
-        <td>{map.title}</td>
-        <td>
-          <Group justify='space-between' gap='xs'>
-=======
       <Table.Tr key={idx}>
         <Table.Td>{map.title}</Table.Td>
         <Table.Td>
-          <Group justify="space-between" gap="xs">
->>>>>>> 255a5d08
+          <Group justify='space-between' gap='xs'>
             {alwaysLink ? (
               <Anchor href={data[map.ref]} target='_blank'>
                 {data[map.ref]}
@@ -99,8 +92,8 @@
   return (
     <Stack>
       <Divider />
-      <Group justify="space-between" wrap="nowrap">
-        <StylishText size="lg">
+      <Group justify='space-between' wrap='nowrap'>
+        <StylishText size='lg'>
           <Trans>Version Information</Trans>
         </StylishText>
         {data.dev ? (
@@ -165,7 +158,7 @@
         </Table.Tbody>
       </Table>
       <Divider />
-      <StylishText size="lg">
+      <StylishText size='lg'>
         <Trans>Links</Trans>
       </StylishText>
       <Table striped>
@@ -188,10 +181,6 @@
         <CopyButton value={copyval} label={t`Copy version information`} />
         <Space />
         <Button
-<<<<<<< HEAD
-          color='red'
-=======
->>>>>>> 255a5d08
           onClick={() => {
             context.closeModal(id);
           }}
