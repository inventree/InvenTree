import { Trans, t } from '@lingui/macro';
import {
  Anchor,
  Badge,
  Button,
  Divider,
  Group,
  Space,
  Stack,
  Table,
  Text
} from '@mantine/core';
import type { ContextModalProps } from '@mantine/modals';
import { useQuery } from '@tanstack/react-query';

import { api } from '../../App';
import { ApiEndpoints } from '../../enums/ApiEndpoints';
import { generateUrl } from '../../functions/urls';
import { apiUrl, useServerApiState } from '../../states/ApiState';
import { useUserState } from '../../states/UserState';
import { CopyButton } from '../buttons/CopyButton';
import { StylishText } from '../items/StylishText';

import type { JSX } from 'react';
import { useShallow } from 'zustand/react/shallow';

type AboutLookupRef = {
  ref: string;
  title: JSX.Element;
  link?: string;
  copy?: boolean;
};

export function AboutInvenTreeModal({
  context,
<<<<<<< HEAD
  id,
  innerProps
=======
  id
>>>>>>> 8bea3cae
}: Readonly<
  ContextModalProps<{
    modalBody: string;
  }>
>) {
<<<<<<< HEAD
  const [user] = useUserState(useShallow((state) => [state.user]));
=======
  const [user] = useUserState((state) => [state.user]);
  const [server] = useServerApiState((state) => [state.server]);

>>>>>>> 8bea3cae
  if (!user?.is_staff)
    return (
      <Text>
        <Trans>This information is only available for staff users</Trans>
      </Text>
    );
  return <AboutContent context={context} id={id} innerProps={innerProps} />;
}

const AboutContent = ({
  context,
  id
}: Readonly<
  ContextModalProps<{
    modalBody: string;
  }>
>) => {
  const [server] = useServerApiState(useShallow((state) => [state.server]));
  const { isLoading, data } = useQuery({
    queryKey: ['version'],
    queryFn: () => api.get(apiUrl(ApiEndpoints.version)).then((res) => res.data)
  });

  function fillTable(lookup: AboutLookupRef[], data: any, alwaysLink = false) {
    return lookup.map((map: AboutLookupRef, idx) => (
      <Table.Tr key={idx}>
        <Table.Td>{map.title}</Table.Td>
        <Table.Td>
          <Group justify='space-between' gap='xs'>
            {alwaysLink ? (
              <Anchor href={data[map.ref]} target='_blank'>
                {data[map.ref]}
              </Anchor>
            ) : map.link ? (
              <Anchor href={map.link} target='_blank'>
                {data[map.ref]}
              </Anchor>
            ) : (
              data[map.ref]
            )}
            {map.copy && <CopyButton value={data[map.ref]} />}
          </Group>
        </Table.Td>
      </Table.Tr>
    ));
  }
  /* renderer */
  if (isLoading) return <Trans>Loading</Trans>;

  const commit_set: boolean =
    data.version.commit_hash && data.version.commit_date;

  const copyval = `InvenTree-Version: ${data.version.server}\nDjango Version: ${
    data.version.django
  }\n${
    commit_set
      ? `Commit Hash: ${data.version.commit_hash}\nCommit Date: ${data.version.commit_date}\nCommit Branch: ${data.version.commit_branch}\n`
      : ''
  }Database: ${server.database}\nDebug-Mode: ${
    server.debug_mode ? 'True' : 'False'
  }\nDeployed using Docker: ${
    server.docker_mode ? 'True' : 'False'
  }\nPlatform: ${server.platform}\nInstaller: ${server.installer ? server.installer : ''}\n${
    server.target ? `Target: ${server.target}\n` : ''
  }Active plugins: ${JSON.stringify(server.active_plugins)}`;

  const tableData = [
    {
      ref: 'server',
      title: <Trans>InvenTree Version</Trans>,
      link: 'https://github.com/inventree/InvenTree/releases',
      copy: true
    },
    {
      ref: 'api',
      title: <Trans>API Version</Trans>,
      link: generateUrl('/api-doc/'),
      copy: true
    },
    {
      ref: 'python',
      title: <Trans>Python Version</Trans>,
      copy: true
    },
    {
      ref: 'django',
      title: <Trans>Django Version</Trans>,
      link: 'https://www.djangoproject.com/',
      copy: true
    }
  ];
  if (commit_set) {
    tableData.push(
      {
        ref: 'commit_hash',
        title: <Trans>Commit Hash</Trans>,
        copy: true
      },
      {
        ref: 'commit_date',
        title: <Trans>Commit Date</Trans>,
        copy: true
      },
      {
        ref: 'commit_branch',
        title: <Trans>Commit Branch</Trans>,
        copy: true
      }
    );
  }

  return (
    <Stack>
      <Divider />
      <Group justify='space-between' wrap='nowrap'>
        <StylishText size='lg'>
          <Trans>Version Information</Trans>
        </StylishText>
        {renderVersionBadge(data)}
      </Group>
      <Table striped>
        <Table.Tbody>{fillTable(tableData, data.version)}</Table.Tbody>
      </Table>
      <Divider />
      <StylishText size='lg'>
        <Trans>Links</Trans>
      </StylishText>
      <Table striped>
        <Table.Tbody>
          {fillTable(
            [
              { ref: 'doc', title: <Trans>Documentation</Trans> },
              { ref: 'code', title: <Trans>Source Code</Trans> },
              { ref: 'credit', title: <Trans>Credits</Trans> },
              { ref: 'app', title: <Trans>Mobile App</Trans> },
              { ref: 'bug', title: <Trans>Submit Bug Report</Trans> }
            ],
            data.links,
            true
          )}
        </Table.Tbody>
      </Table>
      <Divider />
      <Group justify='space-between'>
        <CopyButton value={copyval} label={t`Copy version information`} />
        <Space />
        <Button
          onClick={() => {
            context.closeModal(id);
          }}
        >
          <Trans>Close</Trans>
        </Button>
      </Group>
    </Stack>
  );
<<<<<<< HEAD
};
=======
}

function renderVersionBadge(data: any) {
  const badgeType = () => {
    if (data.dev) {
      return { color: 'blue', label: <Trans>Development Version</Trans> };
    } else if (data.up_to_date) {
      return { color: 'green', label: <Trans>Up to Date</Trans> };
    } else {
      return { color: 'teal', label: <Trans>Update Available</Trans> };
    }
  };
  const { color, label } = badgeType();
  return <Badge color={color}>{label}</Badge>;
}
>>>>>>> 8bea3cae
<|MERGE_RESOLUTION|>--- conflicted
+++ resolved
@@ -33,24 +33,16 @@
 
 export function AboutInvenTreeModal({
   context,
-<<<<<<< HEAD
   id,
   innerProps
-=======
-  id
->>>>>>> 8bea3cae
 }: Readonly<
   ContextModalProps<{
     modalBody: string;
   }>
 >) {
-<<<<<<< HEAD
   const [user] = useUserState(useShallow((state) => [state.user]));
-=======
-  const [user] = useUserState((state) => [state.user]);
   const [server] = useServerApiState((state) => [state.server]);
 
->>>>>>> 8bea3cae
   if (!user?.is_staff)
     return (
       <Text>
@@ -207,10 +199,7 @@
       </Group>
     </Stack>
   );
-<<<<<<< HEAD
 };
-=======
-}
 
 function renderVersionBadge(data: any) {
   const badgeType = () => {
@@ -224,5 +213,4 @@
   };
   const { color, label } = badgeType();
   return <Badge color={color}>{label}</Badge>;
-}
->>>>>>> 8bea3cae
+}