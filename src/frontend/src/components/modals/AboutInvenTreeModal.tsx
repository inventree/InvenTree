--- conflicted
+++ resolved
@@ -53,17 +53,10 @@
 
   function fillTable(lookup: AboutLookupRef[], data: any, alwaysLink = false) {
     return lookup.map((map: AboutLookupRef, idx) => (
-<<<<<<< HEAD
-      <tr key={idx}>
-        <td>{map.title}</td>
-        <td>
-          <Group justify="space-between" gap="xs">
-=======
       <Table.Tr key={idx}>
         <Table.Td>{map.title}</Table.Td>
         <Table.Td>
           <Group justify='space-between' gap='xs'>
->>>>>>> 06961c6a
             {alwaysLink ? (
               <Anchor href={data[map.ref]} target='_blank'>
                 {data[map.ref]}
@@ -178,16 +171,8 @@
         </Table.Tbody>
       </Table>
       <Divider />
-<<<<<<< HEAD
-      <Group justify="space-between">
-        <CopyButton
-          value={copyval}
-          label={<Trans>Copy version information</Trans>}
-        />
-=======
       <Group justify='space-between'>
         <CopyButton value={copyval} label={t`Copy version information`} />
->>>>>>> 06961c6a
         <Space />
         <Button
           onClick={() => {
