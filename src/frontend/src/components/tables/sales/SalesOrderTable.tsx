--- conflicted
+++ resolved
@@ -59,53 +59,6 @@
         accessor: 'customer_reference',
         title: t`Customer Reference`
       },
-<<<<<<< HEAD
-      {
-        accessor: 'project_code',
-        title: t`Project Code`
-
-        // TODO: Custom formatter
-      },
-      {
-        accessor: 'status',
-        title: t`Status`,
-        sortable: true,
-
-        render: TableStatusRenderer(ModelType.salesorder)
-      },
-      {
-        accessor: 'creation_date',
-        sortable: true,
-        title: t`Created`,
-        switchable: true,
-        render: (record: any) => renderDate(record.creation_date)
-      },
-      {
-        accessor: 'target_date',
-        sortable: true,
-        title: t`Target Date`,
-        switchable: true,
-        render: (record: any) => renderDate(record.target_date)
-      },
-      {
-        accessor: 'shipment_date',
-        sortable: true,
-        title: t`Shipment Date`,
-        switchable: true,
-        render: (record: any) => renderDate(record.shipment_date)
-      },
-      // TODO: Line items
-      {
-        accessor: 'total_price',
-        sortable: true,
-        title: t`Total Price`,
-        switchable: true,
-        render: (record: any) =>
-          formatCurrency(record.total_price, {
-            currency: record.order_currency
-          })
-      }
-=======
       DescriptionColumn(),
       LineItemsProgressColumn(),
       StatusColumn(ModelType.salesorder),
@@ -114,7 +67,6 @@
       TargetDateColumn(),
       ShipmentDateColumn(),
       TotalPriceColumn()
->>>>>>> ea249c1d
     ];
   }, []);
 
