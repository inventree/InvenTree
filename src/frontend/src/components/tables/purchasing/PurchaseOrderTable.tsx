--- conflicted
+++ resolved
@@ -78,24 +78,14 @@
       {
         accessor: 'creation_date',
         title: t`Created`,
-<<<<<<< HEAD
         switchable: true,
         render: (record: any) => renderDate(record.creation_date)
-=======
-        switchable: true
-        // TODO: Custom date formatter
->>>>>>> 0d99e97e
       },
       {
         accessor: 'target_date',
         title: t`Target Date`,
-<<<<<<< HEAD
         switchable: true,
         render: (record: any) => renderDate(record.target_date)
-=======
-        switchable: true
-        // TODO: Custom date formatter
->>>>>>> 0d99e97e
       },
       {
         accessor: 'line_items',
@@ -105,7 +95,6 @@
       },
       {
         accessor: 'total_price',
-<<<<<<< HEAD
         sortable: true,
         title: t`Total Price`,
         switchable: true,
@@ -113,13 +102,6 @@
           formatCurrency(record.total_price, {
             currency: record.order_currency
           })
-      }
-      // TODO: responsible
-=======
-        title: t`Total Price`,
-        sortable: true,
-        switchable: true
-        // TODO: Custom money formatter
       },
       {
         accessor: 'responsible',
@@ -128,7 +110,6 @@
         switchable: true
         // TODO: custom 'owner' formatter
       }
->>>>>>> 0d99e97e
     ];
   }, []);
 
