--- conflicted
+++ resolved
@@ -112,15 +112,8 @@
               pk: record.pk,
               title: t`Delete Related Part`,
               successMessage: t`Related part deleted`,
-<<<<<<< HEAD
               preFormWarning: t`Are you sure you want to remove this relationship?`,
-              onFormSuccess: refreshTable
-=======
-              preFormContent: (
-                <Text>{t`Are you sure you want to remove this relationship?`}</Text>
-              ),
               onFormSuccess: table.refreshTable
->>>>>>> c3aeadda
             });
           }
         })
