import { t } from '@lingui/macro';
import { ActionIcon, Group, Text, Tooltip } from '@mantine/core';
import { IconLayersLinked } from '@tabler/icons-react';
import { ReactNode, useCallback, useMemo } from 'react';
import { useNavigate } from 'react-router-dom';

import { openCreateApiForm, openDeleteApiForm } from '../../../functions/forms';
import { useTableRefresh } from '../../../hooks/TableRefresh';
import { ApiPaths, apiUrl } from '../../../states/ApiState';
<<<<<<< HEAD
import { Thumbnail } from '../../images/Thumbnail';
=======
import { Thumbnail } from '../../items/Thumbnail';
>>>>>>> 814322e5
import { TableColumn } from '../Column';
import { InvenTreeTable } from '../InvenTreeTable';

export function RelatedPartTable({ partId }: { partId: number }): ReactNode {
  const { tableKey, refreshTable } = useTableRefresh('relatedparts');

  const navigate = useNavigate();

  // Construct table columns for this table
  const tableColumns: TableColumn[] = useMemo(() => {
    function getPart(record: any) {
      if (record.part_1 == partId) {
        return record.part_2_detail;
      } else {
        return record.part_1_detail;
      }
    }

    return [
      {
        accessor: 'part',
        title: t`Part`,
        noWrap: true,
        render: (record: any) => {
          let part = getPart(record);
          return (
            <Group
              onClick={() => {
                navigate(`/part/${part.pk}/`);
              }}
            >
              <Thumbnail src={part.thumbnail || part.image} />
              <Text>{part.name}</Text>
            </Group>
          );
        }
      },
      {
        accessor: 'description',
        title: t`Description`,
        ellipsis: true,
        render: (record: any) => {
          return getPart(record).description;
        }
      }
    ];
  }, []);

  const addRelatedPart = useCallback(() => {
    openCreateApiForm({
      name: 'add-related-part',
      title: t`Add Related Part`,
      url: ApiPaths.related_part_list,
      fields: {
        part_1: {
          hidden: true,
          value: partId
        },
        part_2: {
          label: t`Related Part`
        }
      },
      successMessage: t`Related part added`,
      onFormSuccess: refreshTable
    });
  }, []);

  const customActions: ReactNode[] = useMemo(() => {
    // TODO: Hide if user does not have permission to edit parts
    let actions = [];

    actions.push(
      <Tooltip label={t`Add related part`}>
        <ActionIcon radius="sm" onClick={addRelatedPart}>
          <IconLayersLinked />
        </ActionIcon>
      </Tooltip>
    );

    return actions;
  }, []);

  // Generate row actions
  // TODO: Hide if user does not have permission to edit parts
  const rowActions = useCallback((record: any) => {
    return [
      {
        title: t`Delete`,
        color: 'red',
        onClick: () => {
          openDeleteApiForm({
            name: 'delete-related-part',
            url: ApiPaths.related_part_list,
            pk: record.pk,
            title: t`Delete Related Part`,
            successMessage: t`Related part deleted`,
            preFormContent: (
              <Text>{t`Are you sure you want to remove this relationship?`}</Text>
            ),
            onFormSuccess: refreshTable
          });
        }
      }
    ];
  }, []);

  return (
    <InvenTreeTable
      url={apiUrl(ApiPaths.related_part_list)}
      tableKey={tableKey}
      columns={tableColumns}
      props={{
        params: {
          part: partId,
          category_detail: true
        },
        rowActions: rowActions,
        customActionGroups: customActions
      }}
    />
  );
}<|MERGE_RESOLUTION|>--- conflicted
+++ resolved
@@ -7,11 +7,7 @@
 import { openCreateApiForm, openDeleteApiForm } from '../../../functions/forms';
 import { useTableRefresh } from '../../../hooks/TableRefresh';
 import { ApiPaths, apiUrl } from '../../../states/ApiState';
-<<<<<<< HEAD
 import { Thumbnail } from '../../images/Thumbnail';
-=======
-import { Thumbnail } from '../../items/Thumbnail';
->>>>>>> 814322e5
 import { TableColumn } from '../Column';
 import { InvenTreeTable } from '../InvenTreeTable';
 
@@ -39,6 +35,8 @@
           let part = getPart(record);
           return (
             <Group
+              noWrap={true}
+              position="left"
               onClick={() => {
                 navigate(`/part/${part.pk}/`);
               }}
