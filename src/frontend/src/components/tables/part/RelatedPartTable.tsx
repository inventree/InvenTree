--- conflicted
+++ resolved
@@ -70,35 +70,15 @@
     ];
   }, [partId]);
 
-<<<<<<< HEAD
   const relatedPartFields: ApiFormFieldSet = {
     part_1: {
       hidden: true
     },
     part_2: {}
   };
-=======
-  const addRelatedPart = useCallback(() => {
-    openCreateApiForm({
-      title: t`Add Related Part`,
-      url: ApiEndpoints.related_part_list,
-      fields: {
-        part_1: {
-          hidden: true,
-          value: partId
-        },
-        part_2: {
-          label: t`Related Part`
-        }
-      },
-      successMessage: t`Related part added`,
-      onFormSuccess: table.refreshTable
-    });
-  }, [partId]);
->>>>>>> 282ecebc
 
   const newRelatedPart = useCreateApiFormModal({
-    url: ApiPaths.related_part_list,
+    url: ApiEndpoints.related_part_list,
     title: t`Add Related Part`,
     fields: relatedPartFields,
     initialData: {
@@ -112,7 +92,7 @@
   >(undefined);
 
   const deleteRelatedPart = useDeleteApiFormModal({
-    url: ApiPaths.related_part_list,
+    url: ApiEndpoints.related_part_list,
     pk: selectedRelatedPart,
     title: t`Delete Related Part`,
     onFormSuccess: table.refreshTable
@@ -134,19 +114,8 @@
         RowDeleteAction({
           hidden: !user.hasDeleteRole(UserRoles.part),
           onClick: () => {
-<<<<<<< HEAD
             setSelectedRelatedPart(record.pk);
             deleteRelatedPart.open();
-=======
-            openDeleteApiForm({
-              url: ApiEndpoints.related_part_list,
-              pk: record.pk,
-              title: t`Delete Related Part`,
-              successMessage: t`Related part deleted`,
-              preFormWarning: t`Are you sure you want to remove this relationship?`,
-              onFormSuccess: table.refreshTable
-            });
->>>>>>> 282ecebc
           }
         })
       ];
@@ -155,12 +124,11 @@
   );
 
   return (
-<<<<<<< HEAD
     <>
       {newRelatedPart.modal}
       {deleteRelatedPart.modal}
       <InvenTreeTable
-        url={apiUrl(ApiPaths.related_part_list)}
+        url={apiUrl(ApiEndpoints.related_part_list)}
         tableState={table}
         columns={tableColumns}
         props={{
@@ -173,20 +141,5 @@
         }}
       />
     </>
-=======
-    <InvenTreeTable
-      url={apiUrl(ApiEndpoints.related_part_list)}
-      tableState={table}
-      columns={tableColumns}
-      props={{
-        params: {
-          part: partId,
-          category_detail: true
-        },
-        rowActions: rowActions,
-        tableActions: customActions
-      }}
-    />
->>>>>>> 282ecebc
   );
 }