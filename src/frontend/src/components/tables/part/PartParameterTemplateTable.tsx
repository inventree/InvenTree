import { t } from '@lingui/macro';
import { Text } from '@mantine/core';
import { useCallback, useMemo } from 'react';

import { ApiPaths } from '../../../enums/ApiEndpoints';
import { UserRoles } from '../../../enums/Roles';
import { partParameterTemplateFields } from '../../../forms/PartForms';
import {
  openCreateApiForm,
  openDeleteApiForm,
  openEditApiForm
} from '../../../functions/forms';
import { useTable } from '../../../hooks/UseTable';
import { apiUrl } from '../../../states/ApiState';
import { useUserState } from '../../../states/UserState';
import { AddItemButton } from '../../buttons/AddItemButton';
import { TableColumn } from '../Column';
import { InvenTreeTable } from '../InvenTreeTable';
import { RowDeleteAction, RowEditAction } from '../RowActions';

export function PartParameterTemplateTable() {
  const table = useTable('part-parameter-templates');

  const user = useUserState();

  const tableColumns: TableColumn[] = useMemo(() => {
    return [
      {
        accessor: 'name',
        title: t`Name`,
        sortable: true,
        switchable: false
      },
      {
        accessor: 'units',
        title: t`Units`,
        sortable: true
      },
      {
        accessor: 'description',
        title: t`Description`,
        sortable: false
      },
      {
        accessor: 'checkbox',
        title: t`Checkbox`
      },
      {
        accessor: 'choices',
        title: t`Choices`
      }
    ];
  }, []);

  // Callback for row actions
  const rowActions = useCallback(
    (record: any) => {
      return [
        RowEditAction({
          hidden: !user.hasChangeRole(UserRoles.part),
          onClick: () => {
            openEditApiForm({
              url: ApiPaths.part_parameter_template_list,
              pk: record.pk,
              title: t`Edit Parameter Template`,
              fields: partParameterTemplateFields(),
              successMessage: t`Parameter template updated`,
              onFormSuccess: table.refreshTable
            });
          }
        }),
        RowDeleteAction({
          hidden: !user.hasDeleteRole(UserRoles.part),
          onClick: () => {
            openDeleteApiForm({
              url: ApiPaths.part_parameter_template_list,
              pk: record.pk,
              title: t`Delete Parameter Template`,
              successMessage: t`Parameter template deleted`,
<<<<<<< HEAD
              onFormSuccess: refreshTable,
              preFormWarning: t`Are you sure you want to remove this parameter template?`
=======
              onFormSuccess: table.refreshTable,
              preFormContent: <Text>{t`Remove parameter template`}</Text>
>>>>>>> c3aeadda
            });
          }
        })
      ];
    },
    [user]
  );

  const addParameterTemplate = useCallback(() => {
    openCreateApiForm({
      url: ApiPaths.part_parameter_template_list,
      title: t`Create Parameter Template`,
      fields: partParameterTemplateFields(),
      successMessage: t`Parameter template created`,
      onFormSuccess: table.refreshTable
    });
  }, []);

  const tableActions = useMemo(() => {
    return [
      <AddItemButton
        tooltip={t`Add parameter template`}
        onClick={addParameterTemplate}
        disabled={!user.hasAddRole(UserRoles.part)}
      />
    ];
  }, [user]);

  return (
    <InvenTreeTable
      url={apiUrl(ApiPaths.part_parameter_template_list)}
      tableState={table}
      columns={tableColumns}
      props={{
        rowActions: rowActions,
        customActionGroups: tableActions
      }}
    />
  );
}<|MERGE_RESOLUTION|>--- conflicted
+++ resolved
@@ -77,13 +77,8 @@
               pk: record.pk,
               title: t`Delete Parameter Template`,
               successMessage: t`Parameter template deleted`,
-<<<<<<< HEAD
-              onFormSuccess: refreshTable,
+              onFormSuccess: table.refreshTable,
               preFormWarning: t`Are you sure you want to remove this parameter template?`
-=======
-              onFormSuccess: table.refreshTable,
-              preFormContent: <Text>{t`Remove parameter template`}</Text>
->>>>>>> c3aeadda
             });
           }
         })
