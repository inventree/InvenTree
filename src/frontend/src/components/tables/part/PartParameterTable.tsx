--- conflicted
+++ resolved
@@ -139,15 +139,8 @@
               pk: record.pk,
               title: t`Delete Part Parameter`,
               successMessage: t`Part parameter deleted`,
-<<<<<<< HEAD
-              onFormSuccess: refreshTable,
+              onFormSuccess: table.refreshTable,
               preFormWarning: t`Are you sure you want to remove this parameter?`
-=======
-              onFormSuccess: table.refreshTable,
-              preFormContent: (
-                <Text>{t`Are you sure you want to remove this parameter?`}</Text>
-              )
->>>>>>> c3aeadda
             });
           }
         })
