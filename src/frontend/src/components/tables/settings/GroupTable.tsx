--- conflicted
+++ resolved
@@ -1,9 +1,5 @@
-<<<<<<< HEAD
 import { Trans, t } from '@lingui/macro';
 import { Group, LoadingOverlay, Stack, Text, Title } from '@mantine/core';
-=======
-import { t } from '@lingui/macro';
->>>>>>> e4c5bfc2
 import { useCallback, useMemo } from 'react';
 import { useNavigate } from 'react-router-dom';
 
