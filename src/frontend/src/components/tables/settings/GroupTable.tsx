import { Trans, t } from '@lingui/macro';
import { Group, LoadingOverlay, Stack, Text, Title } from '@mantine/core';
import { useCallback, useMemo } from 'react';
import { useNavigate } from 'react-router-dom';

import { ApiPaths } from '../../../enums/ApiEndpoints';
import {
  openCreateApiForm,
  openDeleteApiForm,
  openEditApiForm
} from '../../../functions/forms';
<<<<<<< HEAD
import { useTableRefresh } from '../../../hooks/TableRefresh';
import { useInstance } from '../../../hooks/UseInstance';
=======
import { useTable } from '../../../hooks/UseTable';
>>>>>>> c3aeadda
import { apiUrl } from '../../../states/ApiState';
import { AddItemButton } from '../../buttons/AddItemButton';
import { EditApiForm } from '../../forms/ApiForm';
import { PlaceholderPill } from '../../items/Placeholder';
import { DetailDrawer } from '../../nav/DetailDrawer';
import { TableColumn } from '../Column';
import { InvenTreeTable } from '../InvenTreeTable';
import { RowAction, RowDeleteAction, RowEditAction } from '../RowActions';

export function GroupDrawer({
  id,
  refreshTable
}: {
  id: string;
  refreshTable: () => void;
}) {
  const {
    refreshInstance,
    instanceQuery: { isFetching, error }
  } = useInstance({
    endpoint: ApiPaths.group_list,
    pk: id,
    throwError: true
  });

  if (isFetching) {
    return <LoadingOverlay visible={true} />;
  }

  if (error) {
    return (
      <Text>
        {(error as any)?.response?.status === 404 ? (
          <Trans>Group with id {id} not found</Trans>
        ) : (
          <Trans>An error occurred while fetching group details</Trans>
        )}
      </Text>
    );
  }

  return (
    <Stack>
      <EditApiForm
        props={{
          url: ApiPaths.group_list,
          pk: id,
          fields: {
            name: {}
          },
          onFormSuccess: () => {
            refreshTable();
            refreshInstance();
          }
        }}
        id={`group-detail-drawer-${id}`}
      />

      <Title order={5}>
        <Trans>Permission set</Trans>
      </Title>
      <Group>
        <PlaceholderPill />
      </Group>
    </Stack>
  );
}

/**
 * Table for displaying list of groups
 */
export function GroupTable() {
<<<<<<< HEAD
  const { tableKey, refreshTable } = useTableRefresh('groups');
  const navigate = useNavigate();
=======
  const table = useTable('groups');
>>>>>>> c3aeadda

  const columns: TableColumn[] = useMemo(() => {
    return [
      {
        accessor: 'name',
        sortable: true,
        title: t`Name`
      }
    ];
  }, []);

  const rowActions = useCallback((record: any): RowAction[] => {
    return [
      RowEditAction({
        onClick: () => {
          openEditApiForm({
            url: ApiPaths.group_list,
            pk: record.pk,
            title: t`Edit group`,
            fields: {
              name: {}
            },
            onFormSuccess: table.refreshTable,
            successMessage: t`Group updated`
          });
        }
      }),
      RowDeleteAction({
        onClick: () => {
          openDeleteApiForm({
            url: ApiPaths.group_list,
            pk: record.pk,
            title: t`Delete group`,
            successMessage: t`Group deleted`,
            onFormSuccess: table.refreshTable,
            preFormContent: (
              <Text>{t`Are you sure you want to delete this group?`}</Text>
            )
          });
        }
      })
    ];
  }, []);

  const addGroup = useCallback(() => {
    openCreateApiForm({
      url: ApiPaths.group_list,
      title: t`Add group`,
      fields: { name: {} },
      onFormSuccess: table.refreshTable,
      successMessage: t`Added group`
    });
  }, []);

  const tableActions = useMemo(() => {
    let actions = [];

    actions.push(
      <AddItemButton
        key={'add-group'}
        onClick={addGroup}
        tooltip={t`Add group`}
      />
    );

    return actions;
  }, []);

  return (
<<<<<<< HEAD
    <>
      <DetailDrawer
        title={t`Edit group`}
        renderContent={(id) => {
          if (!id || !id.startsWith('group-')) return false;
          return (
            <GroupDrawer
              id={id.replace('group-', '')}
              refreshTable={refreshTable}
            />
          );
        }}
      />
      <InvenTreeTable
        url={apiUrl(ApiPaths.group_list)}
        tableKey={tableKey}
        columns={columns}
        props={{
          rowActions: rowActions,
          customActionGroups: tableActions,
          onRowClick: (record) => navigate(`group-${record.pk}/`)
        }}
      />
    </>
=======
    <InvenTreeTable
      url={apiUrl(ApiPaths.group_list)}
      tableState={table}
      columns={columns}
      props={{
        rowActions: rowActions,
        customActionGroups: tableActions
      }}
    />
>>>>>>> c3aeadda
  );
}<|MERGE_RESOLUTION|>--- conflicted
+++ resolved
@@ -9,12 +9,8 @@
   openDeleteApiForm,
   openEditApiForm
 } from '../../../functions/forms';
-<<<<<<< HEAD
-import { useTableRefresh } from '../../../hooks/TableRefresh';
 import { useInstance } from '../../../hooks/UseInstance';
-=======
 import { useTable } from '../../../hooks/UseTable';
->>>>>>> c3aeadda
 import { apiUrl } from '../../../states/ApiState';
 import { AddItemButton } from '../../buttons/AddItemButton';
 import { EditApiForm } from '../../forms/ApiForm';
@@ -87,12 +83,8 @@
  * Table for displaying list of groups
  */
 export function GroupTable() {
-<<<<<<< HEAD
-  const { tableKey, refreshTable } = useTableRefresh('groups');
+  const table = useTable('groups');
   const navigate = useNavigate();
-=======
-  const table = useTable('groups');
->>>>>>> c3aeadda
 
   const columns: TableColumn[] = useMemo(() => {
     return [
@@ -162,7 +154,6 @@
   }, []);
 
   return (
-<<<<<<< HEAD
     <>
       <DetailDrawer
         title={t`Edit group`}
@@ -171,14 +162,14 @@
           return (
             <GroupDrawer
               id={id.replace('group-', '')}
-              refreshTable={refreshTable}
+              refreshTable={table.refreshTable}
             />
           );
         }}
       />
       <InvenTreeTable
         url={apiUrl(ApiPaths.group_list)}
-        tableKey={tableKey}
+        tableState={table}
         columns={columns}
         props={{
           rowActions: rowActions,
@@ -187,16 +178,5 @@
         }}
       />
     </>
-=======
-    <InvenTreeTable
-      url={apiUrl(ApiPaths.group_list)}
-      tableState={table}
-      columns={columns}
-      props={{
-        rowActions: rowActions,
-        customActionGroups: tableActions
-      }}
-    />
->>>>>>> c3aeadda
   );
 }