--- conflicted
+++ resolved
@@ -49,7 +49,7 @@
   }, []);
 
   const newUnit = useCreateApiFormModal({
-    url: ApiPaths.custom_unit_list,
+    url: ApiEndpoints.custom_unit_list,
     title: t`Add Custom Unit`,
     fields: customUnitsFields(),
     onFormSuccess: table.refreshTable
@@ -60,7 +60,7 @@
   );
 
   const editUnit = useEditApiFormModal({
-    url: ApiPaths.custom_unit_list,
+    url: ApiEndpoints.custom_unit_list,
     pk: selectedUnit,
     title: t`Edit Custom Unit`,
     fields: customUnitsFields(),
@@ -68,7 +68,7 @@
   });
 
   const deleteUnit = useDeleteApiFormModal({
-    url: ApiPaths.custom_unit_list,
+    url: ApiEndpoints.custom_unit_list,
     pk: selectedUnit,
     title: t`Delete Custom Unit`,
     onFormSuccess: table.refreshTable
@@ -80,41 +80,15 @@
         RowEditAction({
           hidden: !user.hasChangeRole(UserRoles.admin),
           onClick: () => {
-<<<<<<< HEAD
             setSelectedUnit(record.pk);
             editUnit.open();
-=======
-            openEditApiForm({
-              url: ApiEndpoints.custom_unit_list,
-              pk: record.pk,
-              title: t`Edit custom unit`,
-              fields: {
-                name: {},
-                definition: {},
-                symbol: {}
-              },
-              onFormSuccess: table.refreshTable,
-              successMessage: t`Custom unit updated`
-            });
->>>>>>> 282ecebc
           }
         }),
         RowDeleteAction({
           hidden: !user.hasDeleteRole(UserRoles.admin),
           onClick: () => {
-<<<<<<< HEAD
             setSelectedUnit(record.pk);
             deleteUnit.open();
-=======
-            openDeleteApiForm({
-              url: ApiEndpoints.custom_unit_list,
-              pk: record.pk,
-              title: t`Delete custom unit`,
-              successMessage: t`Custom unit deleted`,
-              onFormSuccess: table.refreshTable,
-              preFormWarning: t`Are you sure you want to remove this custom unit?`
-            });
->>>>>>> 282ecebc
           }
         })
       ];
@@ -122,23 +96,6 @@
     [user]
   );
 
-<<<<<<< HEAD
-=======
-  const addCustomUnit = useCallback(() => {
-    openCreateApiForm({
-      url: ApiEndpoints.custom_unit_list,
-      title: t`Add custom unit`,
-      fields: {
-        name: {},
-        definition: {},
-        symbol: {}
-      },
-      successMessage: t`Custom unit created`,
-      onFormSuccess: table.refreshTable
-    });
-  }, []);
-
->>>>>>> 282ecebc
   const tableActions = useMemo(() => {
     let actions = [];
 
@@ -154,13 +111,12 @@
   }, []);
 
   return (
-<<<<<<< HEAD
     <>
       {newUnit.modal}
       {editUnit.modal}
       {deleteUnit.modal}
       <InvenTreeTable
-        url={apiUrl(ApiPaths.custom_unit_list)}
+        url={apiUrl(ApiEndpoints.custom_unit_list)}
         tableState={table}
         columns={columns}
         props={{
@@ -169,16 +125,5 @@
         }}
       />
     </>
-=======
-    <InvenTreeTable
-      url={apiUrl(ApiEndpoints.custom_unit_list)}
-      tableState={table}
-      columns={columns}
-      props={{
-        rowActions: rowActions,
-        tableActions: tableActions
-      }}
-    />
->>>>>>> 282ecebc
   );
 }