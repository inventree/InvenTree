import { t } from '@lingui/macro';
import { Group, Stack, Text } from '@mantine/core';
import { ReactNode, useMemo } from 'react';
import { useNavigate } from 'react-router-dom';

<<<<<<< HEAD
import { formatCurrency, renderDate } from '../../../defaults/formatters';
import { notYetImplemented } from '../../../functions/notifications';
=======
>>>>>>> 0d99e97e
import { useTableRefresh } from '../../../hooks/TableRefresh';
import { ApiPaths, apiUrl } from '../../../states/ApiState';
import { Thumbnail } from '../../images/Thumbnail';
import { ModelType } from '../../render/ModelType';
import { TableStatusRenderer } from '../../renderers/StatusRenderer';
import { TableColumn } from '../Column';
import { TableFilter } from '../Filter';
import { RowAction } from '../RowActions';
import { TableHoverCard } from '../TableHoverCard';
import { InvenTreeTable } from './../InvenTreeTable';

/**
 * Construct a list of columns for the stock item table
 */
function stockItemTableColumns(): TableColumn[] {
  return [
    {
      accessor: 'part',
      sortable: true,
      title: t`Part`,
      render: function (record: any) {
        let part = record.part_detail ?? {};
        return (
          <Group spacing="xs" noWrap={true}>
            <Thumbnail
              src={part?.thumbnail || part?.image}
              alt={part?.name}
              size={24}
            />
            <Text>{part?.full_name}</Text>
          </Group>
        );
      }
    },
    {
      accessor: 'part_detail.description',
      sortable: false,
      switchable: true,
      title: t`Description`
    },
    {
      accessor: 'quantity',
      sortable: true,
      title: t`Stock`,
      render: (record) => {
        // TODO: Push this out into a custom renderer
        let quantity = record?.quantity ?? 0;
        let allocated = record?.allocated ?? 0;
        let available = quantity - allocated;
        let text = quantity;
        let part = record?.part_detail ?? {};
        let extra: ReactNode[] = [];
        let color = undefined;

        if (record.serial && quantity == 1) {
          text = `# ${record.serial}`;
        }

        if (record.is_building) {
          color = 'blue';
          extra.push(
            <Text size="sm">{t`This stock item is in production`}</Text>
          );
        }

        if (record.sales_order) {
          extra.push(
            <Text size="sm">{t`This stock item has been assigned to a sales order`}</Text>
          );
        }

        if (record.customer) {
          extra.push(
            <Text size="sm">{t`This stock item has been assigned to a customer`}</Text>
          );
        }

        if (record.belongs_to) {
          extra.push(
            <Text size="sm">{t`This stock item is installed in another stock item`}</Text>
          );
        }

        if (record.consumed_by) {
          extra.push(
            <Text size="sm">{t`This stock item has been consumed by a build order`}</Text>
          );
        }

        if (record.expired) {
          extra.push(<Text size="sm">{t`This stock item has expired`}</Text>);
        } else if (record.stale) {
          extra.push(<Text size="sm">{t`This stock item is stale`}</Text>);
        }

        if (allocated > 0) {
          if (allocated >= quantity) {
            color = 'orange';
            extra.push(
              <Text size="sm">{t`This stock item is fully allocated`}</Text>
            );
          } else {
            extra.push(
              <Text size="sm">{t`This stock item is partially allocated`}</Text>
            );
          }
        }

        if (available != quantity) {
          if (available > 0) {
            extra.push(
              <Text size="sm" color="orange">
                {t`Available` + `: ${available}`}
              </Text>
            );
          } else {
            extra.push(
              <Text size="sm" color="red">{t`No stock available`}</Text>
            );
          }
        }

        if (quantity <= 0) {
          color = 'red';
          extra.push(
            <Text size="sm">{t`This stock item has been depleted`}</Text>
          );
        }

        return (
          <TableHoverCard
            value={
              <Group spacing="xs" position="left">
                <Text color={color}>{text}</Text>
                {part.units && (
                  <Text size="xs" color={color}>
                    [{part.units}]
                  </Text>
                )}
              </Group>
            }
            title={t`Stock Information`}
            extra={extra.length > 0 && <Stack spacing="xs">{extra}</Stack>}
          />
        );
      }
    },
    {
      accessor: 'status',
      sortable: true,
      switchable: true,
      filter: true,
      title: t`Status`,
      render: TableStatusRenderer(ModelType.stockitem)
    },
    {
      accessor: 'batch',
      sortable: true,
      switchable: true,
      title: t`Batch`
    },
    {
      accessor: 'location',
      sortable: true,
      switchable: true,
      title: t`Location`,
      render: function (record: any) {
        // TODO: Custom renderer for location
        // TODO: Note, if not "In stock" we don't want to display the actual location here
        return record?.location_detail?.pathstring ?? record.location ?? '-';
      }
    },
    // TODO: stocktake column
    {
      accessor: 'expiry_date',
      sortable: true,
      title: t`Expiry Date`,
      switchable: true,
      render: (record: any) => renderDate(record.expiry_date)
    },
    {
      accessor: 'updated',
      sortable: true,
      title: t`Last Updated`,
      switchable: true,
      render: (record: any) => renderDate(record.updated)
    },
    // TODO: purchase order
    // TODO: Supplier part
    {
      accessor: 'purchase_price',
      sortable: true,
      title: t`Purchase Price`,
      switchable: true,
      render: (record: any) =>
        formatCurrency(record.purchase_price, {
          currency: record.purchase_price_currency
        })
    }
    // TODO: stock value
    // TODO: packaging
    // TODO: notes
  ];
}

/**
 * Construct a list of available filters for the stock item table
 */
function stockItemTableFilters(): TableFilter[] {
  return [
    {
      name: 'test_filter',
      label: t`Test Filter`,
      description: t`This is a test filter`,
      type: 'choice',
      choiceFunction: () => [
        { value: '1', label: 'One' },
        { value: '2', label: 'Two' },
        { value: '3', label: 'Three' }
      ]
    }
  ];
}

/*
 * Load a table of stock items
 */
export function StockItemTable({ params = {} }: { params?: any }) {
  let tableColumns = useMemo(() => stockItemTableColumns(), []);
  let tableFilters = useMemo(() => stockItemTableFilters(), []);

  const { tableKey, refreshTable } = useTableRefresh('stockitem');

  function stockItemRowActions(record: any): RowAction[] {
    let actions: RowAction[] = [];

    // TODO: Custom row actions for stock table
    return actions;
  }

  const navigate = useNavigate();

  return (
    <InvenTreeTable
      url={apiUrl(ApiPaths.stock_item_list)}
      tableKey={tableKey}
      columns={tableColumns}
      props={{
        enableDownload: true,
        enableSelection: true,
        customFilters: tableFilters,
        rowActions: stockItemRowActions,
        onRowClick: (record) => navigate(`/stock/item/${record.pk}`),
        params: {
          ...params,
          part_detail: true,
          location_detail: true,
          supplier_part_detail: true
        }
      }}
    />
  );
}<|MERGE_RESOLUTION|>--- conflicted
+++ resolved
@@ -3,11 +3,7 @@
 import { ReactNode, useMemo } from 'react';
 import { useNavigate } from 'react-router-dom';
 
-<<<<<<< HEAD
 import { formatCurrency, renderDate } from '../../../defaults/formatters';
-import { notYetImplemented } from '../../../functions/notifications';
-=======
->>>>>>> 0d99e97e
 import { useTableRefresh } from '../../../hooks/TableRefresh';
 import { ApiPaths, apiUrl } from '../../../states/ApiState';
 import { Thumbnail } from '../../images/Thumbnail';
