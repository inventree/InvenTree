import { Trans, t } from '@lingui/macro';
import {
  ActionIcon,
  Alert,
  Anchor,
  Center,
  Checkbox,
  Divider,
  Drawer,
  Group,
  Loader,
  Menu,
  Paper,
  Space,
  Stack,
  Text,
  TextInput,
  Tooltip
} from '@mantine/core';
import { useDebouncedValue } from '@mantine/hooks';
import {
  IconAlertCircle,
  IconBackspace,
  IconRefresh,
  IconSearch,
  IconSettings,
  IconX
} from '@tabler/icons-react';
import { useQuery } from '@tanstack/react-query';
import { useEffect, useMemo, useState } from 'react';
import { useNavigate } from 'react-router-dom';

import { api } from '../../App';
import { ApiEndpoints } from '../../enums/ApiEndpoints';
import { ModelType } from '../../enums/ModelType';
import { UserRoles } from '../../enums/Roles';
import { navigateToLink } from '../../functions/navigation';
import { apiUrl } from '../../states/ApiState';
import { useUserSettingsState } from '../../states/SettingsState';
import { useUserState } from '../../states/UserState';
import { Boundary } from '../Boundary';
import { RenderInstance } from '../render/Instance';
import { ModelInformationDict, getModelInfo } from '../render/ModelType';

// Define type for handling individual search queries
type SearchQuery = {
  model: ModelType;
  enabled: boolean;
  parameters: any;
  results?: any;
};

/*
 * Render the results for a single search query
 */
function QueryResultGroup({
  query,
  onRemove,
  onResultClick
}: Readonly<{
  query: SearchQuery;
  onRemove: (query: ModelType) => void;
  onResultClick: (query: ModelType, pk: number, event: any) => void;
}>) {
  if (query.results.count == 0) {
    return null;
  }

  const model = getModelInfo(query.model);

  return (
    <Paper
<<<<<<< HEAD
      shadow='sm'
      radius='xs'
      p='md'
=======
      withBorder
      shadow="sm"
      p="md"
>>>>>>> 255a5d08
      key={`paper-${query.model}`}
      aria-label={`search-group-${query.model}`}
    >
      <Stack key={`stack-${query.model}`}>
        <Group justify='space-between' wrap='nowrap'>
          <Group justify='left' gap={5} wrap='nowrap'>
            <Text size='lg'>{model.label_multiple}</Text>
            <Text size='sm' style={{ fontStyle: 'italic' }}>
              {' '}
              - {query.results.count} <Trans>results</Trans>
            </Text>
          </Group>
          <Space />
          <ActionIcon
            size='sm'
            color='red'
            variant='transparent'
            radius='xs'
            aria-label={`remove-search-group-${query.model}`}
            onClick={() => onRemove(query.model)}
          >
            <IconX />
          </ActionIcon>
        </Group>
        <Divider />
        <Stack aria-label={`search-group-results-${query.model}`}>
          {query.results.results.map((result: any) => (
            <Anchor
              underline="never"
              onClick={(event: any) =>
                onResultClick(query.model, result.pk, event)
              }
              key={`result-${query.model}-${result.pk}`}
            >
              <RenderInstance instance={result} model={query.model} />
            </Anchor>
          ))}
        </Stack>
        <Space />
      </Stack>
    </Paper>
  );
}

/**
 * Construct a drawer which provides quick-search functionality
 * @param
 */
export function SearchDrawer({
  opened,
  onClose
}: Readonly<{
  opened: boolean;
  onClose: () => void;
}>) {
  const [value, setValue] = useState<string>('');
  const [searchText] = useDebouncedValue(value, 500);

  const [searchRegex, setSearchRegex] = useState<boolean>(false);
  const [searchWhole, setSearchWhole] = useState<boolean>(false);

  const user = useUserState();
  const userSettings = useUserSettingsState();

  // Build out search queries based on user permissions and preferences
  const searchQueryList: SearchQuery[] = useMemo(() => {
    return [
      {
        model: ModelType.part,
        parameters: {
          active: userSettings.isSet('SEARCH_HIDE_INACTIVE_PARTS')
            ? true
            : undefined
        },
        enabled:
          user.hasViewRole(UserRoles.part) &&
          userSettings.isSet('SEARCH_PREVIEW_SHOW_PARTS')
      },
      {
        model: ModelType.supplierpart,
        parameters: {
          part_detail: true,
          supplier_detail: true,
          manufacturer_detail: true
        },
        enabled:
          user.hasViewRole(UserRoles.part) &&
          user.hasViewRole(UserRoles.purchase_order) &&
          userSettings.isSet('SEARCH_PREVIEW_SHOW_SUPPLIER_PARTS')
      },
      {
        model: ModelType.manufacturerpart,
        parameters: {
          part_detail: true,
          supplier_detail: true,
          manufacturer_detail: true
        },
        enabled:
          user.hasViewRole(UserRoles.part) &&
          user.hasViewRole(UserRoles.purchase_order) &&
          userSettings.isSet('SEARCH_PREVIEW_SHOW_MANUFACTURER_PARTS')
      },
      {
        model: ModelType.partcategory,
        parameters: {},
        enabled:
          user.hasViewRole(UserRoles.part_category) &&
          userSettings.isSet('SEARCH_PREVIEW_SHOW_CATEGORIES')
      },
      {
        model: ModelType.stockitem,
        parameters: {
          part_detail: true,
          location_detail: true,
          in_stock: userSettings.isSet('SEARCH_PREVIEW_HIDE_UNAVAILABLE_STOCK')
            ? true
            : undefined
        },
        enabled:
          user.hasViewRole(UserRoles.stock) &&
          userSettings.isSet('SEARCH_PREVIEW_SHOW_STOCK')
      },
      {
        model: ModelType.stocklocation,
        parameters: {},
        enabled:
          user.hasViewRole(UserRoles.stock_location) &&
          userSettings.isSet('SEARCH_PREVIEW_SHOW_LOCATIONS')
      },
      {
        model: ModelType.build,
        parameters: {
          part_detail: true
        },
        enabled:
          user.hasViewRole(UserRoles.build) &&
          userSettings.isSet('SEARCH_PREVIEW_SHOW_BUILD_ORDERS')
      },
      {
        model: ModelType.company,
        parameters: {},
        enabled:
          (user.hasViewRole(UserRoles.sales_order) ||
            user.hasViewRole(UserRoles.purchase_order)) &&
          userSettings.isSet('SEARCH_PREVIEW_SHOW_COMPANIES')
      },
      {
        model: ModelType.purchaseorder,
        parameters: {
          supplier_detail: true,
          outstanding: userSettings.isSet(
            'SEARCH_PREVIEW_EXCLUDE_INACTIVE_PURCHASE_ORDERS'
          )
            ? true
            : undefined
        },
        enabled:
          user.hasViewRole(UserRoles.purchase_order) &&
          userSettings.isSet('SEARCH_PREVIEW_SHOW_PURCHASE_ORDERS')
      },
      {
        model: ModelType.salesorder,
        parameters: {
          customer_detail: true,
          outstanding: userSettings.isSet(
            'SEARCH_PREVIEW_EXCLUDE_INACTIVE_SALES_ORDERS'
          )
            ? true
            : undefined
        },
        enabled:
          user.hasViewRole(UserRoles.sales_order) &&
          userSettings.isSet('SEARCH_PREVIEW_SHOW_SALES_ORDERS')
      },
      {
        model: ModelType.returnorder,
        parameters: {
          customer_detail: true,
          outstanding: userSettings.isSet(
            'SEARCH_PREVIEW_EXCLUDE_INACTIVE_RETURN_ORDERS'
          )
            ? true
            : undefined
        },
        enabled:
          user.hasViewRole(UserRoles.return_order) &&
          userSettings.isSet('SEARCH_PREVIEW_SHOW_RETURN_ORDERS')
      }
    ];
  }, [user, userSettings]);

  // Construct a list of search queries based on user permissions
  const searchQueries: SearchQuery[] = searchQueryList.filter((q) => q.enabled);

  // Re-fetch data whenever the search term is updated
  useEffect(() => {
    searchQuery.refetch();
  }, [searchText]);

  // Function for performing the actual search query
  const performSearch = async () => {
    // Return empty result set if no search text
    if (!searchText) {
      return [];
    }

    const params: any = {
      offset: 0,
      limit: userSettings.getSetting('SEARCH_PREVIEW_RESULTS', '10'),
      search: searchText,
      search_regex: searchRegex,
      search_whole: searchWhole
    };

    // Add in custom query parameters
    searchQueries.forEach((query) => {
      params[query.model] = query.parameters;
    });

    return api
      .post(apiUrl(ApiEndpoints.api_search), params)
      .then((response) => response.data)
      .catch((error) => {
        console.error(error);
        return [];
      });
  };

  // Search query manager
  const searchQuery = useQuery({
    queryKey: ['search', searchText, searchRegex, searchWhole],
    queryFn: performSearch
  });

  // A list of queries which return valid results
  const [queryResults, setQueryResults] = useState<SearchQuery[]>([]);

  // Update query results whenever the search results change
  useEffect(() => {
    if (searchQuery.data) {
      let queries = searchQueries.filter(
        (query) => query.model in searchQuery.data
      );

      for (const key in searchQuery.data) {
        const query = queries.find((q) => q.model == key);
        if (query) {
          query.results = searchQuery.data[key];
        }
      }

      // Filter for results with non-zero count
      queries = queries.filter((query) => query.results.count > 0);

      setQueryResults(queries);
    } else {
      setQueryResults([]);
    }
  }, [searchQuery.data]);

  // Callback to remove a set of results from the list
  function removeResults(query: ModelType) {
    setQueryResults(queryResults.filter((q) => q.model != query));
  }

  // Callback when the drawer is closed
  function closeDrawer() {
    setValue('');
    onClose();
  }

  const navigate = useNavigate();

  // Callback when one of the search results is clicked
  function onResultClick(query: ModelType, pk: number, event: any) {
    const targetModel = ModelInformationDict[query];
    if (targetModel.url_detail == undefined) {
      return;
    }

    if (event?.ctrlKey || event?.shiftKey) {
      // Keep the drawer open in this condition
    } else {
      closeDrawer();
    }

    const url = targetModel.url_detail.replace(':pk', pk.toString());
    navigateToLink(url, navigate, event);
  }

  return (
    <Drawer
      opened={opened}
      size='xl'
      onClose={closeDrawer}
      position='right'
      withCloseButton={false}
      styles={{ header: { width: '100%' }, title: { width: '100%' } }}
      title={
        <Group justify='space-between' gap={1} wrap='nowrap'>
          <TextInput
            aria-label='global-search-input'
            placeholder={t`Enter search text`}
<<<<<<< HEAD
            radius='xs'
=======
>>>>>>> 255a5d08
            value={value}
            onChange={(event) => setValue(event.currentTarget.value)}
            leftSection={<IconSearch size='0.8rem' />}
            rightSection={
              value && (
                <IconBackspace color='red' onClick={() => setValue('')} />
              )
            }
            styles={{ root: { width: '100%' } }}
          />
<<<<<<< HEAD
          <ActionIcon
            size='lg'
            variant='outline'
            radius='xs'
            onClick={() => searchQuery.refetch()}
          >
            <IconRefresh />
          </ActionIcon>
          <Menu>
            <Menu.Target>
              <ActionIcon size='lg' variant='outline' radius='xs'>
                <IconSettings />
              </ActionIcon>
=======
          <Tooltip label={t`Refresh search results`} position="bottom-end">
            <ActionIcon
              size="lg"
              variant="transparent"
              onClick={() => searchQuery.refetch()}
            >
              <IconRefresh />
            </ActionIcon>
          </Tooltip>
          <Menu>
            <Menu.Target>
              <Tooltip label={t`Search Options`} position="bottom-end">
                <ActionIcon size="lg" variant="transparent">
                  <IconSettings />
                </ActionIcon>
              </Tooltip>
>>>>>>> 255a5d08
            </Menu.Target>
            <Menu.Dropdown>
              <Menu.Label>{t`Search Options`}</Menu.Label>
              <Menu.Item>
                <Checkbox
                  label={t`Regex search`}
                  checked={searchRegex}
                  onChange={(event) =>
                    setSearchRegex(event.currentTarget.checked)
                  }
<<<<<<< HEAD
                  radius='sm'
=======
>>>>>>> 255a5d08
                />
              </Menu.Item>
              <Menu.Item>
                <Checkbox
                  label={t`Whole word search`}
                  checked={searchWhole}
                  onChange={(event) =>
                    setSearchWhole(event.currentTarget.checked)
                  }
<<<<<<< HEAD
                  radius='sm'
=======
>>>>>>> 255a5d08
                />
              </Menu.Item>
            </Menu.Dropdown>
          </Menu>
        </Group>
      }
    >
      <Boundary label='SearchDrawer'>
        {searchQuery.isFetching && (
          <Center>
            <Loader />
          </Center>
        )}
        {!searchQuery.isFetching && !searchQuery.isError && (
          <Stack gap='md'>
            {queryResults.map((query, idx) => (
              <QueryResultGroup
                key={idx}
                query={query}
                onRemove={(query) => removeResults(query)}
                onResultClick={(query, pk, event) =>
                  onResultClick(query, pk, event)
                }
              />
            ))}
          </Stack>
        )}
        {searchQuery.isError && (
          <Alert
            color='red'
            radius='sm'
            variant='light'
            title={t`Error`}
            icon={<IconAlertCircle size='1rem' />}
          >
            <Trans>An error occurred during search query</Trans>
          </Alert>
        )}
        {searchText &&
          !searchQuery.isFetching &&
          !searchQuery.isError &&
          queryResults.length == 0 && (
            <Alert
              color='blue'
              radius='sm'
              variant='light'
              title={t`No Results`}
              icon={<IconSearch size='1rem' />}
            >
              <Trans>No results available for search query</Trans>
            </Alert>
          )}
      </Boundary>
    </Drawer>
  );
}<|MERGE_RESOLUTION|>--- conflicted
+++ resolved
@@ -70,15 +70,9 @@
 
   return (
     <Paper
-<<<<<<< HEAD
+      withBorder
       shadow='sm'
-      radius='xs'
       p='md'
-=======
-      withBorder
-      shadow="sm"
-      p="md"
->>>>>>> 255a5d08
       key={`paper-${query.model}`}
       aria-label={`search-group-${query.model}`}
     >
@@ -107,7 +101,7 @@
         <Stack aria-label={`search-group-results-${query.model}`}>
           {query.results.results.map((result: any) => (
             <Anchor
-              underline="never"
+              underline='never'
               onClick={(event: any) =>
                 onResultClick(query.model, result.pk, event)
               }
@@ -382,10 +376,6 @@
           <TextInput
             aria-label='global-search-input'
             placeholder={t`Enter search text`}
-<<<<<<< HEAD
-            radius='xs'
-=======
->>>>>>> 255a5d08
             value={value}
             onChange={(event) => setValue(event.currentTarget.value)}
             leftSection={<IconSearch size='0.8rem' />}
@@ -396,25 +386,10 @@
             }
             styles={{ root: { width: '100%' } }}
           />
-<<<<<<< HEAD
-          <ActionIcon
-            size='lg'
-            variant='outline'
-            radius='xs'
-            onClick={() => searchQuery.refetch()}
-          >
-            <IconRefresh />
-          </ActionIcon>
-          <Menu>
-            <Menu.Target>
-              <ActionIcon size='lg' variant='outline' radius='xs'>
-                <IconSettings />
-              </ActionIcon>
-=======
-          <Tooltip label={t`Refresh search results`} position="bottom-end">
+          <Tooltip label={t`Refresh search results`} position='bottom-end'>
             <ActionIcon
-              size="lg"
-              variant="transparent"
+              size='lg'
+              variant='transparent'
               onClick={() => searchQuery.refetch()}
             >
               <IconRefresh />
@@ -422,12 +397,11 @@
           </Tooltip>
           <Menu>
             <Menu.Target>
-              <Tooltip label={t`Search Options`} position="bottom-end">
-                <ActionIcon size="lg" variant="transparent">
+              <Tooltip label={t`Search Options`} position='bottom-end'>
+                <ActionIcon size='lg' variant='transparent'>
                   <IconSettings />
                 </ActionIcon>
               </Tooltip>
->>>>>>> 255a5d08
             </Menu.Target>
             <Menu.Dropdown>
               <Menu.Label>{t`Search Options`}</Menu.Label>
@@ -438,10 +412,6 @@
                   onChange={(event) =>
                     setSearchRegex(event.currentTarget.checked)
                   }
-<<<<<<< HEAD
-                  radius='sm'
-=======
->>>>>>> 255a5d08
                 />
               </Menu.Item>
               <Menu.Item>
@@ -451,10 +421,6 @@
                   onChange={(event) =>
                     setSearchWhole(event.currentTarget.checked)
                   }
-<<<<<<< HEAD
-                  radius='sm'
-=======
->>>>>>> 255a5d08
                 />
               </Menu.Item>
             </Menu.Dropdown>
