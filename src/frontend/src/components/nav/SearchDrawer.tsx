--- conflicted
+++ resolved
@@ -116,14 +116,6 @@
   }
 
   return (
-<<<<<<< HEAD
-    <Paper shadow="sm" radius="xs" p="md" key={`paper-${query.model}`}>
-      <Stack key={`stack-${query.model}`}>
-        <Group justify="space-between" wrap="nowrap">
-          <Group justify="left" gap={5} wrap="nowrap">
-            <Text size="lg">{model.label_multiple}</Text>
-            <Text size="sm" style={{ fontStyle: 'italic' }}>
-=======
     <Accordion.Item key={query.model} value={query.model}>
       <Accordion.Control component='div'>
         <Group justify='space-between'>
@@ -142,7 +134,6 @@
             </Tooltip>
             <Text size='lg'>{query.title ?? modelInfo.label_multiple}</Text>
             <Text size='sm' style={{ fontStyle: 'italic' }}>
->>>>>>> 06961c6a
               {' '}
               - {query.results.count} <Trans>results</Trans>
             </Text>
@@ -470,21 +461,13 @@
       withCloseButton={false}
       styles={{ header: { width: '100%' }, title: { width: '100%' } }}
       title={
-<<<<<<< HEAD
-        <Group justify="space-between" gap={1} wrap="nowrap">
-=======
         <Group justify='space-between' gap={1} wrap='nowrap'>
->>>>>>> 06961c6a
           <TextInput
             aria-label='global-search-input'
             placeholder={t`Enter search text`}
             value={value}
             onChange={(event) => setValue(event.currentTarget.value)}
-<<<<<<< HEAD
-            leftSection={<IconSearch size="0.8rem" />}
-=======
             leftSection={<IconSearch size='0.8rem' />}
->>>>>>> 06961c6a
             rightSection={
               value && (
                 <IconBackspace color='red' onClick={() => setValue('')} />
@@ -534,28 +517,13 @@
         </Group>
       }
     >
-<<<<<<< HEAD
-      <Boundary label="SearchDrawer">
-=======
       <Boundary label='SearchDrawer'>
->>>>>>> 06961c6a
         {searchQuery.isFetching && (
           <Center>
             <Loader />
           </Center>
         )}
         {!searchQuery.isFetching && !searchQuery.isError && (
-<<<<<<< HEAD
-          <Stack gap="md">
-            {queryResults.map((query, idx) => (
-              <QueryResultGroup
-                key={idx}
-                query={query}
-                onRemove={(query) => removeResults(query)}
-                onResultClick={(query, pk) => onResultClick(query, pk)}
-              />
-            ))}
-=======
           <Stack gap='md'>
             <Accordion
               multiple
@@ -575,24 +543,15 @@
                 />
               ))}
             </Accordion>
->>>>>>> 06961c6a
           </Stack>
         )}
         {searchQuery.isError && (
           <Alert
-<<<<<<< HEAD
-            color="red"
-            radius="sm"
-            variant="light"
-            title={t`Error`}
-            icon={<IconAlertCircle size="1rem" />}
-=======
             color='red'
             radius='sm'
             variant='light'
             title={t`Error`}
             icon={<IconAlertCircle size='1rem' />}
->>>>>>> 06961c6a
           >
             <Trans>An error occurred during search query</Trans>
           </Alert>
@@ -602,19 +561,11 @@
           !searchQuery.isError &&
           queryResults.length == 0 && (
             <Alert
-<<<<<<< HEAD
-              color="blue"
-              radius="sm"
-              variant="light"
-              title={t`No results`}
-              icon={<IconSearch size="1rem" />}
-=======
               color='blue'
               radius='sm'
               variant='light'
               title={t`No Results`}
               icon={<IconSearch size='1rem' />}
->>>>>>> 06961c6a
             >
               <Trans>No results available for search query</Trans>
             </Alert>
