--- conflicted
+++ resolved
@@ -5,11 +5,8 @@
 import { useEffect, useState } from 'react';
 import { Navigate, Outlet, useLocation, useNavigate } from 'react-router-dom';
 
-<<<<<<< HEAD
+import { getActions } from '../../defaults/actions';
 import { isLoggedIn } from '../../functions/auth';
-=======
-import { getActions } from '../../defaults/actions';
->>>>>>> bdabdd38
 import { InvenTreeStyle } from '../../globalStyle';
 import { Footer } from './Footer';
 import { Header } from './Header';
