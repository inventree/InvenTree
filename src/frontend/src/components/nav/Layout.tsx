import { t } from '@lingui/macro';
import { Container, Flex, Space } from '@mantine/core';
import { Spotlight, createSpotlight } from '@mantine/spotlight';
import { IconSearch } from '@tabler/icons-react';
import { useEffect, useState } from 'react';
import { Navigate, Outlet, useLocation, useNavigate } from 'react-router-dom';

import { getActions } from '../../defaults/actions';
import * as classes from '../../main.css';
import { useUserState } from '../../states/UserState';
import { Boundary } from '../Boundary';
import { Footer } from './Footer';
import { Header } from './Header';

export const ProtectedRoute = ({ children }: { children: JSX.Element }) => {
  const location = useLocation();
  const { isLoggedIn } = useUserState();

  if (!isLoggedIn()) {
    return (
      <Navigate to="/logged-in" state={{ redirectFrom: location.pathname }} />
    );
  }

  return children;
};

export const [firstStore, firstSpotlight] = createSpotlight();

export default function LayoutComponent() {
  const navigate = useNavigate();
  const location = useLocation();

  const defaultActions = getActions(navigate);
  const [actions, setActions] = useState(defaultActions);
  const [customActions, setCustomActions] = useState<boolean>(false);

<<<<<<< HEAD
  function actionsAreChanging(change: any) {
    if (change.registeredActions.length > defaultactions.length)
      setCustomActions(true);
=======
  function actionsAreChanging(change: []) {
    if (change.length > defaultActions.length) setCustomActions(true);
>>>>>>> 6d620c71
    setActions(change);
  }
  // firstStore.subscribe(actionsAreChanging);

  // clear additional actions on location change
  useEffect(() => {
    if (customActions) {
      setActions(defaultActions);
      setCustomActions(false);
    }
  }, [location]);

  return (
    <ProtectedRoute>
<<<<<<< HEAD
      <Flex direction="column" mih="100vh">
        <Header />
        <Container className={classes.layoutContent} size="100%">
          <Outlet />
        </Container>
        <Space h="xl" />
        <Footer />
        <Spotlight
          actions={actions}
          store={firstStore}
          highlightQuery
          searchProps={{
            leftSection: <IconSearch size="1.2rem" />,
            placeholder: t`Search...`
          }}
          shortcut={['mod + K', '/']}
          nothingFound={t`Nothing found...`}
        />
      </Flex>
=======
      <SpotlightProvider
        actions={actions}
        onActionsChange={actionsAreChanging}
        searchIcon={<IconSearch size="1.2rem" />}
        searchPlaceholder={t`Search...`}
        shortcut={['mod + K', '/']}
        nothingFoundMessage={t`Nothing found...`}
      >
        <Flex direction="column" mih="100vh">
          <Header />
          <Container className={classes.layoutContent} size="100%">
            <Boundary label={'layout'}>
              <Outlet />
            </Boundary>
            {/* </ErrorBoundary> */}
          </Container>
          <Space h="xl" />
          <Footer />
        </Flex>
      </SpotlightProvider>
>>>>>>> 6d620c71
    </ProtectedRoute>
  );
}<|MERGE_RESOLUTION|>--- conflicted
+++ resolved
@@ -35,14 +35,8 @@
   const [actions, setActions] = useState(defaultActions);
   const [customActions, setCustomActions] = useState<boolean>(false);
 
-<<<<<<< HEAD
-  function actionsAreChanging(change: any) {
-    if (change.registeredActions.length > defaultactions.length)
-      setCustomActions(true);
-=======
   function actionsAreChanging(change: []) {
     if (change.length > defaultActions.length) setCustomActions(true);
->>>>>>> 6d620c71
     setActions(change);
   }
   // firstStore.subscribe(actionsAreChanging);
@@ -57,11 +51,13 @@
 
   return (
     <ProtectedRoute>
-<<<<<<< HEAD
       <Flex direction="column" mih="100vh">
         <Header />
         <Container className={classes.layoutContent} size="100%">
-          <Outlet />
+          <Boundary label={'layout'}>
+            <Outlet />
+          </Boundary>
+          {/* </ErrorBoundary> */}
         </Container>
         <Space h="xl" />
         <Footer />
@@ -77,28 +73,6 @@
           nothingFound={t`Nothing found...`}
         />
       </Flex>
-=======
-      <SpotlightProvider
-        actions={actions}
-        onActionsChange={actionsAreChanging}
-        searchIcon={<IconSearch size="1.2rem" />}
-        searchPlaceholder={t`Search...`}
-        shortcut={['mod + K', '/']}
-        nothingFoundMessage={t`Nothing found...`}
-      >
-        <Flex direction="column" mih="100vh">
-          <Header />
-          <Container className={classes.layoutContent} size="100%">
-            <Boundary label={'layout'}>
-              <Outlet />
-            </Boundary>
-            {/* </ErrorBoundary> */}
-          </Container>
-          <Space h="xl" />
-          <Footer />
-        </Flex>
-      </SpotlightProvider>
->>>>>>> 6d620c71
     </ProtectedRoute>
   );
 }