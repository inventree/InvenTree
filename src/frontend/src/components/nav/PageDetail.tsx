--- conflicted
+++ resolved
@@ -63,11 +63,7 @@
           <Group justify='space-between' wrap='nowrap'>
             <Group justify='left' wrap='nowrap'>
               {imageUrl && (
-<<<<<<< HEAD
-                <ApiImage src={imageUrl} radius='sm' h={64} w={64} />
-=======
-                <ApiImage src={imageUrl} radius="sm" mah={42} maw={42} />
->>>>>>> 255a5d08
+                <ApiImage src={imageUrl} radius='sm' mah={42} maw={42} />
               )}
               <Stack gap='xs'>
                 {title && <StylishText size='lg'>{title}</StylishText>}
