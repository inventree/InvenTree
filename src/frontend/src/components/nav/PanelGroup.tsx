--- conflicted
+++ resolved
@@ -104,25 +104,15 @@
   const [expanded, setExpanded] = useState<boolean>(true);
 
   return (
-<<<<<<< HEAD
-    <Paper p="sm" radius="xs" shadow="xs">
-      <Tabs
-        value={panel}
-        orientation="vertical"
-        onChange={handlePanelChange}
-        keepMounted={false}
-      >
-        <Tabs.List justify="left">
-=======
     <Boundary label={`PanelGroup-${pageKey}`}>
       <Paper p="sm" radius="xs" shadow="xs">
         <Tabs
           value={panel}
           orientation="vertical"
-          onTabChange={handlePanelChange}
+          onChange={handlePanelChange}
           keepMounted={false}
         >
-          <Tabs.List position="left">
+          <Tabs.List justify="left">
             {panels.map(
               (panel) =>
                 !panel.hidden && (
@@ -135,7 +125,7 @@
                       p="xs"
                       value={panel.name}
                       //                    icon={(<InvenTreeIcon icon={panel.name}/>)}  // Enable when implementing Icon manager everywhere
-                      icon={panel.icon}
+                      leftSection={panel.icon}
                       hidden={panel.hidden}
                       disabled={panel.disabled}
                       style={{ cursor: panel.disabled ? 'unset' : 'pointer' }}
@@ -151,6 +141,8 @@
                   paddingLeft: '10px'
                 }}
                 onClick={() => setExpanded(!expanded)}
+                variant="transparent"
+                size="md"
               >
                 {expanded ? (
                   <IconLayoutSidebarLeftCollapse opacity={0.5} />
@@ -160,7 +152,6 @@
               </ActionIcon>
             )}
           </Tabs.List>
->>>>>>> 6d620c71
           {panels.map(
             (panel) =>
               !panel.hidden && (
@@ -173,66 +164,7 @@
                     width: '100%'
                   }}
                 >
-<<<<<<< HEAD
-                  <Tabs.Tab
-                    p="xs"
-                    value={panel.name}
-                    //                    icon={(<InvenTreeIcon icon={panel.name}/>)}  // Enable when implementing Icon manager everywhere
-                    leftSection={panel.icon}
-                    hidden={panel.hidden}
-                    disabled={panel.disabled}
-                    style={{ cursor: panel.disabled ? 'unset' : 'pointer' }}
-                  >
-                    {expanded && panel.label}
-                  </Tabs.Tab>
-                </Tooltip>
-              )
-          )}
-          {collapsible && (
-            <ActionIcon
-              style={{
-                paddingLeft: '10px'
-              }}
-              onClick={() => setExpanded(!expanded)}
-              variant="transparent"
-              size="md"
-            >
-              {expanded ? (
-                <IconLayoutSidebarLeftCollapse opacity={0.5} />
-              ) : (
-                <IconLayoutSidebarRightCollapse opacity={0.5} />
-              )}
-            </ActionIcon>
-          )}
-        </Tabs.List>
-        {panels.map(
-          (panel) =>
-            !panel.hidden && (
-              <Tabs.Panel
-                key={panel.name}
-                value={panel.name}
-                p="sm"
-                style={{
-                  overflowX: 'scroll',
-                  width: '100%'
-                }}
-              >
-                <Stack gap="md">
-                  {panel.showHeadline !== false && (
-                    <>
-                      <StylishText size="xl">{panel.label}</StylishText>
-                      <Divider />
-                    </>
-                  )}
-                  {panel.content ?? <PlaceholderPanel />}
-                </Stack>
-              </Tabs.Panel>
-            )
-        )}
-      </Tabs>
-    </Paper>
-=======
-                  <Stack spacing="md">
+                  <Stack gap="md">
                     {panel.showHeadline !== false && (
                       <>
                         <StylishText size="xl">{panel.label}</StylishText>
@@ -249,7 +181,6 @@
         </Tabs>
       </Paper>
     </Boundary>
->>>>>>> 6d620c71
   );
 }
 
