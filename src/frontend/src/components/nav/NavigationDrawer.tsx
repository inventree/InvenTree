--- conflicted
+++ resolved
@@ -10,13 +10,6 @@
 import { useViewportSize } from '@mantine/hooks';
 import { useEffect, useMemo, useRef, useState } from 'react';
 
-<<<<<<< HEAD
-import { aboutLinks, navDocLinks } from '../../defaults/links';
-import { menuItems } from '../../defaults/menuItems';
-import * as classes from '../../main.css';
-import { DocumentationLinks } from '../items/DocumentationLinks';
-import { MenuLinkItem, MenuLinks } from '../items/MenuLinks';
-=======
 import { AboutLinks, DocumentationLinks } from '../../defaults/links';
 import { ModelType } from '../../enums/ModelType';
 import { UserRoles } from '../../enums/Roles';
@@ -27,7 +20,6 @@
 import { InvenTreeLogo } from '../items/InvenTreeLogo';
 import { type MenuLinkItem, MenuLinks } from '../items/MenuLinks';
 import { StylishText } from '../items/StylishText';
->>>>>>> 06961c6a
 
 // TODO @matmair #1: implement plugin loading and menu item generation see #5269
 const plugins: MenuLinkItem[] = [];
@@ -38,11 +30,7 @@
 }: Readonly<{
   opened: boolean;
   close: () => void;
-<<<<<<< HEAD
-}) {
-=======
 }>) {
->>>>>>> 06961c6a
   return (
     <Drawer
       opened={opened}
@@ -57,16 +45,12 @@
     </Drawer>
   );
 }
-<<<<<<< HEAD
-function DrawerContent() {
-=======
 
 function DrawerContent({ closeFunc }: Readonly<{ closeFunc?: () => void }>) {
   const user = useUserState();
 
   const globalSettings = useGlobalSettingsState();
 
->>>>>>> 06961c6a
   const [scrollHeight, setScrollHeight] = useState(0);
   const ref = useRef(null);
   const { height } = useViewportSize();
