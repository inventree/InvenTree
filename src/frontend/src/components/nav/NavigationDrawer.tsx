import { t } from '@lingui/macro';
import {
  Container,
  Drawer,
  Flex,
  Group,
  ScrollArea,
  Space
} from '@mantine/core';
import { useViewportSize } from '@mantine/hooks';
import { useEffect, useMemo, useRef, useState } from 'react';

import { AboutLinks, DocumentationLinks } from '../../defaults/links';
import { ModelType } from '../../enums/ModelType';
import { UserRoles } from '../../enums/Roles';
import useInstanceName from '../../hooks/UseInstanceName';
import * as classes from '../../main.css';
<<<<<<< HEAD
import { DocumentationLinks } from '../items/DocumentationLinks';
import { type MenuLinkItem, MenuLinks } from '../items/MenuLinks';
=======
import { useGlobalSettingsState } from '../../states/SettingsState';
import { useUserState } from '../../states/UserState';
import { InvenTreeLogo } from '../items/InvenTreeLogo';
import { MenuLinkItem, MenuLinks } from '../items/MenuLinks';
import { StylishText } from '../items/StylishText';
>>>>>>> 255a5d08

// TODO @matmair #1: implement plugin loading and menu item generation see #5269
const plugins: MenuLinkItem[] = [];

export function NavigationDrawer({
  opened,
  close
}: Readonly<{
  opened: boolean;
  close: () => void;
}>) {
  return (
    <Drawer
      opened={opened}
      onClose={close}
      size="lg"
      withCloseButton={false}
      classNames={{
        body: classes.navigationDrawer
      }}
    >
      <DrawerContent closeFunc={close} />
    </Drawer>
  );
}

function DrawerContent({ closeFunc }: { closeFunc?: () => void }) {
  const user = useUserState();

  const globalSettings = useGlobalSettingsState();

  const [scrollHeight, setScrollHeight] = useState(0);
  const ref = useRef(null);
  const { height } = useViewportSize();

  const title = useInstanceName();

  // update scroll height when viewport size changes
  useEffect(() => {
    if (ref.current == null) return;
    setScrollHeight(height - ref.current['clientHeight'] - 65);
  });

  // Construct menu items
  const menuItemsNavigate: MenuLinkItem[] = useMemo(() => {
    return [
      {
        id: 'home',
        title: t`Dashboard`,
        link: '/',
        icon: 'dashboard'
      },
      {
        id: 'parts',
        title: t`Parts`,
        hidden: !user.hasViewPermission(ModelType.part),
        link: '/part',
        icon: 'part'
      },
      {
        id: 'stock',
        title: t`Stock`,
        link: '/stock',
        hidden: !user.hasViewPermission(ModelType.stockitem),
        icon: 'stock'
      },
      {
        id: 'build',
        title: t`Manufacturing`,
        link: '/manufacturing/',
        hidden: !user.hasViewRole(UserRoles.build),
        icon: 'build'
      },
      {
        id: 'purchasing',
        title: t`Purchasing`,
        link: '/purchasing/',
        hidden: !user.hasViewRole(UserRoles.purchase_order),
        icon: 'purchase_orders'
      },
      {
        id: 'sales',
        title: t`Sales`,
        link: '/sales/',
        hidden: !user.hasViewRole(UserRoles.sales_order),
        icon: 'sales_orders'
      }
    ];
  }, [user]);

  const menuItemsAction: MenuLinkItem[] = useMemo(() => {
    return [
      {
        id: 'barcode',
        title: t`Scan Barcode`,
        link: '/scan',
        icon: 'barcode',
        hidden: !globalSettings.isSet('BARCODE_ENABLE')
      }
    ];
  }, [user, globalSettings]);

  const menuItemsSettings: MenuLinkItem[] = useMemo(() => {
    return [
      {
        id: 'notifications',
        title: t`Notifications`,
        link: '/notifications',
        icon: 'notification'
      },
      {
        id: 'user-settings',
        title: t`User Settings`,
        link: '/settings/user',
        icon: 'user'
      },
      {
        id: 'system-settings',
        title: t`System Settings`,
        link: '/settings/system',
        icon: 'system',
        hidden: !user.isStaff()
      },
      {
        id: 'admin-center',
        title: t`Admin Center`,
        link: '/settings/admin',
        icon: 'admin',
        hidden: !user.isStaff()
      }
    ];
  }, [user]);

  const menuItemsDocumentation: MenuLinkItem[] = useMemo(
    () => DocumentationLinks(),
    []
  );

  const menuItemsAbout: MenuLinkItem[] = useMemo(() => AboutLinks(), []);

  return (
<<<<<<< HEAD
    <Flex direction='column' mih='100vh' p={16}>
      <Title order={3}>{t`Navigation`}</Title>
      <Container className={classes.layoutContent} p={0}>
        <ScrollArea h={scrollHeight} type='always' offsetScrollbars>
          <Title order={5}>{t`Pages`}</Title>
          <MenuLinks links={onlyItems} />
          <Space h='md' />
=======
    <Flex direction="column" mih="100vh" p={16}>
      <Group wrap="nowrap">
        <InvenTreeLogo />
        <StylishText size="xl">{title}</StylishText>
      </Group>
      <Space h="xs" />
      <Container className={classes.layoutContent} p={0}>
        <ScrollArea h={scrollHeight} type="always" offsetScrollbars>
          <MenuLinks
            title={t`Navigation`}
            links={menuItemsNavigate}
            beforeClick={closeFunc}
          />
          <MenuLinks
            title={t`Settings`}
            links={menuItemsSettings}
            beforeClick={closeFunc}
          />
          <MenuLinks
            title={t`Actions`}
            links={menuItemsAction}
            beforeClick={closeFunc}
          />
          <Space h="md" />
>>>>>>> 255a5d08
          {plugins.length > 0 ? (
            <>
              <MenuLinks
                title={t`Plugins`}
                links={plugins}
                beforeClick={closeFunc}
              />
            </>
          ) : (
            <></>
          )}
        </ScrollArea>
      </Container>
      <div ref={ref}>
<<<<<<< HEAD
        <Space h='md' />
        <Title order={5}>{t`Documentation`}</Title>
        <DocumentationLinks links={navDocLinks} />
        <Space h='md' />
        <Title order={5}>{t`About`}</Title>
        <DocumentationLinks links={aboutLinks} />
=======
        <Space h="md" />
        <MenuLinks
          title={t`Documentation`}
          links={menuItemsDocumentation}
          beforeClick={closeFunc}
        />
        <Space h="md" />
        <MenuLinks
          title={t`About`}
          links={menuItemsAbout}
          beforeClick={closeFunc}
        />
>>>>>>> 255a5d08
      </div>
    </Flex>
  );
}<|MERGE_RESOLUTION|>--- conflicted
+++ resolved
@@ -15,16 +15,11 @@
 import { UserRoles } from '../../enums/Roles';
 import useInstanceName from '../../hooks/UseInstanceName';
 import * as classes from '../../main.css';
-<<<<<<< HEAD
-import { DocumentationLinks } from '../items/DocumentationLinks';
-import { type MenuLinkItem, MenuLinks } from '../items/MenuLinks';
-=======
 import { useGlobalSettingsState } from '../../states/SettingsState';
 import { useUserState } from '../../states/UserState';
 import { InvenTreeLogo } from '../items/InvenTreeLogo';
-import { MenuLinkItem, MenuLinks } from '../items/MenuLinks';
+import { type MenuLinkItem, MenuLinks } from '../items/MenuLinks';
 import { StylishText } from '../items/StylishText';
->>>>>>> 255a5d08
 
 // TODO @matmair #1: implement plugin loading and menu item generation see #5269
 const plugins: MenuLinkItem[] = [];
@@ -40,7 +35,7 @@
     <Drawer
       opened={opened}
       onClose={close}
-      size="lg"
+      size='lg'
       withCloseButton={false}
       classNames={{
         body: classes.navigationDrawer
@@ -166,23 +161,14 @@
   const menuItemsAbout: MenuLinkItem[] = useMemo(() => AboutLinks(), []);
 
   return (
-<<<<<<< HEAD
     <Flex direction='column' mih='100vh' p={16}>
-      <Title order={3}>{t`Navigation`}</Title>
+      <Group wrap='nowrap'>
+        <InvenTreeLogo />
+        <StylishText size='xl'>{title}</StylishText>
+      </Group>
+      <Space h='xs' />
       <Container className={classes.layoutContent} p={0}>
         <ScrollArea h={scrollHeight} type='always' offsetScrollbars>
-          <Title order={5}>{t`Pages`}</Title>
-          <MenuLinks links={onlyItems} />
-          <Space h='md' />
-=======
-    <Flex direction="column" mih="100vh" p={16}>
-      <Group wrap="nowrap">
-        <InvenTreeLogo />
-        <StylishText size="xl">{title}</StylishText>
-      </Group>
-      <Space h="xs" />
-      <Container className={classes.layoutContent} p={0}>
-        <ScrollArea h={scrollHeight} type="always" offsetScrollbars>
           <MenuLinks
             title={t`Navigation`}
             links={menuItemsNavigate}
@@ -198,8 +184,7 @@
             links={menuItemsAction}
             beforeClick={closeFunc}
           />
-          <Space h="md" />
->>>>>>> 255a5d08
+          <Space h='md' />
           {plugins.length > 0 ? (
             <>
               <MenuLinks
@@ -214,27 +199,18 @@
         </ScrollArea>
       </Container>
       <div ref={ref}>
-<<<<<<< HEAD
         <Space h='md' />
-        <Title order={5}>{t`Documentation`}</Title>
-        <DocumentationLinks links={navDocLinks} />
-        <Space h='md' />
-        <Title order={5}>{t`About`}</Title>
-        <DocumentationLinks links={aboutLinks} />
-=======
-        <Space h="md" />
         <MenuLinks
           title={t`Documentation`}
           links={menuItemsDocumentation}
           beforeClick={closeFunc}
         />
-        <Space h="md" />
+        <Space h='md' />
         <MenuLinks
           title={t`About`}
           links={menuItemsAbout}
           beforeClick={closeFunc}
         />
->>>>>>> 255a5d08
       </div>
     </Flex>
   );
