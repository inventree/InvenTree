--- conflicted
+++ resolved
@@ -1,21 +1,6 @@
 import * as classes from '../../main.css';
 
 export function Footer() {
-<<<<<<< HEAD
-  const items = footerLinks.map((link) => (
-    <Anchor<'a'>
-      c='dimmed'
-      key={link.key}
-      href={link.link}
-      onClick={(event) => event.preventDefault()}
-      size='sm'
-    >
-      {link.label}
-    </Anchor>
-  ));
-
-=======
->>>>>>> 255a5d08
   return (
     <div className={classes.layoutFooter}>
       {
