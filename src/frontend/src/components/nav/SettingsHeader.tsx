--- conflicted
+++ resolved
@@ -29,29 +29,6 @@
   label,
   title,
   shorthand,
-<<<<<<< HEAD
-  subtitle,
-  switch_condition = true,
-  switch_text,
-  switch_link
-}: Readonly<SettingsHeaderInterface>) {
-  return (
-    <Stack gap="0" ml={'sm'}>
-      <Group>
-        <Title order={3}>{title}</Title>
-        {shorthand && <Text c="dimmed">({shorthand})</Text>}
-      </Group>
-      <Group>
-        <Text c="dimmed">{subtitle}</Text>
-        {switch_text && switch_link && switch_condition && (
-          <Anchor component={Link} to={switch_link}>
-            <IconSwitch size={14} />
-            {switch_text}
-          </Anchor>
-        )}
-      </Group>
-    </Stack>
-=======
   subtitle
 }: Readonly<SettingsHeaderInterface>) {
   const user = useUserState();
@@ -78,6 +55,5 @@
         />
       )}
     </Group>
->>>>>>> 06961c6a
   );
 }