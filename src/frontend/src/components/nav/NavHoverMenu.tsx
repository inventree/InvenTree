import { UnstyledButton } from '@mantine/core';

import { InvenTreeLogo } from '../items/InvenTreeLogo';

export function NavHoverMenu({
  openDrawer
}: Readonly<{
  openDrawer: () => void;
}>) {
  return (
<<<<<<< HEAD
    <HoverCard
      width={600}
      openDelay={300}
      position='bottom'
      shadow='md'
      withinPortal
    >
      <HoverCard.Target>
        <UnstyledButton onClick={() => openDrawer()} aria-label='Homenav'>
          <InvenTreeLogo />
        </UnstyledButton>
      </HoverCard.Target>

      <HoverCard.Dropdown style={{ overflow: 'hidden' }}>
        <Group justify='space-between' px='md'>
          <ActionIcon
            onClick={openDrawer}
            onMouseOver={openDrawer}
            title={t`Open Navigation`}
            variant='default'
          >
            <IconLayoutSidebar />
          </ActionIcon>
          <Group gap={'xs'}>
            {instanceName ? (
              instanceName
            ) : (
              <Skeleton height={20} width={40} radius={vars.radiusDefault} />
            )}{' '}
            |{' '}
            {servername ? (
              servername
            ) : (
              <Skeleton height={20} width={40} radius={vars.radiusDefault} />
            )}
          </Group>
          <Anchor href='#' fz='xs' onClick={openDrawer}>
            <Trans>View all</Trans>
          </Anchor>
        </Group>

        <Divider
          my='sm'
          mx='-md'
          color={
            colorScheme === 'dark' ? vars.colors.dark[5] : vars.colors.gray[1]
          }
        />
        <MenuLinks links={onlyItems} highlighted={true} />
        <div className={classes.headerDropdownFooter}>
          <Group justify='space-between'>
            <div>
              <Text fw={500} fz='sm'>
                <Trans>Get started</Trans>
              </Text>
              <Text size='xs' c='dimmed'>
                <Trans>
                  Overview over high-level objects, functions and possible
                  usecases.
                </Trans>
              </Text>
            </div>
            <Button variant='default'>
              <Trans>Get started</Trans>
            </Button>
          </Group>
        </div>
      </HoverCard.Dropdown>
    </HoverCard>
=======
    <UnstyledButton onClick={() => openDrawer()} aria-label="navigation-menu">
      <InvenTreeLogo />
    </UnstyledButton>
>>>>>>> 255a5d08
  );
}<|MERGE_RESOLUTION|>--- conflicted
+++ resolved
@@ -8,80 +8,8 @@
   openDrawer: () => void;
 }>) {
   return (
-<<<<<<< HEAD
-    <HoverCard
-      width={600}
-      openDelay={300}
-      position='bottom'
-      shadow='md'
-      withinPortal
-    >
-      <HoverCard.Target>
-        <UnstyledButton onClick={() => openDrawer()} aria-label='Homenav'>
-          <InvenTreeLogo />
-        </UnstyledButton>
-      </HoverCard.Target>
-
-      <HoverCard.Dropdown style={{ overflow: 'hidden' }}>
-        <Group justify='space-between' px='md'>
-          <ActionIcon
-            onClick={openDrawer}
-            onMouseOver={openDrawer}
-            title={t`Open Navigation`}
-            variant='default'
-          >
-            <IconLayoutSidebar />
-          </ActionIcon>
-          <Group gap={'xs'}>
-            {instanceName ? (
-              instanceName
-            ) : (
-              <Skeleton height={20} width={40} radius={vars.radiusDefault} />
-            )}{' '}
-            |{' '}
-            {servername ? (
-              servername
-            ) : (
-              <Skeleton height={20} width={40} radius={vars.radiusDefault} />
-            )}
-          </Group>
-          <Anchor href='#' fz='xs' onClick={openDrawer}>
-            <Trans>View all</Trans>
-          </Anchor>
-        </Group>
-
-        <Divider
-          my='sm'
-          mx='-md'
-          color={
-            colorScheme === 'dark' ? vars.colors.dark[5] : vars.colors.gray[1]
-          }
-        />
-        <MenuLinks links={onlyItems} highlighted={true} />
-        <div className={classes.headerDropdownFooter}>
-          <Group justify='space-between'>
-            <div>
-              <Text fw={500} fz='sm'>
-                <Trans>Get started</Trans>
-              </Text>
-              <Text size='xs' c='dimmed'>
-                <Trans>
-                  Overview over high-level objects, functions and possible
-                  usecases.
-                </Trans>
-              </Text>
-            </div>
-            <Button variant='default'>
-              <Trans>Get started</Trans>
-            </Button>
-          </Group>
-        </div>
-      </HoverCard.Dropdown>
-    </HoverCard>
-=======
-    <UnstyledButton onClick={() => openDrawer()} aria-label="navigation-menu">
+    <UnstyledButton onClick={() => openDrawer()} aria-label='navigation-menu'>
       <InvenTreeLogo />
     </UnstyledButton>
->>>>>>> 255a5d08
   );
 }