import { Trans } from '@lingui/macro';
import { Group, Menu, Skeleton, Text, UnstyledButton } from '@mantine/core';
import {
  IconChevronDown,
  IconHeart,
  IconLogout,
  IconPlugConnected,
  IconSettings,
  IconUserCircle,
  IconUserCog
} from '@tabler/icons-react';
import { useContext } from 'react';
import { Link } from 'react-router-dom';

import { UserContext } from '../../contexts/UserContext';
import { doClassicLogout } from '../../functions/auth';
import { InvenTreeStyle } from '../../globalStyle';
<<<<<<< HEAD

export function MainMenu() {
  const { classes, theme } = InvenTreeStyle();

  const user = useContext(UserContext);

=======
import { useUserState } from '../../states/UserState';
import { PlaceholderPill } from '../items/Placeholder';

export function MainMenu() {
  const { classes, theme } = InvenTreeStyle();
  const [username] = useUserState((state) => [state.user?.name]);
>>>>>>> bf7c1b43
  return (
    <Menu width={260} position="bottom-end">
      <Menu.Target>
        <UnstyledButton className={classes.layoutHeaderUser}>
          <Group spacing={7}>
            <IconChevronDown />
          </Group>
        </UnstyledButton>
      </Menu.Target>
      <Menu.Dropdown>
        <Menu.Label>
          <Trans>Settings</Trans>
        </Menu.Label>
        {user && (
          <Menu.Item
            icon={<IconUserCog />}
            component={Link}
            to="/settings/user"
          >
            <Trans>Account settings</Trans>
          </Menu.Item>
        )}
        {user?.is_staff && (
          <Menu.Item icon={<IconSettings />} component={Link} to="/settings/">
            <Trans>System Settings</Trans>
          </Menu.Item>
        )}
        {user?.is_staff && (
          <Menu.Item
            icon={<IconPlugConnected />}
            component={Link}
            to="/settings/plugin"
          >
            <Trans>Plugins</Trans>
          </Menu.Item>
        )}
        <Menu.Divider />
        <Menu.Item
          icon={<IconLogout />}
          onClick={() => {
            doClassicLogout();
          }}
        >
          <Trans>Logout</Trans>
        </Menu.Item>
      </Menu.Dropdown>
    </Menu>
  );
}<|MERGE_RESOLUTION|>--- conflicted
+++ resolved
@@ -4,69 +4,46 @@
   IconChevronDown,
   IconHeart,
   IconLogout,
-  IconPlugConnected,
   IconSettings,
-  IconUserCircle,
-  IconUserCog
+  IconUserCircle
 } from '@tabler/icons-react';
-import { useContext } from 'react';
 import { Link } from 'react-router-dom';
 
-import { UserContext } from '../../contexts/UserContext';
 import { doClassicLogout } from '../../functions/auth';
 import { InvenTreeStyle } from '../../globalStyle';
-<<<<<<< HEAD
-
-export function MainMenu() {
-  const { classes, theme } = InvenTreeStyle();
-
-  const user = useContext(UserContext);
-
-=======
 import { useUserState } from '../../states/UserState';
 import { PlaceholderPill } from '../items/Placeholder';
 
 export function MainMenu() {
   const { classes, theme } = InvenTreeStyle();
   const [username] = useUserState((state) => [state.user?.name]);
->>>>>>> bf7c1b43
   return (
     <Menu width={260} position="bottom-end">
       <Menu.Target>
         <UnstyledButton className={classes.layoutHeaderUser}>
           <Group spacing={7}>
+            <Text weight={500} size="sm" sx={{ lineHeight: 1 }} mr={3}>
+              {username ? (
+                username
+              ) : (
+                <Skeleton height={20} width={40} radius={theme.defaultRadius} />
+              )}
+            </Text>
             <IconChevronDown />
           </Group>
         </UnstyledButton>
       </Menu.Target>
       <Menu.Dropdown>
+        <Menu.Item icon={<IconUserCircle />}>
+          <Trans>Profile</Trans> <PlaceholderPill />
+        </Menu.Item>
+
         <Menu.Label>
           <Trans>Settings</Trans>
         </Menu.Label>
-        {user && (
-          <Menu.Item
-            icon={<IconUserCog />}
-            component={Link}
-            to="/settings/user"
-          >
-            <Trans>Account settings</Trans>
-          </Menu.Item>
-        )}
-        {user?.is_staff && (
-          <Menu.Item icon={<IconSettings />} component={Link} to="/settings/">
-            <Trans>System Settings</Trans>
-          </Menu.Item>
-        )}
-        {user?.is_staff && (
-          <Menu.Item
-            icon={<IconPlugConnected />}
-            component={Link}
-            to="/settings/plugin"
-          >
-            <Trans>Plugins</Trans>
-          </Menu.Item>
-        )}
-        <Menu.Divider />
+        <Menu.Item icon={<IconSettings />} component={Link} to="/profile/user">
+          <Trans>Account settings</Trans>
+        </Menu.Item>
         <Menu.Item
           icon={<IconLogout />}
           onClick={() => {
