import { ApiEndpoints } from '@lib/enums/ApiEndpoints';
import { apiUrl } from '@lib/functions/Api';
import type { AuthContext } from '@lib/types/Auth';
import { Trans } from '@lingui/react/macro';
import {
  Button,
  Group,
  HoverCard,
  List,
  Menu,
  Skeleton,
  Table,
  Text,
  UnstyledButton,
  useMantineColorScheme
} from '@mantine/core';
import {
  IconChevronDown,
  IconInfoCircle,
  IconLogout,
  IconMoonStars,
  IconSettings,
  IconSun,
  IconUserBolt,
  IconUserCog
} from '@tabler/icons-react';
import { Link, useNavigate } from 'react-router-dom';
import { authApi, doLogout } from '../../functions/auth';

import { useShallow } from 'zustand/react/shallow';
import * as classes from '../../main.css';
import { parseDate } from '../../pages/Index/Settings/AccountSettings/SecurityContent';
import { useServerApiState } from '../../states/ApiState';
import { useUserState } from '../../states/UserState';
import type { ServerAPIProps } from '../../states/states';
import { vars } from '../../theme';
export function MainMenu() {
  const navigate = useNavigate();
  const [user, username] = useUserState(
    useShallow((state) => [state.user, state.username])
  );
  const { colorScheme, toggleColorScheme } = useMantineColorScheme();
  const [server, auth_context] = useServerApiState((state) => [
    state.server,
    state.auth_context
  ]);

  return (
    <>
      {user?.is_superuser && (
        <HoverCard shadow='md' openDelay={500} closeDelay={500} withArrow>
          <HoverCard.Target>
            <IconInfoCircle />
          </HoverCard.Target>
          <HoverCard.Dropdown>
            <AuthContextInformation
              server={server}
              auth_context={auth_context}
            />
          </HoverCard.Dropdown>
        </HoverCard>
      )}

      <Menu width={260} position='bottom-end'>
        <Menu.Target>
          <UnstyledButton className={classes.layoutHeaderUser}>
            <Group gap={7}>
              {username() ? (
                <Text fw={500} size='sm' style={{ lineHeight: 1 }} mr={3}>
                  {username()}
                </Text>
              ) : (
                <Skeleton height={20} width={40} radius={vars.radiusDefault} />
              )}
              <IconChevronDown />
            </Group>
          </UnstyledButton>
        </Menu.Target>
        <Menu.Dropdown>
          <Menu.Label>
            <Trans>Settings</Trans>
          </Menu.Label>
          <Menu.Item
            leftSection={<IconUserCog />}
            component={Link}
            to='/settings/user'
          >
            <Trans>Account Settings</Trans>
          </Menu.Item>
<<<<<<< HEAD
          {user?.is_staff && (
            <Menu.Item
              leftSection={<IconSettings />}
              component={Link}
              to='/settings/system'
            >
              <Trans>System Settings</Trans>
            </Menu.Item>
          )}
=======
        )}
        {user?.is_staff && (
>>>>>>> 6a190888
          <Menu.Item
            onClick={toggleColorScheme}
            leftSection={
              colorScheme === 'dark' ? <IconSun /> : <IconMoonStars />
            }
            c={
              colorScheme === 'dark'
                ? vars.colors.yellow[4]
                : vars.colors.blue[6]
            }
          >
            <Trans>Change Color Mode</Trans>
          </Menu.Item>
          {user?.is_staff && <Menu.Divider />}
          {user?.is_staff && (
            <Menu.Item
              leftSection={<IconUserBolt />}
              component={Link}
              to='/settings/admin'
            >
              <Trans>Admin Center</Trans>
            </Menu.Item>
          )}
          <Menu.Divider />
          <Menu.Item
            leftSection={<IconLogout />}
            onClick={() => {
              doLogout(navigate);
            }}
          >
            <Trans>Logout</Trans>
          </Menu.Item>
<<<<<<< HEAD
        </Menu.Dropdown>
      </Menu>
    </>
  );
}
function AuthContextInformation({
  server,
  auth_context
}: Readonly<{
  server: ServerAPIProps;
  auth_context: AuthContext | undefined;
}>) {
  const [setAuthContext] = useServerApiState((state) => [state.setAuthContext]);

  function fetchAuthContext() {
    authApi(apiUrl(ApiEndpoints.auth_session)).then((resp) => {
      setAuthContext(resp.data.data);
    });
  }

  const rows = [
    { name: 'Server version', value: server.version },
    { name: 'API version', value: server.apiVersion },
    { name: 'User ID', value: auth_context?.user?.id }
  ];
  return (
    <>
      <Table>
        <Table.Thead>
          <Table.Tr>
            <Table.Th>
              <Trans>Name</Trans>
            </Table.Th>
            <Table.Th>
              <Trans>Value</Trans>
            </Table.Th>
          </Table.Tr>
        </Table.Thead>
        <Table.Tbody>
          {rows.map((element) => (
            <Table.Tr key={element.name}>
              <Table.Td>{element.name}</Table.Td>
              <Table.Td>{element.value}</Table.Td>
            </Table.Tr>
          ))}
        </Table.Tbody>
      </Table>
      {auth_context?.methods && (
        <>
          <Text size='sm'>
            <Trans>Methods</Trans>
          </Text>

          <List type='ordered'>
            {auth_context?.methods.map((method: any) => (
              <List.Item key={method.at}>
                <strong>{parseDate(method.at)}</strong>: {method.method}
              </List.Item>
            ))}
          </List>
        </>
      )}
      <Button
        variant='light'
        size='compact-md'
        onClick={(e) => {
          e.preventDefault();
          fetchAuthContext();
        }}
      >
        <Trans>Reload</Trans>
      </Button>
    </>
=======
        )}
        {user?.is_staff && <Menu.Divider />}
        <Menu.Item
          onClick={toggleColorScheme}
          leftSection={colorScheme === 'dark' ? <IconSun /> : <IconMoonStars />}
          c={
            colorScheme === 'dark' ? vars.colors.yellow[4] : vars.colors.blue[6]
          }
        >
          <Trans>Change Color Mode</Trans>
        </Menu.Item>
        <Menu.Divider />
        <Menu.Item
          leftSection={<IconLogout />}
          onClick={() => {
            doLogout(navigate);
          }}
        >
          <Trans>Logout</Trans>
        </Menu.Item>
      </Menu.Dropdown>
    </Menu>
>>>>>>> 6a190888
  );
}<|MERGE_RESOLUTION|>--- conflicted
+++ resolved
@@ -21,7 +21,6 @@
   IconMoonStars,
   IconSettings,
   IconSun,
-  IconUserBolt,
   IconUserCog
 } from '@tabler/icons-react';
 import { Link, useNavigate } from 'react-router-dom';
@@ -87,7 +86,6 @@
           >
             <Trans>Account Settings</Trans>
           </Menu.Item>
-<<<<<<< HEAD
           {user?.is_staff && (
             <Menu.Item
               leftSection={<IconSettings />}
@@ -97,10 +95,6 @@
               <Trans>System Settings</Trans>
             </Menu.Item>
           )}
-=======
-        )}
-        {user?.is_staff && (
->>>>>>> 6a190888
           <Menu.Item
             onClick={toggleColorScheme}
             leftSection={
@@ -115,15 +109,19 @@
             <Trans>Change Color Mode</Trans>
           </Menu.Item>
           {user?.is_staff && <Menu.Divider />}
-          {user?.is_staff && (
-            <Menu.Item
-              leftSection={<IconUserBolt />}
-              component={Link}
-              to='/settings/admin'
-            >
-              <Trans>Admin Center</Trans>
-            </Menu.Item>
-          )}
+          <Menu.Item
+            onClick={toggleColorScheme}
+            leftSection={
+              colorScheme === 'dark' ? <IconSun /> : <IconMoonStars />
+            }
+            c={
+              colorScheme === 'dark'
+                ? vars.colors.yellow[4]
+                : vars.colors.blue[6]
+            }
+          >
+            <Trans>Change Color Mode</Trans>
+          </Menu.Item>
           <Menu.Divider />
           <Menu.Item
             leftSection={<IconLogout />}
@@ -133,12 +131,12 @@
           >
             <Trans>Logout</Trans>
           </Menu.Item>
-<<<<<<< HEAD
         </Menu.Dropdown>
       </Menu>
     </>
   );
 }
+
 function AuthContextInformation({
   server,
   auth_context
@@ -207,29 +205,5 @@
         <Trans>Reload</Trans>
       </Button>
     </>
-=======
-        )}
-        {user?.is_staff && <Menu.Divider />}
-        <Menu.Item
-          onClick={toggleColorScheme}
-          leftSection={colorScheme === 'dark' ? <IconSun /> : <IconMoonStars />}
-          c={
-            colorScheme === 'dark' ? vars.colors.yellow[4] : vars.colors.blue[6]
-          }
-        >
-          <Trans>Change Color Mode</Trans>
-        </Menu.Item>
-        <Menu.Divider />
-        <Menu.Item
-          leftSection={<IconLogout />}
-          onClick={() => {
-            doLogout(navigate);
-          }}
-        >
-          <Trans>Logout</Trans>
-        </Menu.Item>
-      </Menu.Dropdown>
-    </Menu>
->>>>>>> 6a190888
   );
 }