--- conflicted
+++ resolved
@@ -20,7 +20,7 @@
 
 import { api } from '../../App';
 import { ApiEndpoints } from '../../enums/ApiEndpoints';
-import { ModelType } from '../../enums/ModelType';
+import type { ModelType } from '../../enums/ModelType';
 import { navigateToLink } from '../../functions/navigation';
 import { getDetailUrl } from '../../functions/urls';
 import { base_url } from '../../main';
@@ -44,12 +44,12 @@
 
   let link = notification.target?.link;
 
-  let model_type = notification.target?.model_type;
-  let model_id = notification.target?.model_id;
+  const model_type = notification.target?.model_type;
+  const model_id = notification.target?.model_id;
 
   // If a valid model type is provided, that overrides the specified link
   if (model_type as ModelType) {
-    let model_info = ModelInformationDict[model_type as ModelType];
+    const model_info = ModelInformationDict[model_type as ModelType];
     if (model_info?.url_detail && model_id) {
       link = getDetailUrl(model_type as ModelType, model_id);
     } else if (model_info?.url_overview) {
@@ -58,18 +58,18 @@
   }
 
   return (
-    <Paper p="xs" shadow="xs">
-      <Group justify="space-between" wrap="nowrap">
+    <Paper p='xs' shadow='xs'>
+      <Group justify='space-between' wrap='nowrap'>
         <Tooltip
           label={notification.message}
-          position="bottom-end"
+          position='bottom-end'
           hidden={!notification.message}
         >
           <Stack gap={2}>
             <Anchor
               href={link ? `/${base_url}${link}` : '#'}
-              underline="hover"
-              target="_blank"
+              underline='hover'
+              target='_blank'
               onClick={(event: any) => {
                 if (link) {
                   // Mark the notification as read
@@ -81,13 +81,13 @@
                 }
               }}
             >
-              <Text size="sm">{notification.name}</Text>
+              <Text size='sm'>{notification.name}</Text>
             </Anchor>
-            <Text size="xs">{notification.age_human}</Text>
+            <Text size='xs'>{notification.age_human}</Text>
           </Stack>
         </Tooltip>
-        <Tooltip label={t`Mark as read`} position="bottom-end">
-          <ActionIcon variant="transparent" onClick={onRead}>
+        <Tooltip label={t`Mark as read`} position='bottom-end'>
+          <ActionIcon variant='transparent' onClick={onRead}>
             <IconBellCheck />
           </ActionIcon>
         </Tooltip>
@@ -203,75 +203,12 @@
         </Group>
       }
     >
-<<<<<<< HEAD
-      <Stack gap='xs'>
-        <Divider />
-        {!hasNotifications && (
-          <Alert color='green'>
-            <Text size='sm'>{t`You have no unread notifications.`}</Text>
-          </Alert>
-        )}
-        {hasNotifications &&
-          notificationQuery.data?.results?.map((notification: any) => (
-            <Group justify='space-between' key={notification.pk}>
-              <Stack gap='3'>
-                {notification?.target?.link ? (
-                  <Text
-                    size='sm'
-                    component={Link}
-                    to={notification?.target?.link}
-                    target='_blank'
-                  >
-                    {notification.target?.name ??
-                      notification.name ??
-                      t`Notification`}
-                  </Text>
-                ) : (
-                  <Text size='sm'>
-                    {notification.target?.name ??
-                      notification.name ??
-                      t`Notification`}
-                  </Text>
-                )}
-                <Text size='xs'>{notification.age_human ?? ''}</Text>
-              </Stack>
-              <Space />
-              <ActionIcon
-                color='gray'
-                variant='hover'
-                onClick={() => {
-                  const url = apiUrl(
-                    ApiEndpoints.notifications_list,
-                    notification.pk
-                  );
-                  api
-                    .patch(url, {
-                      read: true
-                    })
-                    .then((response) => {
-                      notificationQuery.refetch();
-                    });
-                }}
-              >
-                <Tooltip label={t`Mark as read`}>
-                  <IconBellCheck />
-                </Tooltip>
-              </ActionIcon>
-            </Group>
-          ))}
-        {notificationQuery.isFetching && (
-          <Center>
-            <Loader size='sm' />
-          </Center>
-        )}
-      </Stack>
-=======
-      <Boundary label="NotificationDrawer">
-        <Stack gap="xs">
+      <Boundary label='NotificationDrawer'>
+        <Stack gap='xs'>
           <Divider />
           {!hasNotifications && (
-            <Alert color="green">
-              <Text size="sm">{t`You have no unread notifications.`}</Text>
+            <Alert color='green'>
+              <Text size='sm'>{t`You have no unread notifications.`}</Text>
             </Alert>
           )}
           {hasNotifications &&
@@ -284,12 +221,11 @@
             ))}
           {notificationQuery.isFetching && (
             <Center>
-              <Loader size="sm" />
+              <Loader size='sm' />
             </Center>
           )}
         </Stack>
       </Boundary>
->>>>>>> 255a5d08
     </Drawer>
   );
 }