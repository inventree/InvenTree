import { t } from '@lingui/macro';
import {
  ActionIcon,
  Alert,
  Anchor,
  Center,
  Divider,
  Drawer,
  Group,
  Loader,
  Paper,
  Stack,
  Text,
  Tooltip
} from '@mantine/core';
import { IconArrowRight, IconBellCheck } from '@tabler/icons-react';
import { useQuery } from '@tanstack/react-query';
import { useCallback, useMemo } from 'react';
import { useNavigate } from 'react-router-dom';

import { Boundary } from '@lib/components';
import { StylishText } from '@lib/components';
import { ApiEndpoints } from '@lib/core';
import type { ModelType } from '@lib/core';
import { ModelInformationDict } from '@lib/core';
import { apiUrl } from '@lib/functions';
import { getDetailUrl } from '@lib/functions';
import { getBaseUrl, navigateToLink } from '@lib/functions';
import { api } from '../../App';
<<<<<<< HEAD
=======
import { ApiEndpoints } from '../../enums/ApiEndpoints';
import type { ModelType } from '../../enums/ModelType';
import { navigateToLink } from '../../functions/navigation';
import { getDetailUrl } from '../../functions/urls';
import { getBaseUrl } from '../../main';
import { apiUrl } from '../../states/ApiState';
>>>>>>> 662a0b27
import { useUserState } from '../../states/UserState';

/**
 * Render a single notification entry in the drawer
 */
function NotificationEntry({
  notification,
  onRead
}: Readonly<{
  notification: any;
  onRead: () => void;
}>) {
  const navigate = useNavigate();
  const base_url = getBaseUrl();

  let link = notification.target?.link;

  const model_type = notification.target?.model_type;
  const model_id = notification.target?.model_id;

  // If a valid model type is provided, that overrides the specified link
  if (model_type as ModelType) {
    const model_info = ModelInformationDict[model_type as ModelType];
    if (model_info?.url_detail && model_id) {
      link = getDetailUrl(model_type as ModelType, model_id);
    } else if (model_info?.url_overview) {
      link = model_info.url_overview;
    }
  }

  return (
    <Paper p='xs' shadow='xs'>
      <Group justify='space-between' wrap='nowrap'>
        <Tooltip
          label={notification.message}
          position='bottom-end'
          hidden={!notification.message}
        >
          <Stack gap={2}>
            <Anchor
              href={link ? `/${getBaseUrl()}${link}` : '#'}
              underline='hover'
              target='_blank'
              onClick={(event: any) => {
                if (link) {
                  // Mark the notification as read
                  onRead();
                }

                if (link.startsWith('/')) {
                  navigateToLink(link, navigate, event);
                }
              }}
            >
              <Text size='sm'>{notification.name}</Text>
            </Anchor>
            <Text size='xs'>{notification.age_human}</Text>
          </Stack>
        </Tooltip>
        <Tooltip label={t`Mark as read`} position='bottom-end'>
          <ActionIcon variant='transparent' onClick={onRead}>
            <IconBellCheck />
          </ActionIcon>
        </Tooltip>
      </Group>
    </Paper>
  );
}

/**
 * Construct a notification drawer.
 */
export function NotificationDrawer({
  opened,
  onClose
}: Readonly<{
  opened: boolean;
  onClose: () => void;
}>) {
  const { isLoggedIn } = useUserState();

  const navigate = useNavigate();

  const notificationQuery = useQuery({
    enabled: opened && isLoggedIn(),
    queryKey: ['notifications', opened],
    queryFn: async () =>
      api
        .get(apiUrl(ApiEndpoints.notifications_list), {
          params: {
            read: false,
            limit: 10,
            ordering: '-creation'
          }
        })
        .then((response) => response.data)
        .catch((error) => {
          return error;
        }),
    refetchOnMount: false
  });

  const hasNotifications: boolean = useMemo(() => {
    return (notificationQuery.data?.results?.length ?? 0) > 0;
  }, [notificationQuery.data]);

  const markAllAsRead = useCallback(() => {
    api
      .get(apiUrl(ApiEndpoints.notifications_readall), {
        params: {
          read: false
        }
      })
      .catch((_error) => {})
      .then((_response) => {
        notificationQuery.refetch();
      });
  }, []);

  const markAsRead = useCallback((notification: any) => {
    api
      .patch(apiUrl(ApiEndpoints.notifications_list, notification.pk), {
        read: true
      })
      .then(() => {
        notificationQuery.refetch();
      })
      .catch(() => {
        notificationQuery.refetch();
      });
  }, []);

  return (
    <Drawer
      opened={opened}
      size='md'
      position='right'
      onClose={onClose}
      withCloseButton={false}
      styles={{
        header: {
          width: '100%'
        },
        title: {
          width: '100%'
        }
      }}
      title={
        <Group justify='space-between' wrap='nowrap'>
          <StylishText size='lg'>{t`Notifications`}</StylishText>
          <Group justify='end' wrap='nowrap'>
            <Tooltip label={t`Mark all as read`}>
              <ActionIcon
                variant='transparent'
                onClick={() => {
                  markAllAsRead();
                }}
              >
                <IconBellCheck />
              </ActionIcon>
            </Tooltip>
            <Tooltip label={t`View all notifications`}>
              <ActionIcon
                onClick={(event: any) => {
                  onClose();
                  navigateToLink('/notifications/unread', navigate, event);
                }}
                variant='transparent'
              >
                <IconArrowRight />
              </ActionIcon>
            </Tooltip>
          </Group>
        </Group>
      }
    >
      <Boundary label='NotificationDrawer'>
        <Stack gap='xs'>
          <Divider />
          {!hasNotifications && (
            <Alert color='green'>
              <Text size='sm'>{t`You have no unread notifications.`}</Text>
            </Alert>
          )}
          {hasNotifications &&
            notificationQuery.data?.results?.map((notification: any) => (
              <NotificationEntry
                key={`notification-${notification.pk}`}
                notification={notification}
                onRead={() => markAsRead(notification)}
              />
            ))}
          {notificationQuery.isFetching && (
            <Center>
              <Loader size='sm' />
            </Center>
          )}
        </Stack>
      </Boundary>
    </Drawer>
  );
}<|MERGE_RESOLUTION|>--- conflicted
+++ resolved
@@ -27,15 +27,6 @@
 import { getDetailUrl } from '@lib/functions';
 import { getBaseUrl, navigateToLink } from '@lib/functions';
 import { api } from '../../App';
-<<<<<<< HEAD
-=======
-import { ApiEndpoints } from '../../enums/ApiEndpoints';
-import type { ModelType } from '../../enums/ModelType';
-import { navigateToLink } from '../../functions/navigation';
-import { getDetailUrl } from '../../functions/urls';
-import { getBaseUrl } from '../../main';
-import { apiUrl } from '../../states/ApiState';
->>>>>>> 662a0b27
 import { useUserState } from '../../states/UserState';
 
 /**
