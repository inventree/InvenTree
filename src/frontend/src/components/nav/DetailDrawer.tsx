--- conflicted
+++ resolved
@@ -4,11 +4,7 @@
 import { Link, Route, Routes, useNavigate, useParams } from 'react-router-dom';
 import type { To } from 'react-router-dom';
 
-<<<<<<< HEAD
-import { UiSizeType } from '../../defaults/formatters';
-=======
 import type { UiSizeType } from '../../defaults/formatters';
->>>>>>> 06961c6a
 import { useLocalState } from '../../states/LocalState';
 import * as classes from './DetailDrawer.css';
 
