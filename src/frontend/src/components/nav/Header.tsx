import {
  ActionIcon,
  Container,
  Group,
  Indicator,
  Tabs,
  Text
} from '@mantine/core';
import { useDisclosure } from '@mantine/hooks';
import { IconBell, IconSearch } from '@tabler/icons-react';
import { useQuery } from '@tanstack/react-query';
import { type ReactNode, useEffect, useMemo, useState } from 'react';
import { useMatch, useNavigate } from 'react-router-dom';

import { api } from '../../App';
<<<<<<< HEAD
import type { NavigationUIFeature } from '../../components/plugins/PluginUIFeatureTypes';
import { navTabs as mainNavTabs } from '../../defaults/links';
=======
import { getNavTabs } from '../../defaults/links';
>>>>>>> fc5b8479
import { ApiEndpoints } from '../../enums/ApiEndpoints';
import { navigateToLink } from '../../functions/navigation';
import { usePluginUIFeature } from '../../hooks/UsePluginUIFeature';
import * as classes from '../../main.css';
import { apiUrl, useServerApiState } from '../../states/ApiState';
import { useLocalState } from '../../states/LocalState';
import {
  useGlobalSettingsState,
  useUserSettingsState
} from '../../states/SettingsState';
import { useUserState } from '../../states/UserState';
import { ScanButton } from '../buttons/ScanButton';
import { SpotlightButton } from '../buttons/SpotlightButton';
import { MainMenu } from './MainMenu';
import { NavHoverMenu } from './NavHoverMenu';
import { NavigationDrawer } from './NavigationDrawer';
import { NotificationDrawer } from './NotificationDrawer';
import { SearchDrawer } from './SearchDrawer';

export function Header() {
  const [setNavigationOpen, navigationOpen] = useLocalState((state) => [
    state.setNavigationOpen,
    state.navigationOpen
  ]);
  const [server] = useServerApiState((state) => [state.server]);
  const [navDrawerOpened, { open: openNavDrawer, close: closeNavDrawer }] =
    useDisclosure(navigationOpen);
  const [
    searchDrawerOpened,
    { open: openSearchDrawer, close: closeSearchDrawer }
  ] = useDisclosure(false);

  const [
    notificationDrawerOpened,
    { open: openNotificationDrawer, close: closeNotificationDrawer }
  ] = useDisclosure(false);

  const { isLoggedIn } = useUserState();
  const [notificationCount, setNotificationCount] = useState<number>(0);
  const globalSettings = useGlobalSettingsState();

  const navbar_message = useMemo(() => {
    return server.customize?.navbar_message;
  }, [server.customize]);

  // Fetch number of notifications for the current user
  const notifications = useQuery({
    queryKey: ['notification-count'],
    enabled: isLoggedIn(),
    queryFn: async () => {
      if (!isLoggedIn()) {
        return null;
      }

      try {
        const params = {
          params: {
            read: false,
            limit: 1
          }
        };
        const response = await api
          .get(apiUrl(ApiEndpoints.notifications_list), params)
          .catch(() => {
            return null;
          });
        setNotificationCount(response?.data?.count ?? 0);
        return response?.data ?? null;
      } catch (error) {
        return null;
      }
    },
    refetchInterval: 30000,
    refetchOnMount: true
  });

  // Sync Navigation Drawer state with zustand
  useEffect(() => {
    if (navigationOpen === navDrawerOpened) return;
    setNavigationOpen(navDrawerOpened);
  }, [navDrawerOpened]);

  useEffect(() => {
    if (navigationOpen === navDrawerOpened) return;
    if (navigationOpen) openNavDrawer();
    else closeNavDrawer();
  }, [navigationOpen]);

  return (
    <div className={classes.layoutHeader}>
      <SearchDrawer opened={searchDrawerOpened} onClose={closeSearchDrawer} />
      <NavigationDrawer opened={navDrawerOpened} close={closeNavDrawer} />
      <NotificationDrawer
        opened={notificationDrawerOpened}
        onClose={() => {
          notifications.refetch();
          closeNotificationDrawer();
        }}
      />
      <Container className={classes.layoutHeaderSection} size='100%'>
        <Group justify='space-between'>
          <Group>
            <NavHoverMenu openDrawer={openNavDrawer} />
            <NavTabs />
          </Group>
          {navbar_message && (
            <Text>
              {/* biome-ignore lint/security/noDangerouslySetInnerHtml: <explanation> */}
              <span dangerouslySetInnerHTML={{ __html: navbar_message }} />
            </Text>
          )}
          <Group>
            <ActionIcon
              onClick={openSearchDrawer}
              variant='transparent'
              aria-label='open-search'
            >
              <IconSearch />
            </ActionIcon>
            <SpotlightButton />
            {globalSettings.isSet('BARCODE_ENABLE') && <ScanButton />}
            <Indicator
              radius='lg'
              size='18'
              label={notificationCount}
              color='red'
              disabled={notificationCount <= 0}
              inline
            >
              <ActionIcon
                onClick={openNotificationDrawer}
                variant='transparent'
                aria-label='open-notifications'
              >
                <IconBell />
              </ActionIcon>
            </Indicator>
            <MainMenu />
          </Group>
        </Group>
      </Container>
    </div>
  );
}

function NavTabs() {
  const user = useUserState();
  const navigate = useNavigate();
  const match = useMatch(':tabName/*');
  const tabValue = match?.params.tabName;
  const navTabs = getNavTabs(user);
  const userSettings = useUserSettingsState();

  const withIcons: boolean = useMemo(
    () => userSettings.isSet('ICONS_IN_NAVBAR', false),
    [userSettings]
  );

  const extraNavs = usePluginUIFeature<NavigationUIFeature>({
    featureType: 'navigation',
    context: {}
  });

  const tabs: ReactNode[] = useMemo(() => {
    const _tabs: ReactNode[] = [];

<<<<<<< HEAD
    // static content
    mainNavTabs.forEach((tab) => {
      if (tab.role && !user.hasViewRole(tab.role)) {
        return;
      }
=======
    navTabs.forEach((tab) => {
      if (tab.role && !user.hasViewRole(tab.role)) {
        return;
      }

      // TODO: Hide icons if user does not wish to display them!

>>>>>>> fc5b8479
      _tabs.push(
        <Tabs.Tab
          value={tab.name}
          key={tab.name}
          leftSection={
            withIcons &&
            tab.icon && (
              <ActionIcon variant='transparent'>{tab.icon}</ActionIcon>
            )
          }
          onClick={(event: any) =>
            navigateToLink(`/${tab.name}`, navigate, event)
          }
        >
          {tab.title}
        </Tabs.Tab>
      );
    });

    // dynamic content
    extraNavs.forEach((nav) => {
      _tabs.push(
        <Tabs.Tab
          value={nav.options.title}
          key={nav.options.key}
          onClick={(event: any) =>
            navigateToLink(nav.options.options.url, navigate, event)
          }
        >
          {nav.options.title}
        </Tabs.Tab>
      );
    });

    return _tabs;
<<<<<<< HEAD
  }, [extraNavs, mainNavTabs, user]);
=======
  }, [navTabs, user, withIcons]);
>>>>>>> fc5b8479

  return (
    <Tabs
      defaultValue='home'
      classNames={{
        root: classes.tabs,
        list: classes.tabsList,
        tab: classes.tab
      }}
      value={tabValue}
    >
      <Tabs.List>{tabs.map((tab) => tab)}</Tabs.List>
    </Tabs>
  );
}<|MERGE_RESOLUTION|>--- conflicted
+++ resolved
@@ -13,12 +13,8 @@
 import { useMatch, useNavigate } from 'react-router-dom';
 
 import { api } from '../../App';
-<<<<<<< HEAD
 import type { NavigationUIFeature } from '../../components/plugins/PluginUIFeatureTypes';
-import { navTabs as mainNavTabs } from '../../defaults/links';
-=======
 import { getNavTabs } from '../../defaults/links';
->>>>>>> fc5b8479
 import { ApiEndpoints } from '../../enums/ApiEndpoints';
 import { navigateToLink } from '../../functions/navigation';
 import { usePluginUIFeature } from '../../hooks/UsePluginUIFeature';
@@ -185,21 +181,16 @@
   const tabs: ReactNode[] = useMemo(() => {
     const _tabs: ReactNode[] = [];
 
-<<<<<<< HEAD
+    const mainNavTabs = getNavTabs(user);
+
     // static content
     mainNavTabs.forEach((tab) => {
       if (tab.role && !user.hasViewRole(tab.role)) {
         return;
       }
-=======
-    navTabs.forEach((tab) => {
-      if (tab.role && !user.hasViewRole(tab.role)) {
-        return;
-      }
 
       // TODO: Hide icons if user does not wish to display them!
 
->>>>>>> fc5b8479
       _tabs.push(
         <Tabs.Tab
           value={tab.name}
@@ -218,7 +209,6 @@
         </Tabs.Tab>
       );
     });
-
     // dynamic content
     extraNavs.forEach((nav) => {
       _tabs.push(
@@ -235,11 +225,7 @@
     });
 
     return _tabs;
-<<<<<<< HEAD
-  }, [extraNavs, mainNavTabs, user]);
-=======
-  }, [navTabs, user, withIcons]);
->>>>>>> fc5b8479
+  }, [extraNavs, navTabs, user, withIcons]);
 
   return (
     <Tabs
