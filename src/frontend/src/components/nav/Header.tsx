--- conflicted
+++ resolved
@@ -1,7 +1,3 @@
-import { ApiEndpoints } from '@lib/enums/ApiEndpoints';
-import { apiUrl } from '@lib/functions/Api';
-import { navigateToLink } from '@lib/functions/Navigation';
-import { t } from '@lingui/core/macro';
 import {
   ActionIcon,
   Container,
@@ -16,15 +12,12 @@
 import { useQuery } from '@tanstack/react-query';
 import { type ReactNode, useEffect, useMemo, useState } from 'react';
 import { useMatch, useNavigate } from 'react-router-dom';
-<<<<<<< HEAD
 
 import { ApiEndpoints } from '@lib/enums/ApiEndpoints';
 import { apiUrl } from '@lib/functions/Api';
 import { navigateToLink } from '@lib/functions/Navigation';
 import { t } from '@lingui/core/macro';
 import { useShallow } from 'zustand/react/shallow';
-=======
->>>>>>> 021063df
 import { api } from '../../App';
 import type { NavigationUIFeature } from '../../components/plugins/PluginUIFeatureTypes';
 import { getNavTabs } from '../../defaults/links';
