--- conflicted
+++ resolved
@@ -1,16 +1,11 @@
-<<<<<<< HEAD
-import { ActionIcon, Container, Group, Indicator, Tabs } from '@mantine/core';
-=======
 import {
   ActionIcon,
   Container,
   Group,
   Indicator,
   Tabs,
-  Text,
-  UnstyledButton
+  Text
 } from '@mantine/core';
->>>>>>> f3ddd270
 import { useDisclosure } from '@mantine/hooks';
 import { IconBell, IconSearch } from '@tabler/icons-react';
 import { useQuery } from '@tanstack/react-query';
