import {
  ActionIcon,
  Container,
  Group,
  Indicator,
  Tabs,
  Text,
  Tooltip
} from '@mantine/core';
import { useDisclosure } from '@mantine/hooks';
import { IconBell, IconSearch } from '@tabler/icons-react';
import { useQuery } from '@tanstack/react-query';
import { type ReactNode, useEffect, useMemo, useState } from 'react';
import { useMatch, useNavigate } from 'react-router-dom';

import { t } from '@lingui/core/macro';
import { useShallow } from 'zustand/react/shallow';
import { api } from '../../App';
import { getNavTabs } from '../../defaults/links';
import { ApiEndpoints } from '../../enums/ApiEndpoints';
import { navigateToLink } from '../../functions/navigation';
import * as classes from '../../main.css';
import { apiUrl, useServerApiState } from '../../states/ApiState';
import { useLocalState } from '../../states/LocalState';
import {
  useGlobalSettingsState,
  useUserSettingsState
} from '../../states/SettingsState';
import { useUserState } from '../../states/UserState';
import { ScanButton } from '../buttons/ScanButton';
import { SpotlightButton } from '../buttons/SpotlightButton';
import { Alerts } from './Alerts';
import { MainMenu } from './MainMenu';
import { NavHoverMenu } from './NavHoverMenu';
import { NavigationDrawer } from './NavigationDrawer';
import { NotificationDrawer } from './NotificationDrawer';
import { SearchDrawer } from './SearchDrawer';

export function Header() {
<<<<<<< HEAD
  const [setNavigationOpen, navigationOpen] = useLocalState(
    useShallow((state) => [state.setNavigationOpen, state.navigationOpen])
  );
  const [server] = useServerApiState(useShallow((state) => [state.server]));
=======
  const [setNavigationOpen, navigationOpen] = useLocalState((state) => [
    state.setNavigationOpen,
    state.navigationOpen
  ]);
  const [server] = useServerApiState((state) => [state.server]);
>>>>>>> b48ceb00
  const [navDrawerOpened, { open: openNavDrawer, close: closeNavDrawer }] =
    useDisclosure(navigationOpen);
  const [
    searchDrawerOpened,
    { open: openSearchDrawer, close: closeSearchDrawer }
  ] = useDisclosure(false);

  const [
    notificationDrawerOpened,
    { open: openNotificationDrawer, close: closeNotificationDrawer }
  ] = useDisclosure(false);

  const { isLoggedIn, isStaff } = useUserState();
  const [notificationCount, setNotificationCount] = useState<number>(0);
  const globalSettings = useGlobalSettingsState();

  const navbar_message = useMemo(() => {
    return server.customize?.navbar_message;
  }, [server.customize]);

  // Fetch number of notifications for the current user
  const notifications = useQuery({
    queryKey: ['notification-count'],
    enabled: isLoggedIn(),
    queryFn: async () => {
      if (!isLoggedIn()) {
        return null;
      }

      try {
        const params = {
          params: {
            read: false,
            limit: 1
          }
        };
        const response = await api
          .get(apiUrl(ApiEndpoints.notifications_list), params)
          .catch(() => {
            return null;
          });
        setNotificationCount(response?.data?.count ?? 0);
        return response?.data ?? null;
      } catch (error) {
        return null;
      }
    },
    refetchInterval: 30000,
    refetchOnMount: true
  });

  // Sync Navigation Drawer state with zustand
  useEffect(() => {
    if (navigationOpen === navDrawerOpened) return;
    setNavigationOpen(navDrawerOpened);
  }, [navDrawerOpened]);

  useEffect(() => {
    if (navigationOpen === navDrawerOpened) return;
    if (navigationOpen) openNavDrawer();
    else closeNavDrawer();
  }, [navigationOpen]);

  return (
    <div className={classes.layoutHeader}>
      <SearchDrawer opened={searchDrawerOpened} onClose={closeSearchDrawer} />
      <NavigationDrawer opened={navDrawerOpened} close={closeNavDrawer} />
      <NotificationDrawer
        opened={notificationDrawerOpened}
        onClose={() => {
          notifications.refetch();
          closeNotificationDrawer();
        }}
      />
      <Container className={classes.layoutHeaderSection} size='100%'>
        <Group justify='space-between'>
          <Group>
            <NavHoverMenu openDrawer={openNavDrawer} />
            <NavTabs />
          </Group>
          {navbar_message && (
            <Text>
              {/* biome-ignore lint/security/noDangerouslySetInnerHtml: <explanation> */}
              <span dangerouslySetInnerHTML={{ __html: navbar_message }} />
            </Text>
          )}
          <Group>
            <Tooltip position='bottom-end' label={t`Search`}>
              <ActionIcon
                onClick={openSearchDrawer}
                variant='transparent'
                aria-label='open-search'
              >
                <IconSearch />
              </ActionIcon>
            </Tooltip>
            <SpotlightButton />
            {globalSettings.isSet('BARCODE_ENABLE') && <ScanButton />}
            <Indicator
              radius='lg'
              size='18'
              label={notificationCount}
              color='red'
              disabled={notificationCount <= 0}
              inline
            >
              <Tooltip position='bottom-end' label={t`Notifications`}>
                <ActionIcon
                  onClick={openNotificationDrawer}
                  variant='transparent'
                  aria-label='open-notifications'
                >
                  <IconBell />
                </ActionIcon>
              </Tooltip>
            </Indicator>
<<<<<<< HEAD
            {isStaff() && alerts.length > 0 && (
              <Menu withinPortal={true} position='bottom-end'>
                <Menu.Target>
                  <Tooltip position='bottom-end' label={t`Alerts`}>
                    <ActionIcon
                      variant='transparent'
                      aria-label='open-alerts'
                      color='red'
                    >
                      <IconExclamationCircle />
                    </ActionIcon>
                  </Tooltip>
                </Menu.Target>
                <Menu.Dropdown>
                  {alerts.map((alert) => (
                    <Menu.Item key={`alert-item-${alert.key}`}>
                      <Alert
                        withCloseButton
                        color='red'
                        title={alert.title}
                        onClose={() => setDismissed([...dismissed, alert.key])}
                      >
                        {alert.message}
                      </Alert>
                    </Menu.Item>
                  ))}
                </Menu.Dropdown>
              </Menu>
            )}
=======
            <Alerts />
>>>>>>> b48ceb00
            <MainMenu />
          </Group>
        </Group>
      </Container>
    </div>
  );
}

function NavTabs() {
  const user = useUserState();
  const navigate = useNavigate();
  const match = useMatch(':tabName/*');
  const tabValue = match?.params.tabName;
  const navTabs = getNavTabs(user);
  const userSettings = useUserSettingsState();

  const withIcons: boolean = useMemo(
    () => userSettings.isSet('ICONS_IN_NAVBAR', false),
    [userSettings]
  );

  const tabs: ReactNode[] = useMemo(() => {
    const _tabs: ReactNode[] = [];

    navTabs.forEach((tab) => {
      if (tab.role && !user.hasViewRole(tab.role)) {
        return;
      }

      _tabs.push(
        <Tabs.Tab
          value={tab.name}
          key={tab.name}
          leftSection={
            withIcons &&
            tab.icon && (
              <ActionIcon variant='transparent'>{tab.icon}</ActionIcon>
            )
          }
          onClick={(event: any) =>
            navigateToLink(`/${tab.name}`, navigate, event)
          }
        >
          {tab.title}
        </Tabs.Tab>
      );
    });

    return _tabs;
  }, [navTabs, user, withIcons]);

  return (
    <Tabs
      defaultValue='home'
      classNames={{
        root: classes.tabs,
        list: classes.tabsList,
        tab: classes.tab
      }}
      value={tabValue}
    >
      <Tabs.List>{tabs.map((tab) => tab)}</Tabs.List>
    </Tabs>
  );
}<|MERGE_RESOLUTION|>--- conflicted
+++ resolved
@@ -37,18 +37,10 @@
 import { SearchDrawer } from './SearchDrawer';
 
 export function Header() {
-<<<<<<< HEAD
   const [setNavigationOpen, navigationOpen] = useLocalState(
     useShallow((state) => [state.setNavigationOpen, state.navigationOpen])
   );
   const [server] = useServerApiState(useShallow((state) => [state.server]));
-=======
-  const [setNavigationOpen, navigationOpen] = useLocalState((state) => [
-    state.setNavigationOpen,
-    state.navigationOpen
-  ]);
-  const [server] = useServerApiState((state) => [state.server]);
->>>>>>> b48ceb00
   const [navDrawerOpened, { open: openNavDrawer, close: closeNavDrawer }] =
     useDisclosure(navigationOpen);
   const [
@@ -165,39 +157,7 @@
                 </ActionIcon>
               </Tooltip>
             </Indicator>
-<<<<<<< HEAD
-            {isStaff() && alerts.length > 0 && (
-              <Menu withinPortal={true} position='bottom-end'>
-                <Menu.Target>
-                  <Tooltip position='bottom-end' label={t`Alerts`}>
-                    <ActionIcon
-                      variant='transparent'
-                      aria-label='open-alerts'
-                      color='red'
-                    >
-                      <IconExclamationCircle />
-                    </ActionIcon>
-                  </Tooltip>
-                </Menu.Target>
-                <Menu.Dropdown>
-                  {alerts.map((alert) => (
-                    <Menu.Item key={`alert-item-${alert.key}`}>
-                      <Alert
-                        withCloseButton
-                        color='red'
-                        title={alert.title}
-                        onClose={() => setDismissed([...dismissed, alert.key])}
-                      >
-                        {alert.message}
-                      </Alert>
-                    </Menu.Item>
-                  ))}
-                </Menu.Dropdown>
-              </Menu>
-            )}
-=======
             <Alerts />
->>>>>>> b48ceb00
             <MainMenu />
           </Group>
         </Group>
