import {
  ActionIcon,
  Container,
  Group,
  Indicator,
  Tabs,
<<<<<<< HEAD
  UnstyledButton
=======
  Text
>>>>>>> d69592ad
} from '@mantine/core';
import { useDisclosure } from '@mantine/hooks';
import { IconBell, IconSearch } from '@tabler/icons-react';
import { useQuery } from '@tanstack/react-query';
import { type ReactNode, useEffect, useMemo, useState } from 'react';
import { useMatch, useNavigate } from 'react-router-dom';

import { api } from '../../App';
import { navTabs as mainNavTabs } from '../../defaults/links';
import { ApiEndpoints } from '../../enums/ApiEndpoints';
import { navigateToLink } from '../../functions/navigation';
import { generateUrl } from '../../functions/urls';
import { base_url } from '../../main';
import * as classes from '../../main.css';
import { apiUrl, useServerApiState } from '../../states/ApiState';
import { useLocalState } from '../../states/LocalState';
import { useGlobalSettingsState } from '../../states/SettingsState';
import { useUserState } from '../../states/UserState';
import { ScanButton } from '../buttons/ScanButton';
import { SpotlightButton } from '../buttons/SpotlightButton';
import { MainMenu } from './MainMenu';
import { NavHoverMenu } from './NavHoverMenu';
import { NavigationDrawer } from './NavigationDrawer';
import { NotificationDrawer } from './NotificationDrawer';
import { SearchDrawer } from './SearchDrawer';

export function Header() {
  const [setNavigationOpen, navigationOpen] = useLocalState((state) => [
    state.setNavigationOpen,
    state.navigationOpen
  ]);
  const [server] = useServerApiState((state) => [state.server]);
  const [navDrawerOpened, { open: openNavDrawer, close: closeNavDrawer }] =
    useDisclosure(navigationOpen);
  const [
    searchDrawerOpened,
    { open: openSearchDrawer, close: closeSearchDrawer }
  ] = useDisclosure(false);

  const [
    notificationDrawerOpened,
    { open: openNotificationDrawer, close: closeNotificationDrawer }
  ] = useDisclosure(false);

  const { isLoggedIn } = useUserState();
  const [notificationCount, setNotificationCount] = useState<number>(0);
  const globalSettings = useGlobalSettingsState();

  const navbar_message = useMemo(() => {
    return server.customize?.navbar_message;
  }, [server.customize]);

  // Fetch number of notifications for the current user
  const notifications = useQuery({
    queryKey: ['notification-count'],
    enabled: isLoggedIn(),
    queryFn: async () => {
      if (!isLoggedIn()) {
        return null;
      }

      try {
        const params = {
          params: {
            read: false,
            limit: 1
          }
        };
        const response = await api
          .get(apiUrl(ApiEndpoints.notifications_list), params)
          .catch(() => {
            return null;
          });
        setNotificationCount(response?.data?.count ?? 0);
        return response?.data ?? null;
      } catch (error) {
        return null;
      }
    },
    refetchInterval: 30000,
    refetchOnMount: true
  });

  // Sync Navigation Drawer state with zustand
  useEffect(() => {
    if (navigationOpen === navDrawerOpened) return;
    setNavigationOpen(navDrawerOpened);
  }, [navDrawerOpened]);

  useEffect(() => {
    if (navigationOpen === navDrawerOpened) return;
    if (navigationOpen) openNavDrawer();
    else closeNavDrawer();
  }, [navigationOpen]);

  return (
    <div className={classes.layoutHeader}>
      <SearchDrawer opened={searchDrawerOpened} onClose={closeSearchDrawer} />
      <NavigationDrawer opened={navDrawerOpened} close={closeNavDrawer} />
      <NotificationDrawer
        opened={notificationDrawerOpened}
        onClose={() => {
          notifications.refetch();
          closeNotificationDrawer();
        }}
      />
      <Container className={classes.layoutHeaderSection} size='100%'>
        <Group justify='space-between'>
          <Group>
            <NavHoverMenu openDrawer={openNavDrawer} />
            <NavTabs />
          </Group>
          {navbar_message && (
            <Text>
              {/* biome-ignore lint/security/noDangerouslySetInnerHtml: <explanation> */}
              <div dangerouslySetInnerHTML={{ __html: navbar_message }} />
            </Text>
          )}
          <Group>
            <ActionIcon
              onClick={openSearchDrawer}
              variant='transparent'
              aria-label='open-search'
            >
              <IconSearch />
            </ActionIcon>
            <SpotlightButton />
            {globalSettings.isSet('BARCODE_ENABLE') && <ScanButton />}
            <Indicator
              radius='lg'
              size='18'
              label={notificationCount}
              color='red'
              disabled={notificationCount <= 0}
              inline
            >
              <ActionIcon
                onClick={openNotificationDrawer}
                variant='transparent'
                aria-label='open-notifications'
              >
                <IconBell />
              </ActionIcon>
            </Indicator>
            <MainMenu />
          </Group>
        </Group>
      </Container>
    </div>
  );
}

function NavTabs() {
  const user = useUserState();
  const navigate = useNavigate();
  const match = useMatch(':tabName/*');
  const tabValue = match?.params.tabName;

  const tabs: ReactNode[] = useMemo(() => {
    const _tabs: ReactNode[] = [];

    mainNavTabs.forEach((tab) => {
      if (tab.role && !user.hasViewRole(tab.role)) {
        return;
      }

      _tabs.push(
        <Tabs.Tab
          value={tab.name}
          key={tab.name}
          onClick={(event: any) =>
            navigateToLink(`/${tab.name}`, navigate, event)
          }
        >
          <UnstyledButton
            component={'a'}
            href={generateUrl(`${base_url}/${tab.name}`)}
          >
            {tab.text}
          </UnstyledButton>
        </Tabs.Tab>
      );
    });

    return _tabs;
  }, [mainNavTabs, user]);

  return (
    <Tabs
      defaultValue='home'
      classNames={{
        root: classes.tabs,
        list: classes.tabsList,
        tab: classes.tab
      }}
      value={tabValue}
    >
      <Tabs.List>{tabs.map((tab) => tab)}</Tabs.List>
    </Tabs>
  );
}<|MERGE_RESOLUTION|>--- conflicted
+++ resolved
@@ -4,11 +4,8 @@
   Group,
   Indicator,
   Tabs,
-<<<<<<< HEAD
+  Text,
   UnstyledButton
-=======
-  Text
->>>>>>> d69592ad
 } from '@mantine/core';
 import { useDisclosure } from '@mantine/hooks';
 import { IconBell, IconSearch } from '@tabler/icons-react';
