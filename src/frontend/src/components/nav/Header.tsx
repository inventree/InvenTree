--- conflicted
+++ resolved
@@ -9,27 +9,17 @@
 import { useDisclosure } from '@mantine/hooks';
 import { IconBell, IconSearch } from '@tabler/icons-react';
 import { useQuery } from '@tanstack/react-query';
-<<<<<<< HEAD
-import { useEffect, useState } from 'react';
-=======
 import { type ReactNode, useEffect, useMemo, useState } from 'react';
->>>>>>> 06961c6a
 import { useMatch, useNavigate } from 'react-router-dom';
 
 import { api } from '../../App';
 import { navTabs as mainNavTabs } from '../../defaults/links';
 import { ApiEndpoints } from '../../enums/ApiEndpoints';
-<<<<<<< HEAD
-import * as classes from '../../main.css';
-import { apiUrl } from '../../states/ApiState';
-import { useLocalState } from '../../states/LocalState';
-=======
 import { navigateToLink } from '../../functions/navigation';
 import * as classes from '../../main.css';
 import { apiUrl, useServerApiState } from '../../states/ApiState';
 import { useLocalState } from '../../states/LocalState';
 import { useGlobalSettingsState } from '../../states/SettingsState';
->>>>>>> 06961c6a
 import { useUserState } from '../../states/UserState';
 import { ScanButton } from '../buttons/ScanButton';
 import { SpotlightButton } from '../buttons/SpotlightButton';
@@ -58,10 +48,6 @@
   ] = useDisclosure(false);
 
   const { isLoggedIn } = useUserState();
-<<<<<<< HEAD
-
-=======
->>>>>>> 06961c6a
   const [notificationCount, setNotificationCount] = useState<number>(0);
   const globalSettings = useGlobalSettingsState();
 
@@ -85,21 +71,13 @@
             limit: 1
           }
         };
-<<<<<<< HEAD
-        let response = await api
-=======
         const response = await api
->>>>>>> 06961c6a
           .get(apiUrl(ApiEndpoints.notifications_list), params)
           .catch(() => {
             return null;
           });
         setNotificationCount(response?.data?.count ?? 0);
-<<<<<<< HEAD
-        return response?.data;
-=======
         return response?.data ?? null;
->>>>>>> 06961c6a
       } catch (error) {
         return null;
       }
@@ -131,13 +109,8 @@
           closeNotificationDrawer();
         }}
       />
-<<<<<<< HEAD
-      <Container className={classes.layoutHeaderSection} size="100%">
-        <Group justify="space-between">
-=======
       <Container className={classes.layoutHeaderSection} size='100%'>
         <Group justify='space-between'>
->>>>>>> 06961c6a
           <Group>
             <NavHoverMenu openDrawer={openNavDrawer} />
             <NavTabs />
@@ -149,18 +122,6 @@
             </Text>
           )}
           <Group>
-<<<<<<< HEAD
-            <ActionIcon onClick={openSearchDrawer} variant="transparent">
-              <IconSearch />
-            </ActionIcon>
-            <SpotlightButton />
-            <ScanButton />
-            <Indicator
-              radius="lg"
-              size="18"
-              label={notificationCount}
-              color="red"
-=======
             <ActionIcon
               onClick={openSearchDrawer}
               variant='transparent'
@@ -175,18 +136,13 @@
               size='18'
               label={notificationCount}
               color='red'
->>>>>>> 06961c6a
               disabled={notificationCount <= 0}
               inline
             >
               <ActionIcon
                 onClick={openNotificationDrawer}
-<<<<<<< HEAD
-                variant="transparent"
-=======
                 variant='transparent'
                 aria-label='open-notifications'
->>>>>>> 06961c6a
               >
                 <IconBell />
               </ActionIcon>
@@ -200,10 +156,7 @@
 }
 
 function NavTabs() {
-<<<<<<< HEAD
-=======
   const user = useUserState();
->>>>>>> 06961c6a
   const navigate = useNavigate();
   const match = useMatch(':tabName/*');
   const tabValue = match?.params.tabName;
@@ -241,12 +194,6 @@
         tab: classes.tab
       }}
       value={tabValue}
-<<<<<<< HEAD
-      onChange={(value) =>
-        value == '/' ? navigate('/') : navigate(`/${value}`)
-      }
-=======
->>>>>>> 06961c6a
     >
       <Tabs.List>{tabs.map((tab) => tab)}</Tabs.List>
     </Tabs>
