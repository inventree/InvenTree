--- conflicted
+++ resolved
@@ -19,12 +19,8 @@
 import { type ReactNode, useEffect, useMemo, useState } from 'react';
 import { useMatch, useNavigate } from 'react-router-dom';
 
-<<<<<<< HEAD
-import { t } from '@lingui/macro';
+import { t } from '@lingui/core/macro';
 import { useShallow } from 'zustand/react/shallow';
-=======
-import { t } from '@lingui/core/macro';
->>>>>>> d8f5a560
 import { api } from '../../App';
 import { getNavTabs } from '../../defaults/links';
 import { ApiEndpoints } from '../../enums/ApiEndpoints';
