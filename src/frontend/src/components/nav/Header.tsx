import {
  ActionIcon,
  Alert,
  Container,
  Group,
  Indicator,
  Menu,
  Tabs,
  Text,
  Tooltip
} from '@mantine/core';
import { useDisclosure } from '@mantine/hooks';
import {
  IconBell,
  IconExclamationCircle,
  IconSearch
} from '@tabler/icons-react';
import { useQuery } from '@tanstack/react-query';
import { type ReactNode, useEffect, useMemo, useState } from 'react';
import { useMatch, useNavigate } from 'react-router-dom';

<<<<<<< HEAD
import { ApiEndpoints } from '@lib/core';
import { apiUrl } from '@lib/functions';
import { navigateToLink } from '@lib/functions';
import { useApi } from '@lib/hooks';
import { useLocalState } from '@lib/states';
import { useUserState } from '@lib/states';
import { useGlobalSettingsState, useUserSettingsState } from '@lib/states';
=======
import { t } from '@lingui/macro';
import { api } from '../../App';
>>>>>>> f5e63521
import { getNavTabs } from '../../defaults/links';
import * as classes from '../../main.css';
import { useServerApiState } from '../../states/ApiState';
import { ScanButton } from '../buttons/ScanButton';
import { SpotlightButton } from '../buttons/SpotlightButton';
import { MainMenu } from './MainMenu';
import { NavHoverMenu } from './NavHoverMenu';
import { NavigationDrawer } from './NavigationDrawer';
import { NotificationDrawer } from './NotificationDrawer';
import { SearchDrawer } from './SearchDrawer';

interface AlertInfo {
  key: string;
  title: string;
  message: string;
}

export function Header() {
  const user = useUserState();

  const [setNavigationOpen, navigationOpen] = useLocalState((state) => [
    state.setNavigationOpen,
    state.navigationOpen
  ]);
  const [server] = useServerApiState((state) => [state.server]);
  const [navDrawerOpened, { open: openNavDrawer, close: closeNavDrawer }] =
    useDisclosure(navigationOpen);
  const [
    searchDrawerOpened,
    { open: openSearchDrawer, close: closeSearchDrawer }
  ] = useDisclosure(false);

  const [
    notificationDrawerOpened,
    { open: openNotificationDrawer, close: closeNotificationDrawer }
  ] = useDisclosure(false);

  const api = useApi();
  const { isLoggedIn } = useUserState();
  const [notificationCount, setNotificationCount] = useState<number>(0);
  const globalSettings = useGlobalSettingsState();

  const navbar_message = useMemo(() => {
    return server.customize?.navbar_message;
  }, [server.customize]);

  const [dismissed, setDismissed] = useState<string[]>([]);

  const alerts: AlertInfo[] = useMemo(() => {
    const _alerts: AlertInfo[] = [];

    if (server?.debug_mode) {
      _alerts.push({
        key: 'debug',
        title: t`Debug Mode`,
        message: t`The server is running in debug mode.`
      });
    }

    if (server?.worker_running == false) {
      _alerts.push({
        key: 'worker',
        title: t`Background Worker`,
        message: t`The background worker process is not running.`
      });
    }

    if (globalSettings.isSet('SERVER_RESTART_REQUIRED')) {
      _alerts.push({
        key: 'restart',
        title: t`Server Restart`,
        message: t`The server requires a restart to apply changes.`
      });
    }

    const n_migrations =
      Number.parseInt(globalSettings.getSetting('_PENDING_MIGRATIONS')) ?? 0;

    if (n_migrations > 0) {
      _alerts.push({
        key: 'migrations',
        title: t`Database Migrations`,
        message: t`There are pending database migrations.`
      });
    }

    return _alerts.filter((alert) => !dismissed.includes(alert.key));
  }, [server, dismissed, globalSettings]);

  // Fetch number of notifications for the current user
  const notifications = useQuery({
    queryKey: ['notification-count'],
    enabled: isLoggedIn(),
    queryFn: async () => {
      if (!isLoggedIn()) {
        return null;
      }

      try {
        const params = {
          params: {
            read: false,
            limit: 1
          }
        };
        const response = await api
          .get(apiUrl(ApiEndpoints.notifications_list), params)
          .catch(() => {
            return null;
          });
        setNotificationCount(response?.data?.count ?? 0);
        return response?.data ?? null;
      } catch (error) {
        return null;
      }
    },
    refetchInterval: 30000,
    refetchOnMount: true
  });

  // Sync Navigation Drawer state with zustand
  useEffect(() => {
    if (navigationOpen === navDrawerOpened) return;
    setNavigationOpen(navDrawerOpened);
  }, [navDrawerOpened]);

  useEffect(() => {
    if (navigationOpen === navDrawerOpened) return;
    if (navigationOpen) openNavDrawer();
    else closeNavDrawer();
  }, [navigationOpen]);

  return (
    <div className={classes.layoutHeader}>
      <SearchDrawer opened={searchDrawerOpened} onClose={closeSearchDrawer} />
      <NavigationDrawer opened={navDrawerOpened} close={closeNavDrawer} />
      <NotificationDrawer
        opened={notificationDrawerOpened}
        onClose={() => {
          notifications.refetch();
          closeNotificationDrawer();
        }}
      />
      <Container className={classes.layoutHeaderSection} size='100%'>
        <Group justify='space-between'>
          <Group>
            <NavHoverMenu openDrawer={openNavDrawer} />
            <NavTabs />
          </Group>
          {navbar_message && (
            <Text>
              {/* biome-ignore lint/security/noDangerouslySetInnerHtml: <explanation> */}
              <span dangerouslySetInnerHTML={{ __html: navbar_message }} />
            </Text>
          )}
          <Group>
            <Tooltip position='bottom-end' label={t`Search`}>
              <ActionIcon
                onClick={openSearchDrawer}
                variant='transparent'
                aria-label='open-search'
              >
                <IconSearch />
              </ActionIcon>
            </Tooltip>
            <SpotlightButton />
            {globalSettings.isSet('BARCODE_ENABLE') && <ScanButton />}
            <Indicator
              radius='lg'
              size='18'
              label={notificationCount}
              color='red'
              disabled={notificationCount <= 0}
              inline
            >
              <Tooltip position='bottom-end' label={t`Notifications`}>
                <ActionIcon
                  onClick={openNotificationDrawer}
                  variant='transparent'
                  aria-label='open-notifications'
                >
                  <IconBell />
                </ActionIcon>
              </Tooltip>
            </Indicator>
            {user.isStaff() && alerts.length > 0 && (
              <Menu withinPortal={true} position='bottom-end'>
                <Menu.Target>
                  <Tooltip position='bottom-end' label={t`Alerts`}>
                    <ActionIcon
                      variant='transparent'
                      aria-label='open-alerts'
                      color='red'
                    >
                      <IconExclamationCircle />
                    </ActionIcon>
                  </Tooltip>
                </Menu.Target>
                <Menu.Dropdown>
                  {alerts.map((alert) => (
                    <Menu.Item key={`alert-item-${alert.key}`}>
                      <Alert
                        withCloseButton
                        color='red'
                        title={alert.title}
                        onClose={() => setDismissed([...dismissed, alert.key])}
                      >
                        {alert.message}
                      </Alert>
                    </Menu.Item>
                  ))}
                </Menu.Dropdown>
              </Menu>
            )}
            <MainMenu />
          </Group>
        </Group>
      </Container>
    </div>
  );
}

function NavTabs() {
  const user = useUserState();
  const navigate = useNavigate();
  const match = useMatch(':tabName/*');
  const tabValue = match?.params.tabName;
  const navTabs = getNavTabs(user);
  const userSettings = useUserSettingsState();

  const withIcons: boolean = useMemo(
    () => userSettings.isSet('ICONS_IN_NAVBAR', false),
    [userSettings]
  );

  const tabs: ReactNode[] = useMemo(() => {
    const _tabs: ReactNode[] = [];

    navTabs.forEach((tab) => {
      if (tab.role && !user.hasViewRole(tab.role)) {
        return;
      }

      _tabs.push(
        <Tabs.Tab
          value={tab.name}
          key={tab.name}
          leftSection={
            withIcons &&
            tab.icon && (
              <ActionIcon variant='transparent'>{tab.icon}</ActionIcon>
            )
          }
          onClick={(event: any) =>
            navigateToLink(`/${tab.name}`, navigate, event)
          }
        >
          {tab.title}
        </Tabs.Tab>
      );
    });

    return _tabs;
  }, [navTabs, user, withIcons]);

  return (
    <Tabs
      defaultValue='home'
      classNames={{
        root: classes.tabs,
        list: classes.tabsList,
        tab: classes.tab
      }}
      value={tabValue}
    >
      <Tabs.List>{tabs.map((tab) => tab)}</Tabs.List>
    </Tabs>
  );
}<|MERGE_RESOLUTION|>--- conflicted
+++ resolved
@@ -19,7 +19,6 @@
 import { type ReactNode, useEffect, useMemo, useState } from 'react';
 import { useMatch, useNavigate } from 'react-router-dom';
 
-<<<<<<< HEAD
 import { ApiEndpoints } from '@lib/core';
 import { apiUrl } from '@lib/functions';
 import { navigateToLink } from '@lib/functions';
@@ -27,10 +26,7 @@
 import { useLocalState } from '@lib/states';
 import { useUserState } from '@lib/states';
 import { useGlobalSettingsState, useUserSettingsState } from '@lib/states';
-=======
 import { t } from '@lingui/macro';
-import { api } from '../../App';
->>>>>>> f5e63521
 import { getNavTabs } from '../../defaults/links';
 import * as classes from '../../main.css';
 import { useServerApiState } from '../../states/ApiState';
