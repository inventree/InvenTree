--- conflicted
+++ resolved
@@ -19,11 +19,8 @@
 import { type ReactNode, useEffect, useMemo, useState } from 'react';
 import { useMatch, useNavigate } from 'react-router-dom';
 
-<<<<<<< HEAD
+import { t } from '@lingui/macro';
 import { useShallow } from 'zustand/react/shallow';
-=======
-import { t } from '@lingui/macro';
->>>>>>> 5d4b587b
 import { api } from '../../App';
 import { getNavTabs } from '../../defaults/links';
 import { ApiEndpoints } from '../../enums/ApiEndpoints';
@@ -51,20 +48,10 @@
 }
 
 export function Header() {
-<<<<<<< HEAD
   const [setNavigationOpen, navigationOpen] = useLocalState(
     useShallow((state) => [state.setNavigationOpen, state.navigationOpen])
   );
   const [server] = useServerApiState(useShallow((state) => [state.server]));
-=======
-  const user = useUserState();
-
-  const [setNavigationOpen, navigationOpen] = useLocalState((state) => [
-    state.setNavigationOpen,
-    state.navigationOpen
-  ]);
-  const [server] = useServerApiState((state) => [state.server]);
->>>>>>> 5d4b587b
   const [navDrawerOpened, { open: openNavDrawer, close: closeNavDrawer }] =
     useDisclosure(navigationOpen);
   const [
@@ -77,7 +64,7 @@
     { open: openNotificationDrawer, close: closeNotificationDrawer }
   ] = useDisclosure(false);
 
-  const { isLoggedIn } = useUserState();
+  const { isLoggedIn, isStaff } = useUserState();
   const [notificationCount, setNotificationCount] = useState<number>(0);
   const globalSettings = useGlobalSettingsState();
 
@@ -224,7 +211,7 @@
                 </ActionIcon>
               </Tooltip>
             </Indicator>
-            {user.isStaff() && alerts.length > 0 && (
+            {isStaff() && alerts.length > 0 && (
               <Menu withinPortal={true} position='bottom-end'>
                 <Menu.Target>
                   <Tooltip position='bottom-end' label={t`Alerts`}>
