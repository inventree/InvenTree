--- conflicted
+++ resolved
@@ -31,17 +31,10 @@
 import { SearchDrawer } from './SearchDrawer';
 
 export function Header() {
-<<<<<<< HEAD
   const [setNavigationOpen, navigationOpen] = useLocalState(
     useShallow((state) => [state.setNavigationOpen, state.navigationOpen])
   );
-=======
-  const [setNavigationOpen, navigationOpen] = useLocalState((state) => [
-    state.setNavigationOpen,
-    state.navigationOpen
-  ]);
   const [server] = useServerApiState((state) => [state.server]);
->>>>>>> 8bea3cae
   const [navDrawerOpened, { open: openNavDrawer, close: closeNavDrawer }] =
     useDisclosure(navigationOpen);
   const [
