--- conflicted
+++ resolved
@@ -10,26 +10,13 @@
 
   return (
     <Group
-<<<<<<< HEAD
-      justify="center"
-=======
       justify='center'
->>>>>>> 06961c6a
       style={{
         border: open === true ? '1px dashed' : '',
         margin: open === true ? 2 : 12,
         padding: open === true ? 8 : 0
       }}
     >
-<<<<<<< HEAD
-      <ActionIcon
-        onClick={() => toggle.toggle()}
-        size="lg"
-        variant="transparent"
-      >
-        <IconLanguage />
-      </ActionIcon>
-=======
       <Tooltip label={t`Select language`}>
         <ActionIcon
           onClick={() => toggle.toggle()}
@@ -40,7 +27,6 @@
           <IconLanguage />
         </ActionIcon>
       </Tooltip>
->>>>>>> 06961c6a
       {open && (
         <Group>
           <LanguageSelect />
