--- conflicted
+++ resolved
@@ -15,30 +15,17 @@
   id: string;
   data: StatisticItemProps;
   isLoading: boolean;
-<<<<<<< HEAD
-}) {
-  return (
-    <Paper withBorder p="xs" key={id} pos="relative">
-      <LoadingOverlay visible={isLoading} overlayProps={{ blur: 2 }} />
-      <Group justify="space-between">
-        <Text size="xs" color="dimmed" className={classes.dashboardItemTitle}>
-=======
 }>) {
   return (
     <Paper withBorder p='xs' key={id} pos='relative'>
       <LoadingOverlay visible={isLoading} overlayProps={{ blur: 2 }} />
       <Group justify='space-between'>
         <Text size='xs' c='dimmed' className={classes.dashboardItemTitle}>
->>>>>>> 06961c6a
           {data.title}
         </Text>
       </Group>
 
-<<<<<<< HEAD
-      <Group align="flex-end" gap="xs" mt={25}>
-=======
       <Group align='flex-end' gap='xs' mt={25}>
->>>>>>> 06961c6a
         <Text className={classes.dashboardItemValue}>{data.value}</Text>
       </Group>
     </Paper>
