--- conflicted
+++ resolved
@@ -75,11 +75,7 @@
   }, [tooltip]);
 
   return !hidden && hasActions ? (
-<<<<<<< HEAD
     <Menu position={position ?? 'bottom-end'} key={menuName}>
-=======
-    <Menu position={menuPosition} key={menuName}>
->>>>>>> 3e6380f1
       <Indicator disabled={!indicatorProps} {...indicatorProps?.indicator}>
         <Menu.Target>
           <Tooltip
