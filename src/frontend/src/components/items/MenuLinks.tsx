--- conflicted
+++ resolved
@@ -1,8 +1,3 @@
-<<<<<<< HEAD
-import { SimpleGrid, Text, UnstyledButton } from '@mantine/core';
-import type React from 'react';
-import { Link } from 'react-router-dom';
-=======
 import {
   Anchor,
   Divider,
@@ -16,9 +11,8 @@
 import { IconLink } from '@tabler/icons-react';
 import { useMemo } from 'react';
 import { useNavigate } from 'react-router-dom';
->>>>>>> 255a5d08
 
-import { InvenTreeIcon, InvenTreeIconType } from '../../functions/icons';
+import { InvenTreeIcon, type InvenTreeIconType } from '../../functions/icons';
 import { navigateToLink } from '../../functions/navigation';
 import { StylishText } from './StylishText';
 
@@ -55,28 +49,10 @@
   }
 
   return (
-<<<<<<< HEAD
-    <SimpleGrid cols={2} spacing={0}>
-      {filteredLinks.map((item) => (
-        <ConditionalDocTooltip item={item} key={item.id}>
-          <UnstyledButton
-            className={classes.subLink}
-            component={Link}
-            to={item.link}
-            p={0}
-          >
-            <Text size='sm' fw={500}>
-              {item.text}
-            </Text>
-          </UnstyledButton>
-        </ConditionalDocTooltip>
-      ))}
-    </SimpleGrid>
-=======
     <>
-      <Stack gap="xs">
+      <Stack gap='xs'>
         <Divider />
-        <StylishText size="md">{title}</StylishText>
+        <StylishText size='md'>{title}</StylishText>
         <Divider />
         <SimpleGrid cols={2} spacing={0} p={3}>
           {visibleLinks.map((item) => (
@@ -87,7 +63,7 @@
             >
               {item.link && item.external ? (
                 <Anchor href={item.link}>
-                  <Group wrap="nowrap">
+                  <Group wrap='nowrap'>
                     {item.external && (
                       <InvenTreeIcon
                         icon={item.icon ?? 'link'}
@@ -111,7 +87,7 @@
                     }
                   }}
                 >
-                  <Group wrap="nowrap">
+                  <Group wrap='nowrap'>
                     {item.icon && (
                       <InvenTreeIcon
                         icon={item.icon}
@@ -129,6 +105,5 @@
         </SimpleGrid>
       </Stack>
     </>
->>>>>>> 255a5d08
   );
 }