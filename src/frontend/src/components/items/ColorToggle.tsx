--- conflicted
+++ resolved
@@ -6,30 +6,13 @@
 } from '@mantine/core';
 import { IconMoonStars, IconSun } from '@tabler/icons-react';
 
-<<<<<<< HEAD
-=======
 import { t } from '@lingui/macro';
->>>>>>> 06961c6a
 import { vars } from '../../theme';
 
 export function ColorToggle() {
   const { colorScheme, toggleColorScheme } = useMantineColorScheme();
 
   return (
-<<<<<<< HEAD
-    <Group justify="center">
-      <ActionIcon
-        onClick={toggleColorScheme}
-        size="lg"
-        style={{
-          color:
-            colorScheme === 'dark' ? vars.colors.yellow[4] : vars.colors.blue[6]
-        }}
-        variant="transparent"
-      >
-        {colorScheme === 'dark' ? <IconSun /> : <IconMoonStars />}
-      </ActionIcon>
-=======
     <Group justify='center'>
       <Tooltip label={t`Toggle color scheme`}>
         <ActionIcon
@@ -46,7 +29,6 @@
           {colorScheme === 'dark' ? <IconSun /> : <IconMoonStars />}
         </ActionIcon>
       </Tooltip>
->>>>>>> 06961c6a
     </Group>
   );
 }