import { Trans } from '@lingui/macro';
import { Code, Flex, Group, Text } from '@mantine/core';
import { Link, type To } from 'react-router-dom';

import { YesNoButton } from '../buttons/YesNoButton';
import { DetailDrawerLink } from '../nav/DetailDrawer';

export function InfoItem({
  name,
  children,
  type,
  value,
  link,
  detailDrawerLink
}: Readonly<{
  name: string;
  children?: React.ReactNode;
  type?: 'text' | 'boolean' | 'code';
  value?: any;
  link?: To;
  detailDrawerLink?: boolean;
}>) {
  function renderComponent() {
    if (value === undefined) return null;

    if (type === 'text') {
      return <Text>{value || <Trans>None</Trans>}</Text>;
    }

    if (type === 'boolean') {
      return <YesNoButton value={value || false} />;
    }

    if (type === 'code') {
      return (
        <Code style={{ wordWrap: 'break-word', maxWidth: '400px' }}>
          {value}
        </Code>
      );
    }

    return null;
  }

  return (
<<<<<<< HEAD
    <Group justify="space-between">
      <Text fz="sm" fw={700}>
=======
    <Group justify='space-between'>
      <Text fz='sm' fw={700}>
>>>>>>> 06961c6a
        {name}:
      </Text>
      <Flex>
        {children}
        {link ? (
          detailDrawerLink ? (
            <DetailDrawerLink to={link} text={value} />
          ) : (
            <Link to={link}>{renderComponent()}</Link>
          )
        ) : (
          renderComponent()
        )}
      </Flex>
    </Group>
  );
}<|MERGE_RESOLUTION|>--- conflicted
+++ resolved
@@ -43,13 +43,8 @@
   }
 
   return (
-<<<<<<< HEAD
-    <Group justify="space-between">
-      <Text fz="sm" fw={700}>
-=======
     <Group justify='space-between'>
       <Text fz='sm' fw={700}>
->>>>>>> 06961c6a
         {name}:
       </Text>
       <Flex>
