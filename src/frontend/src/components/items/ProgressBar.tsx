--- conflicted
+++ resolved
@@ -28,11 +28,7 @@
   return (
     <Stack gap={2} style={{ flexGrow: 1, minWidth: '100px' }}>
       {props.progressLabel && (
-<<<<<<< HEAD
-        <Text ta="center" size="xs">
-=======
         <Text ta='center' size='xs'>
->>>>>>> 06961c6a
           {props.value} / {props.maximum}
         </Text>
       )}
@@ -40,11 +36,7 @@
         value={progress}
         color={progress < 100 ? 'orange' : progress > 100 ? 'blue' : 'green'}
         size={props.size ?? 'md'}
-<<<<<<< HEAD
-        radius="sm"
-=======
         radius='sm'
->>>>>>> 06961c6a
       />
     </Stack>
   );
