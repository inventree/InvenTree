import { Trans, t } from '@lingui/macro';
import {
  ActionIcon,
  Alert,
  Box,
  Button,
  Code,
  Divider,
  Flex,
  Group,
  Image,
  Select,
  Skeleton,
  Stack,
  Text
} from '@mantine/core';
import { useDisclosure } from '@mantine/hooks';
import { modals } from '@mantine/modals';
import { IconQrcode } from '@tabler/icons-react';
import { useQuery } from '@tanstack/react-query';
import QR from 'qrcode';
import { useEffect, useMemo, useState } from 'react';
import { set } from 'react-hook-form';

import { api } from '../../App';
import { ApiEndpoints } from '../../enums/ApiEndpoints';
<<<<<<< HEAD
import { ScanItem } from '../../pages/Index/Scan';
=======
import { InputImageBarcode, ScanItem } from '../../pages/Index/Scan';
>>>>>>> 313cb475
import { apiUrl } from '../../states/ApiState';
import { useGlobalSettingsState } from '../../states/SettingsState';
import { CopyButton } from '../buttons/CopyButton';
import { QrCodeType } from './ActionDropdown';
import { BarcodeInput } from './BarcodeInput';

type QRCodeProps = {
  ecl?: 'L' | 'M' | 'Q' | 'H';
  margin?: number;
  data?: string;
};

export const QRCode = ({ data, ecl = 'Q', margin = 1 }: QRCodeProps) => {
  const [qrCode, setQRCode] = useState<string>();

  useEffect(() => {
    if (!data) return setQRCode(undefined);

    QR.toString(data, { errorCorrectionLevel: ecl, type: 'svg', margin }).then(
      (svg) => {
        setQRCode(`data:image/svg+xml;utf8,${encodeURIComponent(svg)}`);
      }
    );
  }, [data, ecl]);

  return (
    <Box>
      {qrCode ? (
        <Image src={qrCode} alt="QR Code" />
      ) : (
        <Skeleton height={500} />
      )}
    </Box>
  );
};

type InvenTreeQRCodeProps = {
  mdl_prop: QrCodeType;
  showEclSelector?: boolean;
} & Omit<QRCodeProps, 'data'>;

export const InvenTreeQRCode = ({
  mdl_prop,
  showEclSelector = true,
  ecl: eclProp = 'Q',
  ...props
}: InvenTreeQRCodeProps) => {
  const settings = useGlobalSettingsState();
  const [ecl, setEcl] = useState(eclProp);

  useEffect(() => {
    if (eclProp) setEcl(eclProp);
  }, [eclProp]);

  const { data } = useQuery({
    queryKey: ['qr-code', mdl_prop.model, mdl_prop.pk],
    queryFn: async () => {
      const res = await api.post(apiUrl(ApiEndpoints.generate_barcode), {
        model: mdl_prop.model,
        pk: mdl_prop.pk
      });

      return res.data?.barcode as string;
    }
  });

  const eclOptions = useMemo(
    () => [
      { value: 'L', label: t`Low (7%)` },
      { value: 'M', label: t`Medium (15%)` },
      { value: 'Q', label: t`Quartile (25%)` },
      { value: 'H', label: t`High (30%)` }
    ],
    []
  );

  return (
    <Stack>
      {mdl_prop.hash ? (
        <Alert variant="outline" color="red" title={t`Custom barcode`}>
          <Trans>
            A custom barcode is registered for this item. The shown code is not
            that custom barcode.
          </Trans>
        </Alert>
      ) : null}

      <QRCode data={data} ecl={ecl} {...props} />

      {data && settings.getSetting('BARCODE_SHOW_TEXT', 'false') && (
        <Group
          justify={showEclSelector ? 'space-between' : 'center'}
          align="flex-start"
          px={16}
        >
          <Stack gap={4} pt={2}>
            <Text size="sm" fw={500}>
              <Trans>Barcode Data:</Trans>
            </Text>
            <Group>
              <Code>{data}</Code>
              <CopyButton value={data} />
            </Group>
          </Stack>

          {showEclSelector && (
            <Select
              allowDeselect={false}
              label={t`Select Error Correction Level`}
              value={ecl}
              onChange={(v) =>
                setEcl(v as Exclude<QRCodeProps['ecl'], undefined>)
              }
              data={eclOptions}
            />
          )}
        </Group>
      )}
    </Stack>
  );
};

export const QRCodeLink = ({ mdl_prop }: { mdl_prop: QrCodeType }) => {
  const [barcode, setBarcode] = useState('');
  const [isScanning, toggleIsScanning] = useDisclosure(false);

  function linkBarcode(value?: string) {
    api
      .post(apiUrl(ApiEndpoints.barcode_link), {
        [mdl_prop.model]: mdl_prop.pk,
        barcode: value || barcode
      })
      .then((response) => {
        modals.closeAll();
        location.reload();
      });
  }
<<<<<<< HEAD
  const actionSubmit = (decodedText: string) => {
    linkBarcode(decodedText);
  };

  const handleLinkBarcode = () => {
    linkBarcode(barcode);
  };

  return (
    <BarcodeInput
      value={barcode}
      onChange={(event) => setBarcode(event.currentTarget.value)}
      onScan={actionSubmit}
      onAction={handleLinkBarcode}
      actionText={t`Link`}
    />
=======
  const actionSubmit = (data: ScanItem[]) => {
    linkBarcode(data[0].data);
  };
  return (
    <Box>
      {isScanning ? (
        <>
          <InputImageBarcode action={actionSubmit} />
          <Divider />
        </>
      ) : null}
      <TextInput
        label={t`Barcode`}
        value={barcode}
        onChange={(event) => setBarcode(event.currentTarget.value)}
        placeholder={t`Scan barcode data here using barcode scanner`}
        leftSection={
          <ActionIcon
            variant="subtle"
            onClick={toggleIsScanning.toggle}
            size="input-sm"
          >
            <IconQrcode />
          </ActionIcon>
        }
        w="100%"
      />
      <Button color="green" onClick={() => linkBarcode()} mt="lg" fullWidth>
        <Trans>Link</Trans>
      </Button>
    </Box>
>>>>>>> 313cb475
  );
};

export const QRCodeUnlink = ({ mdl_prop }: { mdl_prop: QrCodeType }) => {
  function unlinkBarcode() {
    api
      .post(apiUrl(ApiEndpoints.barcode_unlink), {
        [mdl_prop.model]: mdl_prop.pk
      })
      .then((response) => {
        modals.closeAll();
        location.reload();
      });
  }
  return (
    <Box>
      <Text>
        <Trans>This will remove the link to the associated barcode</Trans>
      </Text>
      <Button color="red" onClick={unlinkBarcode}>
        <Trans>Unlink Barcode</Trans>
      </Button>
    </Box>
  );
};<|MERGE_RESOLUTION|>--- conflicted
+++ resolved
@@ -1,12 +1,9 @@
 import { Trans, t } from '@lingui/macro';
 import {
-  ActionIcon,
   Alert,
   Box,
   Button,
   Code,
-  Divider,
-  Flex,
   Group,
   Image,
   Select,
@@ -16,19 +13,12 @@
 } from '@mantine/core';
 import { useDisclosure } from '@mantine/hooks';
 import { modals } from '@mantine/modals';
-import { IconQrcode } from '@tabler/icons-react';
 import { useQuery } from '@tanstack/react-query';
 import QR from 'qrcode';
 import { useEffect, useMemo, useState } from 'react';
-import { set } from 'react-hook-form';
 
 import { api } from '../../App';
 import { ApiEndpoints } from '../../enums/ApiEndpoints';
-<<<<<<< HEAD
-import { ScanItem } from '../../pages/Index/Scan';
-=======
-import { InputImageBarcode, ScanItem } from '../../pages/Index/Scan';
->>>>>>> 313cb475
 import { apiUrl } from '../../states/ApiState';
 import { useGlobalSettingsState } from '../../states/SettingsState';
 import { CopyButton } from '../buttons/CopyButton';
@@ -166,7 +156,6 @@
         location.reload();
       });
   }
-<<<<<<< HEAD
   const actionSubmit = (decodedText: string) => {
     linkBarcode(decodedText);
   };
@@ -183,39 +172,6 @@
       onAction={handleLinkBarcode}
       actionText={t`Link`}
     />
-=======
-  const actionSubmit = (data: ScanItem[]) => {
-    linkBarcode(data[0].data);
-  };
-  return (
-    <Box>
-      {isScanning ? (
-        <>
-          <InputImageBarcode action={actionSubmit} />
-          <Divider />
-        </>
-      ) : null}
-      <TextInput
-        label={t`Barcode`}
-        value={barcode}
-        onChange={(event) => setBarcode(event.currentTarget.value)}
-        placeholder={t`Scan barcode data here using barcode scanner`}
-        leftSection={
-          <ActionIcon
-            variant="subtle"
-            onClick={toggleIsScanning.toggle}
-            size="input-sm"
-          >
-            <IconQrcode />
-          </ActionIcon>
-        }
-        w="100%"
-      />
-      <Button color="green" onClick={() => linkBarcode()} mt="lg" fullWidth>
-        <Trans>Link</Trans>
-      </Button>
-    </Box>
->>>>>>> 313cb475
   );
 };
 
