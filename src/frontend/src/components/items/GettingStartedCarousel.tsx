import { Trans } from '@lingui/macro';
import { Carousel } from '@mantine/carousel';
<<<<<<< HEAD
import { Anchor, Button, Paper, Text, Title, rem } from '@mantine/core';

import { DocumentationLinkItem } from './DocumentationLinks';
import * as classes from './GettingStartedCarousel.css';
import { PlaceholderPill } from './Placeholder';

function StartedCard({
  title,
  description,
  link,
  placeholder
}: DocumentationLinkItem) {
=======
import { Anchor, Button, Paper, Text } from '@mantine/core';

import * as classes from './GettingStartedCarousel.css';
import type { MenuLinkItem } from './MenuLinks';
import { StylishText } from './StylishText';

function StartedCard({ title, description, link }: Readonly<MenuLinkItem>) {
>>>>>>> 06961c6a
  return (
    <Paper shadow='md' p='xl' radius='md' className={classes.card}>
      <div>
        <StylishText size='md'>{title}</StylishText>
        <Text size='sm' className={classes.category} lineClamp={2}>
          {description}
        </Text>
      </div>
      <Anchor href={link} target='_blank'>
        <Button>
          <Trans>Read More</Trans>
        </Button>
      </Anchor>
    </Paper>
  );
}

export function GettingStartedCarousel({
  items
}: Readonly<{
  items: MenuLinkItem[];
}>) {
  const slides = items.map((item) => (
    <Carousel.Slide key={item.id}>
      <StartedCard {...item} />
    </Carousel.Slide>
  ));

  return (
    <Carousel
      slideSize={{ base: '100%', sm: '50%', md: '33.333333%' }}
      slideGap={{ base: 0, sm: 'md' }}
      slidesToScroll={3}
<<<<<<< HEAD
      align="start"
=======
      align='start'
>>>>>>> 06961c6a
      loop
    >
      {slides}
    </Carousel>
  );
}<|MERGE_RESOLUTION|>--- conflicted
+++ resolved
@@ -1,19 +1,5 @@
 import { Trans } from '@lingui/macro';
 import { Carousel } from '@mantine/carousel';
-<<<<<<< HEAD
-import { Anchor, Button, Paper, Text, Title, rem } from '@mantine/core';
-
-import { DocumentationLinkItem } from './DocumentationLinks';
-import * as classes from './GettingStartedCarousel.css';
-import { PlaceholderPill } from './Placeholder';
-
-function StartedCard({
-  title,
-  description,
-  link,
-  placeholder
-}: DocumentationLinkItem) {
-=======
 import { Anchor, Button, Paper, Text } from '@mantine/core';
 
 import * as classes from './GettingStartedCarousel.css';
@@ -21,7 +7,6 @@
 import { StylishText } from './StylishText';
 
 function StartedCard({ title, description, link }: Readonly<MenuLinkItem>) {
->>>>>>> 06961c6a
   return (
     <Paper shadow='md' p='xl' radius='md' className={classes.card}>
       <div>
@@ -55,11 +40,7 @@
       slideSize={{ base: '100%', sm: '50%', md: '33.333333%' }}
       slideGap={{ base: 0, sm: 'md' }}
       slidesToScroll={3}
-<<<<<<< HEAD
-      align="start"
-=======
       align='start'
->>>>>>> 06961c6a
       loop
     >
       {slides}
