--- conflicted
+++ resolved
@@ -2,27 +2,16 @@
 import { Carousel } from '@mantine/carousel';
 import { Anchor, Button, Paper, Text } from '@mantine/core';
 
-<<<<<<< HEAD
-import type { DocumentationLinkItem } from './DocumentationLinks';
-=======
->>>>>>> 255a5d08
 import * as classes from './GettingStartedCarousel.css';
-import { MenuLinkItem } from './MenuLinks';
+import type { MenuLinkItem } from './MenuLinks';
 import { StylishText } from './StylishText';
 
 function StartedCard({ title, description, link }: MenuLinkItem) {
   return (
     <Paper shadow='md' p='xl' radius='md' className={classes.card}>
       <div>
-<<<<<<< HEAD
-        <Title order={3} className={classes.title}>
-          {title} {placeholder && <PlaceholderPill />}
-        </Title>
+        <StylishText size='md'>{title}</StylishText>
         <Text size='sm' className={classes.category} lineClamp={2}>
-=======
-        <StylishText size="md">{title}</StylishText>
-        <Text size="sm" className={classes.category} lineClamp={2}>
->>>>>>> 255a5d08
           {description}
         </Text>
       </div>
