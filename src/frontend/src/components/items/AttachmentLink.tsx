import { Anchor, Group } from '@mantine/core';
import {
  IconFile,
  IconFileTypeCsv,
  IconFileTypeDoc,
  IconFileTypePdf,
  IconFileTypeXls,
  IconFileTypeZip,
  IconLink,
  IconPhoto
} from '@tabler/icons-react';
import { type ReactNode, useMemo } from 'react';
import { generateUrl } from '../../functions/urls';

/**
 * Return an icon based on the provided filename
 */
export function attachmentIcon(attachment: string): ReactNode {
  const sz = 18;
  const suffix = attachment.split('.').pop()?.toLowerCase() ?? '';
  switch (suffix) {
    case 'pdf':
      return <IconFileTypePdf size={sz} />;
    case 'csv':
      return <IconFileTypeCsv size={sz} />;
    case 'xls':
    case 'xlsx':
      return <IconFileTypeXls size={sz} />;
    case 'doc':
    case 'docx':
      return <IconFileTypeDoc size={sz} />;
    case 'zip':
    case 'tar':
    case 'gz':
    case '7z':
      return <IconFileTypeZip size={sz} />;
    case 'png':
    case 'jpg':
    case 'jpeg':
    case 'gif':
    case 'bmp':
    case 'tif':
    case 'webp':
      return <IconPhoto size={sz} />;
    default:
      return <IconFile size={sz} />;
  }
}

/**
 * Render a link to a file attachment, with icon and text
 * @param attachment : string - The attachment filename
 */
export function AttachmentLink({
  attachment,
  external
}: Readonly<{
  attachment: string;
  external?: boolean;
}>): ReactNode {
  const text = external ? attachment : attachment.split('/').pop();

  const url = useMemo(() => {
    if (external) {
      return attachment;
    }

    return generateUrl(attachment);
  }, [attachment, external]);

  return (
<<<<<<< HEAD
    <Group justify="left" gap="sm">
=======
    <Group justify='left' gap='sm' wrap='nowrap'>
>>>>>>> 06961c6a
      {external ? <IconLink /> : attachmentIcon(attachment)}
      <Anchor href={url} target='_blank' rel='noopener noreferrer'>
        {text}
      </Anchor>
    </Group>
  );
}<|MERGE_RESOLUTION|>--- conflicted
+++ resolved
@@ -69,11 +69,7 @@
   }, [attachment, external]);
 
   return (
-<<<<<<< HEAD
-    <Group justify="left" gap="sm">
-=======
     <Group justify='left' gap='sm' wrap='nowrap'>
->>>>>>> 06961c6a
       {external ? <IconLink /> : attachmentIcon(attachment)}
       <Anchor href={url} target='_blank' rel='noopener noreferrer'>
         {text}
