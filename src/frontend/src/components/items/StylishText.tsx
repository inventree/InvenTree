--- conflicted
+++ resolved
@@ -8,11 +8,7 @@
 }: Readonly<{
   children: JSX.Element | string;
   size?: string;
-<<<<<<< HEAD
-}) {
-=======
 }>) {
->>>>>>> 06961c6a
   return (
     <Text size={size} className={classes.signText} variant='gradient'>
       {children}
