--- conflicted
+++ resolved
@@ -8,6 +8,7 @@
   useMantineTheme
 } from '@mantine/core';
 import { useMemo } from 'react';
+import type { JSX } from 'react';
 import { useLocalState } from '../../states/LocalState';
 
 // Hook that memoizes the gradient color based on the primary color of the theme
@@ -16,10 +17,6 @@
   const theme = useMantineTheme();
   const colorScheme = useMantineColorScheme();
 
-<<<<<<< HEAD
-import type { JSX } from 'react';
-
-=======
   const primary = useMemo(() => {
     return getThemeColor(usertheme.primaryColor, theme);
   }, [usertheme.primaryColor, theme]);
@@ -41,7 +38,6 @@
 };
 
 // A stylish text component that uses the primary color of the theme
->>>>>>> 5d4b587b
 export function StylishText({
   children,
   size
