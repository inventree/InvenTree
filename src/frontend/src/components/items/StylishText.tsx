--- conflicted
+++ resolved
@@ -6,11 +6,7 @@
   useMantineTheme
 } from '@mantine/core';
 import { useMemo } from 'react';
-<<<<<<< HEAD
 import type { JSX } from 'react';
-import { useLocalState } from '../../states/LocalState';
-=======
->>>>>>> 1269fefa
 
 // Hook that memoizes the gradient color based on the primary color of the theme
 const useThematicGradient = () => {
