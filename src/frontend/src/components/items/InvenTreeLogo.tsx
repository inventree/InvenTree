import { t } from '@lingui/macro';
import { ActionIcon } from '@mantine/core';
import { forwardRef } from 'react';
import { NavLink } from 'react-router-dom';

import InvenTreeIcon from './inventree.svg';

export const InvenTreeLogoHomeButton = forwardRef<HTMLDivElement>(
  (props, ref) => {
    return (
      <div ref={ref} {...props}>
        <NavLink to={'/'}>
<<<<<<< HEAD
          <ActionIcon size={28} variant="transparent">
=======
          <ActionIcon size={28} variant='transparent'>
>>>>>>> 06961c6a
            <InvenTreeLogo />
          </ActionIcon>
        </NavLink>
      </div>
    );
  }
);

export const InvenTreeLogo = () => {
  return <img src={InvenTreeIcon} alt={t`InvenTree Logo`} height={28} />;
};<|MERGE_RESOLUTION|>--- conflicted
+++ resolved
@@ -10,11 +10,7 @@
     return (
       <div ref={ref} {...props}>
         <NavLink to={'/'}>
-<<<<<<< HEAD
-          <ActionIcon size={28} variant="transparent">
-=======
           <ActionIcon size={28} variant='transparent'>
->>>>>>> 06961c6a
             <InvenTreeLogo />
           </ActionIcon>
         </NavLink>
