--- conflicted
+++ resolved
@@ -11,12 +11,8 @@
 import { useCreateApiFormModal } from '../../hooks/UseForm';
 import { apiUrl } from '../../states/ApiState';
 import { useLocalState } from '../../states/LocalState';
-<<<<<<< HEAD
+import { useUserSettingsState } from '../../states/SettingsState';
 import type { ApiFormFieldSet } from '../forms/fields/ApiFormField';
-=======
-import { useUserSettingsState } from '../../states/SettingsState';
-import { ApiFormFieldSet } from '../forms/fields/ApiFormField';
->>>>>>> 255a5d08
 import { ActionDropdown } from '../items/ActionDropdown';
 
 export function PrintingActions({
@@ -79,14 +75,9 @@
       hidden: true
     };
 
-<<<<<<< HEAD
-    fields.plugin = {
-      ...fields.plugin,
-=======
     fields['plugin'] = {
       ...fields['plugin'],
       value: userSettings.getSetting('LABEL_DEFAULT_PRINTER'),
->>>>>>> 255a5d08
       filters: {
         active: true,
         mixin: 'labels'
