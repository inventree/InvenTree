import { ProgressBar } from '@lib/components';
import { useApi } from '@lib/contexts/ApiContext';
import { ApiEndpoints } from '@lib/core';
import type { ModelType } from '@lib/core';
import { t } from '@lingui/macro';
import { IconPrinter, IconReport, IconTags } from '@tabler/icons-react';
import { useQuery } from '@tanstack/react-query';
import { useMemo, useState } from 'react';
import { api } from '../../App';
<<<<<<< HEAD
=======
import { ApiEndpoints } from '../../enums/ApiEndpoints';
import type { ModelType } from '../../enums/ModelType';
>>>>>>> 8d51aa15
import { extractAvailableFields } from '../../functions/forms';
import useDataOutput from '../../hooks/UseDataOutput';
import { useCreateApiFormModal } from '../../hooks/UseForm';
import { apiUrl } from '../../states/ApiState';
import {
  useGlobalSettingsState,
  useUserSettingsState
} from '../../states/SettingsState';
import type { ApiFormFieldSet } from '../forms/fields/ApiFormField';
import { ActionDropdown } from '../items/ActionDropdown';
<<<<<<< HEAD

/**
 * Hook to track the progress of a printing operation
 */
function usePrintingProgress({
  title,
  outputId,
  endpoint
}: {
  title: string;
  outputId?: number;
  endpoint: ApiEndpoints;
}) {
  const api = useApi();

  const [loading, setLoading] = useState<boolean>(false);

  useEffect(() => {
    if (!!outputId) {
      setLoading(true);
      showNotification({
        id: `printing-progress-${endpoint}-${outputId}`,
        title: title,
        loading: true,
        autoClose: false,
        withCloseButton: false,
        message: <ProgressBar size='lg' value={0} progressLabel />
      });
    } else {
      setLoading(false);
    }
  }, [outputId, endpoint, title]);

  const progress = useQuery({
    enabled: !!outputId && loading,
    refetchInterval: 750,
    queryKey: ['printingProgress', endpoint, outputId],
    queryFn: () =>
      api
        .get(apiUrl(endpoint, outputId))
        .then((response) => {
          const data = response?.data ?? {};

          if (data.pk && data.pk == outputId) {
            if (data.complete) {
              setLoading(false);
              notifications.hide(`printing-progress-${endpoint}-${outputId}`);
              notifications.hide('print-success');

              notifications.show({
                id: 'print-success',
                title: t`Printing`,
                message: t`Printing completed successfully`,
                color: 'green',
                icon: <IconCircleCheck />
              });

              if (data.output) {
                const url = generateUrl(data.output);
                window.open(url.toString(), '_blank');
              }
            } else {
              notifications.update({
                id: `printing-progress-${endpoint}-${outputId}`,
                autoClose: false,
                withCloseButton: false,
                message: (
                  <ProgressBar
                    size='lg'
                    value={data.progress}
                    maximum={data.items}
                    progressLabel
                  />
                )
              });
            }
          }

          return data;
        })
        .catch(() => {
          notifications.hide(`printing-progress-${endpoint}-${outputId}`);
          setLoading(false);
          return {};
        })
  });
}
=======
>>>>>>> 8d51aa15

export function PrintingActions({
  items,
  hidden,
  enableLabels,
  enableReports,
  modelType
}: {
  items: number[];
  hidden?: boolean;
  enableLabels?: boolean;
  enableReports?: boolean;
  modelType?: ModelType;
}) {
  const userSettings = useUserSettingsState();
  const globalSettings = useGlobalSettingsState();

  const enabled = useMemo(() => items.length > 0, [items]);

  const [pluginKey, setPluginKey] = useState<string>('');

  const labelPrintingEnabled = useMemo(() => {
    return enableLabels && globalSettings.isSet('LABEL_ENABLE');
  }, [enableLabels, globalSettings]);

  const reportPrintingEnabled = useMemo(() => {
    return enableReports && globalSettings.isSet('REPORT_ENABLE');
  }, [enableReports, globalSettings]);

  const [labelId, setLabelId] = useState<number | undefined>(undefined);
  const [reportId, setReportId] = useState<number | undefined>(undefined);

  const labelProgress = useDataOutput({
    title: t`Printing Labels`,
    id: labelId
  });

  const reportProgress = useDataOutput({
    title: t`Printing Reports`,
    id: reportId
  });

  // Fetch available printing fields via OPTIONS request
  const printingFields = useQuery({
    enabled: labelPrintingEnabled,
    queryKey: ['printingFields', modelType, pluginKey],
    gcTime: 500,
    queryFn: () =>
      api
        .options(apiUrl(ApiEndpoints.label_print), {
          params: {
            plugin: pluginKey || undefined
          }
        })
        .then((response: any) => {
          return extractAvailableFields(response, 'POST') || {};
        })
        .catch(() => {
          return {};
        })
  });

  const labelFields: ApiFormFieldSet = useMemo(() => {
    const fields: ApiFormFieldSet = printingFields.data || {};

    // Override field values
    fields.template = {
      ...fields.template,
      filters: {
        enabled: true,
        model_type: modelType,
        items: items.join(',')
      }
    };

    fields.items = {
      ...fields.items,
      value: items,
      hidden: true
    };

    fields['plugin'] = {
      ...fields['plugin'],
      value: userSettings.getSetting('LABEL_DEFAULT_PRINTER'),
      filters: {
        active: true,
        mixin: 'labels'
      },
      onValueChange: (value: string, record?: any) => {
        if (record?.key && record?.key != pluginKey) {
          setPluginKey(record.key);
        }
      }
    };

    return fields;
  }, [printingFields.data, items]);

  const labelModal = useCreateApiFormModal({
    url: apiUrl(ApiEndpoints.label_print),
    title: t`Print Label`,
    fields: labelFields,
    timeout: 5000,
    onClose: () => {
      setPluginKey('');
    },
    submitText: t`Print`,
    successMessage: null,
    onFormSuccess: (response: any) => {
      setPluginKey('');
      setLabelId(response.pk);
    }
  });

  const reportModal = useCreateApiFormModal({
    title: t`Print Report`,
    url: apiUrl(ApiEndpoints.report_print),
    timeout: 5000,
    fields: {
      template: {
        filters: {
          enabled: true,
          model_type: modelType,
          items: items.join(',')
        }
      },
      items: {
        hidden: true,
        value: items
      }
    },
    submitText: t`Print`,
    successMessage: null,
    onFormSuccess: (response: any) => {
      setReportId(response.pk);
    }
  });

  if (!modelType) {
    return null;
  }

  if (!labelPrintingEnabled && !reportPrintingEnabled) {
    return null;
  }

  return (
    !hidden && (
      <>
        {reportModal.modal}
        {labelModal.modal}
        <ActionDropdown
          tooltip={t`Printing Actions`}
          icon={<IconPrinter />}
          disabled={!enabled}
          actions={[
            {
              name: t`Print Labels`,
              icon: <IconTags />,
              onClick: () => labelModal.open(),
              hidden: !labelPrintingEnabled
            },
            {
              name: t`Print Reports`,
              icon: <IconReport />,
              onClick: () => reportModal.open(),
              hidden: !reportPrintingEnabled
            }
          ]}
        />
      </>
    )
  );
}<|MERGE_RESOLUTION|>--- conflicted
+++ resolved
@@ -1,5 +1,3 @@
-import { ProgressBar } from '@lib/components';
-import { useApi } from '@lib/contexts/ApiContext';
 import { ApiEndpoints } from '@lib/core';
 import type { ModelType } from '@lib/core';
 import { t } from '@lingui/macro';
@@ -7,11 +5,6 @@
 import { useQuery } from '@tanstack/react-query';
 import { useMemo, useState } from 'react';
 import { api } from '../../App';
-<<<<<<< HEAD
-=======
-import { ApiEndpoints } from '../../enums/ApiEndpoints';
-import type { ModelType } from '../../enums/ModelType';
->>>>>>> 8d51aa15
 import { extractAvailableFields } from '../../functions/forms';
 import useDataOutput from '../../hooks/UseDataOutput';
 import { useCreateApiFormModal } from '../../hooks/UseForm';
@@ -22,96 +15,6 @@
 } from '../../states/SettingsState';
 import type { ApiFormFieldSet } from '../forms/fields/ApiFormField';
 import { ActionDropdown } from '../items/ActionDropdown';
-<<<<<<< HEAD
-
-/**
- * Hook to track the progress of a printing operation
- */
-function usePrintingProgress({
-  title,
-  outputId,
-  endpoint
-}: {
-  title: string;
-  outputId?: number;
-  endpoint: ApiEndpoints;
-}) {
-  const api = useApi();
-
-  const [loading, setLoading] = useState<boolean>(false);
-
-  useEffect(() => {
-    if (!!outputId) {
-      setLoading(true);
-      showNotification({
-        id: `printing-progress-${endpoint}-${outputId}`,
-        title: title,
-        loading: true,
-        autoClose: false,
-        withCloseButton: false,
-        message: <ProgressBar size='lg' value={0} progressLabel />
-      });
-    } else {
-      setLoading(false);
-    }
-  }, [outputId, endpoint, title]);
-
-  const progress = useQuery({
-    enabled: !!outputId && loading,
-    refetchInterval: 750,
-    queryKey: ['printingProgress', endpoint, outputId],
-    queryFn: () =>
-      api
-        .get(apiUrl(endpoint, outputId))
-        .then((response) => {
-          const data = response?.data ?? {};
-
-          if (data.pk && data.pk == outputId) {
-            if (data.complete) {
-              setLoading(false);
-              notifications.hide(`printing-progress-${endpoint}-${outputId}`);
-              notifications.hide('print-success');
-
-              notifications.show({
-                id: 'print-success',
-                title: t`Printing`,
-                message: t`Printing completed successfully`,
-                color: 'green',
-                icon: <IconCircleCheck />
-              });
-
-              if (data.output) {
-                const url = generateUrl(data.output);
-                window.open(url.toString(), '_blank');
-              }
-            } else {
-              notifications.update({
-                id: `printing-progress-${endpoint}-${outputId}`,
-                autoClose: false,
-                withCloseButton: false,
-                message: (
-                  <ProgressBar
-                    size='lg'
-                    value={data.progress}
-                    maximum={data.items}
-                    progressLabel
-                  />
-                )
-              });
-            }
-          }
-
-          return data;
-        })
-        .catch(() => {
-          notifications.hide(`printing-progress-${endpoint}-${outputId}`);
-          setLoading(false);
-          return {};
-        })
-  });
-}
-=======
->>>>>>> 8d51aa15
 
 export function PrintingActions({
   items,
