import { t } from '@lingui/macro';
import { IconUserStar } from '@tabler/icons-react';
import { useCallback, useMemo } from 'react';

<<<<<<< HEAD
import type { ModelType } from '../../enums/ModelType';
=======
import { ModelType } from '../../enums/ModelType';
import { useServerApiState } from '../../states/ApiState';
>>>>>>> 255a5d08
import { useLocalState } from '../../states/LocalState';
import { useUserState } from '../../states/UserState';
import { ModelInformationDict } from '../render/ModelType';
import { ActionButton } from './ActionButton';

export type AdminButtonProps = {
  model: ModelType;
  pk: number | undefined;
};

/*
 * A button that is used to navigate to the admin page for the selected item.
 *
 * This button is only rendered if:
 * - The admin interface is enabled for the server
 * - The selected model has an associated admin URL
 * - The user has "superuser" role
 * - The user has at least read rights for the selected item
 */
export default function AdminButton(props: Readonly<AdminButtonProps>) {
  const user = useUserState();
  const server = useServerApiState();

  const enabled: boolean = useMemo(() => {
    // Only users with superuser permission will see this button
    if (!user || !user.isLoggedIn() || !user.isSuperuser()) {
      return false;
    }

    const modelDef = ModelInformationDict[props.model];

    // Check if the server has the admin interface enabled
    if (!server.server.django_admin) {
      return false;
    }

    // No admin URL associated with the model
    if (!modelDef.admin_url) {
      return false;
    }

    // No primary key provided
    if (!props.pk) {
      return false;
    }

    return true;
  }, [user, props.model, props.pk]);

  const openAdmin = useCallback(
    (event: any) => {
      const modelDef = ModelInformationDict[props.model];
      const host = useLocalState.getState().host;

      if (!modelDef.admin_url) {
        return;
      }

      // Generate the URL for the admin interface
      const url = `${host}/${server.server.django_admin}${modelDef.admin_url}${props.pk}/`;

      if (event?.ctrlKey || event?.shiftKey) {
        // Open the link in a new tab
        window.open(url, '_blank');
      } else {
        window.open(url, '_self');
      }
    },
    [props.model, props.pk]
  );

  return (
    <ActionButton
      icon={<IconUserStar />}
      color='blue'
      size='lg'
      radius='sm'
      variant='filled'
      tooltip={t`Open in admin interface`}
      hidden={!enabled}
      onClick={openAdmin}
      tooltipAlignment='bottom'
    />
  );
}<|MERGE_RESOLUTION|>--- conflicted
+++ resolved
@@ -2,12 +2,8 @@
 import { IconUserStar } from '@tabler/icons-react';
 import { useCallback, useMemo } from 'react';
 
-<<<<<<< HEAD
 import type { ModelType } from '../../enums/ModelType';
-=======
-import { ModelType } from '../../enums/ModelType';
 import { useServerApiState } from '../../states/ApiState';
->>>>>>> 255a5d08
 import { useLocalState } from '../../states/LocalState';
 import { useUserState } from '../../states/UserState';
 import { ModelInformationDict } from '../render/ModelType';
