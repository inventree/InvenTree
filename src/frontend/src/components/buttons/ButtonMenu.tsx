--- conflicted
+++ resolved
@@ -18,11 +18,7 @@
   return (
     <Menu shadow='xs'>
       <Menu.Target>
-<<<<<<< HEAD
-        <ActionIcon variant="default">
-=======
         <ActionIcon variant='default'>
->>>>>>> 06961c6a
           <Tooltip label={tooltip}>{icon}</Tooltip>
         </ActionIcon>
       </Menu.Target>
