--- conflicted
+++ resolved
@@ -11,21 +11,6 @@
   const [opened, { open, close }] = useDisclosure(false);
 
   return (
-<<<<<<< HEAD
-    <ActionIcon
-      onClick={() =>
-        openContextModal({
-          modal: 'qr',
-          title: t`Scan QR code`,
-          innerProps: {}
-        })
-      }
-      variant="transparent"
-      title={t`Open QR code scanner`}
-    >
-      <IconQrcode />
-    </ActionIcon>
-=======
     <>
       <ActionIcon
         onClick={open}
@@ -36,6 +21,5 @@
       </ActionIcon>
       <BarcodeScanDialog opened={opened} onClose={close} />
     </>
->>>>>>> 06961c6a
   );
 }