import { ActionIcon } from '@mantine/core';
import { IconDeviceFloppy, IconEdit } from '@tabler/icons-react';

export function EditButton({
  setEditing,
  editing,
  disabled,
  saveIcon
}: Readonly<{
  setEditing: (value?: React.SetStateAction<boolean> | undefined) => void;
  editing: boolean;
  disabled?: boolean;
  saveIcon?: JSX.Element;
}>) {
  saveIcon = saveIcon || <IconDeviceFloppy />;
  return (
    <ActionIcon
      onClick={() => setEditing()}
      disabled={disabled}
<<<<<<< HEAD
      variant="default"
=======
      variant='default'
>>>>>>> 06961c6a
    >
      {editing ? saveIcon : <IconEdit />}
    </ActionIcon>
  );
}<|MERGE_RESOLUTION|>--- conflicted
+++ resolved
@@ -17,11 +17,7 @@
     <ActionIcon
       onClick={() => setEditing()}
       disabled={disabled}
-<<<<<<< HEAD
-      variant="default"
-=======
       variant='default'
->>>>>>> 06961c6a
     >
       {editing ? saveIcon : <IconEdit />}
     </ActionIcon>
