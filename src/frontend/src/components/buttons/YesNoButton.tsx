--- conflicted
+++ resolved
@@ -1,10 +1,5 @@
-<<<<<<< HEAD
-import { t } from '@lingui/macro';
+import { t } from '@lingui/core/macro';
 import { Badge, type MantineColor, Skeleton } from '@mantine/core';
-=======
-import { t } from '@lingui/core/macro';
-import { Badge, Skeleton } from '@mantine/core';
->>>>>>> c4cf9ecd
 
 import { isTrue } from '../../functions/conversion';
 
