--- conflicted
+++ resolved
@@ -26,19 +26,6 @@
   return (
     <MantineCopyButton value={value}>
       {({ copied, copy }) => (
-<<<<<<< HEAD
-        <Button
-          color={copied ? 'teal' : 'gray'}
-          onClick={copy}
-          title={t`Copy to clipboard`}
-          variant="subtle"
-          size="compact-md"
-        >
-          <IconCopy size={10} />
-          {label && <div>&nbsp;</div>}
-          {label && label}
-        </Button>
-=======
         <Tooltip label={copied ? t`Copied` : t`Copy`} withArrow>
           <ButtonComponent
             color={copied ? 'teal' : 'gray'}
@@ -59,7 +46,6 @@
             )}
           </ButtonComponent>
         </Tooltip>
->>>>>>> 06961c6a
       )}
     </MantineCopyButton>
   );
