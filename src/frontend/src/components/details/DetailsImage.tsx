import { Trans, t } from '@lingui/macro';
import {
  AspectRatio,
  Button,
  Grid,
  Group,
  Image,
  Overlay,
  Paper,
  Text,
  rem,
  useMantineColorScheme
} from '@mantine/core';
import {
  Dropzone,
  type FileWithPath,
  IMAGE_MIME_TYPE
} from '@mantine/dropzone';
import { useHover } from '@mantine/hooks';
import { modals } from '@mantine/modals';
import { useMemo, useState } from 'react';

import { showNotification } from '@mantine/notifications';
import { api } from '../../App';
import type { UserRoles } from '../../enums/Roles';
import { cancelEvent } from '../../functions/events';
import { InvenTreeIcon } from '../../functions/icons';
import { showApiErrorMessage } from '../../functions/notifications';
import { useEditApiFormModal } from '../../hooks/UseForm';
import { useGlobalSettingsState } from '../../states/SettingsState';
import { useUserState } from '../../states/UserState';
import { PartThumbTable } from '../../tables/part/PartThumbTable';
import { vars } from '../../theme';
import { ActionButton } from '../buttons/ActionButton';
import { ApiImage } from '../images/ApiImage';
import { StylishText } from '../items/StylishText';

/**
 * Props for detail image
 */
export type DetailImageProps = {
  appRole?: UserRoles;
  src: string;
  apiPath: string;
  refresh?: () => void;
  imageActions?: DetailImageButtonProps;
  pk: string;
};

/**
 * Actions for Detail Images.
 * If true, the button type will be visible
 * @param {boolean} selectExisting - PART ONLY. Allows selecting existing images as part image
 * @param {boolean} downloadImage - Allows downloading image from a remote URL
 * @param {boolean} uploadFile - Allows uploading a new image
 * @param {boolean} deleteFile - Allows deleting the current image
 */
export type DetailImageButtonProps = {
  selectExisting?: boolean;
  downloadImage?: boolean;
  uploadFile?: boolean;
  deleteFile?: boolean;
};

// Image is expected to be 1:1 square, so only 1 dimension is needed
const IMAGE_DIMENSION = 256;

// Image to display if instance has no image
const backup_image = '/static/img/blank_image.png';

/**
 * Modal used for removing/deleting the current image relation
 */
const removeModal = (apiPath: string, setImage: (image: string) => void) =>
  modals.openConfirmModal({
    title: <StylishText size='xl'>{t`Remove Image`}</StylishText>,
    children: (
      <Text>
        <Trans>Remove the associated image from this item?</Trans>
      </Text>
    ),
    labels: { confirm: t`Remove`, cancel: t`Cancel` },
    onConfirm: async () => {
      await api.patch(apiPath, { image: null });
      setImage(backup_image);
    }
  });

/**
 * Modal used for uploading a new image
 */
function UploadModal({
  apiPath,
  setImage
}: Readonly<{
  apiPath: string;
  setImage: (image: string) => void;
}>) {
  const [currentFile, setCurrentFile] = useState<FileWithPath | null>(null);
  let uploading = false;

  // Components to show in the Dropzone when no file is selected
  const noFileIdle = (
    <Group>
      <InvenTreeIcon icon='photo' iconProps={{ size: '3.2rem', stroke: 1.5 }} />
      <div>
        <Text size='xl' inline>
          <Trans>Drag and drop to upload</Trans>
        </Text>
        <Text size='sm' c='dimmed' inline mt={7}>
          <Trans>Click to select file(s)</Trans>
        </Text>
      </div>
    </Group>
  );

  /**
   * Generates components to display selected image in Dropzone
   */
  const fileInfo = (file: FileWithPath) => {
    const imageUrl = URL.createObjectURL(file);
    const size = file.size / 1024 ** 2;

    return (
      <div
        style={{
          display: 'flex',
          flexDirection: 'row',
          gap: '15px',
          flexGrow: '1'
        }}
      >
        <Image
          src={imageUrl}
          onLoad={() => URL.revokeObjectURL(imageUrl)}
<<<<<<< HEAD
          radius="sm"
=======
          radius='sm'
>>>>>>> 06961c6a
          height={75}
          fit='contain'
          style={{ flexBasis: '40%' }}
        />
        <div style={{ flexBasis: '60%' }}>
          <Text size='xl' inline style={{ wordBreak: 'break-all' }}>
            {file.name}
          </Text>
          <Text size='sm' c='dimmed' inline mt={7}>
            {size.toFixed(2)} MB
          </Text>
        </div>
      </div>
    );
  };

  /**
   * Create FormData object and upload selected image
   */
  const uploadImage = async (file: FileWithPath | null) => {
    if (!file) {
      return;
    }

    uploading = true;
    const formData = new FormData();
    formData.append('image', file, file.name);

    api
      .patch(apiPath, formData)
      .then((response) => {
        setImage(response.data.image);
        modals.closeAll();
        showNotification({
          title: t`Image uploaded`,
          message: t`Image has been uploaded successfully`,
          color: 'green'
        });
      })
      .catch((error) => {
        showApiErrorMessage({
          error: error,
          title: t`Upload Error`,
          field: 'image'
        });
      });
  };

  const { colorScheme } = useMantineColorScheme();

  const primaryColor =
    vars.colors.primaryColors[colorScheme === 'dark' ? 4 : 6];
  const redColor = vars.colors.red[colorScheme === 'dark' ? 4 : 6];

  return (
    <Paper style={{ height: '220px' }}>
      <Dropzone
        onDrop={(files) => setCurrentFile(files[0])}
        maxFiles={1}
        accept={IMAGE_MIME_TYPE}
        loading={uploading}
      >
        <Group
<<<<<<< HEAD
          justify="center"
          gap="xl"
=======
          justify='center'
          gap='xl'
>>>>>>> 06961c6a
          style={{ minHeight: rem(140), pointerEvents: 'none' }}
        >
          <Dropzone.Accept>
            <InvenTreeIcon
              icon='upload'
              iconProps={{
                size: '3.2rem',
                stroke: 1.5,
                color: primaryColor
              }}
            />
          </Dropzone.Accept>
          <Dropzone.Reject>
            <InvenTreeIcon
              icon='reject'
              iconProps={{
                size: '3.2rem',
                stroke: 1.5,
                color: redColor
              }}
            />
          </Dropzone.Reject>
          <Dropzone.Idle>
            {currentFile ? fileInfo(currentFile) : noFileIdle}
          </Dropzone.Idle>
        </Group>
      </Dropzone>
      <Paper
        style={{
          position: 'sticky',
          bottom: '0',
          left: '0',
          right: '0',
          height: '60px',
          zIndex: 1,
          display: 'flex',
          alignItems: 'center',
          flexDirection: 'row',
          justifyContent: 'flex-end',
          gap: '10px'
        }}
      >
        <Button
          variant='outline'
          disabled={!currentFile}
          onClick={() => setCurrentFile(null)}
        >
          <Trans>Clear</Trans>
        </Button>
        <Button
          disabled={!currentFile}
          onClick={() => uploadImage(currentFile)}
        >
          <Trans>Submit</Trans>
        </Button>
      </Paper>
    </Paper>
  );
}

/**
 * Generate components for Action buttons used with the Details Image
 */
function ImageActionButtons({
  actions = {},
  visible,
  apiPath,
  hasImage,
  pk,
  setImage,
  downloadImage
}: Readonly<{
  actions?: DetailImageButtonProps;
  visible: boolean;
  apiPath: string;
  hasImage: boolean;
  pk: string;
  setImage: (image: string) => void;
  downloadImage: () => void;
}>) {
  const globalSettings = useGlobalSettingsState();

  return (
    <>
      {visible && (
        <Group
<<<<<<< HEAD
          gap="xs"
=======
          gap='xs'
>>>>>>> 06961c6a
          style={{ zIndex: 2, position: 'absolute', top: '10px', left: '10px' }}
        >
          {actions.selectExisting && (
            <ActionButton
              icon={
                <InvenTreeIcon
                  icon='select_image'
                  iconProps={{ color: 'white' }}
                />
              }
              tooltip={t`Select from existing images`}
              variant='outline'
              size='lg'
              tooltipAlignment='top'
              onClick={(event: any) => {
                cancelEvent(event);

                modals.open({
                  title: <StylishText size='xl'>{t`Select Image`}</StylishText>,
                  size: '80%',
                  children: <PartThumbTable pk={pk} setImage={setImage} />
                });
              }}
            />
          )}
          {actions.downloadImage &&
            globalSettings.isSet('INVENTREE_DOWNLOAD_FROM_URL') && (
              <ActionButton
                icon={
                  <InvenTreeIcon
                    icon='download'
                    iconProps={{ color: 'white' }}
                  />
                }
                tooltip={t`Download remote image`}
                variant='outline'
                size='lg'
                tooltipAlignment='top'
                onClick={(event: any) => {
                  cancelEvent(event);
                  downloadImage();
                }}
              />
            )}
          {actions.uploadFile && (
            <ActionButton
              icon={
                <InvenTreeIcon icon='upload' iconProps={{ color: 'white' }} />
              }
              tooltip={t`Upload new image`}
              variant='outline'
              size='lg'
              tooltipAlignment='top'
              onClick={(event: any) => {
                cancelEvent(event);
                modals.open({
                  title: <StylishText size='xl'>{t`Upload Image`}</StylishText>,
                  children: (
                    <UploadModal apiPath={apiPath} setImage={setImage} />
                  )
                });
              }}
            />
          )}
          {actions.deleteFile && hasImage && (
            <ActionButton
              icon={
                <InvenTreeIcon icon='delete' iconProps={{ color: 'red' }} />
              }
              tooltip={t`Delete image`}
              variant='outline'
              size='lg'
              tooltipAlignment='top'
              onClick={(event: any) => {
                cancelEvent(event);
                removeModal(apiPath, setImage);
              }}
            />
          )}
        </Group>
      )}
    </>
  );
}

/**
 * Renders an image with action buttons for display on Details panels
 */
export function DetailsImage(props: Readonly<DetailImageProps>) {
  // Displays a group of ActionButtons on hover
  const { hovered, ref } = useHover();
  const [img, setImg] = useState<string>(props.src ?? backup_image);

  // Sets a new image, and triggers upstream instance refresh
  const setAndRefresh = (image: string) => {
    setImg(image);
    props.refresh?.();
  };

  const permissions = useUserState();

  const downloadImage = useEditApiFormModal({
    url: props.apiPath,
    title: t`Download Image`,
    fields: {
      remote_image: {}
    },
    timeout: 10000,
    successMessage: t`Image downloaded successfully`,
    onFormSuccess: (response: any) => {
      if (response.image) {
        setAndRefresh(response.image);
      }
    }
  });

  const hasOverlay: boolean = useMemo(() => {
    return (
      props.imageActions?.selectExisting ||
      props.imageActions?.uploadFile ||
      props.imageActions?.deleteFile ||
      false
    );
  }, [props.imageActions]);

  const expandImage = (event: any) => {
    cancelEvent(event);
    modals.open({
      children: <ApiImage src={img} />,
      withCloseButton: false
    });
  };

  return (
    <>
<<<<<<< HEAD
      <AspectRatio ref={ref} maw={IMAGE_DIMENSION} ratio={1}>
        <>
          <ApiImage
            src={img}
            mah={IMAGE_DIMENSION}
            maw={IMAGE_DIMENSION}
            onClick={expandImage}
          />
          {permissions.hasChangeRole(props.appRole) &&
            hasOverlay &&
            hovered && (
              <Overlay color="black" opacity={0.8} onClick={expandImage}>
                <ImageActionButtons
                  visible={hovered}
                  actions={props.imageActions}
                  apiPath={props.apiPath}
                  hasImage={props.src ? true : false}
                  pk={props.pk}
                  setImage={setAndRefresh}
                />
              </Overlay>
            )}
        </>
      </AspectRatio>
=======
      {downloadImage.modal}
      <Grid.Col span={{ base: 12, sm: 4 }}>
        <AspectRatio
          ref={ref}
          maw={IMAGE_DIMENSION}
          ratio={1}
          pos='relative'
          visibleFrom='xs'
        >
          <>
            <ApiImage
              src={img}
              mah={IMAGE_DIMENSION}
              maw={IMAGE_DIMENSION}
              onClick={expandImage}
            />
            {props.appRole &&
              permissions.hasChangeRole(props.appRole) &&
              hasOverlay &&
              hovered && (
                <Overlay color='black' opacity={0.8} onClick={expandImage}>
                  <ImageActionButtons
                    visible={hovered}
                    actions={props.imageActions}
                    apiPath={props.apiPath}
                    hasImage={!!props.src}
                    pk={props.pk}
                    setImage={setAndRefresh}
                    downloadImage={downloadImage.open}
                  />
                </Overlay>
              )}
          </>
        </AspectRatio>
      </Grid.Col>
>>>>>>> 06961c6a
    </>
  );
}<|MERGE_RESOLUTION|>--- conflicted
+++ resolved
@@ -133,11 +133,7 @@
         <Image
           src={imageUrl}
           onLoad={() => URL.revokeObjectURL(imageUrl)}
-<<<<<<< HEAD
-          radius="sm"
-=======
           radius='sm'
->>>>>>> 06961c6a
           height={75}
           fit='contain'
           style={{ flexBasis: '40%' }}
@@ -201,13 +197,8 @@
         loading={uploading}
       >
         <Group
-<<<<<<< HEAD
-          justify="center"
-          gap="xl"
-=======
           justify='center'
           gap='xl'
->>>>>>> 06961c6a
           style={{ minHeight: rem(140), pointerEvents: 'none' }}
         >
           <Dropzone.Accept>
@@ -294,11 +285,7 @@
     <>
       {visible && (
         <Group
-<<<<<<< HEAD
-          gap="xs"
-=======
           gap='xs'
->>>>>>> 06961c6a
           style={{ zIndex: 2, position: 'absolute', top: '10px', left: '10px' }}
         >
           {actions.selectExisting && (
@@ -434,32 +421,6 @@
 
   return (
     <>
-<<<<<<< HEAD
-      <AspectRatio ref={ref} maw={IMAGE_DIMENSION} ratio={1}>
-        <>
-          <ApiImage
-            src={img}
-            mah={IMAGE_DIMENSION}
-            maw={IMAGE_DIMENSION}
-            onClick={expandImage}
-          />
-          {permissions.hasChangeRole(props.appRole) &&
-            hasOverlay &&
-            hovered && (
-              <Overlay color="black" opacity={0.8} onClick={expandImage}>
-                <ImageActionButtons
-                  visible={hovered}
-                  actions={props.imageActions}
-                  apiPath={props.apiPath}
-                  hasImage={props.src ? true : false}
-                  pk={props.pk}
-                  setImage={setAndRefresh}
-                />
-              </Overlay>
-            )}
-        </>
-      </AspectRatio>
-=======
       {downloadImage.modal}
       <Grid.Col span={{ base: 12, sm: 4 }}>
         <AspectRatio
@@ -495,7 +456,6 @@
           </>
         </AspectRatio>
       </Grid.Col>
->>>>>>> 06961c6a
     </>
   );
 }