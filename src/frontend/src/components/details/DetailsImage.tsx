--- conflicted
+++ resolved
@@ -1,5 +1,9 @@
+import type { UserRoles } from '@lib/enums/Roles';
+import { cancelEvent } from '@lib/functions/Events';
+import { ApiEndpoints, ModelType, apiUrl } from '@lib/index';
 import { t } from '@lingui/core/macro';
 import { Trans } from '@lingui/react/macro';
+import { Carousel } from '@mantine/carousel';
 import {
   AspectRatio,
   Button,
@@ -20,28 +24,17 @@
 } from '@mantine/dropzone';
 import { useHover } from '@mantine/hooks';
 import { modals } from '@mantine/modals';
-import { useMemo, useState } from 'react';
-
-import { ActionButton } from '@lib/components/ActionButton';
-import type { UserRoles } from '@lib/enums/Roles';
-import { cancelEvent } from '@lib/functions/Events';
-import { ApiEndpoints, ModelType, apiUrl } from '@lib/index';
-import { Carousel } from '@mantine/carousel';
 import { showNotification } from '@mantine/notifications';
 import { IconCameraPlus, IconDotsVertical } from '@tabler/icons-react';
+import { useMemo, useState } from 'react';
 import { api } from '../../App';
 import { InvenTreeIcon } from '../../functions/icons';
 import { showApiErrorMessage } from '../../functions/notifications';
-<<<<<<< HEAD
-import { useEditApiFormModal } from '../../hooks/UseForm';
-import { useGlobalSettingsState } from '../../states/SettingsStates';
-=======
 import {
   useCreateApiFormModal,
   useDeleteApiFormModal
 } from '../../hooks/UseForm';
-import { useGlobalSettingsState } from '../../states/SettingsState';
->>>>>>> 6c3320d7
+import { useGlobalSettingsState } from '../../states/SettingsStates';
 import { useUserState } from '../../states/UserState';
 import { PartThumbTable } from '../../tables/part/PartThumbTable';
 import { vars } from '../../theme';
