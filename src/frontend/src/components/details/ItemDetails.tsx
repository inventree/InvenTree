import { Paper, SimpleGrid } from '@mantine/core';
<<<<<<< HEAD
import React from 'react';
=======
import type React from 'react';
>>>>>>> 06961c6a

export function ItemDetailsGrid(props: React.PropsWithChildren<{}>) {
  return (
    <Paper p='xs'>
      <SimpleGrid
        cols={{ base: 1, '900px': 2 }}
        type='container'
        spacing='xs'
        verticalSpacing='xs'
      >
        {props.children}
      </SimpleGrid>
    </Paper>
  );
}<|MERGE_RESOLUTION|>--- conflicted
+++ resolved
@@ -1,9 +1,5 @@
 import { Paper, SimpleGrid } from '@mantine/core';
-<<<<<<< HEAD
-import React from 'react';
-=======
 import type React from 'react';
->>>>>>> 06961c6a
 
 export function ItemDetailsGrid(props: React.PropsWithChildren<{}>) {
   return (
