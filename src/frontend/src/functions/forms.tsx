--- conflicted
+++ resolved
@@ -165,147 +165,4 @@
   delete def['read_only'];
 
   return def;
-<<<<<<< HEAD
-}
-
-export interface OpenApiFormProps extends ApiFormProps {
-  title: string;
-  cancelText?: string;
-  cancelColor?: string;
-  onClose?: () => void;
-}
-
-/*
- * Construct and open a modal form
- * @param title :
- */
-export function openModalApiForm(props: OpenApiFormProps) {
-  // method property *must* be supplied
-  if (!props.method) {
-    notifications.show({
-      title: t`Invalid Form`,
-      message: t`method parameter not supplied`,
-      color: 'red'
-    });
-    return;
-  }
-
-  // Generate a random modal ID for controller
-  let modalId: string =
-    `modal-${props.title}-${props.url}-${props.method}` + generateUniqueId();
-
-  props.actions = [
-    ...(props.actions || []),
-    {
-      text: props.cancelText ?? t`Cancel`,
-      color: props.cancelColor ?? 'blue',
-      onClick: () => {
-        modals.close(modalId);
-      }
-    }
-  ];
-
-  const oldFormSuccess = props.onFormSuccess;
-  props.onFormSuccess = (data) => {
-    oldFormSuccess?.(data);
-    modals.close(modalId);
-  };
-
-  let url = constructFormUrl(props.url, props.pk, props.pathParams);
-
-  // Make OPTIONS request first
-  api
-    .options(url)
-    .then((response) => {
-      // Extract available fields from the OPTIONS response (and handle any errors)
-
-      let fields: Record<string, ApiFormFieldType> | null = {};
-
-      if (!props.ignorePermissionCheck) {
-        fields = extractAvailableFields(response, props.method);
-
-        if (fields == null) {
-          return;
-        }
-      }
-
-      const _props = { ...props };
-
-      if (_props.fields) {
-        for (const [k, v] of Object.entries(_props.fields)) {
-          _props.fields[k] = constructField({
-            field: v,
-            definition: fields?.[k]
-          });
-        }
-      }
-
-      modals.open({
-        title: <StylishText size="xl">{props.title}</StylishText>,
-        modalId: modalId,
-        size: 'xl',
-        onClose: () => {
-          props.onClose ? props.onClose() : null;
-        },
-        children: (
-          <Stack gap={'xs'}>
-            <Divider />
-            <ApiForm id={modalId} props={props} optionsLoading={false} />
-          </Stack>
-        )
-      });
-    })
-    .catch((error) => {
-      if (error.response) {
-        invalidResponse(error.response.status);
-      } else {
-        notifications.show({
-          title: t`Form Error`,
-          message: error.message,
-          color: 'red'
-        });
-      }
-    });
-}
-
-/**
- * Opens a modal form to create a new model instance
- */
-export function openCreateApiForm(props: OpenApiFormProps) {
-  let createProps: OpenApiFormProps = {
-    ...props,
-    method: 'POST'
-  };
-
-  openModalApiForm(createProps);
-}
-
-/**
- * Open a modal form to edit a model instance
- */
-export function openEditApiForm(props: OpenApiFormProps) {
-  let editProps: OpenApiFormProps = {
-    ...props,
-    fetchInitialData: props.fetchInitialData ?? true,
-    method: 'PATCH'
-  };
-
-  openModalApiForm(editProps);
-}
-
-/**
- * Open a modal form to delete a model instancel
- */
-export function openDeleteApiForm(props: OpenApiFormProps) {
-  let deleteProps: OpenApiFormProps = {
-    ...props,
-    method: 'DELETE',
-    submitText: t`Delete`,
-    submitColor: 'red',
-    fields: {}
-  };
-
-  openModalApiForm(deleteProps);
-=======
->>>>>>> 06961c6a
 }