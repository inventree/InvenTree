import { t } from '@lingui/macro';
import { modals } from '@mantine/modals';
import { notifications } from '@mantine/notifications';
import { AxiosResponse } from 'axios';

import { api } from '../App';
import { ApiForm, ApiFormProps } from '../components/forms/ApiForm';
import { ApiFormFieldType } from '../components/forms/fields/ApiFormField';
import { apiUrl } from '../states/ApiState';
import { invalidResponse, permissionDenied } from './notifications';
import { generateUniqueId } from './uid';

/**
 * Construct an API url from the provided ApiFormProps object
 */
export function constructFormUrl(props: ApiFormProps): string {
<<<<<<< HEAD
  console.log('constructFormUrl:', props.url, props.pk);
  let output = url(props.url, props.pk);
  console.log('output url:', output);
  return url(props.url, props.pk);
=======
  return apiUrl(props.url, props.pk);
>>>>>>> 9705521c
}

/**
 * Extract the available fields (for a given method) from the response object
 *
 * @returns - A list of field definitions, or null if there was an error
 */
export function extractAvailableFields(
  response: AxiosResponse,
  method?: string
): Record<string, ApiFormFieldType> | null {
  // OPTIONS request *must* return 200 status
  if (response.status != 200) {
    invalidResponse(response.status);
    return null;
  }

  let actions: any = response.data?.actions ?? null;

  if (!method) {
    notifications.show({
      title: t`Form Error`,
      message: t`Form method not provided`,
      color: 'red'
    });
    return null;
  }

  if (!actions) {
    notifications.show({
      title: t`Form Error`,
      message: t`Response did not contain action data`,
      color: 'red'
    });
    return null;
  }

  method = method.toUpperCase();

  if (!(method in actions)) {
    // Missing method - this means user does not have appropriate permission
    permissionDenied();
    return null;
  }

  let fields: Record<string, ApiFormFieldType> = {};

  for (const fieldName in actions[method]) {
    const field = actions[method][fieldName];
    fields[fieldName] = {
      ...field,
      name: fieldName,
      field_type: field.type,
      description: field.help_text,
      value: field.value ?? field.default
    };
  }

  return fields;
}

/*
 * Construct and open a modal form
 * @param title :
 */
export function openModalApiForm(props: ApiFormProps) {
  // method property *must* be supplied
  if (!props.method) {
    notifications.show({
      title: t`Invalid Form`,
      message: t`method parameter not supplied`,
      color: 'red'
    });
    return;
  }

  let url = constructFormUrl(props);

  // Make OPTIONS request first
  api
    .options(url)
    .then((response) => {
      // Extract available fields from the OPTIONS response (and handle any errors)
      let fields: Record<string, ApiFormFieldType> | null = {};

      if (!props.ignorePermissionCheck) {
        extractAvailableFields(response, props.method);
      }

      if (fields == null) {
        return;
      }

      // Generate a random modal ID for controller
      let modalId: string = `modal-${props.title}-` + generateUniqueId();

      modals.open({
        title: props.title,
        modalId: modalId,
        onClose: () => {
          props.onClose ? props.onClose() : null;
        },
        children: (
          <ApiForm modalId={modalId} props={props} fieldDefinitions={fields} />
        )
      });
    })
    .catch((error) => {
      console.log('Error:', error);
      if (error.response) {
        invalidResponse(error.response.status);
      } else {
        notifications.show({
          title: t`Form Error`,
          message: error.message,
          color: 'red'
        });
      }
    });
}

/**
 * Opens a modal form to create a new model instance
 */
export function openCreateApiForm(props: ApiFormProps) {
  let createProps: ApiFormProps = {
    ...props,
    method: 'POST'
  };

  openModalApiForm(createProps);
}

/**
 * Open a modal form to edit a model instance
 */
export function openEditApiForm(props: ApiFormProps) {
  let editProps: ApiFormProps = {
    ...props,
    fetchInitialData: props.fetchInitialData ?? true,
    method: 'PUT'
  };

  openModalApiForm(editProps);
}

/**
 * Open a modal form to delete a model instancel
 */
export function openDeleteApiForm(props: ApiFormProps) {
  let deleteProps: ApiFormProps = {
    ...props,
    method: 'DELETE',
    submitText: t`Delete`,
    submitColor: 'red',
    fields: {}
  };

  openModalApiForm(deleteProps);
}<|MERGE_RESOLUTION|>--- conflicted
+++ resolved
@@ -14,14 +14,7 @@
  * Construct an API url from the provided ApiFormProps object
  */
 export function constructFormUrl(props: ApiFormProps): string {
-<<<<<<< HEAD
-  console.log('constructFormUrl:', props.url, props.pk);
-  let output = url(props.url, props.pk);
-  console.log('output url:', output);
-  return url(props.url, props.pk);
-=======
   return apiUrl(props.url, props.pk);
->>>>>>> 9705521c
 }
 
 /**
@@ -105,11 +98,8 @@
     .options(url)
     .then((response) => {
       // Extract available fields from the OPTIONS response (and handle any errors)
-      let fields: Record<string, ApiFormFieldType> | null = {};
-
-      if (!props.ignorePermissionCheck) {
+      let fields: Record<string, ApiFormFieldType> | null =
         extractAvailableFields(response, props.method);
-      }
 
       if (fields == null) {
         return;
