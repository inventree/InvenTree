import { t } from '@lingui/macro';
import { notifications, showNotification } from '@mantine/notifications';
import axios from 'axios';
import type { AxiosRequestConfig } from 'axios';
import type { Location, NavigateFunction } from 'react-router-dom';
import { api, setApiDefaults } from '../App';
import { ApiEndpoints } from '../enums/ApiEndpoints';
import { apiUrl, useServerApiState } from '../states/ApiState';
import { useLocalState } from '../states/LocalState';
import { useUserState } from '../states/UserState';
import { type Provider, fetchGlobalStates } from '../states/states';
import { showLoginNotification } from './notifications';
import { generateUrl } from './urls';

export function followRedirect(navigate: NavigateFunction, redirect: any) {
  let url = redirect?.redirectUrl ?? '/home';

  if (redirect?.queryParams) {
    // Construct and appand query parameters
    url = `${url}?${new URLSearchParams(redirect.queryParams).toString()}`;
  }

  navigate(url);
}

/**
 * sends a request to the specified url from a form. this will change the window location.
 * @param {string} path the path to send the post request to
 * @param {object} params the parameters to add to the url
 * @param {string} [method=post] the method to use on the form
 *
 * Source https://stackoverflow.com/questions/133925/javascript-post-request-like-a-form-submit/133997#133997
 */

function post(path: string, params: any, method = 'post') {
  const form = document.createElement('form');
  form.method = method;
  form.action = path;

  for (const key in params) {
    if (
      params.hasOwn?.(key) ||
      Object.prototype.hasOwnProperty.call(params, key)
    ) {
      const hiddenField = document.createElement('input');
      hiddenField.type = 'hidden';
      hiddenField.name = key;
      hiddenField.value = params[key];

      form.appendChild(hiddenField);
    }
  }

  document.body.appendChild(form);
  form.submit();
}

/**
 * Attempt to login using username:password combination.
 * If login is successful, an API token will be returned.
 * This API token is used for any future API requests.
 */
export const doBasicLogin = async (
  username: string,
  password: string,
  navigate: NavigateFunction
) => {
  const { host } = useLocalState.getState();
  const { clearUserState, setToken, fetchUserState } = useUserState.getState();
  const { setAuthContext } = useServerApiState.getState();

  if (username.length == 0 || password.length == 0) {
    return;
  }

  clearCsrfCookie();
  await ensureCsrf();

  let loginDone = false;
  let success = false;

  // Attempt login with
  await api
    .post(
      apiUrl(ApiEndpoints.auth_login),
      {
        username: username,
        password: password
      },
      {
        baseURL: host
      }
    )
    .then((response) => {
      setAuthContext(response.data?.data);
      if (response.status == 200 && response.data?.meta?.is_authenticated) {
        setToken(response.data.meta.access_token);
        loginDone = true;
        success = true;
      }
    })
    .catch((err) => {
      if (err?.response?.status == 401) {
        setAuthContext(err.response.data?.data);
        const mfa_flow = err.response.data.data.flows.find(
          (flow: any) => flow.id == 'mfa_authenticate'
        );
        if (mfa_flow && mfa_flow.is_pending == true) {
          success = true;
          navigate('/mfa');
        }
<<<<<<< HEAD
=======
      } else if (err?.response?.status == 409) {
        notifications.show({
          title: t`Already logged in`,
          message: t`There is a conflicting session on the server for this browser. Please logout of that first.`,
          color: 'red',
          autoClose: false
        });
>>>>>>> 991b578c
      }
      showNotification({
        title: t`Login Failed`,
        message: t`Check the supplied username and password`,
        color: 'red'
      });
    });

  if (loginDone) {
    await fetchUserState();
    // see if mfa registration is required
    await fetchGlobalStates(navigate);
  } else if (!success) {
    clearUserState();
  }
  return success;
};

/**
 * Logout the user from the current session
 *
 * @arg deleteToken: If true, delete the token from the server
 */
export const doLogout = async (navigate: NavigateFunction) => {
  const { clearUserState, isLoggedIn } = useUserState.getState();

  // Logout from the server session
  if (isLoggedIn() || !!getCsrfCookie()) {
    await authApi(apiUrl(ApiEndpoints.auth_session), undefined, 'delete').catch(
      () => {}
    );
    showLoginNotification({
      title: t`Logged Out`,
      message: t`Successfully logged out`
    });
  }

  clearUserState();
  clearCsrfCookie();
  navigate('/login');
};

export const doSimpleLogin = async (email: string) => {
  const { host } = useLocalState.getState();
  const mail = await axios
    .post(
      apiUrl(ApiEndpoints.user_simple_login),
      {
        email: email
      },
      {
        baseURL: host,
        timeout: 2000
      }
    )
    .then((response) => response.data)
    .catch((_error) => {
      return false;
    });
  return mail;
};

export async function ensureCsrf() {
  const cookie = getCsrfCookie();
  if (cookie == undefined) {
    await api.get(apiUrl(ApiEndpoints.user_token)).catch(() => {});
  }
}

export function handleReset(
  navigate: NavigateFunction,
  values: { email: string }
) {
  ensureCsrf();
  api.post(apiUrl(ApiEndpoints.user_reset), values).then((val) => {
    if (val.status === 200) {
      notifications.show({
        title: t`Mail delivery successful`,
        message: t`Check your inbox for a reset link. This only works if you have an account. Check in spam too.`,
        color: 'green',
        autoClose: false
      });
      navigate('/login');
    } else {
      notifications.show({
        title: t`Reset failed`,
        message: t`Check your input and try again.`,
        color: 'red'
      });
    }
  });
}

export function handleMfaLogin(
  navigate: NavigateFunction,
  location: Location<any>,
<<<<<<< HEAD
  values: { code: string }
=======
  values: { code: string },
  setError: (message: string | undefined) => void
>>>>>>> 991b578c
) {
  const { setToken } = useUserState.getState();
  const { setAuthContext } = useServerApiState.getState();
  authApi(apiUrl(ApiEndpoints.auth_login_2fa), undefined, 'post', {
    code: values.code
<<<<<<< HEAD
  }).then((response) => {
    setAuthContext(response.data?.data);
    setToken(response.data.meta.access_token);
    followRedirect(navigate, location?.state);
  });
=======
  })
    .then((response) => {
      setError(undefined);
      setAuthContext(response.data?.data);
      setToken(response.data.meta.access_token);
      followRedirect(navigate, location?.state);
    })
    .catch((err) => {
      if (err?.response?.status == 409) {
        notifications.show({
          title: t`Already logged in`,
          message: t`There is a conflicting session on the server for this browser. Please logout of that first.`,
          color: 'red',
          autoClose: false
        });
      } else {
        const errors = err.response?.data?.errors;
        let msg = t`An error occurred`;

        if (errors) {
          msg = errors.map((e: any) => e.message).join(', ');
        }
        setError(msg);
      }
    });
>>>>>>> 991b578c
}

/**
 * Check login state, and redirect the user as required.
 *
 * The user may be logged in via the following methods:
 * - An existing API token is stored in the session
 * - An existing CSRF cookie is stored in the browser
 */
export const checkLoginState = async (
  navigate: any,
  redirect?: any,
  no_redirect?: boolean
) => {
  setApiDefaults();

  if (redirect == '/') {
    redirect = '/home';
  }

  const { isLoggedIn, fetchUserState } = useUserState.getState();

  // Callback function when login is successful
  const loginSuccess = () => {
    showLoginNotification({
      title: t`Logged In`,
      message: t`Successfully logged in`
    });

    fetchGlobalStates(navigate);

    followRedirect(navigate, redirect);
  };

  // Callback function when login fails
  const loginFailure = () => {
    if (!no_redirect) {
      navigate('/login', { state: redirect });
    }
  };

  if (isLoggedIn()) {
    // Already logged in
    loginSuccess();
    return;
  }

  // Not yet logged in, but we might have a valid session cookie
  // Attempt to login
  await fetchUserState();

  if (isLoggedIn()) {
    loginSuccess();
  } else {
    loginFailure();
  }
};

/*
 * Return the value of the CSRF cookie, if available
 */
export function getCsrfCookie() {
  const cookieValue = document.cookie
    .split('; ')
    .find((row) => row.startsWith('csrftoken='))
    ?.split('=')[1];

  return cookieValue;
}

/*
 * Clear out the CSRF and session cookies (force session logout)
 */
export function clearCsrfCookie() {
  document.cookie =
    'csrftoken=; expires=Thu, 01 Jan 1970 00:00:00 UTC; path=/;';
}

export async function ProviderLogin(
  provider: Provider,
  process: 'login' | 'connect' = 'login'
) {
  await ensureCsrf();
  post(generateUrl(apiUrl(ApiEndpoints.auth_provider_redirect)), {
    provider: provider.id,
    callback_url: generateUrl('/logged-in'),
    process: process,
    csrfmiddlewaretoken: getCsrfCookie()
  });
}

/**
 * Makes an API request with session tokens using the provided URL, configuration, method, and data.
 *
 * @param url - The URL to which the request is sent.
 * @param config - Optional Axios request configuration.
 * @param method - The HTTP method to use for the request. Defaults to 'get'.
 * @param data - Optional data to be sent with the request.
 * @returns A promise that resolves to the response of the API request.
 */
export function authApi(
  url: string,
  config: AxiosRequestConfig | undefined = undefined,
<<<<<<< HEAD
  method: 'get' | 'post' | 'put' | 'delete' = 'get',
=======
  method: 'get' | 'patch' | 'post' | 'put' | 'delete' = 'get',
>>>>>>> 991b578c
  data?: any
) {
  const requestConfig = config || {};

  // set method
  requestConfig.method = method;

  // set data
  if (data) {
    requestConfig.data = data;
  }

  // use normal api
  return api(url, requestConfig);
}

export const getTotpSecret = async (setTotpQr: any) => {
  await authApi(apiUrl(ApiEndpoints.auth_totp), undefined, 'get').catch(
    (err) => {
      if (err.status == 404 && err.response.data.meta.secret) {
        setTotpQr(err.response.data.meta);
      } else {
        const msg = err.response.data.errors[0].message;
        showNotification({
          title: t`Failed to set up MFA`,
          message: msg,
          color: 'red'
        });
      }
    }
  );
};

export function handleVerifyTotp(
  value: string,
  navigate: NavigateFunction,
  location: Location<any>
) {
  return () => {
    authApi(apiUrl(ApiEndpoints.auth_totp), undefined, 'post', {
      code: value
    }).then(() => {
      followRedirect(navigate, location?.state);
    });
  };
}

export function handlePasswordReset(
  key: string | null,
  password: string,
  navigate: NavigateFunction
) {
  function success() {
    notifications.show({
      title: t`Password set`,
      message: t`The password was set successfully. You can now login with your new password`,
      color: 'green',
      autoClose: false
    });
    navigate('/login');
  }

  function passwordError(values: any) {
    notifications.show({
      title: t`Reset failed`,
      message: values?.errors.map((e: any) => e.message).join('\n'),
      color: 'red'
    });
  }

  // Set password with call to backend
  api
    .post(
      apiUrl(ApiEndpoints.user_reset_set),
      {
        key: key,
        password: password
      },
      { headers: { Authorization: '' } }
    )
    .then((val) => {
      if (val.status === 200) {
        success();
      } else {
        passwordError(val.data);
      }
    })
    .catch((err) => {
      if (err.response?.status === 400) {
        passwordError(err.response.data);
      } else if (err.response?.status === 401) {
        success();
      } else {
        passwordError(err.response.data);
      }
    });
}

export function handleVerifyEmail(
  key: string | undefined,
  navigate: NavigateFunction
) {
  // Set password with call to backend
  api
    .post(apiUrl(ApiEndpoints.auth_email_verify), {
      key: key
    })
    .then((val) => {
      if (val.status === 200) {
        navigate('/login');
      }
    });
}

export function handleChangePassword(
  pwd1: string,
  pwd2: string,
  current: string,
  navigate: NavigateFunction
) {
  const { clearUserState } = useUserState.getState();

  function passwordError(values: any) {
    let message: any =
      values?.new_password ||
      values?.new_password2 ||
      values?.new_password1 ||
      values?.current_password ||
      values?.error ||
      t`Password could not be changed`;

    // If message is array
    if (!Array.isArray(message)) {
      message = [message];
    }

    message.forEach((msg: string) => {
      notifications.show({
        title: t`Error`,
        message: msg,
        color: 'red'
      });
    });
  }

  // check if passwords match
  if (pwd1 !== pwd2) {
    passwordError({ new_password2: t`The two password fields didn’t match` });
    return;
  }

  // Set password with call to backend
  api
    .post(apiUrl(ApiEndpoints.auth_pwd_change), {
      current_password: current,
      new_password: pwd2
    })
    .then((val) => {
      passwordError(val.data);
    })
    .catch((err) => {
      if (err.status === 401) {
        notifications.show({
          title: t`Password Changed`,
          message: t`The password was set successfully. You can now login with your new password`,
          color: 'green',
          autoClose: false
        });
        clearUserState();
        clearCsrfCookie();
        navigate('/login');
      } else {
        // compile errors
        const errors: { [key: string]: string[] } = {};
        for (const val of err.response.data.errors) {
          if (!errors[val.param]) {
            errors[val.param] = [];
          }
          errors[val.param].push(val.message);
        }
        passwordError(errors);
      }
    });
}<|MERGE_RESOLUTION|>--- conflicted
+++ resolved
@@ -109,8 +109,6 @@
           success = true;
           navigate('/mfa');
         }
-<<<<<<< HEAD
-=======
       } else if (err?.response?.status == 409) {
         notifications.show({
           title: t`Already logged in`,
@@ -118,7 +116,6 @@
           color: 'red',
           autoClose: false
         });
->>>>>>> 991b578c
       }
       showNotification({
         title: t`Login Failed`,
@@ -215,24 +212,13 @@
 export function handleMfaLogin(
   navigate: NavigateFunction,
   location: Location<any>,
-<<<<<<< HEAD
-  values: { code: string }
-=======
   values: { code: string },
   setError: (message: string | undefined) => void
->>>>>>> 991b578c
 ) {
   const { setToken } = useUserState.getState();
   const { setAuthContext } = useServerApiState.getState();
   authApi(apiUrl(ApiEndpoints.auth_login_2fa), undefined, 'post', {
     code: values.code
-<<<<<<< HEAD
-  }).then((response) => {
-    setAuthContext(response.data?.data);
-    setToken(response.data.meta.access_token);
-    followRedirect(navigate, location?.state);
-  });
-=======
   })
     .then((response) => {
       setError(undefined);
@@ -258,7 +244,6 @@
         setError(msg);
       }
     });
->>>>>>> 991b578c
 }
 
 /**
@@ -362,11 +347,7 @@
 export function authApi(
   url: string,
   config: AxiosRequestConfig | undefined = undefined,
-<<<<<<< HEAD
-  method: 'get' | 'post' | 'put' | 'delete' = 'get',
-=======
   method: 'get' | 'patch' | 'post' | 'put' | 'delete' = 'get',
->>>>>>> 991b578c
   data?: any
 ) {
   const requestConfig = config || {};
