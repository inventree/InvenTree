--- conflicted
+++ resolved
@@ -252,11 +252,7 @@
   values: { code: string },
   setError: (message: string | undefined) => void
 ) {
-<<<<<<< HEAD
-  const { setAuthenticated } = useUserState.getState();
-=======
-  const { setToken, fetchUserState } = useUserState.getState();
->>>>>>> 7a43c3a8
+  const { setAuthenticated, fetchUserState } = useUserState.getState();
   const { setAuthContext } = useServerApiState.getState();
 
   authApi(apiUrl(ApiEndpoints.auth_login_2fa), undefined, 'post', {
@@ -265,17 +261,12 @@
     .then((response) => {
       setError(undefined);
       setAuthContext(response.data?.data);
-<<<<<<< HEAD
       setAuthenticated();
-      followRedirect(navigate, location?.state);
-=======
-      setToken(response.data.meta.access_token);
 
       fetchUserState().finally(() => {
         observeProfile();
         followRedirect(navigate, location?.state);
       });
->>>>>>> 7a43c3a8
     })
     .catch((err) => {
       if (err?.response?.status == 409) {
