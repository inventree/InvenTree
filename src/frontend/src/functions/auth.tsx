import { t } from '@lingui/macro';
import { notifications, showNotification } from '@mantine/notifications';
import axios from 'axios';
import type { AxiosRequestConfig } from 'axios';
import type { Location, NavigateFunction } from 'react-router-dom';
import { api, setApiDefaults } from '../App';
import { ApiEndpoints } from '../enums/ApiEndpoints';
import { apiUrl, useServerApiState } from '../states/ApiState';
import { useLocalState } from '../states/LocalState';
import { useUserState } from '../states/UserState';
<<<<<<< HEAD
import { fetchGlobalStates } from '../states/states';
=======
import { type Provider, fetchGlobalStates } from '../states/states';
>>>>>>> 06961c6a
import { showLoginNotification } from './notifications';
import { generateUrl } from './urls';

export function followRedirect(navigate: NavigateFunction, redirect: any) {
  let url = redirect?.redirectUrl ?? '/home';

  if (redirect?.queryParams) {
    // Construct and appand query parameters
    url = `${url}?${new URLSearchParams(redirect.queryParams).toString()}`;
  }

  navigate(url);
}

/**
 * sends a request to the specified url from a form. this will change the window location.
 * @param {string} path the path to send the post request to
 * @param {object} params the parameters to add to the url
 * @param {string} [method=post] the method to use on the form
 *
 * Source https://stackoverflow.com/questions/133925/javascript-post-request-like-a-form-submit/133997#133997
 */

function post(path: string, params: any, method = 'post') {
  const form = document.createElement('form');
  form.method = method;
  form.action = path;

  for (const key in params) {
    if (
      params.hasOwn?.(key) ||
      Object.prototype.hasOwnProperty.call(params, key)
    ) {
      const hiddenField = document.createElement('input');
      hiddenField.type = 'hidden';
      hiddenField.name = key;
      hiddenField.value = params[key];

      form.appendChild(hiddenField);
    }
  }

  document.body.appendChild(form);
  form.submit();
}

/**
 * Attempt to login using username:password combination.
 * If login is successful, an API token will be returned.
 * This API token is used for any future API requests.
 */
export const doBasicLogin = async (
  username: string,
  password: string,
  navigate: NavigateFunction
) => {
  const { host } = useLocalState.getState();
<<<<<<< HEAD
  const { clearUserState, setToken, fetchUserState, isLoggedIn } =
    useUserState.getState();
=======
  const { clearUserState, setToken, fetchUserState } = useUserState.getState();
  const { setAuthContext } = useServerApiState.getState();
>>>>>>> 06961c6a

  if (username.length == 0 || password.length == 0) {
    return;
  }

  clearCsrfCookie();
  await ensureCsrf();

  let loginDone = false;
  let success = false;

  let result: boolean = false;

  // Attempt login with
  await api
    .post(
      apiUrl(ApiEndpoints.auth_login),
      {
        username: username,
        password: password
      },
      {
        baseURL: host
      }
    )
    .then((response) => {
<<<<<<< HEAD
      if (response.status == 200) {
        if (response.data.key) {
          setToken(response.data.key);
          result = true;
        }
      }
    })
    .catch(() => {});

  if (result) {
    await fetchUserState();
    await fetchGlobalStates();
  } else {
    clearUserState();
  }
=======
      setAuthContext(response.data?.data);
      if (response.status == 200 && response.data?.meta?.is_authenticated) {
        setToken(response.data.meta.access_token);
        loginDone = true;
        success = true;
      }
    })
    .catch((err) => {
      if (err?.response?.status == 401) {
        setAuthContext(err.response.data?.data);
        const mfa_flow = err.response.data.data.flows.find(
          (flow: any) => flow.id == 'mfa_authenticate'
        );
        if (mfa_flow && mfa_flow.is_pending == true) {
          success = true;
          navigate('/mfa');
        }
      } else if (err?.response?.status == 409) {
        notifications.show({
          title: t`Already logged in`,
          message: t`There is a conflicting session on the server for this browser. Please logout of that first.`,
          color: 'red',
          autoClose: false
        });
      }
    });

  if (loginDone) {
    await fetchUserState();
    // see if mfa registration is required
    await fetchGlobalStates(navigate);
    observeProfile();
  } else if (!success) {
    clearUserState();
  }
  return success;
>>>>>>> 06961c6a
};

/**
 * Logout the user from the current session
 *
 * @arg deleteToken: If true, delete the token from the server
 */
<<<<<<< HEAD
export const doLogout = async (navigate: any) => {
  const { clearUserState, isLoggedIn } = useUserState.getState();

  // Logout from the server session
  if (isLoggedIn() || !!getCsrfCookie()) {
    await api.post(apiUrl(ApiEndpoints.user_logout)).catch(() => {});
=======
export const doLogout = async (navigate: NavigateFunction) => {
  const { clearUserState, isLoggedIn } = useUserState.getState();
>>>>>>> 06961c6a

  // Logout from the server session
  if (isLoggedIn() || !!getCsrfCookie()) {
    await authApi(apiUrl(ApiEndpoints.auth_session), undefined, 'delete').catch(
      () => {}
    );
    showLoginNotification({
      title: t`Logged Out`,
      message: t`Successfully logged out`
    });
  }

  clearUserState();
  clearCsrfCookie();
  navigate('/login');
};

export const doSimpleLogin = async (email: string) => {
  const { host } = useLocalState.getState();
  const mail = await axios
    .post(
      apiUrl(ApiEndpoints.user_simple_login),
      {
        email: email
      },
      {
        baseURL: host,
        timeout: 2000
      }
    )
    .then((response) => response.data)
    .catch((_error) => {
      return false;
    });
  return mail;
};

function observeProfile() {
  // overwrite language and theme info in session with profile info

  const user = useUserState.getState().getUser();
  const { language, setLanguage, usertheme, setTheme } =
    useLocalState.getState();
  if (user) {
    if (user.profile?.language && language != user.profile.language) {
      showNotification({
        title: t`Language changed`,
        message: t`Your active language has been changed to the one set in your profile`,
        color: 'blue',
        icon: 'language'
      });
      setLanguage(user.profile.language, true);
    }

    if (user.profile?.theme) {
      // extract keys of usertheme and set them to the values of user.profile.theme
      const newTheme = Object.keys(usertheme).map((key) => {
        return {
          key: key as keyof typeof usertheme,
          value: user.profile.theme[key] as string
        };
      });
      const diff = newTheme.filter(
        (item) => usertheme[item.key] !== item.value
      );
      if (diff.length > 0) {
        showNotification({
          title: t`Theme changed`,
          message: t`Your active theme has been changed to the one set in your profile`,
          color: 'blue'
        });
        setTheme(newTheme);
      }
    }
  }
}

export async function ensureCsrf() {
  const cookie = getCsrfCookie();
  if (cookie == undefined) {
    await api.get(apiUrl(ApiEndpoints.user_token)).catch(() => {});
  }
}

export function handleReset(
  navigate: NavigateFunction,
  values: { email: string }
) {
  ensureCsrf();
  api.post(apiUrl(ApiEndpoints.user_reset), values).then((val) => {
    if (val.status === 200) {
      notifications.show({
        title: t`Mail delivery successful`,
        message: t`Check your inbox for a reset link. This only works if you have an account. Check in spam too.`,
        color: 'green',
        autoClose: false
      });
      navigate('/login');
    } else {
      notifications.show({
        title: t`Reset failed`,
        message: t`Check your input and try again.`,
        color: 'red'
      });
    }
  });
}

export function handleMfaLogin(
  navigate: NavigateFunction,
  location: Location<any>,
  values: { code: string },
  setError: (message: string | undefined) => void
) {
  const { setToken, fetchUserState } = useUserState.getState();
  const { setAuthContext } = useServerApiState.getState();

  authApi(apiUrl(ApiEndpoints.auth_login_2fa), undefined, 'post', {
    code: values.code
  })
    .then((response) => {
      setError(undefined);
      setAuthContext(response.data?.data);
      setToken(response.data.meta.access_token);

      fetchUserState().finally(() => {
        observeProfile();
        followRedirect(navigate, location?.state);
      });
    })
    .catch((err) => {
      if (err?.response?.status == 409) {
        notifications.show({
          title: t`Already logged in`,
          message: t`There is a conflicting session on the server for this browser. Please logout of that first.`,
          color: 'red',
          autoClose: false
        });
      } else {
        const errors = err.response?.data?.errors;
        let msg = t`An error occurred`;

        if (errors) {
          msg = errors.map((e: any) => e.message).join(', ');
        }
        setError(msg);
      }
    });
}

/**
 * Check login state, and redirect the user as required.
 *
 * The user may be logged in via the following methods:
 * - An existing API token is stored in the session
 * - An existing CSRF cookie is stored in the browser
 */
export const checkLoginState = async (
  navigate: any,
  redirect?: any,
  no_redirect?: boolean
) => {
  setApiDefaults();

  if (redirect == '/') {
    redirect = '/home';
  }

  const { isLoggedIn, fetchUserState } = useUserState.getState();

  // Callback function when login is successful
  const loginSuccess = () => {
    showLoginNotification({
      title: t`Logged In`,
      message: t`Successfully logged in`
    });

<<<<<<< HEAD
    fetchGlobalStates();

    navigate(redirect ?? '/home');
  };
=======
    observeProfile();
>>>>>>> 06961c6a

    fetchGlobalStates(navigate);
    followRedirect(navigate, redirect);
  };

  if (isLoggedIn()) {
    // Already logged in
    loginSuccess();
    return;
<<<<<<< HEAD
  }

  // Not yet logged in, but we might have a valid session cookie
  // Attempt to login
  await fetchUserState();

  if (isLoggedIn()) {
    loginSuccess();
  } else {
    loginFailure();
  }
=======
  }

  // Not yet logged in, but we might have a valid session cookie
  // Attempt to login
  await fetchUserState();

  if (isLoggedIn()) {
    loginSuccess();
  } else if (!no_redirect) {
    navigate('/login', { state: redirect });
  }
>>>>>>> 06961c6a
};

/*
 * Return the value of the CSRF cookie, if available
 */
export function getCsrfCookie() {
  const cookieValue = document.cookie
    .split('; ')
    .find((row) => row.startsWith('csrftoken='))
    ?.split('=')[1];

  return cookieValue;
}

/*
 * Clear out the CSRF and session cookies (force session logout)
 */
export function clearCsrfCookie() {
  document.cookie =
    'csrftoken=; expires=Thu, 01 Jan 1970 00:00:00 UTC; path=/;';
}

export async function ProviderLogin(
  provider: Provider,
  process: 'login' | 'connect' = 'login'
) {
  await ensureCsrf();
  post(generateUrl(apiUrl(ApiEndpoints.auth_provider_redirect)), {
    provider: provider.id,
    callback_url: generateUrl('/logged-in'),
    process: process,
    csrfmiddlewaretoken: getCsrfCookie()
  });
}

/**
 * Makes an API request with session tokens using the provided URL, configuration, method, and data.
 *
 * @param url - The URL to which the request is sent.
 * @param config - Optional Axios request configuration.
 * @param method - The HTTP method to use for the request. Defaults to 'get'.
 * @param data - Optional data to be sent with the request.
 * @returns A promise that resolves to the response of the API request.
 */
export function authApi(
  url: string,
  config: AxiosRequestConfig | undefined = undefined,
  method: 'get' | 'patch' | 'post' | 'put' | 'delete' = 'get',
  data?: any
) {
  const requestConfig = config || {};

  // set method
  requestConfig.method = method;

  // set data
  if (data) {
    requestConfig.data = data;
  }

  // use normal api
  return api(url, requestConfig);
}

export const getTotpSecret = async (setTotpQr: any) => {
  await authApi(apiUrl(ApiEndpoints.auth_totp), undefined, 'get').catch(
    (err) => {
      if (err.status == 404 && err.response.data.meta.secret) {
        setTotpQr(err.response.data.meta);
      } else {
        const msg = err.response.data.errors[0].message;
        showNotification({
          title: t`Failed to set up MFA`,
          message: msg,
          color: 'red'
        });
      }
    }
  );
};

export function handleVerifyTotp(
  value: string,
  navigate: NavigateFunction,
  location: Location<any>
) {
  return () => {
    authApi(apiUrl(ApiEndpoints.auth_totp), undefined, 'post', {
      code: value
    }).then(() => {
      followRedirect(navigate, location?.state);
    });
  };
}

export function handlePasswordReset(
  key: string | null,
  password: string,
  navigate: NavigateFunction
) {
  function success() {
    notifications.show({
      title: t`Password set`,
      message: t`The password was set successfully. You can now login with your new password`,
      color: 'green',
      autoClose: false
    });
    navigate('/login');
  }

  function passwordError(values: any) {
    notifications.show({
      title: t`Reset failed`,
      message: values?.errors.map((e: any) => e.message).join('\n'),
      color: 'red'
    });
  }

  // Set password with call to backend
  api
    .post(
      apiUrl(ApiEndpoints.user_reset_set),
      {
        key: key,
        password: password
      },
      { headers: { Authorization: '' } }
    )
    .then((val) => {
      if (val.status === 200) {
        success();
      } else {
        passwordError(val.data);
      }
    })
    .catch((err) => {
      if (err.response?.status === 400) {
        passwordError(err.response.data);
      } else if (err.response?.status === 401) {
        success();
      } else {
        passwordError(err.response.data);
      }
    });
}

export function handleVerifyEmail(
  key: string | undefined,
  navigate: NavigateFunction
) {
  // Set password with call to backend
  api
    .post(apiUrl(ApiEndpoints.auth_email_verify), {
      key: key
    })
    .then((val) => {
      if (val.status === 200) {
        navigate('/login');
      }
    });
}

export function handleChangePassword(
  pwd1: string,
  pwd2: string,
  current: string,
  navigate: NavigateFunction
) {
  const { clearUserState } = useUserState.getState();

  function passwordError(values: any) {
    let message: any =
      values?.new_password ||
      values?.new_password2 ||
      values?.new_password1 ||
      values?.current_password ||
      values?.error ||
      t`Password could not be changed`;

    // If message is array
    if (!Array.isArray(message)) {
      message = [message];
    }

    message.forEach((msg: string) => {
      notifications.show({
        title: t`Error`,
        message: msg,
        color: 'red'
      });
    });
  }

  // check if passwords match
  if (pwd1 !== pwd2) {
    passwordError({ new_password2: t`The two password fields didn’t match` });
    return;
  }

  // Set password with call to backend
  api
    .post(apiUrl(ApiEndpoints.auth_pwd_change), {
      current_password: current,
      new_password: pwd2
    })
    .then((val) => {
      passwordError(val.data);
    })
    .catch((err) => {
      if (err.status === 401) {
        notifications.show({
          title: t`Password Changed`,
          message: t`The password was set successfully. You can now login with your new password`,
          color: 'green',
          autoClose: false
        });
        clearUserState();
        clearCsrfCookie();
        navigate('/login');
      } else {
        // compile errors
        const errors: { [key: string]: string[] } = {};
        for (const val of err.response.data.errors) {
          if (!errors[val.param]) {
            errors[val.param] = [];
          }
          errors[val.param].push(val.message);
        }
        passwordError(errors);
      }
    });
}<|MERGE_RESOLUTION|>--- conflicted
+++ resolved
@@ -8,11 +8,7 @@
 import { apiUrl, useServerApiState } from '../states/ApiState';
 import { useLocalState } from '../states/LocalState';
 import { useUserState } from '../states/UserState';
-<<<<<<< HEAD
-import { fetchGlobalStates } from '../states/states';
-=======
 import { type Provider, fetchGlobalStates } from '../states/states';
->>>>>>> 06961c6a
 import { showLoginNotification } from './notifications';
 import { generateUrl } from './urls';
 
@@ -70,13 +66,8 @@
   navigate: NavigateFunction
 ) => {
   const { host } = useLocalState.getState();
-<<<<<<< HEAD
-  const { clearUserState, setToken, fetchUserState, isLoggedIn } =
-    useUserState.getState();
-=======
   const { clearUserState, setToken, fetchUserState } = useUserState.getState();
   const { setAuthContext } = useServerApiState.getState();
->>>>>>> 06961c6a
 
   if (username.length == 0 || password.length == 0) {
     return;
@@ -88,7 +79,7 @@
   let loginDone = false;
   let success = false;
 
-  let result: boolean = false;
+  const result = false;
 
   // Attempt login with
   await api
@@ -103,23 +94,6 @@
       }
     )
     .then((response) => {
-<<<<<<< HEAD
-      if (response.status == 200) {
-        if (response.data.key) {
-          setToken(response.data.key);
-          result = true;
-        }
-      }
-    })
-    .catch(() => {});
-
-  if (result) {
-    await fetchUserState();
-    await fetchGlobalStates();
-  } else {
-    clearUserState();
-  }
-=======
       setAuthContext(response.data?.data);
       if (response.status == 200 && response.data?.meta?.is_authenticated) {
         setToken(response.data.meta.access_token);
@@ -156,7 +130,6 @@
     clearUserState();
   }
   return success;
->>>>>>> 06961c6a
 };
 
 /**
@@ -164,17 +137,8 @@
  *
  * @arg deleteToken: If true, delete the token from the server
  */
-<<<<<<< HEAD
-export const doLogout = async (navigate: any) => {
-  const { clearUserState, isLoggedIn } = useUserState.getState();
-
-  // Logout from the server session
-  if (isLoggedIn() || !!getCsrfCookie()) {
-    await api.post(apiUrl(ApiEndpoints.user_logout)).catch(() => {});
-=======
 export const doLogout = async (navigate: NavigateFunction) => {
   const { clearUserState, isLoggedIn } = useUserState.getState();
->>>>>>> 06961c6a
 
   // Logout from the server session
   if (isLoggedIn() || !!getCsrfCookie()) {
@@ -352,14 +316,7 @@
       message: t`Successfully logged in`
     });
 
-<<<<<<< HEAD
-    fetchGlobalStates();
-
-    navigate(redirect ?? '/home');
-  };
-=======
     observeProfile();
->>>>>>> 06961c6a
 
     fetchGlobalStates(navigate);
     followRedirect(navigate, redirect);
@@ -369,19 +326,6 @@
     // Already logged in
     loginSuccess();
     return;
-<<<<<<< HEAD
-  }
-
-  // Not yet logged in, but we might have a valid session cookie
-  // Attempt to login
-  await fetchUserState();
-
-  if (isLoggedIn()) {
-    loginSuccess();
-  } else {
-    loginFailure();
-  }
-=======
   }
 
   // Not yet logged in, but we might have a valid session cookie
@@ -393,7 +337,6 @@
   } else if (!no_redirect) {
     navigate('/login', { state: redirect });
   }
->>>>>>> 06961c6a
 };
 
 /*
