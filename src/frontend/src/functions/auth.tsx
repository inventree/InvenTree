import { ApiEndpoints } from '@lib/core';
import { apiUrl, generateUrl, showLoginNotification } from '@lib/functions';
import { getApi, setApiDefaults } from '@lib/functions/api';
import {
  clearCsrfCookie,
  followRedirect,
  getCsrfCookie
} from '@lib/functions/auth';
import { useLocalState } from '@lib/states';
import { useUserState } from '@lib/states';
import { t } from '@lingui/macro';
import { notifications, showNotification } from '@mantine/notifications';
import axios from 'axios';
import type { AxiosRequestConfig } from 'axios';
import type { Location, NavigateFunction } from 'react-router-dom';
<<<<<<< HEAD
import { useServerApiState } from '../states/ApiState';
import { type Provider, fetchGlobalStates } from '../states/states';
=======
import { api, setApiDefaults } from '../App';
import { ApiEndpoints } from '../enums/ApiEndpoints';
import { apiUrl, useServerApiState } from '../states/ApiState';
import { useLocalState } from '../states/LocalState';
import { useUserState } from '../states/UserState';
import { FlowEnum, type Provider, fetchGlobalStates } from '../states/states';
import { showLoginNotification } from './notifications';
import { generateUrl } from './urls';

export function followRedirect(navigate: NavigateFunction, redirect: any) {
  let url = redirect?.redirectUrl ?? '/home';

  if (redirect?.queryParams) {
    // Construct and appand query parameters
    url = `${url}?${new URLSearchParams(redirect.queryParams).toString()}`;
  }

  navigate(url);
}
>>>>>>> fc5b8479

/**
 * sends a request to the specified url from a form. this will change the window location.
 * @param {string} path the path to send the post request to
 * @param {object} params the parameters to add to the url
 * @param {string} [method=post] the method to use on the form
 *
 * Source https://stackoverflow.com/questions/133925/javascript-post-request-like-a-form-submit/133997#133997
 */

function post(path: string, params: any, method = 'post') {
  const form = document.createElement('form');
  form.method = method;
  form.action = path;

  for (const key in params) {
    if (
      params.hasOwn?.(key) ||
      Object.prototype.hasOwnProperty.call(params, key)
    ) {
      const hiddenField = document.createElement('input');
      hiddenField.type = 'hidden';
      hiddenField.name = key;
      hiddenField.value = params[key];

      form.appendChild(hiddenField);
    }
  }

  document.body.appendChild(form);
  form.submit();
}

/**
 * Attempt to login using username:password combination.
 * If login is successful, an API token will be returned.
 * This API token is used for any future API requests.
 */
export const doBasicLogin = async (
  username: string,
  password: string,
  navigate: NavigateFunction
) => {
  // Note: We use getApi here instead of the useApi hook, as this function is called outside of the API context
  const api = getApi();
  const { host } = useLocalState.getState();
  const { clearUserState, setAuthenticated, fetchUserState } =
    useUserState.getState();
  const { setAuthContext } = useServerApiState.getState();

  if (username.length == 0 || password.length == 0) {
    return;
  }

  clearCsrfCookie();
  await ensureCsrf();

  let loginDone = false;
  let success = false;

  // Attempt login with
  await api
    .post(
      apiUrl(ApiEndpoints.auth_login),
      {
        username: username,
        password: password
      },
      {
        baseURL: host
      }
    )
    .then((response) => {
      setAuthContext(response.data?.data);
      if (response.status == 200 && response.data?.meta?.is_authenticated) {
        setAuthenticated(true);
        loginDone = true;
        success = true;
      }
    })
    .catch((err) => {
      if (err?.response?.status == 401) {
        setAuthContext(err.response.data?.data);
        const mfa_flow = err.response.data.data.flows.find(
          (flow: any) => flow.id == FlowEnum.MfaAuthenticate
        );
        if (mfa_flow && mfa_flow.is_pending == true) {
          success = true;
          navigate('/mfa');
        }
      } else if (err?.response?.status == 409) {
        notifications.show({
          title: t`Already logged in`,
          message: t`There is a conflicting session on the server for this browser. Please logout of that first.`,
          color: 'red',
          autoClose: false
        });
      }
    });

  if (loginDone) {
    await fetchUserState();
    // see if mfa registration is required
    await fetchGlobalStates(navigate);
    observeProfile();
  } else if (!success) {
    clearUserState();
  }
  return success;
};

/**
 * Logout the user from the current session
 *
 * @arg deleteToken: If true, delete the token from the server
 */
export const doLogout = async (navigate: NavigateFunction) => {
  const { clearUserState, isLoggedIn } = useUserState.getState();

  // Logout from the server session
  if (isLoggedIn() || !!getCsrfCookie()) {
    await authApi(apiUrl(ApiEndpoints.auth_session), undefined, 'delete').catch(
      () => {}
    );
    showLoginNotification({
      title: t`Logged Out`,
      message: t`Successfully logged out`
    });
  }

  clearUserState();
  clearCsrfCookie();
  navigate('/login');
};

export const doSimpleLogin = async (email: string) => {
  const { host } = useLocalState.getState();
  const mail = await axios
    .post(
      apiUrl(ApiEndpoints.user_simple_login),
      {
        email: email
      },
      {
        baseURL: host,
        timeout: 2000
      }
    )
    .then((response) => response.data)
    .catch((_error) => {
      return false;
    });
  return mail;
};

function observeProfile() {
  // overwrite language and theme info in session with profile info

  const user = useUserState.getState().getUser();
  const { language, setLanguage, userTheme, setTheme } =
    useLocalState.getState();
  if (user) {
    if (user.profile?.language && language != user.profile.language) {
      showNotification({
        title: t`Language changed`,
        message: t`Your active language has been changed to the one set in your profile`,
        color: 'blue',
        icon: 'language'
      });
      setLanguage(user.profile.language, true);
    }

    if (user.profile?.theme) {
      // extract keys of usertheme and set them to the values of user.profile.theme
      const newTheme = Object.keys(userTheme).map((key) => {
        return {
          key: key as keyof typeof userTheme,
          value: user.profile.theme[key] as string
        };
      });
      const diff = newTheme.filter(
        (item) => userTheme[item.key] !== item.value
      );
      if (diff.length > 0) {
        showNotification({
          title: t`Theme changed`,
          message: t`Your active theme has been changed to the one set in your profile`,
          color: 'blue'
        });
        setTheme(newTheme);
      }
    }
  }
}

export async function ensureCsrf() {
  const api = getApi();
  const cookie = getCsrfCookie();
  if (cookie == undefined) {
    await api.get(apiUrl(ApiEndpoints.auth_session)).catch(() => {});
  }
}

export function handleReset(
  navigate: NavigateFunction,
  values: { email: string }
) {
  const api = getApi();

  ensureCsrf();
  api.post(apiUrl(ApiEndpoints.user_reset), values).then((val) => {
    if (val.status === 200) {
      notifications.show({
        title: t`Mail delivery successful`,
        message: t`Check your inbox for a reset link. This only works if you have an account. Check in spam too.`,
        color: 'green',
        autoClose: false
      });
      navigate('/login');
    } else {
      notifications.show({
        title: t`Reset failed`,
        message: t`Check your input and try again.`,
        color: 'red'
      });
    }
  });
}

export function handleMfaLogin(
  navigate: NavigateFunction,
  location: Location<any>,
  values: { code: string },
  setError: (message: string | undefined) => void
) {
  const { setAuthenticated, fetchUserState } = useUserState.getState();
  const { setAuthContext } = useServerApiState.getState();

  authApi(apiUrl(ApiEndpoints.auth_login_2fa), undefined, 'post', {
    code: values.code
  })
    .then((response) => {
      setError(undefined);
      setAuthContext(response.data?.data);
      setAuthenticated();

      fetchUserState().finally(() => {
        observeProfile();
        followRedirect(navigate, location?.state);
      });
    })
    .catch((err) => {
      if (err?.response?.status == 409) {
        notifications.show({
          title: t`Already logged in`,
          message: t`There is a conflicting session on the server for this browser. Please logout of that first.`,
          color: 'red',
          autoClose: false
        });
      } else {
        const errors = err.response?.data?.errors;
        let msg = t`An error occurred`;

        if (errors) {
          msg = errors.map((e: any) => e.message).join(', ');
        }
        setError(msg);
      }
    });
}

/**
 * Check login state, and redirect the user as required.
 *
 * The user may be logged in via the following methods:
 * - An existing API token is stored in the session
 * - An existing CSRF cookie is stored in the browser
 */
export const checkLoginState = async (
  navigate: any,
  redirect?: any,
  no_redirect?: boolean
) => {
  setApiDefaults();

  if (redirect == '/') {
    redirect = '/home';
  }

  const { isLoggedIn, fetchUserState } = useUserState.getState();

  // Callback function when login is successful
  const loginSuccess = () => {
    showLoginNotification({
      title: t`Logged In`,
      message: t`Successfully logged in`
    });

    observeProfile();

    fetchGlobalStates(navigate);
    followRedirect(navigate, redirect);
  };

  if (isLoggedIn()) {
    // Already logged in
    loginSuccess();
    return;
  }

  // Not yet logged in, but we might have a valid session cookie
  // Attempt to login
  await fetchUserState();

  if (isLoggedIn()) {
    loginSuccess();
  } else if (!no_redirect) {
    navigate('/login', { state: redirect });
  }
};

export async function ProviderLogin(
  provider: Provider,
  process: 'login' | 'connect' = 'login'
) {
  await ensureCsrf();
  post(generateUrl(apiUrl(ApiEndpoints.auth_provider_redirect)), {
    provider: provider.id,
    callback_url: generateUrl('/logged-in'),
    process: process,
    csrfmiddlewaretoken: getCsrfCookie()
  });
}

/**
 * Makes an API request with session tokens using the provided URL, configuration, method, and data.
 *
 * @param url - The URL to which the request is sent.
 * @param config - Optional Axios request configuration.
 * @param method - The HTTP method to use for the request. Defaults to 'get'.
 * @param data - Optional data to be sent with the request.
 * @returns A promise that resolves to the response of the API request.
 */
export function authApi(
  url: string,
  config: AxiosRequestConfig | undefined = undefined,
  method: 'get' | 'patch' | 'post' | 'put' | 'delete' = 'get',
  data?: any
) {
  const api = getApi();
  const requestConfig = config || {};

  // set method
  requestConfig.method = method;

  // set data
  if (data) {
    requestConfig.data = data;
  }

  // use normal api
  return api(url, requestConfig);
}

export const getTotpSecret = async (setTotpQr: any) => {
  await authApi(apiUrl(ApiEndpoints.auth_totp), undefined, 'get').catch(
    (err) => {
      if (err.status == 404 && err.response.data.meta.secret) {
        setTotpQr(err.response.data.meta);
      } else {
        const msg = err.response.data.errors[0].message;
        showNotification({
          title: t`Failed to set up MFA`,
          message: msg,
          color: 'red'
        });
      }
    }
  );
};

export function handleVerifyTotp(
  value: string,
  navigate: NavigateFunction,
  location: Location<any>
) {
  return () => {
    authApi(apiUrl(ApiEndpoints.auth_totp), undefined, 'post', {
      code: value
    }).then(() => {
      followRedirect(navigate, location?.state);
    });
  };
}

export function handlePasswordReset(
  key: string | null,
  password: string,
  navigate: NavigateFunction
) {
  const api = getApi();

  function success() {
    notifications.show({
      title: t`Password set`,
      message: t`The password was set successfully. You can now login with your new password`,
      color: 'green',
      autoClose: false
    });
    navigate('/login');
  }

  function passwordError(values: any) {
    notifications.show({
      title: t`Reset failed`,
      message: values?.errors.map((e: any) => e.message).join('\n'),
      color: 'red'
    });
  }

  // Set password with call to backend
  api
    .post(
      apiUrl(ApiEndpoints.user_reset_set),
      {
        key: key,
        password: password
      },
      { headers: { Authorization: '' } }
    )
    .then((val) => {
      if (val.status === 200) {
        success();
      } else {
        passwordError(val.data);
      }
    })
    .catch((err) => {
      if (err.response?.status === 400) {
        passwordError(err.response.data);
      } else if (err.response?.status === 401) {
        success();
      } else {
        passwordError(err.response.data);
      }
    });
}

export function handleVerifyEmail(
  key: string | undefined,
  navigate: NavigateFunction
) {
  const api = getApi();

  // Set password with call to backend
  api
    .post(apiUrl(ApiEndpoints.auth_email_verify), {
      key: key
    })
    .then((val) => {
      if (val.status === 200) {
        navigate('/login');
      }
    });
}

export function handleChangePassword(
  pwd1: string,
  pwd2: string,
  current: string,
  navigate: NavigateFunction
) {
  const api = getApi();
  const { clearUserState } = useUserState.getState();

  function passwordError(values: any) {
    let message: any =
      values?.new_password ||
      values?.new_password2 ||
      values?.new_password1 ||
      values?.current_password ||
      values?.error ||
      t`Password could not be changed`;

    // If message is array
    if (!Array.isArray(message)) {
      message = [message];
    }

    message.forEach((msg: string) => {
      notifications.show({
        title: t`Error`,
        message: msg,
        color: 'red'
      });
    });
  }

  // check if passwords match
  if (pwd1 !== pwd2) {
    passwordError({ new_password2: t`The two password fields didn’t match` });
    return;
  }

  // Set password with call to backend
  api
    .post(apiUrl(ApiEndpoints.auth_pwd_change), {
      current_password: current,
      new_password: pwd2
    })
    .then((val) => {
      passwordError(val.data);
    })
    .catch((err) => {
      if (err.status === 401) {
        notifications.show({
          title: t`Password Changed`,
          message: t`The password was set successfully. You can now login with your new password`,
          color: 'green',
          autoClose: false
        });
        clearUserState();
        clearCsrfCookie();
        navigate('/login');
      } else {
        // compile errors
        const errors: { [key: string]: string[] } = {};
        for (const val of err.response.data.errors) {
          if (!errors[val.param]) {
            errors[val.param] = [];
          }
          errors[val.param].push(val.message);
        }
        passwordError(errors);
      }
    });
}<|MERGE_RESOLUTION|>--- conflicted
+++ resolved
@@ -1,5 +1,6 @@
 import { ApiEndpoints } from '@lib/core';
-import { apiUrl, generateUrl, showLoginNotification } from '@lib/functions';
+import { generateUrl, showLoginNotification } from '@lib/functions';
+import { apiUrl } from '@lib/functions';
 import { getApi, setApiDefaults } from '@lib/functions/api';
 import {
   clearCsrfCookie,
@@ -13,30 +14,9 @@
 import axios from 'axios';
 import type { AxiosRequestConfig } from 'axios';
 import type { Location, NavigateFunction } from 'react-router-dom';
-<<<<<<< HEAD
 import { useServerApiState } from '../states/ApiState';
-import { type Provider, fetchGlobalStates } from '../states/states';
-=======
-import { api, setApiDefaults } from '../App';
-import { ApiEndpoints } from '../enums/ApiEndpoints';
-import { apiUrl, useServerApiState } from '../states/ApiState';
-import { useLocalState } from '../states/LocalState';
-import { useUserState } from '../states/UserState';
+import {} from '../states/states';
 import { FlowEnum, type Provider, fetchGlobalStates } from '../states/states';
-import { showLoginNotification } from './notifications';
-import { generateUrl } from './urls';
-
-export function followRedirect(navigate: NavigateFunction, redirect: any) {
-  let url = redirect?.redirectUrl ?? '/home';
-
-  if (redirect?.queryParams) {
-    // Construct and appand query parameters
-    url = `${url}?${new URLSearchParams(redirect.queryParams).toString()}`;
-  }
-
-  navigate(url);
-}
->>>>>>> fc5b8479
 
 /**
  * sends a request to the specified url from a form. this will change the window location.
