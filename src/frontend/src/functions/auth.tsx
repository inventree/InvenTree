--- conflicted
+++ resolved
@@ -1,16 +1,14 @@
 import { t } from '@lingui/macro';
 import { notifications, showNotification } from '@mantine/notifications';
 import axios from 'axios';
-import type { AxiosRequestConfig } from 'axios';
 import type { Location, NavigateFunction } from 'react-router-dom';
 import { api, setApiDefaults } from '../App';
 import { ApiEndpoints } from '../enums/ApiEndpoints';
 import { apiUrl, useServerApiState } from '../states/ApiState';
 import { useLocalState } from '../states/LocalState';
 import { useUserState } from '../states/UserState';
-import { type Provider, fetchGlobalStates } from '../states/states';
+import { fetchGlobalStates } from '../states/states';
 import { showLoginNotification } from './notifications';
-import { generateUrl } from './urls';
 
 export function followRedirect(navigate: NavigateFunction, redirect: any) {
   let url = redirect?.redirectUrl ?? '/home';
@@ -109,8 +107,6 @@
           success = true;
           navigate('/mfa');
         }
-<<<<<<< HEAD
-=======
       } else if (err?.response?.status == 409) {
         notifications.show({
           title: t`Already logged in`,
@@ -118,7 +114,6 @@
           color: 'red',
           autoClose: false
         });
->>>>>>> 84d3a716
       }
     });
 
@@ -210,24 +205,13 @@
 export function handleMfaLogin(
   navigate: NavigateFunction,
   location: Location<any>,
-<<<<<<< HEAD
-  values: { code: string }
-=======
   values: { code: string },
   setError: (message: string | undefined) => void
->>>>>>> 84d3a716
 ) {
   const { setToken } = useUserState.getState();
   const { setAuthContext } = useServerApiState.getState();
   authApi(apiUrl(ApiEndpoints.auth_login_2fa), undefined, 'post', {
     code: values.code
-<<<<<<< HEAD
-  }).then((response) => {
-    setAuthContext(response.data?.data);
-    setToken(response.data.meta.access_token);
-    followRedirect(navigate, location?.state);
-  });
-=======
   })
     .then((response) => {
       setError(undefined);
@@ -253,7 +237,6 @@
         setError(msg);
       }
     });
->>>>>>> 84d3a716
 }
 
 /**
@@ -357,11 +340,7 @@
 export function authApi(
   url: string,
   config: AxiosRequestConfig | undefined = undefined,
-<<<<<<< HEAD
-  method: 'get' | 'post' | 'put' | 'delete' = 'get',
-=======
   method: 'get' | 'patch' | 'post' | 'put' | 'delete' = 'get',
->>>>>>> 84d3a716
   data?: any
 ) {
   const requestConfig = config || {};
@@ -376,7 +355,6 @@
 
   // use normal api
   return api(url, requestConfig);
-<<<<<<< HEAD
 }
 
 export const getTotpSecret = async (setTotpQr: any) => {
@@ -546,6 +524,4 @@
         passwordError(errors);
       }
     });
-=======
->>>>>>> 84d3a716
 }