import { t } from '@lingui/macro';
<<<<<<< HEAD
import { ActionIcon, Menu, Tooltip } from '@mantine/core';
import { IconDownload } from '@tabler/icons-react';
=======
import {
  IconDownload,
  IconFileSpreadsheet,
  IconFileText,
  IconFileTypeCsv
} from '@tabler/icons-react';
import { useMemo } from 'react';

import {
  ActionDropdown,
  type ActionDropdownItem
} from '../components/items/ActionDropdown';
>>>>>>> 06961c6a

export function DownloadAction({
  downloadCallback
}: Readonly<{
  downloadCallback: (fileFormat: string) => void;
}>) {
  const formatOptions = [
    { value: 'csv', label: t`CSV`, icon: <IconFileTypeCsv /> },
    { value: 'tsv', label: t`TSV`, icon: <IconFileText /> },
    { value: 'xlsx', label: t`Excel (.xlsx)`, icon: <IconFileSpreadsheet /> }
  ];

  const actions: ActionDropdownItem[] = useMemo(() => {
    return formatOptions.map((format) => ({
      name: format.label,
      icon: format.icon,
      onClick: () => downloadCallback(format.value)
    }));
  }, [formatOptions, downloadCallback]);

  return (
<<<<<<< HEAD
    <>
      <Menu>
        <Menu.Target>
          <ActionIcon variant="transparent">
            <Tooltip label={t`Download selected data`}>
              <IconDownload />
            </Tooltip>
          </ActionIcon>
        </Menu.Target>
        <Menu.Dropdown>
          {formatOptions.map((format) => (
            <Menu.Item
              key={format.value}
              onClick={() => {
                downloadCallback(format.value);
              }}
            >
              {format.label}
            </Menu.Item>
          ))}
        </Menu.Dropdown>
      </Menu>
    </>
=======
    <ActionDropdown
      tooltip={t`Download Data`}
      icon={<IconDownload />}
      actions={actions}
    />
>>>>>>> 06961c6a
  );
}<|MERGE_RESOLUTION|>--- conflicted
+++ resolved
@@ -1,8 +1,4 @@
 import { t } from '@lingui/macro';
-<<<<<<< HEAD
-import { ActionIcon, Menu, Tooltip } from '@mantine/core';
-import { IconDownload } from '@tabler/icons-react';
-=======
 import {
   IconDownload,
   IconFileSpreadsheet,
@@ -15,7 +11,6 @@
   ActionDropdown,
   type ActionDropdownItem
 } from '../components/items/ActionDropdown';
->>>>>>> 06961c6a
 
 export function DownloadAction({
   downloadCallback
@@ -37,36 +32,10 @@
   }, [formatOptions, downloadCallback]);
 
   return (
-<<<<<<< HEAD
-    <>
-      <Menu>
-        <Menu.Target>
-          <ActionIcon variant="transparent">
-            <Tooltip label={t`Download selected data`}>
-              <IconDownload />
-            </Tooltip>
-          </ActionIcon>
-        </Menu.Target>
-        <Menu.Dropdown>
-          {formatOptions.map((format) => (
-            <Menu.Item
-              key={format.value}
-              onClick={() => {
-                downloadCallback(format.value);
-              }}
-            >
-              {format.label}
-            </Menu.Item>
-          ))}
-        </Menu.Dropdown>
-      </Menu>
-    </>
-=======
     <ActionDropdown
       tooltip={t`Download Data`}
       icon={<IconDownload />}
       actions={actions}
     />
->>>>>>> 06961c6a
   );
 }