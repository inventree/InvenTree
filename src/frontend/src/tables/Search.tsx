import { t } from '@lingui/macro';
import { CloseButton, TextInput } from '@mantine/core';
import { useDebouncedValue } from '@mantine/hooks';
import { IconSearch } from '@tabler/icons-react';
import { useEffect, useState } from 'react';

export function TableSearchInput({
  disabled,
  searchCallback
}: Readonly<{
  disabled?: boolean;
  searchCallback: (searchTerm: string) => void;
}>) {
  const [value, setValue] = useState<string>('');
  const [searchText] = useDebouncedValue(value, 500);

  useEffect(() => {
    searchCallback(searchText);
  }, [searchText]);

  return (
    <TextInput
      value={value}
<<<<<<< HEAD
=======
      disabled={disabled}
      aria-label='table-search-input'
>>>>>>> 06961c6a
      leftSection={<IconSearch />}
      placeholder={t`Search`}
      onChange={(event) => setValue(event.target.value)}
      rightSection={
        value.length > 0 ? (
          <CloseButton size='xs' onClick={() => setValue('')} />
        ) : null
      }
    />
  );
}<|MERGE_RESOLUTION|>--- conflicted
+++ resolved
@@ -21,11 +21,8 @@
   return (
     <TextInput
       value={value}
-<<<<<<< HEAD
-=======
       disabled={disabled}
       aria-label='table-search-input'
->>>>>>> 06961c6a
       leftSection={<IconSearch />}
       placeholder={t`Search`}
       onChange={(event) => setValue(event.target.value)}
