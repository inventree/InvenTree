--- conflicted
+++ resolved
@@ -12,11 +12,7 @@
   return (
     <Menu shadow='xs' closeOnItemClick={false}>
       <Menu.Target>
-<<<<<<< HEAD
-        <ActionIcon variant="transparent">
-=======
         <ActionIcon variant='transparent' aria-label='table-select-columns'>
->>>>>>> 06961c6a
           <Tooltip label={t`Select Columns`}>
             <IconAdjustments />
           </Tooltip>
