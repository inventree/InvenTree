--- conflicted
+++ resolved
@@ -4,34 +4,23 @@
 import { IconInfoCircle } from '@tabler/icons-react';
 import { useCallback, useMemo, useState } from 'react';
 
-<<<<<<< HEAD
 import { ApiEndpoints } from '@lib/enums/ApiEndpoints';
 import { ModelType } from '@lib/enums/ModelType';
+import { UserRoles } from '@lib/enums/Roles';
 import { apiUrl } from '@lib/functions/Api';
 import type { TableFilter } from '@lib/types/Filters';
-=======
 import { showNotification } from '@mantine/notifications';
 import { useNavigate } from 'react-router-dom';
 import { api } from '../../App';
->>>>>>> 3d3a1b01
 import { AddItemButton } from '../../components/buttons/AddItemButton';
 import { EditApiForm } from '../../components/forms/ApiForm';
 import { StylishText } from '../../components/items/StylishText';
 import {
-<<<<<<< HEAD
-  DetailDrawer,
-  DetailDrawerLink
-} from '../../components/nav/DetailDrawer';
-=======
   TransferList,
   type TransferListItem
 } from '../../components/items/TransferList';
 import { DetailDrawer } from '../../components/nav/DetailDrawer';
-import { ApiEndpoints } from '../../enums/ApiEndpoints';
-import { ModelType } from '../../enums/ModelType';
-import { UserRoles } from '../../enums/Roles';
 import { showApiErrorMessage } from '../../functions/notifications';
->>>>>>> 3d3a1b01
 import {
   useCreateApiFormModal,
   useDeleteApiFormModal
