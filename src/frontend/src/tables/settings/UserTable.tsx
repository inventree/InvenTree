--- conflicted
+++ resolved
@@ -4,9 +4,6 @@
 import { IconInfoCircle } from '@tabler/icons-react';
 import { useCallback, useMemo, useState } from 'react';
 
-<<<<<<< HEAD
-import { useShallow } from 'zustand/react/shallow';
-=======
 import { ApiEndpoints } from '@lib/enums/ApiEndpoints';
 import { ModelType } from '@lib/enums/ModelType';
 import { UserRoles } from '@lib/enums/Roles';
@@ -14,8 +11,8 @@
 import type { TableFilter } from '@lib/types/Filters';
 import { showNotification } from '@mantine/notifications';
 import { useNavigate } from 'react-router-dom';
+import { useShallow } from 'zustand/react/shallow';
 import { api } from '../../App';
->>>>>>> 1269fefa
 import { AddItemButton } from '../../components/buttons/AddItemButton';
 import { EditApiForm } from '../../components/forms/ApiForm';
 import { StylishText } from '../../components/items/StylishText';
@@ -67,12 +64,7 @@
     throwError: true
   });
 
-<<<<<<< HEAD
   const currentUserPk = useUserState(useShallow((s) => s.user?.pk));
-=======
-  const currentUserPk = useUserState((s) => s.user?.pk);
-
->>>>>>> 1269fefa
   const isCurrentUser = useMemo(
     () => currentUserPk === Number.parseInt(id, 10),
     [currentUserPk, id]
