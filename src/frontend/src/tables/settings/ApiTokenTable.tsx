--- conflicted
+++ resolved
@@ -1,4 +1,3 @@
-<<<<<<< HEAD
 import { AddItemButton, CopyButton, StylishText } from '@lib/components';
 import { useCreateApiFormModal } from '@lib/forms';
 import { apiUrl, showApiErrorMessage } from '@lib/functions';
@@ -6,11 +5,8 @@
 import { ApiEndpoints } from '@lib/index';
 import type { TableFilter } from '@lib/tables';
 import type { RowAction } from '@lib/tables';
-import { Trans, t } from '@lingui/macro';
-=======
 import { t } from '@lingui/core/macro';
 import { Trans } from '@lingui/react/macro';
->>>>>>> d8f5a560
 import { Badge, Code, Flex, Modal, Text } from '@mantine/core';
 import { useDisclosure } from '@mantine/hooks';
 import { IconCircleX } from '@tabler/icons-react';
