--- conflicted
+++ resolved
@@ -1,11 +1,13 @@
 import { Trans, t } from '@lingui/macro';
 import { Group, LoadingOverlay, Stack, Text, Title } from '@mantine/core';
 import { IconFileCode } from '@tabler/icons-react';
-<<<<<<< HEAD
-import { type ReactNode, useCallback, useMemo, useState } from 'react';
-=======
-import { ReactNode, useCallback, useEffect, useMemo, useState } from 'react';
->>>>>>> 255a5d08
+import {
+  type ReactNode,
+  useCallback,
+  useEffect,
+  useMemo,
+  useState
+} from 'react';
 import { useNavigate } from 'react-router-dom';
 
 import { AddItemButton } from '../../components/buttons/AddItemButton';
@@ -29,14 +31,9 @@
   TemplateEditorUIFeature,
   TemplatePreviewUIFeature
 } from '../../components/plugins/PluginUIFeatureTypes';
-<<<<<<< HEAD
 import type { ApiEndpoints } from '../../enums/ApiEndpoints';
 import type { ModelType } from '../../enums/ModelType';
-=======
-import { ApiEndpoints } from '../../enums/ApiEndpoints';
-import { ModelType } from '../../enums/ModelType';
 import { identifierString } from '../../functions/conversion';
->>>>>>> 255a5d08
 import { GetIcon } from '../../functions/icons';
 import { notYetImplemented } from '../../functions/notifications';
 import { useFilters } from '../../hooks/UseFilter';
@@ -117,17 +114,6 @@
     }
 
     editors.push(
-<<<<<<< HEAD
-      ...(extraEditors?.map(
-        (editor) =>
-          ({
-            key: editor.options.key,
-            name: editor.options.title,
-            icon: GetIcon(editor.options.icon),
-            component: getPluginTemplateEditor(editor.func, template)
-          }) as Editor
-      ) || [])
-=======
       ...(extraEditors?.map((editor) => {
         return {
           key: identifierString(
@@ -138,7 +124,6 @@
           component: getPluginTemplateEditor(editor.func, template)
         } as Editor;
       }) || [])
->>>>>>> 255a5d08
     );
 
     return editors;
