import { t } from '@lingui/macro';
import { Group, Text } from '@mantine/core';
import { IconCircleCheck, IconCircleX } from '@tabler/icons-react';
import { useMemo } from 'react';

import { ApiEndpoints } from '../../enums/ApiEndpoints';
import { useTable } from '../../hooks/UseTable';
import { apiUrl } from '../../states/ApiState';
import type { TableColumn } from '../Column';
import { InvenTreeTable } from '../InvenTreeTable';

export default function ScheduledTasksTable() {
  const table = useTable('tasks-scheduled');

  const columns: TableColumn[] = useMemo(() => {
    return [
      {
        accessor: 'func',
        title: t`Task`,
        sortable: true,
        switchable: false
      },
      {
        accessor: 'last_run',
        title: t`Last Run`,
        sortable: true,
        switchable: false,
        render: (record: any) => {
          if (!record.last_run) {
            return '-';
          }

          return (
<<<<<<< HEAD
            <Group justify="space-between">
=======
            <Group justify='space-between'>
>>>>>>> 06961c6a
              <Text>{record.last_run}</Text>
              {record.success ? (
                <IconCircleCheck color='green' />
              ) : (
                <IconCircleX color='red' />
              )}
            </Group>
          );
        }
      },
      {
        accessor: 'next_run',
        title: t`Next Run`,
        sortable: true,
        switchable: false
      }
    ];
  }, []);

  return (
    <InvenTreeTable
      url={apiUrl(ApiEndpoints.task_scheduled_list)}
      tableState={table}
      columns={columns}
      props={{}}
    />
  );
}<|MERGE_RESOLUTION|>--- conflicted
+++ resolved
@@ -31,11 +31,7 @@
           }
 
           return (
-<<<<<<< HEAD
-            <Group justify="space-between">
-=======
             <Group justify='space-between'>
->>>>>>> 06961c6a
               <Text>{record.last_run}</Text>
               {record.success ? (
                 <IconCircleCheck color='green' />
