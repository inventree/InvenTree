--- conflicted
+++ resolved
@@ -237,58 +237,12 @@
   });
 
   return (
-<<<<<<< HEAD
-    <Stack gap='xs'>
-      {machineEditModal.modal}
-      {machineDeleteModal.modal}
-
-      <Group justify='space-between'>
-        <Box></Box>
-
-        <Group>
-          {machine && <MachineStatusIndicator machine={machine} />}
-          <Title order={4}>{machine?.name}</Title>
-        </Group>
-
-        <Group>
-          {machine?.restart_required && (
-            <Badge color='red'>
-              <Trans>Restart required</Trans>
-            </Badge>
-          )}
-          <OptionsActionDropdown
-            tooltip={t`Machine Actions`}
-            actions={[
-              EditItemAction({
-                tooltip: t`Edit machine`,
-                onClick: machineEditModal.open
-              }),
-              DeleteItemAction({
-                tooltip: t`Delete machine`,
-                onClick: machineDeleteModal.open
-              }),
-              {
-                icon: <IconRefresh />,
-                name: t`Restart`,
-                tooltip:
-                  t`Restart machine` +
-                  (machine?.restart_required
-                    ? ' (' + t`manual restart required` + ')'
-                    : ''),
-                indicator: machine?.restart_required
-                  ? { color: 'red' }
-                  : undefined,
-                onClick: () => machine && restartMachine(machine?.pk)
-              }
-            ]}
-          />
-=======
     <>
-      <Stack gap="xs">
+      <Stack gap='xs'>
         {machineEditModal.modal}
         {machineDeleteModal.modal}
 
-        <Group justify="space-between">
+        <Group justify='space-between'>
           <Group>
             {machine && <MachineStatusIndicator machine={machine} />}
             <Title order={4}>{machine?.name}</Title>
@@ -296,7 +250,7 @@
 
           <Group>
             {machine?.restart_required && (
-              <Badge color="red">
+              <Badge color='red'>
                 <Trans>Restart required</Trans>
               </Badge>
             )}
@@ -327,141 +281,26 @@
               ]}
             />
           </Group>
->>>>>>> 255a5d08
         </Group>
 
-<<<<<<< HEAD
-      <Card withBorder>
-        <Stack gap='md'>
-          <Group justify='space-between'>
-            <Title order={4}>
-              <Trans>Machine information</Trans>
-            </Title>
-            <ActionIcon variant='outline' onClick={() => refetch()}>
-              <IconRefresh />
-            </ActionIcon>
-          </Group>
-          <Stack pos='relative' gap='xs'>
-            <LoadingOverlay
-              visible={isFetching}
-              overlayProps={{ opacity: 0 }}
-            />
-            <InfoItem name={t`Machine Type`}>
-              <Group gap='xs'>
-                {machineType ? (
-                  <DetailDrawerLink
-                    to={`../type-${machine?.machine_type}`}
-                    text={machineType.name}
-                  />
-                ) : (
-                  <Text>{machine?.machine_type}</Text>
-                )}
-                {machine && !machineType && <UnavailableIndicator />}
-              </Group>
-            </InfoItem>
-            <InfoItem name={t`Machine Driver`}>
-              <Group gap='xs'>
-                {machineDriver ? (
-                  <DetailDrawerLink
-                    to={`../driver-${machine?.driver}`}
-                    text={machineDriver.name}
-                  />
-                ) : (
-                  <Text>{machine?.driver}</Text>
-                )}
-                {!machine?.is_driver_available && <UnavailableIndicator />}
-              </Group>
-            </InfoItem>
-            <InfoItem name={t`Initialized`}>
-              <YesNoButton value={machine?.initialized || false} />
-            </InfoItem>
-            <InfoItem name={t`Active`}>
-              <YesNoButton value={machine?.active || false} />
-            </InfoItem>
-            <InfoItem name={t`Status`}>
-              <Flex direction='column'>
-                {machine?.status === -1 ? (
-                  <Text fz='xs'>No status</Text>
-                ) : (
-                  StatusRenderer({
-                    status: `${machine?.status || -1}`,
-                    type: `MachineStatus__${machine?.status_model}` as any
-                  })
-                )}
-                <Text fz='sm'>{machine?.status_text}</Text>
-              </Flex>
-            </InfoItem>
-            <Group justify='space-between' gap='xs'>
-              <Text fz='sm' fw={700}>
-                <Trans>Errors</Trans>:
-              </Text>
-              {machine && machine?.machine_errors.length > 0 ? (
-                <Badge color='red' style={{ marginLeft: '10px' }}>
-                  {machine?.machine_errors.length}
-                </Badge>
-              ) : (
-                <Text fz='xs'>
-                  <Trans>No errors reported</Trans>
-                </Text>
-              )}
-              <List w='100%'>
-                {machine?.machine_errors.map((error, i) => (
-                  <List.Item key={i}>
-                    <Code>{error}</Code>
-                  </List.Item>
-                ))}
-              </List>
-            </Group>
-          </Stack>
-        </Stack>
-      </Card>
-      <Space h='10px' />
-
-      {machine?.is_driver_available && (
-        <>
-          <Card withBorder>
-            <Title order={5} pb={4}>
-              <Trans>Machine Settings</Trans>
-            </Title>
-            <MachineSettingList
-              machinePk={machinePk}
-              configType='M'
-              onChange={refreshAll}
-            />
-          </Card>
-
-          <Card withBorder>
-            <Title order={5} pb={4}>
-              <Trans>Driver Settings</Trans>
-            </Title>
-            <MachineSettingList
-              machinePk={machinePk}
-              configType='D'
-              onChange={refreshAll}
-            />
-          </Card>
-        </>
-      )}
-    </Stack>
-=======
         <Accordion
           multiple
           defaultValue={['machine-info', 'machine-settings', 'driver-settings']}
         >
-          <Accordion.Item value="machine-info">
+          <Accordion.Item value='machine-info'>
             <Accordion.Control>
-              <StylishText size="lg">{t`Machine Information`}</StylishText>
+              <StylishText size='lg'>{t`Machine Information`}</StylishText>
             </Accordion.Control>
             <Accordion.Panel>
               <Card withBorder>
-                <Stack gap="md">
-                  <Stack pos="relative" gap="xs">
+                <Stack gap='md'>
+                  <Stack pos='relative' gap='xs'>
                     <LoadingOverlay
                       visible={isFetching}
                       overlayProps={{ opacity: 0 }}
                     />
                     <InfoItem name={t`Machine Type`}>
-                      <Group gap="xs">
+                      <Group gap='xs'>
                         {machineType ? (
                           <DetailDrawerLink
                             to={`../type-${machine?.machine_type}`}
@@ -474,7 +313,7 @@
                       </Group>
                     </InfoItem>
                     <InfoItem name={t`Machine Driver`}>
-                      <Group gap="xs">
+                      <Group gap='xs'>
                         {machineDriver ? (
                           <DetailDrawerLink
                             to={`../driver-${machine?.driver}`}
@@ -495,32 +334,32 @@
                       <YesNoButton value={machine?.active || false} />
                     </InfoItem>
                     <InfoItem name={t`Status`}>
-                      <Flex direction="column">
+                      <Flex direction='column'>
                         {machine?.status === -1 ? (
-                          <Text fz="xs">No status</Text>
+                          <Text fz='xs'>No status</Text>
                         ) : (
                           StatusRenderer({
                             status: `${machine?.status || -1}`,
                             type: `MachineStatus__${machine?.status_model}` as any
                           })
                         )}
-                        <Text fz="sm">{machine?.status_text}</Text>
+                        <Text fz='sm'>{machine?.status_text}</Text>
                       </Flex>
                     </InfoItem>
-                    <Group justify="space-between" gap="xs">
-                      <Text fz="sm" fw={700}>
+                    <Group justify='space-between' gap='xs'>
+                      <Text fz='sm' fw={700}>
                         <Trans>Errors</Trans>:
                       </Text>
                       {machine && machine?.machine_errors.length > 0 ? (
-                        <Badge color="red" style={{ marginLeft: '10px' }}>
+                        <Badge color='red' style={{ marginLeft: '10px' }}>
                           {machine?.machine_errors.length}
                         </Badge>
                       ) : (
-                        <Text fz="xs">
+                        <Text fz='xs'>
                           <Trans>No errors reported</Trans>
                         </Text>
                       )}
-                      <List w="100%">
+                      <List w='100%'>
                         {machine?.machine_errors.map((error, i) => (
                           <List.Item key={i}>
                             <Code>{error}</Code>
@@ -534,15 +373,15 @@
             </Accordion.Panel>
           </Accordion.Item>
           {machine?.is_driver_available && (
-            <Accordion.Item value="machine-settings">
+            <Accordion.Item value='machine-settings'>
               <Accordion.Control>
-                <StylishText size="lg">{t`Machine Settings`}</StylishText>
+                <StylishText size='lg'>{t`Machine Settings`}</StylishText>
               </Accordion.Control>
               <Accordion.Panel>
                 <Card withBorder>
                   <MachineSettingList
                     machinePk={machinePk}
-                    configType="M"
+                    configType='M'
                     onChange={refreshAll}
                   />
                 </Card>
@@ -550,15 +389,15 @@
             </Accordion.Item>
           )}
           {machine?.is_driver_available && (
-            <Accordion.Item value="driver-settings">
+            <Accordion.Item value='driver-settings'>
               <Accordion.Control>
-                <StylishText size="lg">{t`Driver Settings`}</StylishText>
+                <StylishText size='lg'>{t`Driver Settings`}</StylishText>
               </Accordion.Control>
               <Accordion.Panel>
                 <Card withBorder>
                   <MachineSettingList
                     machinePk={machinePk}
-                    configType="D"
+                    configType='D'
                     onChange={refreshAll}
                   />
                 </Card>
@@ -568,7 +407,6 @@
         </Accordion>
       </Stack>
     </>
->>>>>>> 255a5d08
   );
 }
 
@@ -714,13 +552,8 @@
   const tableActions = useMemo(() => {
     return [
       <AddItemButton
-<<<<<<< HEAD
-        key='outline'
-        variant='outline'
-=======
-        key="add-machine"
+        key='add-machine'
         tooltip={t`Add machine`}
->>>>>>> 255a5d08
         onClick={() => {
           setCreateFormMachineType(null);
           createMachineForm.open();
