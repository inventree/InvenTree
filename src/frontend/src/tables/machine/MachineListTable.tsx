--- conflicted
+++ resolved
@@ -68,23 +68,14 @@
   restart_required: boolean;
 }
 
-<<<<<<< HEAD
-function MachineStatusIndicator({ machine }: { machine: MachineI }) {
-=======
 function MachineStatusIndicator({ machine }: Readonly<{ machine: MachineI }>) {
->>>>>>> 06961c6a
   const style = { marginLeft: '4px' };
 
   // machine is not active, show a gray dot
   if (!machine.active) {
     return (
-<<<<<<< HEAD
-      <Indicator style={style} color="gray">
-        <Box></Box>
-=======
       <Indicator style={style} color='gray'>
         <Box />
->>>>>>> 06961c6a
       </Indicator>
     );
   }
@@ -103,11 +94,7 @@
 
   return (
     <Indicator processing={processing} style={style} color={color}>
-<<<<<<< HEAD
-      <Box></Box>
-=======
       <Box />
->>>>>>> 06961c6a
     </Indicator>
   );
 }
@@ -253,16 +240,10 @@
   });
 
   return (
-<<<<<<< HEAD
-    <Stack gap="xs">
-      <Group justify="space-between">
-        <Box></Box>
-=======
     <>
       <Stack gap='xs'>
         {machineEditModal.modal}
         {machineDeleteModal.modal}
->>>>>>> 06961c6a
 
         <Group justify='space-between'>
           <Group>
@@ -300,139 +281,6 @@
                     : undefined,
                   onClick: () => machine && restartMachine(machine?.pk)
                 }
-<<<<<<< HEAD
-              }),
-              {
-                icon: <IconRefresh />,
-                name: t`Restart`,
-                tooltip:
-                  t`Restart machine` +
-                  (machine?.restart_required
-                    ? ' (' + t`manual restart required` + ')'
-                    : ''),
-                indicator: machine?.restart_required
-                  ? { color: 'red' }
-                  : undefined,
-                onClick: () => machine && restartMachine(machine?.pk)
-              }
-            ]}
-          />
-        </Group>
-      </Group>
-
-      <Card withBorder>
-        <Stack gap="md">
-          <Group justify="space-between">
-            <Title order={4}>
-              <Trans>Machine information</Trans>
-            </Title>
-            <ActionIcon variant="outline" onClick={() => refetch()}>
-              <IconRefresh />
-            </ActionIcon>
-          </Group>
-          <Stack pos="relative" gap="xs">
-            <LoadingOverlay
-              visible={isFetching}
-              overlayProps={{ opacity: 0 }}
-            />
-            <InfoItem name={t`Machine Type`}>
-              <Group gap="xs">
-                {machineType ? (
-                  <DetailDrawerLink
-                    to={`../type-${machine?.machine_type}`}
-                    text={machineType.name}
-                  />
-                ) : (
-                  <Text>{machine?.machine_type}</Text>
-                )}
-                {machine && !machineType && <UnavailableIndicator />}
-              </Group>
-            </InfoItem>
-            <InfoItem name={t`Machine Driver`}>
-              <Group gap="xs">
-                {machineDriver ? (
-                  <DetailDrawerLink
-                    to={`../driver-${machine?.driver}`}
-                    text={machineDriver.name}
-                  />
-                ) : (
-                  <Text>{machine?.driver}</Text>
-                )}
-                {!machine?.is_driver_available && <UnavailableIndicator />}
-              </Group>
-            </InfoItem>
-            <InfoItem name={t`Initialized`}>
-              <YesNoButton value={machine?.initialized || false} />
-            </InfoItem>
-            <InfoItem name={t`Active`}>
-              <YesNoButton value={machine?.active || false} />
-            </InfoItem>
-            <InfoItem name={t`Status`}>
-              <Flex direction="column">
-                {machine?.status === -1 ? (
-                  <Text fz="xs">No status</Text>
-                ) : (
-                  StatusRenderer({
-                    status: `${machine?.status || -1}`,
-                    type: `MachineStatus__${machine?.status_model}` as any
-                  })
-                )}
-                <Text fz="sm">{machine?.status_text}</Text>
-              </Flex>
-            </InfoItem>
-            <Group justify="space-between" gap="xs">
-              <Text fz="sm" fw={700}>
-                <Trans>Errors</Trans>:
-              </Text>
-              {machine && machine?.machine_errors.length > 0 ? (
-                <Badge color="red" style={{ marginLeft: '10px' }}>
-                  {machine?.machine_errors.length}
-                </Badge>
-              ) : (
-                <Text fz="xs">
-                  <Trans>No errors reported</Trans>
-                </Text>
-              )}
-              <List w="100%">
-                {machine?.machine_errors.map((error, i) => (
-                  <List.Item key={i}>
-                    <Code>{error}</Code>
-                  </List.Item>
-                ))}
-              </List>
-            </Group>
-          </Stack>
-        </Stack>
-      </Card>
-      <Space h="10px" />
-
-      {machine?.is_driver_available && (
-        <>
-          <Card withBorder>
-            <Title order={5} pb={4}>
-              <Trans>Machine Settings</Trans>
-            </Title>
-            <MachineSettingList
-              machinePk={machinePk}
-              configType="M"
-              onChange={refreshAll}
-            />
-          </Card>
-
-          <Card withBorder>
-            <Title order={5} pb={4}>
-              <Trans>Driver Settings</Trans>
-            </Title>
-            <MachineSettingList
-              machinePk={machinePk}
-              configType="D"
-              onChange={refreshAll}
-            />
-          </Card>
-        </>
-      )}
-    </Stack>
-=======
               ]}
             />
           </Group>
@@ -562,7 +410,6 @@
         </Accordion>
       </Stack>
     </>
->>>>>>> 06961c6a
   );
 }
 
@@ -588,21 +435,6 @@
       {
         accessor: 'name',
         sortable: true,
-<<<<<<< HEAD
-        render: function (record) {
-          return (
-            <Group justify="left" wrap="nowrap">
-              <MachineStatusIndicator machine={record} />
-              <Text>{record.name}</Text>
-              {record.restart_required && (
-                <Badge color="red">
-                  <Trans>Restart required</Trans>
-                </Badge>
-              )}
-            </Group>
-          );
-        }
-=======
         render: (record) => (
           <Group justify='left' wrap='nowrap'>
             <MachineStatusIndicator machine={record} />
@@ -614,7 +446,6 @@
             )}
           </Group>
         )
->>>>>>> 06961c6a
       },
       {
         accessor: 'machine_type',
@@ -624,11 +455,7 @@
             (m) => m.slug === record.machine_type
           );
           return (
-<<<<<<< HEAD
-            <Group gap="xs">
-=======
             <Group gap='xs'>
->>>>>>> 06961c6a
               <Text>
                 {machineType ? machineType.name : record.machine_type}
               </Text>
@@ -643,11 +470,7 @@
         render: (record) => {
           const driver = machineDrivers?.find((d) => d.slug === record.driver);
           return (
-<<<<<<< HEAD
-            <Group gap="xs">
-=======
             <Group gap='xs'>
->>>>>>> 06961c6a
               <Text>{driver ? driver.name : record.driver}</Text>
               {!record.is_driver_available && <UnavailableIndicator />}
             </Group>
