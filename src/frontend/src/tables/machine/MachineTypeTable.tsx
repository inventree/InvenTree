--- conflicted
+++ resolved
@@ -82,77 +82,9 @@
   );
 
   return (
-<<<<<<< HEAD
-    <Stack>
-      <Group justify="center">
-        <Title order={4}>
-          {machineType ? machineType.name : machineTypeSlug}
-        </Title>
-      </Group>
-
-      {!machineType && (
-        <Text style={{ fontStyle: 'italic' }}>
-          <Trans>Machine type not found.</Trans>
-        </Text>
-      )}
-
-      <Card withBorder>
-        <Stack gap="md">
-          <Group justify="space-between">
-            <Title order={4}>
-              <Trans>Machine type information</Trans>
-            </Title>
-            <ActionIcon variant="outline" onClick={() => refresh()}>
-              <IconRefresh />
-            </ActionIcon>
-          </Group>
-
-          <Stack pos="relative" gap="xs">
-            <LoadingOverlay
-              visible={isFetching}
-              overlayProps={{ opacity: 0 }}
-            />
-            <InfoItem name={t`Name`} value={machineType?.name} type="text" />
-            <InfoItem name={t`Slug`} value={machineType?.slug} type="text" />
-            <InfoItem
-              name={t`Description`}
-              value={machineType?.description}
-              type="text"
-            />
-            {!machineType?.is_builtin && (
-              <InfoItem
-                name={t`Provider plugin`}
-                value={machineType?.provider_plugin?.name}
-                type="text"
-                link={
-                  machineType?.provider_plugin?.pk !== null
-                    ? `../../plugin/${machineType?.provider_plugin?.pk}/`
-                    : undefined
-                }
-                detailDrawerLink
-              />
-            )}
-            <InfoItem
-              name={t`Provider file`}
-              value={machineType?.provider_file}
-              type="code"
-            />
-            <InfoItem
-              name={t`Builtin`}
-              value={machineType?.is_builtin}
-              type="boolean"
-            />
-          </Stack>
-        </Stack>
-      </Card>
-
-      <Card withBorder>
-        <Stack gap="md">
-=======
     <>
       <Stack>
         <Group wrap='nowrap'>
->>>>>>> 06961c6a
           <Title order={4}>
             {machineType ? machineType.name : machineTypeSlug}
           </Title>
@@ -274,11 +206,7 @@
 
   return (
     <Stack>
-<<<<<<< HEAD
-      <Group justify="center">
-=======
       <Group justify='center'>
->>>>>>> 06961c6a
         <Title order={4}>
           {machineDriver ? machineDriver.name : machineDriverSlug}
         </Title>
@@ -291,13 +219,8 @@
       )}
 
       <Card withBorder>
-<<<<<<< HEAD
-        <Stack gap="md">
-          <Group justify="space-between">
-=======
         <Stack gap='md'>
           <Group justify='space-between'>
->>>>>>> 06961c6a
             <Title order={4}>
               <Trans>Machine driver information</Trans>
             </Title>
@@ -306,22 +229,13 @@
             </ActionIcon>
           </Group>
 
-<<<<<<< HEAD
-          <Stack pos="relative" gap="xs">
-=======
           <Stack pos='relative' gap='xs'>
->>>>>>> 06961c6a
             <LoadingOverlay
               visible={isFetching}
               overlayProps={{ opacity: 0 }}
             />
-<<<<<<< HEAD
-            <InfoItem name={t`Name`} value={machineDriver?.name} type="text" />
-            <InfoItem name={t`Slug`} value={machineDriver?.slug} type="text" />
-=======
             <InfoItem name={t`Name`} value={machineDriver?.name} type='text' />
             <InfoItem name={t`Slug`} value={machineDriver?.slug} type='text' />
->>>>>>> 06961c6a
             <InfoItem
               name={t`Description`}
               value={machineDriver?.description}
@@ -363,21 +277,12 @@
               value={machineDriver?.is_builtin}
               type='boolean'
             />
-<<<<<<< HEAD
-            <Group justify="space-between" gap="xs">
-              <Text fz="sm" fw={700}>
-                <Trans>Errors</Trans>:
-              </Text>
-              {machineDriver && machineDriver?.driver_errors.length > 0 ? (
-                <Badge color="red" style={{ marginLeft: '10px' }}>
-=======
             <Group justify='space-between' gap='xs'>
               <Text fz='sm' fw={700}>
                 <Trans>Errors</Trans>:
               </Text>
               {machineDriver && machineDriver?.driver_errors.length > 0 ? (
                 <Badge color='red' style={{ marginLeft: '10px' }}>
->>>>>>> 06961c6a
                   {machineDriver.driver_errors.length}
                 </Badge>
               ) : (
@@ -398,11 +303,7 @@
       </Card>
 
       <Card withBorder>
-<<<<<<< HEAD
-        <Stack gap="md">
-=======
         <Stack gap='md'>
->>>>>>> 06961c6a
           <Title order={4}>
             <Trans>Machines</Trans>
           </Title>
