--- conflicted
+++ resolved
@@ -1,9 +1,5 @@
 import { t } from '@lingui/macro';
-<<<<<<< HEAD
-import { ActionIcon, Badge, Group, Stack, Text, Tooltip } from '@mantine/core';
-=======
 import { Badge, Group, Paper, Stack, Text } from '@mantine/core';
->>>>>>> 06961c6a
 import { Dropzone } from '@mantine/dropzone';
 import { notifications } from '@mantine/notifications';
 import {
@@ -69,11 +65,7 @@
 
       render: (record: any) => {
         return (
-<<<<<<< HEAD
-          <Group justify="space-between">
-=======
           <Group justify='space-between'>
->>>>>>> 06961c6a
             <Text>{record.upload_date}</Text>
             {record.user_detail && (
               <Badge size='xs'>{record.user_detail.username}</Badge>
@@ -172,48 +164,6 @@
     'attachment'
   );
 
-<<<<<<< HEAD
-    if (allowEdit) {
-      actions.push(
-        <Tooltip label={t`Add attachment`} key="attachment-add">
-          <ActionIcon
-            radius="sm"
-            onClick={() => {
-              addAttachment({
-                endpoint: endpoint,
-                model: model,
-                pk: pk,
-                attachmentType: 'file',
-                callback: table.refreshTable
-              });
-            }}
-            variant="transparent"
-          >
-            <IconFileUpload />
-          </ActionIcon>
-        </Tooltip>
-      );
-
-      actions.push(
-        <Tooltip label={t`Add external link`} key="link-add">
-          <ActionIcon
-            radius="sm"
-            onClick={() => {
-              addAttachment({
-                endpoint: endpoint,
-                model: model,
-                pk: pk,
-                attachmentType: 'link',
-                callback: table.refreshTable
-              });
-            }}
-            variant="transparent"
-          >
-            <IconExternalLink />
-          </ActionIcon>
-        </Tooltip>
-      );
-=======
   const [selectedAttachment, setSelectedAttachment] = useState<
     number | undefined
   >(undefined);
@@ -265,7 +215,6 @@
       } else {
         table.refreshTable();
       }
->>>>>>> 06961c6a
     }
   });
 
@@ -344,37 +293,6 @@
   );
 
   return (
-<<<<<<< HEAD
-    <Stack gap="xs">
-      {pk && pk > 0 && (
-        <InvenTreeTable
-          key="attachment-table"
-          url={url}
-          tableState={table}
-          columns={tableColumns}
-          props={{
-            noRecordsText: t`No attachments found`,
-            enableSelection: true,
-            tableActions: tableActions,
-            rowActions: allowEdit && allowDelete ? rowActions : undefined,
-            params: {
-              [model]: pk
-            }
-          }}
-        />
-      )}
-      {allowEdit && validPk && (
-        <Dropzone onDrop={uploadFiles} key="attachment-dropzone">
-          <Dropzone.Idle>
-            <Group justify="center">
-              <IconFileUpload size={24} />
-              <Text size="sm">{t`Upload attachment`}</Text>
-            </Group>
-          </Dropzone.Idle>
-        </Dropzone>
-      )}
-    </Stack>
-=======
     <>
       {uploadAttachment.modal}
       {editAttachment.modal}
@@ -433,6 +351,5 @@
         )}
       </Stack>
     </>
->>>>>>> 06961c6a
   );
 }