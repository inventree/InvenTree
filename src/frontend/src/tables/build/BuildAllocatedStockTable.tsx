--- conflicted
+++ resolved
@@ -1,20 +1,14 @@
 import { t } from '@lingui/core/macro';
 import { useCallback, useMemo, useState } from 'react';
 
-<<<<<<< HEAD
-import { IconCircleCheck, IconCircleDashedCheck } from '@tabler/icons-react';
-import { ActionButton } from '../../components/buttons/ActionButton';
-import { ApiEndpoints } from '../../enums/ApiEndpoints';
-import { ModelType } from '../../enums/ModelType';
-import { UserRoles } from '../../enums/Roles';
-import { useConsumeBuildItemsForm } from '../../forms/BuildForms';
-=======
 import { ApiEndpoints } from '@lib/enums/ApiEndpoints';
 import { ModelType } from '@lib/enums/ModelType';
 import { UserRoles } from '@lib/enums/Roles';
 import { apiUrl } from '@lib/functions/Api';
 import type { TableFilter } from '@lib/types/Filters';
->>>>>>> 8bb03b7a
+import { IconCircleCheck, IconCircleDashedCheck } from '@tabler/icons-react';
+import { ActionButton } from '../../components/buttons/ActionButton';
+import { useConsumeBuildItemsForm } from '../../forms/BuildForms';
 import {
   useDeleteApiFormModal,
   useEditApiFormModal
