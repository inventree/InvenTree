--- conflicted
+++ resolved
@@ -50,9 +50,6 @@
 import { useUserState } from '../../states/UserState';
 import type { TableColumn } from '../Column';
 import { LocationColumn, PartColumn, StatusColumn } from '../ColumnRenderers';
-<<<<<<< HEAD
-import { StatusFilterOptions, StockLocationFilter } from '../Filter';
-=======
 import {
   BatchFilter,
   HasBatchCodeFilter,
@@ -60,9 +57,9 @@
   SerialFilter,
   SerialGTEFilter,
   SerialLTEFilter,
-  StatusFilterOptions
+  StatusFilterOptions,
+  StockLocationFilter
 } from '../Filter';
->>>>>>> d9f71ca2
 import { InvenTreeTable } from '../InvenTreeTable';
 import { type RowAction, RowEditAction, RowViewAction } from '../RowActions';
 import { TableHoverCard } from '../TableHoverCard';
@@ -367,16 +364,13 @@
         description: t`Filter by stock status`,
         choiceFunction: StatusFilterOptions(ModelType.stockitem)
       },
-<<<<<<< HEAD
-      StockLocationFilter()
-=======
+      StockLocationFilter(),
       HasBatchCodeFilter(),
       BatchFilter(),
       IsSerializedFilter(),
       SerialFilter(),
       SerialLTEFilter(),
       SerialGTEFilter()
->>>>>>> d9f71ca2
     ];
   }, []);
 
