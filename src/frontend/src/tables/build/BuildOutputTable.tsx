--- conflicted
+++ resolved
@@ -1,10 +1,4 @@
 import { t } from '@lingui/macro';
-<<<<<<< HEAD
-import { Group, Text } from '@mantine/core';
-import { IconCircleCheck, IconCircleX } from '@tabler/icons-react';
-import { useQuery } from '@tanstack/react-query';
-import { useCallback, useMemo, useState } from 'react';
-=======
 import {
   Alert,
   Divider,
@@ -23,7 +17,6 @@
 import { useQuery } from '@tanstack/react-query';
 import { useCallback, useEffect, useMemo, useState } from 'react';
 import { useNavigate } from 'react-router-dom';
->>>>>>> 06961c6a
 
 import { ActionButton } from '../../components/buttons/ActionButton';
 import { AddItemButton } from '../../components/buttons/AddItemButton';
@@ -39,17 +32,12 @@
   useCompleteBuildOutputsForm,
   useScrapBuildOutputsForm
 } from '../../forms/BuildForms';
-<<<<<<< HEAD
-import { InvenTreeIcon } from '../../functions/icons';
-import { useCreateApiFormModal } from '../../hooks/UseForm';
-=======
 import { useStockFields } from '../../forms/StockForms';
 import { InvenTreeIcon } from '../../functions/icons';
 import {
   useCreateApiFormModal,
   useEditApiFormModal
 } from '../../hooks/UseForm';
->>>>>>> 06961c6a
 import { useTable } from '../../hooks/UseTable';
 import { apiUrl } from '../../states/ApiState';
 import { useUserState } from '../../states/UserState';
@@ -65,9 +53,6 @@
   result: boolean;
 };
 
-<<<<<<< HEAD
-export default function BuildOutputTable({ build }: { build: any }) {
-=======
 /**
  * Detail drawer view for allocating stock against a specific build output
  */
@@ -137,7 +122,6 @@
   refreshBuild
 }: Readonly<{ build: any; refreshBuild: () => void }>) {
   const api = useApi();
->>>>>>> 06961c6a
   const user = useUserState();
   const navigate = useNavigate();
   const table = useTable('build-outputs');
@@ -152,11 +136,7 @@
 
   // Fetch the test templates associated with the partId
   const { data: testTemplates } = useQuery({
-<<<<<<< HEAD
-    queryKey: ['buildoutputtests', build.part],
-=======
     queryKey: ['buildoutputtests', partId, build],
->>>>>>> 06961c6a
     queryFn: async () => {
       if (!partId || partId < 0) {
         return [];
@@ -278,18 +258,12 @@
     url: apiUrl(ApiEndpoints.build_output_create, buildId),
     title: t`Add Build Output`,
     fields: buildOutputFields,
-<<<<<<< HEAD
-    onFormSuccess: () => {
-      table.refreshTable();
-    }
-=======
     timeout: 10000,
     initialData: {
       batch_code: build.batch,
       location: build.destination ?? build.part_detail?.default_location
     },
     table: table
->>>>>>> 06961c6a
   });
 
   const [selectedOutputs, setSelectedOutputs] = useState<any[]>([]);
@@ -299,10 +273,7 @@
     outputs: selectedOutputs,
     onFormSuccess: () => {
       table.refreshTable();
-<<<<<<< HEAD
-=======
       refreshBuild();
->>>>>>> 06961c6a
     }
   });
 
@@ -311,10 +282,7 @@
     outputs: selectedOutputs,
     onFormSuccess: () => {
       table.refreshTable();
-<<<<<<< HEAD
-=======
       refreshBuild();
->>>>>>> 06961c6a
     }
   });
 
@@ -323,8 +291,6 @@
     outputs: selectedOutputs,
     onFormSuccess: () => {
       table.refreshTable();
-<<<<<<< HEAD
-=======
       refreshBuild();
     }
   });
@@ -366,20 +332,11 @@
     },
     onFormSuccess: () => {
       refetchTrackedItems();
->>>>>>> 06961c6a
     }
   });
 
   const tableActions = useMemo(() => {
     return [
-<<<<<<< HEAD
-      <AddItemButton
-        tooltip={t`Add Build Output`}
-        hidden={!user.hasAddRole(UserRoles.build)}
-        onClick={addBuildOutput.open}
-      />,
-=======
->>>>>>> 06961c6a
       <ActionButton
         key='complete-selected-outputs'
         tooltip={t`Complete selected outputs`}
@@ -394,13 +351,8 @@
       <ActionButton
         key='scrap-selected-outputs'
         tooltip={t`Scrap selected outputs`}
-<<<<<<< HEAD
-        icon={<InvenTreeIcon icon="delete" />}
-        color="red"
-=======
         icon={<InvenTreeIcon icon='delete' />}
         color='red'
->>>>>>> 06961c6a
         disabled={!table.hasSelectedRecords}
         onClick={() => {
           setSelectedOutputs(table.selectedRecords);
@@ -410,27 +362,19 @@
       <ActionButton
         key='cancel-selected-outputs'
         tooltip={t`Cancel selected outputs`}
-<<<<<<< HEAD
-        icon={<InvenTreeIcon icon="cancel" />}
-        color="red"
-=======
         icon={<InvenTreeIcon icon='cancel' />}
         color='red'
->>>>>>> 06961c6a
         disabled={!table.hasSelectedRecords}
         onClick={() => {
           setSelectedOutputs(table.selectedRecords);
           cancelBuildOutputsForm.open();
         }}
-<<<<<<< HEAD
-=======
       />,
       <AddItemButton
         key='add-build-output'
         tooltip={t`Add Build Output`}
         hidden={!user.hasAddRole(UserRoles.build)}
         onClick={addBuildOutput.open}
->>>>>>> 06961c6a
       />
     ];
   }, [user, table.selectedRecords, table.hasSelectedRecords]);
@@ -470,11 +414,7 @@
           title: t`Complete`,
           tooltip: t`Complete build output`,
           color: 'green',
-<<<<<<< HEAD
-          icon: <InvenTreeIcon icon="success" />,
-=======
           icon: <InvenTreeIcon icon='success' />,
->>>>>>> 06961c6a
           onClick: () => {
             setSelectedOutputs([record]);
             completeBuildOutputsForm.open();
@@ -490,11 +430,7 @@
         {
           title: t`Scrap`,
           tooltip: t`Scrap build output`,
-<<<<<<< HEAD
-          icon: <InvenTreeIcon icon="delete" />,
-=======
           icon: <InvenTreeIcon icon='delete' />,
->>>>>>> 06961c6a
           color: 'red',
           onClick: () => {
             setSelectedOutputs([record]);
@@ -504,11 +440,7 @@
         {
           title: t`Cancel`,
           tooltip: t`Cancel build output`,
-<<<<<<< HEAD
-          icon: <InvenTreeIcon icon="cancel" />,
-=======
           icon: <InvenTreeIcon icon='cancel' />,
->>>>>>> 06961c6a
           color: 'red',
           onClick: () => {
             setSelectedOutputs([record]);
@@ -517,11 +449,7 @@
         }
       ];
     },
-<<<<<<< HEAD
-    [user, partId]
-=======
     [user, partId, hasTrackedItems]
->>>>>>> 06961c6a
   );
 
   const tableColumns: TableColumn[] = useMemo(() => {
@@ -544,20 +472,7 @@
             text = `# ${record.serial}`;
           }
 
-<<<<<<< HEAD
-          return (
-            <Group justify="left" wrap="nowrap">
-              <Text>{text}</Text>
-              {record.batch && (
-                <Text style={{ fontStyle: 'italic' }} size="sm">
-                  {t`Batch`}: {record.batch}
-                </Text>
-              )}
-            </Group>
-          );
-=======
           return text;
->>>>>>> 06961c6a
         }
       },
       {
@@ -599,11 +514,7 @@
             record.results?.map((result: TestResultOverview) => {
               return (
                 result && (
-<<<<<<< HEAD
-                  <Group justify="left" key={result.name} wrap="nowrap">
-=======
                   <Group justify='left' key={result.name} wrap='nowrap'>
->>>>>>> 06961c6a
                     {result.result ? (
                       <IconCircleCheck color='green' />
                     ) : (
@@ -648,9 +559,6 @@
       {addBuildOutput.modal}
       {completeBuildOutputsForm.modal}
       {scrapBuildOutputsForm.modal}
-<<<<<<< HEAD
-      {cancelBuildOutputsForm.modal}
-=======
       {editBuildOutput.modal}
       {deallocateBuildOutput.modal}
       {cancelBuildOutputsForm.modal}
@@ -660,7 +568,6 @@
         opened={drawerOpen}
         close={closeDrawer}
       />
->>>>>>> 06961c6a
       <InvenTreeTable
         tableState={table}
         url={apiUrl(ApiEndpoints.stock_item_list)}
