import { t } from '@lingui/core/macro';
import { ActionIcon, Badge, Group, Text, Tooltip } from '@mantine/core';
import { IconCirclePlus } from '@tabler/icons-react';
import { useQuery } from '@tanstack/react-query';
import { type ReactNode, useEffect, useMemo, useState } from 'react';

import { ApiEndpoints } from '@lib/enums/ApiEndpoints';
import { apiUrl } from '@lib/functions/Api';
import type { TableFilter } from '@lib/types/Filters';
import type { ApiFormFieldSet } from '@lib/types/Forms';
import { PassFailButton } from '../../components/buttons/YesNoButton';
import { RenderUser } from '../../components/render/User';
import { useApi } from '../../contexts/ApiContext';
import { formatDate } from '../../defaults/formatters';
<<<<<<< HEAD
import { ApiEndpoints } from '../../enums/ApiEndpoints';
import { ModelType } from '../../enums/ModelType';
=======
>>>>>>> 5e7e2582
import { useTestResultFields } from '../../forms/StockForms';
import { useCreateApiFormModal } from '../../hooks/UseForm';
import { useTable } from '../../hooks/UseTable';
import { useUserState } from '../../states/UserState';
import type { TableColumn } from '../Column';
import { LocationColumn } from '../ColumnRenderers';
import { InvenTreeTable } from '../InvenTreeTable';
import { TableHoverCard } from '../TableHoverCard';

/**
 * A table which displays all "test results" for the outputs generated by a build order.
 */
export default function BuildOrderTestTable({
  buildId,
  partId
}: Readonly<{
  buildId: number;
  partId: number;
}>) {
  const table = useTable('build-tests');
  const user = useUserState();
  const api = useApi();

  // Fetch the test templates required for this build order
  const { data: testTemplates } = useQuery({
    queryKey: ['build-test-templates', partId, buildId],
    queryFn: async () => {
      if (!partId) {
        return [];
      }

      return api
        .get(apiUrl(ApiEndpoints.part_test_template_list), {
          params: {
            part: partId,
            include_inherited: true,
            enabled: true,
            required: true
          }
        })
        .then((res) => res.data)
        .catch((err) => []);
    }
  });

  // Reload the table data whenever the set of templates changes
  useEffect(() => {
    table.refreshTable();
  }, [testTemplates]);

  const [selectedOutput, setSelectedOutput] = useState<number>(0);
  const [selectedTemplate, setSelectedTemplate] = useState<number>(0);

  const testResultFields: ApiFormFieldSet = useTestResultFields({
    partId: partId,
    itemId: selectedOutput,
    templateId: selectedTemplate
  });

  const createTestResult = useCreateApiFormModal({
    url: apiUrl(ApiEndpoints.stock_test_result_list),
    title: t`Add Test Result`,
    fields: testResultFields,
    initialData: {
      template: selectedTemplate,
      result: true
    },
    onFormSuccess: () => table.refreshTable(),
    successMessage: t`Test result added`
  });

  // Generate a table column for each test template
  const testColumns: TableColumn[] = useMemo(() => {
    if (!testTemplates || testTemplates.length == 0) {
      return [];
    }

    return testTemplates.map((template: any) => {
      return {
        accessor: `test_${template.pk}`,
        title: template.test_name,
        sortable: false,
        switchable: true,
        render: (record: any) => {
          const tests = record.tests || [];

          // Find the most recent test result (highest primary key)
          const test = tests
            .filter((test: any) => test.template == template.pk)
            .sort((a: any, b: any) => b.pk - a.pk)
            .shift();

          // No test result recorded
          if (!test || test.result === undefined) {
            return (
              <Group gap='xs' wrap='nowrap' justify='space-between'>
                <Badge color='lightblue' variant='filled'>{t`No Result`}</Badge>
                <Tooltip label={t`Add Test Result`}>
                  <ActionIcon
                    size='xs'
                    color='green'
                    variant='transparent'
                    onClick={() => {
                      setSelectedOutput(record.pk);
                      setSelectedTemplate(template.pk);
                      createTestResult.open();
                    }}
                  >
                    <IconCirclePlus />
                  </ActionIcon>
                </Tooltip>
              </Group>
            );
          }

          const extra: ReactNode[] = [];

          if (test.value) {
            extra.push(
              <Text key='value' size='sm'>
                {t`Value`}: {test.value}
              </Text>
            );
          }

          if (test.notes) {
            extra.push(
              <Text key='notes' size='sm'>
                {t`Notes`}: {test.notes}
              </Text>
            );
          }

          if (test.date) {
            extra.push(
              <Text key='date' size='sm'>
                {t`Date`}: {formatDate(test.date)}
              </Text>
            );
          }

          if (test.user_detail) {
            extra.push(<RenderUser key='user' instance={test.user_detail} />);
          }

          return (
            <TableHoverCard
              value={<PassFailButton value={test.result} />}
              title={template.test_name}
              extra={extra}
            />
          );
        }
      };
    });
  }, [testTemplates]);

  const tableColumns: TableColumn[] = useMemo(() => {
    // Fixed columns
    const columns: TableColumn[] = [
      {
        accessor: 'stock',
        title: t`Build Output`,
        sortable: true,
        switchable: false,
        render: (record: any) => {
          if (record.serial) {
            return `# ${record.serial}`;
          } else {
            const extra: ReactNode[] = [];

            if (record.batch) {
              extra.push(
                <Text key='batch' size='sm'>
                  {t`Batch Code`}: {record.batch}
                </Text>
              );
            }

            return (
              <TableHoverCard
                value={
                  <Text>
                    {t`Quantity`}: {record.quantity}
                  </Text>
                }
                title={t`Build Output`}
                extra={extra}
              />
            );
          }
        }
      },
      LocationColumn({
        accessor: 'location_detail'
      })
    ];

    return [...columns, ...testColumns];
  }, [testColumns]);

  const tableFilters: TableFilter[] = useMemo(() => {
    return [
      {
        name: 'is_building',
        label: t`In Production`,
        description: t`Show build outputs currently in production`
      }
    ];
  }, []);

  const tableActions = useMemo(() => {
    return [];
  }, []);

  return (
    <>
      {createTestResult.modal}
      <InvenTreeTable
        url={apiUrl(ApiEndpoints.stock_item_list)}
        tableState={table}
        columns={tableColumns}
        props={{
          modelType: ModelType.stockitem,
          params: {
            part_detail: true,
            location_detail: true,
            tests: true,
            build: buildId
          },
          tableFilters: tableFilters,
          tableActions: tableActions
        }}
      />
    </>
  );
}<|MERGE_RESOLUTION|>--- conflicted
+++ resolved
@@ -5,6 +5,7 @@
 import { type ReactNode, useEffect, useMemo, useState } from 'react';
 
 import { ApiEndpoints } from '@lib/enums/ApiEndpoints';
+import { ModelType } from '@lib/enums/ModelType';
 import { apiUrl } from '@lib/functions/Api';
 import type { TableFilter } from '@lib/types/Filters';
 import type { ApiFormFieldSet } from '@lib/types/Forms';
@@ -12,11 +13,6 @@
 import { RenderUser } from '../../components/render/User';
 import { useApi } from '../../contexts/ApiContext';
 import { formatDate } from '../../defaults/formatters';
-<<<<<<< HEAD
-import { ApiEndpoints } from '../../enums/ApiEndpoints';
-import { ModelType } from '../../enums/ModelType';
-=======
->>>>>>> 5e7e2582
 import { useTestResultFields } from '../../forms/StockForms';
 import { useCreateApiFormModal } from '../../hooks/UseForm';
 import { useTable } from '../../hooks/UseTable';
