import { t } from '@lingui/macro';
import { Alert, Group, Text } from '@mantine/core';
import {
  IconArrowRight,
  IconCircleMinus,
  IconShoppingCart,
  IconTool,
  IconTransferIn,
  IconWand
} from '@tabler/icons-react';
import { useCallback, useMemo, useState } from 'react';

import { ActionButton } from '../../components/buttons/ActionButton';
import { ProgressBar } from '../../components/items/ProgressBar';
import { ApiEndpoints } from '../../enums/ApiEndpoints';
import { ModelType } from '../../enums/ModelType';
import { UserRoles } from '../../enums/Roles';
<<<<<<< HEAD
import {
  useAllocateStockToBuildForm,
  useBuildOrderFields
} from '../../forms/BuildForms';
=======
import { useBuildOrderFields } from '../../forms/BuildForms';
import { notYetImplemented } from '../../functions/notifications';
>>>>>>> 0c63e509
import { useCreateApiFormModal } from '../../hooks/UseForm';
import useStatusCodes from '../../hooks/UseStatusCodes';
import { useTable } from '../../hooks/UseTable';
import { apiUrl } from '../../states/ApiState';
import { useUserState } from '../../states/UserState';
import { TableColumn } from '../Column';
import { BooleanColumn, PartColumn } from '../ColumnRenderers';
import { TableFilter } from '../Filter';
import { InvenTreeTable } from '../InvenTreeTable';
import { RowAction } from '../RowActions';
import { TableHoverCard } from '../TableHoverCard';

export default function BuildLineTable({
  buildId,
  build,
  outputId,
  params = {}
}: {
  buildId: number;
  build: any;
  outputId?: number;
  params?: any;
}) {
  const table = useTable('buildline');
  const user = useUserState();
  const buildStatus = useStatusCodes({ modelType: ModelType.build });

  const tableFilters: TableFilter[] = useMemo(() => {
    return [
      {
        name: 'allocated',
        label: t`Allocated`,
        description: t`Show allocated lines`
      },
      {
        name: 'available',
        label: t`Available`,
        description: t`Show lines with available stock`
      },
      {
        name: 'consumable',
        label: t`Consumable`,
        description: t`Show consumable lines`
      },
      {
        name: 'optional',
        label: t`Optional`,
        description: t`Show optional lines`
      },
      {
        name: 'assembly',
        label: t`Assembly`,
        description: t`Show assembled items`
      },
      {
        name: 'testable',
        label: t`Testable`,
        description: t`Show testable items`
      },
      {
        name: 'tracked',
        label: t`Tracked`,
        description: t`Show tracked lines`
      }
    ];
  }, []);

  const renderAvailableColumn = useCallback((record: any) => {
    let bom_item = record?.bom_item_detail ?? {};
    let extra: any[] = [];
    let available = record?.available_stock;

    // Account for substitute stock
    if (record.available_substitute_stock > 0) {
      available += record.available_substitute_stock;
      extra.push(
        <Text key="substitite" size="sm">
          {t`Includes substitute stock`}
        </Text>
      );
    }

    // Account for variant stock
    if (bom_item.allow_variants && record.available_variant_stock > 0) {
      available += record.available_variant_stock;
      extra.push(
        <Text key="variant" size="sm">
          {t`Includes variant stock`}
        </Text>
      );
    }

    // Account for in-production stock
    if (record.in_production > 0) {
      extra.push(
        <Text key="production" size="sm">
          {t`In production`}: {record.in_production}
        </Text>
      );
    }

    // Account for stock on order
    if (record.on_order > 0) {
      extra.push(
        <Text key="on-order" size="sm">
          {t`On order`}: {record.on_order}
        </Text>
      );
    }

    // Account for "external" stock
    if (record.external_stock > 0) {
      extra.push(
        <Text key="external" size="sm">
          {t`External stock`}: {record.external_stock}
        </Text>
      );
    }

    const sufficient = available >= record.quantity - record.allocated;

    if (!sufficient) {
      extra.push(
        <Text key="insufficient" c="orange" size="sm">
          {t`Insufficient stock`}
        </Text>
      );
    }

    return (
      <TableHoverCard
        icon={sufficient ? 'info' : 'exclamation'}
        iconColor={sufficient ? 'blue' : 'orange'}
        value={
          available > 0 ? (
            available
          ) : (
            <Text
              c="red"
              style={{ fontStyle: 'italic' }}
            >{t`No stock available`}</Text>
          )
        }
        title={t`Available Stock`}
        extra={extra}
      />
    );
  }, []);

  const tableColumns: TableColumn[] = useMemo(() => {
    return [
      {
        accessor: 'bom_item',
        ordering: 'part',
        sortable: true,
        switchable: false,
        render: (record: any) => PartColumn(record.part_detail)
      },
      {
        accessor: 'part_detail.IPN',
        sortable: false,
        title: t`IPN`
      },
      {
        accessor: 'part_detail.description',
        sortable: false,
        title: t`Description`
      },
      {
        accessor: 'bom_item_detail.reference',
        ordering: 'reference',
        sortable: true,
        title: t`Reference`
      },
      BooleanColumn({
        accessor: 'bom_item_detail.optional',
        ordering: 'optional'
      }),
      BooleanColumn({
        accessor: 'bom_item_detail.consumable',
        ordering: 'consumable'
      }),
      BooleanColumn({
        accessor: 'bom_item_detail.allow_variants',
        ordering: 'allow_variants'
      }),
      BooleanColumn({
        accessor: 'bom_item_detail.inherited',
        ordering: 'inherited',
        title: t`Gets Inherited`
      }),
      BooleanColumn({
        accessor: 'part_detail.trackable',
        ordering: 'trackable'
      }),
      {
        accessor: 'bom_item_detail.quantity',
        sortable: true,
        title: t`Unit Quantity`,
        ordering: 'unit_quantity',
        render: (record: any) => {
          return (
            <Group justify="space-between" wrap="nowrap">
              <Text>{record.bom_item_detail?.quantity}</Text>
              {record?.part_detail?.units && (
                <Text size="xs">[{record.part_detail.units}]</Text>
              )}
            </Group>
          );
        }
      },
      {
        accessor: 'quantity',
        sortable: true,
        switchable: false,
        render: (record: any) => {
          return (
            <Group justify="space-between" wrap="nowrap">
              <Text>{record.quantity}</Text>
              {record?.part_detail?.units && (
                <Text size="xs">[{record.part_detail.units}]</Text>
              )}
            </Group>
          );
        }
      },
      {
        accessor: 'available_stock',
        sortable: true,
        switchable: false,
        render: renderAvailableColumn
      },
      {
        accessor: 'allocated',
        switchable: false,
        render: (record: any) => {
          return record?.bom_item_detail?.consumable ? (
            <Text style={{ fontStyle: 'italic' }}>{t`Consumable item`}</Text>
          ) : (
            <ProgressBar
              progressLabel={true}
              value={record.allocated}
              maximum={record.quantity}
            />
          );
        }
      }
    ];
  }, []);

  const buildOrderFields = useBuildOrderFields({ create: true });

  const [initialData, setInitialData] = useState<any>({});

  const [selectedLine, setSelectedLine] = useState<number | null>(null);

  const [selectedRows, setSelectedRows] = useState<any[]>([]);

  const newBuildOrder = useCreateApiFormModal({
    url: ApiEndpoints.build_order_list,
    title: t`Create Build Order`,
    fields: buildOrderFields,
    initialData: initialData,
    follow: true,
    modelType: ModelType.build
  });

  const autoAllocateStock = useCreateApiFormModal({
    url: ApiEndpoints.build_order_auto_allocate,
    pk: build.pk,
    title: t`Allocate Stock`,
    fields: {
      location: {
        filters: {
          structural: false
        }
      },
      exclude_location: {},
      interchangeable: {},
      substitutes: {},
      optional_items: {}
    },
    initialData: {
      location: build.take_from,
      interchangeable: true,
      substitutes: true,
      optional_items: false
    },
    successMessage: t`Auto allocation in progress`,
    table: table,
    preFormContent: (
      <Alert color="green" title={t`Auto Allocate Stock`}>
        <Text>{t`Automatically allocate stock to this build according to the selected options`}</Text>
      </Alert>
    )
  });

  const allowcateStock = useAllocateStockToBuildForm({
    build: build,
    outputId: null,
    buildId: build.pk,
    lineItems: selectedRows,
    onFormSuccess: () => {
      table.refreshTable();
    }
  });

  const deallocateStock = useCreateApiFormModal({
    url: ApiEndpoints.build_order_deallocate,
    pk: build.pk,
    title: t`Deallocate Stock`,
    fields: {
      build_line: {
        hidden: true
      },
      output: {
        hidden: true,
        value: null
      }
    },
    initialData: {
      build_line: selectedLine
    },
    preFormContent: (
      <Alert color="red" title={t`Deallocate Stock`}>
        {selectedLine == undefined ? (
          <Text>{t`Deallocate all untracked stock for this build order`}</Text>
        ) : (
          <Text>{t`Deallocate stock from the selected line item`}</Text>
        )}
      </Alert>
    ),
    successMessage: t`Stock has been deallocated`,
    table: table
  });

  const rowActions = useCallback(
    (record: any): RowAction[] => {
      let part = record.part_detail ?? {};

      // Consumable items have no appropriate actions
      if (record?.bom_item_detail?.consumable) {
        return [];
      }

      // Only allow actions when build is in production
      if (!build?.status || build.status != buildStatus.PRODUCTION) {
        return [];
      }

      const hasOutput = !!outputId;

      // Can allocate
      let canAllocate =
        user.hasChangeRole(UserRoles.build) &&
        record.allocated < record.quantity &&
        record.trackable == hasOutput;

      // Can de-allocate
      let canDeallocate =
        user.hasChangeRole(UserRoles.build) &&
        record.allocated > 0 &&
        record.trackable == hasOutput;

      let canOrder =
        user.hasAddRole(UserRoles.purchase_order) && part.purchaseable;
      let canBuild = user.hasAddRole(UserRoles.build) && part.assembly;

      return [
        {
          icon: <IconArrowRight />,
          title: t`Allocate Stock`,
          hidden: !canAllocate,
          color: 'green',
<<<<<<< HEAD
          onClick: () => {
            setSelectedRows([record]);
            allowcateStock.open();
          }
        },
        {
          icon: <IconCircleMinus />,
          title: t`Deallocate Stock`,
          hidden: !canDeallocate,
          color: 'red',
          onClick: () => {
            setSelectedLine(record.pk);
            deallocateStock.open();
          }
=======
          onClick: notYetImplemented
>>>>>>> 0c63e509
        },
        {
          icon: <IconShoppingCart />,
          title: t`Order Stock`,
          hidden: !canOrder,
          color: 'blue',
          onClick: notYetImplemented
        },
        {
          icon: <IconTool />,
          title: t`Build Stock`,
          hidden: !canBuild,
          color: 'blue',
          onClick: () => {
            setInitialData({
              part: record.part,
              parent: buildId,
              quantity: record.quantity - record.allocated
            });
            newBuildOrder.open();
          }
        }
      ];
    },
    [user, outputId, build, buildStatus]
  );

  const tableActions = useMemo(() => {
    const production = build.status == buildStatus.PRODUCTION;
    const canEdit = user.hasChangeRole(UserRoles.build);
    const visible = production && canEdit;
    return [
      <ActionButton
        icon={<IconWand />}
        tooltip={t`Auto Allocate Stock`}
        hidden={!visible}
        color="blue"
        onClick={() => {
          autoAllocateStock.open();
        }}
      />,
      <ActionButton
        icon={<IconArrowRight />}
        tooltip={t`Allocate Stock`}
        hidden={!visible}
        disabled={!table.hasSelectedRecords}
        color="green"
        onClick={() => {
          setSelectedRows(
            table.selectedRecords.filter(
              (r) => r.allocated < r.quantity && !r.trackable
            )
          );
          allowcateStock.open();
        }}
      />,
      <ActionButton
        icon={<IconCircleMinus />}
        tooltip={t`Deallocate Stock`}
        hidden={!visible}
        disabled={table.hasSelectedRecords}
        color="red"
        onClick={() => {
          setSelectedLine(null);
          deallocateStock.open();
        }}
      />
    ];
  }, [
    user,
    build,
    buildStatus,
    table.hasSelectedRecords,
    table.selectedRecords
  ]);

  return (
    <>
      {autoAllocateStock.modal}
      {newBuildOrder.modal}
      {allowcateStock.modal}
      {deallocateStock.modal}
      <InvenTreeTable
        url={apiUrl(ApiEndpoints.build_line_list)}
        tableState={table}
        columns={tableColumns}
        props={{
          params: {
            ...params,
            build: buildId,
            part_detail: true
          },
          tableActions: tableActions,
          tableFilters: tableFilters,
          rowActions: rowActions,
          enableDownload: true,
          enableSelection: true
        }}
      />
    </>
  );
}<|MERGE_RESOLUTION|>--- conflicted
+++ resolved
@@ -15,15 +15,11 @@
 import { ApiEndpoints } from '../../enums/ApiEndpoints';
 import { ModelType } from '../../enums/ModelType';
 import { UserRoles } from '../../enums/Roles';
-<<<<<<< HEAD
 import {
   useAllocateStockToBuildForm,
   useBuildOrderFields
 } from '../../forms/BuildForms';
-=======
-import { useBuildOrderFields } from '../../forms/BuildForms';
 import { notYetImplemented } from '../../functions/notifications';
->>>>>>> 0c63e509
 import { useCreateApiFormModal } from '../../hooks/UseForm';
 import useStatusCodes from '../../hooks/UseStatusCodes';
 import { useTable } from '../../hooks/UseTable';
@@ -398,7 +394,6 @@
           title: t`Allocate Stock`,
           hidden: !canAllocate,
           color: 'green',
-<<<<<<< HEAD
           onClick: () => {
             setSelectedRows([record]);
             allowcateStock.open();
@@ -413,9 +408,6 @@
             setSelectedLine(record.pk);
             deallocateStock.open();
           }
-=======
-          onClick: notYetImplemented
->>>>>>> 0c63e509
         },
         {
           icon: <IconShoppingCart />,
