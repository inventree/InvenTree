import { t } from '@lingui/macro';
import { Alert, Group, Paper, Stack, Text } from '@mantine/core';
import {
  IconArrowRight,
  IconCircleMinus,
  IconShoppingCart,
  IconTool,
  IconWand
} from '@tabler/icons-react';
import { DataTable, DataTableRowExpansionProps } from 'mantine-datatable';
import { useCallback, useMemo, useState } from 'react';
import { useNavigate } from 'react-router-dom';

import { ActionButton } from '../../components/buttons/ActionButton';
import { ProgressBar } from '../../components/items/ProgressBar';
import { ApiEndpoints } from '../../enums/ApiEndpoints';
import { ModelType } from '../../enums/ModelType';
import { UserRoles } from '../../enums/Roles';
import {
  useAllocateStockToBuildForm,
  useBuildOrderFields
} from '../../forms/BuildForms';
import { notYetImplemented } from '../../functions/notifications';
import {
  useCreateApiFormModal,
  useDeleteApiFormModal,
  useEditApiFormModal
} from '../../hooks/UseForm';
import useStatusCodes from '../../hooks/UseStatusCodes';
import { useTable } from '../../hooks/UseTable';
import { apiUrl } from '../../states/ApiState';
import { useUserState } from '../../states/UserState';
<<<<<<< HEAD
import type { TableColumn } from '../Column';
import { BooleanColumn, PartColumn } from '../ColumnRenderers';
import type { TableFilter } from '../Filter';
import { InvenTreeTable } from '../InvenTreeTable';
import type { RowAction } from '../RowActions';
=======
import { TableColumn } from '../Column';
import { BooleanColumn, LocationColumn, PartColumn } from '../ColumnRenderers';
import { TableFilter } from '../Filter';
import { InvenTreeTable } from '../InvenTreeTable';
import {
  RowAction,
  RowActions,
  RowDeleteAction,
  RowEditAction,
  RowViewAction
} from '../RowActions';
import RowExpansionIcon from '../RowExpansionIcon';
>>>>>>> 255a5d08
import { TableHoverCard } from '../TableHoverCard';

/**
 * Render a sub-table of allocated stock against a particular build line.
 *
 * - Renders a simplified table of stock allocated against the build line
 * - Provides "edit" and "delete" actions for each allocation
 *
 * Note: We expect that the "lineItem" object contains an allocations[] list
 */
export function BuildLineSubTable({
  lineItem,
  onEditAllocation,
  onDeleteAllocation
}: {
  lineItem: any;
  onEditAllocation?: (pk: number) => void;
  onDeleteAllocation?: (pk: number) => void;
}) {
  const user = useUserState();
  const navigate = useNavigate();

  const tableColumns: any[] = useMemo(() => {
    return [
      {
        accessor: 'part',
        title: t`Part`,
        render: (record: any) => {
          return <PartColumn part={record.part_detail} />;
        }
      },
      {
        accessor: 'quantity',
        title: t`Quantity`,
        render: (record: any) => {
          if (!!record.stock_item_detail?.serial) {
            return `# ${record.stock_item_detail.serial}`;
          }
          return record.quantity;
        }
      },
      {
        accessor: 'stock_item_detail.batch',
        title: t`Batch`
      },
      LocationColumn({
        accessor: 'location_detail'
      }),
      {
        accessor: '---actions---',
        title: ' ',
        width: 50,
        render: (record: any) => {
          return (
            <RowActions
              title={t`Actions`}
              index={record.pk}
              actions={[
                RowViewAction({
                  title: t`View Stock Item`,
                  modelType: ModelType.stockitem,
                  modelId: record.stock_item,
                  navigate: navigate
                }),
                RowEditAction({
                  hidden:
                    !onEditAllocation || !user.hasChangeRole(UserRoles.build),
                  onClick: () => {
                    onEditAllocation?.(record.pk);
                  }
                }),
                RowDeleteAction({
                  hidden:
                    !onDeleteAllocation || !user.hasDeleteRole(UserRoles.build),
                  onClick: () => {
                    onDeleteAllocation?.(record.pk);
                  }
                })
              ]}
            />
          );
        }
      }
    ];
  }, [user, onEditAllocation, onDeleteAllocation]);

  return (
    <Paper p="md">
      <Stack gap="xs">
        <DataTable
          minHeight={50}
          withTableBorder
          withColumnBorders
          striped
          pinLastColumn
          idAccessor="pk"
          columns={tableColumns}
          records={lineItem.filteredAllocations ?? lineItem.allocations}
        />
      </Stack>
    </Paper>
  );
}

/**
 * Render a table of build lines for a particular build.
 */
export default function BuildLineTable({
  build,
  output,
  params = {}
}: Readonly<{
  build: any;
  output?: any;
  params?: any;
}>) {
  const user = useUserState();
  const navigate = useNavigate();
  const buildStatus = useStatusCodes({ modelType: ModelType.build });

  const hasOutput: boolean = useMemo(() => !!output?.pk, [output]);

  const table = useTable(hasOutput ? 'buildline-output' : 'buildline');

  const isActive: boolean = useMemo(() => {
    return (
      build?.status == buildStatus.PRODUCTION ||
      build?.status == buildStatus.PENDING ||
      build?.status == buildStatus.ON_HOLD
    );
  }, [build, buildStatus]);

  const tableFilters: TableFilter[] = useMemo(() => {
    return [
      {
        name: 'allocated',
        label: t`Allocated`,
        description: t`Show allocated lines`
      },
      {
        name: 'available',
        label: t`Available`,
        description: t`Show items with available stock`
      },
      {
        name: 'consumable',
        label: t`Consumable`,
        description: t`Show consumable lines`
      },
      {
        name: 'optional',
        label: t`Optional`,
        description: t`Show optional lines`
      },
      {
        name: 'assembly',
        label: t`Assembly`,
        description: t`Show assembled items`
      },
      {
        name: 'testable',
        label: t`Testable`,
        description: t`Show testable items`
      },
      {
        name: 'tracked',
        label: t`Tracked`,
        description: t`Show tracked lines`
      }
    ];
  }, []);

  const renderAvailableColumn = useCallback((record: any) => {
    const bom_item = record?.bom_item_detail ?? {};
    const extra: any[] = [];
    let available = record?.available_stock;

    // Account for substitute stock
    if (record.available_substitute_stock > 0) {
      available += record.available_substitute_stock;
      extra.push(
        <Text key='substitite' size='sm'>
          {t`Includes substitute stock`}
        </Text>
      );
    }

    // Account for variant stock
    if (bom_item.allow_variants && record.available_variant_stock > 0) {
      available += record.available_variant_stock;
      extra.push(
        <Text key='variant' size='sm'>
          {t`Includes variant stock`}
        </Text>
      );
    }

    // Account for in-production stock
    if (record.in_production > 0) {
      extra.push(
        <Text key='production' size='sm'>
          {t`In production`}: {record.in_production}
        </Text>
      );
    }

    // Account for stock on order
    if (record.on_order > 0) {
      extra.push(
        <Text key='on-order' size='sm'>
          {t`On order`}: {record.on_order}
        </Text>
      );
    }

    // Account for "external" stock
    if (record.external_stock > 0) {
      extra.push(
        <Text key='external' size='sm'>
          {t`External stock`}: {record.external_stock}
        </Text>
      );
    }

    const sufficient = available >= record.quantity - record.allocated;

    if (!sufficient) {
      extra.push(
        <Text key='insufficient' c='orange' size='sm'>
          {t`Insufficient stock`}
        </Text>
      );
    }

    return (
      <TableHoverCard
        icon={sufficient ? 'info' : 'exclamation'}
        iconColor={sufficient ? 'blue' : 'orange'}
        value={
          available > 0 ? (
            available
          ) : (
            <Text
              c='red'
              style={{ fontStyle: 'italic' }}
            >{t`No stock available`}</Text>
          )
        }
        title={t`Available Stock`}
        extra={extra}
      />
    );
  }, []);

  const tableColumns: TableColumn[] = useMemo(() => {
    return [
      {
        accessor: 'bom_item',
        title: t`Component`,
        ordering: 'part',
        sortable: true,
        switchable: false,
        render: (record: any) => {
          const hasAllocatedItems = record.allocatedQuantity > 0;

          return (
            <Group wrap="nowrap">
              <RowExpansionIcon
                enabled={hasAllocatedItems}
                expanded={table.isRowExpanded(record.pk)}
              />
              <PartColumn part={record.part_detail} />
            </Group>
          );
        }
      },
      {
        accessor: 'part_detail.IPN',
        sortable: false,
        title: t`IPN`
      },
      {
        accessor: 'part_detail.description',
        sortable: false,
        title: t`Description`
      },
      {
        accessor: 'bom_item_detail.reference',
        ordering: 'reference',
        sortable: true,
        title: t`Reference`
      },
      BooleanColumn({
        accessor: 'bom_item_detail.optional',
        ordering: 'optional',
        hidden: hasOutput
      }),
      BooleanColumn({
        accessor: 'bom_item_detail.consumable',
        ordering: 'consumable',
        hidden: hasOutput
      }),
      BooleanColumn({
        accessor: 'bom_item_detail.allow_variants',
        ordering: 'allow_variants',
        hidden: hasOutput
      }),
      BooleanColumn({
        accessor: 'bom_item_detail.inherited',
        ordering: 'inherited',
        title: t`Gets Inherited`,
        hidden: hasOutput
      }),
      BooleanColumn({
        accessor: 'part_detail.trackable',
        ordering: 'trackable',
        hidden: hasOutput
      }),
      {
        accessor: 'bom_item_detail.quantity',
        sortable: true,
        title: t`Unit Quantity`,
        ordering: 'unit_quantity',
        render: (record: any) => {
          return (
            <Group justify='space-between' wrap='nowrap'>
              <Text>{record.bom_item_detail?.quantity}</Text>
              {record?.part_detail?.units && (
                <Text size='xs'>[{record.part_detail.units}]</Text>
              )}
            </Group>
          );
        }
      },
      {
        accessor: 'quantity',
        title: t`Required Quantity`,
        sortable: true,
        switchable: false,
        render: (record: any) => {
          // If a build output is specified, use the provided quantity
          return (
<<<<<<< HEAD
            <Group justify='space-between' wrap='nowrap'>
              <Text>{record.quantity}</Text>
=======
            <Group justify="space-between" wrap="nowrap">
              <Text>{record.requiredQuantity}</Text>
>>>>>>> 255a5d08
              {record?.part_detail?.units && (
                <Text size='xs'>[{record.part_detail.units}]</Text>
              )}
            </Group>
          );
        }
      },
      {
        accessor: 'available_stock',
        sortable: true,
        switchable: false,
        render: renderAvailableColumn
      },
      {
        accessor: 'allocated',
        switchable: false,
        sortable: true,
        hidden: !isActive,
        render: (record: any) => {
          return record?.bom_item_detail?.consumable ? (
            <Text style={{ fontStyle: 'italic' }}>{t`Consumable item`}</Text>
          ) : (
            <ProgressBar
              progressLabel={true}
              value={record.allocatedQuantity}
              maximum={record.requiredQuantity}
            />
          );
        }
      }
    ];
  }, [hasOutput, isActive, table, output]);

  const buildOrderFields = useBuildOrderFields({ create: true });

  const [initialData, setInitialData] = useState<any>({});

  const [selectedLine, setSelectedLine] = useState<number | null>(null);

  const [selectedRows, setSelectedRows] = useState<any[]>([]);

  const newBuildOrder = useCreateApiFormModal({
    url: ApiEndpoints.build_order_list,
    title: t`Create Build Order`,
    fields: buildOrderFields,
    initialData: initialData,
    follow: true,
    modelType: ModelType.build
  });

  const autoAllocateStock = useCreateApiFormModal({
    url: ApiEndpoints.build_order_auto_allocate,
    pk: build.pk,
    title: t`Allocate Stock`,
    fields: {
      location: {
        filters: {
          structural: false
        }
      },
      exclude_location: {},
      interchangeable: {},
      substitutes: {},
      optional_items: {}
    },
    initialData: {
      location: build.take_from,
      interchangeable: true,
      substitutes: true,
      optional_items: false
    },
    successMessage: t`Auto allocation in progress`,
    table: table,
    preFormContent: (
      <Alert color='green' title={t`Auto Allocate Stock`}>
        <Text>{t`Automatically allocate stock to this build according to the selected options`}</Text>
      </Alert>
    )
  });

  const allocateStock = useAllocateStockToBuildForm({
    build: build,
    outputId: output?.pk ?? null,
    buildId: build.pk,
    lineItems: selectedRows,
    onFormSuccess: () => {
      table.refreshTable();
    }
  });

  const deallocateStock = useCreateApiFormModal({
    url: ApiEndpoints.build_order_deallocate,
    pk: build.pk,
    title: t`Deallocate Stock`,
    fields: {
      build_line: {
        hidden: true
      },
      output: {
        hidden: true
      }
    },
    initialData: {
      build_line: selectedLine,
      output: output?.pk ?? null
    },
    preFormContent: (
      <Alert color='red' title={t`Deallocate Stock`}>
        {selectedLine == undefined ? (
          <Text>{t`Deallocate all untracked stock for this build order`}</Text>
        ) : (
          <Text>{t`Deallocate stock from the selected line item`}</Text>
        )}
      </Alert>
    ),
    successMessage: t`Stock has been deallocated`,
    table: table
  });

  const [selectedAllocation, setSelectedAllocation] = useState<number>(0);

  const editAllocation = useEditApiFormModal({
    url: ApiEndpoints.build_item_list,
    pk: selectedAllocation,
    title: t`Edit Stock Allocation`,
    fields: {
      stock_item: {
        disabled: true
      },
      quantity: {}
    },
    table: table
  });

  const deleteAllocation = useDeleteApiFormModal({
    url: ApiEndpoints.build_item_list,
    pk: selectedAllocation,
    title: t`Delete Stock Allocation`,
    table: table
  });

  const rowActions = useCallback(
    (record: any): RowAction[] => {
<<<<<<< HEAD
      const part = record.part_detail ?? {};
=======
      let part = record.part_detail ?? {};
      const in_production = build.status == buildStatus.PRODUCTION;
      const consumable = record.bom_item_detail?.consumable ?? false;
>>>>>>> 255a5d08

      const hasOutput = !!output?.pk;

      // Can allocate
<<<<<<< HEAD
      const canAllocate =
=======
      let canAllocate =
        in_production &&
        !consumable &&
>>>>>>> 255a5d08
        user.hasChangeRole(UserRoles.build) &&
        record.allocated < record.quantity &&
        record.trackable == hasOutput;

      // Can de-allocate
<<<<<<< HEAD
      const canDeallocate =
=======
      let canDeallocate =
        in_production &&
        !consumable &&
>>>>>>> 255a5d08
        user.hasChangeRole(UserRoles.build) &&
        record.allocated > 0 &&
        record.trackable == hasOutput;

<<<<<<< HEAD
      const canOrder =
        user.hasAddRole(UserRoles.purchase_order) && part.purchaseable;
      const canBuild = user.hasAddRole(UserRoles.build) && part.assembly;
=======
      let canOrder =
        in_production &&
        !consumable &&
        user.hasAddRole(UserRoles.purchase_order) &&
        part.purchaseable;

      let canBuild =
        in_production &&
        !consumable &&
        user.hasAddRole(UserRoles.build) &&
        part.assembly;
>>>>>>> 255a5d08

      return [
        {
          icon: <IconArrowRight />,
          title: t`Allocate Stock`,
          hidden: !canAllocate,
          color: 'green',
          onClick: () => {
            setSelectedRows([record]);
            allocateStock.open();
          }
        },
        {
          icon: <IconCircleMinus />,
          title: t`Deallocate Stock`,
          hidden: !canDeallocate,
          color: 'red',
          onClick: () => {
            setSelectedLine(record.pk);
            deallocateStock.open();
          }
        },
        {
          icon: <IconShoppingCart />,
          title: t`Order Stock`,
          hidden: !canOrder,
          color: 'blue',
          onClick: notYetImplemented
        },
        {
          icon: <IconTool />,
          title: t`Build Stock`,
          hidden: !canBuild,
          color: 'blue',
          onClick: () => {
            setInitialData({
              part: record.part,
              parent: build.pk,
              quantity: record.quantity - record.allocated
            });
            newBuildOrder.open();
          }
        },
        RowViewAction({
          title: t`View Part`,
          modelType: ModelType.part,
          modelId: record.part,
          navigate: navigate
        })
      ];
    },
    [user, navigate, output, build, buildStatus]
  );

  const tableActions = useMemo(() => {
    const production = build.status == buildStatus.PRODUCTION;
    const canEdit = user.hasChangeRole(UserRoles.build);
    const visible = production && canEdit;
    return [
      <ActionButton
        key='auto-allocate'
        icon={<IconWand />}
        tooltip={t`Auto Allocate Stock`}
<<<<<<< HEAD
        hidden={!visible}
        color='blue'
=======
        hidden={!visible || hasOutput}
        color="blue"
>>>>>>> 255a5d08
        onClick={() => {
          autoAllocateStock.open();
        }}
      />,
      <ActionButton
        key='allocate-stock'
        icon={<IconArrowRight />}
        tooltip={t`Allocate Stock`}
        hidden={!visible}
        disabled={!table.hasSelectedRecords}
        color='green'
        onClick={() => {
          let rows = table.selectedRecords
            .filter((r) => r.allocatedQuantity < r.requiredQuantity)
            .filter((r) => !r.bom_item_detail?.consumable);

          if (hasOutput) {
            rows = rows.filter((r) => r.trackable);
          } else {
            rows = rows.filter((r) => !r.trackable);
          }

          setSelectedRows(rows);
          allocateStock.open();
        }}
      />,
      <ActionButton
        key='deallocate-stock'
        icon={<IconCircleMinus />}
        tooltip={t`Deallocate Stock`}
        hidden={!visible || hasOutput}
        disabled={table.hasSelectedRecords}
        color='red'
        onClick={() => {
          setSelectedLine(null);
          deallocateStock.open();
        }}
      />
    ];
  }, [
    user,
    build,
    buildStatus,
    hasOutput,
    table.hasSelectedRecords,
    table.selectedRecords
  ]);

  /**
   * Format the records for the table, before rendering
   *
   * - Filter the "allocations" field to only show allocations for the selected output
   * - Pre-calculate the "requiredQuantity" and "allocatedQuantity" fields
   */
  const formatRecords = useCallback(
    (records: any[]): any[] => {
      return records.map((record) => {
        let allocations = [...record.allocations];

        // If an output is specified, filter the allocations to only show those for the selected output
        if (output?.pk) {
          allocations = allocations.filter((a) => a.install_into == output.pk);
        }

        let allocatedQuantity = 0;
        let requiredQuantity = record.quantity;

        // Calculate the total allocated quantity
        allocations.forEach((a) => {
          allocatedQuantity += a.quantity;
        });

        // Calculate the required quantity (based on the build output)
        if (output?.quantity && record.bom_item_detail) {
          requiredQuantity = output.quantity * record.bom_item_detail.quantity;
        }

        return {
          ...record,
          filteredAllocations: allocations,
          requiredQuantity: requiredQuantity,
          allocatedQuantity: allocatedQuantity
        };
      });
    },
    [output]
  );

  // Control row expansion
  const rowExpansion: DataTableRowExpansionProps<any> = useMemo(() => {
    return {
      allowMultiple: true,
      expandable: ({ record }: { record: any }) => {
        // Only items with allocated stock can be expanded
        return table.isRowExpanded(record.pk) || record.allocatedQuantity > 0;
      },
      content: ({ record }: { record: any }) => {
        return (
          <BuildLineSubTable
            lineItem={record}
            onEditAllocation={(pk: number) => {
              setSelectedAllocation(pk);
              editAllocation.open();
            }}
            onDeleteAllocation={(pk: number) => {
              setSelectedAllocation(pk);
              deleteAllocation.open();
            }}
          />
        );
      }
    };
  }, [table.isRowExpanded, output]);

  return (
    <>
      {autoAllocateStock.modal}
      {newBuildOrder.modal}
      {allocateStock.modal}
      {deallocateStock.modal}
      {editAllocation.modal}
      {deleteAllocation.modal}
      <InvenTreeTable
        url={apiUrl(ApiEndpoints.build_line_list)}
        tableState={table}
        columns={tableColumns}
        props={{
          params: {
            ...params,
            build: build.pk,
            part_detail: true
          },
          tableActions: tableActions,
          tableFilters: tableFilters,
          rowActions: rowActions,
          dataFormatter: formatRecords,
          enableDownload: true,
          enableSelection: true,
          rowExpansion: rowExpansion
        }}
      />
    </>
  );
}<|MERGE_RESOLUTION|>--- conflicted
+++ resolved
@@ -7,7 +7,7 @@
   IconTool,
   IconWand
 } from '@tabler/icons-react';
-import { DataTable, DataTableRowExpansionProps } from 'mantine-datatable';
+import { DataTable, type DataTableRowExpansionProps } from 'mantine-datatable';
 import { useCallback, useMemo, useState } from 'react';
 import { useNavigate } from 'react-router-dom';
 
@@ -30,26 +30,18 @@
 import { useTable } from '../../hooks/UseTable';
 import { apiUrl } from '../../states/ApiState';
 import { useUserState } from '../../states/UserState';
-<<<<<<< HEAD
 import type { TableColumn } from '../Column';
-import { BooleanColumn, PartColumn } from '../ColumnRenderers';
+import { BooleanColumn, LocationColumn, PartColumn } from '../ColumnRenderers';
 import type { TableFilter } from '../Filter';
 import { InvenTreeTable } from '../InvenTreeTable';
-import type { RowAction } from '../RowActions';
-=======
-import { TableColumn } from '../Column';
-import { BooleanColumn, LocationColumn, PartColumn } from '../ColumnRenderers';
-import { TableFilter } from '../Filter';
-import { InvenTreeTable } from '../InvenTreeTable';
 import {
-  RowAction,
+  type RowAction,
   RowActions,
   RowDeleteAction,
   RowEditAction,
   RowViewAction
 } from '../RowActions';
 import RowExpansionIcon from '../RowExpansionIcon';
->>>>>>> 255a5d08
 import { TableHoverCard } from '../TableHoverCard';
 
 /**
@@ -137,15 +129,15 @@
   }, [user, onEditAllocation, onDeleteAllocation]);
 
   return (
-    <Paper p="md">
-      <Stack gap="xs">
+    <Paper p='md'>
+      <Stack gap='xs'>
         <DataTable
           minHeight={50}
           withTableBorder
           withColumnBorders
           striped
           pinLastColumn
-          idAccessor="pk"
+          idAccessor='pk'
           columns={tableColumns}
           records={lineItem.filteredAllocations ?? lineItem.allocations}
         />
@@ -316,7 +308,7 @@
           const hasAllocatedItems = record.allocatedQuantity > 0;
 
           return (
-            <Group wrap="nowrap">
+            <Group wrap='nowrap'>
               <RowExpansionIcon
                 enabled={hasAllocatedItems}
                 expanded={table.isRowExpanded(record.pk)}
@@ -392,13 +384,8 @@
         render: (record: any) => {
           // If a build output is specified, use the provided quantity
           return (
-<<<<<<< HEAD
             <Group justify='space-between' wrap='nowrap'>
-              <Text>{record.quantity}</Text>
-=======
-            <Group justify="space-between" wrap="nowrap">
               <Text>{record.requiredQuantity}</Text>
->>>>>>> 255a5d08
               {record?.part_detail?.units && (
                 <Text size='xs'>[{record.part_detail.units}]</Text>
               )}
@@ -542,57 +529,39 @@
 
   const rowActions = useCallback(
     (record: any): RowAction[] => {
-<<<<<<< HEAD
       const part = record.part_detail ?? {};
-=======
-      let part = record.part_detail ?? {};
       const in_production = build.status == buildStatus.PRODUCTION;
       const consumable = record.bom_item_detail?.consumable ?? false;
->>>>>>> 255a5d08
 
       const hasOutput = !!output?.pk;
 
       // Can allocate
-<<<<<<< HEAD
       const canAllocate =
-=======
-      let canAllocate =
         in_production &&
         !consumable &&
->>>>>>> 255a5d08
         user.hasChangeRole(UserRoles.build) &&
         record.allocated < record.quantity &&
         record.trackable == hasOutput;
 
       // Can de-allocate
-<<<<<<< HEAD
       const canDeallocate =
-=======
-      let canDeallocate =
         in_production &&
         !consumable &&
->>>>>>> 255a5d08
         user.hasChangeRole(UserRoles.build) &&
         record.allocated > 0 &&
         record.trackable == hasOutput;
 
-<<<<<<< HEAD
       const canOrder =
-        user.hasAddRole(UserRoles.purchase_order) && part.purchaseable;
-      const canBuild = user.hasAddRole(UserRoles.build) && part.assembly;
-=======
-      let canOrder =
         in_production &&
         !consumable &&
         user.hasAddRole(UserRoles.purchase_order) &&
         part.purchaseable;
 
-      let canBuild =
+      const canBuild =
         in_production &&
         !consumable &&
         user.hasAddRole(UserRoles.build) &&
         part.assembly;
->>>>>>> 255a5d08
 
       return [
         {
@@ -656,13 +625,8 @@
         key='auto-allocate'
         icon={<IconWand />}
         tooltip={t`Auto Allocate Stock`}
-<<<<<<< HEAD
-        hidden={!visible}
+        hidden={!visible || hasOutput}
         color='blue'
-=======
-        hidden={!visible || hasOutput}
-        color="blue"
->>>>>>> 255a5d08
         onClick={() => {
           autoAllocateStock.open();
         }}
