import { t } from '@lingui/macro';
import { Alert, Group, Stack, Text, Tooltip } from '@mantine/core';
import { showNotification } from '@mantine/notifications';
import {
  IconCircleCheck,
  IconCircleX,
  IconHelpCircle,
  IconInfoCircle,
  IconPlaylistAdd,
  IconRefresh,
  IconTrash
} from '@tabler/icons-react';
import { useCallback, useMemo, useState } from 'react';
import { useNavigate } from 'react-router-dom';

<<<<<<< HEAD
import { ActionButton } from '@lib/components';
import { YesNoButton } from '@lib/components/buttons/YesNoButton';
import { ApiEndpoints } from '@lib/core';
import { apiUrl } from '@lib/functions';
import { useTable } from '@lib/hooks';
import { useApi } from '@lib/hooks/UseApi';
import { useUserState } from '@lib/states';
import type { RowAction, TableColumn } from '@lib/tables';
=======
import { ActionButton } from '../../components/buttons/ActionButton';
>>>>>>> cb240e4e
import { DetailDrawer } from '../../components/nav/DetailDrawer';
import PluginDrawer from '../../components/plugins/PluginDrawer';
import type { PluginInterface } from '../../components/plugins/PluginInterface';
import {
  useCreateApiFormModal,
  useDeleteApiFormModal,
  useEditApiFormModal
} from '../../hooks/UseForm';
<<<<<<< HEAD
import { useServerApiState } from '../../states/ApiState';
=======
import { useTable } from '../../hooks/UseTable';
import { apiUrl, useServerApiState } from '../../states/ApiState';
import { useUserState } from '../../states/UserState';
import type { TableColumn } from '../Column';
import { BooleanColumn } from '../ColumnRenderers';
>>>>>>> cb240e4e
import { InvenTreeTable } from '../InvenTreeTable';

/**
 * Construct an indicator icon for a single plugin
 */
function PluginIcon({ plugin }: Readonly<{ plugin: PluginInterface }>) {
  if (plugin?.is_installed) {
    if (plugin?.active) {
      return (
        <Tooltip label={t`Plugin is active`}>
          <IconCircleCheck color='green' />
        </Tooltip>
      );
    } else {
      return (
        <Tooltip label={t`Plugin is inactive`}>
          <IconCircleX color='red' />
        </Tooltip>
      );
    }
  } else {
    return (
      <Tooltip label={t`Plugin is not installed`}>
        <IconHelpCircle />
      </Tooltip>
    );
  }
}

/**
 * Table displaying list of available plugins
 */
export default function PluginListTable() {
  const api = useApi();
  const table = useTable('plugin');
  const navigate = useNavigate();
  const user = useUserState();

  const { server } = useServerApiState();

  const pluginTableColumns: TableColumn[] = useMemo(() => {
    return [
      {
        accessor: 'name',
        title: t`Plugin`,
        sortable: true,
        render: (record: any) => {
          if (!record) {
            return;
          }

          return (
            <Group justify='left'>
              <PluginIcon plugin={record} />
              <Text>{record.name}</Text>
            </Group>
          );
        }
      },
      BooleanColumn({
        accessor: 'active',
        sortable: true,
        title: t`Active`
      }),
      BooleanColumn({
        accessor: 'is_builtin',
        sortable: false,
        title: t`Builtin`
      }),
      BooleanColumn({
        accessor: 'is_mandatory',
        sortable: false,
        title: t`Mandatory`
      }),
      {
        accessor: 'meta.description',
        title: t`Description`,
        sortable: false,
        render: (record: any) => {
          if (record.active) {
            return record?.meta.description;
          } else {
            return (
              <Text
                style={{ fontStyle: 'italic' }}
                size='sm'
              >{t`Description not available`}</Text>
            );
          }
        }
      },
      {
        accessor: 'meta.version',
        title: t`Version`,
        sortable: false,
        render: (record: any) => {
          return record?.meta.version;
        }
      },
      {
        accessor: 'meta.author',
        title: 'Author',
        sortable: false
      }
    ];
  }, []);

  const [selectedPlugin, setSelectedPlugin] = useState<any>({});
  const [selectedPluginKey, setSelectedPluginKey] = useState<string>('');
  const [activate, setActivate] = useState<boolean>(false);

  const activateModalContent = useMemo(() => {
    return (
      <Stack gap='xs'>
        <Alert
          color={activate ? 'green' : 'red'}
          icon={<IconCircleCheck />}
          title={
            activate
              ? t`Confirm plugin activation`
              : t`Confirm plugin deactivation`
          }
        >
          <Text>
            {activate
              ? t`The selected plugin will be activated`
              : t`The selected plugin will be deactivated`}
          </Text>
        </Alert>
      </Stack>
    );
  }, [activate]);

  // Determine available actions for a given plugin
  const rowActions = useCallback(
    (record: any): RowAction[] => {
      // Only superuser can perform plugin actions
      if (!user.isSuperuser() || !server.plugins_enabled) {
        return [];
      }

      return [
        {
          hidden: record.is_mandatory != false || record.active != true,
          title: t`Deactivate`,
          color: 'red',
          icon: <IconCircleX />,
          onClick: () => {
            setSelectedPluginKey(record.key);
            setActivate(false);
            activatePluginModal.open();
          }
        },
        {
          hidden:
            record.is_mandatory != false ||
            !record.is_installed ||
            record.active != false,
          title: t`Activate`,
          tooltip: t`Activate selected plugin`,
          color: 'green',
          icon: <IconCircleCheck />,
          onClick: () => {
            setSelectedPluginKey(record.key);
            setActivate(true);
            activatePluginModal.open();
          }
        },
        {
          hidden: !record.active || !record.is_package || !record.package_name,
          title: t`Update`,
          tooltip: t`Update selected plugin`,
          color: 'blue',
          icon: <IconRefresh />,
          onClick: () => {
            setPluginPackage(record.package_name);
            installPluginModal.open();
          }
        },
        {
          // Uninstall an installed plugin
          // Must be inactive, not a builtin, not a sample, and installed as a package
          hidden:
            !user.isSuperuser() ||
            record.active ||
            record.is_builtin ||
            record.is_mandatory ||
            record.is_sample ||
            !record.is_installed ||
            !record.is_package,
          title: t`Uninstall`,
          tooltip: t`Uninstall selected plugin`,
          color: 'red',
          icon: <IconCircleX />,
          onClick: () => {
            setSelectedPluginKey(record.key);
            uninstallPluginModal.open();
          }
        },
        {
          // Delete a plugin configuration
          // Must be inactive, not a builtin, not a sample, and not installed (i.e. no matching plugin)
          hidden:
            record.active ||
            record.is_builtin ||
            record.is_mandatory ||
            record.is_sample ||
            record.is_installed ||
            !user.isSuperuser(),
          title: t`Delete`,
          tooltip: t`Delete selected plugin configuration`,
          color: 'red',
          icon: <IconTrash />,
          onClick: () => {
            setSelectedPluginKey(record.key);
            deletePluginModal.open();
          }
        }
      ];
    },
    [user, server]
  );

  const [pluginPackage, setPluginPackage] = useState<string>('');

  const activatePluginModal = useEditApiFormModal({
    title: t`Activate Plugin`,
    url: ApiEndpoints.plugin_activate,
    pathParams: { key: selectedPluginKey },
    preFormContent: activateModalContent,
    fetchInitialData: false,
    method: 'PATCH',
    successMessage: activate
      ? t`The plugin was activated`
      : t`The plugin was deactivated`,
    fields: {
      active: {
        hidden: true
      }
    },
    initialData: {
      active: activate
    },
    table: table
  });

  const installPluginModal = useCreateApiFormModal({
    title: t`Install plugin`,
    url: ApiEndpoints.plugin_install,
    timeout: 30000,
    fields: {
      packagename: {},
      url: {},
      version: {},
      confirm: {}
    },
    initialData: {
      packagename: pluginPackage
    },
    closeOnClickOutside: false,
    submitText: t`Install`,
    successMessage: t`Plugin installed successfully`,
    table: table
  });

  const uninstallPluginModal = useEditApiFormModal({
    title: t`Uninstall Plugin`,
    url: ApiEndpoints.plugin_uninstall,
    pathParams: { key: selectedPluginKey },
    fetchInitialData: false,
    timeout: 30000,
    fields: {
      delete_config: {}
    },
    preFormContent: (
      <Alert
        color='red'
        icon={<IconInfoCircle />}
        title={t`Confirm plugin uninstall`}
      >
        <Stack gap='xs'>
          <Text>{t`The selected plugin will be uninstalled.`}</Text>
          <Text>{t`This action cannot be undone`}</Text>
        </Stack>
      </Alert>
    ),
    successMessage: t`Plugin uninstalled successfully`,
    table: table
  });

  const deletePluginModal = useDeleteApiFormModal({
    url: ApiEndpoints.plugin_list,
    pk: selectedPluginKey,
    fetchInitialData: false,
    title: t`Delete Plugin`,
    preFormWarning: t`Deleting this plugin configuration will remove all associated settings and data. Are you sure you want to delete this plugin?`,
    table: table
  });

  const reloadPlugins = useCallback(() => {
    api
      .post(apiUrl(ApiEndpoints.plugin_reload), {
        full_reload: true,
        force_reload: true,
        collect_plugins: true
      })
      .then(() => {
        showNotification({
          title: t`Plugins reloaded`,
          message: t`Plugins were reloaded successfully`,
          color: 'green'
        });
        table.refreshTable();
      });
  }, []);

  // Custom table actions
  const tableActions = useMemo(() => {
    if (!user.isSuperuser() || !server.plugins_enabled) {
      return [];
    }

    return [
      <ActionButton
        key='reload'
        color='green'
        icon={<IconRefresh />}
        tooltip={t`Reload Plugins`}
        onClick={reloadPlugins}
      />,
      <ActionButton
        key='install'
        color='green'
        icon={<IconPlaylistAdd />}
        tooltip={t`Install Plugin`}
        onClick={() => {
          setPluginPackage('');
          installPluginModal.open();
        }}
        disabled={server.plugins_install_disabled || false}
      />
    ];
  }, [user, server]);

  return (
    <>
      {installPluginModal.modal}
      {uninstallPluginModal.modal}
      {deletePluginModal.modal}
      {activatePluginModal.modal}
      <DetailDrawer
        title={`${t`Plugin Detail`} - ${selectedPlugin?.name}`}
        size={'65%'}
        renderContent={(pluginKey) => {
          if (!pluginKey) return;
          return (
            <PluginDrawer
              pluginKey={pluginKey}
              pluginInstance={selectedPlugin}
            />
          );
        }}
      />
      <InvenTreeTable
        url={apiUrl(ApiEndpoints.plugin_list)}
        tableState={table}
        columns={pluginTableColumns}
        props={{
          enableDownload: false,
          rowActions: rowActions,
          onRowClick: (plugin) => {
            setSelectedPlugin(plugin);
            navigate(`${plugin.key}/`);
          },
          tableActions: tableActions,
          tableFilters: [
            {
              name: 'active',
              label: t`Active`,
              type: 'boolean'
            },
            {
              name: 'builtin',
              label: t`Builtin`,
              type: 'boolean'
            },
            {
              name: 'mandatory',
              label: t`Mandatory`,
              type: 'boolean'
            },
            {
              name: 'sample',
              label: t`Sample`,
              type: 'boolean'
            },
            {
              name: 'installed',
              label: t`Installed`,
              type: 'boolean'
            }
          ]
        }}
      />
    </>
  );
}<|MERGE_RESOLUTION|>--- conflicted
+++ resolved
@@ -13,18 +13,13 @@
 import { useCallback, useMemo, useState } from 'react';
 import { useNavigate } from 'react-router-dom';
 
-<<<<<<< HEAD
 import { ActionButton } from '@lib/components';
-import { YesNoButton } from '@lib/components/buttons/YesNoButton';
 import { ApiEndpoints } from '@lib/core';
 import { apiUrl } from '@lib/functions';
 import { useTable } from '@lib/hooks';
 import { useApi } from '@lib/hooks/UseApi';
 import { useUserState } from '@lib/states';
 import type { RowAction, TableColumn } from '@lib/tables';
-=======
-import { ActionButton } from '../../components/buttons/ActionButton';
->>>>>>> cb240e4e
 import { DetailDrawer } from '../../components/nav/DetailDrawer';
 import PluginDrawer from '../../components/plugins/PluginDrawer';
 import type { PluginInterface } from '../../components/plugins/PluginInterface';
@@ -33,15 +28,8 @@
   useDeleteApiFormModal,
   useEditApiFormModal
 } from '../../hooks/UseForm';
-<<<<<<< HEAD
 import { useServerApiState } from '../../states/ApiState';
-=======
-import { useTable } from '../../hooks/UseTable';
-import { apiUrl, useServerApiState } from '../../states/ApiState';
-import { useUserState } from '../../states/UserState';
-import type { TableColumn } from '../Column';
 import { BooleanColumn } from '../ColumnRenderers';
->>>>>>> cb240e4e
 import { InvenTreeTable } from '../InvenTreeTable';
 
 /**
