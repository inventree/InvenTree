--- conflicted
+++ resolved
@@ -1,20 +1,14 @@
-import { t } from '@lingui/core/macro';
 /**
  * Common rendering functions for table column data.
  */
-<<<<<<< HEAD
+import { t } from '@lingui/core/macro';
 import { Anchor, Center, Group, Skeleton, Text, Tooltip } from '@mantine/core';
-import { IconBell, IconExclamationCircle, IconLock } from '@tabler/icons-react';
-=======
-import { t } from '@lingui/core/macro';
-import { Anchor, Group, Skeleton, Text, Tooltip } from '@mantine/core';
 import {
   IconBell,
   IconExclamationCircle,
   IconLink,
   IconLock
 } from '@tabler/icons-react';
->>>>>>> 31eabc9b
 
 import { ProgressBar } from '@lib/components/ProgressBar';
 import { YesNoButton } from '@lib/components/YesNoButton';
