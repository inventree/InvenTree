import { t } from '@lingui/macro';
import { Alert, Group, Stack, Text } from '@mantine/core';
import { showNotification } from '@mantine/notifications';
import {
  IconArrowRight,
  IconCircleCheck,
  IconFileArrowLeft,
  IconLock,
  IconSwitch3
} from '@tabler/icons-react';
import { type ReactNode, useCallback, useMemo, useState } from 'react';
import { useNavigate } from 'react-router-dom';

import { ActionButton } from '../../components/buttons/ActionButton';
import { AddItemButton } from '../../components/buttons/AddItemButton';
import { YesNoButton } from '../../components/buttons/YesNoButton';
import { Thumbnail } from '../../components/images/Thumbnail';
import ImporterDrawer from '../../components/importer/ImporterDrawer';
import { useApi } from '../../contexts/ApiContext';
import { formatDecimal, formatPriceRange } from '../../defaults/formatters';
import { ApiEndpoints } from '../../enums/ApiEndpoints';
import { ModelType } from '../../enums/ModelType';
import { UserRoles } from '../../enums/Roles';
import { bomItemFields } from '../../forms/BomForms';
import { dataImporterSessionFields } from '../../forms/ImporterForms';
import { navigateToLink } from '../../functions/navigation';
import { notYetImplemented } from '../../functions/notifications';
import {
  useApiFormModal,
  useCreateApiFormModal,
  useDeleteApiFormModal,
  useEditApiFormModal
} from '../../hooks/UseForm';
import { useTable } from '../../hooks/UseTable';
import { apiUrl } from '../../states/ApiState';
import { useUserState } from '../../states/UserState';
import type { TableColumn } from '../Column';
import {
  BooleanColumn,
  DescriptionColumn,
  NoteColumn,
  ReferenceColumn
} from '../ColumnRenderers';
import type { TableFilter } from '../Filter';
import { InvenTreeTable } from '../InvenTreeTable';
import { type RowAction, RowDeleteAction, RowEditAction } from '../RowActions';
import { TableHoverCard } from '../TableHoverCard';

// Calculate the total stock quantity available for a given BomItem
function availableStockQuantity(record: any): number {
  // Base availability
  let available: number = record.available_stock;

  // Add in available substitute stock
  available += record?.available_substitute_stock ?? 0;

  // Add in variant stock
  if (record.allow_variants) {
    available += record?.available_variant_stock ?? 0;
  }

  return available;
}

export function BomTable({
  partId,
  partLocked,
  params = {}
}: Readonly<{
  partId: number;
  partLocked?: boolean;
  params?: any;
}>) {
  const api = useApi();
  const user = useUserState();
  const table = useTable('bom');
  const navigate = useNavigate();

  const [importOpened, setImportOpened] = useState<boolean>(false);

  const [selectedSession, setSelectedSession] = useState<number | undefined>(
    undefined
  );

  const tableColumns: TableColumn[] = useMemo(() => {
    return [
      {
        accessor: 'sub_part',
        switchable: false,
        sortable: true,
        render: (record) => {
          const part = record.sub_part_detail;
          const extra = [];

          if (record.part != partId) {
            extra.push(
              <Text key='different-parent'>{t`This BOM item is defined for a different parent`}</Text>
            );
          }

          return (
            part && (
              <TableHoverCard
                value={
                  <Thumbnail
                    src={part.thumbnail || part.image}
                    alt={part.description}
                    text={part.full_name}
                  />
                }
                extra={extra}
                title={t`Part Information`}
              />
            )
          );
        }
      },
      {
        accessor: 'sub_part_detail.IPN',
        title: t`IPN`,
        sortable: true
      },
      DescriptionColumn({
        accessor: 'sub_part_detail.description'
      }),
      ReferenceColumn({
        switchable: true
      }),
      {
        accessor: 'quantity',
        switchable: false,
        sortable: true,
        render: (record: any) => {
          const quantity = formatDecimal(record.quantity);
          const units = record.sub_part_detail?.units;

          return (
<<<<<<< HEAD
            <Group justify="space-between" grow>
=======
            <Group justify='space-between' grow>
>>>>>>> 06961c6a
              <Text>{quantity}</Text>
              {record.overage && <Text size='xs'>+{record.overage}</Text>}
              {units && <Text size='xs'>{units}</Text>}
            </Group>
          );
        }
      },
      {
        accessor: 'substitutes',
        // TODO: Show hovercard with list of substitutes
        render: (row) => {
          const substitutes = row.substitutes ?? [];

          return substitutes.length > 0 ? (
            row.length
          ) : (
            <YesNoButton value={false} />
          );
        }
      },
      BooleanColumn({
        accessor: 'optional'
      }),
      BooleanColumn({
        accessor: 'consumable'
      }),
      BooleanColumn({
        accessor: 'allow_variants'
      }),
      BooleanColumn({
        accessor: 'inherited'
        // TODO: Custom renderer for this column
        // TODO: See bom.js for existing implementation
      }),
      BooleanColumn({
        accessor: 'validated'
      }),
      {
        accessor: 'price_range',
        title: t`Unit Price`,
        ordering: 'pricing_max',
        sortable: true,
        switchable: true,
        render: (record: any) =>
          formatPriceRange(record.pricing_min, record.pricing_max)
      },
      {
        accessor: 'total_price',
        title: t`Total Price`,
        ordering: 'pricing_max_total',
        sortable: true,
        switchable: true,
        render: (record: any) =>
          formatPriceRange(record.pricing_min_total, record.pricing_max_total)
      },
      {
        accessor: 'available_stock',
        sortable: true,
        render: (record) => {
          const extra: ReactNode[] = [];

          const available_stock: number = availableStockQuantity(record);
          const on_order: number = record?.on_order ?? 0;
          const building: number = record?.building ?? 0;

          const text =
            available_stock <= 0 ? (
<<<<<<< HEAD
              <Text c="red" style={{ fontStyle: 'italic' }}>{t`No stock`}</Text>
=======
              <Text c='red' style={{ fontStyle: 'italic' }}>{t`No stock`}</Text>
>>>>>>> 06961c6a
            ) : (
              available_stock
            );

          if (record.external_stock > 0) {
            extra.push(
              <Text key='external'>
                {t`External stock`}: {record.external_stock}
              </Text>
            );
          }

          if (record.available_substitute_stock > 0) {
            extra.push(
              <Text key='substitute'>
                {t`Includes substitute stock`}:{' '}
                {record.available_substitute_stock}
              </Text>
            );
          }

          if (record.allow_variants && record.available_variant_stock > 0) {
            extra.push(
              <Text key='variant'>
                {t`Includes variant stock`}: {record.available_variant_stock}
              </Text>
            );
          }

          if (on_order > 0) {
            extra.push(
              <Text key='on_order'>
                {t`On order`}: {on_order}
              </Text>
            );
          }

          if (building > 0) {
            extra.push(
              <Text key='building'>
                {t`Building`}: {building}
              </Text>
            );
          }

          return (
            <TableHoverCard
              value={text}
              extra={extra}
              title={t`Stock Information`}
            />
          );
        }
      },
      {
        accessor: 'can_build',
        title: t`Can Build`,
        sortable: true,
        render: (record: any) => {
<<<<<<< HEAD
          if (record.consumable) {
            return (
              <Text style={{ fontStyle: 'italic' }}>{t`Consumable item`}</Text>
            );
=======
          if (record.can_build === null || record.can_build === undefined) {
            return '-';
>>>>>>> 06961c6a
          }

          if (
            !Number.isFinite(record.can_build) ||
            Number.isNaN(record.can_build)
          ) {
            return '-';
          }

          const can_build = Math.trunc(record.can_build);
          const value = (
            <Text
              fs={record.consumable && 'italic'}
              c={can_build <= 0 && !record.consumable ? 'red' : undefined}
            >
              {can_build}
            </Text>
          );

          const extra = [];

          if (record.consumable) {
            extra.push(<Text key='consumable'>{t`Consumable item`}</Text>);
          } else if (can_build <= 0) {
            extra.push(
              <Text key='no-build' c='red'>{t`No available stock`}</Text>
            );
          }

          return (
<<<<<<< HEAD
            <Text c={can_build <= 0 ? 'red' : undefined}>{can_build}</Text>
=======
            <TableHoverCard value={value} extra={extra} title={t`Can Build`} />
>>>>>>> 06961c6a
          );
        }
      },
      NoteColumn({})
    ];
  }, [partId, params]);

  const tableFilters: TableFilter[] = useMemo(() => {
    return [
      {
        name: 'sub_part_testable',
        label: t`Testable Part`,
        description: t`Show testable items`
      },
      {
        name: 'sub_part_trackable',
        label: t`Trackable Part`,
        description: t`Show trackable items`
      },
      {
        name: 'sub_part_assembly',
        label: t`Assembled Part`,
        description: t`Show assembled items`
      },
      {
        name: 'available_stock',
        label: t`Available Stock`,
        description: t`Show items with available stock`
      },
      {
        name: 'on_order',
        label: t`On Order`,
        description: t`Show items on order`
      },
      {
        name: 'validated',
        label: t`Validated`,
        description: t`Show validated items`
      },
      {
        name: 'inherited',
        label: t`Inherited`,
        description: t`Show inherited items`
      },
      {
        name: 'allow_variants',
        label: t`Allow Variants`,
        description: t`Show items which allow variant substitution`
      },
      {
        name: 'optional',
        label: t`Optional`,
        description: t`Show optional items`
      },
      {
        name: 'consumable',
        label: t`Consumable`,
        description: t`Show consumable items`
      },
      {
        name: 'has_pricing',
        label: t`Has Pricing`,
        description: t`Show items with pricing`
      }
    ];
  }, [partId, params]);

  const [selectedBomItem, setSelectedBomItem] = useState<number>(0);

  const importSessionFields = useMemo(() => {
    const fields = dataImporterSessionFields();

    fields.model_type.hidden = true;
    fields.model_type.value = 'bomitem';

    fields.field_overrides.value = {
      part: partId
    };

    return fields;
  }, [partId]);

  const importBomItem = useCreateApiFormModal({
    url: ApiEndpoints.import_session_list,
    title: t`Import BOM Data`,
    fields: importSessionFields,
    onFormSuccess: (response: any) => {
      setSelectedSession(response.pk);
      setImportOpened(true);
    }
  });

  const newBomItem = useCreateApiFormModal({
    url: ApiEndpoints.bom_list,
    title: t`Add BOM Item`,
    fields: bomItemFields(),
    initialData: {
      part: partId
    },
    successMessage: t`BOM item created`,
    table: table
  });

  const editBomItem = useEditApiFormModal({
    url: ApiEndpoints.bom_list,
    pk: selectedBomItem,
    title: t`Edit BOM Item`,
    fields: bomItemFields(),
    successMessage: t`BOM item updated`,
    table: table
  });

  const deleteBomItem = useDeleteApiFormModal({
    url: ApiEndpoints.bom_list,
    pk: selectedBomItem,
    title: t`Delete BOM Item`,
    successMessage: t`BOM item deleted`,
    table: table
  });

  const validateBom = useApiFormModal({
    url: ApiEndpoints.bom_validate,
    method: 'PUT',
    fields: {
      valid: {
        hidden: true,
        value: true
      }
    },
    title: t`Validate BOM`,
    pk: partId,
    preFormContent: (
      <Alert color='green' icon={<IconCircleCheck />} title={t`Validate BOM`}>
        <Text>{t`Do you want to validate the bill of materials for this assembly?`}</Text>
      </Alert>
    ),
    successMessage: t`BOM validated`,
    onFormSuccess: () => table.refreshTable()
  });

  const validateBomItem = useCallback((record: any) => {
    const url = apiUrl(ApiEndpoints.bom_item_validate, record.pk);

    api
      .patch(url, { valid: true })
      .then((_response) => {
        showNotification({
          title: t`Success`,
          message: t`BOM item validated`,
          color: 'green'
        });

        table.refreshTable();
      })
      .catch((_error) => {
        showNotification({
          title: t`Error`,
          message: t`Failed to validate BOM item`,
          color: 'red'
        });
      });
  }, []);

  const rowActions = useCallback(
    (record: any): RowAction[] => {
      // If this BOM item is defined for a *different* parent, then it cannot be edited
      if (record.part && record.part != partId) {
        return [
          {
            title: t`View BOM`,
            onClick: (event: any) => {
              navigateToLink(`/part/${record.part}/bom/`, navigate, event);
            },
            icon: <IconArrowRight />
          }
        ];
      }

      return [
        {
          title: t`Validate BOM Line`,
          color: 'green',
          hidden:
            partLocked ||
            record.validated ||
            !user.hasChangeRole(UserRoles.part),
          icon: <IconCircleCheck />,
          onClick: () => validateBomItem(record)
        },
        RowEditAction({
          hidden: partLocked || !user.hasChangeRole(UserRoles.part),
          onClick: () => {
            setSelectedBomItem(record.pk);
            editBomItem.open();
          }
        }),
        {
          title: t`Edit Substitutes`,
          color: 'blue',
          hidden: partLocked || !user.hasChangeRole(UserRoles.part),
          icon: <IconSwitch3 />,
          onClick: notYetImplemented
        },
        RowDeleteAction({
          hidden: partLocked || !user.hasDeleteRole(UserRoles.part),
          onClick: () => {
            setSelectedBomItem(record.pk);
            deleteBomItem.open();
          }
        })
      ];
    },
    [partId, partLocked, user]
  );

  const tableActions = useMemo(() => {
    return [
      <ActionButton
        key='import-bom'
        hidden={partLocked || !user.hasAddRole(UserRoles.part)}
        tooltip={t`Import BOM Data`}
        icon={<IconFileArrowLeft />}
        onClick={() => importBomItem.open()}
      />,
      <ActionButton
        key='validate-bom'
        hidden={partLocked || !user.hasChangeRole(UserRoles.part)}
        tooltip={t`Validate BOM`}
        icon={<IconCircleCheck />}
        onClick={() => validateBom.open()}
      />,
      <AddItemButton
        key='add-bom-item'
        hidden={partLocked || !user.hasAddRole(UserRoles.part)}
        tooltip={t`Add BOM Item`}
        onClick={() => newBomItem.open()}
      />
    ];
  }, [partLocked, user]);

  return (
    <>
      {importBomItem.modal}
      {newBomItem.modal}
      {editBomItem.modal}
      {validateBom.modal}
      {deleteBomItem.modal}
<<<<<<< HEAD
      <InvenTreeTable
        url={apiUrl(ApiEndpoints.bom_list)}
        tableState={table}
        columns={tableColumns}
        props={{
          params: {
            ...params,
            part: partId,
            part_detail: true,
            sub_part_detail: true
          },
          tableActions: tableActions,
          tableFilters: tableFilters,
          modelType: ModelType.part,
          modelField: 'sub_part',
          rowActions: rowActions
=======
      <Stack gap='xs'>
        {partLocked && (
          <Alert
            title={t`Part is Locked`}
            color='orange'
            icon={<IconLock />}
            p='xs'
          >
            <Text>{t`Bill of materials cannot be edited, as the part is locked`}</Text>
          </Alert>
        )}
        <InvenTreeTable
          url={apiUrl(ApiEndpoints.bom_list)}
          tableState={table}
          columns={tableColumns}
          props={{
            params: {
              ...params,
              part: partId,
              part_detail: true,
              sub_part_detail: true
            },
            tableActions: tableActions,
            tableFilters: tableFilters,
            modelType: ModelType.part,
            modelField: 'sub_part',
            rowActions: rowActions,
            enableSelection: !partLocked,
            enableBulkDelete: !partLocked && user.hasDeleteRole(UserRoles.part),
            enableDownload: true
          }}
        />
      </Stack>
      <ImporterDrawer
        sessionId={selectedSession ?? -1}
        opened={selectedSession != undefined && importOpened}
        onClose={() => {
          setSelectedSession(undefined);
          setImportOpened(false);
          table.refreshTable();
>>>>>>> 06961c6a
        }}
      />
    </>
  );
}<|MERGE_RESOLUTION|>--- conflicted
+++ resolved
@@ -135,11 +135,7 @@
           const units = record.sub_part_detail?.units;
 
           return (
-<<<<<<< HEAD
-            <Group justify="space-between" grow>
-=======
             <Group justify='space-between' grow>
->>>>>>> 06961c6a
               <Text>{quantity}</Text>
               {record.overage && <Text size='xs'>+{record.overage}</Text>}
               {units && <Text size='xs'>{units}</Text>}
@@ -207,11 +203,7 @@
 
           const text =
             available_stock <= 0 ? (
-<<<<<<< HEAD
-              <Text c="red" style={{ fontStyle: 'italic' }}>{t`No stock`}</Text>
-=======
               <Text c='red' style={{ fontStyle: 'italic' }}>{t`No stock`}</Text>
->>>>>>> 06961c6a
             ) : (
               available_stock
             );
@@ -271,15 +263,8 @@
         title: t`Can Build`,
         sortable: true,
         render: (record: any) => {
-<<<<<<< HEAD
-          if (record.consumable) {
-            return (
-              <Text style={{ fontStyle: 'italic' }}>{t`Consumable item`}</Text>
-            );
-=======
           if (record.can_build === null || record.can_build === undefined) {
             return '-';
->>>>>>> 06961c6a
           }
 
           if (
@@ -310,11 +295,7 @@
           }
 
           return (
-<<<<<<< HEAD
-            <Text c={can_build <= 0 ? 'red' : undefined}>{can_build}</Text>
-=======
             <TableHoverCard value={value} extra={extra} title={t`Can Build`} />
->>>>>>> 06961c6a
           );
         }
       },
@@ -562,24 +543,6 @@
       {editBomItem.modal}
       {validateBom.modal}
       {deleteBomItem.modal}
-<<<<<<< HEAD
-      <InvenTreeTable
-        url={apiUrl(ApiEndpoints.bom_list)}
-        tableState={table}
-        columns={tableColumns}
-        props={{
-          params: {
-            ...params,
-            part: partId,
-            part_detail: true,
-            sub_part_detail: true
-          },
-          tableActions: tableActions,
-          tableFilters: tableFilters,
-          modelType: ModelType.part,
-          modelField: 'sub_part',
-          rowActions: rowActions
-=======
       <Stack gap='xs'>
         {partLocked && (
           <Alert
@@ -620,7 +583,6 @@
           setSelectedSession(undefined);
           setImportOpened(false);
           table.refreshTable();
->>>>>>> 06961c6a
         }}
       />
     </>
