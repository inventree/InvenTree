--- conflicted
+++ resolved
@@ -4,12 +4,8 @@
 
 import { AddItemButton } from '../../components/buttons/AddItemButton';
 import { ActionDropdown } from '../../components/items/ActionDropdown';
-<<<<<<< HEAD
-import { formatCurrency } from '../../defaults/formatters';
-=======
 import OrderPartsWizard from '../../components/wizards/OrderPartsWizard';
 import { formatCurrency, formatPriceRange } from '../../defaults/formatters';
->>>>>>> 06961c6a
 import { ApiEndpoints } from '../../enums/ApiEndpoints';
 import { ModelType } from '../../enums/ModelType';
 import { UserRoles } from '../../enums/Roles';
@@ -89,7 +85,7 @@
 
         // Determine if a stock item is "in stock"
         // TODO: Refactor this out into a function
-        let in_stock =
+        const in_stock =
           !record?.belongs_to &&
           !record?.consumed_by &&
           !record?.customer &&
@@ -209,18 +205,8 @@
           }
         }
 
-<<<<<<< HEAD
-        if (quantity <= 0) {
-          extra.push(
-            <Text
-              key="depleted"
-              size="sm"
-            >{t`This stock item has been depleted`}</Text>
-          );
-=======
         if (!record.in_stock) {
           color = 'red';
->>>>>>> 06961c6a
         }
 
         if (!in_stock) {
@@ -230,11 +216,7 @@
         return (
           <TableHoverCard
             value={
-<<<<<<< HEAD
-              <Group gap="xs" justify="left" wrap="nowrap">
-=======
               <Group gap='xs' justify='left' wrap='nowrap'>
->>>>>>> 06961c6a
                 <Text c={color}>{text}</Text>
                 {part.units && (
                   <Text size='xs' c={color}>
@@ -258,21 +240,6 @@
       hidden: !showLocation,
       accessor: 'location_detail'
     }),
-<<<<<<< HEAD
-    DateColumn({
-      accessor: 'stocktake_date',
-      title: t`Stocktake`,
-      sortable: true
-    }),
-    DateColumn({
-      accessor: 'expiry_date'
-    }),
-    DateColumn({
-      accessor: 'updated'
-    }),
-    // TODO: purchase order
-    // TODO: Supplier part
-=======
     {
       accessor: 'purchase_order',
       title: t`Purchase Order`,
@@ -290,7 +257,6 @@
       title: t`Manufacturer Part`,
       sortable: true
     },
->>>>>>> 06961c6a
     {
       accessor: 'purchase_price',
       title: t`Unit Price`,
@@ -525,27 +491,16 @@
 export function StockItemTable({
   params = {},
   allowAdd = false,
-<<<<<<< HEAD
-=======
   showLocation = true,
   showPricing = true,
->>>>>>> 06961c6a
   tableName = 'stockitems'
 }: Readonly<{
   params?: any;
   allowAdd?: boolean;
-<<<<<<< HEAD
-  tableName: string;
-}) {
-  let tableColumns = useMemo(() => stockItemTableColumns(), []);
-  let tableFilters = useMemo(() => stockItemTableFilters(), []);
-
-=======
   showLocation?: boolean;
   showPricing?: boolean;
   tableName: string;
 }>) {
->>>>>>> 06961c6a
   const table = useTable(tableName);
   const user = useUserState();
 
@@ -728,11 +683,7 @@
         onClick={() => newStockItem.open()}
       />
     ];
-<<<<<<< HEAD
-  }, [user, table, allowAdd]);
-=======
   }, [user, allowAdd, table.hasSelectedRecords, table.selectedRecords]);
->>>>>>> 06961c6a
 
   return (
     <>
