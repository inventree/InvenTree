--- conflicted
+++ resolved
@@ -569,10 +569,6 @@
   const tableActions = useMemo(() => {
     const can_delete_stock = user.hasDeleteRole(UserRoles.stock);
     const can_add_stock = user.hasAddRole(UserRoles.stock);
-<<<<<<< HEAD
-=======
-    const can_add_stocktake = user.hasAddRole(UserRoles.stocktake);
->>>>>>> d4024af6
 
     return [
       <ActionDropdown
