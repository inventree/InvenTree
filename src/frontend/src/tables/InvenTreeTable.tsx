import { t } from '@lingui/macro';
import { Box, Stack } from '@mantine/core';
import { useQuery } from '@tanstack/react-query';
import {
  DataTable,
<<<<<<< HEAD
  type DataTableCellClickHandler,
  type DataTableSortStatus
} from 'mantine-datatable';
import type React from 'react';
import { Fragment, useCallback, useEffect, useMemo, useState } from 'react';
import { useNavigate, useSearchParams } from 'react-router-dom';

import { api } from '../App';
import { Boundary } from '../components/Boundary';
import { ActionButton } from '../components/buttons/ActionButton';
import { ButtonMenu } from '../components/buttons/ButtonMenu';
import { PrintingActions } from '../components/buttons/PrintingActions';
import type { ApiFormFieldSet } from '../components/forms/fields/ApiFormField';
import type { ModelType } from '../enums/ModelType';
=======
  DataTableCellClickHandler,
  DataTableRowExpansionProps,
  DataTableSortStatus
} from 'mantine-datatable';
import React, { useCallback, useEffect, useMemo, useState } from 'react';
import { useNavigate } from 'react-router-dom';

import { api } from '../App';
import { Boundary } from '../components/Boundary';
import { ApiFormFieldSet } from '../components/forms/fields/ApiFormField';
import { ModelType } from '../enums/ModelType';
>>>>>>> 255a5d08
import { resolveItem } from '../functions/conversion';
import { cancelEvent } from '../functions/events';
import { extractAvailableFields, mapFields } from '../functions/forms';
import { navigateToLink } from '../functions/navigation';
import { getDetailUrl } from '../functions/urls';
<<<<<<< HEAD
import { useDeleteApiFormModal } from '../hooks/UseForm';
import type { TableState } from '../hooks/UseTable';
import { useLocalState } from '../states/LocalState';
import type { TableColumn } from './Column';
import { TableColumnSelect } from './ColumnSelect';
import { DownloadAction } from './DownloadAction';
import type { TableFilter } from './Filter';
import { FilterSelectDrawer } from './FilterSelectDrawer';
import { type RowAction, RowActions } from './RowActions';
import { TableSearchInput } from './Search';
=======
import { TableState } from '../hooks/UseTable';
import { useLocalState } from '../states/LocalState';
import { TableColumn } from './Column';
import { TableFilter } from './Filter';
import InvenTreeTableHeader from './InvenTreeTableHeader';
import { RowAction, RowActions } from './RowActions';
>>>>>>> 255a5d08

const defaultPageSize: number = 25;
const PAGE_SIZES = [10, 15, 20, 25, 50, 100, 500];

/**
 * Set of optional properties which can be passed to an InvenTreeTable component
 *
 * @param params : any - Base query parameters
 * @param tableState : TableState - State manager for the table
 * @param defaultSortColumn : string - Default column to sort by
 * @param noRecordsText : string - Text to display when no records are found
 * @param enableBulkDelete : boolean - Enable bulk deletion of records
 * @param enableDownload : boolean - Enable download actions
 * @param enableFilters : boolean - Enable filter actions
 * @param enableSelection : boolean - Enable row selection
 * @param enableSearch : boolean - Enable search actions
 * @param enableLabels : boolean - Enable printing of labels against selected items
 * @param enableReports : boolean - Enable printing of reports against selected items
 * @param enablePagination : boolean - Enable pagination
 * @param enableRefresh : boolean - Enable refresh actions
 * @param enableColumnSwitching : boolean - Enable column switching
 * @param enableColumnCaching : boolean - Enable caching of column names via API
 * @param barcodeActions : any[] - List of barcode actions
 * @param tableFilters : TableFilter[] - List of custom filters
 * @param tableActions : any[] - List of custom action groups
 * @param dataFormatter : (data: any) => any - Callback function to reformat data returned by server (if not in default format)
 * @param rowActions : (record: any) => RowAction[] - Callback function to generate row actions
 * @param onRowClick : (record: any, index: number, event: any) => void - Callback function when a row is clicked
 * @param onCellClick : (event: any, record: any, index: number, column: any, columnIndex: number) => void - Callback function when a cell is clicked
 * @param modelType: ModelType - The model type for the table
 * @param minHeight: number - Minimum height of the table (default 300px)
 * @param noHeader: boolean - Hide the table header
 */
export type InvenTreeTableProps<T = any> = {
  params?: any;
  defaultSortColumn?: string;
  noRecordsText?: string;
  enableBulkDelete?: boolean;
  enableDownload?: boolean;
  enableFilters?: boolean;
  enableSelection?: boolean;
  enableSearch?: boolean;
  enablePagination?: boolean;
  enableRefresh?: boolean;
  enableColumnSwitching?: boolean;
  enableColumnCaching?: boolean;
  enableLabels?: boolean;
  enableReports?: boolean;
  afterBulkDelete?: () => void;
  barcodeActions?: React.ReactNode[];
  tableFilters?: TableFilter[];
  tableActions?: React.ReactNode[];
  rowExpansion?: DataTableRowExpansionProps<T>;
  idAccessor?: string;
  dataFormatter?: (data: any) => any;
  rowActions?: (record: T) => RowAction[];
  onRowClick?: (record: T, index: number, event: any) => void;
  onCellClick?: DataTableCellClickHandler<T>;
  modelType?: ModelType;
  rowStyle?: (record: T, index: number) => any;
  modelField?: string;
  minHeight?: number;
  noHeader?: boolean;
};

/**
 * Default table properties (used if not specified)
 */
const defaultInvenTreeTableProps: InvenTreeTableProps = {
  params: {},
  noRecordsText: t`No records found`,
  enableDownload: false,
  enableLabels: false,
  enableReports: false,
  enableFilters: true,
  enablePagination: true,
  enableRefresh: true,
  enableSearch: true,
  enableSelection: false,
  defaultSortColumn: '',
  barcodeActions: [],
  tableFilters: [],
  tableActions: [],
  idAccessor: 'pk'
};

/**
 * Table Component which extends DataTable with custom InvenTree functionality
 */
export function InvenTreeTable<T extends Record<string, any>>({
  url,
  tableState,
  columns,
  props
}: Readonly<{
  url: string;
  tableState: TableState;
  columns: TableColumn<T>[];
  props: InvenTreeTableProps<T>;
}>) {
  const {
    getTableColumnNames,
    setTableColumnNames,
    getTableSorting,
    setTableSorting,
    loader
  } = useLocalState();

  const [fieldNames, setFieldNames] = useState<Record<string, string>>({});

  const navigate = useNavigate();

  // Construct table filters - note that we can introspect filter labels from column names
  const filters: TableFilter[] = useMemo(() => {
    return (
      props.tableFilters
        ?.filter((f: any) => f.active != false)
        ?.map((filter) => {
          return {
            ...filter,
            label: filter.label ?? fieldNames[filter.name] ?? `${filter.name}`
          };
        }) ?? []
    );
  }, [props.tableFilters, fieldNames]);

  // Request OPTIONS data from the API, before we load the table
  const tableOptionQuery = useQuery({
    enabled: true,
    queryKey: ['options', url, tableState.tableKey, props.enableColumnCaching],
    retry: 3,
    refetchOnMount: true,
    gcTime: 5000,
    queryFn: async () => {
      if (props.enableColumnCaching == false) {
        return null;
      }

      // If we already have field names, no need to fetch them again
      if (fieldNames && Object.keys(fieldNames).length > 0) {
        return null;
      }

      return api
        .options(url, {
          params: tableProps.params
        })
        .then((response) => {
          if (response.status == 200) {
            // Extract field information from the API

            const names: Record<string, string> = {};

            const fields: ApiFormFieldSet =
              extractAvailableFields(response, 'GET', true) || {};

            // Extract flattened map of fields
            mapFields(fields, (path, field) => {
              if (field.label) {
                names[path] = field.label;
              }
            });

            const cacheKey = tableState.tableKey.replaceAll('-', '');

            setFieldNames(names);
            setTableColumnNames(cacheKey)(names);
          }

          return null;
        });
    }
  });

  // Rebuild set of translated column names
  useEffect(() => {
    if (props.enableColumnCaching == false) {
      return;
    }

    const cacheKey = tableState.tableKey.replaceAll('-', '');

    // First check the local cache
    const cachedNames = getTableColumnNames(cacheKey);

    if (cachedNames != null) {
      // Cached names are available - use them!
      setFieldNames(cachedNames);
      return;
    }

    tableOptionQuery.refetch();
  }, [url, props.params, props.enableColumnCaching]);

  // Build table properties based on provided props (and default props)
  const tableProps: InvenTreeTableProps<T> = useMemo(() => {
    return {
      ...defaultInvenTreeTableProps,
      ...props
    };
  }, [props]);

  const enableSelection: boolean = useMemo(() => {
    return tableProps.enableSelection || tableProps.enableBulkDelete || false;
  }, [tableProps]);

  // Check if any columns are switchable (can be hidden)
  const hasSwitchableColumns: boolean = useMemo(() => {
    if (props.enableColumnSwitching == false) {
      return false;
    } else {
      return columns.some((col: TableColumn) => {
        if (col.hidden == true) {
          // Not a switchable column - is hidden
          return false;
        } else if (col.switchable == false) {
          return false;
        } else {
          return true;
        }
      });
    }
  }, [columns, props.enableColumnSwitching]);

  const onSelectedRecordsChange = useCallback(
    (records: any[]) => {
      tableState.setSelectedRecords(records);
    },
    [tableState.setSelectedRecords]
  );

  // Update column visibility when hiddenColumns change
  const dataColumns: any = useMemo(() => {
<<<<<<< HEAD
    const cols = columns
=======
    let cols: TableColumn[] = columns
>>>>>>> 255a5d08
      .filter((col) => col?.hidden != true)
      .map((col) => {
        let hidden: boolean = col.hidden ?? false;

        if (col.switchable ?? true) {
          hidden = tableState.hiddenColumns.includes(col.accessor);
        }

        return {
          ...col,
          hidden: hidden,
          noWrap: true,
          title: col.title ?? fieldNames[col.accessor] ?? `${col.accessor}`
        };
      });

    // If row actions are available, add a column for them
    if (tableProps.rowActions) {
      cols.push({
        accessor: '--actions--',
        title: '   ',
        hidden: false,
        switchable: false,
        width: 50,
        render: (record: any, index?: number | undefined) => (
          <RowActions
            actions={tableProps.rowActions?.(record) ?? []}
            disabled={tableState.selectedRecords.length > 0}
            index={index}
          />
        )
      });
    }

    return cols;
  }, [
    columns,
    fieldNames,
    tableProps.rowActions,
    tableState.hiddenColumns,
    tableState.selectedRecords
  ]);

  // Callback when column visibility is toggled
  function toggleColumn(columnName: string) {
    const newColumns = [...dataColumns];

    const colIdx = newColumns.findIndex((col) => col.accessor == columnName);

    if (colIdx >= 0 && colIdx < newColumns.length) {
      newColumns[colIdx].hidden = !newColumns[colIdx].hidden;
    }

    tableState.setHiddenColumns(
      newColumns.filter((col) => col.hidden).map((col) => col.accessor)
    );
  }

  // Reset the pagination state when the search term changes
  useEffect(() => {
    tableState.setPage(1);
  }, [tableState.searchTerm]);

  // Data Sorting
  const [sortStatus, setSortStatus] = useState<DataTableSortStatus<T>>({
    columnAccessor: tableProps.defaultSortColumn ?? '',
    direction: 'asc'
  });

  /*
   * Construct query filters for the current table
   */
<<<<<<< HEAD
  function getTableFilters(paginate = false) {
    const queryParams = {
      ...tableProps.params
    };

    // Add custom filters
    if (tableState.activeFilters) {
      tableState.activeFilters.forEach((flt) => {
        queryParams[flt.name] = flt.value;
      });
    }

    // Allow override of filters based on URL query parameters
    if (urlQueryParams) {
      for (const [key, value] of urlQueryParams) {
        queryParams[key] = value;
=======
  const getTableFilters = useCallback(
    (paginate: boolean = false) => {
      let queryParams = {
        ...tableProps.params
      };

      // Add custom filters
      if (tableState.activeFilters) {
        tableState.activeFilters.forEach(
          (flt) => (queryParams[flt.name] = flt.value)
        );
>>>>>>> 255a5d08
      }

<<<<<<< HEAD
    // Add custom search term
    if (tableState.searchTerm) {
      queryParams.search = tableState.searchTerm;
    }

    // Pagination
    if (tableProps.enablePagination && paginate) {
      const pageSize = tableState.pageSize ?? defaultPageSize;
      if (pageSize != tableState.pageSize) tableState.setPageSize(pageSize);
      queryParams.limit = pageSize;
      queryParams.offset = (tableState.page - 1) * pageSize;
    }

    // Ordering
    const ordering = getOrderingTerm();

    if (ordering) {
      if (sortStatus.direction == 'asc') {
        queryParams.ordering = ordering;
      } else {
        queryParams.ordering = `-${ordering}`;
=======
      // Allow override of filters based on URL query parameters
      if (tableState.queryFilters) {
        for (let [key, value] of tableState.queryFilters) {
          queryParams[key] = value;
        }
>>>>>>> 255a5d08
      }

<<<<<<< HEAD
    return queryParams;
  }

  // Data download callback
  function downloadData(fileFormat: string) {
    // Download entire dataset (no pagination)
    const queryParams = getTableFilters(false);
=======
      // Add custom search term
      if (tableState.searchTerm) {
        queryParams.search = tableState.searchTerm;
      }
>>>>>>> 255a5d08

      // Pagination
      if (tableProps.enablePagination && paginate) {
        let pageSize = tableState.pageSize ?? defaultPageSize;
        if (pageSize != tableState.pageSize) tableState.setPageSize(pageSize);
        queryParams.limit = pageSize;
        queryParams.offset = (tableState.page - 1) * pageSize;
      }

<<<<<<< HEAD
    const downloadUrl = api.getUri({
      url: url,
      params: queryParams
    });
=======
      // Ordering
      let ordering = getOrderingTerm();
>>>>>>> 255a5d08

      if (ordering) {
        if (sortStatus.direction == 'asc') {
          queryParams.ordering = ordering;
        } else {
          queryParams.ordering = `-${ordering}`;
        }
      }

      return queryParams;
    },
    [
      tableProps.params,
      tableProps.enablePagination,
      tableState.activeFilters,
      tableState.queryFilters,
      tableState.searchTerm,
      tableState.pageSize,
      tableState.setPageSize,
      sortStatus,
      getOrderingTerm
    ]
  );

  useEffect(() => {
    const tableKey: string = tableState.tableKey.split('-')[0];
    const sorting: DataTableSortStatus = getTableSorting(tableKey);

    if (sorting) {
      setSortStatus(sorting);
    }
  }, []);

  // Return the ordering parameter
  function getOrderingTerm() {
    const key = sortStatus.columnAccessor;

    // Sorting column not specified
    if (key == '') {
      return '';
    }

    // Find matching column:
    // If column provides custom ordering term, use that
    const column = dataColumns.find((col: any) => col.accessor == key);
    return column?.ordering || key;
  }

  // Missing records text (based on server response)
  const [missingRecordsText, setMissingRecordsText] = useState<string>(
    tableProps.noRecordsText ?? t`No records found`
  );

  const handleSortStatusChange = (status: DataTableSortStatus<T>) => {
    tableState.setPage(1);
    setSortStatus(status);

    const tableKey = tableState.tableKey.split('-')[0];
    setTableSorting(tableKey)(status);
  };

  // Function to perform API query to fetch required data
  const fetchTableData = async () => {
    const queryParams = getTableFilters(true);

    return api
      .get(url, {
        params: queryParams,
        timeout: 5 * 1000
      })
      .then((response) => {
        switch (response.status) {
          case 200:
            setMissingRecordsText(
              tableProps.noRecordsText ?? t`No records found`
            );

            let results = response.data?.results ?? response.data ?? [];

            if (props.dataFormatter) {
              // Custom data formatter provided
              results = props.dataFormatter(results);
            }

            if (!Array.isArray(results)) {
              setMissingRecordsText(t`Server returned incorrect data type`);
              results = [];
            }

            tableState.setRecordCount(response.data?.count ?? results.length);

            return results;
          case 400:
            setMissingRecordsText(t`Bad request`);
            break;
          case 401:
            setMissingRecordsText(t`Unauthorized`);
            break;
          case 403:
            setMissingRecordsText(t`Forbidden`);
            break;
          case 404:
            setMissingRecordsText(t`Not found`);
            break;
          default:
            setMissingRecordsText(
              t`Unknown error` + ': ' + response.statusText
            );
            break;
        }

        return [];
      })
      .catch((error) => {
        setMissingRecordsText(t`Error` + ': ' + error.message);
        return [];
      });
  };

  const { data, isFetching, isLoading, refetch } = useQuery({
    queryKey: [
      'tabledata',
      url,
      tableState.page,
      props.params,
      sortStatus.columnAccessor,
      sortStatus.direction,
      tableState.tableKey,
      tableState.activeFilters,
      tableState.searchTerm
    ],
    queryFn: fetchTableData,
    refetchOnMount: true
  });

  // Refetch data when the query parameters change
  useEffect(() => {
    refetch();
  }, [tableState.queryFilters]);

  useEffect(() => {
    tableState.setIsLoading(
      isFetching ||
        isLoading ||
        tableOptionQuery.isFetching ||
        tableOptionQuery.isLoading
    );
  }, [isFetching, isLoading, tableOptionQuery]);

  // Update tableState.records when new data received
  useEffect(() => {
    tableState.setRecords(data ?? []);

    // set pagesize to length if pagination is disabled
    if (!tableProps.enablePagination) {
      tableState.setPageSize(data?.length ?? defaultPageSize);
    }
  }, [data]);

<<<<<<< HEAD
  const deleteRecords = useDeleteApiFormModal({
    url: url,
    title: t`Delete Selected Items`,
    preFormContent: (
      <Alert
        color='red'
        title={t`Are you sure you want to delete the selected items?`}
      >
        {t`This action cannot be undone`}
      </Alert>
    ),
    initialData: {
      items: tableState.selectedIds
    },
    fields: {
      items: {
        hidden: true
      }
    },
    onFormSuccess: () => {
      tableState.clearSelectedRecords();
      tableState.refreshTable();

      if (props.afterBulkDelete) {
        props.afterBulkDelete();
      }
    }
  });

=======
>>>>>>> 255a5d08
  // Callback when a cell is clicked
  const handleCellClick = useCallback(
    ({
      event,
      record,
      index,
      column,
      columnIndex
    }: {
      event: React.MouseEvent;
      record: any;
      index: number;
      column: any;
      columnIndex: number;
    }) => {
      // Ignore any click on the 'actions' column
      if (column.accessor == '--actions--') {
        return;
      }

      if (props.onCellClick) {
        props.onCellClick({ event, record, index, column, columnIndex });
      } else if (props.onRowClick) {
        props.onRowClick(record, index, event);
      } else if (tableProps.modelType) {
        const accessor = tableProps.modelField ?? 'pk';
        const pk = resolveItem(record, accessor);

        if (pk) {
          cancelEvent(event);
          // If a model type is provided, navigate to the detail view for that model
          const url = getDetailUrl(tableProps.modelType, pk);
          navigateToLink(url, navigate, event);
        }
      }
    },
    [props.onRowClick, props.onCellClick]
  );

  // pagination refresth table if pageSize changes
  function updatePageSize(newData: number) {
    tableState.setPageSize(newData);
    tableState.setPage(1);
    tableState.refreshTable();
  }

  /**
   * Memoize row expansion options:
   * - If rowExpansion is not provided, return undefined
   * - Otherwise, return the rowExpansion object
   * - Utilize the useTable hook to track expanded rows
   */
  const rowExpansion: DataTableRowExpansionProps<T> | undefined =
    useMemo(() => {
      if (!props.rowExpansion) {
        return undefined;
      }

      return {
        ...props.rowExpansion,
        expanded: {
          recordIds: tableState.expandedRecords,
          onRecordIdsChange: (ids: any[]) => {
            tableState.setExpandedRecords(ids);
          }
        }
      };
    }, [
      tableState.expandedRecords,
      tableState.setExpandedRecords,
      props.rowExpansion
    ]);

  const optionalParams = useMemo(() => {
    const optionalParamsa: Record<string, any> = {};
    if (tableProps.enablePagination) {
      optionalParamsa['recordsPerPageOptions'] = PAGE_SIZES;
      optionalParamsa['onRecordsPerPageChange'] = updatePageSize;
    }
    return optionalParamsa;
  }, [tableProps.enablePagination]);

  return (
    <>
<<<<<<< HEAD
      {deleteRecords.modal}
      {tableProps.enableFilters && (filters.length ?? 0) > 0 && (
        <Boundary label='table-filter-drawer'>
          <FilterSelectDrawer
            availableFilters={filters}
            tableState={tableState}
            opened={filtersVisible}
            onClose={() => setFiltersVisible(false)}
          />
        </Boundary>
      )}
      <Boundary label={`InvenTreeTable-${tableState.tableKey}`}>
        <Stack gap='sm'>
          <Group justify='apart' grow wrap='nowrap'>
            <Group justify='left' key='custom-actions' gap={5} wrap='nowrap'>
              <PrintingActions
                items={tableState.selectedIds}
                modelType={tableProps.modelType}
                enableLabels={tableProps.enableLabels}
                enableReports={tableProps.enableReports}
              />
              {(tableProps.barcodeActions?.length ?? 0) > 0 && (
                <ButtonMenu
                  key='barcode-actions'
                  icon={<IconBarcode />}
                  label={t`Barcode Actions`}
                  tooltip={t`Barcode Actions`}
                  actions={tableProps.barcodeActions ?? []}
                />
              )}
              {tableProps.enableBulkDelete && (
                <ActionButton
                  disabled={!tableState.hasSelectedRecords}
                  icon={<IconTrash />}
                  color='red'
                  tooltip={t`Delete selected records`}
                  onClick={() => {
                    deleteRecords.open();
                  }}
                />
              )}
              {tableProps.tableActions?.map((group, idx) => (
                <Fragment key={idx}>{group}</Fragment>
              ))}
            </Group>
            <Space />
            <Group justify='right' gap={5} wrap='nowrap'>
              {tableProps.enableSearch && (
                <TableSearchInput
                  searchCallback={(term: string) =>
                    tableState.setSearchTerm(term)
                  }
                />
              )}
              {tableProps.enableRefresh && (
                <ActionIcon variant='transparent' aria-label='table-refresh'>
                  <Tooltip label={t`Refresh data`}>
                    <IconRefresh
                      onClick={() => {
                        refetch();
                        tableState.clearSelectedRecords();
                      }}
                    />
                  </Tooltip>
                </ActionIcon>
              )}
              {hasSwitchableColumns && (
                <TableColumnSelect
                  columns={dataColumns}
                  onToggleColumn={toggleColumn}
                />
              )}
              {urlQueryParams.size > 0 && (
                <ActionIcon
                  variant='transparent'
                  color='red'
                  aria-label='table-clear-query-filters'
                >
                  <Tooltip label={t`Clear custom query filters`}>
                    <IconFilterCancel
                      onClick={() => {
                        setUrlQueryParams({});
                      }}
                    />
                  </Tooltip>
                </ActionIcon>
              )}
              {tableProps.enableFilters && filters.length > 0 && (
                <Indicator
                  size='xs'
                  label={tableState.activeFilters?.length ?? 0}
                  disabled={tableState.activeFilters?.length == 0}
                >
                  <ActionIcon
                    variant='transparent'
                    aria-label='table-select-filters'
                  >
                    <Tooltip label={t`Table Filters`}>
                      <IconFilter
                        onClick={() => setFiltersVisible(!filtersVisible)}
                      />
                    </Tooltip>
                  </ActionIcon>
                </Indicator>
              )}
              {tableProps.enableDownload && (
                <DownloadAction
                  key='download-action'
                  downloadCallback={downloadData}
                />
              )}
            </Group>
          </Group>
          <Box pos='relative'>
=======
      <Stack gap="xs">
        {!tableProps.noHeader && (
          <Boundary label={`InvenTreeTableHeader-${tableState.tableKey}`}>
            <InvenTreeTableHeader
              tableUrl={url}
              tableState={tableState}
              tableProps={tableProps}
              hasSwitchableColumns={hasSwitchableColumns}
              columns={dataColumns}
              filters={filters}
              toggleColumn={toggleColumn}
            />
          </Boundary>
        )}
        <Boundary label={`InvenTreeTable-${tableState.tableKey}`}>
          <Box pos="relative">
>>>>>>> 255a5d08
            <DataTable
              withTableBorder={!tableProps.noHeader}
              withColumnBorders
              striped
              highlightOnHover
              loaderType={loader}
              pinLastColumn={tableProps.rowActions != undefined}
              idAccessor={tableProps.idAccessor}
              minHeight={tableProps.minHeight ?? 300}
              totalRecords={tableState.recordCount}
              recordsPerPage={tableState.pageSize}
              page={tableState.page}
              onPageChange={tableState.setPage}
              sortStatus={sortStatus}
              onSortStatusChange={handleSortStatusChange}
              selectedRecords={
                enableSelection ? tableState.selectedRecords : undefined
              }
              onSelectedRecordsChange={
                enableSelection ? onSelectedRecordsChange : undefined
              }
              rowExpansion={rowExpansion}
              rowStyle={tableProps.rowStyle}
              fetching={isFetching}
              noRecordsText={missingRecordsText}
              records={tableState.records}
              columns={dataColumns}
              onCellClick={handleCellClick}
              noHeader={tableProps.noHeader ?? false}
              defaultColumnProps={{
                noWrap: true,
                textAlign: 'left',
                cellsStyle: () => (theme) => ({
                  // TODO @SchrodingersGat : Need a better way of handling "wide" cells,
                  overflow: 'hidden'
                })
              }}
              {...optionalParams}
            />
          </Box>
        </Boundary>
      </Stack>
    </>
  );
}<|MERGE_RESOLUTION|>--- conflicted
+++ resolved
@@ -3,58 +3,29 @@
 import { useQuery } from '@tanstack/react-query';
 import {
   DataTable,
-<<<<<<< HEAD
   type DataTableCellClickHandler,
+  type DataTableRowExpansionProps,
   type DataTableSortStatus
 } from 'mantine-datatable';
 import type React from 'react';
-import { Fragment, useCallback, useEffect, useMemo, useState } from 'react';
-import { useNavigate, useSearchParams } from 'react-router-dom';
+import { useCallback, useEffect, useMemo, useState } from 'react';
+import { useNavigate } from 'react-router-dom';
 
 import { api } from '../App';
 import { Boundary } from '../components/Boundary';
-import { ActionButton } from '../components/buttons/ActionButton';
-import { ButtonMenu } from '../components/buttons/ButtonMenu';
-import { PrintingActions } from '../components/buttons/PrintingActions';
 import type { ApiFormFieldSet } from '../components/forms/fields/ApiFormField';
 import type { ModelType } from '../enums/ModelType';
-=======
-  DataTableCellClickHandler,
-  DataTableRowExpansionProps,
-  DataTableSortStatus
-} from 'mantine-datatable';
-import React, { useCallback, useEffect, useMemo, useState } from 'react';
-import { useNavigate } from 'react-router-dom';
-
-import { api } from '../App';
-import { Boundary } from '../components/Boundary';
-import { ApiFormFieldSet } from '../components/forms/fields/ApiFormField';
-import { ModelType } from '../enums/ModelType';
->>>>>>> 255a5d08
 import { resolveItem } from '../functions/conversion';
 import { cancelEvent } from '../functions/events';
 import { extractAvailableFields, mapFields } from '../functions/forms';
 import { navigateToLink } from '../functions/navigation';
 import { getDetailUrl } from '../functions/urls';
-<<<<<<< HEAD
-import { useDeleteApiFormModal } from '../hooks/UseForm';
 import type { TableState } from '../hooks/UseTable';
 import { useLocalState } from '../states/LocalState';
 import type { TableColumn } from './Column';
-import { TableColumnSelect } from './ColumnSelect';
-import { DownloadAction } from './DownloadAction';
 import type { TableFilter } from './Filter';
-import { FilterSelectDrawer } from './FilterSelectDrawer';
+import InvenTreeTableHeader from './InvenTreeTableHeader';
 import { type RowAction, RowActions } from './RowActions';
-import { TableSearchInput } from './Search';
-=======
-import { TableState } from '../hooks/UseTable';
-import { useLocalState } from '../states/LocalState';
-import { TableColumn } from './Column';
-import { TableFilter } from './Filter';
-import InvenTreeTableHeader from './InvenTreeTableHeader';
-import { RowAction, RowActions } from './RowActions';
->>>>>>> 255a5d08
 
 const defaultPageSize: number = 25;
 const PAGE_SIZES = [10, 15, 20, 25, 50, 100, 500];
@@ -288,11 +259,7 @@
 
   // Update column visibility when hiddenColumns change
   const dataColumns: any = useMemo(() => {
-<<<<<<< HEAD
-    const cols = columns
-=======
-    let cols: TableColumn[] = columns
->>>>>>> 255a5d08
+    const cols: TableColumn[] = columns
       .filter((col) => col?.hidden != true)
       .map((col) => {
         let hidden: boolean = col.hidden ?? false;
@@ -365,101 +332,41 @@
   /*
    * Construct query filters for the current table
    */
-<<<<<<< HEAD
-  function getTableFilters(paginate = false) {
-    const queryParams = {
-      ...tableProps.params
-    };
-
-    // Add custom filters
-    if (tableState.activeFilters) {
-      tableState.activeFilters.forEach((flt) => {
-        queryParams[flt.name] = flt.value;
-      });
-    }
-
-    // Allow override of filters based on URL query parameters
-    if (urlQueryParams) {
-      for (const [key, value] of urlQueryParams) {
-        queryParams[key] = value;
-=======
   const getTableFilters = useCallback(
-    (paginate: boolean = false) => {
-      let queryParams = {
+    (paginate = false) => {
+      const queryParams = {
         ...tableProps.params
       };
 
       // Add custom filters
       if (tableState.activeFilters) {
-        tableState.activeFilters.forEach(
-          (flt) => (queryParams[flt.name] = flt.value)
-        );
->>>>>>> 255a5d08
-      }
-
-<<<<<<< HEAD
-    // Add custom search term
-    if (tableState.searchTerm) {
-      queryParams.search = tableState.searchTerm;
-    }
-
-    // Pagination
-    if (tableProps.enablePagination && paginate) {
-      const pageSize = tableState.pageSize ?? defaultPageSize;
-      if (pageSize != tableState.pageSize) tableState.setPageSize(pageSize);
-      queryParams.limit = pageSize;
-      queryParams.offset = (tableState.page - 1) * pageSize;
-    }
-
-    // Ordering
-    const ordering = getOrderingTerm();
-
-    if (ordering) {
-      if (sortStatus.direction == 'asc') {
-        queryParams.ordering = ordering;
-      } else {
-        queryParams.ordering = `-${ordering}`;
-=======
+        tableState.activeFilters.forEach((flt) => {
+          queryParams[flt.name] = flt.value;
+        });
+      }
+
       // Allow override of filters based on URL query parameters
       if (tableState.queryFilters) {
-        for (let [key, value] of tableState.queryFilters) {
+        for (const [key, value] of tableState.queryFilters) {
           queryParams[key] = value;
         }
->>>>>>> 255a5d08
-      }
-
-<<<<<<< HEAD
-    return queryParams;
-  }
-
-  // Data download callback
-  function downloadData(fileFormat: string) {
-    // Download entire dataset (no pagination)
-    const queryParams = getTableFilters(false);
-=======
+      }
+
       // Add custom search term
       if (tableState.searchTerm) {
         queryParams.search = tableState.searchTerm;
       }
->>>>>>> 255a5d08
 
       // Pagination
       if (tableProps.enablePagination && paginate) {
-        let pageSize = tableState.pageSize ?? defaultPageSize;
+        const pageSize = tableState.pageSize ?? defaultPageSize;
         if (pageSize != tableState.pageSize) tableState.setPageSize(pageSize);
         queryParams.limit = pageSize;
         queryParams.offset = (tableState.page - 1) * pageSize;
       }
 
-<<<<<<< HEAD
-    const downloadUrl = api.getUri({
-      url: url,
-      params: queryParams
-    });
-=======
       // Ordering
-      let ordering = getOrderingTerm();
->>>>>>> 255a5d08
+      const ordering = getOrderingTerm();
 
       if (ordering) {
         if (sortStatus.direction == 'asc') {
@@ -619,38 +526,6 @@
     }
   }, [data]);
 
-<<<<<<< HEAD
-  const deleteRecords = useDeleteApiFormModal({
-    url: url,
-    title: t`Delete Selected Items`,
-    preFormContent: (
-      <Alert
-        color='red'
-        title={t`Are you sure you want to delete the selected items?`}
-      >
-        {t`This action cannot be undone`}
-      </Alert>
-    ),
-    initialData: {
-      items: tableState.selectedIds
-    },
-    fields: {
-      items: {
-        hidden: true
-      }
-    },
-    onFormSuccess: () => {
-      tableState.clearSelectedRecords();
-      tableState.refreshTable();
-
-      if (props.afterBulkDelete) {
-        props.afterBulkDelete();
-      }
-    }
-  });
-
-=======
->>>>>>> 255a5d08
   // Callback when a cell is clicked
   const handleCellClick = useCallback(
     ({
@@ -735,123 +610,7 @@
 
   return (
     <>
-<<<<<<< HEAD
-      {deleteRecords.modal}
-      {tableProps.enableFilters && (filters.length ?? 0) > 0 && (
-        <Boundary label='table-filter-drawer'>
-          <FilterSelectDrawer
-            availableFilters={filters}
-            tableState={tableState}
-            opened={filtersVisible}
-            onClose={() => setFiltersVisible(false)}
-          />
-        </Boundary>
-      )}
-      <Boundary label={`InvenTreeTable-${tableState.tableKey}`}>
-        <Stack gap='sm'>
-          <Group justify='apart' grow wrap='nowrap'>
-            <Group justify='left' key='custom-actions' gap={5} wrap='nowrap'>
-              <PrintingActions
-                items={tableState.selectedIds}
-                modelType={tableProps.modelType}
-                enableLabels={tableProps.enableLabels}
-                enableReports={tableProps.enableReports}
-              />
-              {(tableProps.barcodeActions?.length ?? 0) > 0 && (
-                <ButtonMenu
-                  key='barcode-actions'
-                  icon={<IconBarcode />}
-                  label={t`Barcode Actions`}
-                  tooltip={t`Barcode Actions`}
-                  actions={tableProps.barcodeActions ?? []}
-                />
-              )}
-              {tableProps.enableBulkDelete && (
-                <ActionButton
-                  disabled={!tableState.hasSelectedRecords}
-                  icon={<IconTrash />}
-                  color='red'
-                  tooltip={t`Delete selected records`}
-                  onClick={() => {
-                    deleteRecords.open();
-                  }}
-                />
-              )}
-              {tableProps.tableActions?.map((group, idx) => (
-                <Fragment key={idx}>{group}</Fragment>
-              ))}
-            </Group>
-            <Space />
-            <Group justify='right' gap={5} wrap='nowrap'>
-              {tableProps.enableSearch && (
-                <TableSearchInput
-                  searchCallback={(term: string) =>
-                    tableState.setSearchTerm(term)
-                  }
-                />
-              )}
-              {tableProps.enableRefresh && (
-                <ActionIcon variant='transparent' aria-label='table-refresh'>
-                  <Tooltip label={t`Refresh data`}>
-                    <IconRefresh
-                      onClick={() => {
-                        refetch();
-                        tableState.clearSelectedRecords();
-                      }}
-                    />
-                  </Tooltip>
-                </ActionIcon>
-              )}
-              {hasSwitchableColumns && (
-                <TableColumnSelect
-                  columns={dataColumns}
-                  onToggleColumn={toggleColumn}
-                />
-              )}
-              {urlQueryParams.size > 0 && (
-                <ActionIcon
-                  variant='transparent'
-                  color='red'
-                  aria-label='table-clear-query-filters'
-                >
-                  <Tooltip label={t`Clear custom query filters`}>
-                    <IconFilterCancel
-                      onClick={() => {
-                        setUrlQueryParams({});
-                      }}
-                    />
-                  </Tooltip>
-                </ActionIcon>
-              )}
-              {tableProps.enableFilters && filters.length > 0 && (
-                <Indicator
-                  size='xs'
-                  label={tableState.activeFilters?.length ?? 0}
-                  disabled={tableState.activeFilters?.length == 0}
-                >
-                  <ActionIcon
-                    variant='transparent'
-                    aria-label='table-select-filters'
-                  >
-                    <Tooltip label={t`Table Filters`}>
-                      <IconFilter
-                        onClick={() => setFiltersVisible(!filtersVisible)}
-                      />
-                    </Tooltip>
-                  </ActionIcon>
-                </Indicator>
-              )}
-              {tableProps.enableDownload && (
-                <DownloadAction
-                  key='download-action'
-                  downloadCallback={downloadData}
-                />
-              )}
-            </Group>
-          </Group>
-          <Box pos='relative'>
-=======
-      <Stack gap="xs">
+      <Stack gap='xs'>
         {!tableProps.noHeader && (
           <Boundary label={`InvenTreeTableHeader-${tableState.tableKey}`}>
             <InvenTreeTableHeader
@@ -866,8 +625,7 @@
           </Boundary>
         )}
         <Boundary label={`InvenTreeTable-${tableState.tableKey}`}>
-          <Box pos="relative">
->>>>>>> 255a5d08
+          <Box pos='relative'>
             <DataTable
               withTableBorder={!tableProps.noHeader}
               withColumnBorders
