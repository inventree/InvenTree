--- conflicted
+++ resolved
@@ -589,13 +589,8 @@
       sortStatus.direction,
       tableState.tableKey,
       tableState.filterSet.activeFilters,
-<<<<<<< HEAD
-      tableState.searchTerm,
-      tableState.storedDataLoaded
-=======
       tableState.storedDataLoaded,
       tableState.searchTerm
->>>>>>> 741efd78
     ],
     retry: 5,
     retryDelay: (attempt: number) => (1 + attempt) * 250,
