import { t } from '@lingui/macro';
import { Box, Stack } from '@mantine/core';
import { useQuery } from '@tanstack/react-query';
import {
  DataTable,
  DataTableCellClickHandler,
  DataTableRowExpansionProps,
  DataTableSortStatus
} from 'mantine-datatable';
import React, { useCallback, useEffect, useMemo, useState } from 'react';
import { useNavigate } from 'react-router-dom';

import { api } from '../App';
import { Boundary } from '../components/Boundary';
import { ApiFormFieldSet } from '../components/forms/fields/ApiFormField';
import { ModelType } from '../enums/ModelType';
import { resolveItem } from '../functions/conversion';
import { cancelEvent } from '../functions/events';
import { extractAvailableFields, mapFields } from '../functions/forms';
import { navigateToLink } from '../functions/navigation';
import { getDetailUrl } from '../functions/urls';
import { TableState } from '../hooks/UseTable';
import { useLocalState } from '../states/LocalState';
import { TableColumn } from './Column';
import { TableFilter } from './Filter';
import InvenTreeTableHeader from './InvenTreeTableHeader';
import { RowAction, RowActions } from './RowActions';

const defaultPageSize: number = 25;
const PAGE_SIZES = [10, 15, 20, 25, 50, 100, 500];

/**
 * Set of optional properties which can be passed to an InvenTreeTable component
 *
 * @param params : any - Base query parameters
 * @param tableState : TableState - State manager for the table
 * @param defaultSortColumn : string - Default column to sort by
 * @param noRecordsText : string - Text to display when no records are found
 * @param enableBulkDelete : boolean - Enable bulk deletion of records
 * @param enableDownload : boolean - Enable download actions
 * @param enableFilters : boolean - Enable filter actions
 * @param enableSelection : boolean - Enable row selection
 * @param enableSearch : boolean - Enable search actions
 * @param enableLabels : boolean - Enable printing of labels against selected items
 * @param enableReports : boolean - Enable printing of reports against selected items
 * @param enablePagination : boolean - Enable pagination
 * @param enableRefresh : boolean - Enable refresh actions
 * @param enableColumnSwitching : boolean - Enable column switching
 * @param enableColumnCaching : boolean - Enable caching of column names via API
 * @param barcodeActions : any[] - List of barcode actions
 * @param tableFilters : TableFilter[] - List of custom filters
 * @param tableActions : any[] - List of custom action groups
 * @param dataFormatter : (data: any) => any - Callback function to reformat data returned by server (if not in default format)
 * @param rowActions : (record: any) => RowAction[] - Callback function to generate row actions
 * @param onRowClick : (record: any, index: number, event: any) => void - Callback function when a row is clicked
 * @param onCellClick : (event: any, record: any, index: number, column: any, columnIndex: number) => void - Callback function when a cell is clicked
 * @param modelType: ModelType - The model type for the table
 * @param noHeader: boolean - Hide the table header
 */
export type InvenTreeTableProps<T = any> = {
  params?: any;
  defaultSortColumn?: string;
  noRecordsText?: string;
  enableBulkDelete?: boolean;
  enableDownload?: boolean;
  enableFilters?: boolean;
  enableSelection?: boolean;
  enableSearch?: boolean;
  enablePagination?: boolean;
  enableRefresh?: boolean;
  enableColumnSwitching?: boolean;
  enableColumnCaching?: boolean;
  enableLabels?: boolean;
  enableReports?: boolean;
  afterBulkDelete?: () => void;
  barcodeActions?: React.ReactNode[];
  tableFilters?: TableFilter[];
  tableActions?: React.ReactNode[];
  rowExpansion?: DataTableRowExpansionProps<T>;
  idAccessor?: string;
  dataFormatter?: (data: any) => any;
  rowActions?: (record: T) => RowAction[];
  onRowClick?: (record: T, index: number, event: any) => void;
  onCellClick?: DataTableCellClickHandler<T>;
  modelType?: ModelType;
  rowStyle?: (record: T, index: number) => any;
  modelField?: string;
  noHeader?: boolean;
};

/**
 * Default table properties (used if not specified)
 */
const defaultInvenTreeTableProps: InvenTreeTableProps = {
  params: {},
  noRecordsText: t`No records found`,
  enableDownload: false,
  enableLabels: false,
  enableReports: false,
  enableFilters: true,
  enablePagination: true,
  enableRefresh: true,
  enableSearch: true,
  enableSelection: false,
  defaultSortColumn: '',
  barcodeActions: [],
  tableFilters: [],
  tableActions: [],
  idAccessor: 'pk'
};

/**
 * Table Component which extends DataTable with custom InvenTree functionality
 */
export function InvenTreeTable<T extends Record<string, any>>({
  url,
  tableState,
  columns,
  props
}: Readonly<{
  url: string;
  tableState: TableState;
  columns: TableColumn<T>[];
  props: InvenTreeTableProps<T>;
}>) {
  const {
    getTableColumnNames,
    setTableColumnNames,
    getTableSorting,
    setTableSorting,
    loader
  } = useLocalState();

  const [fieldNames, setFieldNames] = useState<Record<string, string>>({});

  const navigate = useNavigate();

  // Construct table filters - note that we can introspect filter labels from column names
  const filters: TableFilter[] = useMemo(() => {
    return (
      props.tableFilters
        ?.filter((f: any) => f.active != false)
        ?.map((filter) => {
          return {
            ...filter,
            label: filter.label ?? fieldNames[filter.name] ?? `${filter.name}`
          };
        }) ?? []
    );
  }, [props.tableFilters, fieldNames]);

  // Request OPTIONS data from the API, before we load the table
  const tableOptionQuery = useQuery({
    enabled: true,
    queryKey: ['options', url, tableState.tableKey, props.enableColumnCaching],
    retry: 3,
    refetchOnMount: true,
    gcTime: 5000,
    queryFn: async () => {
      if (props.enableColumnCaching == false) {
        return null;
      }

      // If we already have field names, no need to fetch them again
      if (fieldNames && Object.keys(fieldNames).length > 0) {
        return null;
      }

      return api
        .options(url, {
          params: tableProps.params
        })
        .then((response) => {
          if (response.status == 200) {
            // Extract field information from the API

            let names: Record<string, string> = {};

            let fields: ApiFormFieldSet =
              extractAvailableFields(response, 'GET', true) || {};

            // Extract flattened map of fields
            mapFields(fields, (path, field) => {
              if (field.label) {
                names[path] = field.label;
              }
            });

            const cacheKey = tableState.tableKey.replaceAll('-', '');

            setFieldNames(names);
            setTableColumnNames(cacheKey)(names);
          }

          return null;
        });
    }
  });

  // Rebuild set of translated column names
  useEffect(() => {
    if (props.enableColumnCaching == false) {
      return;
    }

    const cacheKey = tableState.tableKey.replaceAll('-', '');

    // First check the local cache
    const cachedNames = getTableColumnNames(cacheKey);

    if (cachedNames != null) {
      // Cached names are available - use them!
      setFieldNames(cachedNames);
      return;
    }

    tableOptionQuery.refetch();
  }, [url, props.params, props.enableColumnCaching]);

  // Build table properties based on provided props (and default props)
  const tableProps: InvenTreeTableProps<T> = useMemo(() => {
    return {
      ...defaultInvenTreeTableProps,
      ...props
    };
  }, [props]);

  const enableSelection: boolean = useMemo(() => {
    return tableProps.enableSelection || tableProps.enableBulkDelete || false;
  }, [tableProps]);

  // Check if any columns are switchable (can be hidden)
  const hasSwitchableColumns: boolean = useMemo(() => {
    if (props.enableColumnSwitching == false) {
      return false;
    } else {
      return columns.some((col: TableColumn) => {
        if (col.hidden == true) {
          // Not a switchable column - is hidden
          return false;
        } else if (col.switchable == false) {
          return false;
        } else {
          return true;
        }
      });
    }
  }, [columns, props.enableColumnSwitching]);

  const onSelectedRecordsChange = useCallback(
    (records: any[]) => {
      tableState.setSelectedRecords(records);
    },
    [tableState.setSelectedRecords]
  );

  // Update column visibility when hiddenColumns change
  const dataColumns: any = useMemo(() => {
    let cols: TableColumn[] = columns
      .filter((col) => col?.hidden != true)
      .map((col) => {
        let hidden: boolean = col.hidden ?? false;

        if (col.switchable ?? true) {
          hidden = tableState.hiddenColumns.includes(col.accessor);
        }

        return {
          ...col,
          hidden: hidden,
          noWrap: true,
          title: col.title ?? fieldNames[col.accessor] ?? `${col.accessor}`
        };
      });

    // If row actions are available, add a column for them
    if (tableProps.rowActions) {
      cols.push({
        accessor: '--actions--',
        title: '   ',
        hidden: false,
        switchable: false,
        width: 50,
        render: (record: any, index?: number | undefined) => (
          <RowActions
            actions={tableProps.rowActions?.(record) ?? []}
            disabled={tableState.selectedRecords.length > 0}
            index={index}
          />
        )
      });
    }

    return cols;
  }, [
    columns,
    fieldNames,
    tableProps.rowActions,
    tableState.hiddenColumns,
    tableState.selectedRecords
  ]);

  // Callback when column visibility is toggled
  function toggleColumn(columnName: string) {
    let newColumns = [...dataColumns];

    let colIdx = newColumns.findIndex((col) => col.accessor == columnName);

    if (colIdx >= 0 && colIdx < newColumns.length) {
      newColumns[colIdx].hidden = !newColumns[colIdx].hidden;
    }

    tableState.setHiddenColumns(
      newColumns.filter((col) => col.hidden).map((col) => col.accessor)
    );
  }

  // Reset the pagination state when the search term changes
  useEffect(() => {
    tableState.setPage(1);
  }, [tableState.searchTerm]);

  // Data Sorting
  const [sortStatus, setSortStatus] = useState<DataTableSortStatus<T>>({
    columnAccessor: tableProps.defaultSortColumn ?? '',
    direction: 'asc'
  });

  /*
   * Construct query filters for the current table
   */
  const getTableFilters = useCallback(
    (paginate: boolean = false) => {
      let queryParams = {
        ...tableProps.params
      };

      // Add custom filters
      if (tableState.activeFilters) {
        tableState.activeFilters.forEach(
          (flt) => (queryParams[flt.name] = flt.value)
        );
      }

      // Allow override of filters based on URL query parameters
      if (tableState.queryFilters) {
        for (let [key, value] of tableState.queryFilters) {
          queryParams[key] = value;
        }
      }

      // Add custom search term
      if (tableState.searchTerm) {
        queryParams.search = tableState.searchTerm;
      }

      // Pagination
      if (tableProps.enablePagination && paginate) {
        let pageSize = tableState.pageSize ?? defaultPageSize;
        if (pageSize != tableState.pageSize) tableState.setPageSize(pageSize);
        queryParams.limit = pageSize;
        queryParams.offset = (tableState.page - 1) * pageSize;
      }

      // Ordering
      let ordering = getOrderingTerm();

      if (ordering) {
        if (sortStatus.direction == 'asc') {
          queryParams.ordering = ordering;
        } else {
          queryParams.ordering = `-${ordering}`;
        }
      }

      return queryParams;
    },
    [
      tableProps.params,
      tableProps.enablePagination,
      tableState.activeFilters,
      tableState.queryFilters,
      tableState.searchTerm,
      tableState.pageSize,
      tableState.setPageSize,
      sortStatus,
      getOrderingTerm
    ]
  );

  useEffect(() => {
    const tableKey: string = tableState.tableKey.split('-')[0];
    const sorting: DataTableSortStatus = getTableSorting(tableKey);

    if (sorting) {
      setSortStatus(sorting);
    }
  }, []);

  // Return the ordering parameter
  function getOrderingTerm() {
    let key = sortStatus.columnAccessor;

    // Sorting column not specified
    if (key == '') {
      return '';
    }

    // Find matching column:
    // If column provides custom ordering term, use that
    let column = dataColumns.find((col: any) => col.accessor == key);
    return column?.ordering || key;
  }

  // Missing records text (based on server response)
  const [missingRecordsText, setMissingRecordsText] = useState<string>(
    tableProps.noRecordsText ?? t`No records found`
  );

  const handleSortStatusChange = (status: DataTableSortStatus<T>) => {
    tableState.setPage(1);
    setSortStatus(status);

    const tableKey = tableState.tableKey.split('-')[0];
    setTableSorting(tableKey)(status);
  };

  // Function to perform API query to fetch required data
  const fetchTableData = async () => {
    let queryParams = getTableFilters(true);

    return api
      .get(url, {
        params: queryParams,
        timeout: 5 * 1000
      })
      .then(function (response) {
        switch (response.status) {
          case 200:
            setMissingRecordsText(
              tableProps.noRecordsText ?? t`No records found`
            );

            let results = response.data?.results ?? response.data ?? [];

            if (props.dataFormatter) {
              // Custom data formatter provided
              results = props.dataFormatter(results);
            }

            if (!Array.isArray(results)) {
              setMissingRecordsText(t`Server returned incorrect data type`);
              results = [];
            }

            tableState.setRecordCount(response.data?.count ?? results.length);

            return results;
          case 400:
            setMissingRecordsText(t`Bad request`);
            break;
          case 401:
            setMissingRecordsText(t`Unauthorized`);
            break;
          case 403:
            setMissingRecordsText(t`Forbidden`);
            break;
          case 404:
            setMissingRecordsText(t`Not found`);
            break;
          default:
            setMissingRecordsText(
              t`Unknown error` + ': ' + response.statusText
            );
            break;
        }

        return [];
      })
      .catch(function (error) {
        setMissingRecordsText(t`Error` + ': ' + error.message);
        return [];
      });
  };

  const { data, isFetching, isLoading, refetch } = useQuery({
    queryKey: [
      'tabledata',
      url,
      tableState.page,
      props.params,
      sortStatus.columnAccessor,
      sortStatus.direction,
      tableState.tableKey,
      tableState.activeFilters,
      tableState.searchTerm
    ],
    queryFn: fetchTableData,
    refetchOnMount: true
  });

  // Refetch data when the query parameters change
  useEffect(() => {
    refetch();
  }, [tableState.queryFilters]);

  useEffect(() => {
    tableState.setIsLoading(
      isFetching ||
        isLoading ||
        tableOptionQuery.isFetching ||
        tableOptionQuery.isLoading
    );
  }, [isFetching, isLoading, tableOptionQuery]);

  // Update tableState.records when new data received
  useEffect(() => {
    tableState.setRecords(data ?? []);

    // set pagesize to length if pagination is disabled
    if (!tableProps.enablePagination) {
      tableState.setPageSize(data?.length ?? defaultPageSize);
    }
  }, [data]);

  // Callback when a cell is clicked
  const handleCellClick = useCallback(
    ({
      event,
      record,
      index,
      column,
      columnIndex
    }: {
      event: React.MouseEvent;
      record: any;
      index: number;
      column: any;
      columnIndex: number;
    }) => {
      // Ignore any click on the 'actions' column
      if (column.accessor == '--actions--') {
        return;
      }

      if (props.onCellClick) {
        props.onCellClick({ event, record, index, column, columnIndex });
      } else if (props.onRowClick) {
        props.onRowClick(record, index, event);
      } else if (tableProps.modelType) {
        const accessor = tableProps.modelField ?? 'pk';
        const pk = resolveItem(record, accessor);

        if (pk) {
          cancelEvent(event);
          // If a model type is provided, navigate to the detail view for that model
          let url = getDetailUrl(tableProps.modelType, pk);
          navigateToLink(url, navigate, event);
        }
      }
    },
    [props.onRowClick, props.onCellClick]
  );

  // pagination refresth table if pageSize changes
  function updatePageSize(newData: number) {
    tableState.setPageSize(newData);
    tableState.setPage(1);
    tableState.refreshTable();
  }

  /**
   * Memoize row expansion options:
   * - If rowExpansion is not provided, return undefined
   * - Otherwise, return the rowExpansion object
   * - Utilize the useTable hook to track expanded rows
   */
  const rowExpansion: DataTableRowExpansionProps<T> | undefined =
    useMemo(() => {
      if (!props.rowExpansion) {
        return undefined;
      }

      return {
        ...props.rowExpansion,
        expanded: {
          recordIds: tableState.expandedRecords,
          onRecordIdsChange: (ids: any[]) => {
            tableState.setExpandedRecords(ids);
          }
        }
      };
    }, [
      tableState.expandedRecords,
      tableState.setExpandedRecords,
      props.rowExpansion
    ]);

  const optionalParams = useMemo(() => {
    let optionalParamsa: Record<string, any> = {};
    if (tableProps.enablePagination) {
      optionalParamsa['recordsPerPageOptions'] = PAGE_SIZES;
      optionalParamsa['onRecordsPerPageChange'] = updatePageSize;
    }
    return optionalParamsa;
  }, [tableProps.enablePagination]);

  return (
    <>
<<<<<<< HEAD
      {deleteRecords.modal}
      {tableProps.enableFilters && (filters.length ?? 0) > 0 && (
        <Boundary label="table-filter-drawer">
          <FilterSelectDrawer
            availableFilters={filters}
            tableState={tableState}
            opened={filtersVisible}
            onClose={() => setFiltersVisible(false)}
          />
        </Boundary>
      )}
      <Boundary label={`InvenTreeTable-${tableState.tableKey}`}>
        <Stack gap="sm">
          {urlQueryParams.size > 0 && (
            <Alert
              color="yellow"
              withCloseButton
              title={t`Custom table filters are active`}
              onClose={() => setUrlQueryParams({})}
            ></Alert>
          )}
          <Group justify="apart" grow wrap="nowrap">
            <Group justify="left" key="custom-actions" gap={5} wrap="nowrap">
              <PrintingActions
                items={tableState.selectedIds}
                modelType={tableProps.modelType}
                enableLabels={tableProps.enableLabels}
                enableReports={tableProps.enableReports}
              />
              {(tableProps.barcodeActions?.length ?? 0) > 0 && (
                <ButtonMenu
                  key="barcode-actions"
                  icon={<IconBarcode />}
                  label={t`Barcode Actions`}
                  tooltip={t`Barcode Actions`}
                  actions={tableProps.barcodeActions ?? []}
                />
              )}
              {tableProps.enableBulkDelete && (
                <ActionButton
                  disabled={!tableState.hasSelectedRecords}
                  icon={<IconTrash />}
                  color="red"
                  tooltip={t`Delete selected records`}
                  onClick={() => {
                    deleteRecords.open();
                  }}
                />
              )}
              {tableProps.tableActions?.map((group, idx) => (
                <Fragment key={idx}>{group}</Fragment>
              ))}
            </Group>
            <Space />
            <Group justify="right" gap={5} wrap="nowrap">
              {tableProps.enableSearch && (
                <TableSearchInput
                  searchCallback={(term: string) =>
                    tableState.setSearchTerm(term)
                  }
                />
              )}
              {tableProps.enableRefresh && (
                <ActionIcon variant="transparent" aria-label="table-refresh">
                  <Tooltip label={t`Refresh data`}>
                    <IconRefresh
                      onClick={() => {
                        refetch();
                        tableState.clearSelectedRecords();
                      }}
                    />
                  </Tooltip>
                </ActionIcon>
              )}
              {hasSwitchableColumns && (
                <TableColumnSelect
                  columns={dataColumns}
                  onToggleColumn={toggleColumn}
                />
              )}
              {tableProps.enableFilters && filters.length > 0 && (
                <Indicator
                  size="xs"
                  label={tableState.activeFilters?.length ?? 0}
                  disabled={tableState.activeFilters?.length == 0}
                >
                  <ActionIcon
                    variant="transparent"
                    aria-label="table-select-filters"
                  >
                    <Tooltip label={t`Table Filters`}>
                      <IconFilter
                        onClick={() => setFiltersVisible(!filtersVisible)}
                      />
                    </Tooltip>
                  </ActionIcon>
                </Indicator>
              )}
              {tableProps.enableDownload && (
                <DownloadAction
                  key="download-action"
                  downloadCallback={downloadData}
                />
              )}
            </Group>
          </Group>
=======
      <Stack gap="xs">
        {!tableProps.noHeader && (
          <Boundary label={`InvenTreeTableHeader-${tableState.tableKey}`}>
            <InvenTreeTableHeader
              tableUrl={url}
              tableState={tableState}
              tableProps={tableProps}
              hasSwitchableColumns={hasSwitchableColumns}
              columns={dataColumns}
              filters={filters}
              toggleColumn={toggleColumn}
            />
          </Boundary>
        )}
        <Boundary label={`InvenTreeTable-${tableState.tableKey}`}>
>>>>>>> c4031dba
          <Box pos="relative">
            <DataTable
              withTableBorder={!tableProps.noHeader}
              withColumnBorders
              striped
              highlightOnHover
              loaderType={loader}
              pinLastColumn={tableProps.rowActions != undefined}
              idAccessor={tableProps.idAccessor}
              minHeight={300}
              totalRecords={tableState.recordCount}
              recordsPerPage={tableState.pageSize}
              page={tableState.page}
              onPageChange={tableState.setPage}
              sortStatus={sortStatus}
              onSortStatusChange={handleSortStatusChange}
              selectedRecords={
                enableSelection ? tableState.selectedRecords : undefined
              }
              onSelectedRecordsChange={
                enableSelection ? onSelectedRecordsChange : undefined
              }
              rowExpansion={rowExpansion}
              rowStyle={tableProps.rowStyle}
              fetching={isFetching}
              noRecordsText={missingRecordsText}
              records={tableState.records}
              columns={dataColumns}
              onCellClick={handleCellClick}
              noHeader={tableProps.noHeader ?? false}
              defaultColumnProps={{
                noWrap: true,
                textAlign: 'left',
                cellsStyle: () => (theme) => ({
                  // TODO @SchrodingersGat : Need a better way of handling "wide" cells,
                  overflow: 'hidden'
                })
              }}
              {...optionalParams}
            />
          </Box>
        </Boundary>
      </Stack>
    </>
  );
}<|MERGE_RESOLUTION|>--- conflicted
+++ resolved
@@ -607,114 +607,6 @@
 
   return (
     <>
-<<<<<<< HEAD
-      {deleteRecords.modal}
-      {tableProps.enableFilters && (filters.length ?? 0) > 0 && (
-        <Boundary label="table-filter-drawer">
-          <FilterSelectDrawer
-            availableFilters={filters}
-            tableState={tableState}
-            opened={filtersVisible}
-            onClose={() => setFiltersVisible(false)}
-          />
-        </Boundary>
-      )}
-      <Boundary label={`InvenTreeTable-${tableState.tableKey}`}>
-        <Stack gap="sm">
-          {urlQueryParams.size > 0 && (
-            <Alert
-              color="yellow"
-              withCloseButton
-              title={t`Custom table filters are active`}
-              onClose={() => setUrlQueryParams({})}
-            ></Alert>
-          )}
-          <Group justify="apart" grow wrap="nowrap">
-            <Group justify="left" key="custom-actions" gap={5} wrap="nowrap">
-              <PrintingActions
-                items={tableState.selectedIds}
-                modelType={tableProps.modelType}
-                enableLabels={tableProps.enableLabels}
-                enableReports={tableProps.enableReports}
-              />
-              {(tableProps.barcodeActions?.length ?? 0) > 0 && (
-                <ButtonMenu
-                  key="barcode-actions"
-                  icon={<IconBarcode />}
-                  label={t`Barcode Actions`}
-                  tooltip={t`Barcode Actions`}
-                  actions={tableProps.barcodeActions ?? []}
-                />
-              )}
-              {tableProps.enableBulkDelete && (
-                <ActionButton
-                  disabled={!tableState.hasSelectedRecords}
-                  icon={<IconTrash />}
-                  color="red"
-                  tooltip={t`Delete selected records`}
-                  onClick={() => {
-                    deleteRecords.open();
-                  }}
-                />
-              )}
-              {tableProps.tableActions?.map((group, idx) => (
-                <Fragment key={idx}>{group}</Fragment>
-              ))}
-            </Group>
-            <Space />
-            <Group justify="right" gap={5} wrap="nowrap">
-              {tableProps.enableSearch && (
-                <TableSearchInput
-                  searchCallback={(term: string) =>
-                    tableState.setSearchTerm(term)
-                  }
-                />
-              )}
-              {tableProps.enableRefresh && (
-                <ActionIcon variant="transparent" aria-label="table-refresh">
-                  <Tooltip label={t`Refresh data`}>
-                    <IconRefresh
-                      onClick={() => {
-                        refetch();
-                        tableState.clearSelectedRecords();
-                      }}
-                    />
-                  </Tooltip>
-                </ActionIcon>
-              )}
-              {hasSwitchableColumns && (
-                <TableColumnSelect
-                  columns={dataColumns}
-                  onToggleColumn={toggleColumn}
-                />
-              )}
-              {tableProps.enableFilters && filters.length > 0 && (
-                <Indicator
-                  size="xs"
-                  label={tableState.activeFilters?.length ?? 0}
-                  disabled={tableState.activeFilters?.length == 0}
-                >
-                  <ActionIcon
-                    variant="transparent"
-                    aria-label="table-select-filters"
-                  >
-                    <Tooltip label={t`Table Filters`}>
-                      <IconFilter
-                        onClick={() => setFiltersVisible(!filtersVisible)}
-                      />
-                    </Tooltip>
-                  </ActionIcon>
-                </Indicator>
-              )}
-              {tableProps.enableDownload && (
-                <DownloadAction
-                  key="download-action"
-                  downloadCallback={downloadData}
-                />
-              )}
-            </Group>
-          </Group>
-=======
       <Stack gap="xs">
         {!tableProps.noHeader && (
           <Boundary label={`InvenTreeTableHeader-${tableState.tableKey}`}>
@@ -730,7 +622,6 @@
           </Boundary>
         )}
         <Boundary label={`InvenTreeTable-${tableState.tableKey}`}>
->>>>>>> c4031dba
           <Box pos="relative">
             <DataTable
               withTableBorder={!tableProps.noHeader}
