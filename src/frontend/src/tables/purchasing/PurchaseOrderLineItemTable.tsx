--- conflicted
+++ resolved
@@ -3,15 +3,12 @@
 import { IconFileArrowLeft, IconSquareArrowRight } from '@tabler/icons-react';
 import { useCallback, useMemo, useState } from 'react';
 
-<<<<<<< HEAD
-import { useNavigate } from 'react-router-dom';
-=======
 import { ApiEndpoints } from '@lib/enums/ApiEndpoints';
 import { ModelType } from '@lib/enums/ModelType';
 import { UserRoles } from '@lib/enums/Roles';
 import { apiUrl } from '@lib/functions/Api';
 import type { TableFilter } from '@lib/types/Filters';
->>>>>>> 5e7e2582
+import { useNavigate } from 'react-router-dom';
 import { ActionButton } from '../../components/buttons/ActionButton';
 import { AddItemButton } from '../../components/buttons/AddItemButton';
 import ImporterDrawer from '../../components/importer/ImporterDrawer';
