--- conflicted
+++ resolved
@@ -59,7 +59,6 @@
 
   const user = useUserState();
 
-<<<<<<< HEAD
   // Data import
   const [importOpened, setImportOpened] = useState<boolean>(false);
   const [selectedSession, setSelectedSession] = useState<number | undefined>(
@@ -97,10 +96,6 @@
   });
 
   const [singleRecord, setSingeRecord] = useState(null);
-=======
-  const [singleRecord, setSingleRecord] = useState(null);
-
->>>>>>> 453254c2
   const receiveLineItems = useReceiveLineItems({
     items: singleRecord ? [singleRecord] : table.selectedRecords,
     orderPk: orderId,
