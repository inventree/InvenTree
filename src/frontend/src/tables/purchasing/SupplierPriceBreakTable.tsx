--- conflicted
+++ resolved
@@ -38,11 +38,7 @@
       switchable: true,
       render: (record: any) => {
         return (
-<<<<<<< HEAD
-          <Group gap="xs" wrap="nowrap">
-=======
           <Group gap='xs' wrap='nowrap'>
->>>>>>> 06961c6a
             <Thumbnail
               src={
                 record?.supplier_detail?.thumbnail ??
@@ -104,11 +100,7 @@
         });
 
         return (
-<<<<<<< HEAD
-          <Group justify="space-between" gap="xs" grow>
-=======
           <Group justify='space-between' gap='xs' grow>
->>>>>>> 06961c6a
             <Text>{price}</Text>
             {units && <Text size='xs'>[{units}]</Text>}
           </Group>
