import { t } from '@lingui/core/macro';
import { Text } from '@mantine/core';
import { type ReactNode, useCallback, useMemo, useState } from 'react';

import { AddItemButton } from '@lib/components/AddItemButton';
import {
  type RowAction,
  RowDeleteAction,
  RowEditAction
} from '@lib/components/RowActions';
import { ApiEndpoints } from '@lib/enums/ApiEndpoints';
import { ModelType } from '@lib/enums/ModelType';
import { UserRoles } from '@lib/enums/Roles';
import { apiUrl } from '@lib/functions/Api';
import type { TableFilter } from '@lib/types/Filters';
<<<<<<< HEAD
import { IconPackageImport } from '@tabler/icons-react';
import { ActionButton } from '../../components/buttons/ActionButton';
import { AddItemButton } from '../../components/buttons/AddItemButton';
import ImportPartWizard from '../../components/wizards/ImportPartWizard';
=======
import type { TableColumn } from '@lib/types/Tables';
>>>>>>> f3ec708a
import { useSupplierPartFields } from '../../forms/CompanyForms';
import {
  useCreateApiFormModal,
  useDeleteApiFormModal,
  useEditApiFormModal
} from '../../hooks/UseForm';
import { useTable } from '../../hooks/UseTable';
import { useUserState } from '../../states/UserState';
import {
  BooleanColumn,
  CompanyColumn,
  DecimalColumn,
  DescriptionColumn,
  LinkColumn,
  NoteColumn,
  PartColumn
} from '../ColumnRenderers';
import { InvenTreeTable } from '../InvenTreeTable';
import { TableHoverCard } from '../TableHoverCard';

/*
 * Construct a table listing supplier parts
 */

export function SupplierPartTable({
  params
}: Readonly<{ params: any }>): ReactNode {
  const table = useTable('supplierparts');

  const user = useUserState();

  // Construct table columns for this table
  const tableColumns: TableColumn[] = useMemo(() => {
    return [
      PartColumn({
        switchable: 'part' in params,
        part: 'part_detail'
      }),
      {
        accessor: 'supplier',
        sortable: true,
        render: (record: any) => (
          <CompanyColumn company={record?.supplier_detail} />
        )
      },
      {
        accessor: 'SKU',
        title: t`Supplier Part`,
        sortable: true
      },
      DescriptionColumn({}),
      {
        accessor: 'manufacturer',
        title: t`Manufacturer`,
        sortable: true,
        render: (record: any) => (
          <CompanyColumn company={record?.manufacturer_detail} />
        )
      },
      {
        accessor: 'MPN',

        sortable: true,
        title: t`MPN`,
        render: (record: any) => record?.manufacturer_part_detail?.MPN
      },
      BooleanColumn({
        accessor: 'active',
        title: t`Active`,
        sortable: true,
        switchable: true,
        defaultVisible: false
      }),
      DecimalColumn({
        accessor: 'in_stock',
        sortable: true
      }),
      {
        accessor: 'packaging',
        sortable: true,
        defaultVisible: false
      },
      {
        accessor: 'pack_quantity',
        sortable: true,

        render: (record: any) => {
          const part = record?.part_detail ?? {};

          const extra = [];

          if (part.units) {
            extra.push(
              <Text key='base'>
                {t`Base units`} : {part.units}
              </Text>
            );
          }

          return (
            <TableHoverCard
              value={record.pack_quantity}
              extra={extra}
              title={t`Pack Quantity`}
            />
          );
        }
      },
      LinkColumn({}),
      NoteColumn({}),
      {
        accessor: 'available',
        sortable: true,
        defaultVisible: false,
        render: (record: any) => {
          const extra = [];

          if (record.availablility_updated) {
            extra.push(
              <Text>
                {t`Updated`} : {record.availablility_updated}
              </Text>
            );
          }

          return <TableHoverCard value={record.available} extra={extra} />;
        }
      }
    ];
  }, [params]);

  const supplierPartFields = useSupplierPartFields({
    partId: params?.part
  });

  const addSupplierPart = useCreateApiFormModal({
    url: ApiEndpoints.supplier_part_list,
    title: t`Add Supplier Part`,
    fields: supplierPartFields,
    initialData: {
      part: params?.part,
      supplier: params?.supplier
    },
    table: table,
    successMessage: t`Supplier part created`
  });

  const importPartWizard = ImportPartWizard({
    partId: params?.part
  });

  const tableActions = useMemo(() => {
    return [
      <AddItemButton
        key='add-supplier-part'
        tooltip={t`Add supplier part`}
        onClick={() => addSupplierPart.open()}
        hidden={!user.hasAddRole(UserRoles.purchase_order)}
      />,
      <ActionButton
        key='import-part'
        icon={<IconPackageImport />}
        color='green'
        tooltip={t`Import supplier part`}
        onClick={() => importPartWizard.openWizard()}
        hidden={!user.hasAddRole(UserRoles.part) || !params?.part}
      />
    ];
  }, [user]);

  const tableFilters: TableFilter[] = useMemo(() => {
    return [
      {
        name: 'active',
        label: t`Active`,
        description: t`Show active supplier parts`
      },
      {
        name: 'part_active',
        label: t`Active Part`,
        description: t`Show active internal parts`
      },
      {
        name: 'supplier_active',
        label: t`Active Supplier`,
        description: t`Show active suppliers`
      },
      {
        name: 'has_stock',
        label: t`In Stock`,
        description: t`Show supplier parts with stock`
      }
    ];
  }, []);

  const editSupplierPartFields = useSupplierPartFields({});

  const [selectedSupplierPart, setSelectedSupplierPart] = useState<number>(0);

  const editSupplierPart = useEditApiFormModal({
    url: ApiEndpoints.supplier_part_list,
    pk: selectedSupplierPart,
    title: t`Edit Supplier Part`,
    fields: editSupplierPartFields,
    table: table
  });

  const deleteSupplierPart = useDeleteApiFormModal({
    url: ApiEndpoints.supplier_part_list,
    pk: selectedSupplierPart,
    title: t`Delete Supplier Part`,
    table: table
  });

  // Row action callback
  const rowActions = useCallback(
    (record: any): RowAction[] => {
      return [
        RowEditAction({
          hidden: !user.hasChangeRole(UserRoles.purchase_order),
          onClick: () => {
            setSelectedSupplierPart(record.pk);
            editSupplierPart.open();
          }
        }),
        RowDeleteAction({
          hidden: !user.hasDeleteRole(UserRoles.purchase_order),
          onClick: () => {
            setSelectedSupplierPart(record.pk);
            deleteSupplierPart.open();
          }
        })
      ];
    },
    [user, editSupplierPartFields]
  );

  return (
    <>
      {addSupplierPart.modal}
      {editSupplierPart.modal}
      {deleteSupplierPart.modal}
      {importPartWizard.wizard}
      <InvenTreeTable
        url={apiUrl(ApiEndpoints.supplier_part_list)}
        tableState={table}
        columns={tableColumns}
        props={{
          params: {
            ...params,
            part_detail: true,
            supplier_detail: true,
            manufacturer_detail: true
          },
          rowActions: rowActions,
          enableDownload: true,
          tableActions: tableActions,
          tableFilters: tableFilters,
          modelType: ModelType.supplierpart
        }}
      />
    </>
  );
}<|MERGE_RESOLUTION|>--- conflicted
+++ resolved
@@ -2,6 +2,7 @@
 import { Text } from '@mantine/core';
 import { type ReactNode, useCallback, useMemo, useState } from 'react';
 
+import { ActionButton } from '@lib/components/ActionButton';
 import { AddItemButton } from '@lib/components/AddItemButton';
 import {
   type RowAction,
@@ -13,14 +14,9 @@
 import { UserRoles } from '@lib/enums/Roles';
 import { apiUrl } from '@lib/functions/Api';
 import type { TableFilter } from '@lib/types/Filters';
-<<<<<<< HEAD
+import type { TableColumn } from '@lib/types/Tables';
 import { IconPackageImport } from '@tabler/icons-react';
-import { ActionButton } from '../../components/buttons/ActionButton';
-import { AddItemButton } from '../../components/buttons/AddItemButton';
 import ImportPartWizard from '../../components/wizards/ImportPartWizard';
-=======
-import type { TableColumn } from '@lib/types/Tables';
->>>>>>> f3ec708a
 import { useSupplierPartFields } from '../../forms/CompanyForms';
 import {
   useCreateApiFormModal,
