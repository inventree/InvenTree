--- conflicted
+++ resolved
@@ -21,23 +21,14 @@
 import { ActionButton } from '@lib/components';
 import { ButtonMenu } from '@lib/components';
 import { Boundary } from '@lib/components';
-import { useApi } from '@lib/contexts/ApiContext';
 import { TableColumnSelect } from '@lib/tables';
 import type { TableFilter } from '@lib/tables';
 import { TableSearchInput } from '@lib/tables';
 import { showNotification } from '@mantine/notifications';
 import { PrintingActions } from '../components/buttons/PrintingActions';
-<<<<<<< HEAD
-import { useDeleteApiFormModal } from '../hooks/UseForm';
-import type { TableState } from '../hooks/UseTable';
-import { DownloadAction } from './DownloadAction';
-=======
 import useDataExport from '../hooks/UseDataExport';
 import { useDeleteApiFormModal } from '../hooks/UseForm';
 import type { TableState } from '../hooks/UseTable';
-import { TableColumnSelect } from './ColumnSelect';
-import type { TableFilter } from './Filter';
->>>>>>> 8d51aa15
 import { FilterSelectDrawer } from './FilterSelectDrawer';
 import type { InvenTreeTableProps } from './InvenTreeTable';
 
