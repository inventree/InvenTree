import { t } from '@lingui/macro';
import {
  ActionIcon,
  Alert,
  Group,
  Indicator,
  Space,
  Tooltip
} from '@mantine/core';
import {
  IconBarcode,
  IconDownload,
  IconFilter,
  IconRefresh,
  IconTrash
} from '@tabler/icons-react';
import { useMemo, useState } from 'react';
import { Fragment } from 'react/jsx-runtime';

import { useQuery } from '@tanstack/react-query';
import { Boundary } from '../components/Boundary';
import { ActionButton } from '../components/buttons/ActionButton';
import { ButtonMenu } from '../components/buttons/ButtonMenu';
import { PrintingActions } from '../components/buttons/PrintingActions';
import type { ApiFormFieldSet } from '../components/forms/fields/ApiFormField';
import { useApi } from '../contexts/ApiContext';
import { extractAvailableFields } from '../functions/forms';
import useDataOutput from '../hooks/UseDataOutput';
import { useCreateApiFormModal, useDeleteApiFormModal } from '../hooks/UseForm';
import type { TableState } from '../hooks/UseTable';
import { TableColumnSelect } from './ColumnSelect';
import type { TableFilter } from './Filter';
import { FilterSelectDrawer } from './FilterSelectDrawer';
import type { InvenTreeTableProps } from './InvenTreeTable';
import { TableSearchInput } from './Search';

/**
 * Render a composite header for an InvenTree table
 */
export default function InvenTreeTableHeader({
  tableUrl,
  tableState,
  tableProps,
  hasSwitchableColumns,
  columns,
  filters,
  toggleColumn
}: Readonly<{
  tableUrl?: string;
  tableState: TableState;
  tableProps: InvenTreeTableProps<any>;
  hasSwitchableColumns: boolean;
  columns: any;
  filters: TableFilter[];
  toggleColumn: (column: string) => void;
}>) {
  const api = useApi();

  // Filter list visibility
  const [filtersVisible, setFiltersVisible] = useState<boolean>(false);

  // Selected plugin to use for data export
  const [pluginKey, setPluginKey] = useState<string>('inventree-exporter');

  // Construct the URL for the export request
  const exportParams = useMemo(() => {
    const queryParams: Record<string, any> = {
      export: true
    };

    if (!!pluginKey) {
      queryParams.export_plugin = pluginKey;
    }

    // Add in any additional parameters which have a defined value
    for (const [key, value] of Object.entries(tableProps.params ?? {})) {
      if (value != undefined) {
        queryParams[key] = value;
      }
    }

    // Add in active filters
<<<<<<< HEAD
    if (tableState.activeFilters) {
      tableState.activeFilters.forEach((filter) => {
        if (filter.value != undefined) {
          queryParams[filter.name] = filter.value;
        }
=======
    if (tableState.filterSet.activeFilters) {
      tableState.filterSet.activeFilters.forEach((filter) => {
        queryParams[filter.name] = filter.value;
>>>>>>> 3afafe59
      });
    }

    // Allow overriding of query parameters
    if (tableState.queryFilters) {
      for (const [key, value] of tableState.queryFilters) {
        if (value != undefined) {
          queryParams[key] = value;
        }
      }
    }

    // Add custom search term
    if (tableState.searchTerm) {
      queryParams.search = tableState.searchTerm;
    }

    return queryParams;
  }, [
    pluginKey,
    tableUrl,
    tableProps.params,
    tableState.activeFilters,
    tableState.queryFilters,
    tableState.searchTerm
  ]);

  const [exportId, setExportId] = useState<number | undefined>(undefined);

  const exportProgress = useDataOutput({
    title: t`Exporting Data`,
    id: exportId
  });

  // Fetch available export fields via OPTIONS request
  const extraExportFields = useQuery({
    enabled: !!tableUrl && tableProps.enableDownload,
    queryKey: ['exportFields', pluginKey, tableUrl, exportParams],
    gcTime: 500,
    queryFn: () =>
      api
        .options(tableUrl ?? '', {
          params: exportParams
        })
        .then((response: any) => {
          return extractAvailableFields(response, 'GET') || {};
        })
        .catch(() => {
          return {};
        })
  });

  const exportFields: ApiFormFieldSet = useMemo(() => {
    const extraFields: ApiFormFieldSet = extraExportFields.data || {};

    const fields: ApiFormFieldSet = {
      export_format: {},
      export_plugin: {},
      ...extraFields
    };

    fields.export_format = {
      ...fields.export_format,
      required: true
    };

    fields.export_plugin = {
      ...fields.export_plugin,
      required: true,
      onValueChange: (value: string) => {
        if (!!value) {
          setPluginKey(value);
        }
      }
    };

    return fields;
  }, [extraExportFields.data, setPluginKey]);

  const exportModal = useCreateApiFormModal({
    url: tableUrl ?? '',
    queryParams: new URLSearchParams(exportParams),
    title: t`Export Data`,
    method: 'GET',
    fields: exportFields,
    submitText: t`Export`,
    successMessage: null,
    onFormSuccess: (response: any) => {
      setExportId(response.pk);
      setPluginKey('inventree-exporter');
    }
  });

  const deleteRecords = useDeleteApiFormModal({
    url: tableUrl ?? '',
    title: t`Delete Selected Items`,
    preFormContent: (
      <Alert
        color='red'
        title={t`Are you sure you want to delete the selected items?`}
      >
        {t`This action cannot be undone`}
      </Alert>
    ),
    initialData: {
      items: tableState.selectedIds
    },
    fields: {
      items: {
        hidden: true
      }
    },
    onFormSuccess: () => {
      tableState.clearSelectedRecords();
      tableState.refreshTable();

      if (tableProps.afterBulkDelete) {
        tableProps.afterBulkDelete();
      }
    }
  });

  const hasCustomSearch = useMemo(() => {
    return tableState.queryFilters.has('search');
  }, [tableState.queryFilters]);

  const hasCustomFilters = useMemo(() => {
    if (hasCustomSearch) {
      return tableState.queryFilters.size > 1;
    } else {
      return tableState.queryFilters.size > 0;
    }
  }, [hasCustomSearch, tableState.queryFilters]);

  return (
    <>
      {exportModal.modal}
      {deleteRecords.modal}
      {tableProps.enableFilters && (filters.length ?? 0) > 0 && (
        <Boundary label={`InvenTreeTableFilterDrawer-${tableState.tableKey}`}>
          <FilterSelectDrawer
            availableFilters={filters}
            filterSet={tableState.filterSet}
            opened={filtersVisible}
            onClose={() => setFiltersVisible(false)}
          />
        </Boundary>
      )}
      {(hasCustomFilters || hasCustomSearch) && (
        <Alert
          color='yellow'
          withCloseButton
          title={t`Custom table filters are active`}
          onClose={() => tableState.clearQueryFilters()}
        />
      )}
      <Group justify='apart' grow wrap='nowrap'>
        <Group justify='left' key='custom-actions' gap={5} wrap='nowrap'>
          <PrintingActions
            items={tableState.selectedIds}
            modelType={tableProps.modelType}
            enableLabels={tableProps.enableLabels}
            enableReports={tableProps.enableReports}
          />
          {(tableProps.barcodeActions?.length ?? 0) > 0 && (
            <ButtonMenu
              key='barcode-actions'
              icon={<IconBarcode />}
              label={t`Barcode Actions`}
              tooltip={t`Barcode Actions`}
              actions={tableProps.barcodeActions ?? []}
            />
          )}
          {tableProps.enableBulkDelete && (
            <ActionButton
              disabled={!tableState.hasSelectedRecords}
              icon={<IconTrash />}
              color='red'
              tooltip={t`Delete selected records`}
              onClick={() => {
                deleteRecords.open();
              }}
            />
          )}
          {tableProps.tableActions?.map((group, idx) => (
            <Fragment key={idx}>{group}</Fragment>
          ))}
        </Group>
        <Space />
        <Group justify='right' gap={5} wrap='nowrap'>
          {tableProps.enableSearch && (
            <TableSearchInput
              disabled={hasCustomSearch}
              searchCallback={(term: string) => tableState.setSearchTerm(term)}
            />
          )}
          {tableProps.enableRefresh && (
            <ActionIcon variant='transparent' aria-label='table-refresh'>
              <Tooltip label={t`Refresh data`}>
                <IconRefresh
                  onClick={() => {
                    tableState.refreshTable();
                    tableState.clearSelectedRecords();
                  }}
                />
              </Tooltip>
            </ActionIcon>
          )}
          {hasSwitchableColumns && (
            <TableColumnSelect
              columns={columns}
              onToggleColumn={toggleColumn}
            />
          )}
          {tableProps.enableFilters && filters.length > 0 && (
            <Indicator
              size='xs'
              label={tableState.filterSet.activeFilters?.length ?? 0}
              disabled={tableState.filterSet.activeFilters?.length == 0}
            >
              <ActionIcon
                disabled={hasCustomFilters}
                variant='transparent'
                aria-label='table-select-filters'
              >
                <Tooltip label={t`Table Filters`}>
                  <IconFilter
                    onClick={() => setFiltersVisible(!filtersVisible)}
                  />
                </Tooltip>
              </ActionIcon>
            </Indicator>
          )}
          {tableUrl && tableProps.enableDownload && (
            <ActionIcon variant='transparent' aria-label='table-export-data'>
              <Tooltip label={t`Download data`} position='bottom'>
                <IconDownload onClick={exportModal.open} />
              </Tooltip>
            </ActionIcon>
          )}
        </Group>
      </Group>
    </>
  );
}<|MERGE_RESOLUTION|>--- conflicted
+++ resolved
@@ -80,17 +80,9 @@
     }
 
     // Add in active filters
-<<<<<<< HEAD
-    if (tableState.activeFilters) {
-      tableState.activeFilters.forEach((filter) => {
-        if (filter.value != undefined) {
-          queryParams[filter.name] = filter.value;
-        }
-=======
     if (tableState.filterSet.activeFilters) {
       tableState.filterSet.activeFilters.forEach((filter) => {
         queryParams[filter.name] = filter.value;
->>>>>>> 3afafe59
       });
     }
 
@@ -113,7 +105,7 @@
     pluginKey,
     tableUrl,
     tableProps.params,
-    tableState.activeFilters,
+    tableState.filterSet,
     tableState.queryFilters,
     tableState.searchTerm
   ]);
