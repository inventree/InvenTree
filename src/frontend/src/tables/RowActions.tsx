import { t } from '@lingui/macro';
import { ActionIcon, Menu, Tooltip } from '@mantine/core';
import {
  IconArrowRight,
  IconCircleX,
  IconCopy,
  IconDots,
  IconEdit,
  IconTrash
} from '@tabler/icons-react';
<<<<<<< HEAD
import { type ReactNode, useMemo, useState } from 'react';
=======
import { ReactNode, useMemo, useState } from 'react';
import { NavigateFunction } from 'react-router-dom';
>>>>>>> 255a5d08

import { ModelType } from '../enums/ModelType';
import { cancelEvent } from '../functions/events';
import { navigateToLink } from '../functions/navigation';
import { getDetailUrl } from '../functions/urls';

// Type definition for a table row action
export type RowAction = {
  title?: string;
  tooltip?: string;
  color?: string;
  icon?: ReactNode;
  onClick?: (event: any) => void;
  hidden?: boolean;
  disabled?: boolean;
};

type RowModelProps = {
  modelType: ModelType;
  modelId: number;
  navigate: NavigateFunction;
};

export type RowViewProps = RowAction & RowModelProps;

// Component for viewing a row in a table
export function RowViewAction(props: RowViewProps): RowAction {
  return {
    ...props,
    color: undefined,
    icon: <IconArrowRight />,
    onClick: (event: any) => {
      const url = getDetailUrl(props.modelType, props.modelId);
      navigateToLink(url, props.navigate, event);
    }
  };
}

// Component for duplicating a row in a table
export function RowDuplicateAction(props: RowAction): RowAction {
  return {
    ...props,
    title: t`Duplicate`,
    color: 'green',
    icon: <IconCopy />
  };
}

// Component for editing a row in a table
export function RowEditAction(props: RowAction): RowAction {
  return {
    ...props,
    title: t`Edit`,
    color: 'blue',
    icon: <IconEdit />
  };
}

// Component for deleting a row in a table
export function RowDeleteAction(props: RowAction): RowAction {
  return {
    ...props,
    title: t`Delete`,
    color: 'red',
    icon: <IconTrash />
  };
}

// Component for cancelling a row in a table
export function RowCancelAction(props: RowAction): RowAction {
  return {
    ...props,
    title: t`Cancel`,
    color: 'red',
    icon: <IconCircleX />
  };
}

/**
 * Component for displaying actions for a row in a table.
 * Displays a simple dropdown menu with a list of actions.
 */
export function RowActions({
  title,
  actions,
  disabled = false,
  index
}: {
  title?: string;
  disabled?: boolean;
  actions: RowAction[];
  index?: number;
}): ReactNode {
  // Prevent default event handling
  // Ref: https://icflorescu.github.io/mantine-datatable/examples/links-or-buttons-inside-clickable-rows-or-cells
  function openMenu(event: any) {
    cancelEvent(event);
    setOpened(!opened);
  }

  const [opened, setOpened] = useState(false);

  const visibleActions = useMemo(() => {
    return actions.filter((action) => !action.hidden);
  }, [actions]);

  // Render a single action icon
  function RowActionIcon(action: Readonly<RowAction>) {
    return (
      <Tooltip
        withinPortal={true}
        label={action.tooltip ?? action.title}
        key={action.title}
        position='left'
      >
        <Menu.Item
          color={action.color}
          leftSection={action.icon}
          onClick={(event) => {
            // Prevent clicking on the action from selecting the row itself
            cancelEvent(event);
            action.onClick?.(event);
            setOpened(false);
          }}
          disabled={action.disabled || false}
        >
          {action.title}
        </Menu.Item>
      </Tooltip>
    );
  }

  return (
    visibleActions.length > 0 && (
      <Menu
        withinPortal={true}
        disabled={disabled}
        position='bottom-end'
        opened={opened}
        onChange={setOpened}
      >
        <Menu.Target>
          <Tooltip withinPortal={true} label={title || t`Actions`}>
            <ActionIcon
              key={`row-action-menu-${index ?? ''}`}
              aria-label={`row-action-menu-${index ?? ''}`}
              onClick={openMenu}
              disabled={disabled}
              variant='subtle'
              color='gray'
            >
              <IconDots />
            </ActionIcon>
          </Tooltip>
        </Menu.Target>
        <Menu.Dropdown>
          {visibleActions.map((action) => (
            <RowActionIcon key={action.title} {...action} />
          ))}
        </Menu.Dropdown>
      </Menu>
    )
  );
}<|MERGE_RESOLUTION|>--- conflicted
+++ resolved
@@ -8,14 +8,10 @@
   IconEdit,
   IconTrash
 } from '@tabler/icons-react';
-<<<<<<< HEAD
 import { type ReactNode, useMemo, useState } from 'react';
-=======
-import { ReactNode, useMemo, useState } from 'react';
-import { NavigateFunction } from 'react-router-dom';
->>>>>>> 255a5d08
+import type { NavigateFunction } from 'react-router-dom';
 
-import { ModelType } from '../enums/ModelType';
+import type { ModelType } from '../enums/ModelType';
 import { cancelEvent } from '../functions/events';
 import { navigateToLink } from '../functions/navigation';
 import { getDetailUrl } from '../functions/urls';
