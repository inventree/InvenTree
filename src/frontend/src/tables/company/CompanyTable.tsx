--- conflicted
+++ resolved
@@ -160,7 +160,7 @@
           },
           onRowClick: (record: any, index: number, event: any) => {
             if (record.pk) {
-              let base = path ?? 'company';
+              const base = path ?? 'company';
               navigateToLink(`/${base}/${record.pk}`, navigate, event);
             }
           },
@@ -168,17 +168,7 @@
           tableFilters: tableFilters,
           tableActions: tableActions,
           enableDownload: true,
-<<<<<<< HEAD
-          rowActions: rowActions,
-          onRowClick: (row: any) => {
-            if (row.pk) {
-              const base = path ?? 'company';
-              navigate(`/${base}/${row.pk}`);
-            }
-          }
-=======
           rowActions: rowActions
->>>>>>> 255a5d08
         }}
       />
     </>
