import { t } from '@lingui/macro';
import {
  ActionIcon,
  Badge,
  Button,
  CloseButton,
  Divider,
  Drawer,
  Group,
  Paper,
  Select,
  Stack,
  Text,
  TextInput,
  Tooltip
} from '@mantine/core';
import { DateInput, type DateValue } from '@mantine/dates';
import dayjs from 'dayjs';
import { useCallback, useEffect, useMemo, useState } from 'react';

import { IconCheck } from '@tabler/icons-react';
import { StylishText } from '../components/items/StylishText';
import type { TableState } from '../hooks/UseTable';
import {
  type TableFilter,
  type TableFilterChoice,
  type TableFilterType,
  getTableFilterOptions
} from './Filter';

/*
 * Render a single table filter item
 */
function FilterItem({
  flt,
  tableState
}: Readonly<{
  flt: TableFilter;
  tableState: TableState;
}>) {
  const removeFilter = useCallback(() => {
    const newFilters = tableState.activeFilters.filter(
      (f) => f.name !== flt.name
    );
    tableState.setActiveFilters(newFilters);
  }, [flt]);

  return (
<<<<<<< HEAD
    <Paper p="sm" shadow="sm" radius="xs">
      <Group justify="space-between" key={flt.name}>
        <Stack gap="xs">
          <Text size="sm">{flt.label}</Text>
          <Text size="xs">{flt.description}</Text>
        </Stack>
        <Group justify="right">
=======
    <Paper p='sm' shadow='sm' radius='xs'>
      <Group justify='space-between' key={flt.name} wrap='nowrap'>
        <Stack gap='xs'>
          <Text size='sm'>{flt.label}</Text>
          <Text size='xs'>{flt.description}</Text>
        </Stack>
        <Group justify='right'>
>>>>>>> 06961c6a
          <Badge>{flt.displayValue ?? flt.value}</Badge>
          <Tooltip label={t`Remove filter`} withinPortal={true}>
            <CloseButton size='md' color='red' onClick={removeFilter} />
          </Tooltip>
        </Group>
      </Group>
    </Paper>
  );
}

function FilterElement({
  filterType,
  valueOptions,
  onValueChange
}: {
  filterType: TableFilterType;
  valueOptions: TableFilterChoice[];
  onValueChange: (value: string | null) => void;
}) {
  const setDateValue = useCallback(
    (value: DateValue) => {
      if (value) {
        const date = value.toString();
        onValueChange(dayjs(date).format('YYYY-MM-DD'));
      } else {
        onValueChange('');
      }
    },
    [onValueChange]
  );

  const [textValue, setTextValue] = useState<string>('');

  switch (filterType) {
    case 'text':
      return (
        <TextInput
          label={t`Value`}
          value={textValue}
          placeholder={t`Enter filter value`}
          rightSection={
            <ActionIcon
              aria-label='apply-text-filter'
              variant='transparent'
              onClick={() => onValueChange(textValue)}
            >
              <IconCheck />
            </ActionIcon>
          }
          onChange={(e) => setTextValue(e.currentTarget.value)}
          onKeyDown={(e) => {
            if (e.key === 'Enter') {
              onValueChange(textValue);
            }
          }}
        />
      );
    case 'date':
      return (
        <DateInput
          label={t`Value`}
          placeholder={t`Select date value`}
          onChange={setDateValue}
        />
      );
    case 'choice':
    case 'boolean':
    default:
      return (
        <Select
          data={valueOptions}
          searchable={filterType != 'boolean'}
          label={t`Value`}
          placeholder={t`Select filter value`}
          onChange={(value: string | null) => onValueChange(value)}
          maxDropdownHeight={800}
        />
      );
  }
}

function FilterAddGroup({
  tableState,
  availableFilters
}: Readonly<{
  tableState: TableState;
  availableFilters: TableFilter[];
}>) {
  const filterOptions: TableFilterChoice[] = useMemo(() => {
    // List of filter names which are already active on this table
    let activeFilterNames: string[] = [];

    if (tableState.activeFilters && tableState.activeFilters.length > 0) {
      activeFilterNames =
        tableState.activeFilters?.map((flt) => flt.name) ?? [];
    }

    return (
      availableFilters
        ?.filter((flt) => !activeFilterNames.includes(flt.name))
        ?.sort((a, b) => a.label.localeCompare(b.label))
        ?.map((flt) => ({
          value: flt.name,
          label: flt.label,
          description: flt.description
        })) ?? []
    );
  }, [tableState.activeFilters, availableFilters]);

  const [selectedFilter, setSelectedFilter] = useState<string | null>(null);

  const valueOptions: TableFilterChoice[] = useMemo(() => {
    // Find the matching filter
    const filter: TableFilter | undefined = availableFilters?.find(
      (flt) => flt.name === selectedFilter
    );

    if (!filter) {
      return [];
    }

    return getTableFilterOptions(filter);
  }, [selectedFilter]);

  // Determine the "type" of filter (default = boolean)
  const filterType: TableFilterType = useMemo(() => {
    const filter = availableFilters?.find((flt) => flt.name === selectedFilter);

    if (filter?.type) {
      return filter.type;
    } else if (filter?.choices) {
      // If choices are provided, it is a choice filter
      return 'choice';
    } else {
      // Default fallback
      return 'boolean';
    }
  }, [selectedFilter]);

  const setSelectedValue = useCallback(
    (value: string | null) => {
      // Find the matching filter
      const filter: TableFilter | undefined = availableFilters.find(
        (flt) => flt.name === selectedFilter
      );

      if (!filter) {
        return;
      }

      const filters =
        tableState.activeFilters?.filter(
          (flt) => flt.name !== selectedFilter
        ) ?? [];

      const newFilter: TableFilter = {
        ...filter,
        value: value,
        displayValue: valueOptions.find((v) => v.value === value)?.label
      };

      tableState.setActiveFilters([...filters, newFilter]);

      // Clear selected filter
      setSelectedFilter(null);
    },
    [selectedFilter]
  );

  return (
<<<<<<< HEAD
    <Stack gap="xs">
      <Divider />
      <Select
        data={filterOptions}
        component={FilterSelectItem}
=======
    <Stack gap='xs'>
      <Divider />
      <Select
        data={filterOptions}
>>>>>>> 06961c6a
        searchable={true}
        placeholder={t`Select filter`}
        label={t`Filter`}
        onChange={(value: string | null) => setSelectedFilter(value)}
        maxDropdownHeight={800}
      />
      {selectedFilter && (
        <FilterElement
          filterType={filterType}
          valueOptions={valueOptions}
          onValueChange={setSelectedValue}
        />
      )}
    </Stack>
  );
}

export function FilterSelectDrawer({
  availableFilters,
  tableState,
  opened,
  onClose
}: Readonly<{
  availableFilters: TableFilter[];
  tableState: TableState;
  opened: boolean;
  onClose: () => void;
}>) {
  const [addFilter, setAddFilter] = useState<boolean>(false);

  // Hide the "add filter" selection whenever the selected filters change
  useEffect(() => {
    setAddFilter(false);
  }, [tableState.activeFilters]);

  const hasFilters: boolean = useMemo(() => {
    const filters = tableState?.activeFilters ?? [];

    return filters.length > 0;
  }, [tableState.activeFilters]);

  return (
    <Drawer
      size='sm'
      position='right'
      withCloseButton={true}
      opened={opened}
      onClose={onClose}
      closeButtonProps={{
        'aria-label': 'filter-drawer-close'
      }}
      title={<StylishText size='lg'>{t`Table Filters`}</StylishText>}
    >
<<<<<<< HEAD
      <Stack gap="xs">
=======
      <Stack gap='xs'>
>>>>>>> 06961c6a
        {hasFilters &&
          tableState.activeFilters?.map((f) => (
            <FilterItem key={f.name} flt={f} tableState={tableState} />
          ))}
        {hasFilters && <Divider />}
        {addFilter && (
<<<<<<< HEAD
          <Stack gap="xs">
=======
          <Stack gap='xs'>
>>>>>>> 06961c6a
            <FilterAddGroup
              tableState={tableState}
              availableFilters={availableFilters}
            />
          </Stack>
        )}
        {addFilter && (
          <Button
            onClick={() => setAddFilter(false)}
            color='orange'
            variant='subtle'
          >
            <Text>{t`Cancel`}</Text>
          </Button>
        )}
        {!addFilter &&
          tableState.activeFilters.length < availableFilters.length && (
            <Button
              onClick={() => setAddFilter(true)}
              color='green'
              variant='subtle'
            >
              <Text>{t`Add Filter`}</Text>
            </Button>
          )}
        {!addFilter && tableState.activeFilters.length > 0 && (
          <Button
            onClick={tableState.clearActiveFilters}
            color='red'
            variant='subtle'
          >
            <Text>{t`Clear Filters`}</Text>
          </Button>
        )}
      </Stack>
    </Drawer>
  );
}<|MERGE_RESOLUTION|>--- conflicted
+++ resolved
@@ -46,15 +46,6 @@
   }, [flt]);
 
   return (
-<<<<<<< HEAD
-    <Paper p="sm" shadow="sm" radius="xs">
-      <Group justify="space-between" key={flt.name}>
-        <Stack gap="xs">
-          <Text size="sm">{flt.label}</Text>
-          <Text size="xs">{flt.description}</Text>
-        </Stack>
-        <Group justify="right">
-=======
     <Paper p='sm' shadow='sm' radius='xs'>
       <Group justify='space-between' key={flt.name} wrap='nowrap'>
         <Stack gap='xs'>
@@ -62,7 +53,6 @@
           <Text size='xs'>{flt.description}</Text>
         </Stack>
         <Group justify='right'>
->>>>>>> 06961c6a
           <Badge>{flt.displayValue ?? flt.value}</Badge>
           <Tooltip label={t`Remove filter`} withinPortal={true}>
             <CloseButton size='md' color='red' onClick={removeFilter} />
@@ -233,18 +223,10 @@
   );
 
   return (
-<<<<<<< HEAD
-    <Stack gap="xs">
-      <Divider />
-      <Select
-        data={filterOptions}
-        component={FilterSelectItem}
-=======
     <Stack gap='xs'>
       <Divider />
       <Select
         data={filterOptions}
->>>>>>> 06961c6a
         searchable={true}
         placeholder={t`Select filter`}
         label={t`Filter`}
@@ -298,22 +280,14 @@
       }}
       title={<StylishText size='lg'>{t`Table Filters`}</StylishText>}
     >
-<<<<<<< HEAD
-      <Stack gap="xs">
-=======
       <Stack gap='xs'>
->>>>>>> 06961c6a
         {hasFilters &&
           tableState.activeFilters?.map((f) => (
             <FilterItem key={f.name} flt={f} tableState={tableState} />
           ))}
         {hasFilters && <Divider />}
         {addFilter && (
-<<<<<<< HEAD
-          <Stack gap="xs">
-=======
           <Stack gap='xs'>
->>>>>>> 06961c6a
             <FilterAddGroup
               tableState={tableState}
               availableFilters={availableFilters}
