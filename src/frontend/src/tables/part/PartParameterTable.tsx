import { t } from '@lingui/macro';
import { Text } from '@mantine/core';
import { useCallback, useMemo, useState } from 'react';

import { AddItemButton } from '../../components/buttons/AddItemButton';
import { YesNoButton } from '../../components/buttons/YesNoButton';
import { ApiFormFieldSet } from '../../components/forms/fields/ApiFormField';
import { ApiEndpoints } from '../../enums/ApiEndpoints';
import { UserRoles } from '../../enums/Roles';
import {
  useCreateApiFormModal,
  useDeleteApiFormModal,
  useEditApiFormModal
} from '../../hooks/UseForm';
import { useTable } from '../../hooks/UseTable';
import { apiUrl } from '../../states/ApiState';
import { useUserState } from '../../states/UserState';
import { TableColumn } from '../Column';
import { DescriptionColumn, PartColumn } from '../ColumnRenderers';
import { InvenTreeTable } from '../InvenTreeTable';
import { RowDeleteAction, RowEditAction } from '../RowActions';
import { TableHoverCard } from '../TableHoverCard';

/**
 * Construct a table listing parameters for a given part
 */
export function PartParameterTable({ partId }: { partId: any }) {
  const table = useTable('part-parameters');

  const user = useUserState();

  const tableColumns: TableColumn[] = useMemo(() => {
    return [
      {
        accessor: 'part',
        sortable: true,
        render: (record: any) => PartColumn(record?.part_detail)
      },
      {
        accessor: 'part_detail.IPN',
        sortable: false,
        switchable: true
      },
      {
        accessor: 'template_detail.name',
        switchable: false,
        sortable: true,
        ordering: 'name',
        render: (record) => {
          let variant = String(partId) != String(record.part);

          return (
            <Text style={{ fontStyle: variant ? 'italic' : 'inherit' }}>
              {record.template_detail?.name}
            </Text>
          );
        }
      },
      DescriptionColumn({
        accessor: 'template_detail.description'
      }),
      {
        accessor: 'data',
        switchable: false,
        sortable: true,
        render: (record) => {
          let template = record.template_detail;

          if (template?.checkbox) {
            return <YesNoButton value={record.data} />;
          }

          let extra: any[] = [];

          if (
            template.units &&
            record.data_numeric &&
            record.data_numeric != record.data
          ) {
            extra.push(`${record.data_numeric} [${template.units}]`);
          }

          return (
            <TableHoverCard
              value={record.data}
              extra={extra}
              title={t`Internal Units`}
            />
          );
        }
      },
      {
        accessor: 'template_detail.units',
        ordering: 'units',
        sortable: true
      }
    ];
  }, [partId]);

  const partParameterFields: ApiFormFieldSet = useMemo(() => {
    return {
      part: {
        disabled: true
      },
      template: {},
      data: {}
    };
  }, []);

  const newParameter = useCreateApiFormModal({
    url: ApiEndpoints.part_parameter_list,
    title: t`New Part Parameter`,
    fields: useMemo(() => ({ ...partParameterFields }), [partParameterFields]),
    focus: 'template',
    initialData: {
      part: partId
    },
    table: table
  });

  const [selectedParameter, setSelectedParameter] = useState<
    number | undefined
  >(undefined);

  const editParameter = useEditApiFormModal({
    url: ApiEndpoints.part_parameter_list,
    pk: selectedParameter,
    title: t`Edit Part Parameter`,
<<<<<<< HEAD
    fields: partParameterFields,
    table: table
=======
    fields: useMemo(() => ({ ...partParameterFields }), [partParameterFields]),
    onFormSuccess: table.refreshTable
>>>>>>> 548ecf58
  });

  const deleteParameter = useDeleteApiFormModal({
    url: ApiEndpoints.part_parameter_list,
    pk: selectedParameter,
    title: t`Delete Part Parameter`,
    table: table
  });

  // Callback for row actions
  const rowActions = useCallback(
    (record: any) => {
      // Actions not allowed for "variant" rows
      if (String(partId) != String(record.part)) {
        return [];
      }

      return [
        RowEditAction({
          tooltip: t`Edit Part Parameter`,
          hidden: !user.hasChangeRole(UserRoles.part),
          onClick: () => {
            setSelectedParameter(record.pk);
            editParameter.open();
          }
        }),
        RowDeleteAction({
          tooltip: t`Delete Part Parameter`,
          hidden: !user.hasDeleteRole(UserRoles.part),
          onClick: () => {
            setSelectedParameter(record.pk);
            deleteParameter.open();
          }
        })
      ];
    },
    [partId, user]
  );

  // Custom table actions
  const tableActions = useMemo(() => {
    return [
      <AddItemButton
        hidden={!user.hasAddRole(UserRoles.part)}
        tooltip={t`Add parameter`}
        onClick={() => newParameter.open()}
      />
    ];
  }, [user]);

  return (
    <>
      {newParameter.modal}
      {editParameter.modal}
      {deleteParameter.modal}
      <InvenTreeTable
        url={apiUrl(ApiEndpoints.part_parameter_list)}
        tableState={table}
        columns={tableColumns}
        props={{
          rowActions: rowActions,
          tableActions: tableActions,
          tableFilters: [
            {
              name: 'include_variants',
              label: t`Include Variants`,
              type: 'boolean'
            }
          ],
          params: {
            part: partId,
            template_detail: true,
            part_detail: true
          }
        }}
      />
    </>
  );
}<|MERGE_RESOLUTION|>--- conflicted
+++ resolved
@@ -126,13 +126,8 @@
     url: ApiEndpoints.part_parameter_list,
     pk: selectedParameter,
     title: t`Edit Part Parameter`,
-<<<<<<< HEAD
-    fields: partParameterFields,
+    fields: useMemo(() => ({ ...partParameterFields }), [partParameterFields]),
     table: table
-=======
-    fields: useMemo(() => ({ ...partParameterFields }), [partParameterFields]),
-    onFormSuccess: table.refreshTable
->>>>>>> 548ecf58
   });
 
   const deleteParameter = useDeleteApiFormModal({
