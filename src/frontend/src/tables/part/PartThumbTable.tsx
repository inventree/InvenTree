--- conflicted
+++ resolved
@@ -152,16 +152,12 @@
 
   // Fetch thumbnails from API
   const thumbQuery = useQuery({
-<<<<<<< HEAD
     queryKey: [ApiEndpoints.part_thumbs_list, page, searchText],
     throwOnError: (error: any) => {
       setTotalPages(1);
       setPage(1);
       return true;
     },
-=======
-    queryKey: [ApiEndpoints.upload_image_thumbs_list, page, searchText],
->>>>>>> 6c3320d7
     queryFn: async () => {
       const offset = Math.max(0, page - 1) * limit;
 
