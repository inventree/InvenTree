--- conflicted
+++ resolved
@@ -1,9 +1,5 @@
 import { t } from '@lingui/macro';
-<<<<<<< HEAD
-import { ActionIcon, Group, Tooltip } from '@mantine/core';
-=======
 import { Group } from '@mantine/core';
->>>>>>> 06961c6a
 import { useHover } from '@mantine/hooks';
 import { useQuery } from '@tanstack/react-query';
 import { type ReactNode, useCallback, useMemo, useState } from 'react';
@@ -80,13 +76,8 @@
 
   return (
     <div>
-<<<<<<< HEAD
-      <Group grow ref={ref} justify="space-between">
-        <Group grow style={{ flex: 1 }}>
-=======
       <Group grow ref={ref} justify='space-between'>
         <Group grow>
->>>>>>> 06961c6a
           <TableHoverCard
             value={value ?? '-'}
             extra={extra}
@@ -94,18 +85,6 @@
             title={template.name}
           />
         </Group>
-<<<<<<< HEAD
-        {hovered && canEdit && (
-          <div style={{ flex: 0 }}>
-            <Tooltip label={t`Edit parameter`}>
-              <ActionIcon size="xs" onClick={handleClick} variant="transparent">
-                <IconEdit />
-              </ActionIcon>
-            </Tooltip>
-          </div>
-        )}
-=======
->>>>>>> 06961c6a
       </Group>
     </div>
   );
