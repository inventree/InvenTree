--- conflicted
+++ resolved
@@ -2,6 +2,7 @@
 import { Group, Text } from '@mantine/core';
 import { type ReactNode, useCallback, useMemo, useState } from 'react';
 
+import { ActionButton } from '@lib/components/ActionButton';
 import { AddItemButton } from '@lib/components/AddItemButton';
 import { type RowAction, RowEditAction } from '@lib/components/RowActions';
 import { ApiEndpoints } from '@lib/enums/ApiEndpoints';
@@ -9,14 +10,9 @@
 import { UserRoles } from '@lib/enums/Roles';
 import { apiUrl } from '@lib/functions/Api';
 import type { TableFilter } from '@lib/types/Filters';
-<<<<<<< HEAD
-import { IconPackageImport, IconShoppingCart } from '@tabler/icons-react';
-import { ActionButton } from '../../components/buttons/ActionButton';
-import { AddItemButton } from '../../components/buttons/AddItemButton';
-=======
 import type { TableColumn } from '@lib/types/Tables';
 import type { InvenTreeTableProps } from '@lib/types/Tables';
->>>>>>> f3ec708a
+import { IconPackageImport, IconShoppingCart } from '@tabler/icons-react';
 import { ActionDropdown } from '../../components/items/ActionDropdown';
 import ImportPartWizard from '../../components/wizards/ImportPartWizard';
 import OrderPartsWizard from '../../components/wizards/OrderPartsWizard';
