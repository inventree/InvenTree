import { t } from '@lingui/core/macro';
import { Group, Text } from '@mantine/core';
import { IconShoppingCart } from '@tabler/icons-react';
import { type ReactNode, useCallback, useMemo, useState } from 'react';

import { ApiEndpoints } from '@lib/enums/ApiEndpoints';
import { ModelType } from '@lib/enums/ModelType';
import { UserRoles } from '@lib/enums/Roles';
import { apiUrl } from '@lib/functions/Api';
import type { TableFilter } from '@lib/types/Filters';
<<<<<<< HEAD
import { IconPackageImport, IconShoppingCart } from '@tabler/icons-react';
import { ActionButton } from '../../components/buttons/ActionButton';
=======
>>>>>>> 8b74a40a
import { AddItemButton } from '../../components/buttons/AddItemButton';
import { ActionDropdown } from '../../components/items/ActionDropdown';
import ImportPartWizard from '../../components/wizards/ImportPartWizard';
import OrderPartsWizard from '../../components/wizards/OrderPartsWizard';
import { formatPriceRange } from '../../defaults/formatters';
import { usePartFields } from '../../forms/PartForms';
import { InvenTreeIcon } from '../../functions/icons';
import {
  useBulkEditApiFormModal,
  useCreateApiFormModal,
  useEditApiFormModal
} from '../../hooks/UseForm';
import { useTable } from '../../hooks/UseTable';
import { useUserState } from '../../states/UserState';
import type { TableColumn } from '../Column';
import {
  CategoryColumn,
  DescriptionColumn,
  LinkColumn,
  PartColumn
} from '../ColumnRenderers';
import { InvenTreeTable, type InvenTreeTableProps } from '../InvenTreeTable';
import { type RowAction, RowEditAction } from '../RowActions';
import { TableHoverCard } from '../TableHoverCard';

/**
 * Construct a list of columns for the part table
 */
function partTableColumns(): TableColumn[] {
  return [
    {
      accessor: 'name',
      title: t`Part`,
      sortable: true,
      noWrap: true,
      switchable: false,
      render: (record: any) => PartColumn({ part: record })
    },
    {
      accessor: 'IPN',
      sortable: true
    },
    {
      accessor: 'revision',
      sortable: true
    },
    {
      accessor: 'units',
      sortable: true
    },
    DescriptionColumn({}),
    CategoryColumn({
      accessor: 'category_detail'
    }),
    {
      accessor: 'default_location',
      sortable: true,
      render: (record: any) => record.default_location_detail?.pathstring,
      defaultVisible: false
    },
    {
      accessor: 'total_in_stock',
      sortable: true,

      render: (record) => {
        const extra: ReactNode[] = [];

        const stock = record?.total_in_stock ?? 0;
        const allocated =
          (record?.allocated_to_build_orders ?? 0) +
          (record?.allocated_to_sales_orders ?? 0);
        const available = Math.max(0, stock - allocated);
        const min_stock = record?.minimum_stock ?? 0;

        let text = String(stock);

        let color: string | undefined = undefined;

        if (min_stock > stock) {
          extra.push(
            <Text key='min-stock' c='orange'>
              {`${t`Minimum stock`}: ${min_stock}`}
            </Text>
          );

          color = 'orange';
        }

        if (record.ordering > 0) {
          extra.push(
            <Text key='on-order'>{`${t`On Order`}: ${record.ordering}`}</Text>
          );
        }

        if (record.building) {
          extra.push(
            <Text key='building'>{`${t`Building`}: ${record.building}`}</Text>
          );
        }

        if (record.allocated_to_build_orders > 0) {
          extra.push(
            <Text key='bo-allocations'>
              {`${t`Build Order Allocations`}: ${record.allocated_to_build_orders}`}
            </Text>
          );
        }

        if (record.allocated_to_sales_orders > 0) {
          extra.push(
            <Text key='so-allocations'>
              {`${t`Sales Order Allocations`}: ${record.allocated_to_sales_orders}`}
            </Text>
          );
        }

        if (available != stock) {
          extra.push(
            <Text key='available'>
              {t`Available`}: {available}
            </Text>
          );
        }

        if (record.external_stock > 0) {
          extra.push(
            <Text key='external'>
              {t`External stock`}: {record.external_stock}
            </Text>
          );
        }

        if (stock <= 0) {
          color = 'red';
          text = t`No stock`;
        } else if (available <= 0) {
          color = 'orange';
        } else if (available < min_stock) {
          color = 'yellow';
        }

        return (
          <TableHoverCard
            value={
              <Group gap='xs' justify='left' wrap='nowrap'>
                <Text c={color}>{text}</Text>
                {record.units && (
                  <Text size='xs' c={color}>
                    [{record.units}]
                  </Text>
                )}
              </Group>
            }
            title={t`Stock Information`}
            extra={extra}
          />
        );
      }
    },
    {
      accessor: 'price_range',
      title: t`Price Range`,
      sortable: true,
      ordering: 'pricing_max',
      defaultVisible: false,
      render: (record: any) =>
        formatPriceRange(record.pricing_min, record.pricing_max)
    },
    LinkColumn({})
  ];
}

/**
 * Construct a set of filters for the part table
 */
function partTableFilters(): TableFilter[] {
  return [
    {
      name: 'active',
      label: t`Active`,
      description: t`Filter by part active status`,
      type: 'boolean'
    },
    {
      name: 'locked',
      label: t`Locked`,
      description: t`Filter by part locked status`,
      type: 'boolean'
    },
    {
      name: 'assembly',
      label: t`Assembly`,
      description: t`Filter by assembly attribute`,
      type: 'boolean'
    },
    {
      name: 'cascade',
      label: t`Include Subcategories`,
      description: t`Include parts in subcategories`,
      type: 'boolean'
    },
    {
      name: 'component',
      label: t`Component`,
      description: t`Filter by component attribute`,
      type: 'boolean'
    },
    {
      name: 'testable',
      label: t`Testable`,
      description: t`Filter by testable attribute`,
      type: 'boolean'
    },
    {
      name: 'trackable',
      label: t`Trackable`,
      description: t`Filter by trackable attribute`,
      type: 'boolean'
    },
    {
      name: 'has_units',
      label: t`Has Units`,
      description: t`Filter by parts which have units`,
      type: 'boolean'
    },
    {
      name: 'has_ipn',
      label: t`Has IPN`,
      description: t`Filter by parts which have an internal part number`,
      type: 'boolean'
    },
    {
      name: 'has_stock',
      label: t`Has Stock`,
      description: t`Filter by parts which have stock`,
      type: 'boolean'
    },
    {
      name: 'low_stock',
      label: t`Low Stock`,
      description: t`Filter by parts which have low stock`,
      type: 'boolean'
    },
    {
      name: 'purchaseable',
      label: t`Purchaseable`,
      description: t`Filter by parts which are purchaseable`,
      type: 'boolean'
    },
    {
      name: 'salable',
      label: t`Salable`,
      description: t`Filter by parts which are salable`,
      type: 'boolean'
    },
    {
      name: 'virtual',
      label: t`Virtual`,
      description: t`Filter by parts which are virtual`,
      type: 'choice',
      choices: [
        { value: 'true', label: t`Virtual` },
        { value: 'false', label: t`Not Virtual` }
      ]
    },
    {
      name: 'is_template',
      label: t`Is Template`,
      description: t`Filter by parts which are templates`,
      type: 'boolean'
    },
    {
      name: 'is_variant',
      label: t`Is Variant`,
      description: t`Filter by parts which are variants`,
      type: 'boolean'
    },
    {
      name: 'is_revision',
      label: t`Is Revision`,
      description: t`Filter by parts which are revisions`
    },
    {
      name: 'has_revisions',
      label: t`Has Revisions`,
      description: t`Filter by parts which have revisions`
    },
    {
      name: 'has_pricing',
      label: t`Has Pricing`,
      description: t`Filter by parts which have pricing information`,
      type: 'boolean'
    },
    {
      name: 'unallocated_stock',
      label: t`Available Stock`,
      description: t`Filter by parts which have available stock`,
      type: 'boolean'
    },
    {
      name: 'starred',
      label: t`Subscribed`,
      description: t`Filter by parts to which the user is subscribed`,
      type: 'boolean'
    },
    {
      name: 'stocktake',
      label: t`Has Stocktake`,
      description: t`Filter by parts which have stocktake information`,
      type: 'boolean'
    }
  ];
}

/**
 * PartListTable - Displays a list of parts, based on the provided parameters
 * @param {Object} params - The query parameters to pass to the API
 * @returns
 */
export function PartListTable({
  props,
  defaultPartData
}: Readonly<{
  props: InvenTreeTableProps;
  defaultPartData?: any;
}>) {
  const tableColumns = useMemo(() => partTableColumns(), []);
  const tableFilters = useMemo(() => partTableFilters(), []);

  const table = useTable('part-list');
  const user = useUserState();

  const initialPartData = useMemo(() => {
    return defaultPartData ?? props.params ?? {};
  }, [defaultPartData, props.params]);

  const newPart = useCreateApiFormModal({
    url: ApiEndpoints.part_list,
    title: t`Add Part`,
    fields: usePartFields({ create: true }),
    initialData: initialPartData,
    follow: true,
    modelType: ModelType.part
  });

  const [selectedPart, setSelectedPart] = useState<number>(-1);

  const editPart = useEditApiFormModal({
    url: ApiEndpoints.part_list,
    pk: selectedPart,
    title: t`Edit Part`,
    fields: usePartFields({ create: false }),
    onFormSuccess: table.refreshTable
  });

  const setCategory = useBulkEditApiFormModal({
    url: ApiEndpoints.part_list,
    items: table.selectedIds,
    title: t`Set Category`,
    fields: {
      category: {}
    },
    onFormSuccess: table.refreshTable
  });

  const orderPartsWizard = OrderPartsWizard({ parts: table.selectedRecords });
  const importPartWizard = ImportPartWizard({
    categoryId: initialPartData.category
  });

  const rowActions = useCallback(
    (record: any): RowAction[] => {
      const can_edit = user.hasChangePermission(ModelType.part);

      return [
        RowEditAction({
          hidden: !can_edit,
          onClick: () => {
            setSelectedPart(record.pk);
            editPart.open();
          }
        })
      ];
    },
    [user, editPart]
  );

  const tableActions = useMemo(() => {
    return [
      <ActionDropdown
        tooltip={t`Part Actions`}
        icon={<InvenTreeIcon icon='part' />}
        disabled={!table.hasSelectedRecords}
        actions={[
          {
            name: t`Set Category`,
            icon: <InvenTreeIcon icon='category' />,
            tooltip: t`Set category for selected parts`,
            hidden: !user.hasChangeRole(UserRoles.part),
            disabled: !table.hasSelectedRecords,
            onClick: () => {
              setCategory.open();
            }
          },
          {
            name: t`Order Parts`,
            icon: <IconShoppingCart color='blue' />,
            tooltip: t`Order selected parts`,
            hidden: !user.hasAddRole(UserRoles.purchase_order),
            onClick: () => {
              orderPartsWizard.openWizard();
            }
          }
        ]}
      />,
      <AddItemButton
        key='add-part'
        hidden={!user.hasAddRole(UserRoles.part)}
        tooltip={t`Add Part`}
        onClick={() => newPart.open()}
      />,
      <ActionButton
        key='import-part'
        hidden={!user.hasAddRole(UserRoles.part)}
        tooltip={t`Import Part`}
        color='green'
        icon={<IconPackageImport />}
        onClick={() => importPartWizard.openWizard()}
      />
    ];
  }, [user, table.hasSelectedRecords]);

  return (
    <>
      {newPart.modal}
      {editPart.modal}
      {setCategory.modal}
      {orderPartsWizard.wizard}
      {importPartWizard.wizard}
      <InvenTreeTable
        url={apiUrl(ApiEndpoints.part_list)}
        tableState={table}
        columns={tableColumns}
        props={{
          ...props,
          enableDownload: true,
          modelType: ModelType.part,
          tableFilters: tableFilters,
          tableActions: tableActions,
          rowActions: rowActions,
          enableSelection: true,
          enableReports: true,
          enableLabels: true,
          params: {
            ...props.params,
            category_detail: true,
            location_detail: true
          }
        }}
      />
    </>
  );
}<|MERGE_RESOLUTION|>--- conflicted
+++ resolved
@@ -1,6 +1,5 @@
 import { t } from '@lingui/core/macro';
 import { Group, Text } from '@mantine/core';
-import { IconShoppingCart } from '@tabler/icons-react';
 import { type ReactNode, useCallback, useMemo, useState } from 'react';
 
 import { ApiEndpoints } from '@lib/enums/ApiEndpoints';
@@ -8,11 +7,8 @@
 import { UserRoles } from '@lib/enums/Roles';
 import { apiUrl } from '@lib/functions/Api';
 import type { TableFilter } from '@lib/types/Filters';
-<<<<<<< HEAD
 import { IconPackageImport, IconShoppingCart } from '@tabler/icons-react';
 import { ActionButton } from '../../components/buttons/ActionButton';
-=======
->>>>>>> 8b74a40a
 import { AddItemButton } from '../../components/buttons/AddItemButton';
 import { ActionDropdown } from '../../components/items/ActionDropdown';
 import ImportPartWizard from '../../components/wizards/ImportPartWizard';
