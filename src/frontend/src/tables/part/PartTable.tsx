import { t } from '@lingui/macro';
import { Group, Text } from '@mantine/core';
<<<<<<< HEAD
import { ReactNode, useMemo } from 'react';
=======
import { type ReactNode, useMemo } from 'react';
>>>>>>> 06961c6a

import { IconShoppingCart } from '@tabler/icons-react';
import { AddItemButton } from '../../components/buttons/AddItemButton';
import { ActionDropdown } from '../../components/items/ActionDropdown';
import OrderPartsWizard from '../../components/wizards/OrderPartsWizard';
import { formatPriceRange } from '../../defaults/formatters';
import { ApiEndpoints } from '../../enums/ApiEndpoints';
import { ModelType } from '../../enums/ModelType';
import { UserRoles } from '../../enums/Roles';
import { usePartFields } from '../../forms/PartForms';
<<<<<<< HEAD
=======
import { InvenTreeIcon } from '../../functions/icons';
>>>>>>> 06961c6a
import { useCreateApiFormModal } from '../../hooks/UseForm';
import { useTable } from '../../hooks/UseTable';
import { apiUrl } from '../../states/ApiState';
import { useUserState } from '../../states/UserState';
import type { TableColumn } from '../Column';
import { DescriptionColumn, LinkColumn, PartColumn } from '../ColumnRenderers';
import type { TableFilter } from '../Filter';
import { InvenTreeTable, type InvenTreeTableProps } from '../InvenTreeTable';
import { TableHoverCard } from '../TableHoverCard';

/**
 * Construct a list of columns for the part table
 */
function partTableColumns(): TableColumn[] {
  return [
    {
      accessor: 'name',
      title: t`Part`,
      sortable: true,
      noWrap: true,
      render: (record: any) => PartColumn({ part: record })
    },
    {
      accessor: 'IPN',
      sortable: true
    },
    {
      accessor: 'revision',
      sortable: true
    },
    {
      accessor: 'units',
      sortable: true
    },
    DescriptionColumn({}),
    {
      accessor: 'category',
      sortable: true,
      render: (record: any) => record.category_detail?.pathstring
<<<<<<< HEAD
=======
    },
    {
      accessor: 'default_location',
      sortable: true,
      render: (record: any) => record.default_location_detail?.pathstring
>>>>>>> 06961c6a
    },
    {
      accessor: 'total_in_stock',
      sortable: true,

      render: (record) => {
        const extra: ReactNode[] = [];

        const stock = record?.total_in_stock ?? 0;
        const allocated =
          (record?.allocated_to_build_orders ?? 0) +
          (record?.allocated_to_sales_orders ?? 0);
        const available = Math.max(0, stock - allocated);
        const min_stock = record?.minimum_stock ?? 0;

        let text = String(stock);

        let color: string | undefined = undefined;

        if (min_stock > stock) {
          extra.push(
            <Text key='min-stock' c='orange'>
              {`${t`Minimum stock`}: ${min_stock}`}
            </Text>
          );

          color = 'orange';
        }

        if (record.ordering > 0) {
          extra.push(
            <Text key='on-order'>{`${t`On Order`}: ${record.ordering}`}</Text>
          );
        }

        if (record.building) {
          extra.push(
            <Text key='building'>{`${t`Building`}: ${record.building}`}</Text>
          );
        }

        if (record.allocated_to_build_orders > 0) {
          extra.push(
            <Text key='bo-allocations'>
              {`${t`Build Order Allocations`}: ${record.allocated_to_build_orders}`}
            </Text>
          );
        }

        if (record.allocated_to_sales_orders > 0) {
          extra.push(
            <Text key='so-allocations'>
              {`${t`Sales Order Allocations`}: ${record.allocated_to_sales_orders}`}
            </Text>
          );
        }

        if (available != stock) {
          extra.push(
            <Text key='available'>
              {t`Available`}: {available}
            </Text>
          );
        }

        if (record.external_stock > 0) {
          extra.push(
            <Text key='external'>
              {t`External stock`}: {record.external_stock}
            </Text>
          );
        }

        if (stock <= 0) {
          color = 'red';
          text = t`No stock`;
        } else if (available <= 0) {
          color = 'orange';
        } else if (available < min_stock) {
          color = 'yellow';
        }

        return (
          <TableHoverCard
            value={
<<<<<<< HEAD
              <Group gap="xs" justify="left" wrap="nowrap">
=======
              <Group gap='xs' justify='left' wrap='nowrap'>
>>>>>>> 06961c6a
                <Text c={color}>{text}</Text>
                {record.units && (
                  <Text size='xs' c={color}>
                    [{record.units}]
                  </Text>
                )}
              </Group>
            }
            title={t`Stock Information`}
            extra={extra}
          />
        );
      }
    },
    {
      accessor: 'price_range',
      title: t`Price Range`,
      sortable: true,
      ordering: 'pricing_max',
      render: (record: any) =>
        formatPriceRange(record.pricing_min, record.pricing_max)
    },
    LinkColumn({})
  ];
}

/**
 * Construct a set of filters for the part table
 */
function partTableFilters(): TableFilter[] {
  return [
    {
      name: 'active',
      label: t`Active`,
      description: t`Filter by part active status`,
      type: 'boolean'
    },
    {
      name: 'locked',
      label: t`Locked`,
      description: t`Filter by part locked status`,
      type: 'boolean'
    },
    {
      name: 'assembly',
      label: t`Assembly`,
      description: t`Filter by assembly attribute`,
      type: 'boolean'
    },
    {
      name: 'cascade',
      label: t`Include Subcategories`,
      description: t`Include parts in subcategories`,
      type: 'boolean'
    },
    {
      name: 'component',
      label: t`Component`,
      description: t`Filter by component attribute`,
      type: 'boolean'
    },
    {
      name: 'testable',
      label: t`Testable`,
      description: t`Filter by testable attribute`,
      type: 'boolean'
    },
    {
      name: 'trackable',
      label: t`Trackable`,
      description: t`Filter by trackable attribute`,
      type: 'boolean'
    },
    {
      name: 'has_units',
      label: t`Has Units`,
      description: t`Filter by parts which have units`,
      type: 'boolean'
    },
    {
      name: 'has_ipn',
      label: t`Has IPN`,
      description: t`Filter by parts which have an internal part number`,
      type: 'boolean'
    },
    {
      name: 'has_stock',
      label: t`Has Stock`,
      description: t`Filter by parts which have stock`,
      type: 'boolean'
    },
    {
      name: 'low_stock',
      label: t`Low Stock`,
      description: t`Filter by parts which have low stock`,
      type: 'boolean'
    },
    {
      name: 'purchaseable',
      label: t`Purchaseable`,
      description: t`Filter by parts which are purchaseable`,
      type: 'boolean'
    },
    {
      name: 'salable',
      label: t`Salable`,
      description: t`Filter by parts which are salable`,
      type: 'boolean'
    },
    {
      name: 'virtual',
      label: t`Virtual`,
      description: t`Filter by parts which are virtual`,
      type: 'choice',
      choices: [
        { value: 'true', label: t`Virtual` },
        { value: 'false', label: t`Not Virtual` }
      ]
    },
    {
      name: 'is_template',
      label: t`Is Template`,
      description: t`Filter by parts which are templates`,
      type: 'boolean'
    },
    {
      name: 'is_variant',
      label: t`Is Variant`,
      description: t`Filter by parts which are variants`,
      type: 'boolean'
    },
    {
      name: 'is_revision',
      label: t`Is Revision`,
      description: t`Filter by parts which are revisions`
    },
    {
      name: 'has_revisions',
      label: t`Has Revisions`,
      description: t`Filter by parts which have revisions`
    },
    {
      name: 'has_pricing',
      label: t`Has Pricing`,
      description: t`Filter by parts which have pricing information`,
      type: 'boolean'
    },
    {
      name: 'unallocated_stock',
      label: t`Available Stock`,
      description: t`Filter by parts which have available stock`,
      type: 'boolean'
    },
    {
      name: 'starred',
      label: t`Subscribed`,
      description: t`Filter by parts to which the user is subscribed`,
      type: 'boolean'
    },
    {
      name: 'stocktake',
      label: t`Has Stocktake`,
      description: t`Filter by parts which have stocktake information`,
      type: 'boolean'
    }
  ];
}

/**
 * PartListTable - Displays a list of parts, based on the provided parameters
 * @param {Object} params - The query parameters to pass to the API
 * @returns
 */
export function PartListTable({
  props,
  defaultPartData
}: Readonly<{
  props: InvenTreeTableProps;
  defaultPartData?: any;
}>) {
  const tableColumns = useMemo(() => partTableColumns(), []);
  const tableFilters = useMemo(() => partTableFilters(), []);

  const table = useTable('part-list');
  const user = useUserState();
<<<<<<< HEAD
=======

  const initialPartData = useMemo(() => {
    return defaultPartData ?? props.params ?? {};
  }, [defaultPartData, props.params]);
>>>>>>> 06961c6a

  const newPart = useCreateApiFormModal({
    url: ApiEndpoints.part_list,
    title: t`Add Part`,
    fields: usePartFields({ create: true }),
    initialData: initialPartData,
    follow: true,
    modelType: ModelType.part
  });

  const orderPartsWizard = OrderPartsWizard({ parts: table.selectedRecords });

  const tableActions = useMemo(() => {
    return [
      <ActionDropdown
        tooltip={t`Part Actions`}
        icon={<InvenTreeIcon icon='part' />}
        disabled={!table.hasSelectedRecords}
        actions={[
          {
            name: t`Order Parts`,
            icon: <IconShoppingCart color='blue' />,
            tooltip: t`Order selected parts`,
            onClick: () => {
              orderPartsWizard.openWizard();
            }
          }
        ]}
      />,
      <AddItemButton
        key='add-part'
        hidden={!user.hasAddRole(UserRoles.part)}
        tooltip={t`Add Part`}
        onClick={() => newPart.open()}
      />
    ];
  }, [user, table.hasSelectedRecords]);

  return (
    <>
      {newPart.modal}
      {orderPartsWizard.wizard}
      <InvenTreeTable
        url={apiUrl(ApiEndpoints.part_list)}
        tableState={table}
        columns={tableColumns}
        props={{
          ...props,
          enableDownload: true,
          modelType: ModelType.part,
          tableFilters: tableFilters,
          tableActions: tableActions,
          enableSelection: true,
          enableReports: true,
          enableLabels: true,
          params: {
            ...props.params,
            category_detail: true,
            location_detail: true
          }
        }}
      />
    </>
  );
}<|MERGE_RESOLUTION|>--- conflicted
+++ resolved
@@ -1,10 +1,6 @@
 import { t } from '@lingui/macro';
 import { Group, Text } from '@mantine/core';
-<<<<<<< HEAD
-import { ReactNode, useMemo } from 'react';
-=======
 import { type ReactNode, useMemo } from 'react';
->>>>>>> 06961c6a
 
 import { IconShoppingCart } from '@tabler/icons-react';
 import { AddItemButton } from '../../components/buttons/AddItemButton';
@@ -15,10 +11,7 @@
 import { ModelType } from '../../enums/ModelType';
 import { UserRoles } from '../../enums/Roles';
 import { usePartFields } from '../../forms/PartForms';
-<<<<<<< HEAD
-=======
 import { InvenTreeIcon } from '../../functions/icons';
->>>>>>> 06961c6a
 import { useCreateApiFormModal } from '../../hooks/UseForm';
 import { useTable } from '../../hooks/UseTable';
 import { apiUrl } from '../../states/ApiState';
@@ -58,14 +51,11 @@
       accessor: 'category',
       sortable: true,
       render: (record: any) => record.category_detail?.pathstring
-<<<<<<< HEAD
-=======
     },
     {
       accessor: 'default_location',
       sortable: true,
       render: (record: any) => record.default_location_detail?.pathstring
->>>>>>> 06961c6a
     },
     {
       accessor: 'total_in_stock',
@@ -151,11 +141,7 @@
         return (
           <TableHoverCard
             value={
-<<<<<<< HEAD
-              <Group gap="xs" justify="left" wrap="nowrap">
-=======
               <Group gap='xs' justify='left' wrap='nowrap'>
->>>>>>> 06961c6a
                 <Text c={color}>{text}</Text>
                 {record.units && (
                   <Text size='xs' c={color}>
@@ -341,13 +327,10 @@
 
   const table = useTable('part-list');
   const user = useUserState();
-<<<<<<< HEAD
-=======
 
   const initialPartData = useMemo(() => {
     return defaultPartData ?? props.params ?? {};
   }, [defaultPartData, props.params]);
->>>>>>> 06961c6a
 
   const newPart = useCreateApiFormModal({
     url: ApiEndpoints.part_list,
