import { t } from '@lingui/macro';
import { Group, Text } from '@mantine/core';
import { type ReactNode, useCallback, useMemo, useState } from 'react';
import { useNavigate } from 'react-router-dom';

import { AddItemButton } from '../../components/buttons/AddItemButton';
import type { ApiFormFieldSet } from '../../components/forms/fields/ApiFormField';
import { Thumbnail } from '../../components/images/Thumbnail';
import { ApiEndpoints } from '../../enums/ApiEndpoints';
import { UserRoles } from '../../enums/Roles';
import {
  useCreateApiFormModal,
  useDeleteApiFormModal,
  useEditApiFormModal
} from '../../hooks/UseForm';
import { useTable } from '../../hooks/UseTable';
import { apiUrl } from '../../states/ApiState';
import { useUserState } from '../../states/UserState';
import type { TableColumn } from '../Column';
import { NoteColumn } from '../ColumnRenderers';
import { InvenTreeTable } from '../InvenTreeTable';
import { type RowAction, RowDeleteAction, RowEditAction } from '../RowActions';

/**
 * Construct a table listing related parts for a given part
 */
export function RelatedPartTable({
  partId
}: Readonly<{ partId: number }>): ReactNode {
  const table = useTable('relatedparts');

  const navigate = useNavigate();

  const user = useUserState();

  // Construct table columns for this table
  const tableColumns: TableColumn[] = useMemo(() => {
    function getPart(record: any) {
      if (record.part_1 == partId) {
        return record.part_2_detail;
      } else {
        return record.part_1_detail;
      }
    }

    return [
      {
        accessor: 'part',
        title: t`Part`,
        switchable: false,
        render: (record: any) => {
          const part = getPart(record);
          return (
            <Group
<<<<<<< HEAD
              wrap="nowrap"
              justify="left"
=======
              wrap='nowrap'
              justify='left'
>>>>>>> 06961c6a
              onClick={() => {
                navigate(`/part/${part.pk}/`);
              }}
            >
              <Thumbnail src={part.thumbnail || part.image} />
              <Text>{part.name}</Text>
            </Group>
          );
        }
      },
      {
        accessor: 'ipn',
        title: t`IPN`,
        switchable: true,
        render: (record: any) => {
          const part = getPart(record);
          return part.IPN;
        }
      },
      {
        accessor: 'description',
        title: t`Part Description`,
        ellipsis: true,
        render: (record: any) => {
          return getPart(record).description;
        }
      },
      NoteColumn({})
    ];
  }, [partId]);

  const relatedPartFields: ApiFormFieldSet = useMemo(() => {
    return {
      part_1: {
        hidden: true
      },
      part_2: {},
      note: {}
    };
  }, []);

  const newRelatedPart = useCreateApiFormModal({
    url: ApiEndpoints.related_part_list,
    title: t`Add Related Part`,
    fields: relatedPartFields,
    initialData: {
      part_1: partId
    },
    table: table
  });

  const [selectedRelatedPart, setSelectedRelatedPart] = useState<
    number | undefined
  >(undefined);

  const deleteRelatedPart = useDeleteApiFormModal({
    url: ApiEndpoints.related_part_list,
    pk: selectedRelatedPart,
    title: t`Delete Related Part`,
    table: table
  });

  const editRelatedPart = useEditApiFormModal({
    url: ApiEndpoints.related_part_list,
    pk: selectedRelatedPart,
    title: t`Edit Related Part`,
    fields: {
      note: {}
    },
    table: table
  });

  const tableActions: ReactNode[] = useMemo(() => {
    return [
      <AddItemButton
        key='add-related-part'
        tooltip={t`Add Related Part`}
        hidden={!user.hasAddRole(UserRoles.part)}
        onClick={() => newRelatedPart.open()}
      />
    ];
  }, [user]);

  const rowActions = useCallback(
    (record: any): RowAction[] => {
      return [
        RowEditAction({
          hidden: !user.hasChangeRole(UserRoles.part),
          onClick: () => {
            setSelectedRelatedPart(record.pk);
            editRelatedPart.open();
          }
        }),
        RowDeleteAction({
          hidden: !user.hasDeleteRole(UserRoles.part),
          onClick: () => {
            setSelectedRelatedPart(record.pk);
            deleteRelatedPart.open();
          }
        })
      ];
    },
    [user]
  );

  return (
    <>
      {newRelatedPart.modal}
      {editRelatedPart.modal}
      {deleteRelatedPart.modal}
      <InvenTreeTable
        url={apiUrl(ApiEndpoints.related_part_list)}
        tableState={table}
        columns={tableColumns}
        props={{
          params: {
            part: partId,
            category_detail: true
          },
          rowActions: rowActions,
          tableActions: tableActions
        }}
      />
    </>
  );
}<|MERGE_RESOLUTION|>--- conflicted
+++ resolved
@@ -52,13 +52,8 @@
           const part = getPart(record);
           return (
             <Group
-<<<<<<< HEAD
-              wrap="nowrap"
-              justify="left"
-=======
               wrap='nowrap'
               justify='left'
->>>>>>> 06961c6a
               onClick={() => {
                 navigate(`/part/${part.pk}/`);
               }}
