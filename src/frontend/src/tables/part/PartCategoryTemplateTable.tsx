--- conflicted
+++ resolved
@@ -93,11 +93,7 @@
           }
 
           return (
-<<<<<<< HEAD
-            <Group justify="space-between" grow>
-=======
             <Group justify='space-between' grow>
->>>>>>> 06961c6a
               <Text>{record.default_value}</Text>
               {units && <Text size='xs'>{units}</Text>}
             </Group>
