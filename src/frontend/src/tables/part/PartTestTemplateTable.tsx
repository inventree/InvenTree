--- conflicted
+++ resolved
@@ -1,12 +1,7 @@
 import { Trans, t } from '@lingui/macro';
 import { Alert, Badge, Stack, Text } from '@mantine/core';
-<<<<<<< HEAD
-import { IconArrowRight, IconLock } from '@tabler/icons-react';
+import { IconLock } from '@tabler/icons-react';
 import { type ReactNode, useCallback, useMemo, useState } from 'react';
-=======
-import { IconLock } from '@tabler/icons-react';
-import { ReactNode, useCallback, useMemo, useState } from 'react';
->>>>>>> 255a5d08
 import { useNavigate } from 'react-router-dom';
 
 import { AddItemButton } from '../../components/buttons/AddItemButton';
@@ -27,16 +22,12 @@
 import { BooleanColumn, DescriptionColumn } from '../ColumnRenderers';
 import type { TableFilter } from '../Filter';
 import { InvenTreeTable } from '../InvenTreeTable';
-<<<<<<< HEAD
-import { type RowAction, RowDeleteAction, RowEditAction } from '../RowActions';
-=======
 import {
-  RowAction,
+  type RowAction,
   RowDeleteAction,
   RowEditAction,
   RowViewAction
 } from '../RowActions';
->>>>>>> 255a5d08
 import { TableHoverCard } from '../TableHoverCard';
 
 export default function PartTestTemplateTable({
