--- conflicted
+++ resolved
@@ -324,22 +324,6 @@
   return UserFilter({
     name: 'created_by',
     label: t`Created By`,
-<<<<<<< HEAD
-    description: t`Filter by user who created the order`,
-    choices: choices
-  };
-}
-
-export function CategoryFilter({
-  choices
-}: { choices: TableFilterChoice[] }): TableFilter {
-  return {
-    name: 'category',
-    label: t`Category`,
-    description: t`Filter by part category`,
-    choices: choices
-  };
-=======
     description: t`Filter by user who created the order`
   });
 }
@@ -350,5 +334,15 @@
     label: t`Issued By`,
     description: t`Filter by user who issued the order`
   });
->>>>>>> b25bf5e6
+}
+
+export function CategoryFilter({
+  choices
+}: { choices: TableFilterChoice[] }): TableFilter {
+  return {
+    name: 'category',
+    label: t`Category`,
+    description: t`Filter by part category`,
+    choices: choices
+  };
 }