--- conflicted
+++ resolved
@@ -14,25 +14,6 @@
 
 import { getBaseUrl } from '@lib/functions';
 import MainView from './views/MainView';
-
-// define settings
-<<<<<<< HEAD
-=======
-declare global {
-  interface Window {
-    INVENTREE_SETTINGS: {
-      server_list: HostList;
-      default_server: string;
-      show_server_selector: boolean;
-      base_url?: string;
-      api_host?: string;
-      sentry_dsn?: string;
-      environment?: string;
-    };
-    React: typeof React;
-  }
-}
->>>>>>> 7f5a4477
 
 // Running in dev mode (i.e. vite)
 export const IS_DEV = import.meta.env.DEV;
