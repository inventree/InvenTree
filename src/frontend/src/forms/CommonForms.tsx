import { IconUsers } from '@tabler/icons-react';
import { useMemo, useState } from 'react';

<<<<<<< HEAD
import { ApiFormFieldSet } from '../components/forms/fields/ApiFormField';
import {
  StatusCodeInterface,
  StatusCodeListInterface
} from '../components/render/StatusRenderer';
import { useGlobalStatusState } from '../states/StatusState';
=======
import type { ApiFormFieldSet } from '../components/forms/fields/ApiFormField';
>>>>>>> 01aa8bb2

export function projectCodeFields(): ApiFormFieldSet {
  return {
    code: {},
    description: {},
    responsible: {
      icon: <IconUsers />
    }
  };
}

export function useCustomStateFields(): ApiFormFieldSet {
  // Status codes
  const statusCodes = useGlobalStatusState();

  // Selected base status class
  const [statusClass, setStatusClass] = useState<string>('');

  // Construct a list of status options based on the selected status class
  const statusOptions: any[] = useMemo(() => {
    let options: any[] = [];

    const valuesList = Object.values(statusCodes.status ?? {}).find(
      (value: StatusCodeListInterface) => value.statusClass === statusClass
    );

    Object.values(valuesList?.values ?? {}).forEach(
      (value: StatusCodeInterface) => {
        options.push({
          value: value.key,
          display_name: value.label
        });
      }
    );

    return options;
  }, [statusCodes, statusClass]);

  return useMemo(() => {
    return {
      reference_status: {
        onValueChange(value) {
          setStatusClass(value);
        }
      },
      logical_key: {
        field_type: 'choice',
        choices: statusOptions
      },
      key: {},
      name: {},
      label: {},
      color: {},
      model: {}
    };
  }, [statusOptions]);
}

export function customUnitsFields(): ApiFormFieldSet {
  return {
    name: {},
    definition: {},
    symbol: {}
  };
}

export function extraLineItemFields(): ApiFormFieldSet {
  return {
    order: {
      hidden: true
    },
    reference: {},
    description: {},
    quantity: {},
    price: {},
    price_currency: {},
    notes: {},
    link: {}
  };
}<|MERGE_RESOLUTION|>--- conflicted
+++ resolved
@@ -1,16 +1,12 @@
 import { IconUsers } from '@tabler/icons-react';
 import { useMemo, useState } from 'react';
 
-<<<<<<< HEAD
-import { ApiFormFieldSet } from '../components/forms/fields/ApiFormField';
-import {
+import type { ApiFormFieldSet } from '../components/forms/fields/ApiFormField';
+import type {
   StatusCodeInterface,
   StatusCodeListInterface
 } from '../components/render/StatusRenderer';
 import { useGlobalStatusState } from '../states/StatusState';
-=======
-import type { ApiFormFieldSet } from '../components/forms/fields/ApiFormField';
->>>>>>> 01aa8bb2
 
 export function projectCodeFields(): ApiFormFieldSet {
   return {
@@ -31,7 +27,7 @@
 
   // Construct a list of status options based on the selected status class
   const statusOptions: any[] = useMemo(() => {
-    let options: any[] = [];
+    const options: any[] = [];
 
     const valuesList = Object.values(statusCodes.status ?? {}).find(
       (value: StatusCodeListInterface) => value.statusClass === statusClass
