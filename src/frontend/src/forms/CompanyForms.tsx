import { t } from '@lingui/macro';
import {
  IconAt,
  IconCurrencyDollar,
  IconGlobe,
  IconHash,
  IconLink,
  IconNote,
  IconPackage,
  IconPhone
} from '@tabler/icons-react';
import { useEffect, useMemo, useState } from 'react';

import { ApiFormFieldSet } from '../components/forms/fields/ApiFormField';
import { ApiEndpoints } from '../enums/ApiEndpoints';
import { openEditApiForm } from '../functions/forms';

/**
 * Field set for SupplierPart instance
 */
export function useSupplierPartFields({
  partPk,
  supplierPk,
  hidePart
}: {
  partPk?: number;
  supplierPk?: number;
  hidePart?: boolean;
}) {
  const [part, setPart] = useState<number | undefined>(partPk);

  useEffect(() => {
    setPart(partPk);
  }, [partPk]);

  return useMemo(() => {
    const fields: ApiFormFieldSet = {
      part: {
        hidden: hidePart,
        value: part,
        onValueChange: setPart,
        filters: {
          purchaseable: true
        }
      },
      manufacturer_part: {
        filters: {
          part_detail: true,
          manufacturer_detail: true
        },
        adjustFilters: (filters: any) => {
          if (part) {
            filters.part = part;
          }

          return filters;
        }
      },
      supplier: {},
      SKU: {
        icon: <IconHash />
      },
      description: {},
      link: {
        icon: <IconLink />
      },
      note: {
        icon: <IconNote />
      },
      pack_quantity: {},
      packaging: {
        icon: <IconPackage />
      }
    };

    if (supplierPk !== undefined) {
      fields.supplier.value = supplierPk;
    }

    return fields;
  }, [part]);
}

export function useManufacturerPartFields() {
  return useMemo(() => {
    const fields: ApiFormFieldSet = {
      part: {},
      manufacturer: {},
      MPN: {},
      description: {},
      link: {}
    };

    return fields;
  }, []);
}

export function useManufacturerPartParameterFields() {
  return useMemo(() => {
    const fields: ApiFormFieldSet = {
      name: {},
      value: {},
      units: {}
    };

    return fields;
  }, []);
}

/**
 * Field set for editing a company instance
 */
export function companyFields(): ApiFormFieldSet {
  return {
    name: {},
    description: {},
    website: {
      icon: <IconGlobe />
    },
    currency: {
      icon: <IconCurrencyDollar />
    },
    phone: {
      icon: <IconPhone />
    },
    email: {
      icon: <IconAt />
    },
    is_supplier: {},
    is_manufacturer: {},
    is_customer: {}
  };
}

<<<<<<< HEAD
=======
/**
 * Edit a company instance
 */
export function editCompany({
  pk,
  callback
}: {
  pk: number;
  callback?: () => void;
}) {
  openEditApiForm({
    title: t`Edit Company`,
    url: ApiEndpoints.company_list,
    pk: pk,
    fields: companyFields(),
    successMessage: t`Company updated`,
    onFormSuccess: callback
  });
}

>>>>>>> 282ecebc
export function contactFields(): ApiFormFieldSet {
  return {
    company: {},
    name: {},
    phone: {},
    email: {},
    role: {}
  };
}

export function addressFields(): ApiFormFieldSet {
  return {
    company: {},
    title: {},
    primary: {},
    line1: {},
    line2: {},
    postal_code: {},
    postal_city: {},
    province: {},
    country: {},
    shipping_notes: {},
    internal_shipping_notes: {},
    link: {}
  };
}<|MERGE_RESOLUTION|>--- conflicted
+++ resolved
@@ -132,29 +132,6 @@
   };
 }
 
-<<<<<<< HEAD
-=======
-/**
- * Edit a company instance
- */
-export function editCompany({
-  pk,
-  callback
-}: {
-  pk: number;
-  callback?: () => void;
-}) {
-  openEditApiForm({
-    title: t`Edit Company`,
-    url: ApiEndpoints.company_list,
-    pk: pk,
-    fields: companyFields(),
-    successMessage: t`Company updated`,
-    onFormSuccess: callback
-  });
-}
-
->>>>>>> 282ecebc
 export function contactFields(): ApiFormFieldSet {
   return {
     company: {},
