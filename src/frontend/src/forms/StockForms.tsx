import { t } from '@lingui/macro';
import { Flex, Group, NumberInput, Skeleton, Text } from '@mantine/core';
import { modals } from '@mantine/modals';
import { useQuery, useSuspenseQuery } from '@tanstack/react-query';
import { Suspense, useCallback, useEffect, useMemo, useState } from 'react';
import { useFormContext } from 'react-hook-form';

import { api } from '../App';
import { ActionButton } from '../components/buttons/ActionButton';
import {
  ApiFormAdjustFilterType,
  ApiFormFieldSet
} from '../components/forms/fields/ApiFormField';
import { Thumbnail } from '../components/images/Thumbnail';
import { StylishText } from '../components/items/StylishText';
import { StatusRenderer } from '../components/render/StatusRenderer';
import { ApiEndpoints } from '../enums/ApiEndpoints';
import { ModelType } from '../enums/ModelType';
import { InvenTreeIcon } from '../functions/icons';
import {
  ApiFormModalProps,
  useCreateApiFormModal,
  useDeleteApiFormModal
} from '../hooks/UseForm';
import { useGenerator } from '../hooks/UseGenerator';
import { apiUrl } from '../states/ApiState';

/**
 * Construct a set of fields for creating / editing a StockItem instance
 */
export function useStockFields({
  create = false
}: {
  create: boolean;
}): ApiFormFieldSet {
  const [part, setPart] = useState<number | null>(null);
  const [supplierPart, setSupplierPart] = useState<number | null>(null);

  const [batchCode, setBatchCode] = useState<string>('');

  const batchGenerator = useGenerator(
    ApiEndpoints.stock_generate_batch_code,
    'batch_code',
    (value: any) => {
      if (!batchCode) {
        setBatchCode(value);
      }
    }
  );

  return useMemo(() => {
    const fields: ApiFormFieldSet = {
      part: {
        value: part,
        disabled: !create,
<<<<<<< HEAD
        onValueChange: (value) => {
          setPart(value);
=======
        onValueChange: (change) => {
          setPart(change);
>>>>>>> 289af4e9
          // TODO: implement remaining functionality from old stock.py

          batchGenerator.update({ part: value });
          // Clear the 'supplier_part' field if the part is changed
          setSupplierPart(null);
        }
      },
      supplier_part: {
        // TODO: icon
        value: supplierPart,
        onValueChange: (value) => {
          setSupplierPart(value);
        },
        filters: {
          part_detail: true,
          supplier_detail: true,
          ...(part ? { part } : {})
        },
        adjustFilters: (adjust: ApiFormAdjustFilterType) => {
          if (adjust.data.part) {
            adjust.filters['part'] = adjust.data.part;
          }

          return adjust.filters;
        }
      },
      use_pack_size: {
        hidden: !create,
        description: t`Add given quantity as packs instead of individual items`
      },
      location: {
        hidden: !create,
        onValueChange: (value) => {
          batchGenerator.update({ location: value });
        },
        filters: {
          structural: false
        }
        // TODO: icon
      },
      quantity: {
        hidden: !create,
        description: t`Enter initial quantity for this stock item`,
        onValueChange: (value) => {
          batchGenerator.update({ quantity: value });
        }
      },
      serial_numbers: {
        // TODO: icon
        field_type: 'string',
        label: t`Serial Numbers`,
        description: t`Enter serial numbers for new stock (or leave blank)`,
        required: false,
        hidden: !create
      },
      serial: {
        hidden: create
        // TODO: icon
      },
      batch: {
        // TODO: icon
        value: batchCode,
        onValueChange: (value) => setBatchCode(value)
      },
      status: {},
      expiry_date: {
        // TODO: icon
      },
      purchase_price: {
        // TODO: icon
      },
      purchase_price_currency: {
        // TODO: icon
      },
      packaging: {
        // TODO: icon,
      },
      link: {
        // TODO: icon
      },
      owner: {
        // TODO: icon
      },
      delete_on_deplete: {}
    };

    // TODO: Handle custom field management based on provided options
    // TODO: refer to stock.py in original codebase

    return fields;
  }, [part, supplierPart, batchCode]);
}

/**
 * Launch a form to create a new StockItem instance
 */
export function useCreateStockItem() {
  const fields = useStockFields({ create: true });

  return useCreateApiFormModal({
    url: ApiEndpoints.stock_item_list,
    fields: fields,
    title: t`Add Stock Item`
  });
}

function StockItemDefaultMove({
  stockItem,
  value
}: {
  stockItem: any;
  value: any;
}) {
  const { data } = useSuspenseQuery({
    queryKey: [
      'location',
      stockItem.part_detail.default_location ??
        stockItem.part_detail.category_default_location
    ],
    queryFn: async () => {
      const url = apiUrl(
        ApiEndpoints.stock_location_list,
        stockItem.part_detail.default_location ??
          stockItem.part_detail.category_default_location
      );

      return api
        .get(url)
        .then((response) => {
          switch (response.status) {
            case 200:
              return response.data;
            default:
              return null;
          }
        })
        .catch(() => {
          return null;
        });
    }
  });

  return (
    <Flex gap="sm" justify="space-evenly" align="center">
      <Flex gap="sm" direction="column" align="center">
        <Text>
          {value} x {stockItem.part_detail.name}
        </Text>
        <Thumbnail
          src={stockItem.part_detail.thumbnail}
          size={80}
          align="center"
        />
      </Flex>
      <Flex direction="column" gap="sm" align="center">
        <Text>{stockItem.location_detail.pathstring}</Text>
        <InvenTreeIcon icon="arrow_down" />
        <Suspense fallback={<Skeleton width="150px" />}>
          <Text>{data?.pathstring}</Text>
        </Suspense>
      </Flex>
    </Flex>
  );
}

function moveToDefault(
  stockItem: any,
  value: StockItemQuantity,
  refresh: () => void
) {
  modals.openConfirmModal({
    title: <StylishText>Confirm Stock Transfer</StylishText>,
    children: <StockItemDefaultMove stockItem={stockItem} value={value} />,
    onConfirm: () => {
      if (
        stockItem.location === stockItem.part_detail.default_location ||
        stockItem.location === stockItem.part_detail.category_default_location
      ) {
        return;
      }
      api
        .post(apiUrl(ApiEndpoints.stock_transfer), {
          items: [
            {
              pk: stockItem.pk,
              quantity: value,
              batch: stockItem.batch,
              status: stockItem.status
            }
          ],
          location:
            stockItem.part_detail.default_location ??
            stockItem.part_detail.category_default_location
        })
        .then((response) => {
          refresh();
          return response.data;
        })
        .catch(() => {
          return null;
        });
    }
  });
}

type StockAdjustmentItemWithRecord = {
  obj: any;
} & StockAdjustmentItem;

type TableFieldRefreshFn = (idx: number) => void;
type TableFieldChangeFn = (idx: number, key: string, value: any) => void;

type StockRow = {
  item: StockAdjustmentItemWithRecord;
  idx: number;
  changeFn: TableFieldChangeFn;
  removeFn: TableFieldRefreshFn;
};

function StockOperationsRow({
  input,
  transfer = false,
  add = false,
  setMax = false,
  merge = false,
  record
}: {
  input: StockRow;
  transfer?: boolean;
  add?: boolean;
  setMax?: boolean;
  merge?: boolean;
  record?: any;
}) {
  const item = input.item;

  const [value, setValue] = useState<StockItemQuantity>(
    add ? 0 : item.quantity ?? 0
  );

  const onChange = useCallback(
    (value: any) => {
      setValue(value);
      input.changeFn(input.idx, 'quantity', value);
    },
    [item]
  );

  const removeAndRefresh = () => {
    input.removeFn(input.idx);
  };

  const stockString: string = useMemo(() => {
    if (!record.serial) {
      return `${record.quantity}`;
    } else {
      return `#${record.serial}`;
    }
  }, [record]);

  return (
    <tr>
      <td>
        <Flex gap="sm" align="center">
          <Thumbnail
            size={40}
            src={record.part_detail.thumbnail}
            align="center"
          />
          <div>{record.part_detail.name}</div>
        </Flex>
      </td>
      <td>{record.location ? record.location_detail.pathstring : '-'}</td>
      <td>
        <Flex align="center" gap="xs">
          <Group position="apart">
            <Text>{stockString}</Text>
            <StatusRenderer status={record.status} type={ModelType.stockitem} />
          </Group>
        </Flex>
      </td>
      {!merge && (
        <td>
          <NumberInput
            value={value}
            onChange={onChange}
            disabled={!!record.serial && record.quantity == 1}
            max={setMax ? record.quantity : undefined}
            min={0}
            style={{ maxWidth: '100px' }}
          />
        </td>
      )}
      <td>
        <Flex gap="3px">
          {transfer && (
            <ActionButton
              onClick={() => moveToDefault(record, value, removeAndRefresh)}
              icon={<InvenTreeIcon icon="default_location" />}
              tooltip={t`Move to default location`}
              tooltipAlignment="top"
              disabled={
                !record.part_detail.default_location &&
                !record.part_detail.category_default_location
              }
            />
          )}
          <ActionButton
            onClick={() => input.removeFn(input.idx)}
            icon={<InvenTreeIcon icon="square_x" />}
            tooltip={t`Remove item from list`}
            tooltipAlignment="top"
            color="red"
          />
        </Flex>
      </td>
    </tr>
  );
}

type StockItemQuantity = number | '' | undefined;

type StockAdjustmentItem = {
  pk: number;
  quantity: StockItemQuantity;
  batch?: string;
  status?: number | '' | null;
  packaging?: string;
};

function mapAdjustmentItems(items: any[]) {
  const mappedItems: StockAdjustmentItemWithRecord[] = items.map((elem) => {
    return {
      pk: elem.pk,
      quantity: elem.quantity,
      batch: elem.batch,
      status: elem.status,
      packaging: elem.packaging,
      obj: elem
    };
  });

  return mappedItems;
}

function stockTransferFields(items: any[]): ApiFormFieldSet {
  if (!items) {
    return {};
  }

  const records = Object.fromEntries(items.map((item) => [item.pk, item]));

  const fields: ApiFormFieldSet = {
    items: {
      field_type: 'table',
      value: mapAdjustmentItems(items),
      modelRenderer: (val) => {
        return (
          <StockOperationsRow
            input={val}
            transfer
            setMax
            key={val.item.pk}
            record={records[val.item.pk]}
          />
        );
      },
      headers: [t`Part`, t`Location`, t`In Stock`, t`Move`, t`Actions`]
    },
    location: {
      filters: {
        structural: false
      }
      // TODO: icon
    },
    notes: {}
  };
  return fields;
}

function stockRemoveFields(items: any[]): ApiFormFieldSet {
  if (!items) {
    return {};
  }

  const records = Object.fromEntries(items.map((item) => [item.pk, item]));

  const fields: ApiFormFieldSet = {
    items: {
      field_type: 'table',
      value: mapAdjustmentItems(items),
      modelRenderer: (val) => {
        return (
          <StockOperationsRow
            input={val}
            setMax
            key={val.item.pk}
            record={records[val.item.pk]}
          />
        );
      },
      headers: [t`Part`, t`Location`, t`In Stock`, t`Remove`, t`Actions`]
    },
    notes: {}
  };

  return fields;
}

function stockAddFields(items: any[]): ApiFormFieldSet {
  if (!items) {
    return {};
  }

  const records = Object.fromEntries(items.map((item) => [item.pk, item]));

  const fields: ApiFormFieldSet = {
    items: {
      field_type: 'table',
      value: mapAdjustmentItems(items),
      modelRenderer: (val) => {
        return (
          <StockOperationsRow
            input={val}
            add
            key={val.item.pk}
            record={records[val.item.pk]}
          />
        );
      },
      headers: [t`Part`, t`Location`, t`In Stock`, t`Add`, t`Actions`]
    },
    notes: {}
  };

  return fields;
}

function stockCountFields(items: any[]): ApiFormFieldSet {
  if (!items) {
    return {};
  }

  const records = Object.fromEntries(items.map((item) => [item.pk, item]));

  const fields: ApiFormFieldSet = {
    items: {
      field_type: 'table',
      value: mapAdjustmentItems(items),
      modelRenderer: (val) => {
        return (
          <StockOperationsRow
            input={val}
            key={val.item.pk}
            record={records[val.item.pk]}
          />
        );
      },
      headers: [t`Part`, t`Location`, t`In Stock`, t`Count`, t`Actions`]
    },
    notes: {}
  };

  return fields;
}

function stockChangeStatusFields(items: any[]): ApiFormFieldSet {
  if (!items) {
    return {};
  }

  const records = Object.fromEntries(items.map((item) => [item.pk, item]));

  const fields: ApiFormFieldSet = {
    items: {
      field_type: 'table',
      value: items.map((elem) => {
        return elem.pk;
      }),
      modelRenderer: (val) => {
        return (
          <StockOperationsRow
            input={val}
            key={val.item}
            merge
            record={records[val.item]}
          />
        );
      },
      headers: [t`Part`, t`Location`, t`In Stock`, t`Actions`]
    },
    status: {},
    note: {}
  };

  return fields;
}

function stockMergeFields(items: any[]): ApiFormFieldSet {
  if (!items) {
    return {};
  }

  const records = Object.fromEntries(items.map((item) => [item.pk, item]));

  const fields: ApiFormFieldSet = {
    items: {
      field_type: 'table',
      value: items.map((elem) => {
        return {
          item: elem.pk,
          obj: elem
        };
      }),
      modelRenderer: (val) => {
        return (
          <StockOperationsRow
            input={val}
            key={val.item.item}
            merge
            record={records[val.item.item]}
          />
        );
      },
      headers: [t`Part`, t`Location`, t`In Stock`, t`Actions`]
    },
    location: {
      default: items[0]?.part_detail.default_location,
      filters: {
        structural: false
      }
    },
    notes: {},
    allow_mismatched_suppliers: {},
    allow_mismatched_status: {}
  };

  return fields;
}

function stockAssignFields(items: any[]): ApiFormFieldSet {
  if (!items) {
    return {};
  }

  const records = Object.fromEntries(items.map((item) => [item.pk, item]));

  const fields: ApiFormFieldSet = {
    items: {
      field_type: 'table',
      value: items.map((elem) => {
        return {
          item: elem.pk,
          obj: elem
        };
      }),
      modelRenderer: (val) => {
        return (
          <StockOperationsRow
            input={val}
            key={val.item.item}
            merge
            record={records[val.item.item]}
          />
        );
      },
      headers: [t`Part`, t`Location`, t`In Stock`, t`Actions`]
    },
    customer: {
      filters: {
        is_customer: true
      }
    },
    notes: {}
  };

  return fields;
}

function stockDeleteFields(items: any[]): ApiFormFieldSet {
  if (!items) {
    return {};
  }

  const records = Object.fromEntries(items.map((item) => [item.pk, item]));

  const fields: ApiFormFieldSet = {
    items: {
      field_type: 'table',
      value: items.map((elem) => {
        return elem.pk;
      }),
      modelRenderer: (val) => {
        return (
          <StockOperationsRow
            input={val}
            key={val.item}
            merge
            record={records[val.item]}
          />
        );
      },
      headers: [t`Part`, t`Location`, t`In Stock`, t`Actions`]
    }
  };

  return fields;
}

type apiModalFunc = (props: ApiFormModalProps) => {
  open: () => void;
  close: () => void;
  toggle: () => void;
  modal: JSX.Element;
};

function stockOperationModal({
  items,
  pk,
  model,
  refresh,
  fieldGenerator,
  endpoint,
  title,
  modalFunc = useCreateApiFormModal
}: {
  items?: object;
  pk?: number;
  model: ModelType | string;
  refresh: () => void;
  fieldGenerator: (items: any[]) => ApiFormFieldSet;
  endpoint: ApiEndpoints;
  title: string;
  modalFunc?: apiModalFunc;
}) {
  const params: any = {
    part_detail: true,
    location_detail: true,
    cascade: false
  };

  // A Stock item can have location=null, but not part=null
  params[model] = pk === undefined && model === 'location' ? 'null' : pk;

  const { data } = useQuery({
    queryKey: ['stockitems', model, pk, items],
    queryFn: async () => {
      if (items) {
        return Array.isArray(items) ? items : [items];
      }
      const url = apiUrl(ApiEndpoints.stock_item_list);

      return api
        .get(url, {
          params: params
        })
        .then((response) => {
          if (response.status === 200) {
            return response.data;
          }
        })
        .catch(() => {
          return null;
        });
    }
  });

  const fields = useMemo(() => {
    return fieldGenerator(data);
  }, [data]);

  return modalFunc({
    url: endpoint,
    fields: fields,
    title: title,
    onFormSuccess: () => refresh()
  });
}

export type StockOperationProps = {
  items?: object;
  pk?: number;
  model: ModelType.stockitem | 'location' | ModelType.part;
  refresh: () => void;
};

export function useAddStockItem(props: StockOperationProps) {
  return stockOperationModal({
    ...props,
    fieldGenerator: stockAddFields,
    endpoint: ApiEndpoints.stock_add,
    title: t`Add Stock`
  });
}

export function useRemoveStockItem(props: StockOperationProps) {
  return stockOperationModal({
    ...props,
    fieldGenerator: stockRemoveFields,
    endpoint: ApiEndpoints.stock_remove,
    title: t`Remove Stock`
  });
}

export function useTransferStockItem(props: StockOperationProps) {
  return stockOperationModal({
    ...props,
    fieldGenerator: stockTransferFields,
    endpoint: ApiEndpoints.stock_transfer,
    title: t`Transfer Stock`
  });
}

export function useCountStockItem(props: StockOperationProps) {
  return stockOperationModal({
    ...props,
    fieldGenerator: stockCountFields,
    endpoint: ApiEndpoints.stock_count,
    title: t`Count Stock`
  });
}

export function useChangeStockStatus(props: StockOperationProps) {
  return stockOperationModal({
    ...props,
    fieldGenerator: stockChangeStatusFields,
    endpoint: ApiEndpoints.stock_change_status,
    title: t`Change Stock Status`
  });
}

export function useMergeStockItem(props: StockOperationProps) {
  return stockOperationModal({
    ...props,
    fieldGenerator: stockMergeFields,
    endpoint: ApiEndpoints.stock_merge,
    title: t`Merge Stock`
  });
}

export function useAssignStockItem(props: StockOperationProps) {
  return stockOperationModal({
    ...props,
    fieldGenerator: stockAssignFields,
    endpoint: ApiEndpoints.stock_assign,
    title: `Assign Stock to Customer`
  });
}

export function useDeleteStockItem(props: StockOperationProps) {
  return stockOperationModal({
    ...props,
    fieldGenerator: stockDeleteFields,
    endpoint: ApiEndpoints.stock_item_list,
    modalFunc: useDeleteApiFormModal,
    title: t`Delete Stock Items`
  });
}

export function stockLocationFields({}: {}): ApiFormFieldSet {
  let fields: ApiFormFieldSet = {
    parent: {
      description: t`Parent stock location`,
      required: false
    },
    name: {},
    description: {},
    structural: {},
    external: {},
    location_type: {}
  };

  return fields;
}<|MERGE_RESOLUTION|>--- conflicted
+++ resolved
@@ -2,8 +2,7 @@
 import { Flex, Group, NumberInput, Skeleton, Text } from '@mantine/core';
 import { modals } from '@mantine/modals';
 import { useQuery, useSuspenseQuery } from '@tanstack/react-query';
-import { Suspense, useCallback, useEffect, useMemo, useState } from 'react';
-import { useFormContext } from 'react-hook-form';
+import { Suspense, useCallback, useMemo, useState } from 'react';
 
 import { api } from '../App';
 import { ActionButton } from '../components/buttons/ActionButton';
@@ -53,13 +52,9 @@
       part: {
         value: part,
         disabled: !create,
-<<<<<<< HEAD
         onValueChange: (value) => {
           setPart(value);
-=======
-        onValueChange: (change) => {
-          setPart(change);
->>>>>>> 289af4e9
+
           // TODO: implement remaining functionality from old stock.py
 
           batchGenerator.update({ part: value });
