--- conflicted
+++ resolved
@@ -23,6 +23,7 @@
 import { StandaloneField } from '../components/forms/StandaloneField';
 
 import { apiUrl } from '@lib/functions/Api';
+import { getDetailUrl } from '@lib/index';
 import type {
   ApiFormAdjustFilterType,
   ApiFormFieldChoice,
@@ -37,17 +38,11 @@
 import { StylishText } from '../components/items/StylishText';
 import { StatusRenderer } from '../components/render/StatusRenderer';
 import { InvenTreeIcon } from '../functions/icons';
-<<<<<<< HEAD
-import { useCreateApiFormModal, useDeleteApiFormModal } from '../hooks/UseForm';
-=======
-import { getDetailUrl } from '../functions/urls';
 import {
-  type ApiFormModalProps,
   useApiFormModal,
   useCreateApiFormModal,
   useDeleteApiFormModal
 } from '../hooks/UseForm';
->>>>>>> 448d24de
 import {
   useBatchCodeGenerator,
   useSerialNumberGenerator
