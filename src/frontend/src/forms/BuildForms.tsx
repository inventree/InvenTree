--- conflicted
+++ resolved
@@ -1,9 +1,5 @@
 import { t } from '@lingui/macro';
-<<<<<<< HEAD
-import { ActionIcon, Alert, Stack, Text } from '@mantine/core';
-=======
 import { Stack, Table } from '@mantine/core';
->>>>>>> 06961c6a
 import {
   IconCalendar,
   IconLink,
@@ -13,20 +9,6 @@
   IconUser,
   IconUsersGroup
 } from '@tabler/icons-react';
-<<<<<<< HEAD
-import { DataTable } from 'mantine-datatable';
-import { useCallback, useEffect, useMemo, useState } from 'react';
-
-import { api } from '../App';
-import { ActionButton } from '../components/buttons/ActionButton';
-import { ApiFormFieldSet } from '../components/forms/fields/ApiFormField';
-import { ApiEndpoints } from '../enums/ApiEndpoints';
-import { ModelType } from '../enums/ModelType';
-import { InvenTreeIcon } from '../functions/icons';
-import { useCreateApiFormModal } from '../hooks/UseForm';
-import { apiUrl } from '../states/ApiState';
-import { PartColumn, StatusColumn } from '../tables/ColumnRenderers';
-=======
 import { useEffect, useMemo, useState } from 'react';
 
 import RemoveRowButton from '../components/buttons/RemoveRowButton';
@@ -49,7 +31,6 @@
 import { apiUrl } from '../states/ApiState';
 import { useGlobalSettingsState } from '../states/SettingsState';
 import { PartColumn } from '../tables/ColumnRenderers';
->>>>>>> 06961c6a
 
 /**
  * Field set for BuildOrder forms
@@ -63,8 +44,6 @@
     null
   );
 
-<<<<<<< HEAD
-=======
   const [batchCode, setBatchCode] = useState<string>('');
 
   const batchGenerator = useBatchCodeGenerator((value: any) => {
@@ -75,7 +54,6 @@
 
   const globalSettings = useGlobalSettingsState();
 
->>>>>>> 06961c6a
   return useMemo(() => {
     const fields: ApiFormFieldSet = {
       reference: {},
@@ -83,9 +61,6 @@
         disabled: !create,
         filters: {
           assembly: true,
-<<<<<<< HEAD
-          virtual: false
-=======
           virtual: false,
           active: globalSettings.isSet('BUILDORDER_REQUIRE_ACTIVE_PART')
             ? true
@@ -93,7 +68,6 @@
           locked: globalSettings.isSet('BUILDORDER_REQUIRE_LOCKED_PART')
             ? true
             : undefined
->>>>>>> 06961c6a
         },
         onValueChange(value: any, record?: any) {
           // Adjust the destination location for the build order
@@ -102,13 +76,10 @@
               record.default_location || record.category_default_location
             );
           }
-<<<<<<< HEAD
-=======
 
           batchGenerator.update({
             part: value
           });
->>>>>>> 06961c6a
         }
       },
       title: {},
@@ -159,9 +130,6 @@
         }
       }
     };
-<<<<<<< HEAD
-  }, [create, destination]);
-=======
 
     if (create) {
       fields.create_child_builds = {};
@@ -173,7 +141,6 @@
 
     return fields;
   }, [create, destination, batchCode, globalSettings]);
->>>>>>> 06961c6a
 }
 
 export function useBuildOrderOutputFields({
@@ -194,51 +161,17 @@
   const [quantity, setQuantity] = useState<number>(0);
 
   useEffect(() => {
-<<<<<<< HEAD
-    let build_quantity = build.quantity ?? 0;
-    let build_complete = build.completed ?? 0;
-=======
     const build_quantity = build.quantity ?? 0;
     const build_complete = build.completed ?? 0;
->>>>>>> 06961c6a
 
     setQuantity(Math.max(0, build_quantity - build_complete));
   }, [build]);
 
-<<<<<<< HEAD
-  const [serialPlaceholder, setSerialPlaceholder] = useState<string>('');
-
-  useEffect(() => {
-    if (trackable) {
-      api
-        .get(apiUrl(ApiEndpoints.part_serial_numbers, build.part_detail.pk))
-        .then((response: any) => {
-          if (response.data?.next) {
-            setSerialPlaceholder(
-              t`Next serial number` + ' - ' + response.data.next
-            );
-          } else if (response.data?.latest) {
-            setSerialPlaceholder(
-              t`Latest serial number` + ' - ' + response.data.latest
-            );
-          } else {
-            setSerialPlaceholder('');
-          }
-        })
-        .catch(() => {
-          setSerialPlaceholder('');
-        });
-    } else {
-      setSerialPlaceholder('');
-    }
-  }, [build, trackable]);
-=======
   const serialPlaceholder = useSerialNumberPlaceholder({
     partId: build.part_detail?.pk,
     key: 'build-output',
     enabled: build.part_detail?.trackable
   });
->>>>>>> 06961c6a
 
   return useMemo(() => {
     return {
@@ -266,50 +199,6 @@
   }, [quantity, serialPlaceholder, trackable]);
 }
 
-<<<<<<< HEAD
-/*
- * Construct a table of build outputs, for displaying at the top of a form
- */
-function buildOutputFormTable(outputs: any[], onRemove: (output: any) => void) {
-  return (
-    <DataTable
-      idAccessor="pk"
-      records={outputs}
-      columns={[
-        {
-          accessor: 'part',
-          title: t`Part`,
-          render: (record: any) => PartColumn(record.part_detail)
-        },
-        {
-          accessor: 'quantity',
-          title: t`Quantity`,
-          render: (record: any) => {
-            if (record.serial) {
-              return `# ${record.serial}`;
-            } else {
-              return record.quantity;
-            }
-          }
-        },
-        StatusColumn({ model: ModelType.stockitem, sortable: false }),
-        {
-          accessor: 'actions',
-          title: '',
-          render: (record: any) => (
-            <ActionButton
-              key={`remove-output-${record.pk}`}
-              tooltip={t`Remove output`}
-              icon={<InvenTreeIcon icon="cancel" />}
-              color="red"
-              onClick={() => onRemove(record)}
-              disabled={outputs.length <= 1}
-            />
-          )
-        }
-      ]}
-    />
-=======
 function BuildOutputFormRow({
   props,
   record
@@ -348,7 +237,6 @@
         </Table.Td>
       </Table.Tr>
     </>
->>>>>>> 06961c6a
   );
 }
 
@@ -361,21 +249,9 @@
   outputs: any[];
   onFormSuccess: (response: any) => void;
 }) {
-<<<<<<< HEAD
-  const [selectedOutputs, setSelectedOutputs] = useState<any[]>([]);
-
   const [location, setLocation] = useState<number | null>(null);
 
   useEffect(() => {
-    setSelectedOutputs(outputs);
-  }, [outputs]);
-
-  useEffect(() => {
-=======
-  const [location, setLocation] = useState<number | null>(null);
-
-  useEffect(() => {
->>>>>>> 06961c6a
     if (location) {
       return;
     }
@@ -385,33 +261,6 @@
     );
   }, [location, build.destination, build.part_detail]);
 
-<<<<<<< HEAD
-  // Remove a selected output from the list
-  const removeOutput = useCallback(
-    (output: any) => {
-      setSelectedOutputs(
-        selectedOutputs.filter((item) => item.pk != output.pk)
-      );
-    },
-    [selectedOutputs]
-  );
-
-  const preFormContent = useMemo(() => {
-    return buildOutputFormTable(selectedOutputs, removeOutput);
-  }, [selectedOutputs, removeOutput]);
-
-  const buildOutputCompleteFields: ApiFormFieldSet = useMemo(() => {
-    return {
-      outputs: {
-        hidden: true,
-        value: selectedOutputs.map((output) => {
-          return {
-            output: output.pk
-          };
-        })
-      },
-      status: {},
-=======
   const buildOutputCompleteFields: ApiFormFieldSet = useMemo(() => {
     return {
       outputs: {
@@ -436,28 +285,19 @@
         ]
       },
       status_custom_key: {},
->>>>>>> 06961c6a
       location: {
         filters: {
           structural: false
         },
         value: location,
-<<<<<<< HEAD
-        onValueChange: (value) => {
-=======
         onValueChange: (value: any) => {
->>>>>>> 06961c6a
           setLocation(value);
         }
       },
       notes: {},
       accept_incomplete_allocation: {}
     };
-<<<<<<< HEAD
-  }, [selectedOutputs, location]);
-=======
   }, [location, outputs]);
->>>>>>> 06961c6a
 
   return useCreateApiFormModal({
     url: apiUrl(ApiEndpoints.build_output_complete, build.pk),
@@ -465,13 +305,6 @@
     title: t`Complete Build Outputs`,
     fields: buildOutputCompleteFields,
     onFormSuccess: onFormSuccess,
-<<<<<<< HEAD
-    preFormContent: preFormContent,
-    successMessage: t`Build outputs have been completed`
-  });
-}
-
-=======
     successMessage: t`Build outputs have been completed`,
     size: '80%'
   });
@@ -480,7 +313,6 @@
 /*
  * Dynamic form for scraping multiple build outputs
  */
->>>>>>> 06961c6a
 export function useScrapBuildOutputsForm({
   build,
   outputs,
@@ -491,24 +323,6 @@
   onFormSuccess: (response: any) => void;
 }) {
   const [location, setLocation] = useState<number | null>(null);
-<<<<<<< HEAD
-  const [selectedOutputs, setSelectedOutputs] = useState<any[]>([]);
-
-  useEffect(() => {
-    setSelectedOutputs(outputs);
-  }, [outputs]);
-
-  // Remove a selected output from the list
-  const removeOutput = useCallback(
-    (output: any) => {
-      setSelectedOutputs(
-        selectedOutputs.filter((item) => item.pk != output.pk)
-      );
-    },
-    [selectedOutputs]
-  );
-=======
->>>>>>> 06961c6a
 
   useEffect(() => {
     if (location) {
@@ -520,30 +334,15 @@
     );
   }, [location, build.destination, build.part_detail]);
 
-<<<<<<< HEAD
-  const preFormContent = useMemo(() => {
-    return buildOutputFormTable(selectedOutputs, removeOutput);
-  }, [selectedOutputs, removeOutput]);
-
-  const buildOutputScrapFields: ApiFormFieldSet = useMemo(() => {
-    return {
-      outputs: {
-        hidden: true,
-        value: selectedOutputs.map((output) => {
-=======
   const buildOutputScrapFields: ApiFormFieldSet = useMemo(() => {
     return {
       outputs: {
         field_type: 'table',
         value: outputs.map((output: any) => {
->>>>>>> 06961c6a
           return {
             output: output.pk,
             quantity: output.quantity
           };
-<<<<<<< HEAD
-        })
-=======
         }),
         modelRenderer: (row: TableFieldRowProps) => {
           const record = outputs.find((output) => output.pk == row.item.output);
@@ -558,7 +357,6 @@
           { title: t`Status` },
           { title: '', style: { width: '50px' } }
         ]
->>>>>>> 06961c6a
       },
       location: {
         value: location,
@@ -569,11 +367,7 @@
       notes: {},
       discard_allocations: {}
     };
-<<<<<<< HEAD
-  }, [location, selectedOutputs]);
-=======
   }, [location, outputs]);
->>>>>>> 06961c6a
 
   return useCreateApiFormModal({
     url: apiUrl(ApiEndpoints.build_output_scrap, build.pk),
@@ -581,13 +375,8 @@
     title: t`Scrap Build Outputs`,
     fields: buildOutputScrapFields,
     onFormSuccess: onFormSuccess,
-<<<<<<< HEAD
-    preFormContent: preFormContent,
-    successMessage: t`Build outputs have been scrapped`
-=======
     successMessage: t`Build outputs have been scrapped`,
     size: '80%'
->>>>>>> 06961c6a
   });
 }
 
@@ -600,47 +389,6 @@
   outputs: any[];
   onFormSuccess: (response: any) => void;
 }) {
-<<<<<<< HEAD
-  const [selectedOutputs, setSelectedOutputs] = useState<any[]>([]);
-
-  useEffect(() => {
-    setSelectedOutputs(outputs);
-  }, [outputs]);
-
-  // Remove a selected output from the list
-  const removeOutput = useCallback(
-    (output: any) => {
-      setSelectedOutputs(
-        selectedOutputs.filter((item) => item.pk != output.pk)
-      );
-    },
-    [selectedOutputs]
-  );
-
-  const preFormContent = useMemo(() => {
-    return (
-      <Stack gap="xs">
-        <Alert color="red" title={t`Cancel Build Outputs`}>
-          <Text>{t`Selected build outputs will be deleted`}</Text>
-        </Alert>
-        {buildOutputFormTable(selectedOutputs, removeOutput)}
-      </Stack>
-    );
-  }, [selectedOutputs, removeOutput]);
-
-  const buildOutputCancelFields: ApiFormFieldSet = useMemo(() => {
-    return {
-      outputs: {
-        hidden: true,
-        value: selectedOutputs.map((output) => {
-          return {
-            output: output.pk
-          };
-        })
-      }
-    };
-  }, [selectedOutputs]);
-=======
   const buildOutputCancelFields: ApiFormFieldSet = useMemo(() => {
     return {
       outputs: {
@@ -666,18 +414,12 @@
       }
     };
   }, [outputs]);
->>>>>>> 06961c6a
 
   return useCreateApiFormModal({
     url: apiUrl(ApiEndpoints.build_output_delete, build.pk),
     method: 'POST',
     title: t`Cancel Build Outputs`,
     fields: buildOutputCancelFields,
-<<<<<<< HEAD
-    preFormContent: preFormContent,
-    onFormSuccess: onFormSuccess,
-    successMessage: t`Build outputs have been cancelled`
-=======
     onFormSuccess: onFormSuccess,
     successMessage: t`Build outputs have been cancelled`,
     size: '80%'
@@ -871,6 +613,5 @@
       })
     },
     size: '80%'
->>>>>>> 06961c6a
   });
 }