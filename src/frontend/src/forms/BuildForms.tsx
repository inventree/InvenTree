--- conflicted
+++ resolved
@@ -24,15 +24,10 @@
 } from '../components/forms/fields/TableField';
 import { ProgressBar } from '../components/items/ProgressBar';
 import { StatusRenderer } from '../components/render/StatusRenderer';
-<<<<<<< HEAD
 import {
   RenderStockItem,
   RenderStockLocation
 } from '../components/render/Stock';
-import { ApiEndpoints } from '../enums/ApiEndpoints';
-import { ModelType } from '../enums/ModelType';
-=======
->>>>>>> 8bb03b7a
 import { useCreateApiFormModal } from '../hooks/UseForm';
 import { useBatchCodeGenerator } from '../hooks/UseGenerator';
 import { useSerialNumberPlaceholder } from '../hooks/UsePlaceholder';
