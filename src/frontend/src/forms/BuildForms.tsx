--- conflicted
+++ resolved
@@ -25,14 +25,10 @@
   type TableFieldRowProps
 } from '../components/forms/fields/TableField';
 import { StatusRenderer } from '../components/render/StatusRenderer';
-<<<<<<< HEAD
 import {
   RenderStockItem,
   RenderStockLocation
 } from '../components/render/Stock';
-=======
-import { RenderStockItem } from '../components/render/Stock';
->>>>>>> 02b25860
 import { useCreateApiFormModal } from '../hooks/UseForm';
 import {
   useBatchCodeGenerator,
