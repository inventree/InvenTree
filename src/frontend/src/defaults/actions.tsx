import { t } from '@lingui/macro';
import type { SpotlightActionData } from '@mantine/spotlight';
<<<<<<< HEAD
import { IconHome, IconLink, IconPointer } from '@tabler/icons-react';
import { NavigateFunction } from 'react-router-dom';
=======
import { IconBarcode, IconLink, IconPointer } from '@tabler/icons-react';
import type { NavigateFunction } from 'react-router-dom';
>>>>>>> 06961c6a

import { openContextModal } from '@mantine/modals';
import { useLocalState } from '../states/LocalState';
import { useUserState } from '../states/UserState';
import { aboutInvenTree, docLinks, licenseInfo, serverInfo } from './links';

export function openQrModal(navigate: NavigateFunction) {
  return openContextModal({
    modal: 'qr',
    innerProps: { navigate: navigate }
  });
}

export function getActions(navigate: NavigateFunction) {
  const setNavigationOpen = useLocalState((state) => state.setNavigationOpen);
  const { user } = useUserState();

  const actions: SpotlightActionData[] = [
<<<<<<< HEAD
    {
      id: 'home',
      label: t`Home`,
      description: `Go to the home page`,
      onClick: () => navigate(menuItems.home.link),
      leftSection: <IconHome size="1.2rem" />
    },
=======
>>>>>>> 06961c6a
    {
      id: 'dashboard',
      label: t`Dashboard`,
      description: t`Go to the InvenTree dashboard`,
<<<<<<< HEAD
      onClick: () => navigate(menuItems.dashboard.link),
      leftSection: <IconLink size="1.2rem" />
=======
      onClick: () => {}, // navigate(menuItems.dashboard.link),
      leftSection: <IconLink size='1.2rem' />
>>>>>>> 06961c6a
    },
    {
      id: 'documentation',
      label: t`Documentation`,
      description: t`Visit the documentation to learn more about InvenTree`,
<<<<<<< HEAD
      onClick: () => (window.location.href = docLinks.faq),
      leftSection: <IconLink size="1.2rem" />
=======
      onClick: () => {
        window.location.href = docLinks.faq;
      },
      leftSection: <IconLink size='1.2rem' />
>>>>>>> 06961c6a
    },
    {
      id: 'about',
      label: t`About InvenTree`,
      description: t`About the InvenTree org`,
      onClick: () => aboutInvenTree(),
<<<<<<< HEAD
      leftSection: <IconLink size="1.2rem" />
=======
      leftSection: <IconLink size='1.2rem' />
>>>>>>> 06961c6a
    },
    {
      id: 'server-info',
      label: t`Server Information`,
<<<<<<< HEAD
      description: t`About this Inventree instance`,
      onClick: () => serverInfo(),
      leftSection: <IconLink size="1.2rem" />
=======
      description: t`About this InvenTree instance`,
      onClick: () => serverInfo(),
      leftSection: <IconLink size='1.2rem' />
>>>>>>> 06961c6a
    },
    {
      id: 'license-info',
      label: t`License Information`,
      description: t`Licenses for dependencies of the service`,
      onClick: () => licenseInfo(),
<<<<<<< HEAD
      leftSection: <IconLink size="1.2rem" />
=======
      leftSection: <IconLink size='1.2rem' />
>>>>>>> 06961c6a
    },
    {
      id: 'navigation',
      label: t`Open Navigation`,
      description: t`Open the main navigation menu`,
      onClick: () => setNavigationOpen(true),
<<<<<<< HEAD
      leftSection: <IconPointer size="1.2rem" />
=======
      leftSection: <IconPointer size='1.2rem' />
    },
    {
      id: 'scan',
      label: t`Scan`,
      description: t`Scan a barcode or QR code`,
      onClick: () => openQrModal(navigate),
      leftSection: <IconBarcode size='1.2rem' />
>>>>>>> 06961c6a
    }
  ];

  // Staff actions
  user?.is_staff &&
    actions.push({
      id: 'admin-center',
      label: t`Admin Center`,
      description: t`Go to the Admin Center`,
      onClick: () => {}, /// navigate(menuItems['settings-admin'].link),}
      leftSection: <IconLink size='1.2rem' />
    });

  return actions;
}<|MERGE_RESOLUTION|>--- conflicted
+++ resolved
@@ -1,12 +1,7 @@
 import { t } from '@lingui/macro';
 import type { SpotlightActionData } from '@mantine/spotlight';
-<<<<<<< HEAD
-import { IconHome, IconLink, IconPointer } from '@tabler/icons-react';
-import { NavigateFunction } from 'react-router-dom';
-=======
 import { IconBarcode, IconLink, IconPointer } from '@tabler/icons-react';
 import type { NavigateFunction } from 'react-router-dom';
->>>>>>> 06961c6a
 
 import { openContextModal } from '@mantine/modals';
 import { useLocalState } from '../states/LocalState';
@@ -25,85 +20,48 @@
   const { user } = useUserState();
 
   const actions: SpotlightActionData[] = [
-<<<<<<< HEAD
-    {
-      id: 'home',
-      label: t`Home`,
-      description: `Go to the home page`,
-      onClick: () => navigate(menuItems.home.link),
-      leftSection: <IconHome size="1.2rem" />
-    },
-=======
->>>>>>> 06961c6a
     {
       id: 'dashboard',
       label: t`Dashboard`,
       description: t`Go to the InvenTree dashboard`,
-<<<<<<< HEAD
-      onClick: () => navigate(menuItems.dashboard.link),
-      leftSection: <IconLink size="1.2rem" />
-=======
       onClick: () => {}, // navigate(menuItems.dashboard.link),
       leftSection: <IconLink size='1.2rem' />
->>>>>>> 06961c6a
     },
     {
       id: 'documentation',
       label: t`Documentation`,
       description: t`Visit the documentation to learn more about InvenTree`,
-<<<<<<< HEAD
-      onClick: () => (window.location.href = docLinks.faq),
-      leftSection: <IconLink size="1.2rem" />
-=======
       onClick: () => {
         window.location.href = docLinks.faq;
       },
       leftSection: <IconLink size='1.2rem' />
->>>>>>> 06961c6a
     },
     {
       id: 'about',
       label: t`About InvenTree`,
       description: t`About the InvenTree org`,
       onClick: () => aboutInvenTree(),
-<<<<<<< HEAD
-      leftSection: <IconLink size="1.2rem" />
-=======
       leftSection: <IconLink size='1.2rem' />
->>>>>>> 06961c6a
     },
     {
       id: 'server-info',
       label: t`Server Information`,
-<<<<<<< HEAD
-      description: t`About this Inventree instance`,
-      onClick: () => serverInfo(),
-      leftSection: <IconLink size="1.2rem" />
-=======
       description: t`About this InvenTree instance`,
       onClick: () => serverInfo(),
       leftSection: <IconLink size='1.2rem' />
->>>>>>> 06961c6a
     },
     {
       id: 'license-info',
       label: t`License Information`,
       description: t`Licenses for dependencies of the service`,
       onClick: () => licenseInfo(),
-<<<<<<< HEAD
-      leftSection: <IconLink size="1.2rem" />
-=======
       leftSection: <IconLink size='1.2rem' />
->>>>>>> 06961c6a
     },
     {
       id: 'navigation',
       label: t`Open Navigation`,
       description: t`Open the main navigation menu`,
       onClick: () => setNavigationOpen(true),
-<<<<<<< HEAD
-      leftSection: <IconPointer size="1.2rem" />
-=======
       leftSection: <IconPointer size='1.2rem' />
     },
     {
@@ -112,7 +70,6 @@
       description: t`Scan a barcode or QR code`,
       onClick: () => openQrModal(navigate),
       leftSection: <IconBarcode size='1.2rem' />
->>>>>>> 06961c6a
     }
   ];
 
