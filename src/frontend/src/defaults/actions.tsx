--- conflicted
+++ resolved
@@ -13,26 +13,11 @@
 
   const actions: SpotlightActionData[] = [
     {
-<<<<<<< HEAD
-      id: 'home',
-      label: t`Home`,
-      description: t`Go to the home page`,
-      onClick: () => navigate(menuItems.home.link),
-      leftSection: <IconHome size='1.2rem' />
-    },
-    {
-      id: 'dashboard',
-      label: t`Dashboard`,
-      description: t`Go to the InvenTree dashboard`,
-      onClick: () => navigate(menuItems.dashboard.link),
-      leftSection: <IconLink size='1.2rem' />
-=======
       id: 'dashboard',
       label: t`Dashboard`,
       description: t`Go to the InvenTree dashboard`,
       onClick: () => {}, // navigate(menuItems.dashboard.link),
-      leftSection: <IconLink size="1.2rem" />
->>>>>>> 255a5d08
+      leftSection: <IconLink size='1.2rem' />
     },
     {
       id: 'documentation',
@@ -79,13 +64,8 @@
       id: 'admin-center',
       label: t`Admin Center`,
       description: t`Go to the Admin Center`,
-<<<<<<< HEAD
-      onClick: () => navigate(menuItems['settings-admin'].link),
+      onClick: () => {}, /// navigate(menuItems['settings-admin'].link),}
       leftSection: <IconLink size='1.2rem' />
-=======
-      onClick: () => {}, /// navigate(menuItems['settings-admin'].link),}
-      leftSection: <IconLink size="1.2rem" />
->>>>>>> 255a5d08
     });
 
   return actions;
