import type { MantineSize } from '@mantine/core';

export const emptyServerAPI = {
  server: null,
  version: null,
  instance: null,
  apiVersion: null,
  worker_running: null,
  worker_pending_tasks: null,
  plugins_enabled: null,
  plugins_install_disabled: null,
  active_plugins: [],
  email_configured: null,
  debug_mode: null,
  docker_mode: null,
  database: null,
  system_health: null,
  platform: null,
  installer: null,
  target: null,
  default_locale: null,
  django_admin: null,
<<<<<<< HEAD
  settings: null
=======
  customize: null
>>>>>>> b2484c54
};

export interface SiteMarkProps {
  value: number;
  label: MantineSize;
}

export const SizeMarks: SiteMarkProps[] = [
  { value: 0, label: 'xs' },
  { value: 25, label: 'sm' },
  { value: 50, label: 'md' },
  { value: 75, label: 'lg' },
  { value: 100, label: 'xl' }
];<|MERGE_RESOLUTION|>--- conflicted
+++ resolved
@@ -20,11 +20,8 @@
   target: null,
   default_locale: null,
   django_admin: null,
-<<<<<<< HEAD
-  settings: null
-=======
+  settings: null,
   customize: null
->>>>>>> b2484c54
 };
 
 export interface SiteMarkProps {
