--- conflicted
+++ resolved
@@ -5,26 +5,6 @@
 import { StylishText } from '../components/items/StylishText';
 import { UserRoles } from '../enums/Roles';
 
-<<<<<<< HEAD
-=======
-export const footerLinks = [
-  {
-    link: 'https://inventree.org/',
-    label: <Trans>Website</Trans>,
-    key: 'website'
-  },
-  {
-    link: 'https://github.com/inventree/InvenTree',
-    label: <Trans>GitHub</Trans>,
-    key: 'github'
-  },
-  {
-    link: 'https://demo.inventree.org/',
-    label: <Trans>Demo</Trans>,
-    key: 'demo'
-  }
-];
->>>>>>> 59fa3bb4
 export const navTabs = [
   { text: <Trans>Dashboard</Trans>, name: 'home' },
   { text: <Trans>Parts</Trans>, name: 'part', role: UserRoles.part },
@@ -47,7 +27,8 @@
   getting_started: 'https://docs.inventree.org/en/latest/start/intro/',
   api: 'https://docs.inventree.org/en/latest/api/api/',
   developer: 'https://docs.inventree.org/en/latest/develop/contributing/',
-  faq: 'https://docs.inventree.org/en/latest/faq/'
+  faq: 'https://docs.inventree.org/en/latest/faq/',
+  github: 'https://github.com/inventree/inventree'
 };
 
 export function DocumentationLinks(): MenuLinkItem[] {
@@ -79,6 +60,13 @@
       link: docLinks.faq,
       external: true,
       description: t`Frequently asked questions`
+    },
+    {
+      id: 'github',
+      title: t`GitHub Repository`,
+      link: docLinks.github,
+      external: true,
+      description: t`InvenTree source code on GitHub`
     }
   ];
 }
