--- conflicted
+++ resolved
@@ -1,11 +1,9 @@
 import { Trans, t } from '@lingui/macro';
 import { openContextModal } from '@mantine/modals';
 
-<<<<<<< HEAD
 import { StylishText } from '@lib/components';
 import { UserRoles } from '@lib/core';
 import type { UserStateProps } from '@lib/states';
-=======
 import {
   IconBox,
   IconBuildingFactory2,
@@ -15,7 +13,6 @@
   IconTruckDelivery
 } from '@tabler/icons-react';
 import type { ReactNode } from 'react';
->>>>>>> cb240e4e
 import type { MenuLinkItem } from '../components/items/MenuLinks';
 import type { SettingsStateProps } from '../states/SettingsState';
 
