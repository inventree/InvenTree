--- conflicted
+++ resolved
@@ -1,8 +1,4 @@
-<<<<<<< HEAD
-import { MantineSize } from '@mantine/core';
-=======
 import type { MantineSize } from '@mantine/core';
->>>>>>> 06961c6a
 import dayjs from 'dayjs';
 
 import {
@@ -125,9 +121,6 @@
   )}`;
 }
 
-<<<<<<< HEAD
-interface RenderDateOptionsInterface {
-=======
 /*
  * Format a file size (in bytes) into a human-readable format
  */
@@ -145,7 +138,6 @@
 }
 
 interface FormatDateOptionsInterface {
->>>>>>> 06961c6a
   showTime?: boolean;
   showSeconds?: boolean;
 }
@@ -156,15 +148,9 @@
  * The provided "date" variable is a string, nominally ISO format e.g. 2022-02-22
  * The user-configured setting DATE_DISPLAY_FORMAT determines how the date should be displayed.
  */
-<<<<<<< HEAD
-export function renderDate(
-  date: string,
-  options: RenderDateOptionsInterface = {}
-=======
 export function formatDate(
   date: string,
   options: FormatDateOptionsInterface = {}
->>>>>>> 06961c6a
 ) {
   if (!date) {
     return '-';
