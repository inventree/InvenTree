--- conflicted
+++ resolved
@@ -30,15 +30,10 @@
 import type { Breadcrumb } from '../../components/nav/BreadcrumbList';
 import InstanceDetail from '../../components/nav/InstanceDetail';
 import { PageDetail } from '../../components/nav/PageDetail';
-<<<<<<< HEAD
-import { PanelGroup, PanelType } from '../../components/nav/PanelGroup';
-import { NotesEditor } from '../../components/widgets/MarkdownEditor';
-=======
 import AttachmentPanel from '../../components/panels/AttachmentPanel';
 import NotesPanel from '../../components/panels/NotesPanel';
 import type { PanelType } from '../../components/panels/Panel';
 import { PanelGroup } from '../../components/panels/PanelGroup';
->>>>>>> 06961c6a
 import { ApiEndpoints } from '../../enums/ApiEndpoints';
 import { ModelType } from '../../enums/ModelType';
 import { UserRoles } from '../../enums/Roles';
@@ -213,11 +208,7 @@
         content: company?.pk && (
           <StockItemTable
             allowAdd={false}
-<<<<<<< HEAD
-            tableName="company-stock"
-=======
             tableName='company-stock'
->>>>>>> 06961c6a
             params={{ company: company.pk }}
           />
         )
@@ -248,12 +239,8 @@
         content: company?.pk ? (
           <StockItemTable
             allowAdd={false}
-<<<<<<< HEAD
-            tableName="assigned-stock"
-=======
             tableName='assigned-stock'
             showLocation={false}
->>>>>>> 06961c6a
             params={{ customer: company.pk }}
           />
         ) : (
@@ -323,11 +310,7 @@
     return [
       <DetailsBadge
         label={t`Inactive`}
-<<<<<<< HEAD
-        color="red"
-=======
         color='red'
->>>>>>> 06961c6a
         visible={company.active == false}
       />
     ];
@@ -336,20 +319,6 @@
   return (
     <>
       {editCompany.modal}
-<<<<<<< HEAD
-      <Stack gap="xs">
-        <LoadingOverlay visible={instanceQuery.isFetching} />
-        <PageDetail
-          title={t`Company` + `: ${company.name}`}
-          subtitle={company.description}
-          actions={companyActions}
-          imageUrl={company.image}
-          breadcrumbs={props.breadcrumbs}
-          badges={badges}
-        />
-        <PanelGroup pageKey="company" panels={companyPanels} />
-      </Stack>
-=======
       {deleteCompany.modal}
       <InstanceDetail status={requestStatus} loading={instanceQuery.isFetching}>
         <Stack gap='xs'>
@@ -378,7 +347,6 @@
           />
         </Stack>
       </InstanceDetail>
->>>>>>> 06961c6a
     </>
   );
 }