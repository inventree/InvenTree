import { t } from '@lingui/macro';
import { Grid, LoadingOverlay, Skeleton, Stack } from '@mantine/core';
import {
  IconBuildingWarehouse,
  IconDots,
  IconInfoCircle,
  IconList,
  IconPaperclip
} from '@tabler/icons-react';
import { useMemo } from 'react';
import { useParams } from 'react-router-dom';

import { DetailsField, DetailsTable } from '../../components/details/Details';
import { DetailsImage } from '../../components/details/DetailsImage';
import { ItemDetailsGrid } from '../../components/details/ItemDetails';
import {
  ActionDropdown,
  DeleteItemAction,
  DuplicateItemAction,
  EditItemAction
} from '../../components/items/ActionDropdown';
import { PageDetail } from '../../components/nav/PageDetail';
import { PanelGroup, PanelType } from '../../components/nav/PanelGroup';
import { ApiEndpoints } from '../../enums/ApiEndpoints';
import { ModelType } from '../../enums/ModelType';
import { UserRoles } from '../../enums/Roles';
import { useManufacturerPartFields } from '../../forms/CompanyForms';
<<<<<<< HEAD
import { useEditApiFormModal } from '../../hooks/UseForm';
=======
import {
  useCreateApiFormModal,
  useEditApiFormModal
} from '../../hooks/UseForm';
>>>>>>> 6837b0e7
import { useInstance } from '../../hooks/UseInstance';
import { apiUrl } from '../../states/ApiState';
import { useUserState } from '../../states/UserState';
import { AttachmentTable } from '../../tables/general/AttachmentTable';
import ManufacturerPartParameterTable from '../../tables/purchasing/ManufacturerPartParameterTable';
import { SupplierPartTable } from '../../tables/purchasing/SupplierPartTable';

export default function ManufacturerPartDetail() {
  const { id } = useParams();
  const user = useUserState();

  const {
    instance: manufacturerPart,
    instanceQuery,
    refreshInstance
  } = useInstance({
    endpoint: ApiEndpoints.manufacturer_part_list,
    pk: id,
    hasPrimaryKey: true,
    params: {
      part_detail: true,
      manufacturer_detail: true
    }
  });

  const detailsPanel = useMemo(() => {
    if (instanceQuery.isFetching) {
      return <Skeleton />;
    }

    let data = manufacturerPart ?? {};

    let tl: DetailsField[] = [
      {
        type: 'link',
        name: 'part',
        label: t`Internal Part`,
        model: ModelType.part,
        hidden: !manufacturerPart.part
      },
      {
        type: 'string',
        name: 'description',
        label: t`Description`,
        copy: true,
        hidden: !manufacturerPart.description
      },
      {
        type: 'link',
        external: true,
        name: 'link',
        label: t`External Link`,
        copy: true,
        hidden: !manufacturerPart.link
      }
    ];

    let tr: DetailsField[] = [
      {
        type: 'link',
        name: 'manufacturer',
        label: t`Manufacturer`,
        icon: 'manufacturers',
        model: ModelType.company,
        hidden: !manufacturerPart.manufacturer
      },
      {
        type: 'string',
        name: 'MPN',
        label: t`Manufacturer Part Number`,
        copy: true,
        hidden: !manufacturerPart.MPN,
        icon: 'reference'
      }
    ];

    return (
      <ItemDetailsGrid>
        <Grid>
          <Grid.Col span={4}>
            <DetailsImage
              appRole={UserRoles.part}
              src={manufacturerPart?.part_detail?.image}
              apiPath={apiUrl(
                ApiEndpoints.part_list,
                manufacturerPart?.part_detail?.pk
              )}
              pk={manufacturerPart?.part_detail?.pk}
            />
          </Grid.Col>
          <Grid.Col span={8}>
            <DetailsTable
              title={t`Manufacturer Part`}
              fields={tl}
              item={data}
            />
          </Grid.Col>
        </Grid>
        <DetailsTable title={t`Manufacturer Details`} fields={tr} item={data} />
      </ItemDetailsGrid>
    );
  }, [manufacturerPart, instanceQuery]);

  const panels: PanelType[] = useMemo(() => {
    return [
      {
        name: 'details',
        label: t`Manufacturer Part Details`,
        icon: <IconInfoCircle />,
        content: detailsPanel
      },
      {
        name: 'parameters',
        label: t`Parameters`,
        icon: <IconList />,
        content: manufacturerPart?.pk ? (
          <ManufacturerPartParameterTable
            params={{ manufacturer_part: manufacturerPart.pk }}
          />
        ) : (
          <Skeleton />
        )
      },
      {
        name: 'suppliers',
        label: t`Suppliers`,
        icon: <IconBuildingWarehouse />,
        content: manufacturerPart?.pk ? (
          <SupplierPartTable
            params={{
              manufacturer_part: manufacturerPart.pk
            }}
          />
        ) : (
          <Skeleton />
        )
      },
      {
        name: 'attachments',
        label: t`Attachments`,
        icon: <IconPaperclip />,
        content: (
          <AttachmentTable
            endpoint={ApiEndpoints.manufacturer_part_attachment_list}
            model="manufacturer_part"
            pk={manufacturerPart?.pk}
          />
        )
      }
    ];
  }, [manufacturerPart]);

  const editManufacturerPartFields = useManufacturerPartFields();

  const editManufacturerPart = useEditApiFormModal({
    url: ApiEndpoints.manufacturer_part_list,
    pk: manufacturerPart?.pk,
    title: t`Edit Manufacturer Part`,
    fields: editManufacturerPartFields,
    onFormSuccess: refreshInstance
  });

  const duplicateManufacturerPart = useCreateApiFormModal({
    url: ApiEndpoints.manufacturer_part_list,
    title: t`Add Manufacturer Part`,
    fields: editManufacturerPartFields,
    initialData: {
      ...manufacturerPart
    },
    follow: true,
    modelType: ModelType.manufacturerpart
  });

  const manufacturerPartActions = useMemo(() => {
    return [
      <ActionDropdown
        key="part"
        tooltip={t`Manufacturer Part Actions`}
        icon={<IconDots />}
        actions={[
          DuplicateItemAction({
            hidden: !user.hasAddRole(UserRoles.purchase_order),
            onClick: () => duplicateManufacturerPart.open()
          }),
          EditItemAction({
            hidden: !user.hasChangeRole(UserRoles.purchase_order),
            onClick: () => editManufacturerPart.open()
          }),
          DeleteItemAction({
            hidden: !user.hasDeleteRole(UserRoles.purchase_order)
          })
        ]}
      />
    ];
  }, [user]);

  const breadcrumbs = useMemo(() => {
    return [
      {
        name: t`Purchasing`,
        url: '/purchasing/'
      },
      {
        name: manufacturerPart?.manufacturer_detail?.name ?? t`Manufacturer`,
        url: `/purchasing/manufacturer/${manufacturerPart?.manufacturer_detail?.pk}/`
      }
    ];
  }, [manufacturerPart]);

  return (
    <>
      {editManufacturerPart.modal}
<<<<<<< HEAD
      <Stack gap="xs">
=======
      {duplicateManufacturerPart.modal}
      <Stack spacing="xs">
>>>>>>> 6837b0e7
        <LoadingOverlay visible={instanceQuery.isFetching} />
        <PageDetail
          title={t`ManufacturerPart`}
          subtitle={`${manufacturerPart.MPN} - ${manufacturerPart.part_detail?.name}`}
          breadcrumbs={breadcrumbs}
          actions={manufacturerPartActions}
          imageUrl={manufacturerPart?.part_detail?.thumbnail}
        />
        <PanelGroup pageKey="manufacturerpart" panels={panels} />
      </Stack>
    </>
  );
}<|MERGE_RESOLUTION|>--- conflicted
+++ resolved
@@ -25,14 +25,10 @@
 import { ModelType } from '../../enums/ModelType';
 import { UserRoles } from '../../enums/Roles';
 import { useManufacturerPartFields } from '../../forms/CompanyForms';
-<<<<<<< HEAD
-import { useEditApiFormModal } from '../../hooks/UseForm';
-=======
 import {
   useCreateApiFormModal,
   useEditApiFormModal
 } from '../../hooks/UseForm';
->>>>>>> 6837b0e7
 import { useInstance } from '../../hooks/UseInstance';
 import { apiUrl } from '../../states/ApiState';
 import { useUserState } from '../../states/UserState';
@@ -245,12 +241,7 @@
   return (
     <>
       {editManufacturerPart.modal}
-<<<<<<< HEAD
       <Stack gap="xs">
-=======
-      {duplicateManufacturerPart.modal}
-      <Stack spacing="xs">
->>>>>>> 6837b0e7
         <LoadingOverlay visible={instanceQuery.isFetching} />
         <PageDetail
           title={t`ManufacturerPart`}
