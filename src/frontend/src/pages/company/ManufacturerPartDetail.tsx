import { t } from '@lingui/macro';
import { Grid, Skeleton, Stack } from '@mantine/core';
import {
  IconBuildingWarehouse,
  IconInfoCircle,
  IconList
} from '@tabler/icons-react';
import { useMemo } from 'react';
import { useNavigate, useParams } from 'react-router-dom';

import AdminButton from '../../components/buttons/AdminButton';
import {
  type DetailsField,
  DetailsTable
} from '../../components/details/Details';
import { DetailsImage } from '../../components/details/DetailsImage';
import { ItemDetailsGrid } from '../../components/details/ItemDetails';
import {
  DeleteItemAction,
  DuplicateItemAction,
  EditItemAction,
  OptionsActionDropdown
} from '../../components/items/ActionDropdown';
import InstanceDetail from '../../components/nav/InstanceDetail';
import { PageDetail } from '../../components/nav/PageDetail';
import AttachmentPanel from '../../components/panels/AttachmentPanel';
import NotesPanel from '../../components/panels/NotesPanel';
import type { PanelType } from '../../components/panels/Panel';
import { PanelGroup } from '../../components/panels/PanelGroup';
import { ApiEndpoints } from '../../enums/ApiEndpoints';
import { ModelType } from '../../enums/ModelType';
import { UserRoles } from '../../enums/Roles';
import { useManufacturerPartFields } from '../../forms/CompanyForms';
import {
  useCreateApiFormModal,
  useDeleteApiFormModal,
  useEditApiFormModal
} from '../../hooks/UseForm';
import { useInstance } from '../../hooks/UseInstance';
import { apiUrl } from '../../states/ApiState';
import { useUserState } from '../../states/UserState';
import ManufacturerPartParameterTable from '../../tables/purchasing/ManufacturerPartParameterTable';
import { SupplierPartTable } from '../../tables/purchasing/SupplierPartTable';

export default function ManufacturerPartDetail() {
  const { id } = useParams();
  const user = useUserState();
  const navigate = useNavigate();

  const {
    instance: manufacturerPart,
    instanceQuery,
    refreshInstance,
    requestStatus
  } = useInstance({
    endpoint: ApiEndpoints.manufacturer_part_list,
    pk: id,
    hasPrimaryKey: true,
    params: {
      part_detail: true,
      manufacturer_detail: true
    }
  });

  const detailsPanel = useMemo(() => {
    if (instanceQuery.isFetching) {
      return <Skeleton />;
    }

    const data = manufacturerPart ?? {};

    const tl: DetailsField[] = [
      {
        type: 'link',
        name: 'part',
        label: t`Internal Part`,
        model: ModelType.part,
        hidden: !manufacturerPart.part
      },
      {
        type: 'string',
        name: 'part_detail.IPN',
        label: t`IPN`,
        copy: true,
        icon: 'serial',
        hidden: !data.part_detail?.IPN
      },
      {
        type: 'string',
        name: 'part_detail.description',
        label: t`Description`,
        copy: true,
        icon: 'info',
        hidden: !manufacturerPart.description
      }
    ];

    const tr: DetailsField[] = [
      {
        type: 'link',
        name: 'manufacturer',
        label: t`Manufacturer`,
        icon: 'manufacturers',
        model: ModelType.company,
        hidden: !manufacturerPart.manufacturer
      },
      {
        type: 'string',
        name: 'MPN',
        label: t`Manufacturer Part Number`,
        copy: true,
        hidden: !manufacturerPart.MPN,
        icon: 'reference'
      },
      {
        type: 'string',
        name: 'description',
        label: t`Description`,
        copy: true,
        hidden: !manufacturerPart.description,
        icon: 'info'
      },
      {
        type: 'link',
        external: true,
        name: 'link',
        label: t`External Link`,
        copy: true,
        hidden: !manufacturerPart.link
      }
    ];

    return (
      <ItemDetailsGrid>
        <Grid grow>
          <DetailsImage
            appRole={UserRoles.part}
            src={manufacturerPart?.part_detail?.image}
            apiPath={apiUrl(
              ApiEndpoints.part_list,
              manufacturerPart?.part_detail?.pk
            )}
            pk={manufacturerPart?.part_detail?.pk}
          />
          <Grid.Col span={{ base: 12, sm: 8 }}>
            <DetailsTable title={t`Part Details`} fields={tl} item={data} />
          </Grid.Col>
        </Grid>
        <DetailsTable title={t`Manufacturer Details`} fields={tr} item={data} />
      </ItemDetailsGrid>
    );
  }, [manufacturerPart, instanceQuery]);

  const panels: PanelType[] = useMemo(() => {
    return [
      {
        name: 'details',
        label: t`Manufacturer Part Details`,
        icon: <IconInfoCircle />,
        content: detailsPanel
      },
      {
        name: 'parameters',
        label: t`Parameters`,
        icon: <IconList />,
        content: manufacturerPart?.pk ? (
          <ManufacturerPartParameterTable
            params={{ manufacturer_part: manufacturerPart.pk }}
          />
        ) : (
          <Skeleton />
        )
      },
      {
        name: 'suppliers',
        label: t`Suppliers`,
        icon: <IconBuildingWarehouse />,
        content: manufacturerPart?.pk ? (
          <SupplierPartTable
            params={{
              manufacturer_part: manufacturerPart.pk
            }}
          />
        ) : (
          <Skeleton />
        )
      },
      AttachmentPanel({
        model_type: ModelType.manufacturerpart,
        model_id: manufacturerPart?.pk
      }),
      NotesPanel({
        model_type: ModelType.manufacturerpart,
        model_id: manufacturerPart?.pk
      })
    ];
  }, [manufacturerPart]);

  const editManufacturerPartFields = useManufacturerPartFields();

  const editManufacturerPart = useEditApiFormModal({
    url: ApiEndpoints.manufacturer_part_list,
    pk: manufacturerPart?.pk,
    title: t`Edit Manufacturer Part`,
    fields: editManufacturerPartFields,
    onFormSuccess: refreshInstance
  });

  const duplicateManufacturerPart = useCreateApiFormModal({
    url: ApiEndpoints.manufacturer_part_list,
    title: t`Add Manufacturer Part`,
    fields: editManufacturerPartFields,
    initialData: {
      ...manufacturerPart
    },
    follow: true,
    modelType: ModelType.manufacturerpart
  });

  const deleteManufacturerPart = useDeleteApiFormModal({
    url: ApiEndpoints.manufacturer_part_list,
    pk: manufacturerPart?.pk,
    title: t`Delete Manufacturer Part`,
    onFormSuccess: () => {
      navigate(getDetailUrl(ModelType.part, manufacturerPart.part));
    }
  });

  const manufacturerPartActions = useMemo(() => {
    return [
      <AdminButton
        key='admin'
        model={ModelType.manufacturerpart}
        id={manufacturerPart.pk}
      />,
      <OptionsActionDropdown
        key='options'
        tooltip={t`Manufacturer Part Actions`}
        actions={[
          DuplicateItemAction({
            hidden: !user.hasAddRole(UserRoles.purchase_order),
            onClick: () => duplicateManufacturerPart.open()
          }),
          EditItemAction({
            hidden: !user.hasChangeRole(UserRoles.purchase_order),
            onClick: () => editManufacturerPart.open()
          }),
          DeleteItemAction({
            hidden: !user.hasDeleteRole(UserRoles.purchase_order),
            onClick: () => deleteManufacturerPart.open()
          })
        ]}
      />
    ];
  }, [user, manufacturerPart]);

  const breadcrumbs = useMemo(() => {
    return [
      {
        name: t`Purchasing`,
        url: '/purchasing/'
      },
      {
        name: manufacturerPart?.manufacturer_detail?.name ?? t`Manufacturer`,
        url: `/purchasing/manufacturer/${manufacturerPart?.manufacturer_detail?.pk}/`
      }
    ];
  }, [manufacturerPart]);

  return (
    <>
<<<<<<< HEAD
      {editManufacturerPart.modal}
      <Stack gap="xs">
        <LoadingOverlay visible={instanceQuery.isFetching} />
        <PageDetail
          title={t`ManufacturerPart`}
          subtitle={`${manufacturerPart.MPN} - ${manufacturerPart.part_detail?.name}`}
          breadcrumbs={breadcrumbs}
          actions={manufacturerPartActions}
          imageUrl={manufacturerPart?.part_detail?.thumbnail}
        />
        <PanelGroup pageKey="manufacturerpart" panels={panels} />
      </Stack>
=======
      {deleteManufacturerPart.modal}
      {duplicateManufacturerPart.modal}
      {editManufacturerPart.modal}
      <InstanceDetail status={requestStatus} loading={instanceQuery.isFetching}>
        <Stack gap='xs'>
          <PageDetail
            title={t`ManufacturerPart`}
            subtitle={`${manufacturerPart.MPN} - ${manufacturerPart.part_detail?.name}`}
            breadcrumbs={breadcrumbs}
            lastCrumb={[
              {
                name: manufacturerPart.MPN,
                url: getDetailUrl(
                  ModelType.manufacturerpart,
                  manufacturerPart.pk
                )
              }
            ]}
            actions={manufacturerPartActions}
            imageUrl={manufacturerPart?.part_detail?.thumbnail}
            editAction={editManufacturerPart.open}
            editEnabled={user.hasChangePermission(ModelType.manufacturerpart)}
          />
          <PanelGroup
            pageKey='manufacturerpart'
            panels={panels}
            instance={manufacturerPart}
            model={ModelType.manufacturerpart}
            id={manufacturerPart.pk}
          />
        </Stack>
      </InstanceDetail>
>>>>>>> 06961c6a
    </>
  );
}<|MERGE_RESOLUTION|>--- conflicted
+++ resolved
@@ -269,20 +269,6 @@
 
   return (
     <>
-<<<<<<< HEAD
-      {editManufacturerPart.modal}
-      <Stack gap="xs">
-        <LoadingOverlay visible={instanceQuery.isFetching} />
-        <PageDetail
-          title={t`ManufacturerPart`}
-          subtitle={`${manufacturerPart.MPN} - ${manufacturerPart.part_detail?.name}`}
-          breadcrumbs={breadcrumbs}
-          actions={manufacturerPartActions}
-          imageUrl={manufacturerPart?.part_detail?.thumbnail}
-        />
-        <PanelGroup pageKey="manufacturerpart" panels={panels} />
-      </Stack>
-=======
       {deleteManufacturerPart.modal}
       {duplicateManufacturerPart.modal}
       {editManufacturerPart.modal}
@@ -315,7 +301,6 @@
           />
         </Stack>
       </InstanceDetail>
->>>>>>> 06961c6a
     </>
   );
 }