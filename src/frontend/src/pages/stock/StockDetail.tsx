import { t } from '@lingui/core/macro';
import {
  Accordion,
  Alert,
  Button,
  Grid,
  Group,
  Skeleton,
  Space,
  Stack,
  Text,
  Tooltip
} from '@mantine/core';
import {
  IconArrowLeft,
  IconArrowRight,
  IconBookmark,
  IconBoxPadding,
  IconChecklist,
  IconHistory,
  IconInfoCircle,
  IconPackages,
  IconSearch,
  IconShoppingCart,
  IconSitemap
} from '@tabler/icons-react';
import { useQuery } from '@tanstack/react-query';
import { type ReactNode, useMemo, useState } from 'react';
import { useNavigate, useParams } from 'react-router-dom';

<<<<<<< HEAD
import { ApiEndpoints } from '@lib/enums/ApiEndpoints';
import { ModelType } from '@lib/enums/ModelType';
import { UserRoles } from '@lib/enums/Roles';
import { apiUrl } from '@lib/functions/Api';
import { getDetailUrl } from '@lib/functions/Navigation';
=======
import { ActionButton } from '../../components/buttons/ActionButton';
>>>>>>> 448d24de
import AdminButton from '../../components/buttons/AdminButton';
import { PrintingActions } from '../../components/buttons/PrintingActions';
import {
  type DetailsField,
  DetailsTable
} from '../../components/details/Details';
import DetailsBadge from '../../components/details/DetailsBadge';
import { DetailsImage } from '../../components/details/DetailsImage';
import { ItemDetailsGrid } from '../../components/details/ItemDetails';
import {
  ActionDropdown,
  BarcodeActionDropdown,
  DeleteItemAction,
  DuplicateItemAction,
  EditItemAction,
  OptionsActionDropdown
} from '../../components/items/ActionDropdown';
import { StylishText } from '../../components/items/StylishText';
import InstanceDetail from '../../components/nav/InstanceDetail';
import NavigationTree from '../../components/nav/NavigationTree';
import { PageDetail } from '../../components/nav/PageDetail';
import AttachmentPanel from '../../components/panels/AttachmentPanel';
import NotesPanel from '../../components/panels/NotesPanel';
import type { PanelType } from '../../components/panels/Panel';
import { PanelGroup } from '../../components/panels/PanelGroup';
import LocateItemButton from '../../components/plugins/LocateItemButton';
import { StatusRenderer } from '../../components/render/StatusRenderer';
import OrderPartsWizard from '../../components/wizards/OrderPartsWizard';
import { useApi } from '../../contexts/ApiContext';
import { formatCurrency } from '../../defaults/formatters';
import {
  type StockOperationProps,
  useAddStockItem,
  useAssignStockItem,
  useCountStockItem,
  useFindSerialNumberForm,
  useRemoveStockItem,
  useStockFields,
  useStockItemSerializeFields,
  useTransferStockItem
} from '../../forms/StockForms';
import { InvenTreeIcon } from '../../functions/icons';
import {
  useCreateApiFormModal,
  useDeleteApiFormModal,
  useEditApiFormModal
} from '../../hooks/UseForm';
import { useInstance } from '../../hooks/UseInstance';
import { useGlobalSettingsState } from '../../states/SettingsState';
import { useUserState } from '../../states/UserState';
import BuildAllocatedStockTable from '../../tables/build/BuildAllocatedStockTable';
import SalesOrderAllocationTable from '../../tables/sales/SalesOrderAllocationTable';
import InstalledItemsTable from '../../tables/stock/InstalledItemsTable';
import { StockItemTable } from '../../tables/stock/StockItemTable';
import StockItemTestResultTable from '../../tables/stock/StockItemTestResultTable';
import { StockTrackingTable } from '../../tables/stock/StockTrackingTable';

export default function StockDetail() {
  const { id } = useParams();

  const api = useApi();
  const user = useUserState();

  const globalSettings = useGlobalSettingsState();

  const enableExpiry = useMemo(
    () => globalSettings.isSet('STOCK_ENABLE_EXPIRY'),
    [globalSettings]
  );

  const navigate = useNavigate();

  const [treeOpen, setTreeOpen] = useState(false);

  const {
    instance: stockitem,
    refreshInstance,
    refreshInstancePromise,
    instanceQuery,
    requestStatus
  } = useInstance({
    endpoint: ApiEndpoints.stock_item_list,
    pk: id,
    params: {
      part_detail: true,
      location_detail: true,
      path_detail: true
    }
  });

  const { instance: serialNumbers, instanceQuery: serialNumbersQuery } =
    useInstance({
      endpoint: ApiEndpoints.stock_serial_info,
      pk: id
    });

  const findBySerialNumber = useFindSerialNumberForm({
    partId: stockitem.part
  });

  const detailsPanel = useMemo(() => {
    const data = { ...stockitem };
    const part = stockitem?.part_detail ?? {};

    data.available_stock = Math.max(0, data.quantity - data.allocated);

    if (instanceQuery.isFetching) {
      return <Skeleton />;
    }

    // Top left - core part information
    const tl: DetailsField[] = [
      {
        name: 'part',
        label: t`Base Part`,
        type: 'link',
        model: ModelType.part
      },
      {
        name: 'part_detail.IPN',
        label: t`IPN`,
        type: 'text',
        copy: true,
        icon: 'part',
        hidden: !part.IPN
      },
      {
        name: 'status',
        type: 'status',
        label: t`Status`,
        model: ModelType.stockitem
      },
      {
        name: 'status_custom_key',
        type: 'status',
        label: t`Custom Status`,
        model: ModelType.stockitem,
        icon: 'status',
        hidden:
          !stockitem.status_custom_key ||
          stockitem.status_custom_key == stockitem.status
      },
      {
        type: 'text',
        name: 'updated',
        icon: 'calendar',
        label: t`Last Updated`
      },
      {
        type: 'text',
        name: 'stocktake',
        icon: 'calendar',
        label: t`Last Stocktake`,
        hidden: !stockitem.stocktake
      }
    ];

    // Top right - available stock information
    const tr: DetailsField[] = [
      {
        type: 'text',
        name: 'serial',
        label: t`Serial Number`,
        hidden: !stockitem.serial,
        value_formatter: () => (
          <Group gap='xs' justify='space-apart'>
            <Text>{stockitem.serial}</Text>
            <Space flex={10} />
            <Group gap={2} justify='right'>
              {serialNumbers.previous?.pk && (
                <Tooltip label={t`Previous serial number`} position='top'>
                  <Button
                    p={3}
                    aria-label='previous-serial-number'
                    leftSection={<IconArrowLeft />}
                    variant='transparent'
                    size='sm'
                    onClick={() => {
                      navigate(
                        getDetailUrl(
                          ModelType.stockitem,
                          serialNumbers.previous.pk
                        )
                      );
                    }}
                  >
                    {serialNumbers.previous.serial}
                  </Button>
                </Tooltip>
              )}
              <ActionButton
                icon={<IconSearch size={18} />}
                tooltip={t`Find serial number`}
                tooltipAlignment='top'
                variant='transparent'
                onClick={findBySerialNumber.open}
              />
              {serialNumbers.next?.pk && (
                <Tooltip label={t`Next serial number`} position='top'>
                  <Button
                    p={3}
                    aria-label='next-serial-number'
                    rightSection={<IconArrowRight />}
                    variant='transparent'
                    size='sm'
                    onClick={() => {
                      navigate(
                        getDetailUrl(ModelType.stockitem, serialNumbers.next.pk)
                      );
                    }}
                  >
                    {serialNumbers.next.serial}
                  </Button>
                </Tooltip>
              )}
            </Group>
          </Group>
        )
      },
      {
        type: 'text',
        name: 'quantity',
        label: t`Quantity`,
        hidden: !!stockitem.serial && stockitem.quantity == 1
      },
      {
        type: 'text',
        name: 'available_stock',
        label: t`Available`,
        icon: 'stock'
      },
      {
        type: 'text',
        name: 'allocated',
        label: t`Allocated to Orders`,
        icon: 'tick_off',
        hidden: !stockitem.allocated
      },
      {
        type: 'text',
        name: 'batch',
        label: t`Batch Code`,
        hidden: !stockitem.batch
      }
    ];

    // Bottom left: location information
    const bl: DetailsField[] = [
      {
        name: 'supplier_part',
        label: t`Supplier Part`,
        type: 'link',
        model_field: 'SKU',
        model: ModelType.supplierpart,
        hidden: !stockitem.supplier_part
      },
      {
        type: 'link',
        name: 'location',
        label: t`Location`,
        model: ModelType.stocklocation,
        hidden: !stockitem.location
      },
      {
        type: 'link',
        name: 'belongs_to',
        label: t`Installed In`,
        model_filters: {
          part_detail: true
        },
        model_formatter: (model: any) => {
          let text = model?.part_detail?.full_name ?? model?.name;
          if (model.serial && model.quantity == 1) {
            text += ` # ${model.serial}`;
          }

          return text;
        },
        icon: 'stock',
        model: ModelType.stockitem,
        hidden: !stockitem.belongs_to
      },
      {
        type: 'link',
        name: 'parent',
        icon: 'sitemap',
        label: t`Parent Item`,
        model: ModelType.stockitem,
        hidden: !stockitem.parent,
        model_formatter: (model: any) => {
          return t`Parent stock item`;
        }
      },
      {
        type: 'link',
        name: 'consumed_by',
        label: t`Consumed By`,
        model: ModelType.build,
        hidden: !stockitem.consumed_by,
        icon: 'build',
        model_field: 'reference'
      },
      {
        type: 'link',
        name: 'build',
        label: t`Build Order`,
        model: ModelType.build,
        hidden: !stockitem.build,
        model_field: 'reference'
      },
      {
        type: 'link',
        name: 'purchase_order',
        label: t`Purchase Order`,
        model: ModelType.purchaseorder,
        hidden: !stockitem.purchase_order,
        icon: 'purchase_orders',
        model_field: 'reference'
      },
      {
        type: 'link',
        name: 'sales_order',
        label: t`Sales Order`,
        model: ModelType.salesorder,
        hidden: !stockitem.sales_order,
        icon: 'sales_orders',
        model_field: 'reference'
      },
      {
        type: 'link',
        name: 'customer',
        label: t`Customer`,
        model: ModelType.company,
        hidden: !stockitem.customer
      }
    ];

    // Bottom right - any other information
    const br: DetailsField[] = [
      // Expiry date
      {
        type: 'date',
        name: 'expiry_date',
        label: t`Expiry Date`,
        hidden: !enableExpiry || !stockitem.expiry_date,
        icon: 'calendar'
      },
      // TODO: Ownership
      {
        type: 'text',
        name: 'purchase_price',
        label: t`Unit Price`,
        icon: 'currency',
        hidden: !stockitem.purchase_price,
        value_formatter: () => {
          return formatCurrency(stockitem.purchase_price, {
            currency: stockitem.purchase_price_currency
          });
        }
      },
      {
        type: 'text',
        name: 'stock_value',
        label: t`Stock Value`,
        icon: 'currency',
        hidden:
          !stockitem.purchase_price ||
          stockitem.quantity == 1 ||
          stockitem.quantity == 0,
        value_formatter: () => {
          return formatCurrency(stockitem.purchase_price, {
            currency: stockitem.purchase_price_currency,
            multiplier: stockitem.quantity
          });
        }
      },
      {
        type: 'text',
        name: 'packaging',
        icon: 'part',
        label: t`Packaging`,
        hidden: !stockitem.packaging
      }
    ];

    return (
      <ItemDetailsGrid>
        <Grid grow>
          <DetailsImage
            appRole={UserRoles.part}
            apiPath={ApiEndpoints.part_list}
            src={
              stockitem.part_detail?.image ?? stockitem?.part_detail?.thumbnail
            }
            pk={stockitem.part}
          />
          <Grid.Col span={{ base: 12, sm: 8 }}>
            <DetailsTable fields={tl} item={data} />
          </Grid.Col>
        </Grid>
        <DetailsTable fields={tr} item={data} />
        <DetailsTable fields={bl} item={data} />
        <DetailsTable fields={br} item={data} />
      </ItemDetailsGrid>
    );
  }, [
    stockitem,
    serialNumbers,
    serialNumbersQuery.isFetching,
    instanceQuery.isFetching,
    enableExpiry
  ]);

  const showBuildAllocations: boolean = useMemo(() => {
    // Determine if "build allocations" should be shown for this stock item
    return (
      stockitem?.part_detail?.component && // Must be a "component"
      !stockitem?.sales_order && // Must not be assigned to a sales order
      !stockitem?.belongs_to
    ); // Must not be installed into another item
  }, [stockitem]);

  const showSalesAllocations: boolean = useMemo(() => {
    return stockitem?.part_detail?.salable;
  }, [stockitem]);

  // API query to determine if this stock item has trackable BOM items
  const trackedBomItemQuery = useQuery({
    queryKey: ['tracked-bom-item', stockitem.pk, stockitem.part],
    queryFn: () => {
      if (
        !stockitem.pk ||
        !stockitem.part ||
        !stockitem.part_detail?.assembly
      ) {
        return false;
      }

      return api
        .get(apiUrl(ApiEndpoints.bom_list), {
          params: {
            part: stockitem.part,
            sub_part_trackable: true,
            limit: 1
          }
        })
        .then((response) => {
          if (response.status == 200) {
            return response.data.count > 0;
          } else {
            return null;
          }
        })
        .catch(() => {
          return null;
        });
    }
  });

  const showInstalledItems: boolean = useMemo(() => {
    if (stockitem?.installed_items) {
      // There are installed items in this stock item
      return true;
    }

    if (trackedBomItemQuery.data != null) {
      return trackedBomItemQuery.data;
    }

    // Fall back to whether this is an assembly or not
    return stockitem?.part_detail?.assembly;
  }, [trackedBomItemQuery, stockitem]);

  const stockPanels: PanelType[] = useMemo(() => {
    return [
      {
        name: 'details',
        label: t`Stock Details`,
        icon: <IconInfoCircle />,
        content: detailsPanel
      },
      {
        name: 'tracking',
        label: t`Stock Tracking`,
        icon: <IconHistory />,
        content: stockitem.pk ? (
          <StockTrackingTable itemId={stockitem.pk} />
        ) : (
          <Skeleton />
        )
      },
      {
        name: 'allocations',
        label: t`Allocations`,
        icon: <IconBookmark />,
        hidden:
          !stockitem.in_stock ||
          (!showSalesAllocations && !showBuildAllocations),
        content: (
          <Accordion
            multiple={true}
            defaultValue={['buildAllocations', 'salesAllocations']}
          >
            {showBuildAllocations && (
              <Accordion.Item value='buildAllocations' key='buildAllocations'>
                <Accordion.Control>
                  <StylishText size='lg'>{t`Build Order Allocations`}</StylishText>
                </Accordion.Control>
                <Accordion.Panel>
                  <BuildAllocatedStockTable
                    stockId={stockitem.pk}
                    modelField='build'
                    modelTarget={ModelType.build}
                    showBuildInfo
                  />
                </Accordion.Panel>
              </Accordion.Item>
            )}
            {showSalesAllocations && (
              <Accordion.Item value='salesAllocations' key='salesAllocations'>
                <Accordion.Control>
                  <StylishText size='lg'>{t`Sales Order Allocations`}</StylishText>
                </Accordion.Control>
                <Accordion.Panel>
                  <SalesOrderAllocationTable
                    stockId={stockitem.pk}
                    modelField='order'
                    modelTarget={ModelType.salesorder}
                    showOrderInfo
                  />
                </Accordion.Panel>
              </Accordion.Item>
            )}
          </Accordion>
        )
      },
      {
        name: 'testdata',
        label: t`Test Data`,
        icon: <IconChecklist />,
        hidden: !stockitem?.part_detail?.testable,
        content: stockitem?.pk ? (
          <StockItemTestResultTable
            itemId={stockitem.pk}
            partId={stockitem.part}
          />
        ) : (
          <Skeleton />
        )
      },
      {
        name: 'installed_items',
        label: t`Installed Items`,
        icon: <IconBoxPadding />,
        hidden: !showInstalledItems,
        content: <InstalledItemsTable stockItem={stockitem} />
      },
      {
        name: 'child_items',
        label: t`Child Items`,
        icon: <IconSitemap />,
        hidden: (stockitem?.child_items ?? 0) == 0,
        content: stockitem?.pk ? (
          <StockItemTable
            tableName='child-stock'
            params={{ ancestor: stockitem.pk }}
          />
        ) : (
          <Skeleton />
        )
      },
      AttachmentPanel({
        model_type: ModelType.stockitem,
        model_id: stockitem.pk
      }),
      NotesPanel({
        model_type: ModelType.stockitem,
        model_id: stockitem.pk
      })
    ];
  }, [
    showSalesAllocations,
    showBuildAllocations,
    showInstalledItems,
    stockitem,
    serialNumbers,
    serialNumbersQuery,
    id,
    user
  ]);

  const breadcrumbs = useMemo(
    () => [
      { name: t`Stock`, url: '/stock' },
      ...(stockitem.location_path ?? []).map((l: any) => ({
        name: l.name,
        url: getDetailUrl(ModelType.stocklocation, l.pk)
      }))
    ],
    [stockitem]
  );

  const editStockItemFields = useStockFields({
    create: false,
    stockItem: stockitem,
    partId: stockitem.part
  });

  const editStockItem = useEditApiFormModal({
    url: ApiEndpoints.stock_item_list,
    pk: stockitem.pk,
    title: t`Edit Stock Item`,
    fields: editStockItemFields,
    onFormSuccess: refreshInstance
  });

  const duplicateStockItemFields = useStockFields({ create: true });

  const duplicateStockItem = useCreateApiFormModal({
    url: ApiEndpoints.stock_item_list,
    title: t`Add Stock Item`,
    fields: duplicateStockItemFields,
    initialData: {
      ...stockitem
    },
    follow: true,
    modelType: ModelType.stockitem
  });

  const preDeleteContent = useMemo(() => {
    // TODO: Fill this out with information on the stock item.
    // e.g. list of child items which would be deleted, etc
    return undefined;
  }, [stockitem]);

  const deleteStockItem = useDeleteApiFormModal({
    url: ApiEndpoints.stock_item_list,
    pk: stockitem.pk,
    title: t`Delete Stock Item`,
    preFormContent: preDeleteContent,
    onFormSuccess: () => {
      // Redirect to the part page
      navigate(getDetailUrl(ModelType.part, stockitem.part));
    }
  });

  const stockActionProps: StockOperationProps = useMemo(() => {
    return {
      items: [stockitem],
      model: ModelType.stockitem,
      refresh: refreshInstance,
      filters: {
        in_stock: true
      }
    };
  }, [stockitem]);

  const countStockItem = useCountStockItem(stockActionProps);
  const addStockItem = useAddStockItem(stockActionProps);
  const removeStockItem = useRemoveStockItem(stockActionProps);
  const transferStockItem = useTransferStockItem(stockActionProps);
  const assignToCustomer = useAssignStockItem(stockActionProps);

  const serializeStockFields = useStockItemSerializeFields({
    partId: stockitem.part,
    trackable: stockitem.part_detail?.trackable
  });

  const serializeStockItem = useCreateApiFormModal({
    url: ApiEndpoints.stock_serialize,
    pk: stockitem.pk,
    title: t`Serialize Stock Item`,
    fields: serializeStockFields,
    initialData: {
      quantity: stockitem.quantity,
      destination: stockitem.location ?? stockitem.part_detail?.default_location
    },
    onFormSuccess: () => {
      const partId = stockitem.part;
      refreshInstancePromise().catch(() => {
        // Part may have been deleted - redirect to the part detail page
        navigate(getDetailUrl(ModelType.part, partId));
      });
    },
    successMessage: t`Stock item serialized`
  });

  const returnStockItem = useCreateApiFormModal({
    url: ApiEndpoints.stock_return,
    pk: stockitem.pk,
    title: t`Return Stock Item`,
    preFormContent: (
      <Alert color='blue'>
        {t`Return this item into stock. This will remove the customer assignment.`}
      </Alert>
    ),
    fields: {
      location: {},
      status: {},
      notes: {}
    },
    initialData: {
      location: stockitem.location ?? stockitem.part_detail?.default_location,
      status: stockitem.status_custom_key ?? stockitem.status
    },
    successMessage: t`Item returned to stock`,
    onFormSuccess: () => {
      refreshInstance();
    }
  });

  const orderPartsWizard = OrderPartsWizard({
    parts: stockitem.part_detail ? [stockitem.part_detail] : []
  });

  const stockActions = useMemo(() => {
    // Can this stock item be transferred to a different location?
    const canTransfer =
      user.hasChangeRole(UserRoles.stock) &&
      !stockitem.sales_order &&
      !stockitem.belongs_to &&
      !stockitem.customer &&
      !stockitem.consumed_by;

    const isBuilding = stockitem.is_building;

    const serial = stockitem.serial;
    const serialized =
      serial != null &&
      serial != undefined &&
      serial != '' &&
      stockitem.quantity == 1;

    return [
      <AdminButton model={ModelType.stockitem} id={stockitem.pk} />,
      <LocateItemButton stockId={stockitem.pk} />,
      <BarcodeActionDropdown
        model={ModelType.stockitem}
        pk={stockitem.pk}
        hash={stockitem?.barcode_hash}
        perm={user.hasChangeRole(UserRoles.stock)}
      />,
      <PrintingActions
        modelType={ModelType.stockitem}
        items={[stockitem.pk]}
        enableReports
        enableLabels
      />,
      <ActionDropdown
        tooltip={t`Stock Operations`}
        icon={<IconPackages />}
        actions={[
          {
            name: t`Count`,
            tooltip: t`Count stock`,
            hidden: serialized || !canTransfer || isBuilding,
            icon: (
              <InvenTreeIcon icon='stocktake' iconProps={{ color: 'blue' }} />
            ),
            onClick: () => {
              stockitem.pk && countStockItem.open();
            }
          },
          {
            name: t`Add`,
            tooltip: t`Add Stock`,
            hidden: serialized || !canTransfer || isBuilding,
            icon: <InvenTreeIcon icon='add' iconProps={{ color: 'green' }} />,
            onClick: () => {
              stockitem.pk && addStockItem.open();
            }
          },
          {
            name: t`Remove`,
            tooltip: t`Remove Stock`,
            hidden:
              serialized ||
              !canTransfer ||
              isBuilding ||
              stockitem.quantity <= 0,
            icon: <InvenTreeIcon icon='remove' iconProps={{ color: 'red' }} />,
            onClick: () => {
              stockitem.pk && removeStockItem.open();
            }
          },
          {
            name: t`Transfer`,
            tooltip: t`Transfer Stock`,
            hidden: !canTransfer,
            icon: (
              <InvenTreeIcon icon='transfer' iconProps={{ color: 'blue' }} />
            ),
            onClick: () => {
              stockitem.pk && transferStockItem.open();
            }
          },
          {
            name: t`Serialize`,
            tooltip: t`Serialize stock`,
            hidden:
              isBuilding ||
              serialized ||
              stockitem?.quantity < 1 ||
              stockitem?.part_detail?.trackable != true,
            icon: <InvenTreeIcon icon='serial' iconProps={{ color: 'blue' }} />,
            onClick: () => {
              serializeStockItem.open();
            }
          },
          {
            name: t`Order`,
            tooltip: t`Order Stock`,
            hidden:
              !user.hasAddRole(UserRoles.purchase_order) ||
              !stockitem.part_detail?.active ||
              !stockitem.part_detail?.purchaseable,
            icon: <IconShoppingCart color='blue' />,
            onClick: () => {
              orderPartsWizard.openWizard();
            }
          },
          {
            name: t`Return`,
            tooltip: t`Return from customer`,
            hidden: !stockitem.customer,
            icon: (
              <InvenTreeIcon
                icon='return_orders'
                iconProps={{ color: 'blue' }}
              />
            ),
            onClick: () => {
              stockitem.pk && returnStockItem.open();
            }
          },
          {
            name: t`Assign to Customer`,
            tooltip: t`Assign to a customer`,
            hidden: !!stockitem.customer,
            icon: (
              <InvenTreeIcon icon='customer' iconProps={{ color: 'blue' }} />
            ),
            onClick: () => {
              stockitem.pk && assignToCustomer.open();
            }
          }
        ]}
      />,
      <OptionsActionDropdown
        tooltip={t`Stock Item Actions`}
        actions={[
          DuplicateItemAction({
            hidden: !user.hasAddRole(UserRoles.stock),
            onClick: () => duplicateStockItem.open()
          }),
          EditItemAction({
            hidden: !user.hasChangeRole(UserRoles.stock),
            onClick: () => editStockItem.open()
          }),
          DeleteItemAction({
            hidden: !user.hasDeleteRole(UserRoles.stock),
            onClick: () => deleteStockItem.open()
          })
        ]}
      />
    ];
  }, [id, stockitem, user]);

  const stockBadges: ReactNode[] = useMemo(() => {
    let available = (stockitem?.quantity ?? 0) - (stockitem?.allocated ?? 0);
    available = Math.max(0, available);

    return instanceQuery.isLoading
      ? []
      : [
          <DetailsBadge
            color='yellow'
            label={t`In Production`}
            visible={stockitem.is_building}
          />,
          <DetailsBadge
            color='blue'
            label={`${t`Serial Number`}: ${stockitem.serial}`}
            visible={!!stockitem.serial}
            key='serial'
          />,
          <DetailsBadge
            color='blue'
            label={`${t`Quantity`}: ${stockitem.quantity}`}
            visible={!stockitem.serial}
            key='quantity'
          />,
          <DetailsBadge
            color='yellow'
            label={`${t`Available`}: ${available}`}
            visible={
              stockitem.in_stock &&
              !stockitem.serial &&
              available != stockitem.quantity
            }
            key='available'
          />,
          <DetailsBadge
            color='blue'
            label={`${t`Batch Code`}: ${stockitem.batch}`}
            visible={!!stockitem.batch}
            key='batch'
          />,
          <StatusRenderer
            status={stockitem.status_custom_key || stockitem.status}
            type={ModelType.stockitem}
            options={{
              size: 'lg'
            }}
            key='status'
          />,
          <DetailsBadge
            color='yellow'
            label={t`Stale`}
            visible={enableExpiry && stockitem.stale && !stockitem.expired}
            key='stale'
          />,
          <DetailsBadge
            color='orange'
            label={t`Expired`}
            visible={enableExpiry && stockitem.expired}
            key='expired'
          />,
          <DetailsBadge
            color='red'
            label={t`Unavailable`}
            visible={stockitem.in_stock == false}
            key='unavailable'
          />
        ];
  }, [stockitem, instanceQuery, enableExpiry]);

  return (
    <>
      {findBySerialNumber.modal}
      <InstanceDetail
        requiredRole={UserRoles.stock}
        status={requestStatus}
        loading={instanceQuery.isFetching}
      >
        <Stack>
          {user.hasViewRole(UserRoles.stock_location) && (
            <NavigationTree
              title={t`Stock Locations`}
              modelType={ModelType.stocklocation}
              endpoint={ApiEndpoints.stock_location_tree}
              opened={treeOpen}
              onClose={() => setTreeOpen(false)}
              selectedId={stockitem?.location}
            />
          )}
          <PageDetail
            title={t`Stock Item`}
            subtitle={stockitem.part_detail?.full_name}
            imageUrl={stockitem.part_detail?.thumbnail}
            editAction={editStockItem.open}
            editEnabled={user.hasChangePermission(ModelType.stockitem)}
            badges={stockBadges}
            breadcrumbs={
              user.hasViewRole(UserRoles.stock_location)
                ? breadcrumbs
                : undefined
            }
<<<<<<< HEAD
          ]}
          breadcrumbAction={() => {
            setTreeOpen(true);
          }}
          actions={stockActions}
        />
        <PanelGroup
          pageKey='stockitem'
          panels={stockPanels}
          model={ModelType.stockitem}
          reloadInstance={refreshInstance}
          instance={stockitem}
          id={stockitem.pk}
        />
        {editStockItem.modal}
        {duplicateStockItem.modal}
        {deleteStockItem.modal}
        {countStockItem.modal}
        {addStockItem.modal}
        {removeStockItem.modal}
        {transferStockItem.modal}
        {serializeStockItem.modal}
        {returnStockItem.modal}
        {assignToCustomer.modal}
        {orderPartsWizard.wizard}
      </Stack>
    </InstanceDetail>
=======
            lastCrumb={[
              {
                name: stockitem.name,
                url: `/stock/item/${stockitem.pk}/`
              }
            ]}
            breadcrumbAction={() => {
              setTreeOpen(true);
            }}
            actions={stockActions}
          />
          <PanelGroup
            pageKey='stockitem'
            panels={stockPanels}
            model={ModelType.stockitem}
            id={stockitem.pk}
            instance={stockitem}
          />
          {editStockItem.modal}
          {duplicateStockItem.modal}
          {deleteStockItem.modal}
          {countStockItem.modal}
          {addStockItem.modal}
          {removeStockItem.modal}
          {transferStockItem.modal}
          {serializeStockItem.modal}
          {returnStockItem.modal}
          {assignToCustomer.modal}
          {orderPartsWizard.wizard}
        </Stack>
      </InstanceDetail>
    </>
>>>>>>> 448d24de
  );
}<|MERGE_RESOLUTION|>--- conflicted
+++ resolved
@@ -28,15 +28,12 @@
 import { type ReactNode, useMemo, useState } from 'react';
 import { useNavigate, useParams } from 'react-router-dom';
 
-<<<<<<< HEAD
 import { ApiEndpoints } from '@lib/enums/ApiEndpoints';
 import { ModelType } from '@lib/enums/ModelType';
 import { UserRoles } from '@lib/enums/Roles';
 import { apiUrl } from '@lib/functions/Api';
 import { getDetailUrl } from '@lib/functions/Navigation';
-=======
 import { ActionButton } from '../../components/buttons/ActionButton';
->>>>>>> 448d24de
 import AdminButton from '../../components/buttons/AdminButton';
 import { PrintingActions } from '../../components/buttons/PrintingActions';
 import {
@@ -1005,35 +1002,6 @@
                 ? breadcrumbs
                 : undefined
             }
-<<<<<<< HEAD
-          ]}
-          breadcrumbAction={() => {
-            setTreeOpen(true);
-          }}
-          actions={stockActions}
-        />
-        <PanelGroup
-          pageKey='stockitem'
-          panels={stockPanels}
-          model={ModelType.stockitem}
-          reloadInstance={refreshInstance}
-          instance={stockitem}
-          id={stockitem.pk}
-        />
-        {editStockItem.modal}
-        {duplicateStockItem.modal}
-        {deleteStockItem.modal}
-        {countStockItem.modal}
-        {addStockItem.modal}
-        {removeStockItem.modal}
-        {transferStockItem.modal}
-        {serializeStockItem.modal}
-        {returnStockItem.modal}
-        {assignToCustomer.modal}
-        {orderPartsWizard.wizard}
-      </Stack>
-    </InstanceDetail>
-=======
             lastCrumb={[
               {
                 name: stockitem.name,
@@ -1066,6 +1034,5 @@
         </Stack>
       </InstanceDetail>
     </>
->>>>>>> 448d24de
   );
 }