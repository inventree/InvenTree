import { t } from '@lingui/macro';
import { Accordion, Alert, Grid, Skeleton, Stack } from '@mantine/core';
import {
  IconBookmark,
  IconBoxPadding,
  IconChecklist,
  IconHistory,
  IconInfoCircle,
  IconPackages,
  IconShoppingCart,
  IconSitemap
} from '@tabler/icons-react';
import { useQuery } from '@tanstack/react-query';
import { type ReactNode, useMemo, useState } from 'react';
import { useNavigate, useParams } from 'react-router-dom';

import { api } from '../../App';
import AdminButton from '../../components/buttons/AdminButton';
import { PrintingActions } from '../../components/buttons/PrintingActions';
import {
  type DetailsField,
  DetailsTable
} from '../../components/details/Details';
import DetailsBadge from '../../components/details/DetailsBadge';
import { DetailsImage } from '../../components/details/DetailsImage';
import { ItemDetailsGrid } from '../../components/details/ItemDetails';
import {
  ActionDropdown,
  BarcodeActionDropdown,
  DeleteItemAction,
  DuplicateItemAction,
  EditItemAction,
  OptionsActionDropdown
} from '../../components/items/ActionDropdown';
import { StylishText } from '../../components/items/StylishText';
import InstanceDetail from '../../components/nav/InstanceDetail';
import NavigationTree from '../../components/nav/NavigationTree';
import { PageDetail } from '../../components/nav/PageDetail';
import AttachmentPanel from '../../components/panels/AttachmentPanel';
import NotesPanel from '../../components/panels/NotesPanel';
import type { PanelType } from '../../components/panels/Panel';
import { PanelGroup } from '../../components/panels/PanelGroup';
import LocateItemButton from '../../components/plugins/LocateItemButton';
import { StatusRenderer } from '../../components/render/StatusRenderer';
import OrderPartsWizard from '../../components/wizards/OrderPartsWizard';
import { formatCurrency } from '../../defaults/formatters';
import { ApiEndpoints } from '../../enums/ApiEndpoints';
import { ModelType } from '../../enums/ModelType';
import { UserRoles } from '../../enums/Roles';
import {
  type StockOperationProps,
  useAddStockItem,
  useAssignStockItem,
  useCountStockItem,
  useRemoveStockItem,
  useStockFields,
  useStockItemSerializeFields,
  useTransferStockItem
} from '../../forms/StockForms';
import { InvenTreeIcon } from '../../functions/icons';
import { getDetailUrl } from '../../functions/urls';
import {
  useCreateApiFormModal,
  useDeleteApiFormModal,
  useEditApiFormModal
} from '../../hooks/UseForm';
import { useInstance } from '../../hooks/UseInstance';
import { apiUrl } from '../../states/ApiState';
import { useGlobalSettingsState } from '../../states/SettingsState';
import { useUserState } from '../../states/UserState';
import BuildAllocatedStockTable from '../../tables/build/BuildAllocatedStockTable';
import SalesOrderAllocationTable from '../../tables/sales/SalesOrderAllocationTable';
import InstalledItemsTable from '../../tables/stock/InstalledItemsTable';
import { StockItemTable } from '../../tables/stock/StockItemTable';
import StockItemTestResultTable from '../../tables/stock/StockItemTestResultTable';
import { StockTrackingTable } from '../../tables/stock/StockTrackingTable';

export default function StockDetail() {
  const { id } = useParams();

  const user = useUserState();

  const globalSettings = useGlobalSettingsState();

  const enableExpiry = useMemo(
    () => globalSettings.isSet('STOCK_ENABLE_EXPIRY'),
    [globalSettings]
  );

  const navigate = useNavigate();

  const [treeOpen, setTreeOpen] = useState(false);

  const {
    instance: stockitem,
    refreshInstance,
    refreshInstancePromise,
    instanceQuery,
    requestStatus
  } = useInstance({
    endpoint: ApiEndpoints.stock_item_list,
    pk: id,
    params: {
      part_detail: true,
      location_detail: true,
      path_detail: true
    }
  });

  const detailsPanel = useMemo(() => {
    const data = { ...stockitem };
    const part = stockitem?.part_detail ?? {};

    data.available_stock = Math.max(0, data.quantity - data.allocated);

    data.stock_status = data.status_custom_key || data.status;

    if (instanceQuery.isFetching) {
      return <Skeleton />;
    }

    // Top left - core part information
    const tl: DetailsField[] = [
      {
        name: 'part',
        label: t`Base Part`,
        type: 'link',
        model: ModelType.part
      },
      {
        name: 'part_detail.IPN',
        label: t`IPN`,
        type: 'text',
        copy: true,
        icon: 'part',
        hidden: !part.IPN
      },
      {
<<<<<<< HEAD
        name: 'stock_status',
=======
        name: 'status_custom_key',
>>>>>>> b0ce67fc
        type: 'status',
        label: t`Stock Status`,
        model: ModelType.stockitem,
        icon: 'status'
      },
      {
        type: 'text',
        name: 'tests',
        label: t`Completed Tests`,
        icon: 'progress',
        hidden: !part?.testable
      },
      {
        type: 'text',
        name: 'updated',
        icon: 'calendar',
        label: t`Last Updated`
      },
      {
        type: 'text',
        name: 'stocktake',
        icon: 'calendar',
        label: t`Last Stocktake`,
        hidden: !stockitem.stocktake
      }
    ];

    // Top right - available stock information
    const tr: DetailsField[] = [
      {
        type: 'text',
        name: 'quantity',
        label: t`Quantity`
      },
      {
        type: 'text',
        name: 'serial',
        label: t`Serial Number`,
        hidden: !stockitem.serial
      },
      {
        type: 'text',
        name: 'available_stock',
        label: t`Available`,
        icon: 'stock'
      },
      {
        type: 'text',
        name: 'allocated',
        label: t`Allocated to Orders`,
        icon: 'tick_off',
        hidden: !stockitem.allocated
      },
      {
        type: 'text',
        name: 'batch',
        label: t`Batch Code`,
        hidden: !stockitem.batch
      }
    ];

    // Bottom left: location information
    const bl: DetailsField[] = [
      {
        name: 'supplier_part',
        label: t`Supplier Part`,
        type: 'link',
        model: ModelType.supplierpart,
        hidden: !stockitem.supplier_part
      },
      {
        type: 'link',
        name: 'location',
        label: t`Location`,
        model: ModelType.stocklocation,
        hidden: !stockitem.location
      },
      {
        type: 'link',
        name: 'belongs_to',
        label: t`Installed In`,
        model_filters: {
          part_detail: true
        },
        model_formatter: (model: any) => {
          let text = model?.part_detail?.full_name ?? model?.name;
          if (model.serial && model.quantity == 1) {
            text += ` # ${model.serial}`;
          }

          return text;
        },
        icon: 'stock',
        model: ModelType.stockitem,
        hidden: !stockitem.belongs_to
      },
      {
        type: 'link',
        name: 'parent',
        icon: 'sitemap',
        label: t`Parent Item`,
        model: ModelType.stockitem,
        hidden: !stockitem.parent,
        model_formatter: (model: any) => {
          return t`Parent stock item`;
        }
      },
      {
        type: 'link',
        name: 'consumed_by',
        label: t`Consumed By`,
        model: ModelType.build,
        hidden: !stockitem.consumed_by,
        icon: 'build',
        model_field: 'reference'
      },
      {
        type: 'link',
        name: 'build',
        label: t`Build Order`,
        model: ModelType.build,
        hidden: !stockitem.build,
        model_field: 'reference'
      },
      {
        type: 'link',
        name: 'purchase_order',
        label: t`Purchase Order`,
        model: ModelType.purchaseorder,
        hidden: !stockitem.purchase_order,
        icon: 'purchase_orders',
        model_field: 'reference'
      },
      {
        type: 'link',
        name: 'sales_order',
        label: t`Sales Order`,
        model: ModelType.salesorder,
        hidden: !stockitem.sales_order,
        icon: 'sales_orders',
        model_field: 'reference'
      },
      {
        type: 'link',
        name: 'customer',
        label: t`Customer`,
        model: ModelType.company,
        hidden: !stockitem.customer
      }
    ];

    // Bottom right - any other information
    const br: DetailsField[] = [
      // Expiry date
      {
        type: 'date',
        name: 'expiry_date',
        label: t`Expiry Date`,
        hidden: !enableExpiry || !stockitem.expiry_date,
        icon: 'calendar'
      },
      // TODO: Ownership
      {
        type: 'text',
        name: 'purchase_price',
        label: t`Unit Price`,
        icon: 'currency',
        hidden: !stockitem.purchase_price,
        value_formatter: () => {
          return formatCurrency(stockitem.purchase_price, {
            currency: stockitem.purchase_price_currency
          });
        }
      },
      {
        type: 'text',
        name: 'stock_value',
        label: t`Stock Value`,
        icon: 'currency',
        hidden:
          !stockitem.purchase_price ||
          stockitem.quantity == 1 ||
          stockitem.quantity == 0,
        value_formatter: () => {
          return formatCurrency(stockitem.purchase_price, {
            currency: stockitem.purchase_price_currency,
            multiplier: stockitem.quantity
          });
        }
      },
      {
        type: 'text',
        name: 'packaging',
        icon: 'part',
        label: t`Packaging`,
        hidden: !stockitem.packaging
      }
    ];

    return (
      <ItemDetailsGrid>
        <Grid>
          <Grid.Col span={4}>
            <DetailsImage
              appRole={UserRoles.part}
              apiPath={ApiEndpoints.part_list}
              src={
                stockitem.part_detail?.image ??
                stockitem?.part_detail?.thumbnail
              }
              pk={stockitem.part}
            />
          </Grid.Col>
          <Grid.Col span={8}>
            <DetailsTable fields={tl} item={data} />
          </Grid.Col>
        </Grid>
        <DetailsTable fields={tr} item={data} />
        <DetailsTable fields={bl} item={data} />
        <DetailsTable fields={br} item={data} />
      </ItemDetailsGrid>
    );
  }, [stockitem, instanceQuery.isFetching, enableExpiry]);

  const showBuildAllocations: boolean = useMemo(() => {
    // Determine if "build allocations" should be shown for this stock item
    return (
      stockitem?.part_detail?.component && // Must be a "component"
      !stockitem?.sales_order && // Must not be assigned to a sales order
      !stockitem?.belongs_to
    ); // Must not be installed into another item
  }, [stockitem]);

  const showSalesAlloctions: boolean = useMemo(() => {
    return stockitem?.part_detail?.salable;
  }, [stockitem]);

  // API query to determine if this stock item has trackable BOM items
  const trackedBomItemQuery = useQuery({
    queryKey: ['tracked-bom-item', stockitem.pk, stockitem.part],
    queryFn: () => {
      if (
        !stockitem.pk ||
        !stockitem.part ||
        !stockitem.part_detail?.assembly
      ) {
        return false;
      }

      return api
        .get(apiUrl(ApiEndpoints.bom_list), {
          params: {
            part: stockitem.part,
            sub_part_trackable: true,
            limit: 1
          }
        })
        .then((response) => {
          if (response.status == 200) {
            return response.data.count > 0;
          } else {
            return null;
          }
        })
        .catch(() => {
          return null;
        });
    }
  });

  const showInstalledItems: boolean = useMemo(() => {
    if (stockitem?.installed_items) {
      // There are installed items in this stock item
      return true;
    }

    if (trackedBomItemQuery.data != null) {
      return trackedBomItemQuery.data;
    }

    // Fall back to whether this is an assembly or not
    return stockitem?.part_detail?.assembly;
  }, [trackedBomItemQuery, stockitem]);

  const stockPanels: PanelType[] = useMemo(() => {
    return [
      {
        name: 'details',
        label: t`Stock Details`,
        icon: <IconInfoCircle />,
        content: detailsPanel
      },
      {
        name: 'tracking',
        label: t`Stock Tracking`,
        icon: <IconHistory />,
        content: stockitem.pk ? (
          <StockTrackingTable itemId={stockitem.pk} />
        ) : (
          <Skeleton />
        )
      },
      {
        name: 'allocations',
        label: t`Allocations`,
        icon: <IconBookmark />,
        hidden:
          !stockitem.in_stock ||
          (!showSalesAlloctions && !showBuildAllocations),
        content: (
          <Accordion
            multiple={true}
            defaultValue={['buildallocations', 'salesallocations']}
          >
            {showBuildAllocations && (
              <Accordion.Item value='buildallocations' key='buildallocations'>
                <Accordion.Control>
                  <StylishText size='lg'>{t`Build Order Allocations`}</StylishText>
                </Accordion.Control>
                <Accordion.Panel>
                  <BuildAllocatedStockTable
                    stockId={stockitem.pk}
                    modelField='build'
                    modelTarget={ModelType.build}
                    showBuildInfo
                  />
                </Accordion.Panel>
              </Accordion.Item>
            )}
            {showSalesAlloctions && (
              <Accordion.Item value='salesallocations' key='salesallocations'>
                <Accordion.Control>
                  <StylishText size='lg'>{t`Sales Order Allocations`}</StylishText>
                </Accordion.Control>
                <Accordion.Panel>
                  <SalesOrderAllocationTable
                    stockId={stockitem.pk}
                    modelField='order'
                    modelTarget={ModelType.salesorder}
                    showOrderInfo
                  />
                </Accordion.Panel>
              </Accordion.Item>
            )}
          </Accordion>
        )
      },
      {
        name: 'testdata',
        label: t`Test Data`,
        icon: <IconChecklist />,
        hidden: !stockitem?.part_detail?.testable,
        content: stockitem?.pk ? (
          <StockItemTestResultTable
            itemId={stockitem.pk}
            partId={stockitem.part}
          />
        ) : (
          <Skeleton />
        )
      },
      {
        name: 'installed_items',
        label: t`Installed Items`,
        icon: <IconBoxPadding />,
        hidden: !showInstalledItems,
        content: <InstalledItemsTable stockItem={stockitem} />
      },
      {
        name: 'child_items',
        label: t`Child Items`,
        icon: <IconSitemap />,
        hidden: (stockitem?.child_items ?? 0) == 0,
        content: stockitem?.pk ? (
          <StockItemTable
            tableName='child-stock'
            params={{ ancestor: stockitem.pk }}
          />
        ) : (
          <Skeleton />
        )
      },
      AttachmentPanel({
        model_type: ModelType.stockitem,
        model_id: stockitem.pk
      }),
      NotesPanel({
        model_type: ModelType.stockitem,
        model_id: stockitem.pk
      })
    ];
  }, [
    showSalesAlloctions,
    showBuildAllocations,
    showInstalledItems,
    stockitem,
    id,
    user
  ]);

  const breadcrumbs = useMemo(
    () => [
      { name: t`Stock`, url: '/stock' },
      ...(stockitem.location_path ?? []).map((l: any) => ({
        name: l.name,
        url: getDetailUrl(ModelType.stocklocation, l.pk)
      }))
    ],
    [stockitem]
  );

  const editStockItemFields = useStockFields({
    create: false,
    stockItem: stockitem,
    partId: stockitem.part
  });

  const editStockItem = useEditApiFormModal({
    url: ApiEndpoints.stock_item_list,
    pk: stockitem.pk,
    title: t`Edit Stock Item`,
    fields: editStockItemFields,
    onFormSuccess: refreshInstance
  });

  const duplicateStockItemFields = useStockFields({ create: true });

  const duplicateStockItem = useCreateApiFormModal({
    url: ApiEndpoints.stock_item_list,
    title: t`Add Stock Item`,
    fields: duplicateStockItemFields,
    initialData: {
      ...stockitem
    },
    follow: true,
    modelType: ModelType.stockitem
  });

  const preDeleteContent = useMemo(() => {
    // TODO: Fill this out with information on the stock item.
    // e.g. list of child items which would be deleted, etc
    return undefined;
  }, [stockitem]);

  const deleteStockItem = useDeleteApiFormModal({
    url: ApiEndpoints.stock_item_list,
    pk: stockitem.pk,
    title: t`Delete Stock Item`,
    preFormContent: preDeleteContent,
    onFormSuccess: () => {
      // Redirect to the part page
      navigate(getDetailUrl(ModelType.part, stockitem.part));
    }
  });

  const stockActionProps: StockOperationProps = useMemo(() => {
    return {
      items: [stockitem],
      model: ModelType.stockitem,
      refresh: refreshInstance,
      filters: {
        in_stock: true
      }
    };
  }, [stockitem]);

  const countStockItem = useCountStockItem(stockActionProps);
  const addStockItem = useAddStockItem(stockActionProps);
  const removeStockItem = useRemoveStockItem(stockActionProps);
  const transferStockItem = useTransferStockItem(stockActionProps);
  const assignToCustomer = useAssignStockItem(stockActionProps);

  const serializeStockFields = useStockItemSerializeFields({
    partId: stockitem.part,
    trackable: stockitem.part_detail?.trackable
  });

  const serializeStockItem = useCreateApiFormModal({
    url: ApiEndpoints.stock_serialize,
    pk: stockitem.pk,
    title: t`Serialize Stock Item`,
    fields: serializeStockFields,
    initialData: {
      quantity: stockitem.quantity,
      destination: stockitem.location ?? stockitem.part_detail?.default_location
    },
    onFormSuccess: () => {
      const partId = stockitem.part;
      refreshInstancePromise().catch(() => {
        // Part may have been deleted - redirect to the part detail page
        navigate(getDetailUrl(ModelType.part, partId));
      });
    },
    successMessage: t`Stock item serialized`
  });

  const returnStockItem = useCreateApiFormModal({
    url: ApiEndpoints.stock_return,
    pk: stockitem.pk,
    title: t`Return Stock Item`,
    preFormContent: (
      <Alert color='blue'>
        {t`Return this item into stock. This will remove the customer assignment.`}
      </Alert>
    ),
    fields: {
      location: {},
      status: {},
      notes: {}
    },
    initialData: {
      location: stockitem.location ?? stockitem.part_detail?.default_location,
      status: stockitem.status_custom_key ?? stockitem.status
    },
    successMessage: t`Item returned to stock`,
    onFormSuccess: () => {
      refreshInstance();
    }
  });

  const orderPartsWizard = OrderPartsWizard({
    parts: stockitem.part_detail ? [stockitem.part_detail] : []
  });

  const stockActions = useMemo(() => {
    const inStock =
      user.hasChangeRole(UserRoles.stock) &&
      !stockitem.sales_order &&
      !stockitem.belongs_to &&
      !stockitem.customer &&
      !stockitem.consumed_by &&
      !stockitem.is_building;

    const serial = stockitem.serial;
    const serialized =
      serial != null &&
      serial != undefined &&
      serial != '' &&
      stockitem.quantity == 1;

    return [
      <AdminButton model={ModelType.stockitem} id={stockitem.pk} />,
      <LocateItemButton stockId={stockitem.pk} />,
      <BarcodeActionDropdown
        model={ModelType.stockitem}
        pk={stockitem.pk}
        hash={stockitem?.barcode_hash}
        perm={user.hasChangeRole(UserRoles.stock)}
      />,
      <PrintingActions
        modelType={ModelType.stockitem}
        items={[stockitem.pk]}
        enableReports
        enableLabels
      />,
      <ActionDropdown
        tooltip={t`Stock Operations`}
        icon={<IconPackages />}
        actions={[
          {
            name: t`Count`,
            tooltip: t`Count stock`,
            hidden: serialized || !inStock,
            icon: (
              <InvenTreeIcon icon='stocktake' iconProps={{ color: 'blue' }} />
            ),
            onClick: () => {
              stockitem.pk && countStockItem.open();
            }
          },
          {
            name: t`Add`,
            tooltip: t`Add Stock`,
            hidden: serialized || !inStock,
            icon: <InvenTreeIcon icon='add' iconProps={{ color: 'green' }} />,
            onClick: () => {
              stockitem.pk && addStockItem.open();
            }
          },
          {
            name: t`Remove`,
            tooltip: t`Remove Stock`,
            hidden: serialized || !inStock || stockitem.quantity <= 0,
            icon: <InvenTreeIcon icon='remove' iconProps={{ color: 'red' }} />,
            onClick: () => {
              stockitem.pk && removeStockItem.open();
            }
          },
          {
            name: t`Transfer`,
            tooltip: t`Transfer Stock`,
            hidden: !inStock,
            icon: (
              <InvenTreeIcon icon='transfer' iconProps={{ color: 'blue' }} />
            ),
            onClick: () => {
              stockitem.pk && transferStockItem.open();
            }
          },
          {
            name: t`Serialize`,
            tooltip: t`Serialize stock`,
            hidden:
              !inStock ||
              serialized ||
              stockitem?.part_detail?.trackable != true,
            icon: <InvenTreeIcon icon='serial' iconProps={{ color: 'blue' }} />,
            onClick: () => {
              serializeStockItem.open();
            }
          },
          {
            name: t`Order`,
            tooltip: t`Order Stock`,
            hidden:
              !user.hasAddRole(UserRoles.purchase_order) ||
              !stockitem.part_detail?.active ||
              !stockitem.part_detail?.purchaseable,
            icon: <IconShoppingCart color='blue' />,
            onClick: () => {
              orderPartsWizard.openWizard();
            }
          },
          {
            name: t`Return`,
            tooltip: t`Return from customer`,
            hidden: !stockitem.customer,
            icon: (
              <InvenTreeIcon
                icon='return_orders'
                iconProps={{ color: 'blue' }}
              />
            ),
            onClick: () => {
              stockitem.pk && returnStockItem.open();
            }
          },
          {
            name: t`Assign to Customer`,
            tooltip: t`Assign to a customer`,
            hidden: !!stockitem.customer,
            icon: (
              <InvenTreeIcon icon='customer' iconProps={{ color: 'blue' }} />
            ),
            onClick: () => {
              stockitem.pk && assignToCustomer.open();
            }
          }
        ]}
      />,
      <OptionsActionDropdown
        tooltip={t`Stock Item Actions`}
        actions={[
          DuplicateItemAction({
            hidden: !user.hasAddRole(UserRoles.stock),
            onClick: () => duplicateStockItem.open()
          }),
          EditItemAction({
            hidden: !user.hasChangeRole(UserRoles.stock),
            onClick: () => editStockItem.open()
          }),
          DeleteItemAction({
            hidden: !user.hasDeleteRole(UserRoles.stock),
            onClick: () => deleteStockItem.open()
          })
        ]}
      />
    ];
  }, [id, stockitem, user]);

  const stockBadges: ReactNode[] = useMemo(() => {
    let available = (stockitem?.quantity ?? 0) - (stockitem?.allocated ?? 0);
    available = Math.max(0, available);

    return instanceQuery.isLoading
      ? []
      : [
          <DetailsBadge
            color='yellow'
            label={t`In Production`}
            visible={stockitem.is_building}
          />,
          <DetailsBadge
            color='blue'
            label={`${t`Serial Number`}: ${stockitem.serial}`}
            visible={!!stockitem.serial}
            key='serial'
          />,
          <DetailsBadge
            color='blue'
            label={`${t`Quantity`}: ${stockitem.quantity}`}
            visible={!stockitem.serial}
            key='quantity'
          />,
          <DetailsBadge
            color='yellow'
            label={`${t`Available`}: ${available}`}
            visible={
              stockitem.in_stock &&
              !stockitem.serial &&
              available != stockitem.quantity
            }
            key='available'
          />,
          <DetailsBadge
            color='blue'
            label={`${t`Batch Code`}: ${stockitem.batch}`}
            visible={!!stockitem.batch}
            key='batch'
          />,
          <StatusRenderer
            status={stockitem.status_custom_key || stockitem.status}
            type={ModelType.stockitem}
            options={{
              size: 'lg'
            }}
            key='status'
          />,
          <DetailsBadge
            color='yellow'
            label={t`Stale`}
            visible={enableExpiry && stockitem.stale && !stockitem.expired}
            key='stale'
          />,
          <DetailsBadge
            color='orange'
            label={t`Expired`}
            visible={enableExpiry && stockitem.expired}
            key='expired'
          />,
          <DetailsBadge
            color='red'
            label={t`Unavailable`}
            visible={stockitem.in_stock == false}
            key='unavailable'
          />
        ];
  }, [stockitem, instanceQuery, enableExpiry]);

  return (
    <InstanceDetail status={requestStatus} loading={instanceQuery.isFetching}>
      <Stack>
        <NavigationTree
          title={t`Stock Locations`}
          modelType={ModelType.stocklocation}
          endpoint={ApiEndpoints.stock_location_tree}
          opened={treeOpen}
          onClose={() => setTreeOpen(false)}
          selectedId={stockitem?.location}
        />
        <PageDetail
          title={t`Stock Item`}
          subtitle={stockitem.part_detail?.full_name}
          imageUrl={stockitem.part_detail?.thumbnail}
          editAction={editStockItem.open}
          editEnabled={user.hasChangePermission(ModelType.stockitem)}
          badges={stockBadges}
          breadcrumbs={breadcrumbs}
          breadcrumbAction={() => {
            setTreeOpen(true);
          }}
          actions={stockActions}
        />
        <PanelGroup
          pageKey='stockitem'
          panels={stockPanels}
          model={ModelType.stockitem}
          id={stockitem.pk}
          instance={stockitem}
        />
        {editStockItem.modal}
        {duplicateStockItem.modal}
        {deleteStockItem.modal}
        {countStockItem.modal}
        {addStockItem.modal}
        {removeStockItem.modal}
        {transferStockItem.modal}
        {serializeStockItem.modal}
        {returnStockItem.modal}
        {assignToCustomer.modal}
        {orderPartsWizard.wizard}
      </Stack>
    </InstanceDetail>
  );
}<|MERGE_RESOLUTION|>--- conflicted
+++ resolved
@@ -136,11 +136,7 @@
         hidden: !part.IPN
       },
       {
-<<<<<<< HEAD
-        name: 'stock_status',
-=======
         name: 'status_custom_key',
->>>>>>> b0ce67fc
         type: 'status',
         label: t`Stock Status`,
         model: ModelType.stockitem,
