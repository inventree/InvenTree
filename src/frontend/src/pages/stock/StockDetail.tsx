import { t } from '@lingui/macro';
import { Accordion, Alert, Grid, Skeleton, Stack } from '@mantine/core';
import {
  IconBookmark,
  IconBoxPadding,
  IconChecklist,
  IconHistory,
  IconInfoCircle,
  IconPackages,
  IconSitemap
} from '@tabler/icons-react';
import { useQuery } from '@tanstack/react-query';
import { type ReactNode, useMemo, useState } from 'react';
import { useNavigate, useParams } from 'react-router-dom';

import { api } from '../../App';
import AdminButton from '../../components/buttons/AdminButton';
import { PrintingActions } from '../../components/buttons/PrintingActions';
import {
  type DetailsField,
  DetailsTable
} from '../../components/details/Details';
import DetailsBadge from '../../components/details/DetailsBadge';
import { DetailsImage } from '../../components/details/DetailsImage';
import { ItemDetailsGrid } from '../../components/details/ItemDetails';
import {
  ActionDropdown,
  BarcodeActionDropdown,
  DeleteItemAction,
  DuplicateItemAction,
  EditItemAction,
  OptionsActionDropdown
} from '../../components/items/ActionDropdown';
import { StylishText } from '../../components/items/StylishText';
import InstanceDetail from '../../components/nav/InstanceDetail';
import NavigationTree from '../../components/nav/NavigationTree';
import { PageDetail } from '../../components/nav/PageDetail';
import AttachmentPanel from '../../components/panels/AttachmentPanel';
import NotesPanel from '../../components/panels/NotesPanel';
import type { PanelType } from '../../components/panels/Panel';
import { PanelGroup } from '../../components/panels/PanelGroup';
import { StatusRenderer } from '../../components/render/StatusRenderer';
import { formatCurrency } from '../../defaults/formatters';
import { ApiEndpoints } from '../../enums/ApiEndpoints';
import { ModelType } from '../../enums/ModelType';
import { UserRoles } from '../../enums/Roles';
import {
  type StockOperationProps,
  useAddStockItem,
  useCountStockItem,
  useRemoveStockItem,
  useStockFields,
  useStockItemSerializeFields,
  useTransferStockItem
} from '../../forms/StockForms';
import { InvenTreeIcon } from '../../functions/icons';
import { getDetailUrl } from '../../functions/urls';
import {
  useCreateApiFormModal,
  useDeleteApiFormModal,
  useEditApiFormModal
} from '../../hooks/UseForm';
import { useInstance } from '../../hooks/UseInstance';
import { apiUrl } from '../../states/ApiState';
import { useGlobalSettingsState } from '../../states/SettingsState';
import { useUserState } from '../../states/UserState';
import BuildAllocatedStockTable from '../../tables/build/BuildAllocatedStockTable';
import SalesOrderAllocationTable from '../../tables/sales/SalesOrderAllocationTable';
import InstalledItemsTable from '../../tables/stock/InstalledItemsTable';
import { StockItemTable } from '../../tables/stock/StockItemTable';
import StockItemTestResultTable from '../../tables/stock/StockItemTestResultTable';
import { StockTrackingTable } from '../../tables/stock/StockTrackingTable';

export default function StockDetail() {
  const { id } = useParams();

  const user = useUserState();

  const globalSettings = useGlobalSettingsState();

  const enableExpiry = useMemo(
    () => globalSettings.isSet('STOCK_ENABLE_EXPIRY'),
    [globalSettings]
  );

  const navigate = useNavigate();

  const [treeOpen, setTreeOpen] = useState(false);

  const {
    instance: stockitem,
    refreshInstance,
    instanceQuery,
    requestStatus
  } = useInstance({
    endpoint: ApiEndpoints.stock_item_list,
    pk: id,
    params: {
      part_detail: true,
      location_detail: true,
      path_detail: true
    }
  });

  const detailsPanel = useMemo(() => {
    const data = { ...stockitem };
    const part = stockitem?.part_detail ?? {};

    data.available_stock = Math.max(0, data.quantity - data.allocated);

    if (instanceQuery.isFetching) {
      return <Skeleton />;
    }

    // Top left - core part information
    const tl: DetailsField[] = [
      {
        name: 'part',
        label: t`Base Part`,
        type: 'link',
        model: ModelType.part
      },
      {
        name: 'part_detail.IPN',
        label: t`IPN`,
        type: 'text',
        copy: true,
        icon: 'part',
        hidden: !part.IPN
      },
      {
        name: 'status',
        type: 'status',
        label: t`Stock Status`,
        model: ModelType.stockitem
      },
      {
        type: 'text',
        name: 'tests',
        label: t`Completed Tests`,
        icon: 'progress',
        hidden: !part?.testable
      },
      {
        type: 'text',
        name: 'updated',
        icon: 'calendar',
        label: t`Last Updated`
      },
      {
        type: 'text',
        name: 'stocktake',
        icon: 'calendar',
        label: t`Last Stocktake`,
        hidden: !stockitem.stocktake
      }
    ];

    // Top right - available stock information
    const tr: DetailsField[] = [
      {
        type: 'text',
        name: 'quantity',
        label: t`Quantity`
      },
      {
        type: 'text',
        name: 'serial',
        label: t`Serial Number`,
        hidden: !stockitem.serial
      },
      {
        type: 'text',
        name: 'available_stock',
        label: t`Available`,
        icon: 'stock'
      },
      {
        type: 'text',
        name: 'allocated',
        label: t`Allocated to Orders`,
        icon: 'tick_off',
        hidden: !stockitem.allocated
      },
      {
        type: 'text',
        name: 'batch',
        label: t`Batch Code`,
        hidden: !stockitem.batch
      }
    ];

    // Bottom left: location information
    const bl: DetailsField[] = [
      {
        name: 'supplier_part',
        label: t`Supplier Part`,
        type: 'link',
        model: ModelType.supplierpart,
        hidden: !stockitem.supplier_part
      },
      {
        type: 'link',
        name: 'location',
        label: t`Location`,
        model: ModelType.stocklocation,
        hidden: !stockitem.location
      },
      {
        type: 'link',
        name: 'belongs_to',
        label: t`Installed In`,
        model_formatter: (model: any) => {
          let text = model?.part_detail?.full_name ?? model?.name;
          if (model.serial && model.quantity == 1) {
            text += `# ${model.serial}`;
          }

          return text;
        },
        icon: 'stock',
        model: ModelType.stockitem,
        hidden: !stockitem.belongs_to
      },
      {
        type: 'link',
        name: 'parent',
        icon: 'sitemap',
        label: t`Parent Item`,
        model: ModelType.stockitem,
        hidden: !stockitem.parent,
        model_formatter: (model: any) => {
          return t`Parent stock item`;
        }
      },
      {
        type: 'link',
        name: 'consumed_by',
        label: t`Consumed By`,
        model: ModelType.build,
        hidden: !stockitem.consumed_by,
        icon: 'build',
        model_field: 'reference'
      },
      {
        type: 'link',
        name: 'build',
        label: t`Build Order`,
        model: ModelType.build,
        hidden: !stockitem.build,
        model_field: 'reference'
      },
      {
        type: 'link',
        name: 'purchase_order',
        label: t`Purchase Order`,
        model: ModelType.purchaseorder,
        hidden: !stockitem.purchase_order,
        icon: 'purchase_orders',
        model_field: 'reference'
      },
      {
        type: 'link',
        name: 'sales_order',
        label: t`Sales Order`,
        model: ModelType.salesorder,
        hidden: !stockitem.sales_order,
        icon: 'sales_orders',
        model_field: 'reference'
      },
      {
        type: 'link',
        name: 'customer',
        label: t`Customer`,
        model: ModelType.company,
        hidden: !stockitem.customer
      }
    ];

    // Bottom right - any other information
    const br: DetailsField[] = [
      // Expiry date
      {
        type: 'date',
        name: 'expiry_date',
        label: t`Expiry Date`,
        hidden: !enableExpiry || !stockitem.expiry_date,
        icon: 'calendar'
      },
      // TODO: Ownership
      {
        type: 'text',
        name: 'purchase_price',
        label: t`Unit Price`,
        icon: 'currency',
        hidden: !stockitem.purchase_price,
        value_formatter: () => {
          return formatCurrency(stockitem.purchase_price, {
            currency: stockitem.purchase_price_currency
          });
        }
      },
      {
        type: 'text',
        name: 'stock_value',
        label: t`Stock Value`,
        icon: 'currency',
        hidden:
          !stockitem.purchase_price ||
          stockitem.quantity == 1 ||
          stockitem.quantity == 0,
        value_formatter: () => {
          return formatCurrency(stockitem.purchase_price, {
            currency: stockitem.purchase_price_currency,
            multiplier: stockitem.quantity
          });
        }
      },
      {
        type: 'text',
        name: 'packaging',
        icon: 'part',
        label: t`Packaging`,
        hidden: !stockitem.packaging
      }
    ];

    return (
      <ItemDetailsGrid>
        <Grid>
          <Grid.Col span={4}>
            <DetailsImage
              appRole={UserRoles.part}
              apiPath={ApiEndpoints.part_list}
              src={
                stockitem.part_detail?.image ??
                stockitem?.part_detail?.thumbnail
              }
              pk={stockitem.part}
            />
          </Grid.Col>
          <Grid.Col span={8}>
            <DetailsTable fields={tl} item={data} />
          </Grid.Col>
        </Grid>
        <DetailsTable fields={tr} item={data} />
        <DetailsTable fields={bl} item={data} />
        <DetailsTable fields={br} item={data} />
      </ItemDetailsGrid>
    );
  }, [stockitem, instanceQuery, enableExpiry]);

  const showBuildAllocations: boolean = useMemo(() => {
    // Determine if "build allocations" should be shown for this stock item
    return (
      stockitem?.part_detail?.component && // Must be a "component"
      !stockitem?.sales_order && // Must not be assigned to a sales order
      !stockitem?.belongs_to
    ); // Must not be installed into another item
  }, [stockitem]);

  const showSalesAlloctions: boolean = useMemo(() => {
    return stockitem?.part_detail?.salable;
  }, [stockitem]);

  // API query to determine if this stock item has trackable BOM items
  const trackedBomItemQuery = useQuery({
    queryKey: ['tracked-bom-item', stockitem.pk, stockitem.part],
    queryFn: () => {
      if (
        !stockitem.pk ||
        !stockitem.part ||
        !stockitem.part_detail?.assembly
      ) {
        return false;
      }

      return api
        .get(apiUrl(ApiEndpoints.bom_list), {
          params: {
            part: stockitem.part,
            sub_part_trackable: true,
            limit: 1
          }
        })
        .then((response) => {
          if (response.status == 200) {
            return response.data.count > 0;
          } else {
            return null;
          }
        })
        .catch(() => {
          return null;
        });
    }
  });

  const showInstalledItems: boolean = useMemo(() => {
    if (stockitem?.installed_items) {
      // There are installed items in this stock item
      return true;
    }

    if (trackedBomItemQuery.data != null) {
      return trackedBomItemQuery.data;
    }

    // Fall back to whether this is an assembly or not
    return stockitem?.part_detail?.assembly;
  }, [trackedBomItemQuery, stockitem]);

  const stockPanels: PanelType[] = useMemo(() => {
    return [
      {
        name: 'details',
        label: t`Stock Details`,
        icon: <IconInfoCircle />,
        content: detailsPanel
      },
      {
        name: 'tracking',
        label: t`Stock Tracking`,
        icon: <IconHistory />,
        content: stockitem.pk ? (
          <StockTrackingTable itemId={stockitem.pk} />
        ) : (
          <Skeleton />
        )
      },
      {
        name: 'allocations',
        label: t`Allocations`,
        icon: <IconBookmark />,
        hidden:
          !stockitem.in_stock ||
          (!showSalesAlloctions && !showBuildAllocations),
        content: (
          <Accordion
            multiple={true}
            defaultValue={['buildallocations', 'salesallocations']}
          >
            {showBuildAllocations && (
              <Accordion.Item value='buildallocations' key='buildallocations'>
                <Accordion.Control>
                  <StylishText size='lg'>{t`Build Order Allocations`}</StylishText>
                </Accordion.Control>
                <Accordion.Panel>
                  <BuildAllocatedStockTable
                    stockId={stockitem.pk}
                    modelField='build'
                    modelTarget={ModelType.build}
                    showBuildInfo
                  />
                </Accordion.Panel>
              </Accordion.Item>
            )}
            {showSalesAlloctions && (
              <Accordion.Item value='salesallocations' key='salesallocations'>
                <Accordion.Control>
                  <StylishText size='lg'>{t`Sales Order Allocations`}</StylishText>
                </Accordion.Control>
                <Accordion.Panel>
                  <SalesOrderAllocationTable
                    stockId={stockitem.pk}
                    modelField='order'
                    modelTarget={ModelType.salesorder}
                    showOrderInfo
                  />
                </Accordion.Panel>
              </Accordion.Item>
            )}
          </Accordion>
        )
      },
      {
        name: 'testdata',
        label: t`Test Data`,
        icon: <IconChecklist />,
        hidden: !stockitem?.part_detail?.testable,
        content: stockitem?.pk ? (
          <StockItemTestResultTable
            itemId={stockitem.pk}
            partId={stockitem.part}
          />
        ) : (
          <Skeleton />
        )
      },
      {
        name: 'installed_items',
        label: t`Installed Items`,
        icon: <IconBoxPadding />,
        hidden: !showInstalledItems,
        content: <InstalledItemsTable stockItem={stockitem} />
      },
      {
        name: 'child_items',
        label: t`Child Items`,
        icon: <IconSitemap />,
        hidden: (stockitem?.child_items ?? 0) == 0,
        content: stockitem?.pk ? (
          <StockItemTable
            tableName='child-stock'
            params={{ ancestor: stockitem.pk }}
          />
        ) : (
          <Skeleton />
        )
      },
      AttachmentPanel({
        model_type: ModelType.stockitem,
        model_id: stockitem.pk
      }),
      NotesPanel({
        model_type: ModelType.stockitem,
        model_id: stockitem.pk
      })
    ];
  }, [
    showSalesAlloctions,
    showBuildAllocations,
    showInstalledItems,
    stockitem,
    id,
    user
  ]);

  const breadcrumbs = useMemo(
    () => [
      { name: t`Stock`, url: '/stock' },
      ...(stockitem.location_path ?? []).map((l: any) => ({
        name: l.name,
        url: getDetailUrl(ModelType.stocklocation, l.pk)
      }))
    ],
    [stockitem]
  );

  const editStockItemFields = useStockFields({
    create: false,
    stockItem: stockitem,
    partId: stockitem.part
  });

  const editStockItem = useEditApiFormModal({
    url: ApiEndpoints.stock_item_list,
    pk: stockitem.pk,
    title: t`Edit Stock Item`,
    fields: editStockItemFields,
    onFormSuccess: refreshInstance
  });

  const duplicateStockItemFields = useStockFields({ create: true });

  const duplicateStockItem = useCreateApiFormModal({
    url: ApiEndpoints.stock_item_list,
    title: t`Add Stock Item`,
    fields: duplicateStockItemFields,
    initialData: {
      ...stockitem
    },
    follow: true,
    modelType: ModelType.stockitem
  });

  const preDeleteContent = useMemo(() => {
    // TODO: Fill this out with information on the stock item.
    // e.g. list of child items which would be deleted, etc
    return undefined;
  }, [stockitem]);

  const deleteStockItem = useDeleteApiFormModal({
    url: ApiEndpoints.stock_item_list,
    pk: stockitem.pk,
    title: t`Delete Stock Item`,
    preFormContent: preDeleteContent,
    onFormSuccess: () => {
      // Redirect to the part page
      navigate(getDetailUrl(ModelType.part, stockitem.part));
    }
  });

  const stockActionProps: StockOperationProps = useMemo(() => {
    return {
      items: stockitem,
      model: ModelType.stockitem,
      refresh: refreshInstance,
      filters: {
        in_stock: true
      }
    };
  }, [stockitem]);

  const countStockItem = useCountStockItem(stockActionProps);
  const addStockItem = useAddStockItem(stockActionProps);
  const removeStockItem = useRemoveStockItem(stockActionProps);
  const transferStockItem = useTransferStockItem(stockActionProps);

  const serializeStockFields = useStockItemSerializeFields({
    partId: stockitem.part,
    trackable: stockitem.part_detail?.trackable
  });

  const serializeStockItem = useCreateApiFormModal({
    url: ApiEndpoints.stock_serialize,
    pk: stockitem.pk,
    title: t`Serialize Stock Item`,
    fields: serializeStockFields,
    initialData: {
      quantity: stockitem.quantity,
      destination: stockitem.location ?? stockitem.part_detail?.default_location
    },
    onFormSuccess: () => {
      const partId = stockitem.part;
      refreshInstance().catch(() => {
        // Part may have been deleted - redirect to the part detail page
        navigate(getDetailUrl(ModelType.part, partId));
      });
    },
    successMessage: t`Stock item serialized`
  });

  const returnStockItem = useCreateApiFormModal({
    url: ApiEndpoints.stock_return,
    pk: stockitem.pk,
    title: t`Return Stock Item`,
    preFormContent: (
      <Alert color='blue'>
        {t`Return this item into stock. This will remove the customer assignment.`}
      </Alert>
    ),
    fields: {
      location: {},
      notes: {}
    },
    initialData: {
      location: stockitem.location ?? stockitem.part_detail?.default_location
    },
    successMessage: t`Item returned to stock`,
    onFormSuccess: () => {
      refreshInstance();
    }
  });

  const stockActions = useMemo(() => {
    const inStock = stockitem.in_stock;
    const serial = stockitem.serial;
    const serialized =
      serial != null &&
      serial != undefined &&
      serial != '' &&
      stockitem.quantity == 1;

    return [
      <AdminButton model={ModelType.stockitem} pk={stockitem.pk} />,
      <BarcodeActionDropdown
        model={ModelType.stockitem}
        pk={stockitem.pk}
        hash={stockitem?.barcode_hash}
        perm={user.hasChangeRole(UserRoles.stock)}
      />,
      <PrintingActions
        modelType={ModelType.stockitem}
        items={[stockitem.pk]}
        enableReports
        enableLabels
      />,
      <ActionDropdown
        tooltip={t`Stock Operations`}
        icon={<IconPackages />}
        actions={[
          {
            name: t`Count`,
            tooltip: t`Count stock`,
            hidden: serialized || !inStock,
            icon: (
              <InvenTreeIcon icon='stocktake' iconProps={{ color: 'blue' }} />
            ),
            onClick: () => {
              stockitem.pk && countStockItem.open();
            }
          },
          {
            name: t`Add`,
            tooltip: t`Add Stock`,
<<<<<<< HEAD
            hidden: serialized,
            icon: <InvenTreeIcon icon='add' iconProps={{ color: 'green' }} />,
=======
            hidden: serialized || !inStock,
            icon: <InvenTreeIcon icon="add" iconProps={{ color: 'green' }} />,
>>>>>>> 255a5d08
            onClick: () => {
              stockitem.pk && addStockItem.open();
            }
          },
          {
            name: t`Remove`,
            tooltip: t`Remove Stock`,
<<<<<<< HEAD
            hidden: serialized,
            icon: <InvenTreeIcon icon='remove' iconProps={{ color: 'red' }} />,
=======
            hidden: serialized || !inStock,
            icon: <InvenTreeIcon icon="remove" iconProps={{ color: 'red' }} />,
>>>>>>> 255a5d08
            onClick: () => {
              stockitem.pk && removeStockItem.open();
            }
          },
          {
            name: t`Serialize`,
            tooltip: t`Serialize stock`,
<<<<<<< HEAD
            hidden: serialized || stockitem?.part_detail?.trackable != true,
            icon: <InvenTreeIcon icon='serial' iconProps={{ color: 'blue' }} />,
=======
            hidden:
              !inStock ||
              serialized ||
              stockitem?.part_detail?.trackable != true,
            icon: <InvenTreeIcon icon="serial" iconProps={{ color: 'blue' }} />,
>>>>>>> 255a5d08
            onClick: () => {
              serializeStockItem.open();
            }
          },
          {
            name: t`Transfer`,
            tooltip: t`Transfer Stock`,
            hidden: !inStock,
            icon: (
              <InvenTreeIcon icon='transfer' iconProps={{ color: 'blue' }} />
            ),
            onClick: () => {
              stockitem.pk && transferStockItem.open();
            }
          },
          {
            name: t`Return`,
            tooltip: t`Return from customer`,
            hidden: !stockitem.sales_order,
            icon: (
              <InvenTreeIcon
                icon='return_orders'
                iconProps={{ color: 'blue' }}
              />
            ),
            onClick: () => {
              stockitem.pk && returnStockItem.open();
            }
          }
        ]}
      />,
      <OptionsActionDropdown
        tooltip={t`Stock Item Actions`}
        actions={[
          DuplicateItemAction({
            hidden: !user.hasAddRole(UserRoles.stock),
            onClick: () => duplicateStockItem.open()
          }),
          EditItemAction({
            hidden: !user.hasChangeRole(UserRoles.stock),
            onClick: () => editStockItem.open()
          }),
          DeleteItemAction({
            hidden: !user.hasDeleteRole(UserRoles.stock),
            onClick: () => deleteStockItem.open()
          })
        ]}
      />
    ];
  }, [id, stockitem, user]);

  const stockBadges: ReactNode[] = useMemo(() => {
    let available = (stockitem?.quantity ?? 0) - (stockitem?.allocated ?? 0);
    available = Math.max(0, available);

    return instanceQuery.isLoading
      ? []
      : [
          <DetailsBadge
            color='yellow'
            label={t`In Production`}
            visible={stockitem.is_building}
          />,
          <DetailsBadge
            color='blue'
            label={t`Serial Number` + `: ${stockitem.serial}`}
            visible={!!stockitem.serial}
            key='serial'
          />,
          <DetailsBadge
            color='blue'
            label={t`Quantity` + `: ${stockitem.quantity}`}
            visible={!stockitem.serial}
            key='quantity'
          />,
          <DetailsBadge
            color='yellow'
            label={t`Available` + `: ${available}`}
            visible={
              stockitem.in_stock &&
              !stockitem.serial &&
              available != stockitem.quantity
            }
            key='available'
          />,
          <DetailsBadge
            color='blue'
            label={t`Batch Code` + `: ${stockitem.batch}`}
            visible={!!stockitem.batch}
            key='batch'
          />,
          <StatusRenderer
            status={stockitem.status_custom_key}
            type={ModelType.stockitem}
            options={{
              size: 'lg',
              hidden: !!stockitem.status_custom_key
            }}
            key='status'
          />,
          <DetailsBadge
            color='yellow'
            label={t`Stale`}
            visible={enableExpiry && stockitem.stale && !stockitem.expired}
            key='stale'
          />,
          <DetailsBadge
            color='orange'
            label={t`Expired`}
            visible={enableExpiry && stockitem.expired}
            key='expired'
          />,
          <DetailsBadge
            color='red'
            label={t`Unavailable`}
            visible={stockitem.in_stock == false}
            key='unavailable'
          />
        ];
  }, [stockitem, instanceQuery, enableExpiry]);

  return (
    <InstanceDetail status={requestStatus} loading={instanceQuery.isFetching}>
      <Stack>
        <NavigationTree
          title={t`Stock Locations`}
          modelType={ModelType.stocklocation}
          endpoint={ApiEndpoints.stock_location_tree}
          opened={treeOpen}
          onClose={() => setTreeOpen(false)}
          selectedId={stockitem?.location}
        />
        <PageDetail
          title={t`Stock Item`}
          subtitle={stockitem.part_detail?.full_name}
          imageUrl={stockitem.part_detail?.thumbnail}
          editAction={editStockItem.open}
          editEnabled={user.hasChangePermission(ModelType.stockitem)}
          badges={stockBadges}
          breadcrumbs={breadcrumbs}
          breadcrumbAction={() => {
            setTreeOpen(true);
          }}
          actions={stockActions}
        />
        <PanelGroup
          pageKey='stockitem'
          panels={stockPanels}
          model={ModelType.stockitem}
          id={stockitem.pk}
          instance={stockitem}
        />
        {editStockItem.modal}
        {duplicateStockItem.modal}
        {deleteStockItem.modal}
        {countStockItem.modal}
        {addStockItem.modal}
        {removeStockItem.modal}
        {transferStockItem.modal}
        {serializeStockItem.modal}
        {returnStockItem.modal}
      </Stack>
    </InstanceDetail>
  );
}<|MERGE_RESOLUTION|>--- conflicted
+++ resolved
@@ -684,13 +684,8 @@
           {
             name: t`Add`,
             tooltip: t`Add Stock`,
-<<<<<<< HEAD
-            hidden: serialized,
+            hidden: serialized || !inStock,
             icon: <InvenTreeIcon icon='add' iconProps={{ color: 'green' }} />,
-=======
-            hidden: serialized || !inStock,
-            icon: <InvenTreeIcon icon="add" iconProps={{ color: 'green' }} />,
->>>>>>> 255a5d08
             onClick: () => {
               stockitem.pk && addStockItem.open();
             }
@@ -698,13 +693,8 @@
           {
             name: t`Remove`,
             tooltip: t`Remove Stock`,
-<<<<<<< HEAD
-            hidden: serialized,
+            hidden: serialized || !inStock,
             icon: <InvenTreeIcon icon='remove' iconProps={{ color: 'red' }} />,
-=======
-            hidden: serialized || !inStock,
-            icon: <InvenTreeIcon icon="remove" iconProps={{ color: 'red' }} />,
->>>>>>> 255a5d08
             onClick: () => {
               stockitem.pk && removeStockItem.open();
             }
@@ -712,16 +702,11 @@
           {
             name: t`Serialize`,
             tooltip: t`Serialize stock`,
-<<<<<<< HEAD
-            hidden: serialized || stockitem?.part_detail?.trackable != true,
-            icon: <InvenTreeIcon icon='serial' iconProps={{ color: 'blue' }} />,
-=======
             hidden:
               !inStock ||
               serialized ||
               stockitem?.part_detail?.trackable != true,
-            icon: <InvenTreeIcon icon="serial" iconProps={{ color: 'blue' }} />,
->>>>>>> 255a5d08
+            icon: <InvenTreeIcon icon='serial' iconProps={{ color: 'blue' }} />,
             onClick: () => {
               serializeStockItem.open();
             }
