--- conflicted
+++ resolved
@@ -518,11 +518,7 @@
         hidden: (stockitem?.child_items ?? 0) == 0,
         content: stockitem?.pk ? (
           <StockItemTable
-<<<<<<< HEAD
-            tableName="child-stock"
-=======
             tableName='child-stock'
->>>>>>> 06961c6a
             params={{ ancestor: stockitem.pk }}
           />
         ) : (
