import { t } from '@lingui/macro';
import { Group, Skeleton, Stack, Text } from '@mantine/core';
import { IconInfoCircle, IconPackages, IconSitemap } from '@tabler/icons-react';
import { useMemo, useState } from 'react';
import { useNavigate, useParams } from 'react-router-dom';
import AdminButton from '../../components/buttons/AdminButton';
import { PrintingActions } from '../../components/buttons/PrintingActions';
import {
  type DetailsField,
  DetailsTable
} from '../../components/details/Details';
import { ItemDetailsGrid } from '../../components/details/ItemDetails';
import {
  ActionDropdown,
  BarcodeActionDropdown,
  EditItemAction,
  OptionsActionDropdown
} from '../../components/items/ActionDropdown';
import { ApiIcon } from '../../components/items/ApiIcon';
import InstanceDetail from '../../components/nav/InstanceDetail';
import NavigationTree from '../../components/nav/NavigationTree';
import { PageDetail } from '../../components/nav/PageDetail';
import type { PanelType } from '../../components/panels/Panel';
import { PanelGroup } from '../../components/panels/PanelGroup';
import LocateItemButton from '../../components/plugins/LocateItemButton';
import { ApiEndpoints } from '../../enums/ApiEndpoints';
import { ModelType } from '../../enums/ModelType';
import { UserRoles } from '../../enums/Roles';
import {
  type StockOperationProps,
  stockLocationFields,
  useCountStockItem,
  useTransferStockItem
} from '../../forms/StockForms';
import { InvenTreeIcon } from '../../functions/icons';
import { notYetImplemented } from '../../functions/notifications';
import { getDetailUrl } from '../../functions/urls';
import {
  useDeleteApiFormModal,
  useEditApiFormModal
} from '../../hooks/UseForm';
import { useInstance } from '../../hooks/UseInstance';
import { useUserState } from '../../states/UserState';
import { PartListTable } from '../../tables/part/PartTable';
import { StockItemTable } from '../../tables/stock/StockItemTable';
import { StockLocationTable } from '../../tables/stock/StockLocationTable';

export default function Stock() {
  const { id: _id } = useParams();

  const id = useMemo(
    () => (!Number.isNaN(Number.parseInt(_id || '')) ? _id : undefined),
    [_id]
  );

  const navigate = useNavigate();
  const user = useUserState();

  const [treeOpen, setTreeOpen] = useState(false);

  const {
    instance: location,
    refreshInstance,
    instanceQuery,
    requestStatus
  } = useInstance({
    endpoint: ApiEndpoints.stock_location_list,
    hasPrimaryKey: true,
    pk: id,
    params: {
      path_detail: true
    }
  });

  const detailsPanel = useMemo(() => {
    if (id && instanceQuery.isFetching) {
      return <Skeleton />;
    }

    const left: DetailsField[] = [
      {
        type: 'text',
        name: 'name',
        label: t`Name`,
        copy: true,
        value_formatter: () => (
          <Group gap='xs'>
            {location.icon && <ApiIcon name={location.icon} />}
            {location.name}
          </Group>
        )
      },
      {
        type: 'text',
        name: 'pathstring',
        label: t`Path`,
        icon: 'sitemap',
        copy: true,
        hidden: !id
      },
      {
        type: 'text',
        name: 'description',
        label: t`Description`,
        copy: true
      },
      {
        type: 'link',
        name: 'parent',
        model_field: 'name',
        icon: 'location',
        label: t`Parent Location`,
        model: ModelType.stocklocation,
        hidden: !location?.parent
      }
    ];

    const right: DetailsField[] = [
      {
        type: 'text',
        name: 'items',
        icon: 'stock',
        label: t`Stock Items`,
        value_formatter: () => location?.items || '0'
      },
      {
        type: 'text',
        name: 'sublocations',
        icon: 'location',
        label: t`Sublocations`,
        hidden: !location?.sublocations
      },
      {
        type: 'boolean',
        name: 'structural',
        label: t`Structural`,
        icon: 'sitemap'
      },
      {
        type: 'boolean',
        name: 'external',
        label: t`External`
      },
      {
        type: 'string',
        // TODO: render location type icon here (ref: #7237)
        name: 'location_type_detail.name',
        label: t`Location Type`,
        hidden: !location?.location_type,
        icon: 'packages'
      }
    ];

    return (
      <ItemDetailsGrid>
        {id && location?.pk ? (
          <DetailsTable item={location} fields={left} />
        ) : (
          <Text>{t`Top level stock location`}</Text>
        )}
        {id && location?.pk && <DetailsTable item={location} fields={right} />}
      </ItemDetailsGrid>
    );
  }, [location, instanceQuery]);

  const locationPanels: PanelType[] = useMemo(() => {
    return [
      {
        name: 'details',
        label: t`Location Details`,
        icon: <IconInfoCircle />,
        content: detailsPanel
      },
      {
        name: 'stock-items',
        label: t`Stock Items`,
        icon: <IconPackages />,
        content: (
          <StockItemTable
<<<<<<< HEAD
            tableName="location-stock"
=======
            tableName='location-stock'
>>>>>>> 06961c6a
            allowAdd
            params={{
              location: id
            }}
          />
        )
      },
      {
        name: 'sublocations',
        label: t`Stock Locations`,
        icon: <IconSitemap />,
        content: <StockLocationTable parentId={id} />
      },
      {
        name: 'default_parts',
        label: t`Default Parts`,
        icon: <IconPackages />,
        hidden: !location.pk,
        content: (
          <PartListTable
            props={{
              params: {
                default_location: location.pk
              }
            }}
          />
        )
      }
    ];
  }, [location, id]);

  const editLocation = useEditApiFormModal({
    url: ApiEndpoints.stock_location_list,
    pk: id,
    title: t`Edit Stock Location`,
    fields: stockLocationFields(),
    onFormSuccess: refreshInstance
  });

  const deleteOptions = useMemo(() => {
    return [
      {
        value: 0,
        display_name: t`Move items to parent location`
      },
      {
        value: 1,
        display_name: t`Delete items`
      }
    ];
  }, []);

  const deleteLocation = useDeleteApiFormModal({
    url: ApiEndpoints.stock_location_list,
    pk: id,
    title: t`Delete Stock Location`,
    fields: {
      delete_stock_items: {
        label: t`Items Action`,
        description: t`Action for stock items in this location`,
        field_type: 'choice',
        choices: deleteOptions
      },
      delete_sub_location: {
        label: t`Child Locations Action`,
        description: t`Action for child locations in this location`,
        field_type: 'choice',
        choices: deleteOptions
      }
    },
    onFormSuccess: () => {
      if (location.parent) {
        navigate(getDetailUrl(ModelType.stocklocation, location.parent));
      } else {
        navigate('/stock/');
      }
    }
  });

  const stockItemActionProps: StockOperationProps = useMemo(() => {
    return {
      pk: location.pk,
      model: 'location',
      refresh: refreshInstance,
      filters: {
        in_stock: true
      }
    };
  }, [location]);

  const transferStockItems = useTransferStockItem(stockItemActionProps);
  const countStockItems = useCountStockItem(stockItemActionProps);

  const locationActions = useMemo(
    () => [
      <AdminButton model={ModelType.stocklocation} id={location.pk} />,
      <LocateItemButton locationId={location.pk} />,
      location.pk ? (
        <BarcodeActionDropdown
          model={ModelType.stocklocation}
          pk={location.pk}
          hash={location?.barcode_hash}
          perm={user.hasChangeRole(UserRoles.stock_location)}
          actions={[
            {
              name: 'Scan in stock items',
              icon: <InvenTreeIcon icon='stock' />,
              tooltip: 'Scan items',
              onClick: notYetImplemented
            },
            {
              name: 'Scan in container',
              icon: <InvenTreeIcon icon='unallocated_stock' />,
              tooltip: 'Scan container',
              onClick: notYetImplemented
            }
          ]}
        />
      ) : null,
      <PrintingActions
        modelType={ModelType.stocklocation}
        items={[location.pk ?? 0]}
        hidden={!location?.pk}
        enableLabels
        enableReports
      />,
      <ActionDropdown
        tooltip={t`Stock Actions`}
        icon={<InvenTreeIcon icon='stock' />}
        actions={[
          {
            name: t`Count Stock`,
            icon: (
              <InvenTreeIcon icon='stocktake' iconProps={{ color: 'blue' }} />
            ),
            tooltip: t`Count Stock`,
            onClick: () => countStockItems.open()
          },
          {
            name: 'Transfer Stock',
            icon: (
              <InvenTreeIcon icon='transfer' iconProps={{ color: 'blue' }} />
            ),
            tooltip: 'Transfer Stock',
            onClick: () => transferStockItems.open()
          }
        ]}
      />,
      <OptionsActionDropdown
        tooltip={t`Location Actions`}
        actions={[
          EditItemAction({
            hidden: !id || !user.hasChangeRole(UserRoles.stock_location),
            tooltip: t`Edit Stock Location`,
            onClick: () => editLocation.open()
          }),
          DeleteItemAction({
            hidden: !id || !user.hasDeleteRole(UserRoles.stock_location),
            tooltip: t`Delete Stock Location`,
            onClick: () => deleteLocation.open()
          })
        ]}
      />
    ],
    [location, id, user]
  );

  const breadcrumbs = useMemo(
    () => [
      { name: t`Stock`, url: '/stock' },
      ...(location.path ?? []).map((l: any) => ({
        name: l.name,
        url: getDetailUrl(ModelType.stocklocation, l.pk),
        icon: l.icon ? <ApiIcon name={l.icon} /> : undefined
      }))
    ],
    [location]
  );

  return (
    <>
      {editLocation.modal}
<<<<<<< HEAD
      <Stack>
        <LoadingOverlay visible={instanceQuery.isFetching} />
        <StockLocationTree
          opened={treeOpen}
          onClose={() => setTreeOpen(false)}
          selectedLocation={location?.pk}
        />
        <PageDetail
          title={t`Stock Items`}
          subtitle={location?.name}
          actions={locationActions}
          breadcrumbs={breadcrumbs}
          breadcrumbAction={() => {
            setTreeOpen(true);
          }}
        />
        <PanelGroup pageKey="stocklocation" panels={locationPanels} />
        {transferStockItems.modal}
        {countStockItems.modal}
      </Stack>
=======
      {deleteLocation.modal}
      <InstanceDetail
        status={requestStatus}
        loading={id ? instanceQuery.isFetching : false}
        requiredRole={UserRoles.stock_location}
      >
        <Stack>
          <NavigationTree
            title={t`Stock Locations`}
            modelType={ModelType.stocklocation}
            endpoint={ApiEndpoints.stock_location_tree}
            opened={treeOpen}
            onClose={() => setTreeOpen(false)}
            selectedId={location?.pk}
          />
          <PageDetail
            title={t`Stock Items`}
            subtitle={location?.name}
            icon={location?.icon && <ApiIcon name={location?.icon} />}
            actions={locationActions}
            editAction={editLocation.open}
            editEnabled={user.hasChangePermission(ModelType.stocklocation)}
            breadcrumbs={breadcrumbs}
            lastCrumb={[
              {
                name: location.name,
                url: `/stock/location/${location.pk}/`
              }
            ]}
            breadcrumbAction={() => {
              setTreeOpen(true);
            }}
          />
          <PanelGroup
            pageKey='stocklocation'
            panels={locationPanels}
            model={ModelType.stocklocation}
            id={location.pk ?? null}
            instance={location}
          />
          {transferStockItems.modal}
          {countStockItems.modal}
        </Stack>
      </InstanceDetail>
>>>>>>> 06961c6a
    </>
  );
}<|MERGE_RESOLUTION|>--- conflicted
+++ resolved
@@ -177,11 +177,7 @@
         icon: <IconPackages />,
         content: (
           <StockItemTable
-<<<<<<< HEAD
-            tableName="location-stock"
-=======
             tableName='location-stock'
->>>>>>> 06961c6a
             allowAdd
             params={{
               location: id
@@ -364,28 +360,6 @@
   return (
     <>
       {editLocation.modal}
-<<<<<<< HEAD
-      <Stack>
-        <LoadingOverlay visible={instanceQuery.isFetching} />
-        <StockLocationTree
-          opened={treeOpen}
-          onClose={() => setTreeOpen(false)}
-          selectedLocation={location?.pk}
-        />
-        <PageDetail
-          title={t`Stock Items`}
-          subtitle={location?.name}
-          actions={locationActions}
-          breadcrumbs={breadcrumbs}
-          breadcrumbAction={() => {
-            setTreeOpen(true);
-          }}
-        />
-        <PanelGroup pageKey="stocklocation" panels={locationPanels} />
-        {transferStockItems.modal}
-        {countStockItems.modal}
-      </Stack>
-=======
       {deleteLocation.modal}
       <InstanceDetail
         status={requestStatus}
@@ -430,7 +404,6 @@
           {countStockItems.modal}
         </Stack>
       </InstanceDetail>
->>>>>>> 06961c6a
     </>
   );
 }