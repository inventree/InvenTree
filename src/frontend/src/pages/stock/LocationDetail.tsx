import { t } from '@lingui/macro';
import { LoadingOverlay, Stack, Text } from '@mantine/core';
import { IconPackages, IconSitemap } from '@tabler/icons-react';
import { useMemo, useState } from 'react';
import { useParams } from 'react-router-dom';

import { PageDetail } from '../../components/nav/PageDetail';
import { PanelGroup, PanelType } from '../../components/nav/PanelGroup';
import { StockLocationTree } from '../../components/nav/StockLocationTree';
<<<<<<< HEAD
import { PartListTable } from '../../components/tables/part/PartTable';
import { StockItemTable } from '../../components/tables/stock/StockItemTable';
import { StockLocationTable } from '../../components/tables/stock/StockLocationTable';
import { ApiPaths } from '../../enums/ApiEndpoints';
=======
import { ApiEndpoints } from '../../enums/ApiEndpoints';
>>>>>>> 325841db
import { useInstance } from '../../hooks/UseInstance';
import { StockItemTable } from '../../tables/stock/StockItemTable';
import { StockLocationTable } from '../../tables/stock/StockLocationTable';

export default function Stock() {
  const { id: _id } = useParams();

  const id = useMemo(
    () => (!isNaN(parseInt(_id || '')) ? _id : undefined),
    [_id]
  );

  const [treeOpen, setTreeOpen] = useState(false);

  const {
    instance: location,
    refreshInstance,
    instanceQuery
  } = useInstance({
    endpoint: ApiEndpoints.stock_location_list,
    hasPrimaryKey: true,
    pk: id,
    params: {
      path_detail: true
    }
  });

  const locationPanels: PanelType[] = useMemo(() => {
    return [
      {
        name: 'stock-items',
        label: t`Stock Items`,
        icon: <IconPackages />,
        content: (
          <StockItemTable
            params={{
              location: id
            }}
          />
        )
      },
      {
        name: 'sublocations',
        label: t`Stock Locations`,
        icon: <IconSitemap />,
<<<<<<< HEAD
        content: (
          <StockLocationTable
            params={{
              parent: location.pk ?? null
            }}
          />
        )
      },
      {
        name: 'default_parts',
        label: t`Default Parts`,
        icon: <IconPackages />,
        content: (
          <PartListTable
            props={{
              params: {
                default_location: location.pk ?? null
              }
            }}
          />
        )
=======
        content: <StockLocationTable parentId={id} />
>>>>>>> 325841db
      }
    ];
  }, [location, id]);

  const breadcrumbs = useMemo(
    () => [
      { name: t`Stock`, url: '/stock' },
      ...(location.path ?? []).map((l: any) => ({
        name: l.name,
        url: `/stock/location/${l.pk}`
      }))
    ],
    [location]
  );

  return (
    <>
      <Stack>
        <LoadingOverlay visible={instanceQuery.isFetching} />
        <StockLocationTree
          opened={treeOpen}
          onClose={() => setTreeOpen(false)}
          selectedLocation={location?.pk}
        />
        <PageDetail
          title={t`Stock Items`}
          detail={<Text>{location.name ?? 'Top level'}</Text>}
          breadcrumbs={breadcrumbs}
          breadcrumbAction={() => {
            setTreeOpen(true);
          }}
        />
        <PanelGroup pageKey="stocklocation" panels={locationPanels} />
      </Stack>
    </>
  );
}<|MERGE_RESOLUTION|>--- conflicted
+++ resolved
@@ -7,15 +7,9 @@
 import { PageDetail } from '../../components/nav/PageDetail';
 import { PanelGroup, PanelType } from '../../components/nav/PanelGroup';
 import { StockLocationTree } from '../../components/nav/StockLocationTree';
-<<<<<<< HEAD
-import { PartListTable } from '../../components/tables/part/PartTable';
-import { StockItemTable } from '../../components/tables/stock/StockItemTable';
-import { StockLocationTable } from '../../components/tables/stock/StockLocationTable';
-import { ApiPaths } from '../../enums/ApiEndpoints';
-=======
 import { ApiEndpoints } from '../../enums/ApiEndpoints';
->>>>>>> 325841db
 import { useInstance } from '../../hooks/UseInstance';
+import { PartListTable } from '../../tables/part/PartTable';
 import { StockItemTable } from '../../tables/stock/StockItemTable';
 import { StockLocationTable } from '../../tables/stock/StockLocationTable';
 
@@ -60,14 +54,7 @@
         name: 'sublocations',
         label: t`Stock Locations`,
         icon: <IconSitemap />,
-<<<<<<< HEAD
-        content: (
-          <StockLocationTable
-            params={{
-              parent: location.pk ?? null
-            }}
-          />
-        )
+        content: <StockLocationTable parentId={id} />
       },
       {
         name: 'default_parts',
@@ -82,9 +69,6 @@
             }}
           />
         )
-=======
-        content: <StockLocationTable parentId={id} />
->>>>>>> 325841db
       }
     ];
   }, [location, id]);
