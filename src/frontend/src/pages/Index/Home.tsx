<<<<<<< HEAD
import { Trans } from '@lingui/macro';
import { Title } from '@mantine/core';
import { lazy } from 'react';

import {
  type LayoutItemType,
  WidgetLayout
} from '../../components/widgets/WidgetLayout';
import { LoadingItem } from '../../functions/loading';
import { useUserState } from '../../states/UserState';

const vals: LayoutItemType[] = [
  {
    i: 1,
    val: (
      <LoadingItem
        item={lazy(() => import('../../components/widgets/GetStartedWidget'))}
      />
    ),
    w: 12,
    h: 6,
    x: 0,
    y: 0,
    minH: 6
  },
  {
    i: 2,
    val: (
      <LoadingItem
        item={lazy(() => import('../../components/widgets/DisplayWidget'))}
      />
    ),
    w: 3,
    h: 3,
    x: 0,
    y: 7,
    minH: 3
  },
  {
    i: 4,
    val: (
      <LoadingItem
        item={lazy(() => import('../../components/widgets/FeedbackWidget'))}
      />
    ),
    w: 4,
    h: 6,
    x: 0,
    y: 9
  }
];
=======
import DashboardLayout from '../../components/dashboard/DashboardLayout';
>>>>>>> 255a5d08

export default function Home() {
  return (
    <>
      <DashboardLayout />
    </>
  );
}<|MERGE_RESOLUTION|>--- conflicted
+++ resolved
@@ -1,58 +1,4 @@
-<<<<<<< HEAD
-import { Trans } from '@lingui/macro';
-import { Title } from '@mantine/core';
-import { lazy } from 'react';
-
-import {
-  type LayoutItemType,
-  WidgetLayout
-} from '../../components/widgets/WidgetLayout';
-import { LoadingItem } from '../../functions/loading';
-import { useUserState } from '../../states/UserState';
-
-const vals: LayoutItemType[] = [
-  {
-    i: 1,
-    val: (
-      <LoadingItem
-        item={lazy(() => import('../../components/widgets/GetStartedWidget'))}
-      />
-    ),
-    w: 12,
-    h: 6,
-    x: 0,
-    y: 0,
-    minH: 6
-  },
-  {
-    i: 2,
-    val: (
-      <LoadingItem
-        item={lazy(() => import('../../components/widgets/DisplayWidget'))}
-      />
-    ),
-    w: 3,
-    h: 3,
-    x: 0,
-    y: 7,
-    minH: 3
-  },
-  {
-    i: 4,
-    val: (
-      <LoadingItem
-        item={lazy(() => import('../../components/widgets/FeedbackWidget'))}
-      />
-    ),
-    w: 4,
-    h: 6,
-    x: 0,
-    y: 9
-  }
-];
-=======
 import DashboardLayout from '../../components/dashboard/DashboardLayout';
->>>>>>> 255a5d08
 
 export default function Home() {
   return (
