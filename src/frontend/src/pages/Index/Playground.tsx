--- conflicted
+++ resolved
@@ -17,17 +17,12 @@
   partFields
 } from '../../forms/PartForms';
 import { createStockItem } from '../../forms/StockForms';
-<<<<<<< HEAD
 import {
   OpenApiFormProps,
   openCreateApiForm,
   openEditApiForm
 } from '../../functions/forms';
 import { useCreateApiFormModal } from '../../hooks/UseForm';
-import { ApiPaths } from '../../states/ApiState';
-=======
-import { openCreateApiForm, openEditApiForm } from '../../functions/forms';
->>>>>>> e6db817c
 
 // Generate some example forms using the modal API forms interface
 const fields = partCategoryFields({});
