--- conflicted
+++ resolved
@@ -60,15 +60,10 @@
               'STICKY_TABLE_HEADER',
               'DATE_DISPLAY_FORMAT',
               'FORMS_CLOSE_USING_ESCAPE',
-<<<<<<< HEAD
               'PART_SHOW_QUANTITY_IN_FORMS',
-              'ENABLE_LAST_BREADCRUMB'
-=======
-              'DISPLAY_STOCKTAKE_TAB',
               'ENABLE_LAST_BREADCRUMB',
               'SHOW_FULL_LOCATION_IN_TABLES',
               'SHOW_FULL_CATEGORY_IN_TABLES'
->>>>>>> bc382cd8
             ]}
           />
         )
