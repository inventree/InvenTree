--- conflicted
+++ resolved
@@ -14,21 +14,14 @@
   Title,
   useMantineTheme
 } from '@mantine/core';
-<<<<<<< HEAD
-=======
 import { IconRestore } from '@tabler/icons-react';
->>>>>>> 06961c6a
 import { useState } from 'react';
 
 import { ColorToggle } from '../../../../components/items/ColorToggle';
 import { LanguageSelect } from '../../../../components/items/LanguageSelect';
 import { SizeMarks } from '../../../../defaults/defaults';
-<<<<<<< HEAD
-=======
 import { IS_DEV } from '../../../../main';
->>>>>>> 06961c6a
 import { useLocalState } from '../../../../states/LocalState';
-import { theme } from '../../../../theme';
 
 function getLkp(color: string) {
   return { [DEFAULT_THEME.colors[color][6]]: color };
@@ -38,25 +31,6 @@
   ...Object.keys(DEFAULT_THEME.colors).map((clr) => getLkp(clr))
 );
 
-<<<<<<< HEAD
-export function UserTheme({ height }: { height: number }) {
-  // primary color
-  function changePrimary(color: string) {
-    useLocalState.setState({ primaryColor: LOOKUP[color] });
-  }
-  // white color
-  const [whiteColor, setWhiteColor] = useState(theme.white);
-  function changeWhite(color: string) {
-    useLocalState.setState({ whiteColor: color });
-    setWhiteColor(color);
-  }
-  // black color
-  const [blackColor, setBlackColor] = useState(theme.black);
-  function changeBlack(color: string) {
-    useLocalState.setState({ blackColor: color });
-    setBlackColor(color);
-  }
-=======
 export function UserTheme({ height }: Readonly<{ height: number }>) {
   const theme = useMantineTheme();
   const [usertheme, setTheme, setLanguage] = useLocalState((state) => [
@@ -65,7 +39,6 @@
     state.setLanguage
   ]);
 
->>>>>>> 06961c6a
   // radius
   function getMark(value: number) {
     const obj = SizeMarks.find((mark) => mark.value === value);
@@ -79,25 +52,7 @@
   const [radius, setRadius] = useState(getDefaultRadius());
   function changeRadius(value: number) {
     setRadius(value);
-<<<<<<< HEAD
-    useLocalState.setState({ radius: getMark(value).label });
-  }
-  // loader
-  const loaderDate = [
-    { value: 'bars', label: t`bars` },
-    { value: 'oval', label: t`oval` },
-    { value: 'dots', label: t`dots` }
-  ];
-  const [themeLoader, setThemeLoader] = useLocalState((state) => [
-    state.loader,
-    state.setLoader
-  ]);
-  function changeLoader(value: string | null) {
-    if (value === null) return;
-    setThemeLoader(value);
-=======
     setTheme([{ key: 'radius', value: value.toString() }]);
->>>>>>> 06961c6a
   }
 
   return (
@@ -225,13 +180,6 @@
             <Table.Td>
               <Group justify='left'>
                 <Select
-<<<<<<< HEAD
-                  data={loaderDate}
-                  value={themeLoader}
-                  onChange={changeLoader}
-                />
-                <Loader type={themeLoader} mah={18} />
-=======
                   aria-label='Loader Type Selector'
                   data={[
                     { value: 'bars', label: t`Bars` },
@@ -243,7 +191,6 @@
                     if (v != null) setTheme([{ key: 'loader', value: v }]);
                   }}
                 />
->>>>>>> 06961c6a
               </Group>
             </Table.Td>
             <Table.Td>
