import { t } from '@lingui/core/macro';
import { Trans } from '@lingui/react/macro';
import {
  ActionIcon,
  Button,
  ColorInput,
  ColorPicker,
  Container,
  DEFAULT_THEME,
  Group,
  Loader,
  Select,
  Slider,
  Table,
  useMantineTheme
} from '@mantine/core';
import { IconRestore } from '@tabler/icons-react';
import { useState } from 'react';

import { useShallow } from 'zustand/react/shallow';
import { ColorToggle } from '../../../../components/items/ColorToggle';
import { LanguageSelect } from '../../../../components/items/LanguageSelect';
import { StylishText } from '../../../../components/items/StylishText';
import { SizeMarks } from '../../../../defaults/defaults';
import { IS_DEV } from '../../../../main';
import { useLocalState } from '../../../../states/LocalState';

function getLkp(color: string) {
  return { [DEFAULT_THEME.colors[color][6]]: color };
}
const LOOKUP = Object.assign(
  {},
  ...Object.keys(DEFAULT_THEME.colors).map((clr) => getLkp(clr))
);

export function UserTheme({ height }: Readonly<{ height: number }>) {
  const theme = useMantineTheme();
<<<<<<< HEAD
  const [usertheme, setTheme, setLanguage] = useLocalState(
    useShallow((state) => [state.usertheme, state.setTheme, state.setLanguage])
  );
=======
  const [userTheme, setTheme, setLanguage] = useLocalState((state) => [
    state.userTheme,
    state.setTheme,
    state.setLanguage
  ]);
>>>>>>> 1269fefa

  // radius
  function getMark(value: number) {
    const obj = SizeMarks.find((mark) => mark.value === value);
    if (obj) return obj;
    return SizeMarks[0];
  }
  function getDefaultRadius() {
    const value = Number.parseInt(userTheme.radius.toString());
    return SizeMarks.some((mark) => mark.value === value) ? value : 50;
  }
  const [radius, setRadius] = useState(getDefaultRadius());
  function changeRadius(value: number) {
    setRadius(value);
    setTheme([{ key: 'radius', value: value.toString() }]);
  }

  return (
    <Container w='100%' mih={height} p={0}>
      <StylishText size='lg'>
        <Trans>Display Settings</Trans>
      </StylishText>
      <Table>
        <Table.Tbody>
          <Table.Tr>
            <Table.Td>
              <Trans>Language</Trans>
            </Table.Td>
            <Table.Td>
              <LanguageSelect width={200} />
            </Table.Td>
            <Table.Td>
              {IS_DEV && (
                <Button
                  onClick={() => setLanguage('pseudo-LOCALE', true)}
                  variant='light'
                >
                  <Trans>Use pseudo language</Trans>
                </Button>
              )}
            </Table.Td>
          </Table.Tr>
          <Table.Tr>
            <Table.Td>
              <Trans>Color Mode</Trans>
            </Table.Td>
            <Table.Td>
              <Group justify='left'>
                <ColorToggle />
              </Group>
            </Table.Td>
            <Table.Td />
          </Table.Tr>
          <Table.Tr>
            <Table.Td>
              <Trans>Highlight color</Trans>
            </Table.Td>
            <Table.Td>
              <ColorPicker
                format='hex'
                onChange={(v) =>
                  setTheme([{ key: 'primaryColor', value: LOOKUP[v] }])
                }
                withPicker={false}
                swatches={Object.keys(LOOKUP)}
              />
            </Table.Td>
            <Table.Td>
              <Button color={theme.primaryColor} variant='light'>
                <Trans>Example</Trans>
              </Button>
            </Table.Td>
          </Table.Tr>
          <Table.Tr>
            <Table.Td>
              <Trans>White color</Trans>
            </Table.Td>
            <Table.Td>
              <ColorInput
                aria-label='Color Picker White'
                value={userTheme.whiteColor}
                onChange={(v) => setTheme([{ key: 'whiteColor', value: v }])}
              />
            </Table.Td>
            <Table.Td>
              <ActionIcon
                variant='default'
                aria-label='Reset White Color'
                onClick={() =>
                  setTheme([{ key: 'whiteColor', value: '#FFFFFF' }])
                }
              >
                <IconRestore />
              </ActionIcon>
            </Table.Td>
          </Table.Tr>
          <Table.Tr>
            <Table.Td>
              <Trans>Black color</Trans>
            </Table.Td>
            <Table.Td>
              <ColorInput
                aria-label='Color Picker Black'
                value={userTheme.blackColor}
                onChange={(v) => setTheme([{ key: 'blackColor', value: v }])}
              />
            </Table.Td>
            <Table.Td>
              <ActionIcon
                variant='default'
                aria-label='Reset Black Color'
                onClick={() =>
                  setTheme([{ key: 'blackColor', value: '#000000' }])
                }
              >
                <IconRestore />
              </ActionIcon>
            </Table.Td>
          </Table.Tr>
          <Table.Tr>
            <Table.Td>
              <Trans>Border Radius</Trans>
            </Table.Td>
            <Table.Td>
              <Slider
                label={(val) => getMark(val).label}
                defaultValue={50}
                step={25}
                marks={SizeMarks}
                value={radius}
                onChange={changeRadius}
                mb={18}
              />
            </Table.Td>
          </Table.Tr>
          <Table.Tr>
            <Table.Td>
              <Trans>Loader</Trans>
            </Table.Td>
            <Table.Td>
              <Group justify='left'>
                <Select
                  aria-label='Loader Type Selector'
                  data={[
                    { value: 'bars', label: t`Bars` },
                    { value: 'oval', label: t`Oval` },
                    { value: 'dots', label: t`Dots` }
                  ]}
                  value={userTheme.loader}
                  onChange={(v) => {
                    if (v != null) setTheme([{ key: 'loader', value: v }]);
                  }}
                />
              </Group>
            </Table.Td>
            <Table.Td>
              <Group justify='left'>
                <Loader type={userTheme.loader} mah={16} size='sm' />
              </Group>
            </Table.Td>
          </Table.Tr>
        </Table.Tbody>
      </Table>
    </Container>
  );
}<|MERGE_RESOLUTION|>--- conflicted
+++ resolved
@@ -35,17 +35,9 @@
 
 export function UserTheme({ height }: Readonly<{ height: number }>) {
   const theme = useMantineTheme();
-<<<<<<< HEAD
-  const [usertheme, setTheme, setLanguage] = useLocalState(
-    useShallow((state) => [state.usertheme, state.setTheme, state.setLanguage])
+  const [userTheme, setTheme, setLanguage] = useLocalState(
+    useShallow((state) => [state.userTheme, state.setTheme, state.setLanguage])
   );
-=======
-  const [userTheme, setTheme, setLanguage] = useLocalState((state) => [
-    state.userTheme,
-    state.setTheme,
-    state.setLanguage
-  ]);
->>>>>>> 1269fefa
 
   // radius
   function getMark(value: number) {
