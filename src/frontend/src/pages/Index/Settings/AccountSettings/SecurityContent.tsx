import { Trans, t } from '@lingui/macro';
import {
  Accordion,
  Alert,
  Badge,
  Button,
  Code,
  Grid,
  Group,
  Loader,
  Modal,
  Radio,
  SimpleGrid,
  Stack,
  Table,
  Text,
  TextInput,
  Title,
  Tooltip
} from '@mantine/core';
import { useDisclosure } from '@mantine/hooks';
import { hideNotification, showNotification } from '@mantine/notifications';
import {
  IconAlertCircle,
  IconAt,
  IconCircleX,
  IconExclamationCircle,
  IconX
} from '@tabler/icons-react';
import { useQuery } from '@tanstack/react-query';
<<<<<<< HEAD
import { useEffect, useMemo, useState } from 'react';

import { useShallow } from 'zustand/react/shallow';
import { api, queryClient } from '../../../../App';
import { YesNoButton } from '../../../../components/buttons/YesNoButton';
import { PlaceholderPill } from '../../../../components/items/Placeholder';
=======
import { useCallback, useMemo, useState } from 'react';
import { api } from '../../../../App';
import { StylishText } from '../../../../components/items/StylishText';
>>>>>>> a453c9b2
import { ApiEndpoints } from '../../../../enums/ApiEndpoints';
import { ProviderLogin, authApi } from '../../../../functions/auth';
import { showApiErrorMessage } from '../../../../functions/notifications';
import { useTable } from '../../../../hooks/UseTable';
import { apiUrl, useServerApiState } from '../../../../states/ApiState';
import type { AuthConfig, Provider } from '../../../../states/states';
import { BooleanColumn } from '../../../../tables/ColumnRenderers';
import { InvenTreeTable } from '../../../../tables/InvenTreeTable';
import type { RowAction } from '../../../../tables/RowActions';
import { QrRegistrationForm } from './QrRegistrationForm';
import { useReauth } from './useConfirm';

export function SecurityContent() {
  const [auth_config, sso_enabled] = useServerApiState((state) => [
    state.auth_config,
    state.sso_enabled
  ]);

  return (
    <Stack>
      <Accordion multiple defaultValue={['email', 'sso', 'mfa', 'token']}>
        <Accordion.Item value='email'>
          <Accordion.Control>
            <StylishText size='lg'>{t`Email Addresses`}</StylishText>
          </Accordion.Control>
          <Accordion.Panel>
            <EmailSection />
          </Accordion.Panel>
        </Accordion.Item>
        <Accordion.Item value='sso'>
          <Accordion.Control>
            <StylishText size='lg'>{t`Single Sign On`}</StylishText>
          </Accordion.Control>
          <Accordion.Panel>
            {sso_enabled() ? (
              <ProviderSection auth_config={auth_config} />
            ) : (
              <Alert
                icon={<IconAlertCircle size='1rem' />}
                title={t`Not enabled`}
                color='yellow'
              >
                <Trans>Single Sign On is not enabled for this server </Trans>
              </Alert>
            )}
          </Accordion.Panel>
        </Accordion.Item>
        <Accordion.Item value='mfa'>
          <Accordion.Control>
            <StylishText size='lg'>{t`Multi-Factor Authentication`}</StylishText>
          </Accordion.Control>
          <Accordion.Panel>
            <MfaSection />
          </Accordion.Panel>
        </Accordion.Item>
        <Accordion.Item value='token'>
          <Accordion.Control>
            <StylishText size='lg'>{t`Access Tokens`}</StylishText>
          </Accordion.Control>
          <Accordion.Panel>
            <TokenSection />
          </Accordion.Panel>
        </Accordion.Item>
      </Accordion>
    </Stack>
  );
}

function EmailSection() {
  const [selectedEmail, setSelectedEmail] = useState<string>('');
  const [newEmailValue, setNewEmailValue] = useState('');
<<<<<<< HEAD
  const [user] = useUserState(useShallow((state) => [state.user]));
=======
>>>>>>> a453c9b2
  const { isLoading, data, refetch } = useQuery({
    queryKey: ['emails'],
    queryFn: () =>
      authApi(apiUrl(ApiEndpoints.auth_email)).then((res) => res.data.data)
  });
  const emailAvailable = useMemo(() => {
    return data == undefined || data.length == 0;
  }, [data]);

  function runServerAction(
    action: 'patch' | 'post' | 'put' | 'delete' = 'post',
    data?: any
  ) {
    const vals: any = data || { email: selectedEmail };
    return authApi(apiUrl(ApiEndpoints.auth_email), undefined, action, vals)
      .then(() => {
        refetch();
      })
      .catch((err) => {
        hideNotification('email-error');

        showNotification({
          id: 'email-error',
          title: t`Error`,
          message: t`Error while updating email`,
          color: 'red'
        });
      });
  }

  if (isLoading) return <Loader />;

  return (
    <SimpleGrid cols={{ xs: 1, md: 2 }} spacing='sm'>
      {emailAvailable ? (
        <Alert
          icon={<IconAlertCircle size='1rem' />}
          title={t`Not Configured`}
          color='yellow'
        >
          <Trans>Currently no email addresses are registered.</Trans>
        </Alert>
      ) : (
        <Radio.Group
          value={selectedEmail}
          onChange={setSelectedEmail}
          name='email_accounts'
          label={t`The following email addresses are associated with your account:`}
        >
          <Stack mt='xs'>
            {data.map((email: any) => (
              <Radio
                key={email.email}
                value={String(email.email)}
                label={
                  <Group justify='space-apart'>
                    {email.email}
                    <Group justify='right'>
                      {email.primary && (
                        <Badge color='blue'>
                          <Trans>Primary</Trans>
                        </Badge>
                      )}
                      {email.verified ? (
                        <Badge color='green'>
                          <Trans>Verified</Trans>
                        </Badge>
                      ) : (
                        <Badge color='yellow'>
                          <Trans>Unverified</Trans>
                        </Badge>
                      )}
                    </Group>
                  </Group>
                }
              />
            ))}
            <Group>
              <Button
                onClick={() =>
                  runServerAction('patch', {
                    email: selectedEmail,
                    primary: true
                  })
                }
                disabled={!selectedEmail}
              >
                <Trans>Make Primary</Trans>
              </Button>
              <Button
                onClick={() => runServerAction('put')}
                disabled={!selectedEmail}
              >
                <Trans>Re-send Verification</Trans>
              </Button>
              <Button
                onClick={() => runServerAction('delete')}
                disabled={!selectedEmail}
                color='red'
              >
                <Trans>Remove</Trans>
              </Button>
            </Group>
          </Stack>
        </Radio.Group>
      )}
      <Stack>
        <StylishText size='md'>{t`Add Email Address`}</StylishText>
        <TextInput
          label={t`E-Mail`}
          placeholder={t`E-Mail address`}
          leftSection={<IconAt />}
          aria-label='email-address-input'
          value={newEmailValue}
          onChange={(event) => setNewEmailValue(event.currentTarget.value)}
        />
        <Button
          aria-label='email-address-submit'
          onClick={() =>
            runServerAction('post', { email: newEmailValue }).catch((err) => {
              if (err.status == 400) {
                showNotification({
                  title: t`Error while adding email`,
                  message: err.response.data.errors
                    .map((error: any) => error.message)
                    .join('\n'),
                  color: 'red',
                  icon: <IconX />
                });
              }
            })
          }
        >
          <Trans>Add Email</Trans>
        </Button>
      </Stack>
    </SimpleGrid>
  );
}

function ProviderButton({ provider }: Readonly<{ provider: Provider }>) {
  return (
    <Button
      key={provider.id}
      variant='outline'
      onClick={() => ProviderLogin(provider, 'connect')}
    >
      <Group justify='space-between'>{provider.name}</Group>
    </Button>
  );
}

function ProviderSection({
  auth_config
}: Readonly<{ auth_config: AuthConfig | undefined }>) {
  const [value, setValue] = useState<string>('');
  const { isLoading, data, refetch } = useQuery({
    queryKey: ['provider-list'],
    queryFn: () =>
      authApi(apiUrl(ApiEndpoints.auth_providers))
        .then((res) => res?.data?.data ?? [])
        .catch(() => [])
  });

  const availableProviders = useMemo(() => {
    if (!auth_config || !data) return [];

    const configuredProviders = data.map((item: any) => item.provider.id);
    return auth_config.socialaccount.providers.filter(
      (provider: any) => !configuredProviders.includes(provider.id)
    );
  }, [auth_config, data]);

  function removeProvider() {
    const [uid, provider] = value.split('$');
    authApi(apiUrl(ApiEndpoints.auth_providers), undefined, 'delete', {
      provider,
      account: uid
    })
      .then(() => {
        refetch();
      })
      .catch((res) => console.log(res.data));
  }

  if (isLoading) return <Loader />;

  return (
    <Grid>
      <Grid.Col span={6}>
        {data.length == 0 ? (
          <Alert
            icon={<IconAlertCircle size='1rem' />}
            title={t`Not Configured`}
            color='yellow'
          >
            <Trans>There are no providers connected to this account.</Trans>
          </Alert>
        ) : (
          <Stack>
            <Radio.Group
              value={value}
              onChange={setValue}
              name='sso_accounts'
              label={t`You can sign in to your account using any of the following providers`}
            >
              <Stack mt='xs'>
                {data.map((link: any) => (
                  <Radio
                    key={link.uid}
                    value={[link.uid, link.provider.id].join('$')}
                    label={`${link.provider.name}: ${link.display}`}
                  />
                ))}
              </Stack>
            </Radio.Group>
            <Button onClick={removeProvider}>
              <Trans>Remove Provider Link</Trans>
            </Button>
          </Stack>
        )}
      </Grid.Col>
      <Grid.Col span={6}>
        <Stack>
          <Text>Add SSO Account</Text>
          {availableProviders === undefined ? (
            <Text>
              <Trans>Loading</Trans>
            </Text>
          ) : (
            <Stack gap='xs'>
              {availableProviders.map((provider: any) => (
                <ProviderButton key={provider.id} provider={provider} />
              ))}
            </Stack>
          )}
        </Stack>
      </Grid.Col>
    </Grid>
  );
}

function MfaSection() {
  const [getReauthText, ReauthModal] = useReauth();
  const [recoveryCodes, setRecoveryCodes] = useState<
    Recoverycodes | undefined
  >();
  const [
    recoveryCodesOpen,
    { open: openRecoveryCodes, close: closeRecoveryCodes }
  ] = useDisclosure(false);
  const { isLoading, data, refetch } = useQuery({
    queryKey: ['mfa-list'],
    queryFn: () =>
      api
        .get(apiUrl(ApiEndpoints.auth_authenticators))
        .then((res) => res?.data?.data ?? [])
        .catch(() => [])
  });

  function showRecoveryCodes(codes: Recoverycodes) {
    setRecoveryCodes(codes);
    openRecoveryCodes();
  }

  const removeTotp = () => {
    runActionWithFallback(
      () =>
        authApi(apiUrl(ApiEndpoints.auth_totp), undefined, 'delete').then(
          () => {
            refetch();
            return ResultType.success;
          }
        ),
      getReauthText
    );
  };
  const viewRecoveryCodes = () => {
    runActionWithFallback(
      () =>
        authApi(apiUrl(ApiEndpoints.auth_recovery), undefined, 'get').then(
          (res) => {
            showRecoveryCodes(res.data.data);
            return ResultType.success;
          }
        ),
      getReauthText
    );
  };

  const parseDate = (date: number) =>
    date == null ? 'Never' : new Date(date * 1000).toLocaleString();

  const rows = useMemo(() => {
    if (isLoading || !data) return null;
    return data.map((token: any) => (
      <Table.Tr key={`${token.created_at}-${token.type}`}>
        <Table.Td>{token.type}</Table.Td>
        <Table.Td>{parseDate(token.last_used_at)}</Table.Td>
        <Table.Td>{parseDate(token.created_at)}</Table.Td>
        <Table.Td>
          {token.type == 'totp' && (
            <Button color='red' onClick={removeTotp}>
              <Trans>Remove</Trans>
            </Button>
          )}
          {token.type == 'recovery_codes' && (
            <Button onClick={viewRecoveryCodes}>
              <Trans>View</Trans>
            </Button>
          )}
        </Table.Td>
      </Table.Tr>
    ));
  }, [data, isLoading]);

  const usedFactors: string[] = useMemo(() => {
    if (isLoading || !data) return [];
    return data.map((token: any) => token.type);
  }, [data]);

  if (isLoading) return <Loader />;

  return (
    <>
      <ReauthModal />
      <SimpleGrid cols={{ xs: 1, md: 2 }} spacing='sm'>
        {data.length == 0 ? (
          <Alert
            title={t`Not Configured`}
            icon={<IconAlertCircle size='1rem' />}
            color='yellow'
          >
            <Trans>No multi-factor tokens configured for this account</Trans>
          </Alert>
        ) : (
          <Table stickyHeader striped highlightOnHover withTableBorder>
            <Table.Thead>
              <Table.Tr>
                <Table.Th>
                  <Trans>Type</Trans>
                </Table.Th>
                <Table.Th>
                  <Trans>Last used at</Trans>
                </Table.Th>
                <Table.Th>
                  <Trans>Created at</Trans>
                </Table.Th>
                <Table.Th>
                  <Trans>Actions</Trans>
                </Table.Th>
              </Table.Tr>
            </Table.Thead>
            <Table.Tbody>{rows}</Table.Tbody>
          </Table>
        )}
        <MfaAddSection
          usedFactors={usedFactors}
          refetch={refetch}
          showRecoveryCodes={showRecoveryCodes}
        />
        <Modal
          opened={recoveryCodesOpen}
          onClose={() => {
            refetch();
            closeRecoveryCodes();
          }}
          title={t`Recovery Codes`}
          centered
        >
          <Title order={3}>
            <Trans>Unused Codes</Trans>
          </Title>
          <Code>{recoveryCodes?.unused_codes?.join('\n')}</Code>

          <Title order={3}>
            <Trans>Used Codes</Trans>
          </Title>
          <Code>{recoveryCodes?.used_codes?.join('\n')}</Code>
        </Modal>
      </SimpleGrid>
    </>
  );
}

enum ResultType {
  success = 0,
  reauth = 1,
  mfareauth = 2,
  error = 3
}

export interface Recoverycodes {
  type: string;
  created_at: number;
  last_used_at: null;
  total_code_count: number;
  unused_code_count: number;
  unused_codes: string[];
  used_code_count: number;
  used_codes: string[];
}

function MfaAddSection({
  usedFactors,
  refetch,
  showRecoveryCodes
}: Readonly<{
  usedFactors: string[];
  refetch: () => void;
  showRecoveryCodes: (codes: Recoverycodes) => void;
}>) {
  const [auth_config] = useServerApiState((state) => [state.auth_config]);
  const [totpQrOpen, { open: openTotpQr, close: closeTotpQr }] =
    useDisclosure(false);
  const [totpQr, setTotpQr] = useState<{ totp_url: string; secret: string }>();
  const [value, setValue] = useState('');
  const [getReauthText, ReauthModal] = useReauth();

  const registerRecoveryCodes = async () => {
    await runActionWithFallback(
      () =>
        authApi(apiUrl(ApiEndpoints.auth_recovery), undefined, 'post')
          .then((res) => {
            showRecoveryCodes(res.data.data);
            return ResultType.success;
          })
          .catch((err) => {
            showNotification({
              title: t`Error while registering recovery codes`,
              message: err.response.data.errors
                .map((error: any) => error.message)
                .join('\n'),
              color: 'red',
              icon: <IconX />
            });

            return ResultType.error;
          }),
      getReauthText
    );
  };
  const registerTotp = async () => {
    await runActionWithFallback(
      () =>
        authApi(apiUrl(ApiEndpoints.auth_totp), undefined, 'get')
          .then(() => ResultType.error)
          .catch((err) => {
            if (err.status == 404 && err.response.data.meta.secret) {
              setTotpQr(err.response.data.meta);
              openTotpQr();
              return ResultType.success;
            }
            return ResultType.error;
          }),
      getReauthText
    );
  };

  const possibleFactors = useMemo(() => {
    return [
      {
        type: 'totp',
        name: t`TOTP`,
        description: t`Time-based One-Time Password`,
        function: registerTotp,
        used: usedFactors?.includes('totp')
      },
      {
        type: 'recovery_codes',
        name: t`Recovery Codes`,
        description: t`One-Time pre-generated recovery codes`,
        function: registerRecoveryCodes,
        used: usedFactors?.includes('recovery_codes')
      }
    ].filter((factor) => {
      return auth_config?.mfa?.supported_types.includes(factor.type);
    });
  }, [usedFactors, auth_config]);

  const [totpError, setTotpError] = useState<string>('');

  return (
    <Stack>
      <ReauthModal />
      <StylishText size='md'>{t`Add Token`}</StylishText>
      {possibleFactors.map((factor) => (
        <Tooltip label={factor.description} key={factor.type}>
          <Button
            onClick={factor.function}
            disabled={factor.used}
            variant='outline'
          >
            {factor.name}
          </Button>
        </Tooltip>
      ))}
      <Modal
        opened={totpQrOpen}
        onClose={closeTotpQr}
        title={<StylishText size='lg'>{t`Register TOTP Token`}</StylishText>}
      >
        <Stack>
          <QrRegistrationForm
            url={totpQr?.totp_url ?? ''}
            secret={totpQr?.secret ?? ''}
            value={value}
            error={totpError}
            setValue={setValue}
          />
          <Button
            fullWidth
            onClick={() =>
              runActionWithFallback(
                () =>
                  authApi(apiUrl(ApiEndpoints.auth_totp), undefined, 'post', {
                    code: value
                  })
                    .then(() => {
                      setTotpError('');
                      closeTotpQr();
                      refetch();
                      return ResultType.success;
                    })
                    .catch((error) => {
                      const errorMsg = t`Error registering TOTP token`;

                      setTotpError(
                        error.response?.data?.errors[0]?.message ?? errorMsg
                      );

                      hideNotification('totp-error');
                      showNotification({
                        id: 'totp-error',
                        title: t`Error`,
                        message: errorMsg,
                        color: 'red',
                        icon: <IconExclamationCircle />
                      });
                      return ResultType.error;
                    }),
                getReauthText
              )
            }
          >
            <Trans>Submit</Trans>
          </Button>
        </Stack>
      </Modal>
    </Stack>
  );
}

async function runActionWithFallback(
  action: () => Promise<ResultType>,
  getReauthText: (props: any) => any
) {
  const { setAuthContext } = useServerApiState.getState();
  const rslt = await action().catch((err) => {
    setAuthContext(err.response.data?.data);
    // check if we need to re-authenticate
    if (err.status == 401) {
      if (
        err.response.data.data.flows.find(
          (flow: any) => flow.id == 'mfa_reauthenticate'
        )
      ) {
        return ResultType.mfareauth;
      } else if (
        err.response.data.data.flows.find(
          (flow: any) => flow.id == 'reauthenticate'
        )
      ) {
        return ResultType.reauth;
      } else {
        return ResultType.error;
      }
    } else {
      return ResultType.error;
    }
  });
  if (rslt == ResultType.mfareauth) {
    authApi(apiUrl(ApiEndpoints.auth_mfa_reauthenticate), undefined, 'post', {
      code: await getReauthText({
        label: t`TOTP Code`,
        name: 'TOTP',
        description: t`Enter your TOTP or recovery code`
      })
    })
      .then((response) => {
        setAuthContext(response.data?.data);
        action();
      })
      .catch((err) => {
        setAuthContext(err.response.data?.data);
      });
  } else if (rslt == ResultType.reauth) {
    authApi(apiUrl(ApiEndpoints.auth_reauthenticate), undefined, 'post', {
      password: await getReauthText({
        label: t`Password`,
        name: 'password',
        description: t`Enter your password`
      })
    })
      .then((response) => {
        setAuthContext(response.data?.data);
        action();
      })
      .catch((err) => {
        setAuthContext(err.response.data?.data);
      });
  }
}

function TokenSection() {
  const table = useTable('api-tokens', 'id');

  const tableColumns = useMemo(() => {
    return [
      {
        accessor: 'name'
      },
      BooleanColumn({
        accessor: 'active'
      }),
      {
        accessor: 'token'
      },
      {
        accessor: 'last_seen'
      },
      {
        accessor: 'expiry'
      }
    ];
  }, []);

  const rowActions = useCallback((record: any): RowAction[] => {
    return [
      {
        title: t`Revoke`,
        color: 'red',
        hidden: !record.active || record.in_use,
        icon: <IconCircleX />,
        onClick: () => {
          revokeToken(record.id);
        }
      }
    ];
  }, []);

  const revokeToken = async (id: string) => {
    api
      .delete(apiUrl(ApiEndpoints.user_tokens, id))
      .then(() => {
        table.refreshTable();
      })
      .catch((error) => {
        showApiErrorMessage({
          error: error,
          title: t`Error revoking token`
        });
      });
  };

  return (
    <InvenTreeTable
      tableState={table}
      url={apiUrl(ApiEndpoints.user_tokens)}
      columns={tableColumns}
      props={{
        rowActions: rowActions,
        enableSearch: false,
        enableColumnSwitching: false
      }}
    />
  );
}<|MERGE_RESOLUTION|>--- conflicted
+++ resolved
@@ -28,18 +28,9 @@
   IconX
 } from '@tabler/icons-react';
 import { useQuery } from '@tanstack/react-query';
-<<<<<<< HEAD
-import { useEffect, useMemo, useState } from 'react';
-
-import { useShallow } from 'zustand/react/shallow';
-import { api, queryClient } from '../../../../App';
-import { YesNoButton } from '../../../../components/buttons/YesNoButton';
-import { PlaceholderPill } from '../../../../components/items/Placeholder';
-=======
 import { useCallback, useMemo, useState } from 'react';
 import { api } from '../../../../App';
 import { StylishText } from '../../../../components/items/StylishText';
->>>>>>> a453c9b2
 import { ApiEndpoints } from '../../../../enums/ApiEndpoints';
 import { ProviderLogin, authApi } from '../../../../functions/auth';
 import { showApiErrorMessage } from '../../../../functions/notifications';
@@ -111,10 +102,6 @@
 function EmailSection() {
   const [selectedEmail, setSelectedEmail] = useState<string>('');
   const [newEmailValue, setNewEmailValue] = useState('');
-<<<<<<< HEAD
-  const [user] = useUserState(useShallow((state) => [state.user]));
-=======
->>>>>>> a453c9b2
   const { isLoading, data, refetch } = useQuery({
     queryKey: ['emails'],
     queryFn: () =>
