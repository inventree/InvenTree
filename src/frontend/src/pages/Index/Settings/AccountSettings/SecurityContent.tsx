--- conflicted
+++ resolved
@@ -157,24 +157,6 @@
                 key={email.email}
                 value={String(email.email)}
                 label={
-<<<<<<< HEAD
-                  <Group justify="space-between">
-                    {link.email}
-                    {link.primary && (
-                      <Badge color="blue">
-                        <Trans>Primary</Trans>
-                      </Badge>
-                    )}
-                    {link.verified ? (
-                      <Badge color="green">
-                        <Trans>Verified</Trans>
-                      </Badge>
-                    ) : (
-                      <Badge color="yellow">
-                        <Trans>Unverified</Trans>
-                      </Badge>
-                    )}
-=======
                   <Group justify='space-apart'>
                     {email.email}
                     <Group justify='right'>
@@ -193,7 +175,6 @@
                         </Badge>
                       )}
                     </Group>
->>>>>>> 06961c6a
                   </Group>
                 }
               />
@@ -226,44 +207,6 @@
             </Group>
           </Stack>
         </Radio.Group>
-<<<<<<< HEAD
-      </Grid.Col>
-      <Grid.Col span={6}>
-        <Stack>
-          <Text>
-            <Trans>Add Email Address</Trans>
-          </Text>
-          <TextInput
-            label={t`E-Mail`}
-            placeholder={t`E-Mail address`}
-            leftSection={<IconAt />}
-            value={newEmailValue}
-            onChange={(event) => setNewEmailValue(event.currentTarget.value)}
-          />
-        </Stack>
-      </Grid.Col>
-      <Grid.Col span={6}>
-        <Group>
-          <Button
-            onClick={() => runServerAction(ApiEndpoints.user_email_primary)}
-          >
-            <Trans>Make Primary</Trans>
-          </Button>
-          <Button
-            onClick={() => runServerAction(ApiEndpoints.user_email_verify)}
-          >
-            <Trans>Re-send Verification</Trans>
-          </Button>
-          <Button
-            onClick={() => runServerAction(ApiEndpoints.user_email_remove)}
-          >
-            <Trans>Remove</Trans>
-          </Button>
-        </Group>
-      </Grid.Col>
-      <Grid.Col span={6}>
-        <Button onClick={addEmail}>
-=======
       )}
       <Stack>
         <StylishText size='md'>{t`Add Email Address`}</StylishText>
@@ -292,7 +235,6 @@
             })
           }
         >
->>>>>>> 06961c6a
           <Trans>Add Email</Trans>
         </Button>
       </Stack>
@@ -347,31 +289,6 @@
 
   if (isLoading) return <Loader />;
 
-<<<<<<< HEAD
-  function ProviderButton({ provider }: { provider: any }) {
-    const button = (
-      <Button
-        key={provider.id}
-        component="a"
-        href={provider.connect}
-        variant="outline"
-        disabled={!provider.configured}
-      >
-        <Group justify="space-between">
-          {provider.display_name}
-          {provider.configured == false && <IconAlertCircle />}
-        </Group>
-      </Button>
-    );
-
-    if (provider.configured) return button;
-    return (
-      <Tooltip label={t`Provider has not been configured`}>{button}</Tooltip>
-    );
-  }
-
-=======
->>>>>>> 06961c6a
   return (
     <Grid>
       <Grid.Col span={6}>
@@ -413,16 +330,6 @@
           {availableProviders === undefined ? (
             <Text>
               <Trans>Loading</Trans>
-<<<<<<< HEAD
-            ) : (
-              <Stack gap="xs">
-                {currentProviders.map((provider: any) => (
-                  <ProviderButton key={provider.id} provider={provider} />
-                ))}
-              </Stack>
-            )}
-          </Text>
-=======
             </Text>
           ) : (
             <Stack gap='xs'>
@@ -431,7 +338,6 @@
               ))}
             </Stack>
           )}
->>>>>>> 06961c6a
         </Stack>
       </Grid.Col>
     </Grid>
