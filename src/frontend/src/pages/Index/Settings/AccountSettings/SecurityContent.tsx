import { Trans, t } from '@lingui/macro';
import {
  Accordion,
  Alert,
  Badge,
  Button,
  Code,
  Grid,
  Group,
  Loader,
  Modal,
  Radio,
  SimpleGrid,
  Stack,
  Table,
  Text,
  TextInput,
  Tooltip
} from '@mantine/core';
import { useDisclosure } from '@mantine/hooks';
import { hideNotification, showNotification } from '@mantine/notifications';
import {
  IconAlertCircle,
  IconAt,
  IconExclamationCircle,
  IconX
} from '@tabler/icons-react';
import { useQuery } from '@tanstack/react-query';
import { useMemo, useState } from 'react';
import { api } from '../../../../App';
import { StylishText } from '../../../../components/items/StylishText';
import { ApiEndpoints } from '../../../../enums/ApiEndpoints';
import { ProviderLogin, authApi } from '../../../../functions/auth';
import { apiUrl, useServerApiState } from '../../../../states/ApiState';
import {
  type AuthConfig,
  FlowEnum,
  type Provider
} from '../../../../states/states';
import { ApiTokenTable } from '../../../../tables/settings/ApiTokenTable';
import { QrRegistrationForm } from './QrRegistrationForm';
import { useReauth } from './useConfirm';

export function SecurityContent() {
  const [auth_config, sso_enabled] = useServerApiState((state) => [
    state.auth_config,
    state.sso_enabled
  ]);

  return (
    <Stack>
      <Accordion multiple defaultValue={['email', 'sso', 'mfa', 'token']}>
        <Accordion.Item value='email'>
          <Accordion.Control>
            <StylishText size='lg'>{t`Email Addresses`}</StylishText>
          </Accordion.Control>
          <Accordion.Panel>
            <EmailSection />
          </Accordion.Panel>
        </Accordion.Item>
        <Accordion.Item value='sso'>
          <Accordion.Control>
            <StylishText size='lg'>{t`Single Sign On`}</StylishText>
          </Accordion.Control>
          <Accordion.Panel>
            {sso_enabled() ? (
              <ProviderSection auth_config={auth_config} />
            ) : (
              <Alert
                icon={<IconAlertCircle size='1rem' />}
                title={t`Not enabled`}
                color='yellow'
              >
                <Trans>Single Sign On is not enabled for this server </Trans>
              </Alert>
            )}
          </Accordion.Panel>
        </Accordion.Item>
        <Accordion.Item value='mfa'>
          <Accordion.Control>
            <StylishText size='lg'>{t`Multi-Factor Authentication`}</StylishText>
          </Accordion.Control>
          <Accordion.Panel>
            <MfaSection />
          </Accordion.Panel>
        </Accordion.Item>
        <Accordion.Item value='token'>
          <Accordion.Control>
            <StylishText size='lg'>{t`Access Tokens`}</StylishText>
          </Accordion.Control>
          <Accordion.Panel>
            <ApiTokenTable only_myself />
          </Accordion.Panel>
        </Accordion.Item>
      </Accordion>
    </Stack>
  );
}

function EmailSection() {
  const [selectedEmail, setSelectedEmail] = useState<string>('');
  const [newEmailValue, setNewEmailValue] = useState('');
  const { isLoading, data, refetch } = useQuery({
    queryKey: ['emails'],
    queryFn: () =>
      authApi(apiUrl(ApiEndpoints.auth_email)).then((res) => res.data.data)
  });
  const emailAvailable = useMemo(() => {
    return data == undefined || data.length == 0;
  }, [data]);

  function runServerAction(
    action: 'patch' | 'post' | 'put' | 'delete' = 'post',
    data?: any
  ) {
    const vals: any = data || { email: selectedEmail };
    return authApi(apiUrl(ApiEndpoints.auth_email), undefined, action, vals)
      .then(() => {
        refetch();
      })
      .catch((err) => {
        hideNotification('email-error');

        showNotification({
          id: 'email-error',
          title: t`Error`,
          message: t`Error while updating email`,
          color: 'red'
        });
      });
  }

  if (isLoading) return <Loader />;

  return (
    <SimpleGrid cols={{ xs: 1, md: 2 }} spacing='sm'>
      {emailAvailable ? (
        <Alert
          icon={<IconAlertCircle size='1rem' />}
          title={t`Not Configured`}
          color='yellow'
        >
          <Trans>Currently no email addresses are registered.</Trans>
        </Alert>
      ) : (
        <Radio.Group
          value={selectedEmail}
          onChange={setSelectedEmail}
          name='email_accounts'
          label={t`The following email addresses are associated with your account:`}
        >
          <Stack mt='xs'>
            {data.map((email: any) => (
              <Radio
                key={email.email}
                value={String(email.email)}
                label={
                  <Group justify='space-apart'>
                    {email.email}
                    <Group justify='right'>
                      {email.primary && (
                        <Badge color='blue'>
                          <Trans>Primary</Trans>
                        </Badge>
                      )}
                      {email.verified ? (
                        <Badge color='green'>
                          <Trans>Verified</Trans>
                        </Badge>
                      ) : (
                        <Badge color='yellow'>
                          <Trans>Unverified</Trans>
                        </Badge>
                      )}
                    </Group>
                  </Group>
                }
              />
            ))}
            <Group>
              <Button
                onClick={() =>
                  runServerAction('patch', {
                    email: selectedEmail,
                    primary: true
                  })
                }
                disabled={!selectedEmail}
              >
                <Trans>Make Primary</Trans>
              </Button>
              <Button
                onClick={() => runServerAction('put')}
                disabled={!selectedEmail}
              >
                <Trans>Re-send Verification</Trans>
              </Button>
              <Button
                onClick={() => runServerAction('delete')}
                disabled={!selectedEmail}
                color='red'
              >
                <Trans>Remove</Trans>
              </Button>
            </Group>
          </Stack>
        </Radio.Group>
      )}
      <Stack>
        <StylishText size='md'>{t`Add Email Address`}</StylishText>
        <TextInput
          label={t`E-Mail`}
          placeholder={t`E-Mail address`}
          leftSection={<IconAt />}
          aria-label='email-address-input'
          value={newEmailValue}
          onChange={(event) => setNewEmailValue(event.currentTarget.value)}
        />
        <Button
          aria-label='email-address-submit'
          onClick={() =>
            runServerAction('post', { email: newEmailValue }).catch((err) => {
              if (err.status == 400) {
                showNotification({
                  title: t`Error while adding email`,
                  message: err.response.data.errors
                    .map((error: any) => error.message)
                    .join('\n'),
                  color: 'red',
                  icon: <IconX />
                });
              }
            })
          }
        >
          <Trans>Add Email</Trans>
        </Button>
      </Stack>
    </SimpleGrid>
  );
}

function ProviderButton({ provider }: Readonly<{ provider: Provider }>) {
  return (
    <Button
      key={provider.id}
      variant='outline'
      onClick={() => ProviderLogin(provider, 'connect')}
    >
      <Group justify='space-between'>{provider.name}</Group>
    </Button>
  );
}

function ProviderSection({
  auth_config
}: Readonly<{ auth_config: AuthConfig | undefined }>) {
  const [value, setValue] = useState<string>('');
  const { isLoading, data, refetch } = useQuery({
    queryKey: ['provider-list'],
    queryFn: () =>
      authApi(apiUrl(ApiEndpoints.auth_providers))
        .then((res) => res?.data?.data ?? [])
        .catch(() => [])
  });

  const availableProviders = useMemo(() => {
    if (!auth_config || !data) return [];

    const configuredProviders = data.map((item: any) => item.provider.id);
    return auth_config.socialaccount.providers.filter(
      (provider: any) => !configuredProviders.includes(provider.id)
    );
  }, [auth_config, data]);

  function removeProvider() {
    const [uid, provider] = value.split('$');
    authApi(apiUrl(ApiEndpoints.auth_providers), undefined, 'delete', {
      provider,
      account: uid
    })
      .then(() => {
        refetch();
      })
      .catch((res) => console.log(res.data));
  }

  if (isLoading) return <Loader />;

  return (
    <Grid>
      <Grid.Col span={6}>
        {data.length == 0 ? (
          <Alert
            icon={<IconAlertCircle size='1rem' />}
            title={t`Not Configured`}
            color='yellow'
          >
            <Trans>There are no providers connected to this account.</Trans>
          </Alert>
        ) : (
          <Stack>
            <Radio.Group
              value={value}
              onChange={setValue}
              name='sso_accounts'
              label={t`You can sign in to your account using any of the following providers`}
            >
              <Stack mt='xs'>
                {data.map((link: any) => (
                  <Radio
                    key={link.uid}
                    value={[link.uid, link.provider.id].join('$')}
                    label={`${link.provider.name}: ${link.display}`}
                  />
                ))}
              </Stack>
            </Radio.Group>
            <Button onClick={removeProvider}>
              <Trans>Remove Provider Link</Trans>
            </Button>
          </Stack>
        )}
      </Grid.Col>
      <Grid.Col span={6}>
        <Stack>
          <Text>Add SSO Account</Text>
          {availableProviders === undefined ? (
            <Text>
              <Trans>Loading</Trans>
            </Text>
          ) : (
            <Stack gap='xs'>
              {availableProviders.map((provider: any) => (
                <ProviderButton key={provider.id} provider={provider} />
              ))}
            </Stack>
          )}
        </Stack>
      </Grid.Col>
    </Grid>
  );
}

function MfaSection() {
  const [getReauthText, ReauthModal] = useReauth();
  const [recoveryCodes, setRecoveryCodes] = useState<
    Recoverycodes | undefined
  >();
  const [
    recoveryCodesOpen,
    { open: openRecoveryCodes, close: closeRecoveryCodes }
  ] = useDisclosure(false);
  const { isLoading, data, refetch } = useQuery({
    queryKey: ['mfa-list'],
    queryFn: () =>
      api
        .get(apiUrl(ApiEndpoints.auth_authenticators))
        .then((res) => res?.data?.data ?? [])
        .catch(() => [])
  });

  function showRecoveryCodes(codes: Recoverycodes) {
    setRecoveryCodes(codes);
    openRecoveryCodes();
  }

  const removeTotp = () => {
    runActionWithFallback(
      () =>
        authApi(apiUrl(ApiEndpoints.auth_totp), undefined, 'delete').then(
          () => {
            refetch();
            return ResultType.success;
          }
        ),
      getReauthText
    );
  };
  const viewRecoveryCodes = () => {
    runActionWithFallback(
      () =>
        authApi(apiUrl(ApiEndpoints.auth_recovery), undefined, 'get').then(
          (res) => {
            showRecoveryCodes(res.data.data);
            return ResultType.success;
          }
        ),
      getReauthText
    );
  };

  const rows = useMemo(() => {
    if (isLoading || !data) return null;
    return data.map((token: any) => (
      <Table.Tr key={`${token.created_at}-${token.type}`}>
        <Table.Td>{token.type}</Table.Td>
        <Table.Td>{parseDate(token.last_used_at)}</Table.Td>
        <Table.Td>{parseDate(token.created_at)}</Table.Td>
        <Table.Td>
          {token.type == 'totp' && (
            <Button color='red' onClick={removeTotp}>
              <Trans>Remove</Trans>
            </Button>
          )}
          {token.type == 'recovery_codes' && (
            <Button onClick={viewRecoveryCodes}>
              <Trans>View</Trans>
            </Button>
          )}
        </Table.Td>
      </Table.Tr>
    ));
  }, [data, isLoading]);

  const usedFactors: string[] = useMemo(() => {
    if (isLoading || !data) return [];
    return data.map((token: any) => token.type);
  }, [data]);

  if (isLoading) return <Loader />;

  return (
    <>
      <ReauthModal />
      <SimpleGrid cols={{ xs: 1, md: 2 }} spacing='sm'>
        {data.length == 0 ? (
          <Alert
            title={t`Not Configured`}
            icon={<IconAlertCircle size='1rem' />}
            color='yellow'
          >
            <Trans>No multi-factor tokens configured for this account</Trans>
          </Alert>
        ) : (
          <Table stickyHeader striped highlightOnHover withTableBorder>
            <Table.Thead>
              <Table.Tr>
                <Table.Th>
                  <Trans>Type</Trans>
                </Table.Th>
                <Table.Th>
                  <Trans>Last used at</Trans>
                </Table.Th>
                <Table.Th>
                  <Trans>Created at</Trans>
                </Table.Th>
                <Table.Th>
                  <Trans>Actions</Trans>
                </Table.Th>
              </Table.Tr>
            </Table.Thead>
            <Table.Tbody>{rows}</Table.Tbody>
          </Table>
        )}
        <MfaAddSection
          usedFactors={usedFactors}
          refetch={refetch}
          showRecoveryCodes={showRecoveryCodes}
        />
        <Modal
          opened={recoveryCodesOpen}
          onClose={() => {
            refetch();
            closeRecoveryCodes();
          }}
          title={t`Recovery Codes`}
          centered
        >
          <StylishText size='lg'>
            <Trans>Unused Codes</Trans>
          </StylishText>
          <Code>{recoveryCodes?.unused_codes?.join('\n')}</Code>

          <StylishText size='lg'>
            <Trans>Used Codes</Trans>
          </StylishText>
          <Code>{recoveryCodes?.used_codes?.join('\n')}</Code>
        </Modal>
      </SimpleGrid>
    </>
  );
}

enum ResultType {
  success = 0,
  reauth = 1,
  mfareauth = 2,
  error = 3
}

export interface Recoverycodes {
  type: string;
  created_at: number;
  last_used_at: null;
  total_code_count: number;
  unused_code_count: number;
  unused_codes: string[];
  used_code_count: number;
  used_codes: string[];
}

function MfaAddSection({
  usedFactors,
  refetch,
  showRecoveryCodes
}: Readonly<{
  usedFactors: string[];
  refetch: () => void;
  showRecoveryCodes: (codes: Recoverycodes) => void;
}>) {
  const [auth_config] = useServerApiState((state) => [state.auth_config]);
  const [totpQrOpen, { open: openTotpQr, close: closeTotpQr }] =
    useDisclosure(false);
  const [totpQr, setTotpQr] = useState<{ totp_url: string; secret: string }>();
  const [value, setValue] = useState('');
  const [getReauthText, ReauthModal] = useReauth();

  const registerRecoveryCodes = async () => {
    await runActionWithFallback(
      () =>
        authApi(apiUrl(ApiEndpoints.auth_recovery), undefined, 'post')
          .then((res) => {
            showRecoveryCodes(res.data.data);
            return ResultType.success;
          })
          .catch((err) => {
            showNotification({
              title: t`Error while registering recovery codes`,
              message: err.response.data.errors
                .map((error: any) => error.message)
                .join('\n'),
              color: 'red',
              icon: <IconX />
            });

            return ResultType.error;
          }),
      getReauthText
    );
  };
  const registerTotp = async () => {
    await runActionWithFallback(
      () =>
        authApi(apiUrl(ApiEndpoints.auth_totp), undefined, 'get')
          .then(() => ResultType.error)
          .catch((err) => {
            if (err.status == 404 && err.response.data.meta.secret) {
              setTotpQr(err.response.data.meta);
              openTotpQr();
              return ResultType.success;
            }
            return ResultType.error;
          }),
      getReauthText
    );
  };

  const possibleFactors = useMemo(() => {
    return [
      {
        type: 'totp',
        name: t`TOTP`,
        description: t`Time-based One-Time Password`,
        function: registerTotp,
        used: usedFactors?.includes('totp')
      },
      {
        type: 'recovery_codes',
        name: t`Recovery Codes`,
        description: t`One-Time pre-generated recovery codes`,
        function: registerRecoveryCodes,
        used: usedFactors?.includes('recovery_codes')
      }
    ].filter((factor) => {
      return auth_config?.mfa?.supported_types.includes(factor.type);
    });
  }, [usedFactors, auth_config]);

  const [totpError, setTotpError] = useState<string>('');

  return (
    <Stack>
      <ReauthModal />
      <StylishText size='md'>{t`Add Token`}</StylishText>
      {possibleFactors.map((factor) => (
        <Tooltip label={factor.description} key={factor.type}>
          <Button
            onClick={factor.function}
            disabled={factor.used}
            variant='outline'
          >
            {factor.name}
          </Button>
        </Tooltip>
      ))}
      <Modal
        opened={totpQrOpen}
        onClose={closeTotpQr}
        title={<StylishText size='lg'>{t`Register TOTP Token`}</StylishText>}
      >
        <Stack>
          <QrRegistrationForm
            url={totpQr?.totp_url ?? ''}
            secret={totpQr?.secret ?? ''}
            value={value}
            error={totpError}
            setValue={setValue}
          />
          <Button
            fullWidth
            onClick={() =>
              runActionWithFallback(
                () =>
                  authApi(apiUrl(ApiEndpoints.auth_totp), undefined, 'post', {
                    code: value
                  })
                    .then(() => {
                      setTotpError('');
                      closeTotpQr();
                      refetch();
                      return ResultType.success;
                    })
                    .catch((error) => {
                      const errorMsg = t`Error registering TOTP token`;

                      setTotpError(
                        error.response?.data?.errors[0]?.message ?? errorMsg
                      );

                      hideNotification('totp-error');
                      showNotification({
                        id: 'totp-error',
                        title: t`Error`,
                        message: errorMsg,
                        color: 'red',
                        icon: <IconExclamationCircle />
                      });
                      return ResultType.error;
                    }),
                getReauthText
              )
            }
          >
            <Trans>Submit</Trans>
          </Button>
        </Stack>
      </Modal>
    </Stack>
  );
}

async function runActionWithFallback(
  action: () => Promise<ResultType>,
  getReauthText: (props: any) => any
) {
  const { setAuthContext } = useServerApiState.getState();
  const rslt = await action().catch((err) => {
    setAuthContext(err.response.data?.data);
    // check if we need to re-authenticate
    if (err.status == 401) {
      if (
        err.response.data.data.flows.find(
          (flow: any) => flow.id == FlowEnum.MfaReauthenticate
        )
      ) {
        return ResultType.mfareauth;
      } else if (
        err.response.data.data.flows.find(
          (flow: any) => flow.id == FlowEnum.Reauthenticate
        )
      ) {
        return ResultType.reauth;
      } else {
        return ResultType.error;
      }
    } else {
      return ResultType.error;
    }
  });
  if (rslt == ResultType.mfareauth) {
    authApi(apiUrl(ApiEndpoints.auth_mfa_reauthenticate), undefined, 'post', {
      code: await getReauthText({
        label: t`TOTP Code`,
        name: 'TOTP',
        description: t`Enter your TOTP or recovery code`
      })
    })
      .then((response) => {
        setAuthContext(response.data?.data);
        action();
      })
      .catch((err) => {
        setAuthContext(err.response.data?.data);
      });
  } else if (rslt == ResultType.reauth) {
    authApi(apiUrl(ApiEndpoints.auth_reauthenticate), undefined, 'post', {
      password: await getReauthText({
        label: t`Password`,
        name: 'password',
        description: t`Enter your password`
      })
    })
      .then((response) => {
        setAuthContext(response.data?.data);
        action();
      })
      .catch((err) => {
        setAuthContext(err.response.data?.data);
      });
  }
<<<<<<< HEAD
}

function TokenSection() {
  const table = useTable('api-tokens', 'id');

  const tableColumns = useMemo(() => {
    return [
      {
        accessor: 'name'
      },
      BooleanColumn({
        accessor: 'active'
      }),
      {
        accessor: 'token'
      },
      {
        accessor: 'last_seen'
      },
      {
        accessor: 'expiry'
      }
    ];
  }, []);

  const rowActions = useCallback((record: any): RowAction[] => {
    return [
      {
        title: t`Revoke`,
        color: 'red',
        hidden: !record.active || record.in_use,
        icon: <IconCircleX />,
        onClick: () => {
          revokeToken(record.id);
        }
      }
    ];
  }, []);

  const revokeToken = async (id: string) => {
    api
      .delete(apiUrl(ApiEndpoints.user_tokens, id))
      .then(() => {
        table.refreshTable();
      })
      .catch((error) => {
        showApiErrorMessage({
          error: error,
          title: t`Error revoking token`
        });
      });
  };

  return (
    <InvenTreeTable
      tableState={table}
      url={apiUrl(ApiEndpoints.user_tokens)}
      columns={tableColumns}
      props={{
        rowActions: rowActions,
        enableSearch: false,
        enableColumnSwitching: false
      }}
    />
  );
}

export function parseDate(date: number) {
  return date == null ? 'Never' : new Date(date * 1000).toLocaleString();
=======
>>>>>>> 5d4b587b
}<|MERGE_RESOLUTION|>--- conflicted
+++ resolved
@@ -709,76 +709,4 @@
         setAuthContext(err.response.data?.data);
       });
   }
-<<<<<<< HEAD
-}
-
-function TokenSection() {
-  const table = useTable('api-tokens', 'id');
-
-  const tableColumns = useMemo(() => {
-    return [
-      {
-        accessor: 'name'
-      },
-      BooleanColumn({
-        accessor: 'active'
-      }),
-      {
-        accessor: 'token'
-      },
-      {
-        accessor: 'last_seen'
-      },
-      {
-        accessor: 'expiry'
-      }
-    ];
-  }, []);
-
-  const rowActions = useCallback((record: any): RowAction[] => {
-    return [
-      {
-        title: t`Revoke`,
-        color: 'red',
-        hidden: !record.active || record.in_use,
-        icon: <IconCircleX />,
-        onClick: () => {
-          revokeToken(record.id);
-        }
-      }
-    ];
-  }, []);
-
-  const revokeToken = async (id: string) => {
-    api
-      .delete(apiUrl(ApiEndpoints.user_tokens, id))
-      .then(() => {
-        table.refreshTable();
-      })
-      .catch((error) => {
-        showApiErrorMessage({
-          error: error,
-          title: t`Error revoking token`
-        });
-      });
-  };
-
-  return (
-    <InvenTreeTable
-      tableState={table}
-      url={apiUrl(ApiEndpoints.user_tokens)}
-      columns={tableColumns}
-      props={{
-        rowActions: rowActions,
-        enableSearch: false,
-        enableColumnSwitching: false
-      }}
-    />
-  );
-}
-
-export function parseDate(date: number) {
-  return date == null ? 'Never' : new Date(date * 1000).toLocaleString();
-=======
->>>>>>> 5d4b587b
 }