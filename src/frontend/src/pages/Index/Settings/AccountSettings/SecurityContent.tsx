import { Trans, t } from '@lingui/macro';
import {
  Accordion,
  Alert,
  Badge,
  Button,
  Code,
  Grid,
  Group,
  Loader,
  Modal,
  Radio,
  SimpleGrid,
  Stack,
  Table,
  Text,
  TextInput,
  Title
} from '@mantine/core';
import { useDisclosure } from '@mantine/hooks';
<<<<<<< HEAD
import { showNotification } from '@mantine/notifications';
import { IconAlertCircle, IconAt, IconX } from '@tabler/icons-react';
=======
import { hideNotification, showNotification } from '@mantine/notifications';
import {
  IconAlertCircle,
  IconAt,
  IconExclamationCircle,
  IconX
} from '@tabler/icons-react';
>>>>>>> 84d3a716
import { useQuery } from '@tanstack/react-query';
import { useMemo, useState } from 'react';
import { api } from '../../../../App';
import { YesNoButton } from '../../../../components/buttons/YesNoButton';
<<<<<<< HEAD
=======
import { StylishText } from '../../../../components/items/StylishText';
>>>>>>> 84d3a716
import { ApiEndpoints } from '../../../../enums/ApiEndpoints';
import { ProviderLogin, authApi } from '../../../../functions/auth';
import { apiUrl, useServerApiState } from '../../../../states/ApiState';
import type { AuthConfig, Provider } from '../../../../states/states';
import { QrRegistrationForm } from './QrRegistrationForm';
import { useReauth } from './useConfirm';

export function SecurityContent() {
  const [auth_config, sso_enabled] = useServerApiState((state) => [
    state.auth_config,
    state.sso_enabled
  ]);

  return (
    <Stack>
<<<<<<< HEAD
      <Title order={5}>
        <Trans>Email Addresses</Trans>
      </Title>
      <EmailSection />
      <Title order={5}>
        <Trans>Single Sign On</Trans>
      </Title>
      {sso_enabled() ? (
        <ProviderSection auth_config={auth_config} />
      ) : (
        <Alert
          icon={<IconAlertCircle size='1rem' />}
          title={t`Not enabled`}
          color='yellow'
        >
          <Trans>Single Sign On is not enabled for this server </Trans>
        </Alert>
      )}
      <Title order={5}>
        <Trans>Multifactor authentication</Trans>
      </Title>
      <MfaSection />
      <Title order={5}>
        <Trans>Access Tokens</Trans>
      </Title>
      <TokenSection />
=======
      <Accordion multiple defaultValue={['email', 'sso', 'mfa', 'token']}>
        <Accordion.Item value='email'>
          <Accordion.Control>
            <StylishText size='lg'>{t`Email Addresses`}</StylishText>
          </Accordion.Control>
          <Accordion.Panel>
            <EmailSection />
          </Accordion.Panel>
        </Accordion.Item>
        <Accordion.Item value='sso'>
          <Accordion.Control>
            <StylishText size='lg'>{t`Single Sign On`}</StylishText>
          </Accordion.Control>
          <Accordion.Panel>
            {sso_enabled() ? (
              <ProviderSection auth_config={auth_config} />
            ) : (
              <Alert
                icon={<IconAlertCircle size='1rem' />}
                title={t`Not enabled`}
                color='yellow'
              >
                <Trans>Single Sign On is not enabled for this server </Trans>
              </Alert>
            )}
          </Accordion.Panel>
        </Accordion.Item>
        <Accordion.Item value='mfa'>
          <Accordion.Control>
            <StylishText size='lg'>{t`Multi-Factor Authentication`}</StylishText>
          </Accordion.Control>
          <Accordion.Panel>
            <MfaSection />
          </Accordion.Panel>
        </Accordion.Item>
        <Accordion.Item value='token'>
          <Accordion.Control>
            <StylishText size='lg'>{t`Access Tokens`}</StylishText>
          </Accordion.Control>
          <Accordion.Panel>
            <TokenSection />
          </Accordion.Panel>
        </Accordion.Item>
      </Accordion>
>>>>>>> 84d3a716
    </Stack>
  );
}

function EmailSection() {
<<<<<<< HEAD
  const [value, setValue] = useState<string>('');
=======
  const [selectedEmail, setSelectedEmail] = useState<string>('');
>>>>>>> 84d3a716
  const [newEmailValue, setNewEmailValue] = useState('');
  const { isLoading, data, refetch } = useQuery({
    queryKey: ['emails'],
    queryFn: () =>
      authApi(apiUrl(ApiEndpoints.auth_email)).then((res) => res.data.data)
  });
  const emailAvailable = useMemo(() => {
    return data == undefined || data.length == 0;
  }, [data]);

<<<<<<< HEAD
  function runServerAction(
    action: 'post' | 'put' | 'delete' = 'post',
    data?: any
  ) {
    const vals: any = data || { email: value };
    return authApi(
      apiUrl(ApiEndpoints.auth_email),
      undefined,
      action,
      vals
    ).then(() => {
      refetch();
    });
=======
  const emailAvailable = useMemo(() => {
    return data == undefined || data.length == 0;
  }, [data]);

  function runServerAction(
    action: 'patch' | 'post' | 'put' | 'delete' = 'post',
    data?: any
  ) {
    const vals: any = data || { email: selectedEmail };
    return authApi(apiUrl(ApiEndpoints.auth_email), undefined, action, vals)
      .then(() => {
        refetch();
      })
      .catch((err) => {
        hideNotification('email-error');

        showNotification({
          id: 'email-error',
          title: t`Error`,
          message: t`Error while updating email`,
          color: 'red'
        });
      });
>>>>>>> 84d3a716
  }

  if (isLoading) return <Loader />;

  return (
<<<<<<< HEAD
    <Grid>
      <Grid.Col span={6}>
        {emailAvailable ? (
          <Alert
            icon={<IconAlertCircle size='1rem' />}
            title={t`Not configured`}
            color='yellow'
          >
            <Trans>Currently no email addresses are registered.</Trans>
          </Alert>
        ) : (
          <Radio.Group
            value={value}
            onChange={setValue}
            name='email_accounts'
            label={t`The following email addresses are associated with your account:`}
          >
            <Stack mt='xs'>
              {data.map((email: any) => (
                <Radio
                  key={email.email}
                  value={String(email.email)}
                  label={
                    <Group justify='space-between'>
                      {email.email}
=======
    <SimpleGrid cols={{ xs: 1, md: 2 }} spacing='sm'>
      {emailAvailable ? (
        <Alert
          icon={<IconAlertCircle size='1rem' />}
          title={t`Not Configured`}
          color='yellow'
        >
          <Trans>Currently no email addresses are registered.</Trans>
        </Alert>
      ) : (
        <Radio.Group
          value={selectedEmail}
          onChange={setSelectedEmail}
          name='email_accounts'
          label={t`The following email addresses are associated with your account:`}
        >
          <Stack mt='xs'>
            {data.map((email: any) => (
              <Radio
                key={email.email}
                value={String(email.email)}
                label={
                  <Group justify='space-apart'>
                    {email.email}
                    <Group justify='right'>
>>>>>>> 84d3a716
                      {email.primary && (
                        <Badge color='blue'>
                          <Trans>Primary</Trans>
                        </Badge>
                      )}
                      {email.verified ? (
                        <Badge color='green'>
                          <Trans>Verified</Trans>
                        </Badge>
                      ) : (
                        <Badge color='yellow'>
                          <Trans>Unverified</Trans>
                        </Badge>
                      )}
                    </Group>
<<<<<<< HEAD
                  }
                />
              ))}
            </Stack>
          </Radio.Group>
        )}
      </Grid.Col>
      <Grid.Col span={6}>
        <Stack>
          <Text>
            <Trans>Add Email Address</Trans>
          </Text>
          <TextInput
            label={t`E-Mail`}
            placeholder={t`E-Mail address`}
            leftSection={<IconAt />}
            value={newEmailValue}
            onChange={(event) => setNewEmailValue(event.currentTarget.value)}
          />
        </Stack>
      </Grid.Col>
      <Grid.Col span={6}>
        <Group>
          <Button
            onClick={() =>
              runServerAction('post', { email: value, primary: true })
            }
            disabled={emailAvailable}
          >
            <Trans>Make Primary</Trans>
          </Button>
          <Button
            onClick={() => runServerAction('put')}
            disabled={emailAvailable}
          >
            <Trans>Re-send Verification</Trans>
          </Button>
          <Button
            onClick={() => runServerAction('delete')}
            disabled={emailAvailable}
          >
            <Trans>Remove</Trans>
          </Button>
        </Group>
      </Grid.Col>
      <Grid.Col span={6}>
        <Button
=======
                  </Group>
                }
              />
            ))}
            <Group>
              <Button
                onClick={() =>
                  runServerAction('patch', {
                    email: selectedEmail,
                    primary: true
                  })
                }
                disabled={!selectedEmail}
              >
                <Trans>Make Primary</Trans>
              </Button>
              <Button
                onClick={() => runServerAction('put')}
                disabled={!selectedEmail}
              >
                <Trans>Re-send Verification</Trans>
              </Button>
              <Button
                onClick={() => runServerAction('delete')}
                disabled={!selectedEmail}
                color='red'
              >
                <Trans>Remove</Trans>
              </Button>
            </Group>
          </Stack>
        </Radio.Group>
      )}
      <Stack>
        <StylishText size='md'>{t`Add Email Address`}</StylishText>
        <TextInput
          label={t`E-Mail`}
          placeholder={t`E-Mail address`}
          leftSection={<IconAt />}
          aria-label='email-address-input'
          value={newEmailValue}
          onChange={(event) => setNewEmailValue(event.currentTarget.value)}
        />
        <Button
          aria-label='email-address-submit'
>>>>>>> 84d3a716
          onClick={() =>
            runServerAction('post', { email: newEmailValue }).catch((err) => {
              if (err.status == 400) {
                showNotification({
                  title: t`Error while adding email`,
                  message: err.response.data.errors
                    .map((error: any) => error.message)
                    .join('\n'),
                  color: 'red',
                  icon: <IconX />
                });
              }
            })
          }
        >
          <Trans>Add Email</Trans>
        </Button>
      </Stack>
    </SimpleGrid>
  );
}

function ProviderButton({ provider }: Readonly<{ provider: Provider }>) {
  return (
    <Button
      key={provider.id}
      variant='outline'
      onClick={() => ProviderLogin(provider, 'connect')}
    >
      <Group justify='space-between'>{provider.name}</Group>
    </Button>
  );
}

<<<<<<< HEAD
function ProviderButton({ provider }: Readonly<{ provider: Provider }>) {
  return (
    <Button
      key={provider.id}
      variant='outline'
      onClick={() => ProviderLogin(provider, 'connect')}
    >
      <Group justify='space-between'>{provider.name}</Group>
    </Button>
  );
}

=======
>>>>>>> 84d3a716
function ProviderSection({
  auth_config
}: Readonly<{ auth_config: AuthConfig | undefined }>) {
  const [value, setValue] = useState<string>('');
  const { isLoading, data, refetch } = useQuery({
    queryKey: ['provider-list'],
    queryFn: () =>
      authApi(apiUrl(ApiEndpoints.auth_providers)).then((res) => res.data.data)
  });

  const availableProviders = useMemo(() => {
    if (!auth_config || !data) return [];

    const configuredProviders = data.map((item: any) => item.provider.id);
    return auth_config.socialaccount.providers.filter(
      (provider: any) => !configuredProviders.includes(provider.id)
    );
  }, [auth_config, data]);

  function removeProvider() {
    const [uid, provider] = value.split('$');
    authApi(apiUrl(ApiEndpoints.auth_providers), undefined, 'delete', {
      provider,
      account: uid
    })
      .then(() => {
        refetch();
      })
      .catch((res) => console.log(res.data));
  }

  if (isLoading) return <Loader />;

  return (
    <Grid>
      <Grid.Col span={6}>
        {data.length == 0 ? (
          <Alert
            icon={<IconAlertCircle size='1rem' />}
            title={t`Not Configured`}
            color='yellow'
          >
            <Trans>There are no providers connected to this account.</Trans>
          </Alert>
        ) : (
          <Stack>
            <Radio.Group
              value={value}
              onChange={setValue}
              name='sso_accounts'
              label={t`You can sign in to your account using any of the following providers`}
            >
              <Stack mt='xs'>
                {data.map((link: any) => (
                  <Radio
                    key={link.uid}
                    value={[link.uid, link.provider.id].join('$')}
                    label={`${link.provider.name}: ${link.display}`}
                  />
                ))}
              </Stack>
            </Radio.Group>
            <Button onClick={removeProvider}>
              <Trans>Remove Provider Link</Trans>
            </Button>
          </Stack>
        )}
      </Grid.Col>
      <Grid.Col span={6}>
        <Stack>
          <Text>Add SSO Account</Text>
          {availableProviders === undefined ? (
            <Text>
              <Trans>Loading</Trans>
            </Text>
          ) : (
            <Stack gap='xs'>
              {availableProviders.map((provider: any) => (
                <ProviderButton key={provider.id} provider={provider} />
              ))}
            </Stack>
          )}
        </Stack>
      </Grid.Col>
    </Grid>
  );
}

function MfaSection() {
  const [getReauthText, ReauthModal] = useReauth();
  const [recoveryCodes, setRecoveryCodes] = useState<
    Recoverycodes | undefined
  >();
  const [
    recoveryCodesOpen,
    { open: openRecoveryCodes, close: closeRecoveryCodes }
  ] = useDisclosure(false);
  const { isLoading, data, refetch } = useQuery({
    queryKey: ['mfa-list'],
    queryFn: () =>
      api
        .get(apiUrl(ApiEndpoints.auth_authenticators))
        .then((res) => res.data.data)
  });

  function showRecoveryCodes(codes: Recoverycodes) {
    setRecoveryCodes(codes);
    openRecoveryCodes();
  }

  const removeTotp = () => {
    runActionWithFallback(
      () =>
        authApi(apiUrl(ApiEndpoints.auth_totp), undefined, 'delete').then(
          () => {
            refetch();
            return ResultType.success;
          }
        ),
      getReauthText
    );
  };
  const viewRecoveryCodes = () => {
    runActionWithFallback(
      () =>
        authApi(apiUrl(ApiEndpoints.auth_recovery), undefined, 'get').then(
          (res) => {
            showRecoveryCodes(res.data.data);
            return ResultType.success;
          }
        ),
      getReauthText
    );
  };

  const parseDate = (date: number) =>
    date == null ? 'Never' : new Date(date * 1000).toLocaleString();

  const rows = useMemo(() => {
    if (isLoading || !data) return null;
    return data.map((token: any) => (
      <Table.Tr key={`${token.created_at}-${token.type}`}>
        <Table.Td>{token.type}</Table.Td>
        <Table.Td>{parseDate(token.last_used_at)}</Table.Td>
        <Table.Td>{parseDate(token.created_at)}</Table.Td>
        <Table.Td>
          {token.type == 'totp' && (
            <Button color='red' onClick={removeTotp}>
              <Trans>Remove</Trans>
            </Button>
          )}
          {token.type == 'recovery_codes' && (
            <Button onClick={viewRecoveryCodes}>
              <Trans>View</Trans>
            </Button>
          )}
        </Table.Td>
      </Table.Tr>
    ));
  }, [data, isLoading]);

  const usedFactors: string[] = useMemo(() => {
    if (isLoading || !data) return [];
    return data.map((token: any) => token.type);
  }, [data]);

  if (isLoading) return <Loader />;

  return (
    <>
      <ReauthModal />
<<<<<<< HEAD
      <Grid>
        <Grid.Col span={6}>
          {data.length == 0 ? (
            <Alert icon={<IconAlertCircle size='1rem' />} color='yellow'>
              <Trans>No factors configured</Trans>
            </Alert>
          ) : (
            <Table stickyHeader striped highlightOnHover withTableBorder>
              <Table.Thead>
                <Table.Tr>
                  <Table.Th>
                    <Trans>Type</Trans>
                  </Table.Th>
                  <Table.Th>
                    <Trans>Last used at</Trans>
                  </Table.Th>
                  <Table.Th>
                    <Trans>Created at</Trans>
                  </Table.Th>
                  <Table.Th>
                    <Trans>Actions</Trans>
                  </Table.Th>
                </Table.Tr>
              </Table.Thead>
              <Table.Tbody>{rows}</Table.Tbody>
            </Table>
          )}
        </Grid.Col>
        <Grid.Col span={6}>
          <MfaAddSection
            usedFactors={usedFactors}
            refetch={refetch}
            showRecoveryCodes={showRecoveryCodes}
          />
          <Modal
            opened={recoveryCodesOpen}
            onClose={() => {
              refetch();
              closeRecoveryCodes();
            }}
            title={t`Recovery Codes`}
            centered
          >
            <Title order={3}>
              <Trans>Unused Codes</Trans>
            </Title>
            <Code>{recoveryCodes?.unused_codes?.join('\n')}</Code>

            <Title order={3}>
              <Trans>Used Codes</Trans>
            </Title>
            <Code>{recoveryCodes?.used_codes?.join('\n')}</Code>
          </Modal>
        </Grid.Col>
      </Grid>
=======
      <SimpleGrid cols={{ xs: 1, md: 2 }} spacing='sm'>
        {data.length == 0 ? (
          <Alert
            title={t`Not Configured`}
            icon={<IconAlertCircle size='1rem' />}
            color='yellow'
          >
            <Trans>No multi-factor tokens configured for this account</Trans>
          </Alert>
        ) : (
          <Table stickyHeader striped highlightOnHover withTableBorder>
            <Table.Thead>
              <Table.Tr>
                <Table.Th>
                  <Trans>Type</Trans>
                </Table.Th>
                <Table.Th>
                  <Trans>Last used at</Trans>
                </Table.Th>
                <Table.Th>
                  <Trans>Created at</Trans>
                </Table.Th>
                <Table.Th>
                  <Trans>Actions</Trans>
                </Table.Th>
              </Table.Tr>
            </Table.Thead>
            <Table.Tbody>{rows}</Table.Tbody>
          </Table>
        )}
        <MfaAddSection
          usedFactors={usedFactors}
          refetch={refetch}
          showRecoveryCodes={showRecoveryCodes}
        />
        <Modal
          opened={recoveryCodesOpen}
          onClose={() => {
            refetch();
            closeRecoveryCodes();
          }}
          title={t`Recovery Codes`}
          centered
        >
          <Title order={3}>
            <Trans>Unused Codes</Trans>
          </Title>
          <Code>{recoveryCodes?.unused_codes?.join('\n')}</Code>

          <Title order={3}>
            <Trans>Used Codes</Trans>
          </Title>
          <Code>{recoveryCodes?.used_codes?.join('\n')}</Code>
        </Modal>
      </SimpleGrid>
>>>>>>> 84d3a716
    </>
  );
}

enum ResultType {
  success = 0,
  reauth = 1,
  mfareauth = 2,
  error = 3
}

export interface Recoverycodes {
  type: string;
  created_at: number;
  last_used_at: null;
  total_code_count: number;
  unused_code_count: number;
  unused_codes: string[];
  used_code_count: number;
  used_codes: string[];
}

function MfaAddSection({
  usedFactors,
  refetch,
  showRecoveryCodes
}: Readonly<{
  usedFactors: string[];
  refetch: () => void;
  showRecoveryCodes: (codes: Recoverycodes) => void;
}>) {
  const [auth_config] = useServerApiState((state) => [state.auth_config]);
  const [totpQrOpen, { open: openTotpQr, close: closeTotpQr }] =
    useDisclosure(false);
  const [totpQr, setTotpQr] = useState<{ totp_url: string; secret: string }>();
  const [value, setValue] = useState('');
  const [getReauthText, ReauthModal] = useReauth();

  const registerRecoveryCodes = async () => {
    await runActionWithFallback(
      () =>
        authApi(apiUrl(ApiEndpoints.auth_recovery), undefined, 'post')
          .then((res) => {
            showRecoveryCodes(res.data.data);
            return ResultType.success;
          })
          .catch((err) => {
            showNotification({
              title: t`Error while registering recovery codes`,
              message: err.response.data.errors
                .map((error: any) => error.message)
                .join('\n'),
              color: 'red',
              icon: <IconX />
            });

            return ResultType.error;
          }),
      getReauthText
    );
  };
  const registerTotp = async () => {
    await runActionWithFallback(
      () =>
        authApi(apiUrl(ApiEndpoints.auth_totp), undefined, 'get')
          .then(() => ResultType.error)
          .catch((err) => {
            if (err.status == 404 && err.response.data.meta.secret) {
              setTotpQr(err.response.data.meta);
              openTotpQr();
              return ResultType.success;
            }
            return ResultType.error;
          }),
      getReauthText
    );
  };

  const possibleFactors = useMemo(() => {
    return [
      {
        type: 'totp',
        name: t`TOTP`,
        description: t`Time-based One-Time Password`,
        function: registerTotp,
        used: usedFactors?.includes('totp')
      },
      {
        type: 'recovery_codes',
        name: t`Recovery Codes`,
        description: t`One-Time pre-generated recovery codes`,
        function: registerRecoveryCodes,
        used: usedFactors?.includes('recovery_codes')
      }
    ].filter((factor) => {
<<<<<<< HEAD
      auth_config?.mfa.supported_types.includes(factor.type);
    });
  }, [usedFactors, auth_config]);

  return (
    <Stack>
      <ReauthModal />
      <Text>Add Factor</Text>
      {possibleFactors.map((factor) => (
        <Button
          key={factor.type}
          onClick={factor.function}
          disabled={factor.used}
          variant='outline'
        >
          {factor.name}
        </Button>
=======
      return auth_config?.mfa?.supported_types.includes(factor.type);
    });
  }, [usedFactors, auth_config]);

  const [totpError, setTotpError] = useState<string>('');

  return (
    <Stack>
      <ReauthModal />
      <StylishText size='md'>{t`Add Token`}</StylishText>
      {possibleFactors.map((factor) => (
        <Tooltip label={factor.description} key={factor.type}>
          <Button
            onClick={factor.function}
            disabled={factor.used}
            variant='outline'
          >
            {factor.name}
          </Button>
        </Tooltip>
>>>>>>> 84d3a716
      ))}
      <Modal
        opened={totpQrOpen}
        onClose={closeTotpQr}
<<<<<<< HEAD
        title={t`Register TOTP token`}
=======
        title={<StylishText size='lg'>{t`Register TOTP Token`}</StylishText>}
>>>>>>> 84d3a716
      >
        <Stack>
          <QrRegistrationForm
            url={totpQr?.totp_url ?? ''}
            secret={totpQr?.secret ?? ''}
            value={value}
<<<<<<< HEAD
=======
            error={totpError}
>>>>>>> 84d3a716
            setValue={setValue}
          />
          <Button
            fullWidth
            onClick={() =>
              runActionWithFallback(
                () =>
                  authApi(apiUrl(ApiEndpoints.auth_totp), undefined, 'post', {
                    code: value
<<<<<<< HEAD
                  }).then(() => {
                    closeTotpQr();
                    refetch();
                    return ResultType.success;
                  }),
=======
                  })
                    .then(() => {
                      setTotpError('');
                      closeTotpQr();
                      refetch();
                      return ResultType.success;
                    })
                    .catch((error) => {
                      const errorMsg = t`Error registering TOTP token`;

                      setTotpError(
                        error.response?.data?.errors[0]?.message ?? errorMsg
                      );

                      hideNotification('totp-error');
                      showNotification({
                        id: 'totp-error',
                        title: t`Error`,
                        message: errorMsg,
                        color: 'red',
                        icon: <IconExclamationCircle />
                      });
                      return ResultType.error;
                    }),
>>>>>>> 84d3a716
                getReauthText
              )
            }
          >
            <Trans>Submit</Trans>
          </Button>
        </Stack>
      </Modal>
    </Stack>
  );
}

async function runActionWithFallback(
  action: () => Promise<ResultType>,
  getReauthText: (props: any) => any
) {
  const { setAuthContext } = useServerApiState.getState();
  const rslt = await action().catch((err) => {
    setAuthContext(err.response.data?.data);
    // check if we need to re-authenticate
    if (err.status == 401) {
      if (
        err.response.data.data.flows.find(
          (flow: any) => flow.id == 'mfa_reauthenticate'
        )
      ) {
        return ResultType.mfareauth;
      } else if (
        err.response.data.data.flows.find(
          (flow: any) => flow.id == 'reauthenticate'
        )
      ) {
        return ResultType.reauth;
      } else {
        return ResultType.error;
      }
    } else {
      return ResultType.error;
    }
  });
  if (rslt == ResultType.mfareauth) {
    authApi(apiUrl(ApiEndpoints.auth_mfa_reauthenticate), undefined, 'post', {
      code: await getReauthText({
        label: t`TOTP Code`,
        name: 'TOTP',
        description: t`Enter your TOTP or recovery code`
      })
    })
      .then((response) => {
        setAuthContext(response.data?.data);
        action();
      })
      .catch((err) => {
        setAuthContext(err.response.data?.data);
      });
  } else if (rslt == ResultType.reauth) {
    authApi(apiUrl(ApiEndpoints.auth_reauthenticate), undefined, 'post', {
      password: await getReauthText({
        label: t`Password`,
        name: 'password',
        description: t`Enter your password`
      })
    })
      .then((response) => {
        setAuthContext(response.data?.data);
        action();
      })
      .catch((err) => {
        setAuthContext(err.response.data?.data);
      });
  }
}

function TokenSection() {
  const { isLoading, data, refetch } = useQuery({
    queryKey: ['token-list'],
    queryFn: () =>
      api.get(apiUrl(ApiEndpoints.user_tokens)).then((res) => res.data)
  });

  function revokeToken(id: string) {
    api
      .delete(apiUrl(ApiEndpoints.user_tokens, id))
      .then(() => {
        refetch();
      })
      .catch((res) => console.log(res.data));
  }

  const rows = useMemo(() => {
    if (isLoading || !data) return null;
    return data.map((token: any) => (
      <Table.Tr key={token.id}>
        <Table.Td>
          <YesNoButton value={token.active} />
        </Table.Td>
        <Table.Td>{token.expiry}</Table.Td>
        <Table.Td>{token.last_seen}</Table.Td>
        <Table.Td>{token.token}</Table.Td>
        <Table.Td>{token.name}</Table.Td>
        <Table.Td>
          {token.in_use ? (
            <Trans>Token is used - no actions</Trans>
          ) : (
            <Button
              onClick={() => revokeToken(token.id)}
              color='red'
              disabled={!token.active}
            >
              <Trans>Revoke</Trans>
            </Button>
          )}
        </Table.Td>
      </Table.Tr>
    ));
  }, [data, isLoading]);

  if (isLoading) return <Loader />;

  if (data.length == 0)
    return (
      <Alert icon={<IconAlertCircle size='1rem' />} color='green'>
        <Trans>No tokens configured</Trans>
      </Alert>
    );

  return (
    <Table stickyHeader striped highlightOnHover withTableBorder>
      <Table.Thead>
        <Table.Tr>
          <Table.Th>
            <Trans>Active</Trans>
          </Table.Th>
          <Table.Th>
            <Trans>Expiry</Trans>
          </Table.Th>
          <Table.Th>
            <Trans>Last Seen</Trans>
          </Table.Th>
          <Table.Th>
            <Trans>Token</Trans>
          </Table.Th>
          <Table.Th>
            <Trans>Name</Trans>
          </Table.Th>
          <Table.Th>
            <Trans>Actions</Trans>
          </Table.Th>
        </Table.Tr>
      </Table.Thead>
      <Table.Tbody>{rows}</Table.Tbody>
    </Table>
  );
}<|MERGE_RESOLUTION|>--- conflicted
+++ resolved
@@ -18,10 +18,6 @@
   Title
 } from '@mantine/core';
 import { useDisclosure } from '@mantine/hooks';
-<<<<<<< HEAD
-import { showNotification } from '@mantine/notifications';
-import { IconAlertCircle, IconAt, IconX } from '@tabler/icons-react';
-=======
 import { hideNotification, showNotification } from '@mantine/notifications';
 import {
   IconAlertCircle,
@@ -29,15 +25,11 @@
   IconExclamationCircle,
   IconX
 } from '@tabler/icons-react';
->>>>>>> 84d3a716
 import { useQuery } from '@tanstack/react-query';
 import { useMemo, useState } from 'react';
 import { api } from '../../../../App';
 import { YesNoButton } from '../../../../components/buttons/YesNoButton';
-<<<<<<< HEAD
-=======
 import { StylishText } from '../../../../components/items/StylishText';
->>>>>>> 84d3a716
 import { ApiEndpoints } from '../../../../enums/ApiEndpoints';
 import { ProviderLogin, authApi } from '../../../../functions/auth';
 import { apiUrl, useServerApiState } from '../../../../states/ApiState';
@@ -53,34 +45,6 @@
 
   return (
     <Stack>
-<<<<<<< HEAD
-      <Title order={5}>
-        <Trans>Email Addresses</Trans>
-      </Title>
-      <EmailSection />
-      <Title order={5}>
-        <Trans>Single Sign On</Trans>
-      </Title>
-      {sso_enabled() ? (
-        <ProviderSection auth_config={auth_config} />
-      ) : (
-        <Alert
-          icon={<IconAlertCircle size='1rem' />}
-          title={t`Not enabled`}
-          color='yellow'
-        >
-          <Trans>Single Sign On is not enabled for this server </Trans>
-        </Alert>
-      )}
-      <Title order={5}>
-        <Trans>Multifactor authentication</Trans>
-      </Title>
-      <MfaSection />
-      <Title order={5}>
-        <Trans>Access Tokens</Trans>
-      </Title>
-      <TokenSection />
-=======
       <Accordion multiple defaultValue={['email', 'sso', 'mfa', 'token']}>
         <Accordion.Item value='email'>
           <Accordion.Control>
@@ -125,42 +89,18 @@
           </Accordion.Panel>
         </Accordion.Item>
       </Accordion>
->>>>>>> 84d3a716
     </Stack>
   );
 }
 
 function EmailSection() {
-<<<<<<< HEAD
-  const [value, setValue] = useState<string>('');
-=======
   const [selectedEmail, setSelectedEmail] = useState<string>('');
->>>>>>> 84d3a716
   const [newEmailValue, setNewEmailValue] = useState('');
   const { isLoading, data, refetch } = useQuery({
     queryKey: ['emails'],
     queryFn: () =>
       authApi(apiUrl(ApiEndpoints.auth_email)).then((res) => res.data.data)
   });
-  const emailAvailable = useMemo(() => {
-    return data == undefined || data.length == 0;
-  }, [data]);
-
-<<<<<<< HEAD
-  function runServerAction(
-    action: 'post' | 'put' | 'delete' = 'post',
-    data?: any
-  ) {
-    const vals: any = data || { email: value };
-    return authApi(
-      apiUrl(ApiEndpoints.auth_email),
-      undefined,
-      action,
-      vals
-    ).then(() => {
-      refetch();
-    });
-=======
   const emailAvailable = useMemo(() => {
     return data == undefined || data.length == 0;
   }, [data]);
@@ -184,39 +124,11 @@
           color: 'red'
         });
       });
->>>>>>> 84d3a716
   }
 
   if (isLoading) return <Loader />;
 
   return (
-<<<<<<< HEAD
-    <Grid>
-      <Grid.Col span={6}>
-        {emailAvailable ? (
-          <Alert
-            icon={<IconAlertCircle size='1rem' />}
-            title={t`Not configured`}
-            color='yellow'
-          >
-            <Trans>Currently no email addresses are registered.</Trans>
-          </Alert>
-        ) : (
-          <Radio.Group
-            value={value}
-            onChange={setValue}
-            name='email_accounts'
-            label={t`The following email addresses are associated with your account:`}
-          >
-            <Stack mt='xs'>
-              {data.map((email: any) => (
-                <Radio
-                  key={email.email}
-                  value={String(email.email)}
-                  label={
-                    <Group justify='space-between'>
-                      {email.email}
-=======
     <SimpleGrid cols={{ xs: 1, md: 2 }} spacing='sm'>
       {emailAvailable ? (
         <Alert
@@ -242,7 +154,6 @@
                   <Group justify='space-apart'>
                     {email.email}
                     <Group justify='right'>
->>>>>>> 84d3a716
                       {email.primary && (
                         <Badge color='blue'>
                           <Trans>Primary</Trans>
@@ -258,55 +169,6 @@
                         </Badge>
                       )}
                     </Group>
-<<<<<<< HEAD
-                  }
-                />
-              ))}
-            </Stack>
-          </Radio.Group>
-        )}
-      </Grid.Col>
-      <Grid.Col span={6}>
-        <Stack>
-          <Text>
-            <Trans>Add Email Address</Trans>
-          </Text>
-          <TextInput
-            label={t`E-Mail`}
-            placeholder={t`E-Mail address`}
-            leftSection={<IconAt />}
-            value={newEmailValue}
-            onChange={(event) => setNewEmailValue(event.currentTarget.value)}
-          />
-        </Stack>
-      </Grid.Col>
-      <Grid.Col span={6}>
-        <Group>
-          <Button
-            onClick={() =>
-              runServerAction('post', { email: value, primary: true })
-            }
-            disabled={emailAvailable}
-          >
-            <Trans>Make Primary</Trans>
-          </Button>
-          <Button
-            onClick={() => runServerAction('put')}
-            disabled={emailAvailable}
-          >
-            <Trans>Re-send Verification</Trans>
-          </Button>
-          <Button
-            onClick={() => runServerAction('delete')}
-            disabled={emailAvailable}
-          >
-            <Trans>Remove</Trans>
-          </Button>
-        </Group>
-      </Grid.Col>
-      <Grid.Col span={6}>
-        <Button
-=======
                   </Group>
                 }
               />
@@ -352,7 +214,6 @@
         />
         <Button
           aria-label='email-address-submit'
->>>>>>> 84d3a716
           onClick={() =>
             runServerAction('post', { email: newEmailValue }).catch((err) => {
               if (err.status == 400) {
@@ -387,21 +248,6 @@
   );
 }
 
-<<<<<<< HEAD
-function ProviderButton({ provider }: Readonly<{ provider: Provider }>) {
-  return (
-    <Button
-      key={provider.id}
-      variant='outline'
-      onClick={() => ProviderLogin(provider, 'connect')}
-    >
-      <Group justify='space-between'>{provider.name}</Group>
-    </Button>
-  );
-}
-
-=======
->>>>>>> 84d3a716
 function ProviderSection({
   auth_config
 }: Readonly<{ auth_config: AuthConfig | undefined }>) {
@@ -573,63 +419,6 @@
   return (
     <>
       <ReauthModal />
-<<<<<<< HEAD
-      <Grid>
-        <Grid.Col span={6}>
-          {data.length == 0 ? (
-            <Alert icon={<IconAlertCircle size='1rem' />} color='yellow'>
-              <Trans>No factors configured</Trans>
-            </Alert>
-          ) : (
-            <Table stickyHeader striped highlightOnHover withTableBorder>
-              <Table.Thead>
-                <Table.Tr>
-                  <Table.Th>
-                    <Trans>Type</Trans>
-                  </Table.Th>
-                  <Table.Th>
-                    <Trans>Last used at</Trans>
-                  </Table.Th>
-                  <Table.Th>
-                    <Trans>Created at</Trans>
-                  </Table.Th>
-                  <Table.Th>
-                    <Trans>Actions</Trans>
-                  </Table.Th>
-                </Table.Tr>
-              </Table.Thead>
-              <Table.Tbody>{rows}</Table.Tbody>
-            </Table>
-          )}
-        </Grid.Col>
-        <Grid.Col span={6}>
-          <MfaAddSection
-            usedFactors={usedFactors}
-            refetch={refetch}
-            showRecoveryCodes={showRecoveryCodes}
-          />
-          <Modal
-            opened={recoveryCodesOpen}
-            onClose={() => {
-              refetch();
-              closeRecoveryCodes();
-            }}
-            title={t`Recovery Codes`}
-            centered
-          >
-            <Title order={3}>
-              <Trans>Unused Codes</Trans>
-            </Title>
-            <Code>{recoveryCodes?.unused_codes?.join('\n')}</Code>
-
-            <Title order={3}>
-              <Trans>Used Codes</Trans>
-            </Title>
-            <Code>{recoveryCodes?.used_codes?.join('\n')}</Code>
-          </Modal>
-        </Grid.Col>
-      </Grid>
-=======
       <SimpleGrid cols={{ xs: 1, md: 2 }} spacing='sm'>
         {data.length == 0 ? (
           <Alert
@@ -685,7 +474,6 @@
           <Code>{recoveryCodes?.used_codes?.join('\n')}</Code>
         </Modal>
       </SimpleGrid>
->>>>>>> 84d3a716
     </>
   );
 }
@@ -781,25 +569,6 @@
         used: usedFactors?.includes('recovery_codes')
       }
     ].filter((factor) => {
-<<<<<<< HEAD
-      auth_config?.mfa.supported_types.includes(factor.type);
-    });
-  }, [usedFactors, auth_config]);
-
-  return (
-    <Stack>
-      <ReauthModal />
-      <Text>Add Factor</Text>
-      {possibleFactors.map((factor) => (
-        <Button
-          key={factor.type}
-          onClick={factor.function}
-          disabled={factor.used}
-          variant='outline'
-        >
-          {factor.name}
-        </Button>
-=======
       return auth_config?.mfa?.supported_types.includes(factor.type);
     });
   }, [usedFactors, auth_config]);
@@ -820,26 +589,18 @@
             {factor.name}
           </Button>
         </Tooltip>
->>>>>>> 84d3a716
       ))}
       <Modal
         opened={totpQrOpen}
         onClose={closeTotpQr}
-<<<<<<< HEAD
-        title={t`Register TOTP token`}
-=======
         title={<StylishText size='lg'>{t`Register TOTP Token`}</StylishText>}
->>>>>>> 84d3a716
       >
         <Stack>
           <QrRegistrationForm
             url={totpQr?.totp_url ?? ''}
             secret={totpQr?.secret ?? ''}
             value={value}
-<<<<<<< HEAD
-=======
             error={totpError}
->>>>>>> 84d3a716
             setValue={setValue}
           />
           <Button
@@ -849,13 +610,6 @@
                 () =>
                   authApi(apiUrl(ApiEndpoints.auth_totp), undefined, 'post', {
                     code: value
-<<<<<<< HEAD
-                  }).then(() => {
-                    closeTotpQr();
-                    refetch();
-                    return ResultType.success;
-                  }),
-=======
                   })
                     .then(() => {
                       setTotpError('');
@@ -880,7 +634,6 @@
                       });
                       return ResultType.error;
                     }),
->>>>>>> 84d3a716
                 getReauthText
               )
             }
