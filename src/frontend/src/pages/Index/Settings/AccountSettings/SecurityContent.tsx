--- conflicted
+++ resolved
@@ -1,12 +1,8 @@
-<<<<<<< HEAD
 import { StylishText } from '@lib/components';
 import { apiUrl, getApi } from '@lib/functions/api';
 import { ApiEndpoints } from '@lib/index';
-import { Trans, t } from '@lingui/macro';
-=======
 import { t } from '@lingui/core/macro';
 import { Trans } from '@lingui/react/macro';
->>>>>>> d8f5a560
 import {
   Accordion,
   Alert,
