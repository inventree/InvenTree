import { t } from '@lingui/macro';
import {
  Accordion,
  ActionIcon,
  Alert,
  Code,
  Group,
  List,
  Stack,
  Text
} from '@mantine/core';
import { IconInfoCircle, IconRefresh } from '@tabler/icons-react';
import { useQuery } from '@tanstack/react-query';
import { useMemo } from 'react';

import { api } from '../../../../App';
import { StylishText } from '../../../../components/items/StylishText';
import { ApiEndpoints } from '../../../../enums/ApiEndpoints';
import { apiUrl } from '../../../../states/ApiState';
import { MachineListTable } from '../../../../tables/machine/MachineListTable';
import { MachineTypeListTable } from '../../../../tables/machine/MachineTypeTable';

interface MachineRegistryStatusI {
  registry_errors: { message: string }[];
}

export default function MachineManagementPanel() {
  const { data: registryStatus, refetch } = useQuery<MachineRegistryStatusI>({
    queryKey: ['machine-registry-status'],
    queryFn: () =>
      api
        .get(apiUrl(ApiEndpoints.machine_registry_status))
        .then((res) => res.data),
    staleTime: 10 * 1000
  });

<<<<<<< HEAD
  return (
    <Stack>
      <MachineListTable props={{}} />

      <Space h='10px' />

      <Stack gap={'xs'}>
        <Title order={5}>
          <Trans>Machine types</Trans>
        </Title>
        <MachineTypeListTable props={{}} />
      </Stack>

      <Space h='10px' />

      <Stack gap={'xs'}>
        <Group>
          <Title order={5}>
            <Trans>Machine Error Stack</Trans>
          </Title>
          <ActionIcon variant='outline' onClick={() => refetch()}>
            <IconRefresh />
          </ActionIcon>
        </Group>
        {registryStatus?.registry_errors &&
        registryStatus.registry_errors.length === 0 ? (
          <Text style={{ fontStyle: 'italic' }}>
            <Trans>There are no machine registry errors.</Trans>
          </Text>
        ) : (
          <List>
            {registryStatus?.registry_errors?.map((error, i) => (
              <List.Item key={`${i}-${error.message}`}>
                <Code>{error.message}</Code>
              </List.Item>
            ))}
          </List>
        )}
      </Stack>
    </Stack>
=======
  const hasErrors = useMemo(() => {
    return (
      registryStatus?.registry_errors &&
      registryStatus.registry_errors.length > 0
    );
  }, [registryStatus]);

  return (
    <Accordion multiple defaultValue={['machinelist', 'machinetypes']}>
      <Accordion.Item value="machinelist">
        <Accordion.Control>
          <StylishText size="lg">{t`Machines`}</StylishText>
        </Accordion.Control>
        <Accordion.Panel>
          <MachineListTable props={{}} />
        </Accordion.Panel>
      </Accordion.Item>
      <Accordion.Item value="machinetypes">
        <Accordion.Control>
          <StylishText size="lg">{t`Machine Types`}</StylishText>
        </Accordion.Control>
        <Accordion.Panel>
          <MachineTypeListTable props={{}} />
        </Accordion.Panel>
      </Accordion.Item>
      <Accordion.Item value="machineerrors">
        <Accordion.Control>
          <StylishText size="lg">{t`Machine Errors`}</StylishText>
        </Accordion.Control>
        <Accordion.Panel>
          <Stack gap="xs">
            <Group
              justify="space-beteen"
              wrap="nowrap"
              style={{ width: '100%' }}
            >
              {hasErrors ? (
                <Alert
                  flex={10}
                  color="red"
                  title={t`Registry Registry Errors`}
                  icon={<IconInfoCircle />}
                >
                  <Text>{t`There are machine registry errors`}</Text>
                </Alert>
              ) : (
                <Alert
                  flex={10}
                  color="green"
                  title={t`Machine Registry Errors`}
                  icon={<IconInfoCircle />}
                >
                  <Text>{t`There are no machine registry errors`}</Text>
                </Alert>
              )}
              <ActionIcon variant="outline" onClick={() => refetch()}>
                <IconRefresh />
              </ActionIcon>
            </Group>
            {hasErrors && (
              <List>
                {registryStatus?.registry_errors?.map((error, i) => (
                  <List.Item key={i}>
                    <Code>{error.message}</Code>
                  </List.Item>
                ))}
              </List>
            )}
          </Stack>
        </Accordion.Panel>
      </Accordion.Item>
    </Accordion>
>>>>>>> 255a5d08
  );
}<|MERGE_RESOLUTION|>--- conflicted
+++ resolved
@@ -34,48 +34,6 @@
     staleTime: 10 * 1000
   });
 
-<<<<<<< HEAD
-  return (
-    <Stack>
-      <MachineListTable props={{}} />
-
-      <Space h='10px' />
-
-      <Stack gap={'xs'}>
-        <Title order={5}>
-          <Trans>Machine types</Trans>
-        </Title>
-        <MachineTypeListTable props={{}} />
-      </Stack>
-
-      <Space h='10px' />
-
-      <Stack gap={'xs'}>
-        <Group>
-          <Title order={5}>
-            <Trans>Machine Error Stack</Trans>
-          </Title>
-          <ActionIcon variant='outline' onClick={() => refetch()}>
-            <IconRefresh />
-          </ActionIcon>
-        </Group>
-        {registryStatus?.registry_errors &&
-        registryStatus.registry_errors.length === 0 ? (
-          <Text style={{ fontStyle: 'italic' }}>
-            <Trans>There are no machine registry errors.</Trans>
-          </Text>
-        ) : (
-          <List>
-            {registryStatus?.registry_errors?.map((error, i) => (
-              <List.Item key={`${i}-${error.message}`}>
-                <Code>{error.message}</Code>
-              </List.Item>
-            ))}
-          </List>
-        )}
-      </Stack>
-    </Stack>
-=======
   const hasErrors = useMemo(() => {
     return (
       registryStatus?.registry_errors &&
@@ -85,37 +43,37 @@
 
   return (
     <Accordion multiple defaultValue={['machinelist', 'machinetypes']}>
-      <Accordion.Item value="machinelist">
+      <Accordion.Item value='machinelist'>
         <Accordion.Control>
-          <StylishText size="lg">{t`Machines`}</StylishText>
+          <StylishText size='lg'>{t`Machines`}</StylishText>
         </Accordion.Control>
         <Accordion.Panel>
           <MachineListTable props={{}} />
         </Accordion.Panel>
       </Accordion.Item>
-      <Accordion.Item value="machinetypes">
+      <Accordion.Item value='machinetypes'>
         <Accordion.Control>
-          <StylishText size="lg">{t`Machine Types`}</StylishText>
+          <StylishText size='lg'>{t`Machine Types`}</StylishText>
         </Accordion.Control>
         <Accordion.Panel>
           <MachineTypeListTable props={{}} />
         </Accordion.Panel>
       </Accordion.Item>
-      <Accordion.Item value="machineerrors">
+      <Accordion.Item value='machineerrors'>
         <Accordion.Control>
-          <StylishText size="lg">{t`Machine Errors`}</StylishText>
+          <StylishText size='lg'>{t`Machine Errors`}</StylishText>
         </Accordion.Control>
         <Accordion.Panel>
-          <Stack gap="xs">
+          <Stack gap='xs'>
             <Group
-              justify="space-beteen"
-              wrap="nowrap"
+              justify='space-beteen'
+              wrap='nowrap'
               style={{ width: '100%' }}
             >
               {hasErrors ? (
                 <Alert
                   flex={10}
-                  color="red"
+                  color='red'
                   title={t`Registry Registry Errors`}
                   icon={<IconInfoCircle />}
                 >
@@ -124,14 +82,14 @@
               ) : (
                 <Alert
                   flex={10}
-                  color="green"
+                  color='green'
                   title={t`Machine Registry Errors`}
                   icon={<IconInfoCircle />}
                 >
                   <Text>{t`There are no machine registry errors`}</Text>
                 </Alert>
               )}
-              <ActionIcon variant="outline" onClick={() => refetch()}>
+              <ActionIcon variant='outline' onClick={() => refetch()}>
                 <IconRefresh />
               </ActionIcon>
             </Group>
@@ -148,6 +106,5 @@
         </Accordion.Panel>
       </Accordion.Item>
     </Accordion>
->>>>>>> 255a5d08
   );
 }