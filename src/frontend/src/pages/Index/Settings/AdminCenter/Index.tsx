import { Trans, t } from '@lingui/macro';
import { Divider, Paper, SimpleGrid, Stack, Text, Title } from '@mantine/core';
import {
  IconCoins,
  IconCpu,
  IconDevicesPc,
  IconExclamationCircle,
  IconList,
  IconListDetails,
  IconPackages,
  IconPlugConnected,
  IconReport,
  IconScale,
  IconSitemap,
  IconTags,
  IconUsersGroup
} from '@tabler/icons-react';
import { lazy, useMemo } from 'react';

import { PlaceholderPill } from '../../../../components/items/Placeholder';
import { PanelGroup, PanelType } from '../../../../components/nav/PanelGroup';
import { SettingsHeader } from '../../../../components/nav/SettingsHeader';
import { GlobalSettingList } from '../../../../components/settings/SettingList';
import { Loadable } from '../../../../functions/loading';

const ReportTemplatePanel = Loadable(
  lazy(() => import('./ReportTemplatePanel'))
);

const LabelTemplatePanel = Loadable(lazy(() => import('./LabelTemplatePanel')));

const UserManagementPanel = Loadable(
  lazy(() => import('./UserManagementPanel'))
);

const TaskManagementPanel = Loadable(
  lazy(() => import('./TaskManagementPanel'))
);

const PluginManagementPanel = Loadable(
  lazy(() => import('./PluginManagementPanel'))
);

const MachineManagementPanel = Loadable(
  lazy(() => import('./MachineManagementPanel'))
);

const ErrorReportTable = Loadable(
  lazy(() => import('../../../../tables/settings/ErrorTable'))
);

const ProjectCodeTable = Loadable(
  lazy(() => import('../../../../tables/settings/ProjectCodeTable'))
);

const CustomUnitsTable = Loadable(
  lazy(() => import('../../../../tables/settings/CustomUnitsTable'))
);

const PartParameterTemplateTable = Loadable(
  lazy(() => import('../../../../tables/part/PartParameterTemplateTable'))
);

const PartCategoryTemplateTable = Loadable(
  lazy(() => import('../../../../tables/part/PartCategoryTemplateTable'))
);

const LocationTypesTable = Loadable(
  lazy(() => import('../../../../tables/stock/LocationTypesTable'))
);

const CurrencyTable = Loadable(
  lazy(() => import('../../../../tables/settings/CurrencyTable'))
);

export default function AdminCenter() {
  const adminCenterPanels: PanelType[] = useMemo(() => {
    return [
      {
        name: 'user',
        label: t`Users`,
        icon: <IconUsersGroup />,
        content: <UserManagementPanel />
      },
      {
        name: 'background',
        label: t`Background Tasks`,
        icon: <IconCpu />,
        content: <TaskManagementPanel />
      },
      {
        name: 'errors',
        label: t`Error Reports`,
        icon: <IconExclamationCircle />,
        content: <ErrorReportTable />
      },
      {
        name: 'currencies',
        label: t`Currencies`,
        icon: <IconCoins />,
        content: <CurrencyTable />
      },
      {
        name: 'projectcodes',
        label: t`Project Codes`,
        icon: <IconListDetails />,
        content: (
          <Stack gap="xs">
            <GlobalSettingList keys={['PROJECT_CODES_ENABLED']} />
            <Divider />
            <ProjectCodeTable />
          </Stack>
        )
      },
      {
        name: 'customunits',
        label: t`Custom Units`,
        icon: <IconScale />,
        content: <CustomUnitsTable />
      },
      {
        name: 'part-parameters',
        label: t`Part Parameters`,
        icon: <IconList />,
        content: <PartParameterTemplateTable />
      },
      {
        name: 'category-parameters',
        label: t`Category Parameters`,
        icon: <IconSitemap />,
        content: <PartCategoryTemplateTable />
      },
      {
<<<<<<< HEAD
        name: 'labels',
        label: t`Label Templates`,
        icon: <IconTags />,
        content: <LabelTemplatePanel />
      },
      {
        name: 'reports',
        label: t`Report Templates`,
        icon: <IconReport />,
        content: <ReportTemplatePanel />
=======
        name: 'location-types',
        label: t`Location types`,
        icon: <IconPackages />,
        content: <LocationTypesTable />
      },
      {
        name: 'templates',
        label: t`Templates`,
        icon: <IconTemplate />,
        content: <TemplateManagementPanel />
>>>>>>> 548ecf58
      },
      {
        name: 'plugin',
        label: t`Plugins`,
        icon: <IconPlugConnected />,
        content: <PluginManagementPanel />
      },
      {
        name: 'machine',
        label: t`Machines`,
        icon: <IconDevicesPc />,
        content: <MachineManagementPanel />
      }
    ];
  }, []);

  const QuickAction = () => (
    <Stack gap={'xs'} ml={'sm'}>
      <Title order={5}>
        <Trans>Quick Actions</Trans>
      </Title>
      <SimpleGrid cols={3}>
        <Paper shadow="xs" p="sm" withBorder>
          <Text>
            <Trans>Add a new user</Trans>
          </Text>
        </Paper>

        <Paper shadow="xs" p="sm" withBorder>
          <PlaceholderPill />
        </Paper>

        <Paper shadow="xs" p="sm" withBorder>
          <PlaceholderPill />
        </Paper>
      </SimpleGrid>
    </Stack>
  );

  return (
    <Stack gap="xs">
      <SettingsHeader
        title={t`Admin Center`}
        subtitle={t`Advanced Options`}
        switch_link="/settings/system"
        switch_text="System Settings"
      />
      <QuickAction />
      <PanelGroup
        pageKey="admin-center"
        panels={adminCenterPanels}
        collapsible={true}
      />
    </Stack>
  );
}<|MERGE_RESOLUTION|>--- conflicted
+++ resolved
@@ -131,7 +131,6 @@
         content: <PartCategoryTemplateTable />
       },
       {
-<<<<<<< HEAD
         name: 'labels',
         label: t`Label Templates`,
         icon: <IconTags />,
@@ -142,18 +141,12 @@
         label: t`Report Templates`,
         icon: <IconReport />,
         content: <ReportTemplatePanel />
-=======
+      },
+      {
         name: 'location-types',
         label: t`Location types`,
         icon: <IconPackages />,
         content: <LocationTypesTable />
-      },
-      {
-        name: 'templates',
-        label: t`Templates`,
-        icon: <IconTemplate />,
-        content: <TemplateManagementPanel />
->>>>>>> 548ecf58
       },
       {
         name: 'plugin',
