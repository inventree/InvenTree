import { t } from '@lingui/macro';
import { Stack } from '@mantine/core';
import {
  IconClipboardCheck,
  IconCoins,
  IconCpu,
  IconDevicesPc,
  IconExclamationCircle,
  IconFileUpload,
  IconList,
  IconListDetails,
  IconPackages,
  IconPlugConnected,
  IconQrcode,
  IconReport,
  IconScale,
  IconSitemap,
  IconTags,
  IconUsersGroup
} from '@tabler/icons-react';
import { lazy, useMemo } from 'react';

import PermissionDenied from '../../../../components/errors/PermissionDenied';
import PageTitle from '../../../../components/nav/PageTitle';
import { SettingsHeader } from '../../../../components/nav/SettingsHeader';
import type { PanelType } from '../../../../components/panels/Panel';
import { PanelGroup } from '../../../../components/panels/PanelGroup';
import { GlobalSettingList } from '../../../../components/settings/SettingList';
import { Loadable } from '../../../../functions/loading';
import { useUserState } from '../../../../states/UserState';

const ReportTemplatePanel = Loadable(
  lazy(() => import('./ReportTemplatePanel'))
);

const LabelTemplatePanel = Loadable(lazy(() => import('./LabelTemplatePanel')));

const UserManagementPanel = Loadable(
  lazy(() => import('./UserManagementPanel'))
);

const TaskManagementPanel = Loadable(
  lazy(() => import('./TaskManagementPanel'))
);

const CurrencyManagementPanel = Loadable(
  lazy(() => import('./CurrencyManagementPanel'))
);

const UnitManagementPanel = Loadable(
  lazy(() => import('./UnitManagementPanel'))
);

const PluginManagementPanel = Loadable(
  lazy(() => import('./PluginManagementPanel'))
);

const MachineManagementPanel = Loadable(
  lazy(() => import('./MachineManagementPanel'))
);

const PartParameterPanel = Loadable(lazy(() => import('./PartParameterPanel')));

const ErrorReportTable = Loadable(
  lazy(() => import('../../../../tables/settings/ErrorTable'))
);

const BarcodeScanHistoryTable = Loadable(
  lazy(() => import('../../../../tables/settings/BarcodeScanHistoryTable'))
);

const ImportSesssionTable = Loadable(
  lazy(() => import('../../../../tables/settings/ImportSessionTable'))
);

const ProjectCodeTable = Loadable(
  lazy(() => import('../../../../tables/settings/ProjectCodeTable'))
);

const CustomStateTable = Loadable(
  lazy(() => import('../../../../tables/settings/CustomStateTable'))
);

const CustomUnitsTable = Loadable(
  lazy(() => import('../../../../tables/settings/CustomUnitsTable'))
);

const PartParameterTemplateTable = Loadable(
  lazy(() => import('../../../../tables/part/PartParameterTemplateTable'))
);

const PartCategoryTemplateTable = Loadable(
  lazy(() => import('../../../../tables/part/PartCategoryTemplateTable'))
);

const LocationTypesTable = Loadable(
  lazy(() => import('../../../../tables/stock/LocationTypesTable'))
);

const StocktakePanel = Loadable(lazy(() => import('./StocktakePanel')));

export default function AdminCenter() {
  const user = useUserState();

  const adminCenterPanels: PanelType[] = useMemo(() => {
    return [
      {
        name: 'user',
        label: t`User Management`,
        icon: <IconUsersGroup />,
        content: <UserManagementPanel />
      },
      {
        name: 'import',
        label: t`Data Import`,
        icon: <IconFileUpload />,
        content: <ImportSesssionTable />
      },
      {
        name: 'barcode-history',
        label: t`Barcode Scans`,
        icon: <IconQrcode />,
        content: <BarcodeScanHistoryTable />
      },
      {
        name: 'background',
        label: t`Background Tasks`,
        icon: <IconCpu />,
        content: <TaskManagementPanel />
      },
      {
        name: 'errors',
        label: t`Error Reports`,
        icon: <IconExclamationCircle />,
        content: <ErrorReportTable />
      },
      {
        name: 'currencies',
        label: t`Currencies`,
        icon: <IconCoins />,
        content: <CurrencyManagementPanel />
      },
      {
        name: 'project-codes',
        label: t`Project Codes`,
        icon: <IconListDetails />,
        content: (
<<<<<<< HEAD
          <Stack gap="xs">
=======
          <Stack gap='xs'>
>>>>>>> 06961c6a
            <GlobalSettingList keys={['PROJECT_CODES_ENABLED']} />
            <ProjectCodeTable />
          </Stack>
        )
      },
      {
        name: 'custom-states',
        label: t`Custom States`,
        icon: <IconListDetails />,
        content: <CustomStateTable />
      },
      {
        name: 'custom-units',
        label: t`Custom Units`,
        icon: <IconScale />,
        content: <UnitManagementPanel />
      },
      {
        name: 'part-parameters',
        label: t`Part Parameters`,
        icon: <IconList />,
        content: <PartParameterPanel />
      },
      {
        name: 'category-parameters',
        label: t`Category Parameters`,
        icon: <IconSitemap />,
        content: <PartCategoryTemplateTable />
      },
      {
        name: 'stocktake',
        label: t`Stocktake`,
        icon: <IconClipboardCheck />,
        content: <StocktakePanel />
      },
      {
        name: 'labels',
        label: t`Label Templates`,
        icon: <IconTags />,
        content: <LabelTemplatePanel />
      },
      {
        name: 'reports',
        label: t`Report Templates`,
        icon: <IconReport />,
        content: <ReportTemplatePanel />
      },
      {
        name: 'location-types',
        label: t`Location Types`,
        icon: <IconPackages />,
        content: <LocationTypesTable />
      },
      {
        name: 'plugin',
        label: t`Plugins`,
        icon: <IconPlugConnected />,
        content: <PluginManagementPanel />
      },
      {
        name: 'machine',
        label: t`Machines`,
        icon: <IconDevicesPc />,
        content: <MachineManagementPanel />
      }
    ];
  }, []);

<<<<<<< HEAD
  const QuickAction = () => (
    <Stack gap={'xs'} ml={'sm'}>
      <Title order={5}>
        <Trans>Quick Actions</Trans>
      </Title>
      <SimpleGrid cols={3}>
        <Paper shadow="xs" p="sm" withBorder>
          <Text>
            <Trans>Add a new user</Trans>
          </Text>
        </Paper>

        <Paper shadow="xs" p="sm" withBorder>
          <PlaceholderPill />
        </Paper>

        <Paper shadow="xs" p="sm" withBorder>
          <PlaceholderPill />
        </Paper>
      </SimpleGrid>
    </Stack>
  );

  return (
    <Stack gap="xs">
      <SettingsHeader
        title={t`Admin Center`}
        subtitle={t`Advanced Options`}
        switch_link="/settings/system"
        switch_text="System Settings"
      />
      <QuickAction />
      <PanelGroup
        pageKey="admin-center"
        panels={adminCenterPanels}
        collapsible={true}
      />
    </Stack>
=======
  return (
    <>
      <PageTitle title={t`Admin Center`} />
      {user.isStaff() ? (
        <Stack gap='xs'>
          <SettingsHeader
            label='admin'
            title={t`Admin Center`}
            subtitle={t`Advanced Options`}
          />
          <PanelGroup
            pageKey='admin-center'
            panels={adminCenterPanels}
            collapsible={true}
            model='admincenter'
            id={null}
          />
        </Stack>
      ) : (
        <PermissionDenied />
      )}
    </>
>>>>>>> 06961c6a
  );
}<|MERGE_RESOLUTION|>--- conflicted
+++ resolved
@@ -145,11 +145,7 @@
         label: t`Project Codes`,
         icon: <IconListDetails />,
         content: (
-<<<<<<< HEAD
-          <Stack gap="xs">
-=======
           <Stack gap='xs'>
->>>>>>> 06961c6a
             <GlobalSettingList keys={['PROJECT_CODES_ENABLED']} />
             <ProjectCodeTable />
           </Stack>
@@ -218,46 +214,6 @@
     ];
   }, []);
 
-<<<<<<< HEAD
-  const QuickAction = () => (
-    <Stack gap={'xs'} ml={'sm'}>
-      <Title order={5}>
-        <Trans>Quick Actions</Trans>
-      </Title>
-      <SimpleGrid cols={3}>
-        <Paper shadow="xs" p="sm" withBorder>
-          <Text>
-            <Trans>Add a new user</Trans>
-          </Text>
-        </Paper>
-
-        <Paper shadow="xs" p="sm" withBorder>
-          <PlaceholderPill />
-        </Paper>
-
-        <Paper shadow="xs" p="sm" withBorder>
-          <PlaceholderPill />
-        </Paper>
-      </SimpleGrid>
-    </Stack>
-  );
-
-  return (
-    <Stack gap="xs">
-      <SettingsHeader
-        title={t`Admin Center`}
-        subtitle={t`Advanced Options`}
-        switch_link="/settings/system"
-        switch_text="System Settings"
-      />
-      <QuickAction />
-      <PanelGroup
-        pageKey="admin-center"
-        panels={adminCenterPanels}
-        collapsible={true}
-      />
-    </Stack>
-=======
   return (
     <>
       <PageTitle title={t`Admin Center`} />
@@ -280,6 +236,5 @@
         <PermissionDenied />
       )}
     </>
->>>>>>> 06961c6a
   );
 }