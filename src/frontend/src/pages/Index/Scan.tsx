--- conflicted
+++ resolved
@@ -26,11 +26,7 @@
 import type { ModelType } from '@lib/index';
 import { ModelInformationDict } from '@lib/index';
 import { hideNotification, showNotification } from '@mantine/notifications';
-<<<<<<< HEAD
-=======
 import dayjs from 'dayjs';
-import { api } from '../../App';
->>>>>>> 59f22a16
 import { BarcodeInput } from '../../components/barcodes/BarcodeInput';
 import type { BarcodeScanItem } from '../../components/barcodes/BarcodeScanItem';
 import PageTitle from '../../components/nav/PageTitle';
