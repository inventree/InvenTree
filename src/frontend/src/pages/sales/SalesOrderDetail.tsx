--- conflicted
+++ resolved
@@ -583,13 +583,8 @@
         <Stack gap='xs'>
           <PageDetail
             title={`${t`Sales Order`}: ${order.reference}`}
-<<<<<<< HEAD
-            subtitle={subtitle}
-            imageUrl={order.customer_detail?.image}
-=======
             subtitle={order.description}
             imageUrl={order.customer_detail?.image?.image}
->>>>>>> 6c3320d7
             badges={orderBadges}
             actions={soActions}
             breadcrumbs={[{ name: t`Sales`, url: '/sales/' }]}
