import { t } from '@lingui/macro';
import { Group, LoadingOverlay, Skeleton, Stack, Text } from '@mantine/core';
import {
  IconCategory,
  IconInfoCircle,
  IconListDetails,
  IconPackages,
  IconSitemap
} from '@tabler/icons-react';
import { useMemo, useState } from 'react';
import { useNavigate, useParams } from 'react-router-dom';

import AdminButton from '../../components/buttons/AdminButton';
import {
  type DetailsField,
  DetailsTable
} from '../../components/details/Details';
import { ItemDetailsGrid } from '../../components/details/ItemDetails';
import {
  DeleteItemAction,
  EditItemAction,
  OptionsActionDropdown
} from '../../components/items/ActionDropdown';
import { ApiIcon } from '../../components/items/ApiIcon';
import InstanceDetail from '../../components/nav/InstanceDetail';
import NavigationTree from '../../components/nav/NavigationTree';
import { PageDetail } from '../../components/nav/PageDetail';
import type { PanelType } from '../../components/panels/Panel';
import { PanelGroup } from '../../components/panels/PanelGroup';
import { ApiEndpoints } from '../../enums/ApiEndpoints';
import { ModelType } from '../../enums/ModelType';
import { UserRoles } from '../../enums/Roles';
import { partCategoryFields } from '../../forms/PartForms';
import { getDetailUrl } from '../../functions/urls';
import {
  useDeleteApiFormModal,
  useEditApiFormModal
} from '../../hooks/UseForm';
import { useInstance } from '../../hooks/UseInstance';
import { useUserState } from '../../states/UserState';
import ParametricPartTable from '../../tables/part/ParametricPartTable';
import { PartCategoryTable } from '../../tables/part/PartCategoryTable';
import { PartListTable } from '../../tables/part/PartTable';
import { StockItemTable } from '../../tables/stock/StockItemTable';

/**
 * Detail view for a single PartCategory instance.
 *
 * Note: If no category ID is supplied, this acts as the top-level part category page
 */
export default function CategoryDetail() {
  const { id: _id } = useParams();
  const id = useMemo(
    () => (!Number.isNaN(Number.parseInt(_id || '')) ? _id : undefined),
    [_id]
  );

  const navigate = useNavigate();
  const user = useUserState();

  const [treeOpen, setTreeOpen] = useState(false);

  const {
    instance: category,
    refreshInstance,
    instanceQuery,
    requestStatus
  } = useInstance({
    endpoint: ApiEndpoints.category_list,
    hasPrimaryKey: true,
    pk: id,
    params: {
      path_detail: true
    }
  });

  const detailsPanel = useMemo(() => {
    if (id && instanceQuery.isFetching) {
      return <Skeleton />;
    }

    const left: DetailsField[] = [
      {
        type: 'text',
        name: 'name',
        label: t`Name`,
        copy: true,
        value_formatter: () => (
          <Group gap='xs'>
            {category.icon && <ApiIcon name={category.icon} />}
            {category.name}
          </Group>
        )
      },
      {
        type: 'text',
        name: 'pathstring',
        label: t`Path`,
        icon: 'sitemap',
        copy: true,
        hidden: !id
      },
      {
        type: 'text',
        name: 'description',
        label: t`Description`,
        copy: true
      },
      {
        type: 'link',
        name: 'parent',
        model_field: 'name',
        icon: 'location',
        label: t`Parent Category`,
        model: ModelType.partcategory,
        hidden: !category?.parent
      },
      {
        type: 'boolean',
        name: 'starred',
        icon: 'notification',
        label: t`Subscribed`
      }
    ];

    const right: DetailsField[] = [
      {
        type: 'text',
        name: 'part_count',
        label: t`Parts`,
        icon: 'part',
        value_formatter: () => category?.part_count || '0'
      },
      {
        type: 'text',
        name: 'subcategories',
        label: t`Subcategories`,
        icon: 'sitemap',
        hidden: !category?.subcategories
      },
      {
        type: 'boolean',
        name: 'structural',
        label: t`Structural`,
        icon: 'sitemap'
      },
      {
        type: 'link',
        name: 'parent_default_location',
        label: t`Parent default location`,
        model: ModelType.stocklocation,
        hidden: !category.parent_default_location || category.default_location
      },
      {
        type: 'link',
        name: 'default_location',
        label: t`Default location`,
        model: ModelType.stocklocation,
        hidden: !category.default_location
      }
    ];

    return (
      <ItemDetailsGrid>
        {id && category?.pk ? (
          <DetailsTable item={category} fields={left} />
        ) : (
          <Text>{t`Top level part category`}</Text>
        )}
        {id && category?.pk && <DetailsTable item={category} fields={right} />}
      </ItemDetailsGrid>
    );
  }, [category, instanceQuery]);

  const editCategory = useEditApiFormModal({
    url: ApiEndpoints.category_list,
    pk: id,
    title: t`Edit Part Category`,
    fields: partCategoryFields({}),
    onFormSuccess: refreshInstance
  });

  const deleteOptions = useMemo(() => {
    return [
      {
        value: 0,
        display_name: t`Move items to parent category`
      },
      {
        value: 1,
        display_name: t`Delete items`
      }
    ];
  }, []);

  const deleteCategory = useDeleteApiFormModal({
    url: ApiEndpoints.category_list,
    pk: id,
    title: t`Delete Part Category`,
    fields: {
      delete_parts: {
        label: t`Parts Action`,
        description: t`Action for parts in this category`,
        choices: deleteOptions,
        field_type: 'choice'
      },
      delete_child_categories: {
        label: t`Child Categories Action`,
        description: t`Action for child categories in this category`,
        choices: deleteOptions,
        field_type: 'choice'
      }
    },
    onFormSuccess: () => {
      if (category.parent) {
        navigate(getDetailUrl(ModelType.partcategory, category.parent));
      } else {
        navigate('/part/');
      }
    }
  });

  const categoryActions = useMemo(() => {
    return [
      <AdminButton
        key='admin'
        model={ModelType.partcategory}
        id={category.pk}
      />,
      <OptionsActionDropdown
        key='category-actions'
        tooltip={t`Category Actions`}
        actions={[
          EditItemAction({
            hidden: !id || !user.hasChangeRole(UserRoles.part_category),
            tooltip: t`Edit Part Category`,
            onClick: () => editCategory.open()
          }),
          DeleteItemAction({
            hidden: !id || !user.hasDeleteRole(UserRoles.part_category),
            tooltip: t`Delete Part Category`,
            onClick: () => deleteCategory.open()
          })
        ]}
      />
    ];
  }, [id, user, category.pk]);

  const panels: PanelType[] = useMemo(
    () => [
      {
        name: 'details',
        label: t`Category Details`,
        icon: <IconInfoCircle />,
        content: detailsPanel
      },
      {
        name: 'subcategories',
        label: t`Subcategories`,
        icon: <IconSitemap />,
        content: <PartCategoryTable parentId={id} />
      },
      {
        name: 'parts',
        label: t`Parts`,
        icon: <IconCategory />,
        content: (
          <PartListTable
            props={{
              params: {
                category: id
              }
            }}
          />
        )
      },
      {
        name: 'stockitem',
        label: t`Stock Items`,
        icon: <IconPackages />,
        hidden: !id,
        content: (
          <StockItemTable
            params={{
              category: id
            }}
            allowAdd={false}
            tableName='category-stockitems'
          />
        )
      },
      {
        name: 'parameters',
        label: t`Part Parameters`,
        icon: <IconListDetails />,
        content: <ParametricPartTable categoryId={id} />
      }
    ],
    [category, id]
  );

  const breadcrumbs = useMemo(
    () => [
      { name: t`Parts`, url: '/part' },
      ...(category.path ?? []).map((c: any) => ({
        name: c.name,
        url: getDetailUrl(ModelType.partcategory, c.pk),
        icon: c.icon ? <ApiIcon name={c.icon} /> : undefined
      }))
    ],
    [category]
  );

  return (
    <>
      {editCategory.modal}
<<<<<<< HEAD
      <Stack gap="xs">
        <LoadingOverlay visible={instanceQuery.isFetching} />
        <PartCategoryTree
          opened={treeOpen}
          onClose={() => {
            setTreeOpen(false);
          }}
          selectedCategory={category?.pk}
        />
        <PageDetail
          title={t`Part Category`}
          subtitle={category?.name}
          breadcrumbs={breadcrumbs}
          breadcrumbAction={() => {
            setTreeOpen(true);
          }}
          actions={categoryActions}
        />
        <PanelGroup pageKey="partcategory" panels={categoryPanels} />
      </Stack>
=======
      {deleteCategory.modal}
      <InstanceDetail
        status={requestStatus}
        loading={id ? instanceQuery.isFetching : false}
        requiredRole={UserRoles.part_category}
      >
        <Stack gap='xs'>
          <LoadingOverlay visible={instanceQuery.isFetching} />
          <NavigationTree
            modelType={ModelType.partcategory}
            title={t`Part Categories`}
            endpoint={ApiEndpoints.category_tree}
            opened={treeOpen}
            onClose={() => {
              setTreeOpen(false);
            }}
            selectedId={category?.pk}
          />
          <PageDetail
            title={t`Part Category`}
            subtitle={category?.name}
            icon={category?.icon && <ApiIcon name={category?.icon} />}
            breadcrumbs={breadcrumbs}
            breadcrumbAction={() => {
              setTreeOpen(true);
            }}
            actions={categoryActions}
            editAction={editCategory.open}
            editEnabled={user.hasChangePermission(ModelType.partcategory)}
          />
          <PanelGroup
            pageKey='partcategory'
            panels={panels}
            model={ModelType.partcategory}
            instance={category}
            id={category.pk ?? null}
          />
        </Stack>
      </InstanceDetail>
>>>>>>> 06961c6a
    </>
  );
}<|MERGE_RESOLUTION|>--- conflicted
+++ resolved
@@ -314,28 +314,6 @@
   return (
     <>
       {editCategory.modal}
-<<<<<<< HEAD
-      <Stack gap="xs">
-        <LoadingOverlay visible={instanceQuery.isFetching} />
-        <PartCategoryTree
-          opened={treeOpen}
-          onClose={() => {
-            setTreeOpen(false);
-          }}
-          selectedCategory={category?.pk}
-        />
-        <PageDetail
-          title={t`Part Category`}
-          subtitle={category?.name}
-          breadcrumbs={breadcrumbs}
-          breadcrumbAction={() => {
-            setTreeOpen(true);
-          }}
-          actions={categoryActions}
-        />
-        <PanelGroup pageKey="partcategory" panels={categoryPanels} />
-      </Stack>
-=======
       {deleteCategory.modal}
       <InstanceDetail
         status={requestStatus}
@@ -375,7 +353,6 @@
           />
         </Stack>
       </InstanceDetail>
->>>>>>> 06961c6a
     </>
   );
 }