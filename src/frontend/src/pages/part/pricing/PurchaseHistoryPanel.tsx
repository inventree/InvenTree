import { t } from '@lingui/macro';
import { BarChart } from '@mantine/charts';
import { Group, SimpleGrid, Text } from '@mantine/core';
import { type ReactNode, useCallback, useMemo } from 'react';

import { formatCurrency, formatDate } from '../../../defaults/formatters';
import { ApiEndpoints } from '../../../enums/ApiEndpoints';
import { useTable } from '../../../hooks/UseTable';
import { apiUrl } from '../../../states/ApiState';
import type { TableColumn } from '../../../tables/Column';
import { InvenTreeTable } from '../../../tables/InvenTreeTable';
import { NoPricingData } from './PricingPanel';

export default function PurchaseHistoryPanel({
  part
}: Readonly<{
  part: any;
}>): ReactNode {
  const table = useTable('pricingpurchasehistory');

  const calculateUnitPrice = useCallback((record: any) => {
    const pack_quantity =
      record?.supplier_part_detail?.pack_quantity_native ?? 1;
    const unit_price = Number.parseFloat(record.purchase_price) / pack_quantity;

    return unit_price;
  }, []);

  const columns: TableColumn[] = useMemo(() => {
    return [
      {
        accessor: 'order',
        title: t`Purchase Order`,
        render: (record: any) => record?.order_detail?.reference,
        sortable: true,
        switchable: false
      },
      {
        accessor: 'order_detail.complete_date',
        ordering: 'complete_date',
        title: t`Date`,
        sortable: true,
        switchable: true,
        render: (record: any) => formatDate(record.order_detail.complete_date)
      },
      {
        accessor: 'purchase_price',
        title: t`Purchase Price`,
        sortable: true,
        switchable: false,
        render: (record: any) => {
          const price = formatCurrency(record.purchase_price, {
            currency: record.purchase_price_currency
          });

          const packQuatity = record.supplier_part_detail?.pack_quantity;
          const hasPackQuantity =
            !!packQuatity &&
            record.supplier_part_detail?.pack_quantity_native != 1;

          return (
<<<<<<< HEAD
            <Group justify="space-between" gap="xs">
=======
            <Group justify='space-between' gap='xs'>
>>>>>>> 06961c6a
              <Text>{price}</Text>
              {hasPackQuantity && <Text size='xs'>[{packQuatity}]</Text>}
            </Group>
          );
        }
      },
      {
        accessor: 'unit_price',
        title: t`Unit Price`,
        ordering: 'purchase_price',
        sortable: true,
        switchable: false,
        render: (record: any) => {
          const price = formatCurrency(calculateUnitPrice(record), {
            currency: record.purchase_price_currency
          });

          const units = record.part_detail?.units;
          const hasUnits = !!units && units !== 1;

          return (
<<<<<<< HEAD
            <Group justify="space-between" gap="xs">
=======
            <Group justify='space-between' gap='xs'>
>>>>>>> 06961c6a
              <Text>{price}</Text>
              {hasUnits && <Text size='xs'>[{units}]</Text>}
            </Group>
          );
        }
      }
    ];
  }, []);

  const purchaseHistoryData = useMemo(() => {
    return table.records.map((record: any) => {
      return {
        quantity: record.quantity,
        purchase_price: Number.parseFloat(record.purchase_price),
        unit_price: calculateUnitPrice(record),
        name: record.order_detail.reference
      };
    });
  }, [table.records]);

  return (
    <SimpleGrid cols={{ base: 1, md: 2 }}>
      <InvenTreeTable
        tableState={table}
        url={apiUrl(ApiEndpoints.purchase_order_line_list)}
        columns={columns}
        props={{
          params: {
            base_part: part.pk,
            part_detail: true,
            order_detail: true,
            has_pricing: true,
            order_complete: true
          }
        }}
      />
      {purchaseHistoryData.length > 0 ? (
        <BarChart
          data={purchaseHistoryData}
          dataKey='name'
          series={[
            { name: 'unit_price', label: t`Unit Price`, color: 'blue.5' }
          ]}
        />
      ) : (
        <NoPricingData />
      )}
    </SimpleGrid>
  );
}<|MERGE_RESOLUTION|>--- conflicted
+++ resolved
@@ -59,11 +59,7 @@
             record.supplier_part_detail?.pack_quantity_native != 1;
 
           return (
-<<<<<<< HEAD
-            <Group justify="space-between" gap="xs">
-=======
             <Group justify='space-between' gap='xs'>
->>>>>>> 06961c6a
               <Text>{price}</Text>
               {hasPackQuantity && <Text size='xs'>[{packQuatity}]</Text>}
             </Group>
@@ -85,11 +81,7 @@
           const hasUnits = !!units && units !== 1;
 
           return (
-<<<<<<< HEAD
-            <Group justify="space-between" gap="xs">
-=======
             <Group justify='space-between' gap='xs'>
->>>>>>> 06961c6a
               <Text>{price}</Text>
               {hasUnits && <Text size='xs'>[{units}]</Text>}
             </Group>
