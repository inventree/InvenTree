--- conflicted
+++ resolved
@@ -3,20 +3,11 @@
 import { SimpleGrid } from '@mantine/core';
 import { type ReactNode, useMemo } from 'react';
 
-<<<<<<< HEAD
-import { CHART_COLORS } from '../../../components/charts/colors';
-import { tooltipFormatter } from '../../../components/charts/tooltipFormatter';
-=======
->>>>>>> 06961c6a
 import { formatCurrency } from '../../../defaults/formatters';
 import { ApiEndpoints } from '../../../enums/ApiEndpoints';
 import { useTable } from '../../../hooks/UseTable';
 import { apiUrl } from '../../../states/ApiState';
-<<<<<<< HEAD
-import { TableColumn } from '../../../tables/Column';
-=======
 import type { TableColumn } from '../../../tables/Column';
->>>>>>> 06961c6a
 import { DateColumn } from '../../../tables/ColumnRenderers';
 import { InvenTreeTable } from '../../../tables/InvenTreeTable';
 import { NoPricingData } from './PricingPanel';
