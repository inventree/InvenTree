--- conflicted
+++ resolved
@@ -216,19 +216,13 @@
           }}
         />
         {bomPricingData.length > 0 ? (
-<<<<<<< HEAD
           <Stack gap="xs">
-            {chartType == 'bar' && <BomBarChart data={bomPricingData} />}
-            {chartType == 'pie' && <BomPieChart data={bomPricingData} />}
-=======
-          <Stack spacing="xs">
             {chartType == 'bar' && (
               <BomBarChart data={bomPricingData} currency={pricing?.currency} />
             )}
             {chartType == 'pie' && (
               <BomPieChart data={bomPricingData} currency={pricing?.currency} />
             )}
->>>>>>> 0ba7f7ec
             <SegmentedControl
               value={chartType}
               onChange={setChartType}
