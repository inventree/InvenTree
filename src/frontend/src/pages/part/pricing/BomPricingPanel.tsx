import { t } from '@lingui/macro';
import {
  Group,
  SegmentedControl,
  SimpleGrid,
  Stack,
  Text
} from '@mantine/core';
import { ReactNode, useMemo, useState } from 'react';
import {
  Bar,
  BarChart,
  Cell,
  Legend,
  Pie,
  PieChart,
  ResponsiveContainer,
  Tooltip,
  XAxis,
  YAxis
} from 'recharts';

import { CHART_COLORS } from '../../../components/charts/colors';
import { tooltipFormatter } from '../../../components/charts/tooltipFormatter';
import {
  formatCurrency,
  formatDecimal,
  formatPriceRange
} from '../../../defaults/formatters';
import { ApiEndpoints } from '../../../enums/ApiEndpoints';
import { ModelType } from '../../../enums/ModelType';
import { useTable } from '../../../hooks/UseTable';
import { apiUrl } from '../../../states/ApiState';
import { TableColumn } from '../../../tables/Column';
import { DateColumn, PartColumn } from '../../../tables/ColumnRenderers';
import { InvenTreeTable } from '../../../tables/InvenTreeTable';
import { LoadingPricingData, NoPricingData } from './PricingPanel';

// Display BOM data as a pie chart
function BomPieChart({
  data,
  currency
}: {
  readonly data: any[];
  readonly currency: string;
}) {
  return (
    <ResponsiveContainer width="100%" height={500}>
      <PieChart>
        <Pie
          data={data}
          dataKey="total_price_min"
          nameKey="name"
          innerRadius={20}
          outerRadius={100}
        >
          {data.map((_entry, index) => (
            <Cell
              key={`cell-${index}`}
              fill={CHART_COLORS[index % CHART_COLORS.length]}
            />
          ))}
        </Pie>
        <Pie
          data={data}
          dataKey="total_price_max"
          nameKey="name"
          innerRadius={120}
          outerRadius={240}
        >
          {data.map((_entry, index) => (
            <Cell
              key={`cell-${index}`}
              fill={CHART_COLORS[index % CHART_COLORS.length]}
            />
          ))}
        </Pie>
        <Tooltip
          formatter={(label, payload) => tooltipFormatter(label, currency)}
        />
      </PieChart>
    </ResponsiveContainer>
  );
}

// Display BOM data as a bar chart
function BomBarChart({
  data,
  currency
}: {
  readonly data: any[];
  readonly currency: string;
}) {
  return (
    <ResponsiveContainer width="100%" height={500}>
      <BarChart data={data}>
        <XAxis dataKey="name" />
        <YAxis
          tickFormatter={(value, index) =>
            formatCurrency(value, {
              currency: currency
            })?.toString() ?? ''
          }
        />
        <Tooltip
          formatter={(label, payload) => tooltipFormatter(label, currency)}
        />
        <Legend />
        <Bar
          dataKey="total_price_min"
          fill={CHART_COLORS[0]}
          label={t`Minimum Total Price`}
        />
        <Bar
          dataKey="total_price_max"
          fill={CHART_COLORS[1]}
          label={t`Maximum Total Price`}
        />
      </BarChart>
    </ResponsiveContainer>
  );
}

export default function BomPricingPanel({
  part,
  pricing
}: {
  readonly part: any;
  readonly pricing: any;
}): ReactNode {
  const table = useTable('pricing-bom');

  const columns: TableColumn[] = useMemo(() => {
    return [
      {
        accessor: 'name',
        title: t`Component`,
        sortable: true,
        switchable: false,
        render: (record: any) => PartColumn(record.sub_part_detail)
      },
      {
        accessor: 'quantity',
        title: t`Quantity`,
        sortable: true,
        switchable: false,
        render: (record: any) => {
          let quantity = formatDecimal(record.quantity);
          let units = record.sub_part_detail?.units;

          return (
            <Group justify="space-between" grow>
              <Text>{quantity}</Text>
              {units && <Text size="xs">[{units}]</Text>}
            </Group>
          );
        }
      },
      {
        accessor: 'unit_price',
        ordering: 'pricing_max',
        sortable: true,
        switchable: true,
        title: t`Unit Price`,
        render: (record: any) => {
          return formatPriceRange(record.pricing_min, record.pricing_max, {
            currency: pricing?.currency
          });
        }
      },
      {
        accessor: 'total_price',
        title: t`Total Price`,
        ordering: 'pricing_max_total',
        sortable: true,
        switchable: false,
        render: (record: any) => {
          return formatPriceRange(
            record.pricing_min_total,
            record.pricing_max_total,
            {
              currency: pricing?.currency
            }
          );
        }
      },
      DateColumn({
        accessor: 'pricing_updated',
        title: t`Updated`,
        sortable: true,
        switchable: true
      })
    ];
  }, [part, pricing]);

  const bomPricingData: any[] = useMemo(() => {
    const pricing = table.records.map((entry: any) => {
      return {
        name: entry.sub_part_detail?.name,
        unit_price_min: parseFloat(entry.pricing_min ?? 0),
        unit_price_max: parseFloat(entry.pricing_max ?? 0),
        total_price_min: parseFloat(entry.pricing_min_total ?? 0),
        total_price_max: parseFloat(entry.pricing_max_total ?? 0)
      };
    });

    return pricing;
  }, [table.records]);

  const [chartType, setChartType] = useState<string>('pie');

  const hasData: boolean = useMemo(() => {
    return !table.isLoading && bomPricingData.length > 0;
  }, [table.isLoading, bomPricingData.length]);

  return (
    <Stack gap="xs">
      <SimpleGrid cols={2}>
        <InvenTreeTable
          tableState={table}
          url={apiUrl(ApiEndpoints.bom_list)}
          columns={columns}
          props={{
            params: {
              part: part?.pk,
              sub_part_detail: true,
              has_pricing: true
            },
            enableSelection: false,
            modelType: ModelType.part,
            modelField: 'sub_part'
          }}
        />
<<<<<<< HEAD
        {bomPricingData.length > 0 ? (
          <Stack gap="xs">
            {chartType == 'bar' && (
              <BomBarChart data={bomPricingData} currency={pricing?.currency} />
            )}
            {chartType == 'pie' && (
              <BomPieChart data={bomPricingData} currency={pricing?.currency} />
            )}
            <SegmentedControl
              value={chartType}
              onChange={setChartType}
              data={[
                { value: 'pie', label: t`Pie Chart` },
                { value: 'bar', label: t`Bar Chart` }
              ]}
            />
          </Stack>
        ) : (
          <NoPricingData />
        )}
=======
        <Stack spacing="xs">
          {table.isLoading && <LoadingPricingData />}
          {hasData && (
            <Stack spacing="xs">
              {chartType == 'bar' && (
                <BomBarChart
                  data={bomPricingData}
                  currency={pricing?.currency}
                />
              )}
              {chartType == 'pie' && (
                <BomPieChart
                  data={bomPricingData}
                  currency={pricing?.currency}
                />
              )}
              <SegmentedControl
                value={chartType}
                onChange={setChartType}
                data={[
                  { value: 'pie', label: t`Pie Chart` },
                  { value: 'bar', label: t`Bar Chart` }
                ]}
              />
            </Stack>
          )}
          {!hasData && !table.isLoading && <NoPricingData />}
        </Stack>
>>>>>>> 6d620c71
      </SimpleGrid>
    </Stack>
  );
}<|MERGE_RESOLUTION|>--- conflicted
+++ resolved
@@ -231,32 +231,10 @@
             modelField: 'sub_part'
           }}
         />
-<<<<<<< HEAD
-        {bomPricingData.length > 0 ? (
-          <Stack gap="xs">
-            {chartType == 'bar' && (
-              <BomBarChart data={bomPricingData} currency={pricing?.currency} />
-            )}
-            {chartType == 'pie' && (
-              <BomPieChart data={bomPricingData} currency={pricing?.currency} />
-            )}
-            <SegmentedControl
-              value={chartType}
-              onChange={setChartType}
-              data={[
-                { value: 'pie', label: t`Pie Chart` },
-                { value: 'bar', label: t`Bar Chart` }
-              ]}
-            />
-          </Stack>
-        ) : (
-          <NoPricingData />
-        )}
-=======
-        <Stack spacing="xs">
+        <Stack gap="xs">
           {table.isLoading && <LoadingPricingData />}
           {hasData && (
-            <Stack spacing="xs">
+            <Stack gap="xs">
               {chartType == 'bar' && (
                 <BomBarChart
                   data={bomPricingData}
@@ -281,7 +259,6 @@
           )}
           {!hasData && !table.isLoading && <NoPricingData />}
         </Stack>
->>>>>>> 6d620c71
       </SimpleGrid>
     </Stack>
   );
