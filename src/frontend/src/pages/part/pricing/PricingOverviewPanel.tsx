--- conflicted
+++ resolved
@@ -20,23 +20,9 @@
   IconShoppingCart,
   IconTriangleSquareCircle
 } from '@tabler/icons-react';
-<<<<<<< HEAD
-import { DataTable } from 'mantine-datatable';
-import { ReactNode, useMemo } from 'react';
-import {
-  Bar,
-  BarChart,
-  Legend,
-  ResponsiveContainer,
-  Tooltip,
-  XAxis,
-  YAxis
-} from 'recharts';
-=======
 import type { UseQueryResult } from '@tanstack/react-query';
 import { DataTable } from 'mantine-datatable';
 import { type ReactNode, useCallback, useMemo } from 'react';
->>>>>>> 06961c6a
 
 import { api } from '../../../App';
 import { tooltipFormatter } from '../../../components/charts/tooltipFormatter';
@@ -74,9 +60,6 @@
   pricing: any;
   pricingQuery: UseQueryResult;
   doNavigation: (panel: panelOptions) => void;
-<<<<<<< HEAD
-}): ReactNode {
-=======
 }>): ReactNode {
   const globalSettings = useGlobalSettingsState();
 
@@ -149,7 +132,6 @@
     }
   });
 
->>>>>>> 06961c6a
   const columns: any[] = useMemo(() => {
     return [
       {
@@ -158,11 +140,7 @@
         render: (record: PricingOverviewEntry) => {
           const is_link = record.name !== panelOptions.overall;
           return (
-<<<<<<< HEAD
-            <Group justify="left" gap="xs">
-=======
             <Group justify='left' gap='xs'>
->>>>>>> 06961c6a
               {record.icon}
               {is_link ? (
                 <Anchor fw={700} onClick={() => doNavigation(record.name)}>
@@ -292,16 +270,6 @@
   }, [part, pricing]);
 
   return (
-<<<<<<< HEAD
-    <Stack gap="xs">
-      <SimpleGrid cols={2}>
-        <Stack gap="xs">
-          {pricing?.updated && (
-            <Paper p="xs">
-              <Alert color="blue" title={t`Last Updated`}>
-                <Text>{renderDate(pricing.updated)}</Text>
-              </Alert>
-=======
     <>
       {editPricing.modal}
       <Stack gap='xs'>
@@ -343,7 +311,6 @@
                   ]}
                 />
               </Group>
->>>>>>> 06961c6a
             </Paper>
             <DataTable
               idAccessor='name'
