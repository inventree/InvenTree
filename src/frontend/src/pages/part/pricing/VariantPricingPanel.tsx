import { t } from '@lingui/macro';
import { BarChart } from '@mantine/charts';
import { SimpleGrid, Stack } from '@mantine/core';
import { type ReactNode, useMemo } from 'react';

import { tooltipFormatter } from '../../../components/charts/tooltipFormatter';
import { formatCurrency } from '../../../defaults/formatters';
import { ApiEndpoints } from '../../../enums/ApiEndpoints';
import { ModelType } from '../../../enums/ModelType';
import { useTable } from '../../../hooks/UseTable';
import { apiUrl } from '../../../states/ApiState';
import type { TableColumn } from '../../../tables/Column';
import { DateColumn, PartColumn } from '../../../tables/ColumnRenderers';
import { InvenTreeTable } from '../../../tables/InvenTreeTable';
import { NoPricingData } from './PricingPanel';

export default function VariantPricingPanel({
  part,
  pricing
}: Readonly<{
  part: any;
  pricing: any;
}>): ReactNode {
  const table = useTable('pricingvariants');

  const columns: TableColumn[] = useMemo(() => {
    return [
      {
        accessor: 'name',
        title: t`Variant Part`,
        sortable: true,
        switchable: false,
        render: (record: any) => PartColumn({ part: record, full_name: true })
      },
      {
        accessor: 'pricing_min',
        title: t`Minimum Price`,
        sortable: true,
        switchable: false,
        render: (record: any) =>
          formatCurrency(record.pricing_min, { currency: pricing?.currency })
      },
      {
        accessor: 'pricing_max',
        title: t`Maximum Price`,
        sortable: true,
        switchable: false,
        render: (record: any) =>
          formatCurrency(record.pricing_max, { currency: pricing?.currency })
      },
      DateColumn({
        accessor: 'pricing_updated',
        title: t`Updated`,
        sortable: true,
        switchable: true
      })
    ];
  }, []);

  // Calculate pricing data for the part variants
  const variantPricingData: any[] = useMemo(() => {
    const pricing = table.records.map((variant: any) => {
      return {
        part: variant,
        name: variant.full_name,
        pmin: Number.parseFloat(
          variant.pricing_min ?? variant.pricing_max ?? 0
        ),
        pmax: Number.parseFloat(variant.pricing_max ?? variant.pricing_min ?? 0)
      };
    });

    return pricing;
  }, [table.records]);

  return (
<<<<<<< HEAD
    <Stack gap="xs">
      <SimpleGrid cols={2}>
=======
    <Stack gap='xs'>
      <SimpleGrid cols={{ base: 1, md: 2 }}>
>>>>>>> 06961c6a
        <InvenTreeTable
          tableState={table}
          url={apiUrl(ApiEndpoints.part_list)}
          columns={columns}
          props={{
            params: {
              ancestor: part?.pk,
              has_pricing: true
            },
            enablePagination: true,
            modelType: ModelType.part
          }}
        />
        {variantPricingData.length > 0 ? (
          <BarChart
            dataKey='name'
            data={variantPricingData}
            xAxisLabel={t`Variant Part`}
            yAxisLabel={t`Price Range`}
            series={[
              { name: 'pmin', label: t`Minimum Price`, color: 'blue.6' },
              { name: 'pmax', label: t`Maximum Price`, color: 'teal.6' }
            ]}
            valueFormatter={(value) =>
              tooltipFormatter(value, pricing?.currency)
            }
          />
        ) : (
          <NoPricingData />
        )}
      </SimpleGrid>
    </Stack>
  );
}<|MERGE_RESOLUTION|>--- conflicted
+++ resolved
@@ -74,13 +74,8 @@
   }, [table.records]);
 
   return (
-<<<<<<< HEAD
-    <Stack gap="xs">
-      <SimpleGrid cols={2}>
-=======
     <Stack gap='xs'>
       <SimpleGrid cols={{ base: 1, md: 2 }}>
->>>>>>> 06961c6a
         <InvenTreeTable
           tableState={table}
           url={apiUrl(ApiEndpoints.part_list)}
