--- conflicted
+++ resolved
@@ -146,7 +146,7 @@
       return <Skeleton />;
     }
 
-    let data = { ...part };
+    const data = { ...part };
 
     data.required =
       (data?.required_for_build_orders ?? 0) +
@@ -619,49 +619,7 @@
         label: t`Allocations`,
         icon: <IconBookmarks />,
         hidden: !part.component && !part.salable,
-<<<<<<< HEAD
-        content: (
-          <Accordion
-            multiple={true}
-            defaultValue={['buildallocations', 'salesallocations']}
-          >
-            {part.component && (
-              <Accordion.Item value='buildallocations' key='buildallocations'>
-                <Accordion.Control>
-                  <StylishText size='lg'>{t`Build Order Allocations`}</StylishText>
-                </Accordion.Control>
-                <Accordion.Panel>
-                  <BuildAllocatedStockTable
-                    partId={part.pk}
-                    modelField='build'
-                    modelTarget={ModelType.build}
-                    showBuildInfo
-                    showPartInfo
-                    allowEdit
-                  />
-                </Accordion.Panel>
-              </Accordion.Item>
-            )}
-            {part.salable && (
-              <Accordion.Item value='salesallocations' key='salesallocations'>
-                <Accordion.Control>
-                  <StylishText size='lg'>{t`Sales Order Allocations`}</StylishText>
-                </Accordion.Control>
-                <Accordion.Panel>
-                  <SalesOrderAllocationTable
-                    partId={part.pk}
-                    modelField='order'
-                    modelTarget={ModelType.salesorder}
-                    showOrderInfo
-                  />
-                </Accordion.Panel>
-              </Accordion.Item>
-            )}
-          </Accordion>
-        )
-=======
         content: part.pk ? <PartAllocationPanel part={part} /> : <Skeleton />
->>>>>>> 255a5d08
       },
       {
         name: 'bom',
