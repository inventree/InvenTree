--- conflicted
+++ resolved
@@ -42,17 +42,11 @@
     refreshInstance,
     instanceQuery
   } = useInstance({
-<<<<<<< HEAD
-    url: '/part/',
-    pk: id,
-    params: { path_detail: true }
-=======
     endpoint: ApiPaths.part_list,
     pk: id,
     params: {
       path_detail: true
     }
->>>>>>> bf7c1b43
   });
 
   // Part data panels (recalculate when part data changes)
@@ -61,82 +55,87 @@
       {
         name: 'details',
         label: t`Details`,
-        icon: <IconInfoCircle />
+        icon: <IconInfoCircle size="18" />,
+        content: <PlaceholderPanel />
       },
       {
         name: 'stock',
         label: t`Stock`,
-        icon: <IconPackages />,
+        icon: <IconPackages size="18" />,
         content: partStockTab()
       },
       {
         name: 'variants',
         label: t`Variants`,
-        icon: <IconVersions />,
-        hidden: !part.is_template
+        icon: <IconVersions size="18" />,
+        hidden: !part.is_template,
+        content: <PlaceholderPanel />
       },
       {
         name: 'bom',
         label: t`Bill of Materials`,
-        icon: <IconListTree />,
-        hidden: !part.assembly
+        icon: <IconListTree size="18" />,
+        hidden: !part.assembly,
+        content: <PlaceholderPanel />
       },
       {
         name: 'builds',
         label: t`Build Orders`,
-        icon: <IconTools />,
-        hidden: !part.assembly && !part.component
+        icon: <IconTools size="18" />,
+        hidden: !part.assembly && !part.component,
+        content: <PlaceholderPanel />
       },
       {
         name: 'used_in',
         label: t`Used In`,
-        icon: <IconList />,
-        hidden: !part.component
+        icon: <IconList size="18" />,
+        hidden: !part.component,
+        content: <PlaceholderPanel />
       },
       {
         name: 'pricing',
         label: t`Pricing`,
-        icon: <IconCurrencyDollar />
+        icon: <IconCurrencyDollar size="18" />,
+        content: <PlaceholderPanel />
       },
       {
         name: 'suppliers',
         label: t`Suppliers`,
-        icon: <IconBuilding />,
-        hidden: !part.purchaseable
+        icon: <IconBuilding size="18" />,
+        hidden: !part.purchaseable,
+        content: <PlaceholderPanel />
       },
       {
         name: 'purchase_orders',
         label: t`Purchase Orders`,
-        icon: <IconShoppingCart />,
+        icon: <IconShoppingCart size="18" />,
+        content: <PlaceholderPanel />,
         hidden: !part.purchaseable
       },
       {
         name: 'sales_orders',
         label: t`Sales Orders`,
-        icon: <IconTruckDelivery />,
+        icon: <IconTruckDelivery size="18" />,
+        content: <PlaceholderPanel />,
         hidden: !part.salable
       },
       {
         name: 'test_templates',
         label: t`Test Templates`,
-        icon: <IconTestPipe />,
+        icon: <IconTestPipe size="18" />,
+        content: <PlaceholderPanel />,
         hidden: !part.trackable
       },
       {
         name: 'related_parts',
         label: t`Related Parts`,
-<<<<<<< HEAD
-        icon: <IconLayersLinked />,
-        content: partRelatedTab()
-=======
         icon: <IconLayersLinked size="18" />,
         content: <RelatedPartTable partId={part.pk ?? -1} />
->>>>>>> bf7c1b43
       },
       {
         name: 'attachments',
         label: t`Attachments`,
-        icon: <IconPaperclip />,
+        icon: <IconPaperclip size="18" />,
         content: (
           <AttachmentTable
             url={ApiPaths.part_attachment_list}
@@ -148,7 +147,7 @@
       {
         name: 'notes',
         label: t`Notes`,
-        icon: <IconNotes />,
+        icon: <IconNotes size="18" />,
         content: partNotesTab()
       }
     ];
