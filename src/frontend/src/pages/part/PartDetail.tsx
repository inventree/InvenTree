--- conflicted
+++ resolved
@@ -21,10 +21,7 @@
   IconLayersLinked,
   IconList,
   IconListTree,
-<<<<<<< HEAD
-=======
   IconLock,
->>>>>>> 7c19e51d
   IconPackages,
   IconReportAnalytics,
   IconShoppingCart,
@@ -1105,7 +1102,7 @@
             badges={badges}
             breadcrumbs={breadcrumbs}
             breadcrumbAction={() => {
-              setTreeOpen(true);
+              setTreeOpen(true); // Open the category tree
             }}
             editAction={editPart.open}
             editEnabled={user.hasChangeRole(UserRoles.part)}
