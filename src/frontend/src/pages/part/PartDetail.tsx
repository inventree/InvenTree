--- conflicted
+++ resolved
@@ -996,21 +996,17 @@
             subtitle={part.description}
             imageUrl={part.image}
             badges={badges}
-<<<<<<< HEAD
-            breadcrumbs={breadcrumbs}
+            breadcrumbs={
+              user.hasViewRole(UserRoles.part_category)
+                ? breadcrumbs
+                : undefined
+            }
             last_crumb={[
               {
                 name: part.name,
                 url: `/part/${part.pk}/`
               }
             ]}
-=======
-            breadcrumbs={
-              user.hasViewRole(UserRoles.part_category)
-                ? breadcrumbs
-                : undefined
-            }
->>>>>>> e75ceb07
             breadcrumbAction={() => {
               setTreeOpen(true);
             }}
