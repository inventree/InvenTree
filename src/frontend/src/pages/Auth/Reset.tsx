--- conflicted
+++ resolved
@@ -10,11 +10,7 @@
   const navigate = useNavigate();
 
   return (
-<<<<<<< HEAD
-    <Wrapper titleText={t`Reset password`}>
-=======
     <Wrapper titleText={t`Reset Password`}>
->>>>>>> 991b578c
       <TextInput
         required
         label={t`Email`}
