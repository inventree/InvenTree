--- conflicted
+++ resolved
@@ -10,10 +10,6 @@
 } from '@mantine/core';
 import { useForm } from '@mantine/form';
 import { useNavigate } from 'react-router-dom';
-<<<<<<< HEAD
-
-=======
->>>>>>> 991b578c
 import { StylishText } from '../../components/items/StylishText';
 import { handleChangePassword } from '../../functions/auth';
 import { useUserState } from '../../states/UserState';
@@ -75,13 +71,10 @@
             navigate
           )
         }
-<<<<<<< HEAD
-=======
         disabled={
           simpleForm.values.current_password === '' ||
           simpleForm.values.new_password1 === ''
         }
->>>>>>> 991b578c
       >
         <Trans>Confirm</Trans>
       </Button>
