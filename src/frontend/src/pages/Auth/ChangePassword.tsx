--- conflicted
+++ resolved
@@ -1,11 +1,7 @@
-<<<<<<< HEAD
 import { StylishText } from '@lib/components';
 import { useUserState } from '@lib/index';
-import { Trans, t } from '@lingui/macro';
-=======
 import { t } from '@lingui/core/macro';
 import { Trans } from '@lingui/react/macro';
->>>>>>> d8f5a560
 import {
   Button,
   Divider,
