--- conflicted
+++ resolved
@@ -1,13 +1,7 @@
 import { Trans, t } from '@lingui/macro';
-<<<<<<< HEAD
 import { Anchor, Divider, Loader, Text } from '@mantine/core';
 import { useToggle } from '@mantine/hooks';
-import { useEffect, useMemo, useState } from 'react';
-=======
-import { Anchor, Divider, Text } from '@mantine/core';
-import { useToggle } from '@mantine/hooks';
 import { useEffect, useMemo } from 'react';
->>>>>>> 991b578c
 import { useLocation, useNavigate, useSearchParams } from 'react-router-dom';
 import { setApiDefaults } from '../../App';
 import { AuthFormOptions } from '../../components/forms/AuthFormOptions';
@@ -102,7 +96,6 @@
       ) : (
         <>
           <Wrapper titleText={t`Login`} smallPadding>
-<<<<<<< HEAD
             {isLoggingIn ? (
               <Loader />
             ) : (
@@ -122,27 +115,9 @@
                     </Anchor>
                   </Text>
                 )}
-                {LoginMessage}
+                {LoginMessage}{' '}
               </>
             )}
-=======
-            <AuthenticationForm />
-            {both_reg_enabled === false && (
-              <Text ta='center' size={'xs'} mt={'md'}>
-                <Trans>Don&apos;t have an account?</Trans>{' '}
-                <Anchor
-                  component='button'
-                  type='button'
-                  c='dimmed'
-                  size='xs'
-                  onClick={() => navigate('/register')}
-                >
-                  <Trans>Register</Trans>
-                </Anchor>
-              </Text>
-            )}
-            {LoginMessage}
->>>>>>> 991b578c
           </Wrapper>
           <AuthFormOptions hostname={hostname} toggleHostEdit={setHostEdit} />
         </>
