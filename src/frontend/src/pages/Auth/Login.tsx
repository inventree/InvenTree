import { t } from '@lingui/macro';
import {
  BackgroundImage,
  Center,
  Container,
  Divider,
  Paper,
  Text
} from '@mantine/core';
import { useDisclosure, useToggle } from '@mantine/hooks';
import { useEffect, useMemo } from 'react';
import { useLocation, useNavigate, useSearchParams } from 'react-router-dom';
import { setApiDefaults } from '../../App';
import { AuthFormOptions } from '../../components/forms/AuthFormOptions';
import {
  AuthenticationForm,
  ModeSelector,
  RegistrationForm
} from '../../components/forms/AuthenticationForm';
import { InstanceOptions } from '../../components/forms/InstanceOptions';
import { StylishText } from '../../components/items/StylishText';
import { defaultHostKey } from '../../defaults/defaultHostList';
import {
  checkLoginState,
  doBasicLogin,
  followRedirect
} from '../../functions/auth';
import { generateUrl } from '../../functions/urls';
import { useServerApiState } from '../../states/ApiState';
import { useLocalState } from '../../states/LocalState';

export default function Login() {
  const [hostKey, setHost, hostList] = useLocalState((state) => [
    state.hostKey,
    state.setHost,
    state.hostList
  ]);
  const [server, fetchServerApiState] = useServerApiState((state) => [
    state.server,
    state.fetchServerApiState
  ]);
  const hostname =
    hostList[hostKey] === undefined ? t`No selection` : hostList[hostKey]?.name;
  const [hostEdit, setHostEdit] = useToggle([false, true] as const);
  const [loginMode, setMode] = useDisclosure(true);
  const navigate = useNavigate();
  const location = useLocation();
  const [searchParams] = useSearchParams();

<<<<<<< HEAD
  useEffect(() => {
    if (location.pathname === '/register') {
      setMode.close();
    } else {
      setMode.open();
    }
  }, [location]);
=======
  const LoginMessage = useMemo(() => {
    const val = server.customize?.login_message;
    if (val) {
      return (
        <>
          <Divider my='md' />
          <Text>
            <span
              // biome-ignore lint/security/noDangerouslySetInnerHtml: <explanation>
              dangerouslySetInnerHTML={{ __html: val }}
            />
          </Text>
        </>
      );
    }
    return null;
  }, [server.customize]);

  const SplashComponent = useMemo(() => {
    const temp = server.customize?.splash;
    if (temp) {
      return ({ children }: { children: React.ReactNode }) => (
        <BackgroundImage src={generateUrl(temp)}>{children}</BackgroundImage>
      );
    }
    return ({ children }: { children: React.ReactNode }) => <>{children}</>;
  }, [server.customize]);
>>>>>>> b2484c54

  // Data manipulation functions
  function ChangeHost(newHost: string | null): void {
    if (newHost === null) return;
    setHost(hostList[newHost]?.host, newHost);
    setApiDefaults();
    fetchServerApiState();
  }

  // Set default host to localhost if no host is selected
  useEffect(() => {
    if (hostKey === '') {
      ChangeHost(defaultHostKey);
    }

    checkLoginState(navigate, location?.state, true);

    // check if we got login params (login and password)
    if (searchParams.has('login') && searchParams.has('password')) {
      doBasicLogin(
        searchParams.get('login') ?? '',
        searchParams.get('password') ?? '',
        navigate
      ).then(() => {
        followRedirect(navigate, location?.state);
      });
    }
  }, []);

  // Fetch server data on mount if no server data is present
  useEffect(() => {
    if (server.server === null) {
      fetchServerApiState();
    }
  }, [server]);

  // Main rendering block
  return (
<<<<<<< HEAD
    <Center mih='100vh'>
      <Container w='md' miw={400}>
        {hostEdit ? (
          <InstanceOptions
            hostKey={hostKey}
            ChangeHost={ChangeHost}
            setHostEdit={setHostEdit}
          />
        ) : (
          <>
            <Paper radius='md' p='xl' withBorder>
              <Text size='lg' fw={500}>
                {loginMode ? (
                  <Trans>Welcome, log in below</Trans>
                ) : (
                  <Trans>Register below</Trans>
                )}
              </Text>
              {loginMode ? <AuthenticationForm /> : <RegistrationForm />}
              <ModeSelector
                loginMode={loginMode}
                changePage={(newPage) => navigate(`/${newPage}`)}
              />
            </Paper>
            <AuthFormOptions hostname={hostname} toggleHostEdit={setHostEdit} />
          </>
        )}
      </Container>
    </Center>
=======
    <SplashComponent>
      <Center mih='100vh'>
        <div
          style={{
            padding: '10px',
            backgroundColor: 'rgba(0,0,0,0.5)',
            boxShadow: '0 0 15px 10px rgba(0,0,0,0.5)'
          }}
        >
          <Container w='md' miw={400}>
            {hostEdit ? (
              <InstanceOptions
                hostKey={hostKey}
                ChangeHost={ChangeHost}
                setHostEdit={setHostEdit}
              />
            ) : (
              <>
                <Paper p='xl' withBorder>
                  <StylishText size='xl'>
                    {loginMode ? t`Login` : t`Register`}
                  </StylishText>
                  <Divider p='xs' />
                  {loginMode ? <AuthenticationForm /> : <RegistrationForm />}
                  <ModeSelector loginMode={loginMode} setMode={setMode} />
                  {LoginMessage}
                </Paper>
                <AuthFormOptions
                  hostname={hostname}
                  toggleHostEdit={setHostEdit}
                />
              </>
            )}
          </Container>
        </div>
      </Center>
    </SplashComponent>
>>>>>>> b2484c54
  );
}<|MERGE_RESOLUTION|>--- conflicted
+++ resolved
@@ -47,7 +47,6 @@
   const location = useLocation();
   const [searchParams] = useSearchParams();
 
-<<<<<<< HEAD
   useEffect(() => {
     if (location.pathname === '/register') {
       setMode.close();
@@ -55,7 +54,7 @@
       setMode.open();
     }
   }, [location]);
-=======
+
   const LoginMessage = useMemo(() => {
     const val = server.customize?.login_message;
     if (val) {
@@ -83,7 +82,6 @@
     }
     return ({ children }: { children: React.ReactNode }) => <>{children}</>;
   }, [server.customize]);
->>>>>>> b2484c54
 
   // Data manipulation functions
   function ChangeHost(newHost: string | null): void {
@@ -122,37 +120,6 @@
 
   // Main rendering block
   return (
-<<<<<<< HEAD
-    <Center mih='100vh'>
-      <Container w='md' miw={400}>
-        {hostEdit ? (
-          <InstanceOptions
-            hostKey={hostKey}
-            ChangeHost={ChangeHost}
-            setHostEdit={setHostEdit}
-          />
-        ) : (
-          <>
-            <Paper radius='md' p='xl' withBorder>
-              <Text size='lg' fw={500}>
-                {loginMode ? (
-                  <Trans>Welcome, log in below</Trans>
-                ) : (
-                  <Trans>Register below</Trans>
-                )}
-              </Text>
-              {loginMode ? <AuthenticationForm /> : <RegistrationForm />}
-              <ModeSelector
-                loginMode={loginMode}
-                changePage={(newPage) => navigate(`/${newPage}`)}
-              />
-            </Paper>
-            <AuthFormOptions hostname={hostname} toggleHostEdit={setHostEdit} />
-          </>
-        )}
-      </Container>
-    </Center>
-=======
     <SplashComponent>
       <Center mih='100vh'>
         <div
@@ -177,7 +144,10 @@
                   </StylishText>
                   <Divider p='xs' />
                   {loginMode ? <AuthenticationForm /> : <RegistrationForm />}
-                  <ModeSelector loginMode={loginMode} setMode={setMode} />
+                  <ModeSelector
+                    loginMode={loginMode}
+                    changePage={(newPage) => navigate(`/${newPage}`)}
+                  />
                   {LoginMessage}
                 </Paper>
                 <AuthFormOptions
@@ -190,6 +160,5 @@
         </div>
       </Center>
     </SplashComponent>
->>>>>>> b2484c54
   );
 }