import { Trans, t } from '@lingui/macro';
import { Anchor, Divider, Loader, Text } from '@mantine/core';
import { useToggle } from '@mantine/hooks';
import { useEffect, useMemo, useState } from 'react';
import { useLocation, useNavigate, useSearchParams } from 'react-router-dom';

import { useShallow } from 'zustand/react/shallow';
import { setApiDefaults } from '../../App';
import { AuthFormOptions } from '../../components/forms/AuthFormOptions';
import { AuthenticationForm } from '../../components/forms/AuthenticationForm';
import { InstanceOptions } from '../../components/forms/InstanceOptions';
import { defaultHostKey } from '../../defaults/defaultHostList';
import {
  checkLoginState,
  doBasicLogin,
  followRedirect
} from '../../functions/auth';
import { useServerApiState } from '../../states/ApiState';
import { useLocalState } from '../../states/LocalState';
import { Wrapper } from './Layout';

export default function Login() {
<<<<<<< HEAD
  const [hostKey, setHost, hostList] = useLocalState(
    useShallow((state) => [state.hostKey, state.setHost, state.hostList])
  );
  const [server, fetchServerApiState] = useServerApiState(
    useShallow((state) => [state.server, state.fetchServerApiState])
  );
=======
  const [hostKey, setHost, hostList] = useLocalState((state) => [
    state.hostKey,
    state.setHost,
    state.hostList
  ]);
  const [server, fetchServerApiState] = useServerApiState((state) => [
    state.server,
    state.fetchServerApiState
  ]);
  const [isLoggingIn, setIsLoggingIn] = useState<boolean>(false);
>>>>>>> 2bc2cb63
  const hostname =
    hostList[hostKey] === undefined ? t`No selection` : hostList[hostKey]?.name;
  const [hostEdit, setHostEdit] = useToggle([false, true] as const);
  const navigate = useNavigate();
  const location = useLocation();
  const [searchParams] = useSearchParams();
  const [sso_registration, registration_enabled] = useServerApiState(
    (state) => [state.sso_registration_enabled, state.registration_enabled]
  );
  const both_reg_enabled =
    registration_enabled() || sso_registration() || false;

  const LoginMessage = useMemo(() => {
    const val = server.customize?.login_message;
    if (val == undefined) return null;
    return (
      <>
        <Divider my='md' />
        <Text>
          <span
            // biome-ignore lint/security/noDangerouslySetInnerHtml: <explanation>
            dangerouslySetInnerHTML={{ __html: val }}
          />
        </Text>
      </>
    );
  }, [server.customize]);

  // Data manipulation functions
  function ChangeHost(newHost: string | null): void {
    if (newHost === null) return;
    setHost(hostList[newHost]?.host, newHost);
    setApiDefaults();
    fetchServerApiState();
  }

  // Set default host to localhost if no host is selected
  useEffect(() => {
    if (hostKey === '') {
      ChangeHost(defaultHostKey);
    }

    checkLoginState(navigate, location?.state, true);

    // check if we got login params (login and password)
    if (searchParams.has('login') && searchParams.has('password')) {
      setIsLoggingIn(true);
      doBasicLogin(
        searchParams.get('login') ?? '',
        searchParams.get('password') ?? '',
        navigate
      ).then(() => {
        followRedirect(navigate, location?.state);
      });
    }
  }, []);

  return (
    <>
      {hostEdit ? (
        <InstanceOptions
          hostKey={hostKey}
          ChangeHost={ChangeHost}
          setHostEdit={setHostEdit}
        />
      ) : (
        <>
          <Wrapper titleText={t`Login`} smallPadding>
            {isLoggingIn ? (
              <Loader />
            ) : (
              <>
                <AuthenticationForm />
                {both_reg_enabled === false && (
                  <Text ta='center' size={'xs'} mt={'md'}>
                    <Trans>Don&apos;t have an account?</Trans>{' '}
                    <Anchor
                      component='button'
                      type='button'
                      c='dimmed'
                      size='xs'
                      onClick={() => navigate('/register')}
                    >
                      <Trans>Register</Trans>
                    </Anchor>
                  </Text>
                )}
                {LoginMessage}{' '}
              </>
            )}
          </Wrapper>
          <AuthFormOptions hostname={hostname} toggleHostEdit={setHostEdit} />
        </>
      )}
    </>
  );
}<|MERGE_RESOLUTION|>--- conflicted
+++ resolved
@@ -20,25 +20,13 @@
 import { Wrapper } from './Layout';
 
 export default function Login() {
-<<<<<<< HEAD
   const [hostKey, setHost, hostList] = useLocalState(
     useShallow((state) => [state.hostKey, state.setHost, state.hostList])
   );
   const [server, fetchServerApiState] = useServerApiState(
     useShallow((state) => [state.server, state.fetchServerApiState])
   );
-=======
-  const [hostKey, setHost, hostList] = useLocalState((state) => [
-    state.hostKey,
-    state.setHost,
-    state.hostList
-  ]);
-  const [server, fetchServerApiState] = useServerApiState((state) => [
-    state.server,
-    state.fetchServerApiState
-  ]);
   const [isLoggingIn, setIsLoggingIn] = useState<boolean>(false);
->>>>>>> 2bc2cb63
   const hostname =
     hostList[hostKey] === undefined ? t`No selection` : hostList[hostKey]?.name;
   const [hostEdit, setHostEdit] = useToggle([false, true] as const);
