import { Trans, t } from '@lingui/macro';
import { Button, PasswordInput } from '@mantine/core';
import { useForm } from '@mantine/form';
import { notifications } from '@mantine/notifications';
import { useEffect } from 'react';
import { useNavigate, useSearchParams } from 'react-router-dom';

import { handlePasswordReset } from '../../functions/auth';
import { Wrapper } from './Layout';

export default function ResetPassword() {
  const simpleForm = useForm({ initialValues: { password: '' } });
  const [searchParams] = useSearchParams();
  const navigate = useNavigate();
  const key = searchParams.get('key');

  // make sure we have a key
  useEffect(() => {
    if (!key) {
      notifications.show({
        title: t`Key invalid`,
        message: t`You need to provide a valid key to set a new password. Check your inbox for a reset link.`,
<<<<<<< HEAD
        color: 'red'
      });
      navigate('/login');
=======
        color: 'red',
        autoClose: false
      });
>>>>>>> 991b578c
    }
  }, [key]);

  return (
    <Wrapper titleText={t`Set new password`}>
      <PasswordInput
        required
        label={t`Password`}
        description={t`The desired new password`}
        {...simpleForm.getInputProps('password')}
      />
      <Button
        type='submit'
        onClick={() =>
          handlePasswordReset(key, simpleForm.values.password, navigate)
        }
      >
        <Trans>Send Password</Trans>
      </Button>
    </Wrapper>
  );
}<|MERGE_RESOLUTION|>--- conflicted
+++ resolved
@@ -20,15 +20,9 @@
       notifications.show({
         title: t`Key invalid`,
         message: t`You need to provide a valid key to set a new password. Check your inbox for a reset link.`,
-<<<<<<< HEAD
-        color: 'red'
-      });
-      navigate('/login');
-=======
         color: 'red',
         autoClose: false
       });
->>>>>>> 991b578c
     }
   }, [key]);
 
